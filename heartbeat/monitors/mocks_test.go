// Licensed to Elasticsearch B.V. under one or more contributor
// license agreements. See the NOTICE file distributed with
// this work for additional information regarding copyright
// ownership. Elasticsearch B.V. licenses this file to you under
// the Apache License, Version 2.0 (the "License"); you may
// not use this file except in compliance with the License.
// You may obtain a copy of the License at
//
//     http://www.apache.org/licenses/LICENSE-2.0
//
// Unless required by applicable law or agreed to in writing,
// software distributed under the License is distributed on an
// "AS IS" BASIS, WITHOUT WARRANTIES OR CONDITIONS OF ANY
// KIND, either express or implied.  See the License for the
// specific language governing permissions and limitations
// under the License.

package monitors

import (
	"fmt"
	"regexp"
	"sync"
	"testing"

	"github.com/stretchr/testify/require"

	"github.com/elastic/beats/v7/heartbeat/eventext"
	"github.com/elastic/beats/v7/heartbeat/hbtest"
	"github.com/elastic/beats/v7/heartbeat/hbtestllext"
	"github.com/elastic/beats/v7/heartbeat/monitors/jobs"
	"github.com/elastic/beats/v7/heartbeat/monitors/plugin"
	"github.com/elastic/beats/v7/libbeat/beat"
	"github.com/elastic/beats/v7/libbeat/common"
	"github.com/elastic/beats/v7/libbeat/common/atomic"
	"github.com/elastic/beats/v7/libbeat/monitoring"
	conf "github.com/elastic/elastic-agent-libs/config"
	"github.com/elastic/go-lookslike"
	"github.com/elastic/go-lookslike/isdef"
	"github.com/elastic/go-lookslike/validator"
)

type MockBeatClient struct {
	publishes []beat.Event
	closed    bool
	mtx       sync.Mutex
}

func (c *MockBeatClient) Publish(e beat.Event) {
	c.PublishAll([]beat.Event{e})
}

func (c *MockBeatClient) PublishAll(events []beat.Event) {
	c.mtx.Lock()
	defer c.mtx.Unlock()

	c.publishes = append(c.publishes, events...)
}

func (c *MockBeatClient) Close() error {
	c.mtx.Lock()
	defer c.mtx.Unlock()

	if c.closed {
		return fmt.Errorf("mock client already closed")
	}

	c.closed = true
	return nil
}

func (c *MockBeatClient) Publishes() []beat.Event {
	c.mtx.Lock()
	defer c.mtx.Unlock()

	dst := make([]beat.Event, len(c.publishes))
	copy(dst, c.publishes)
	return dst
}

type MockPipelineConnector struct {
	clients []*MockBeatClient
	mtx     sync.Mutex
}

func (pc *MockPipelineConnector) Connect() (beat.Client, error) {
	return pc.ConnectWith(beat.ClientConfig{})
}

func (pc *MockPipelineConnector) ConnectWith(beat.ClientConfig) (beat.Client, error) {
	pc.mtx.Lock()
	defer pc.mtx.Unlock()

	c := &MockBeatClient{}

	pc.clients = append(pc.clients, c)

	return c, nil
}

func baseMockEventMonitorValidator(id string, name string, status string) validator.Validator {
	var idMatcher isdef.IsDef
	if id == "" {
		idMatcher = isdef.IsStringMatching(regexp.MustCompile(`^auto-test-.*`))
	} else {
		idMatcher = isdef.IsEqual(id)
	}
	return lookslike.MustCompile(map[string]interface{}{
		"monitor": map[string]interface{}{
			"id":          idMatcher,
			"name":        name,
			"type":        "test",
			"duration.us": hbtestllext.IsInt64,
			"status":      status,
			"check_group": isdef.IsString,
		},
	})
}

func mockEventMonitorValidator(id string, name string) validator.Validator {
	return lookslike.Strict(lookslike.Compose(
		baseMockEventMonitorValidator(id, name, "up"),
		hbtestllext.MonitorTimespanValidator,
		hbtest.SummaryChecks(1, 0),
		lookslike.MustCompile(mockEventCustomFields()),
	))
}

func mockEventCustomFields() map[string]interface{} {
	return common.MapStr{"foo": "bar"}
}

//nolint:unparam // There are no new changes to this line but
// linter has been activated in the meantime. We'll cleanup separately.
func createMockJob() ([]jobs.Job, error) {
	j := jobs.MakeSimpleJob(func(event *beat.Event) error {
		eventext.MergeEventFields(event, mockEventCustomFields())
		return nil
	})

	return []jobs.Job{j}, nil
}

func mockPluginBuilder() (plugin.PluginFactory, *atomic.Int, *atomic.Int) {
	reg := monitoring.NewRegistry()

	built := atomic.NewInt(0)
	closed := atomic.NewInt(0)

	return plugin.PluginFactory{
			Name:    "test",
			Aliases: []string{"testAlias"},
			Make: func(s string, config *conf.C) (plugin.Plugin, error) {
				built.Inc()
				// Declare a real config block with a required attr so we can see what happens when it doesn't work
				unpacked := struct {
					URLs []string `config:"urls" validate:"required"`
				}{}

				// track all closes, even on error
				closer := func() error {
					closed.Inc()
					return nil
				}

				err := config.Unpack(&unpacked)
				if err != nil {
					return plugin.Plugin{DoClose: closer}, err
				}
				j, err := createMockJob()

				return plugin.Plugin{Jobs: j, DoClose: closer, Endpoints: 1}, err
			},
			Stats: plugin.NewPluginCountersRecorder("test", reg)},
		built,
		closed
}

func mockPluginsReg() (p *plugin.PluginsReg, built *atomic.Int, closed *atomic.Int) {
	reg := plugin.NewPluginsReg()
	builder, built, closed := mockPluginBuilder()
	//nolint:errcheck // There are no new changes to this line but
	// linter has been activated in the meantime. We'll cleanup separately.
	reg.Add(builder)
	return reg, built, closed
}

func mockPluginConf(t *testing.T, id string, name string, schedule string, url string) *conf.C {
	confMap := map[string]interface{}{
		"type":     "test",
		"urls":     []string{url},
		"schedule": schedule,
		"name":     name,
	}

	// Optional to let us simulate this key missing
	if id != "" {
		confMap["id"] = id
	}

	conf, err := conf.NewConfigFrom(confMap)
	require.NoError(t, err)

	return conf
}

// mockBadPluginConf returns a conf with an invalid plugin config.
// This should fail after the generic plugin checks fail since the HTTP plugin requires 'urls' to be set.
<<<<<<< HEAD
func mockBadPluginConf(t *testing.T, id string, schedule string) *conf.C {
=======
//nolint:unparam // There are no new changes to this line but
// linter has been activated in the meantime. We'll cleanup separately.
func mockBadPluginConf(t *testing.T, id string, schedule string) *common.Config {
>>>>>>> d5fe415c
	confMap := map[string]interface{}{
		"type":        "test",
		"notanoption": []string{"foo"},
	}

	if id != "" {
		confMap["id"] = id
	}

	conf, err := conf.NewConfigFrom(confMap)
	require.NoError(t, err)

	return conf
}

func mockInvalidPluginConf(t *testing.T) *conf.C {
	confMap := map[string]interface{}{
		"hoeutnheou": "oueanthoue",
	}

	conf, err := conf.NewConfigFrom(confMap)
	require.NoError(t, err)

	return conf
}

func mockInvalidPluginConfWithStdFields(t *testing.T, id string, name string, schedule string) *conf.C {
	confMap := map[string]interface{}{
		"type":     "test",
		"id":       id,
		"name":     name,
		"schedule": schedule,
	}

	conf, err := conf.NewConfigFrom(confMap)
	require.NoError(t, err)

	return conf
}<|MERGE_RESOLUTION|>--- conflicted
+++ resolved
@@ -206,13 +206,9 @@
 
 // mockBadPluginConf returns a conf with an invalid plugin config.
 // This should fail after the generic plugin checks fail since the HTTP plugin requires 'urls' to be set.
-<<<<<<< HEAD
-func mockBadPluginConf(t *testing.T, id string, schedule string) *conf.C {
-=======
 //nolint:unparam // There are no new changes to this line but
 // linter has been activated in the meantime. We'll cleanup separately.
 func mockBadPluginConf(t *testing.T, id string, schedule string) *common.Config {
->>>>>>> d5fe415c
 	confMap := map[string]interface{}{
 		"type":        "test",
 		"notanoption": []string{"foo"},
