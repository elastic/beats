// Licensed to Elasticsearch B.V. under one or more contributor
// license agreements. See the NOTICE file distributed with
// this work for additional information regarding copyright
// ownership. Elasticsearch B.V. licenses this file to you under
// the Apache License, Version 2.0 (the "License"); you may
// not use this file except in compliance with the License.
// You may obtain a copy of the License at
//
//     http://www.apache.org/licenses/LICENSE-2.0
//
// Unless required by applicable law or agreed to in writing,
// software distributed under the License is distributed on an
// "AS IS" BASIS, WITHOUT WARRANTIES OR CONDITIONS OF ANY
// KIND, either express or implied.  See the License for the
// specific language governing permissions and limitations
// under the License.

package dialchain

import (
	cryptoTLS "crypto/tls"
	"crypto/x509"
	"fmt"
	"net"
	"time"

	"github.com/elastic/beats/heartbeat/look"
	"github.com/elastic/beats/libbeat/beat"
<<<<<<< HEAD
=======
	"github.com/elastic/beats/libbeat/common"
>>>>>>> 568d2b45
	"github.com/elastic/beats/libbeat/outputs/transport"
)

// TLSLayer configures the TLS layer in a DialerChain.
//
// The layer will update the active event with:
//
//  {
//    "tls": {
//        "rtt": { "handshake": { "us": ... }}
//    }
//  }
func TLSLayer(cfg *transport.TLSConfig, to time.Duration) Layer {
	return func(event *beat.Event, next transport.Dialer) (transport.Dialer, error) {
		var timer timer

		// Wrap next dialer so to start the timer when 'next' returns.
		// This gets us the timestamp for when the TLS layer will start the handshake.
		next = startTimerAfterDial(&timer, next)

		dialer, err := transport.TLSDialer(next, cfg, to)
		if err != nil {
			return nil, err
		}

		return afterDial(dialer, func(conn net.Conn) (net.Conn, error) {
			tlsConn, ok := conn.(*cryptoTLS.Conn)
			if !ok {
				panic(fmt.Sprintf("TLS afterDial received a non-tls connection %t. This should never happen", conn))
			}

			// TODO: extract TLS connection parameters from connection object.
			timer.stop()
<<<<<<< HEAD
			event.Fields.Put("tls.rtt.handshake", look.RTT(timer.duration()))

			// Pointers because we need a nil value
			var chainNotValidBefore *time.Time
			var chainNotValidAfter *time.Time

			// Here we compute the minimal bounds during which this certificate chain is valid
			// To do this correctly, we take the maximum NotBefore and the minimum NotAfter.
			// This *should* always wind up being the terminal cert in the chain, but we should
			// compute this correctly.
			for _, chain := range tlsConn.ConnectionState().VerifiedChains {
				for _, cert := range chain {
					if chainNotValidBefore == nil || chainNotValidBefore.Before(cert.NotBefore) {
						chainNotValidBefore = &cert.NotBefore
					}

					if chainNotValidAfter == nil || chainNotValidAfter.After(cert.NotAfter) {
						chainNotValidAfter = &cert.NotAfter
					}
				}
			}

			event.Fields.Put("tls.certificate_not_valid_before", *chainNotValidBefore)
			event.Fields.Put("tls.certificate_not_valid_after", *chainNotValidAfter)
=======
			event.PutValue("tls.rtt.handshake", look.RTT(timer.duration()))

			addCertMetdata(event.Fields, tlsConn.ConnectionState().VerifiedChains)
>>>>>>> 568d2b45

			return conn, nil
		}), nil
	}
}

func addCertMetdata(fields common.MapStr, chains [][]*x509.Certificate) {
	// The behavior here might seem strange. We *always* set a notBefore, but only optionally set a notAfter.
	// Why might we do this?
	// The root cause is that the x509.Certificate type uses time.Time for these fields instead of *time.Time
	// so we have no way to know if the user actually set these fields. The x509 RFC says that only one of the
	// two fields must be set. Most tools (including openssl and go's certgen) always set both. BECAUSE WHY NOT
	//
	// In the wild, however, there are certs missing one of these two fields.
	// So, what's the correct behavior here? We cannot know if a field was omitted due to the lack of nullability.
	// So, in this case, we try to do what people will want 99.99999999999999999% of the time.
	// People might set notBefore to go's zero date intentionally when creating certs. So, we always set that
	// field, even if we find a zero value.
	// However, it would be weird to set notAfter to the zero value. That could invalidate a cert that was intended
	// to be valid forever. So, in that case, we treat the zero value as non-existent.
	// This is why notBefore is a time.Time and notAfter is a *time.Time
	var chainNotValidBefore time.Time
	var chainNotValidAfter *time.Time

	// We need the zero date later
	var zeroTime time.Time

	// Here we compute the minimal bounds during which this certificate chain is valid
	// To do this correctly, we take the maximum NotBefore and the minimum NotAfter.
	// This *should* always wind up being the terminal cert in the chain, but we should
	// compute this correctly.
	for _, chain := range chains {
		for _, cert := range chain {
			if chainNotValidBefore.Before(cert.NotBefore) {
				chainNotValidBefore = cert.NotBefore
			}

			if cert.NotAfter != zeroTime && (chainNotValidAfter == nil || chainNotValidAfter.After(cert.NotAfter)) {
				chainNotValidAfter = &cert.NotAfter
			}
		}
	}

	fields.Put("tls.certificate_not_valid_before", chainNotValidBefore)

	if chainNotValidAfter != nil {
		fields.Put("tls.certificate_not_valid_after", *chainNotValidAfter)
	}
}<|MERGE_RESOLUTION|>--- conflicted
+++ resolved
@@ -26,10 +26,7 @@
 
 	"github.com/elastic/beats/heartbeat/look"
 	"github.com/elastic/beats/libbeat/beat"
-<<<<<<< HEAD
-=======
 	"github.com/elastic/beats/libbeat/common"
->>>>>>> 568d2b45
 	"github.com/elastic/beats/libbeat/outputs/transport"
 )
 
@@ -63,36 +60,9 @@
 
 			// TODO: extract TLS connection parameters from connection object.
 			timer.stop()
-<<<<<<< HEAD
-			event.Fields.Put("tls.rtt.handshake", look.RTT(timer.duration()))
-
-			// Pointers because we need a nil value
-			var chainNotValidBefore *time.Time
-			var chainNotValidAfter *time.Time
-
-			// Here we compute the minimal bounds during which this certificate chain is valid
-			// To do this correctly, we take the maximum NotBefore and the minimum NotAfter.
-			// This *should* always wind up being the terminal cert in the chain, but we should
-			// compute this correctly.
-			for _, chain := range tlsConn.ConnectionState().VerifiedChains {
-				for _, cert := range chain {
-					if chainNotValidBefore == nil || chainNotValidBefore.Before(cert.NotBefore) {
-						chainNotValidBefore = &cert.NotBefore
-					}
-
-					if chainNotValidAfter == nil || chainNotValidAfter.After(cert.NotAfter) {
-						chainNotValidAfter = &cert.NotAfter
-					}
-				}
-			}
-
-			event.Fields.Put("tls.certificate_not_valid_before", *chainNotValidBefore)
-			event.Fields.Put("tls.certificate_not_valid_after", *chainNotValidAfter)
-=======
 			event.PutValue("tls.rtt.handshake", look.RTT(timer.duration()))
 
 			addCertMetdata(event.Fields, tlsConn.ConnectionState().VerifiedChains)
->>>>>>> 568d2b45
 
 			return conn, nil
 		}), nil
