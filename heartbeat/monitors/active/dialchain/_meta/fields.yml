- key: socks5
  title: "SOCKS5 proxy"
  description:
  fields:
    - name: socks5
      type: group
      description: >
        SOCKS5 proxy related fields:
      fields:
        - name: rtt
          type: group
          description: >
            TLS layer round trip times.
          fields:
            - name: connect
              type: group
              description: >
                Time required to establish a connection via SOCKS5 to endpoint
                based on available connection to SOCKS5 proxy.
              fields:
                - name: us
                  type: long
                  description: Duration in microseconds


- key: tls
  title: "TLS encryption layer"
  description:
  fields:
    - name: tls
      type: group
      description: >
        TLS layer related fields.
      fields:
        - name: certificate_not_valid_before
          type: date
          deprecated: 7.8.0
          description: Deprecated in favor of `tls.server.x509.not_before`. Earliest time at which the connection's certificates are valid.
        - name: certificate_not_valid_after
          deprecated: 7.8.0
          type: date
          description: Deprecated in favor of `tls.server.x509.not_after`. Latest time at which the connection's certificates are valid.
        - name: rtt
          type: group
          description: >
            TLS layer round trip times.
          fields:
            - name: handshake
              type: group
              description: >
                Time required to finish TLS handshake based on already available network
                connection.
              fields:
                - name: us
                  type: long
                  description: Duration in microseconds
        - name: server
          type: group
          description: Detailed x509 certificate metadata
          fields:
<<<<<<< HEAD
            - name: x509
              type: group
              fields:
              - name: alternative_names
                type: keyword
                ignore_above: 1024
                description: List of subject alternative names (SAN). Name types vary by certificate
                  authority and certificate type but commonly contain IP addresses, DNS names
                  (and wildcards), and email addresses.
                example: '*.elastic.co'
                default_field: false
              - name: issuer
                type: group
                fields:
                - name: common_name
                  type: keyword
                  ignore_above: 1024
                  description: List of common name (CN) of issuing certificate authority.
                  example: DigiCert SHA2 High Assurance Server CA
                  default_field: false
                  multi_fields:
                    - name: text
                      type: text
                      analyzer: simple
                - name: distinguished_name
                  type: keyword
                  ignore_above: 1024
                  description: Distinguished name (DN) of issuing certificate authority.
                  example: C=US, O=DigiCert Inc, OU=www.digicert.com, CN=DigiCert SHA2 High Assurance
                    Server CA
                  default_field: false
              - name: not_after
                type: date
                description: Time at which the certificate is no longer considered valid.
                example: 2020-07-16 03:15:39+00:00
                default_field: false
              - name: not_before
                type: date
                description: Time at which the certificate is first considered valid.
                example: 2019-08-16 01:40:25+00:00
                default_field: false
              - name: time_to_expiry
                type: long
                description: Number of milliseconds remaining for the server's certificate to get expired.
                example: 3600000
                default_field: false
              - name: public_key_algorithm
                type: keyword
                ignore_above: 1024
                description: Algorithm used to generate the public key.
                example: RSA
                default_field: false
              - name: public_key_curve
                type: keyword
                ignore_above: 1024
                description: The curve used by the elliptic curve public key algorithm. This
                  is algorithm specific.
                example: nistp521
                default_field: false
              - name: public_key_exponent
                type: long
                description: Exponent used to derive the public key. This is algorithm specific.
                example: 65537
                default_field: false
              - name: public_key_size
                type: long
                description: The size of the public key space in bits.
                example: 2048
                default_field: false
              - name: serial_number
                type: keyword
                ignore_above: 1024
                description: Unique serial number issued by the certificate authority. For consistency,
                  if this value is alphanumeric, it should be formatted without colons and uppercase
                  characters.
                example: 55FBB9C7DEBF09809D12CCAA
                default_field: false
              - name: signature_algorithm
                type: keyword
                ignore_above: 1024
                description: Identifier for certificate signature algorithm. Recommend using
                  names found in Go Lang Crypto library (See https://github.com/golang/go/blob/go1.14/src/crypto/x509/x509.go#L337-L353).
                example: SHA256-RSA
                default_field: false
              - name: subject
                type: group
                fields:
                - name: common_name
                  type: keyword
                  ignore_above: 1024
                  description: List of common names (CN) of subject.
                  example: r2.shared.global.fastly.net
                  default_field: false
                  multi_fields:
                    - name: text
                      type: text
                      analyzer: simple
                - name: distinguished_name
                  type: keyword
                  ignore_above: 1024
                  description: Distinguished name (DN) of the certificate subject entity.
                  example: C=US, ST=California, L=San Francisco, O=Fastly, Inc., CN=r2.shared.global.fastly.net
                  default_field: false
=======
>>>>>>> b4c7a93f
              - name: version_number
                type: keyword
                ignore_above: 1024
                description: Version of x509 format.
                example: 3
                default_field: false
<|MERGE_RESOLUTION|>--- conflicted
+++ resolved
@@ -58,112 +58,6 @@
           type: group
           description: Detailed x509 certificate metadata
           fields:
-<<<<<<< HEAD
-            - name: x509
-              type: group
-              fields:
-              - name: alternative_names
-                type: keyword
-                ignore_above: 1024
-                description: List of subject alternative names (SAN). Name types vary by certificate
-                  authority and certificate type but commonly contain IP addresses, DNS names
-                  (and wildcards), and email addresses.
-                example: '*.elastic.co'
-                default_field: false
-              - name: issuer
-                type: group
-                fields:
-                - name: common_name
-                  type: keyword
-                  ignore_above: 1024
-                  description: List of common name (CN) of issuing certificate authority.
-                  example: DigiCert SHA2 High Assurance Server CA
-                  default_field: false
-                  multi_fields:
-                    - name: text
-                      type: text
-                      analyzer: simple
-                - name: distinguished_name
-                  type: keyword
-                  ignore_above: 1024
-                  description: Distinguished name (DN) of issuing certificate authority.
-                  example: C=US, O=DigiCert Inc, OU=www.digicert.com, CN=DigiCert SHA2 High Assurance
-                    Server CA
-                  default_field: false
-              - name: not_after
-                type: date
-                description: Time at which the certificate is no longer considered valid.
-                example: 2020-07-16 03:15:39+00:00
-                default_field: false
-              - name: not_before
-                type: date
-                description: Time at which the certificate is first considered valid.
-                example: 2019-08-16 01:40:25+00:00
-                default_field: false
-              - name: time_to_expiry
-                type: long
-                description: Number of milliseconds remaining for the server's certificate to get expired.
-                example: 3600000
-                default_field: false
-              - name: public_key_algorithm
-                type: keyword
-                ignore_above: 1024
-                description: Algorithm used to generate the public key.
-                example: RSA
-                default_field: false
-              - name: public_key_curve
-                type: keyword
-                ignore_above: 1024
-                description: The curve used by the elliptic curve public key algorithm. This
-                  is algorithm specific.
-                example: nistp521
-                default_field: false
-              - name: public_key_exponent
-                type: long
-                description: Exponent used to derive the public key. This is algorithm specific.
-                example: 65537
-                default_field: false
-              - name: public_key_size
-                type: long
-                description: The size of the public key space in bits.
-                example: 2048
-                default_field: false
-              - name: serial_number
-                type: keyword
-                ignore_above: 1024
-                description: Unique serial number issued by the certificate authority. For consistency,
-                  if this value is alphanumeric, it should be formatted without colons and uppercase
-                  characters.
-                example: 55FBB9C7DEBF09809D12CCAA
-                default_field: false
-              - name: signature_algorithm
-                type: keyword
-                ignore_above: 1024
-                description: Identifier for certificate signature algorithm. Recommend using
-                  names found in Go Lang Crypto library (See https://github.com/golang/go/blob/go1.14/src/crypto/x509/x509.go#L337-L353).
-                example: SHA256-RSA
-                default_field: false
-              - name: subject
-                type: group
-                fields:
-                - name: common_name
-                  type: keyword
-                  ignore_above: 1024
-                  description: List of common names (CN) of subject.
-                  example: r2.shared.global.fastly.net
-                  default_field: false
-                  multi_fields:
-                    - name: text
-                      type: text
-                      analyzer: simple
-                - name: distinguished_name
-                  type: keyword
-                  ignore_above: 1024
-                  description: Distinguished name (DN) of the certificate subject entity.
-                  example: C=US, ST=California, L=San Francisco, O=Fastly, Inc., CN=r2.shared.global.fastly.net
-                  default_field: false
-=======
->>>>>>> b4c7a93f
               - name: version_number
                 type: keyword
                 ignore_above: 1024
