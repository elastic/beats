--- conflicted
+++ resolved
@@ -18,10 +18,10 @@
 package tlsmeta
 
 import (
-	dsa2 "crypto/dsa" //nolint:staticcheck // we need this to calculate some metadata
+	dsa2 "crypto/dsa" //nolint:staticcheck // we need to calculate DSA stuff for completeness
 	"crypto/ecdsa"
 	"crypto/rsa"
-	"crypto/sha1" //nolint:gosec // we need sha1 as shown later
+	"crypto/sha1" //nolint:gosec // we need to use sha1 here
 	"crypto/sha256"
 	cryptoTLS "crypto/tls"
 	"crypto/x509"
@@ -36,13 +36,8 @@
 // UnknownTLSHandshakeDuration to be used in AddTLSMetadata when the duration of the TLS handshake can't be determined.
 const UnknownTLSHandshakeDuration = time.Duration(-1)
 
-<<<<<<< HEAD
-func AddTLSMetadata(fields common.MapStr, connState cryptoTLS.ConnectionState, duration time.Duration) {
+func AddTLSMetadata(fields mapstr.M, connState cryptoTLS.ConnectionState, duration time.Duration) {
 	_, _ = fields.Put("tls.established", true)
-=======
-func AddTLSMetadata(fields mapstr.M, connState cryptoTLS.ConnectionState, duration time.Duration) {
-	fields.Put("tls.established", true)
->>>>>>> 343abb6f
 	if duration != UnknownTLSHandshakeDuration {
 		_, _ = fields.Put("tls.rtt.handshake", look.RTT(duration))
 	}
@@ -69,7 +64,7 @@
 	serverFields := mapstr.M{"x509": x509Fields}
 	tlsFields := mapstr.M{"server": serverFields}
 
-	//nolint:gosec // we are intentionally using sha1
+	//nolint:gosec // we need to use sha1 here
 	_, _ = serverFields.Put("hash.sha1", fmt.Sprintf("%x", sha1.Sum(hostCert.Raw)))
 	_, _ = serverFields.Put("hash.sha256", fmt.Sprintf("%x", sha256.Sum256(hostCert.Raw)))
 
