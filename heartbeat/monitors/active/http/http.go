--- conflicted
+++ resolved
@@ -32,17 +32,13 @@
 )
 
 func init() {
-	monitors.RegisterActive("http", Create)
+	monitors.RegisterActive("http", create)
 }
 
 var debugf = logp.MakeDebug("http")
 
-<<<<<<< HEAD
-func Create(
-=======
 // Create makes a new HTTP monitor
 func create(
->>>>>>> 568d2b45
 	name string,
 	cfg *common.Config,
 ) (js []jobs.Job, endpoints int, err error) {
@@ -94,13 +90,6 @@
 			return newHTTPMonitorHostJob(urlStr, &config, transport, enc, body, validator)
 		}
 	} else {
-<<<<<<< HEAD
-		for i, url := range config.URLs {
-			jobs[i], err = NewHTTPMonitorIPsJob(&config, url, tls, enc, body, validator)
-			if err != nil {
-				return nil, 0, err
-			}
-=======
 		makeJob = func(urlStr string) (jobs.Job, error) {
 			return newHTTPMonitorIPsJob(&config, urlStr, tls, enc, body, validator)
 		}
@@ -111,7 +100,6 @@
 		u, _ := url.Parse(urlStr)
 		if err != nil {
 			return nil, 0, err
->>>>>>> 568d2b45
 		}
 
 		job, err := makeJob(urlStr)
@@ -124,12 +112,7 @@
 		js[i] = wrappers.WithURLField(u, job)
 	}
 
-<<<<<<< HEAD
-	wrapped := monitors.WrapAll(jobs, monitors.WithErrAsField)
-	return wrapped, len(config.URLs), nil
-=======
 	return js, len(config.URLs), nil
->>>>>>> 568d2b45
 }
 
 func newRoundTripper(config *Config, tls *transport.TLSConfig) (*http.Transport, error) {
