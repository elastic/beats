--- conflicted
+++ resolved
@@ -35,13 +35,8 @@
 	"github.com/elastic/elastic-agent-libs/mapstr"
 )
 
-<<<<<<< HEAD
-func testTCPConfigCheck(t *testing.T, configMap common.MapStr) *beat.Event {
-	config, err := common.NewConfigFrom(configMap)
-=======
-func testTCPConfigCheck(t *testing.T, configMap mapstr.M, host string, port uint16) *beat.Event {
+func testTCPConfigCheck(t *testing.T, configMap mapstr.M) *beat.Event {
 	config, err := conf.NewConfigFrom(configMap)
->>>>>>> 343abb6f
 	require.NoError(t, err)
 
 	p, err := create("tcp", config)
