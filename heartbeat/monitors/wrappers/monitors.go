--- conflicted
+++ resolved
@@ -36,22 +36,24 @@
 	"github.com/elastic/beats/v7/libbeat/logp"
 )
 
+
 // WrapCommon applies the common wrappers that all monitor jobs get.
 func WrapCommon(js []jobs.Job, stdMonFields stdfields.StdMonitorFields) []jobs.Job {
+	statusBlockTracker := newStatusBlockTracker()
 	return jobs.WrapAllSeparately(
 		jobs.WrapAll(
 			js,
 			addMonitorStatus,
 			addMonitorDuration,
 		), func() jobs.JobWrapper {
-			return addMonitorMeta(stdMonFields, len(js) > 1)
+			return addMonitorMeta(stdMonFields, len(js) > 1, statusBlockTracker)
 		}, func() jobs.JobWrapper {
-			return makeAddSummary()
+			return makeAddSummary(statusBlockTracker)
 		})
 }
 
 // addMonitorMeta adds the id, name, and type fields to the monitor.
-func addMonitorMeta(stdMonFields stdfields.StdMonitorFields, isMulti bool) jobs.JobWrapper {
+func addMonitorMeta(stdMonFields stdfields.StdMonitorFields, isMulti bool, statusBlockTracker *monitorStateTracker) jobs.JobWrapper {
 	return func(job jobs.Job) jobs.Job {
 		return func(event *beat.Event) ([]jobs.Job, error) {
 			started := time.Now()
@@ -68,7 +70,6 @@
 				thisID = fmt.Sprintf("%s-%x", stdMonFields.ID, urlHash)
 			}
 
-<<<<<<< HEAD
 			status, _ := event.Fields.GetValue("monitor.status")
 			var trackerStatus stateStatus
 			if status == "down" {
@@ -77,30 +78,17 @@
 				trackerStatus = StatusUp
 			}
 			ip, _ := event.Fields.GetValue("monitor.ip")
-			trackerId := fmt.Sprintf("%s-%s", id, ip)
-
-			stateTrackerMtx.Lock()
+			trackerId := fmt.Sprintf("%s-%s", stdMonFields.ID, ip)
+
 			sb := statusBlockTracker.getID(trackerId, trackerStatus)
-			stateTrackerMtx.Unlock()
-
-			eventext.MergeEventFields(
-				event,
-				common.MapStr{
-					"monitor": common.MapStr{
-						"id":           thisID,
-						"name":         name,
-						"type":         typ,
-						"timespan":     timespan(started, sched, timeout),
-						"status_block": sb,
-					},
-=======
+
 			fieldsToMerge := common.MapStr{
 				"monitor": common.MapStr{
 					"id":       thisID,
 					"name":     stdMonFields.Name,
 					"type":     stdMonFields.Type,
 					"timespan": timespan(started, stdMonFields.Schedule, stdMonFields.Timeout),
->>>>>>> e7c0b1d2
+					"status_block": sb,
 				},
 			}
 
@@ -235,6 +223,15 @@
 	}
 }
 
+
+
+func newStatusBlockTracker() *monitorStateTracker {
+	return &monitorStateTracker{
+		states: map[string]*monitorState{},
+		mtx:    sync.Mutex{},
+	}
+}
+
 type monitorStateTracker struct {
 	states map[string]*monitorState
 	mtx    sync.Mutex
@@ -246,26 +243,21 @@
 			// Check to see if there's still an ongoing flap after recording
 			// the new status
 			if state.flapCompute(currentStatus) {
-				fmt.Printf("STABLE FLAP\n")
 				return state
 			} else {
-				fmt.Printf("EXIT FLAP\n")
 				state = NewMonitorState(currentStatus)
 				mst.states[monitorId] = state
 				return state
 			}
 		} else if state.status == currentStatus {
 			// The state is stable, no changes needed
-			fmt.Printf("STABLE STATE\n")
 			return state
 		} else if state.startedAt.After(time.Now().Add(-FlappingThreshold)) {
 			state.flapCompute(currentStatus) // record the new state to the flap history
-			fmt.Printf("ENTER FLAP\n")
 			return state
 		}
 	}
 
-	fmt.Printf("NEW STATE\n")
 	// No previous state, so make a new one
 	state = NewMonitorState(currentStatus)
 	mst.states[monitorId] = state
@@ -278,15 +270,8 @@
 	return mst.get(monitorId, currentStatus).startedAt
 }
 
-func newStatusBlockTracker() *monitorStateTracker {
-	return &monitorStateTracker{
-		states: map[string]*monitorState{},
-		mtx:    sync.Mutex{},
-	}
-}
-
 // makeAddSummary summarizes the job, adding the `summary` field to the last event emitted.
-func makeAddSummary() jobs.JobWrapper {
+func makeAddSummary(sb *monitorStateTracker) jobs.JobWrapper {
 	// This is a tricky method. The way this works is that we track the state across jobs in the
 	// state struct here.
 	state := struct {
@@ -351,9 +336,7 @@
 					trackerStatus = StatusDown
 				}
 				monitorIdString, _ := monitorId.(string)
-				stateTrackerMtx.Lock()
-				cssId := statusBlockTracker.getID(monitorIdString, trackerStatus)
-				stateTrackerMtx.Unlock()
+				cssId := sb.getID(monitorIdString, trackerStatus)
 				eventext.MergeEventFields(event, common.MapStr{
 					"summary": common.MapStr{
 						"continuous_status_segment": cssId,
