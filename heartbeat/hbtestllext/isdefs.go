// Licensed to Elasticsearch B.V. under one or more contributor
// license agreements. See the NOTICE file distributed with
// this work for additional information regarding copyright
// ownership. Elasticsearch B.V. licenses this file to you under
// the Apache License, Version 2.0 (the "License"); you may
// not use this file except in compliance with the License.
// You may obtain a copy of the License at
//
//     http://www.apache.org/licenses/LICENSE-2.0
//
// Unless required by applicable law or agreed to in writing,
// software distributed under the License is distributed on an
// "AS IS" BASIS, WITHOUT WARRANTIES OR CONDITIONS OF ANY
// KIND, either express or implied.  See the License for the
// specific language governing permissions and limitations
// under the License.

package hbtestllext

import (
	"strings"
	"time"

	"github.com/elastic/go-lookslike/isdef"
	"github.com/elastic/go-lookslike/llpath"
	"github.com/elastic/go-lookslike/llresult"

	"github.com/elastic/beats/v7/heartbeat/ecserr"
	"github.com/elastic/beats/v7/heartbeat/monitors/wrappers/monitorstate"
)

// IsTime checks that the value is a time.Time instance.
var IsTime = isdef.Is("time", func(path llpath.Path, v interface{}) *llresult.Results {
	_, ok := v.(time.Time)
	if !ok {
		return llresult.SimpleResult(path, false, "expected a time.Time")
	}
	return llresult.ValidResult(path)
})

var IsInt64 = isdef.Is("positiveInt64", func(path llpath.Path, v interface{}) *llresult.Results {
	_, ok := v.(int64)
	if !ok {
		return llresult.SimpleResult(path, false, "expected an int64")
	}
	return llresult.ValidResult(path)
})

var IsUint16 = isdef.Is("positiveUInt16", func(path llpath.Path, v interface{}) *llresult.Results {
	_, ok := v.(uint16)
	if !ok {
		return llresult.SimpleResult(path, false, "expected a uint16")
	}
	return llresult.ValidResult(path)
})

var IsMonitorState = isdef.Is("isState", func(path llpath.Path, v interface{}) *llresult.Results {
	_, ok := v.(monitorstate.State)
	if !ok {
		return llresult.SimpleResult(path, false, "expected a monitorstate.State")
	}
	return llresult.ValidResult(path)
})

var IsECSErr = func(expectedErr *ecserr.ECSErr) isdef.IsDef {
	return isdef.Is("matches ECS ERR", func(path llpath.Path, v interface{}) *llresult.Results {
		// This conditional is a bit awkward, apparently there's a bug in lookslike where a pointer
		// value is de-referenced, so a given *ecserr.ECSErr turns into an ecserr.ECSErr
		var givenErr *ecserr.ECSErr
		givenErrNoPtr, ok := v.(ecserr.ECSErr)
		if !ok {
			return llresult.SimpleResult(path, false, "ecserr.ECSErr expected, got %v", v)
		}
		givenErr = &givenErrNoPtr

		if expectedErr.Code != givenErr.Code {
<<<<<<< HEAD
			return llresult.SimpleResult(path, false, "ECS error type does not match, expected %s, got %s", expectedErr.Code, givenErr.Code)
		}

		if expectedErr.Type != givenErr.Type {
			return llresult.SimpleResult(path, false, "ECS error message does not match, expected %s, got %s", expectedErr.Type, givenErr.Type)
=======
			return llresult.SimpleResult(path, false, "ECS error code does not match, expected %s, got %s", expectedErr.Code, givenErr.Code)
		}

		if expectedErr.Type != givenErr.Type {
			return llresult.SimpleResult(path, false, "ECS error type does not match, expected %s, got %s", expectedErr.Type, givenErr.Type)
>>>>>>> b9f75909
		}

		if expectedErr.Message != givenErr.Message {
			return llresult.SimpleResult(path, false, "ECS error message does not match, expected %s, got %s", expectedErr.Message, givenErr.Message)
		}

		return llresult.ValidResult(path)
	})
}

var IsECSErrMatchingCode = func(ecode ecserr.ECode, messageContains string) isdef.IsDef {
	return isdef.Is("matches ECS ERR", func(path llpath.Path, v interface{}) *llresult.Results {
		// This conditional is a bit awkward, apparently there's a bug in lookslike where a pointer
		// value is de-referenced, so a given *ecserr.ECSErr turns into an ecserr.ECSErr
		var givenErr *ecserr.ECSErr
		givenErrNoPtr, ok := v.(ecserr.ECSErr)
		if !ok {
			return llresult.SimpleResult(path, false, "ecserr.ECSErr expected, got %v", v)
		}
		givenErr = &givenErrNoPtr

		if ecode != givenErr.Code {
<<<<<<< HEAD
			return llresult.SimpleResult(path, false, "ECS error type does not match, expected %s, got %s", ecode, givenErr.Code)
=======
			return llresult.SimpleResult(path, false, "ECS error code does not match, expected %s, got %s", ecode, givenErr.Code)
>>>>>>> b9f75909
		}

		if !strings.Contains(givenErr.Message, messageContains) {
			return llresult.SimpleResult(path, false, "ECS error type does not match, expected '%s' to contain '%s'", givenErr.Message, messageContains)
		}

		return llresult.ValidResult(path)
	})
}<|MERGE_RESOLUTION|>--- conflicted
+++ resolved
@@ -74,19 +74,11 @@
 		givenErr = &givenErrNoPtr
 
 		if expectedErr.Code != givenErr.Code {
-<<<<<<< HEAD
-			return llresult.SimpleResult(path, false, "ECS error type does not match, expected %s, got %s", expectedErr.Code, givenErr.Code)
-		}
-
-		if expectedErr.Type != givenErr.Type {
-			return llresult.SimpleResult(path, false, "ECS error message does not match, expected %s, got %s", expectedErr.Type, givenErr.Type)
-=======
 			return llresult.SimpleResult(path, false, "ECS error code does not match, expected %s, got %s", expectedErr.Code, givenErr.Code)
 		}
 
 		if expectedErr.Type != givenErr.Type {
 			return llresult.SimpleResult(path, false, "ECS error type does not match, expected %s, got %s", expectedErr.Type, givenErr.Type)
->>>>>>> b9f75909
 		}
 
 		if expectedErr.Message != givenErr.Message {
@@ -109,11 +101,7 @@
 		givenErr = &givenErrNoPtr
 
 		if ecode != givenErr.Code {
-<<<<<<< HEAD
-			return llresult.SimpleResult(path, false, "ECS error type does not match, expected %s, got %s", ecode, givenErr.Code)
-=======
 			return llresult.SimpleResult(path, false, "ECS error code does not match, expected %s, got %s", ecode, givenErr.Code)
->>>>>>> b9f75909
 		}
 
 		if !strings.Contains(givenErr.Message, messageContains) {
