when:
    branches: true             ## for all the branches
    changeset:                 ## when PR contains any of those entries in the changeset
        - "^heartbeat/.*"
        - "@ci"                ## special token regarding the changeset for the ci
        - "@oss"               ## special token regarding the changeset for the oss
    comments:                  ## when PR comment contains any of those entries
        - "/test heartbeat"
    labels:                    ## when PR labels matches any of those entries
        - "heartbeat"
    parameters:                ## when parameter was selected in the UI.
        - "heartbeat"
    tags: true                 ## for all the tags
platform: "linux && ubuntu-18" ## default label for all the stages
stages:
    arm:
        mage: "mage build unitTest"
        platforms:             ## override default label in this specific stage.
          - "arm"
        when:                  ## Override the top-level when.
            comments:
                - "/test heartbeat for arm"
            labels:
                - "arm"
            parameters:
                - "armTest"
            branches: true     ## for all the branches
            tags: true         ## for all the tags
    build:
        mage: "mage build test"
    macos:
        mage: "mage build unitTest"
        platforms:             ## override default label in this specific stage.
          - "macosx"
        when:                  ## Override the top-level when.
            comments:
                - "/test heartbeat for macos"
            labels:
                - "macOS"
            parameters:
                - "macosTest"
            branches: true     ## for all the branches
            tags: true         ## for all the tags
    windows:
        mage: "mage build unitTest"
        platforms:             ## override default labels in this specific stage.
            - "windows-2019"
    windows-2016:
        mage: "mage build unitTest"
        platforms:             ## override default labels in this specific stage.
            - "windows-2016"
        when:                  ## Override the top-level when.
            comments:
                - "/test heartbeat for windows-2016"
            labels:
                - "windows-2016"
            branches: true     ## for all the branches
            tags: true         ## for all the tags
    windows-2012:
        mage: "mage build unitTest"
        platforms:             ## override default labels in this specific stage.
            - "windows-2012-r2"
        when:                  ## Override the top-level when.
            comments:
                - "/test heartbeat for windows-2012"
            labels:
                - "windows-2012"
            branches: true     ## for all the branches
            tags: true         ## for all the tags
    windows-10:
        mage: "mage build unitTest"
        platforms:             ## override default labels in this specific stage.
            - "windows-10"
        when:                  ## Override the top-level when.
            comments:
                - "/test heartbeat for windows-10"
            labels:
                - "windows-10"
            branches: true     ## for all the branches
            tags: true         ## for all the tags
    windows-2008:
        mage: "mage build unitTest"
        platforms:             ## override default labels in this specific stage.
            - "windows-2008-r2"
        when:                  ## Override the top-level when.
            comments:
                - "/test heartbeat for windows-2008"
            labels:
                - "windows-2008"
            branches: true     ## for all the branches
            tags: true         ## for all the tag
<<<<<<< HEAD
    windows-7-32:
        mage: "mage build unitTest"
        platforms:             ## override default labels in this specific stage.
            - "windows-7-32-bit"
        when:                  ## Override the top-level when.
            comments:
                - "/test heartbeat for windows-7-32"
            labels:
                - "windows-7-32"
            branches: true     ## for all the branches
            tags: true         ## for all the tags
=======
    windows-8:
        mage: "mage build unitTest"
        platforms:             ## override default labels in this specific stage.
            - "windows-8"
        when:                  ## Override the top-level when.
            comments:
                - "/test heartbeat for windows-8"
            labels:
                - "windows-8"
            branches: true     ## for all the branches
            tags: true         ## for all the tag
>>>>>>> 5f9bed50
<|MERGE_RESOLUTION|>--- conflicted
+++ resolved
@@ -89,19 +89,6 @@
                 - "windows-2008"
             branches: true     ## for all the branches
             tags: true         ## for all the tag
-<<<<<<< HEAD
-    windows-7-32:
-        mage: "mage build unitTest"
-        platforms:             ## override default labels in this specific stage.
-            - "windows-7-32-bit"
-        when:                  ## Override the top-level when.
-            comments:
-                - "/test heartbeat for windows-7-32"
-            labels:
-                - "windows-7-32"
-            branches: true     ## for all the branches
-            tags: true         ## for all the tags
-=======
     windows-8:
         mage: "mage build unitTest"
         platforms:             ## override default labels in this specific stage.
@@ -113,4 +100,14 @@
                 - "windows-8"
             branches: true     ## for all the branches
             tags: true         ## for all the tag
->>>>>>> 5f9bed50
+    windows-7-32:
+        mage: "mage build unitTest"
+        platforms:             ## override default labels in this specific stage.
+            - "windows-7-32-bit"
+        when:                  ## Override the top-level when.
+            comments:
+                - "/test heartbeat for windows-7-32"
+            labels:
+                - "windows-7-32"
+            branches: true     ## for all the branches
+            tags: true         ## for all the tags