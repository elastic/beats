--- conflicted
+++ resolved
@@ -82,8 +82,6 @@
             labels:
                 - "windows-10"
             branches: true     ## for all the branches
-<<<<<<< HEAD
-=======
             tags: true         ## for all the tags
     windows-2008:
         mage: "mage build unitTest"
@@ -117,5 +115,4 @@
             labels:
                 - "windows-7"
             branches: true     ## for all the branches
->>>>>>> 1cbdb6e0
             tags: true         ## for all the tags