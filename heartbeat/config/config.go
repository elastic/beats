// Licensed to Elasticsearch B.V. under one or more contributor
// license agreements. See the NOTICE file distributed with
// this work for additional information regarding copyright
// ownership. Elasticsearch B.V. licenses this file to you under
// the Apache License, Version 2.0 (the "License"); you may
// not use this file except in compliance with the License.
// You may obtain a copy of the License at
//
//     http://www.apache.org/licenses/LICENSE-2.0
//
// Unless required by applicable law or agreed to in writing,
// software distributed under the License is distributed on an
// "AS IS" BASIS, WITHOUT WARRANTIES OR CONDITIONS OF ANY
// KIND, either express or implied.  See the License for the
// specific language governing permissions and limitations
// under the License.

// Config is put into a different package to prevent cyclic imports in case
// it is needed in several locations

package config

import (
	"github.com/elastic/beats/v7/libbeat/autodiscover"
	conf "github.com/elastic/elastic-agent-libs/config"
)

// Config defines the structure of heartbeat.yml.
type Config struct {
	RunOnce        bool                 `config:"run_once"`
	Monitors       []*conf.C            `config:"monitors"`
	ConfigMonitors *conf.C              `config:"config.monitors"`
	Scheduler      Scheduler            `config:"scheduler"`
	Autodiscover   *autodiscover.Config `config:"autodiscover"`
	Jobs           map[string]*JobLimit `config:"jobs"`
}

type JobLimit struct {
	Limit int64 `config:"limit" validate:"min=0"`
}

// Scheduler defines the syntax of a heartbeat.yml scheduler block.
type Scheduler struct {
	Limit    int64  `config:"limit"  validate:"min=0"`
	Location string `config:"location"`
}

// DefaultConfig is the canonical instantiation of Config.
var DefaultConfig = Config{
<<<<<<< HEAD
	Jobs: map[string]JobLimit{
=======
	Jobs: map[string]*JobLimit{
>>>>>>> 0d36a005
		"browser": {
			Limit: 2,
		},
	},
}<|MERGE_RESOLUTION|>--- conflicted
+++ resolved
@@ -47,11 +47,7 @@
 
 // DefaultConfig is the canonical instantiation of Config.
 var DefaultConfig = Config{
-<<<<<<< HEAD
-	Jobs: map[string]JobLimit{
-=======
 	Jobs: map[string]*JobLimit{
->>>>>>> 0d36a005
 		"browser": {
 			Limit: 2,
 		},
