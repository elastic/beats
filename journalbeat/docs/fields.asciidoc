
////
This file is generated! See _meta/fields.yml and scripts/generate_field_docs.py
////

[[exported-fields]]
= Exported fields

[partintro]

--
This document describes the fields that are exported by Journalbeat. They are
grouped in the following categories:

* <<exported-fields-beat>>
* <<exported-fields-cloud>>
* <<exported-fields-common>>
* <<exported-fields-docker-processor>>
* <<exported-fields-ecs>>
* <<exported-fields-host-processor>>
* <<exported-fields-kubernetes-processor>>
* <<exported-fields-process>>

--
[[exported-fields-beat]]
== Beat fields

Contains common beat fields available in all event types.



*`agent.hostname`*::
+
--
type: keyword

Hostname of the agent.

--

*`beat.timezone`*::
+
--
type: alias

alias to: event.timezone

--

*`fields`*::
+
--
type: object

Contains user configurable fields.


--

[float]
== error fields

Error fields containing additional info in case of errors.



*`error.type`*::
+
--
type: keyword

Error type.


--

*`beat.name`*::
+
--
type: alias

alias to: host.name

--

*`beat.hostname`*::
+
--
type: alias

alias to: agent.hostname

--

[[exported-fields-cloud]]
== Cloud provider metadata fields

Metadata from cloud providers added by the add_cloud_metadata processor.



*`cloud.project.id`*::
+
--
example: project-x

Name of the project in Google Cloud.


--

*`meta.cloud.provider`*::
+
--
type: alias

alias to: cloud.provider

--

*`meta.cloud.instance_id`*::
+
--
type: alias

alias to: cloud.instance.id

--

*`meta.cloud.instance_name`*::
+
--
type: alias

alias to: cloud.instance.name

--

*`meta.cloud.machine_type`*::
+
--
type: alias

alias to: cloud.machine.type

--

*`meta.cloud.availability_zone`*::
+
--
type: alias

alias to: cloud.availability_zone

--

*`meta.cloud.project_id`*::
+
--
type: alias

alias to: cloud.project.id

--

*`meta.cloud.region`*::
+
--
type: alias

alias to: cloud.region

--

[[exported-fields-common]]
== Common Journalbeat fields

Contains common fields available in all event types.



[float]
== coredump fields

Fields used by systemd-coredump kernel helper.



*`coredump.unit`*::
+
--
type: keyword

Annotations of messages containing coredumps from system units.


--

*`coredump.user_unit`*::
+
--
type: keyword

Annotations of messages containing coredumps from user units.


--

[float]
== journald fields

Fields provided by journald.



[float]
== object fields

Fields to log on behalf of a different program.



[float]
== audit fields

Audit fields of event.



*`journald.object.audit.login_uid`*::
+
--
type: long

example: 1000

required: False

The login UID of the object process.


--

*`journald.object.audit.session`*::
+
--
type: long

example: 3

required: False

The audit session of the object process.


--

*`journald.object.cmd`*::
+
--
type: keyword

example: /lib/systemd/systemd --user

required: False

The command line of the process.


--

*`journald.object.name`*::
+
--
type: keyword

example: /lib/systemd/systemd

required: False

Name of the executable.


--

*`journald.object.executable`*::
+
--
type: keyword

example: /lib/systemd/systemd

required: False

Path to the the executable.


--

*`journald.object.uid`*::
+
--
type: long

required: False

UID of the object process.


--

*`journald.object.gid`*::
+
--
type: long

required: False

GID of the object process.


--

*`journald.object.pid`*::
+
--
type: long

required: False

PID of the object process.


--

[float]
== systemd fields

Systemd fields of event.



*`journald.object.systemd.owner_uid`*::
+
--
type: long

required: False

The UID of the owner.


--

*`journald.object.systemd.session`*::
+
--
type: keyword

required: False

The ID of the systemd session.


--

*`journald.object.systemd.unit`*::
+
--
type: keyword

required: False

The name of the systemd unit.


--

*`journald.object.systemd.user_unit`*::
+
--
type: keyword

required: False

The name of the systemd user unit.


--

[float]
== kernel fields

Fields to log on behalf of a different program.



*`journald.kernel.device`*::
+
--
type: keyword

required: False

The kernel device name.


--

*`journald.kernel.subsystem`*::
+
--
type: keyword

required: False

The kernel subsystem name.


--

*`journald.kernel.device_symlinks`*::
+
--
type: keyword

required: False

Additional symlink names pointing to the device node in /dev.


--

*`journald.kernel.device_node_path`*::
+
--
type: keyword

required: False

The device node path of this device in /dev.


--

*`journald.kernel.device_name`*::
+
--
type: keyword

required: False

The kernel device name as it shows up in the device tree below /sys.


--

[float]
== code fields

Fields of the code generating the event.



*`journald.code.file`*::
+
--
type: keyword

example: ../src/core/manager.c

required: False

The name of the source file where the log is generated.


--

*`journald.code.function`*::
+
--
type: keyword

example: job_log_status_message

required: False

The name of the function which generated the log message.


--

*`journald.code.line`*::
+
--
type: long

example: 123

required: False

The line number of the code which generated the log message.


--

[float]
== process fields

Fields to log on behalf of a different program.



[float]
== audit fields

Audit fields of event.



*`journald.process.audit.loginuid`*::
+
--
type: long

example: 1000

required: False

The login UID of the source process.


--

*`journald.process.audit.session`*::
+
--
type: long

example: 3

required: False

The audit session of the source process.


--

*`journald.process.cmd`*::
+
--
type: keyword

example: /lib/systemd/systemd --user

required: False

The command line of the process.


--

*`journald.process.name`*::
+
--
type: keyword

example: /lib/systemd/systemd

required: False

Name of the executable.


--

*`journald.process.executable`*::
+
--
type: keyword

example: /lib/systemd/systemd

required: False

Path to the the executable.


--

*`journald.process.pid`*::
+
--
type: long

example: 1

required: False

The ID of the process which logged the message.


--

*`journald.process.gid`*::
+
--
type: long

example: 1

required: False

The ID of the group which runs the process.


--

*`journald.process.uid`*::
+
--
type: long

example: 1

required: False

The ID of the user which runs the process.


--

*`journald.process.capabilites`*::
+
--
required: False

The effective capabilites of the process.


--

[float]
== systemd fields

Fields of systemd.



*`systemd.invocation_id`*::
+
--
type: keyword

example: 8450f1672de646c88cd133aadd4f2d70

required: False

The invocation ID for the runtime cycle of the unit the message was generated in.


--

*`systemd.cgroup`*::
+
--
type: keyword

example: /user.slice/user-1234.slice/session-2.scope

required: False

The control group path in the systemd hierarchy.


--

*`systemd.owner_uid`*::
+
--
type: long

required: False

The owner UID of the systemd user unit or systemd session.


--

*`systemd.session`*::
+
--
type: keyword

required: False

The ID of the systemd session.


--

*`systemd.slice`*::
+
--
type: keyword

example: user-1234.slice

required: False

The systemd slice unit.


--

*`systemd.user_slice`*::
+
--
type: keyword

required: False

The systemd user slice unit.


--

*`systemd.unit`*::
+
--
type: keyword

example: nginx.service

required: False

The name of the systemd unit.


--

*`systemd.user_unit`*::
+
--
type: keyword

example: user-1234.slice

required: False

The name of the systemd user unit.


--

*`systemd.transport`*::
+
--
type: keyword

example: syslog

required: True

How the log message was received by journald.


--

[float]
== host fields

Fields of the host.



*`host.boot_id`*::
+
--
type: keyword

example: dd8c974asdf01dbe2ef26d7fasdf264c9

required: False

The boot ID for the boot the log was generated in.


--

[float]
== syslog fields

Fields of the code generating the event.



*`syslog.priority`*::
+
--
type: long

example: 1

required: False

The priority of the message. A syslog compatibility field.


--

*`syslog.facility`*::
+
--
type: long

example: 1

required: False

The facility of the message. A syslog compatibility field.


--

*`syslog.identifier`*::
+
--
type: keyword

example: su

required: False

The identifier of the message. A syslog compatibility field.


--

*`custom`*::
+
--
type: nested

required: False

Arbitrary fields coming from processes.


--

*`read_timestamp`*::
+
--
type: alias

alias to: event.created

--



*`container.log.tag`*::
+
--
type: keyword

User defined tag of a container.


--

[[exported-fields-docker-processor]]
== Docker fields

Docker stats collected from Docker.




*`docker.container.id`*::
+
--
type: alias

alias to: container.id

--

*`docker.container.image`*::
+
--
type: alias

alias to: container.image.name

--

*`docker.container.name`*::
+
--
type: alias

alias to: container.name

--

*`docker.container.labels`*::
+
--
type: object

Image labels.


--

[[exported-fields-ecs]]
== ECS fields

ECS Fields.


*`@timestamp`*::
+
--
type: date

example: 2016-05-23T08:05:34.853Z

required: True

Date/time when the event originated.
This is the date/time extracted from the event, typically representing when the event was generated by the source.
If the event source has no original timestamp, this value is typically populated by the first time the event was received by the pipeline.
Required field for all events.

--

*`labels`*::
+
--
type: object

example: {'application': 'foo-bar', 'env': 'production'}

Custom key/value pairs.
Can be used to add meta information to events. Should not contain nested objects. All values are stored as keyword.
Example: `docker` and `k8s` labels.

--

*`message`*::
+
--
type: text

example: Hello World

For log events the message field contains the log message, optimized for viewing in a log viewer.
For structured logs without an original message field, other fields can be concatenated to form a human-readable summary of the event.
If multiple messages exist, they can be combined into one message.

--

*`tags`*::
+
--
type: keyword

example: ["production", "env2"]

List of keywords used to tag each event.

--

[float]
== agent fields

The agent fields contain the data about the software entity, if any, that collects, detects, or observes events on a host, or takes measurements on a host.
Examples include Beats. Agents may also run on observers. ECS agent.* fields shall be populated with details of the agent running on the host or observer where the event happened or the measurement was taken.


*`agent.ephemeral_id`*::
+
--
type: keyword

example: 8a4f500f

Ephemeral identifier of this agent (if one exists).
This id normally changes across restarts, but `agent.id` does not.

--

*`agent.id`*::
+
--
type: keyword

example: 8a4f500d

Unique identifier of this agent (if one exists).
Example: For Beats this would be beat.id.

--

*`agent.name`*::
+
--
type: keyword

example: foo

Custom name of the agent.
This is a name that can be given to an agent. This can be helpful if for example two Filebeat instances are running on the same host but a human readable separation is needed on which Filebeat instance data is coming from.
If no name is given, the name is often left empty.

--

*`agent.type`*::
+
--
type: keyword

example: filebeat

Type of the agent.
The agent type stays always the same and should be given by the agent used. In case of Filebeat the agent would always be Filebeat also if two Filebeat instances are run on the same machine.

--

*`agent.version`*::
+
--
type: keyword

example: 6.0.0-rc2

Version of the agent.

--

[float]
== client fields

A client is defined as the initiator of a network connection for events regarding sessions, connections, or bidirectional flow records.
For TCP events, the client is the initiator of the TCP connection that sends the SYN packet(s). For other protocols, the client is generally the initiator or requestor in the network transaction. Some systems use the term "originator" to refer the client in TCP connections. The client fields describe details about the system acting as the client in the network event. Client fields are usually populated in conjunction with server fields.  Client fields are generally not populated for packet-level events.
Client / server representations can add semantic context to an exchange, which is helpful to visualize the data in certain situations. If your context falls in that category, you should still ensure that source and destination are filled appropriately.


*`client.address`*::
+
--
type: keyword

Some event client addresses are defined ambiguously. The event will sometimes list an IP, a domain or a unix socket.  You should always store the raw address in the `.address` field.
Then it should be duplicated to `.ip` or `.domain`, depending on which one it is.

--

*`client.bytes`*::
+
--
type: long

example: 184

format: bytes

Bytes sent from the client to the server.

--

*`client.domain`*::
+
--
type: keyword

Client domain.

--

*`client.geo.city_name`*::
+
--
type: keyword

example: Montreal

City name.

--

*`client.geo.continent_name`*::
+
--
type: keyword

example: North America

Name of the continent.

--

*`client.geo.country_iso_code`*::
+
--
type: keyword

example: CA

Country ISO code.

--

*`client.geo.country_name`*::
+
--
type: keyword

example: Canada

Country name.

--

*`client.geo.location`*::
+
--
type: geo_point

example: { "lon": -73.614830, "lat": 45.505918 }

Longitude and latitude.

--

*`client.geo.name`*::
+
--
type: keyword

example: boston-dc

User-defined description of a location, at the level of granularity they care about.
Could be the name of their data centers, the floor number, if this describes a local physical entity, city names.
Not typically used in automated geolocation.

--

*`client.geo.region_iso_code`*::
+
--
type: keyword

example: CA-QC

Region ISO code.

--

*`client.geo.region_name`*::
+
--
type: keyword

example: Quebec

Region name.

--

*`client.ip`*::
+
--
type: ip

IP address of the client.
Can be one or multiple IPv4 or IPv6 addresses.

--

*`client.mac`*::
+
--
type: keyword

MAC address of the client.

--

*`client.packets`*::
+
--
type: long

example: 12

Packets sent from the client to the server.

--

*`client.port`*::
+
--
type: long

Port of the client.

--

*`client.user.email`*::
+
--
type: keyword

User email address.

--

*`client.user.full_name`*::
+
--
type: keyword

example: Albert Einstein

User's full name, if available.

--

*`client.user.group.id`*::
+
--
type: keyword

Unique identifier for the group on the system/platform.

--

*`client.user.group.name`*::
+
--
type: keyword

Name of the group.

--

*`client.user.hash`*::
+
--
type: keyword

Unique user hash to correlate information for a user in anonymized form.
Useful if `user.id` or `user.name` contain confidential information and cannot be used.

--

*`client.user.id`*::
+
--
type: keyword

One or multiple unique identifiers of the user.

--

*`client.user.name`*::
+
--
type: keyword

example: albert

Short name or login of the user.

--

[float]
== cloud fields

Fields related to the cloud or infrastructure the events are coming from.


*`cloud.account.id`*::
+
--
type: keyword

example: 666777888999

The cloud account or organization id used to identify different entities in a multi-tenant environment.
Examples: AWS account id, Google Cloud ORG Id, or other unique identifier.

--

*`cloud.availability_zone`*::
+
--
type: keyword

example: us-east-1c

Availability zone in which this host is running.

--

*`cloud.instance.id`*::
+
--
type: keyword

example: i-1234567890abcdef0

Instance ID of the host machine.

--

*`cloud.instance.name`*::
+
--
type: keyword

Instance name of the host machine.

--

*`cloud.machine.type`*::
+
--
type: keyword

example: t2.medium

Machine type of the host machine.

--

*`cloud.provider`*::
+
--
type: keyword

example: aws

Name of the cloud provider. Example values are aws, azure, gcp, or digitalocean.

--

*`cloud.region`*::
+
--
type: keyword

example: us-east-1

Region in which this host is running.

--

[float]
== container fields

Container fields are used for meta information about the specific container that is the source of information.
These fields help correlate data based containers from any runtime.


*`container.id`*::
+
--
type: keyword

Unique container id.

--

*`container.image.name`*::
+
--
type: keyword

Name of the image the container was built on.

--

*`container.image.tag`*::
+
--
type: keyword

Container image tag.

--

*`container.labels`*::
+
--
type: object

Image labels.

--

*`container.name`*::
+
--
type: keyword

Container name.

--

*`container.runtime`*::
+
--
type: keyword

example: docker

Runtime managing this container.

--

[float]
== destination fields

Destination fields describe details about the destination of a packet/event.
Destination fields are usually populated in conjunction with source fields.


*`destination.address`*::
+
--
type: keyword

Some event destination addresses are defined ambiguously. The event will sometimes list an IP, a domain or a unix socket.  You should always store the raw address in the `.address` field.
Then it should be duplicated to `.ip` or `.domain`, depending on which one it is.

--

*`destination.bytes`*::
+
--
type: long

example: 184

format: bytes

Bytes sent from the destination to the source.

--

*`destination.domain`*::
+
--
type: keyword

Destination domain.

--

*`destination.geo.city_name`*::
+
--
type: keyword

example: Montreal

City name.

--

*`destination.geo.continent_name`*::
+
--
type: keyword

example: North America

Name of the continent.

--

*`destination.geo.country_iso_code`*::
+
--
type: keyword

example: CA

Country ISO code.

--

*`destination.geo.country_name`*::
+
--
type: keyword

example: Canada

Country name.

--

*`destination.geo.location`*::
+
--
type: geo_point

example: { "lon": -73.614830, "lat": 45.505918 }

Longitude and latitude.

--

*`destination.geo.name`*::
+
--
type: keyword

example: boston-dc

User-defined description of a location, at the level of granularity they care about.
Could be the name of their data centers, the floor number, if this describes a local physical entity, city names.
Not typically used in automated geolocation.

--

*`destination.geo.region_iso_code`*::
+
--
type: keyword

example: CA-QC

Region ISO code.

--

*`destination.geo.region_name`*::
+
--
type: keyword

example: Quebec

Region name.

--

*`destination.ip`*::
+
--
type: ip

IP address of the destination.
Can be one or multiple IPv4 or IPv6 addresses.

--

*`destination.mac`*::
+
--
type: keyword

MAC address of the destination.

--

*`destination.packets`*::
+
--
type: long

example: 12

Packets sent from the destination to the source.

--

*`destination.port`*::
+
--
type: long

Port of the destination.

--

*`destination.user.email`*::
+
--
type: keyword

User email address.

--

*`destination.user.full_name`*::
+
--
type: keyword

example: Albert Einstein

User's full name, if available.

--

*`destination.user.group.id`*::
+
--
type: keyword

Unique identifier for the group on the system/platform.

--

*`destination.user.group.name`*::
+
--
type: keyword

Name of the group.

--

*`destination.user.hash`*::
+
--
type: keyword

Unique user hash to correlate information for a user in anonymized form.
Useful if `user.id` or `user.name` contain confidential information and cannot be used.

--

*`destination.user.id`*::
+
--
type: keyword

One or multiple unique identifiers of the user.

--

*`destination.user.name`*::
+
--
type: keyword

example: albert

Short name or login of the user.

--

[float]
== ecs fields

Meta-information specific to ECS.


*`ecs.version`*::
+
--
type: keyword

example: 1.0.0

required: True

ECS version this event conforms to. `ecs.version` is a required field and must exist in all events.
When querying across multiple indices -- which may conform to slightly different ECS versions -- this field lets integrations adjust to the schema version of the events.

--

[float]
== error fields

These fields can represent errors of any kind.
Use them for errors that happen while fetching events or in cases where the event itself contains an error.


*`error.code`*::
+
--
type: keyword

Error code describing the error.

--

*`error.id`*::
+
--
type: keyword

Unique identifier for the error.

--

*`error.message`*::
+
--
type: text

Error message.

--

[float]
== event fields

The event fields are used for context information about the log or metric event itself.
A log is defined as an event containing details of something that happened. Log events must include the time at which the thing happened. Examples of log events include a process starting on a host, a network packet being sent from a source to a destination, or a network connection between a client and a server being initiated or closed. A metric is defined as an event containing one or more numerical or categorical measurements and the time at which the measurement was taken. Examples of metric events include memory pressure measured on a host, or vulnerabilities measured on a scanned host.


*`event.action`*::
+
--
type: keyword

example: user-password-change

The action captured by the event.
This describes the information in the event. It is more specific than `event.category`. Examples are `group-add`, `process-started`, `file-created`. The value is normally defined by the implementer.

--

*`event.category`*::
+
--
type: keyword

example: user-management

Event category.
This contains high-level information about the contents of the event. It is more generic than `event.action`, in the sense that typically a category contains multiple actions. Warning: In future versions of ECS, we plan to provide a list of acceptable values for this field, please use with caution.

--

*`event.created`*::
+
--
type: date

event.created contains the date/time when the event was first read by an agent, or by your pipeline.
This field is distinct from @timestamp in that @timestamp typically contain the time extracted from the original event.
In most situations, these two timestamps will be slightly different. The difference can be used to calculate the delay between your source generating an event, and the time when your agent first processed it. This can be used to monitor your agent's or pipeline's ability to keep up with your event source.
In case the two timestamps are identical, @timestamp should be used.

--

*`event.dataset`*::
+
--
type: keyword

example: stats

Name of the dataset.
The concept of a `dataset` (fileset / metricset) is used in Beats as a subset of modules. It contains the information which is currently stored in metricset.name and metricset.module or fileset.name.

--

*`event.duration`*::
+
--
type: long

format: duration

Duration of the event in nanoseconds.
If event.start and event.end are known this value should be the difference between the end and start time.

--

*`event.end`*::
+
--
type: date

event.end contains the date when the event ended or when the activity was last observed.

--

*`event.hash`*::
+
--
type: keyword

example: 123456789012345678901234567890ABCD

Hash (perhaps logstash fingerprint) of raw field to be able to demonstrate log integrity.

--

*`event.id`*::
+
--
type: keyword

example: 8a4f500d

Unique ID to describe the event.

--

*`event.kind`*::
+
--
type: keyword

example: state

The kind of the event.
This gives information about what type of information the event contains, without being specific to the contents of the event.  Examples are `event`, `state`, `alarm`. Warning: In future versions of ECS, we plan to provide a list of acceptable values for this field, please use with caution.

--

*`event.module`*::
+
--
type: keyword

example: mysql

Name of the module this data is coming from.
This information is coming from the modules used in Beats or Logstash.

--

*`event.original`*::
+
--
type: keyword

example: Sep 19 08:26:10 host CEF:0&#124;Security&#124; threatmanager&#124;1.0&#124;100&#124; worm successfully stopped&#124;10&#124;src=10.0.0.1 dst=2.1.2.2spt=1232

Raw text message of entire event. Used to demonstrate log integrity.
This field is not indexed and doc_values are disabled. It cannot be searched, but it can be retrieved from `_source`.

--

*`event.outcome`*::
+
--
type: keyword

example: success

The outcome of the event.
If the event describes an action, this fields contains the outcome of that action. Examples outcomes are `success` and `failure`. Warning: In future versions of ECS, we plan to provide a list of acceptable values for this field, please use with caution.

--

*`event.risk_score`*::
+
--
type: float

Risk score or priority of the event (e.g. security solutions). Use your system's original value here.

--

*`event.risk_score_norm`*::
+
--
type: float

Normalized risk score or priority of the event, on a scale of 0 to 100.
This is mainly useful if you use more than one system that assigns risk scores, and you want to see a normalized value across all systems.

--

*`event.severity`*::
+
--
type: long

example: 7

Severity describes the original severity of the event. What the different severity values mean can very different between use cases. It's up to the implementer to make sure severities are consistent across events.

--

*`event.start`*::
+
--
type: date

event.start contains the date when the event started or when the activity was first observed.

--

*`event.timezone`*::
+
--
type: keyword

This field should be populated when the event's timestamp does not include timezone information already (e.g. default Syslog timestamps). It's optional otherwise.
Acceptable timezone formats are: a canonical ID (e.g. "Europe/Amsterdam"), abbreviated (e.g. "EST") or an HH:mm differential (e.g. "-05:00").

--

*`event.type`*::
+
--
type: keyword

Reserved for future usage.
Please avoid using this field for user data.

--

[float]
== file fields

A file is defined as a set of information that has been created on, or has existed on a filesystem.
File objects can be associated with host events, network events, and/or file events (e.g., those produced by File Integrity Monitoring [FIM] products or services). File fields provide details about the affected file associated with the event or metric.


*`file.ctime`*::
+
--
type: date

Last time file metadata changed.

--

*`file.device`*::
+
--
type: keyword

Device that is the source of the file.

--

*`file.extension`*::
+
--
type: keyword

example: png

File extension.
This should allow easy filtering by file extensions.

--

*`file.gid`*::
+
--
type: keyword

Primary group ID (GID) of the file.

--

*`file.group`*::
+
--
type: keyword

Primary group name of the file.

--

*`file.inode`*::
+
--
type: keyword

Inode representing the file in the filesystem.

--

*`file.mode`*::
+
--
type: keyword

example: 416

Mode of the file in octal representation.

--

*`file.mtime`*::
+
--
type: date

Last time file content was modified.

--

*`file.owner`*::
+
--
type: keyword

File owner's username.

--

*`file.path`*::
+
--
type: keyword

Path to the file.

--

*`file.size`*::
+
--
type: long

File size in bytes (field is only added when `type` is `file`).

--

*`file.target_path`*::
+
--
type: keyword

Target path for symlinks.

--

*`file.type`*::
+
--
type: keyword

File type (file, dir, or symlink).

--

*`file.uid`*::
+
--
type: keyword

The user ID (UID) or security identifier (SID) of the file owner.

--

[float]
== geo fields

Geo fields can carry data about a specific location related to an event.
This geolocation information can be derived from techniques such as Geo IP, or be user-supplied.


*`geo.city_name`*::
+
--
type: keyword

example: Montreal

City name.

--

*`geo.continent_name`*::
+
--
type: keyword

example: North America

Name of the continent.

--

*`geo.country_iso_code`*::
+
--
type: keyword

example: CA

Country ISO code.

--

*`geo.country_name`*::
+
--
type: keyword

example: Canada

Country name.

--

*`geo.location`*::
+
--
type: geo_point

example: { "lon": -73.614830, "lat": 45.505918 }

Longitude and latitude.

--

*`geo.name`*::
+
--
type: keyword

example: boston-dc

User-defined description of a location, at the level of granularity they care about.
Could be the name of their data centers, the floor number, if this describes a local physical entity, city names.
Not typically used in automated geolocation.

--

*`geo.region_iso_code`*::
+
--
type: keyword

example: CA-QC

Region ISO code.

--

*`geo.region_name`*::
+
--
type: keyword

example: Quebec

Region name.

--

[float]
== group fields

The group fields are meant to represent groups that are relevant to the event.


*`group.id`*::
+
--
type: keyword

Unique identifier for the group on the system/platform.

--

*`group.name`*::
+
--
type: keyword

Name of the group.

--

[float]
== host fields

A host is defined as a general computing instance.
ECS host.* fields should be populated with details about the host on which the event happened, or from which the measurement was taken. Host types include hardware, virtual machines, Docker containers, and Kubernetes nodes.


*`host.architecture`*::
+
--
type: keyword

example: x86_64

Operating system architecture.

--

*`host.geo.city_name`*::
+
--
type: keyword

example: Montreal

City name.

--

*`host.geo.continent_name`*::
+
--
type: keyword

example: North America

Name of the continent.

--

*`host.geo.country_iso_code`*::
+
--
type: keyword

example: CA

Country ISO code.

--

*`host.geo.country_name`*::
+
--
type: keyword

example: Canada

Country name.

--

*`host.geo.location`*::
+
--
type: geo_point

example: { "lon": -73.614830, "lat": 45.505918 }

Longitude and latitude.

--

*`host.geo.name`*::
+
--
type: keyword

example: boston-dc

User-defined description of a location, at the level of granularity they care about.
Could be the name of their data centers, the floor number, if this describes a local physical entity, city names.
Not typically used in automated geolocation.

--

*`host.geo.region_iso_code`*::
+
--
type: keyword

example: CA-QC

Region ISO code.

--

*`host.geo.region_name`*::
+
--
type: keyword

example: Quebec

Region name.

--

*`host.hostname`*::
+
--
type: keyword

Hostname of the host.
It normally contains what the `hostname` command returns on the host machine.

--

*`host.id`*::
+
--
type: keyword

Unique host id.
As hostname is not always unique, use values that are meaningful in your environment.
Example: The current usage of `beat.name`.

--

*`host.ip`*::
+
--
type: ip

Host ip address.

--

*`host.mac`*::
+
--
type: keyword

Host mac address.

--

*`host.name`*::
+
--
type: keyword

Name of the host.
It can contain what `hostname` returns on Unix systems, the fully qualified domain name, or a name specified by the user. The sender decides which value to use.

--

*`host.os.family`*::
+
--
type: keyword

example: debian

OS family (such as redhat, debian, freebsd, windows).

--

*`host.os.full`*::
+
--
type: keyword

example: Mac OS Mojave

Operating system name, including the version or code name.

--

*`host.os.kernel`*::
+
--
type: keyword

example: 4.4.0-112-generic

Operating system kernel version as a raw string.

--

*`host.os.name`*::
+
--
type: keyword

example: Mac OS X

Operating system name, without the version.

--

*`host.os.platform`*::
+
--
type: keyword

example: darwin

Operating system platform (such centos, ubuntu, windows).

--

*`host.os.version`*::
+
--
type: keyword

example: 10.14.1

Operating system version as a raw string.

--

*`host.type`*::
+
--
type: keyword

Type of host.
For Cloud providers this can be the machine type like `t2.medium`. If vm, this could be the container, for example, or other information meaningful in your environment.

--

*`host.user.email`*::
+
--
type: keyword

User email address.

--

*`host.user.full_name`*::
+
--
type: keyword

example: Albert Einstein

User's full name, if available.

--

*`host.user.group.id`*::
+
--
type: keyword

Unique identifier for the group on the system/platform.

--

*`host.user.group.name`*::
+
--
type: keyword

Name of the group.

--

*`host.user.hash`*::
+
--
type: keyword

Unique user hash to correlate information for a user in anonymized form.
Useful if `user.id` or `user.name` contain confidential information and cannot be used.

--

*`host.user.id`*::
+
--
type: keyword

One or multiple unique identifiers of the user.

--

*`host.user.name`*::
+
--
type: keyword

example: albert

Short name or login of the user.

--

[float]
== http fields

Fields related to HTTP activity. Use the `url` field set to store the url of the request.


*`http.request.body.bytes`*::
+
--
type: long

example: 887

format: bytes

Size in bytes of the request body.

--

*`http.request.body.content`*::
+
--
type: keyword

example: Hello world

The full HTTP request body.

--

*`http.request.bytes`*::
+
--
type: long

example: 1437

format: bytes

Total size in bytes of the request (body and headers).

--

*`http.request.method`*::
+
--
type: keyword

example: get, post, put

HTTP request method.
The field value must be normalized to lowercase for querying. See the documentation section "Implementing ECS".

--

*`http.request.referrer`*::
+
--
type: keyword

example: https://blog.example.com/

Referrer for this HTTP request.

--

*`http.response.body.bytes`*::
+
--
type: long

example: 887

format: bytes

Size in bytes of the response body.

--

*`http.response.body.content`*::
+
--
type: keyword

example: Hello world

The full HTTP response body.

--

*`http.response.bytes`*::
+
--
type: long

example: 1437

format: bytes

Total size in bytes of the response (body and headers).

--

*`http.response.status_code`*::
+
--
type: long

example: 404

HTTP response status code.

--

*`http.version`*::
+
--
type: keyword

example: 1.1

HTTP version.

--

[float]
== log fields

Fields which are specific to log events.


*`log.level`*::
+
--
type: keyword

example: err

Original log level of the log event.
Some examples are `warn`, `error`, `i`.

--

*`log.original`*::
+
--
type: keyword

example: Sep 19 08:26:10 localhost My log

This is the original log message and contains the full log message before splitting it up in multiple parts.
In contrast to the `message` field which can contain an extracted part of the log message, this field contains the original, full log message. It can have already some modifications applied like encoding or new lines removed to clean up the log message.
This field is not indexed and doc_values are disabled so it can't be queried but the value can be retrieved from `_source`.

--

[float]
== network fields

The network is defined as the communication path over which a host or network event happens.
The network.* fields should be populated with details about the network activity associated with an event.


*`network.application`*::
+
--
type: keyword

example: aim

A name given to an application level protocol. This can be arbitrarily assigned for things like microservices, but also apply to things like skype, icq, facebook, twitter. This would be used in situations where the vendor or service can be decoded such as from the source/dest IP owners, ports, or wire format.
The field value must be normalized to lowercase for querying. See the documentation section "Implementing ECS".

--

*`network.bytes`*::
+
--
type: long

example: 368

format: bytes

Total bytes transferred in both directions.
If `source.bytes` and `destination.bytes` are known, `network.bytes` is their sum.

--

*`network.community_id`*::
+
--
type: keyword

example: 1:hO+sN4H+MG5MY/8hIrXPqc4ZQz0=

A hash of source and destination IPs and ports, as well as the protocol used in a communication. This is a tool-agnostic standard to identify flows.
Learn more at https://github.com/corelight/community-id-spec.

--

*`network.direction`*::
+
--
type: keyword

example: inbound

Direction of the network traffic.
Recommended values are:
  * inbound
  * outbound
  * internal
  * external
  * unknown

When mapping events from a host-based monitoring context, populate this field from the host's point of view.
When mapping events from a network or perimeter-based monitoring context, populate this field from the point of view of your network perimeter.

--

*`network.forwarded_ip`*::
+
--
type: ip

example: 192.1.1.2

Host IP address when the source IP address is the proxy.

--

*`network.iana_number`*::
+
--
type: keyword

example: 6

IANA Protocol Number (https://www.iana.org/assignments/protocol-numbers/protocol-numbers.xhtml). Standardized list of protocols. This aligns well with NetFlow and sFlow related logs which use the IANA Protocol Number.

--

*`network.name`*::
+
--
type: keyword

example: Guest Wifi

Name given by operators to sections of their network.

--

*`network.packets`*::
+
--
type: long

example: 24

Total packets transferred in both directions.
If `source.packets` and `destination.packets` are known, `network.packets` is their sum.

--

*`network.protocol`*::
+
--
type: keyword

example: http

L7 Network protocol name. ex. http, lumberjack, transport protocol.
The field value must be normalized to lowercase for querying. See the documentation section "Implementing ECS".

--

*`network.transport`*::
+
--
type: keyword

example: tcp

Same as network.iana_number, but instead using the Keyword name of the transport layer (udp, tcp, ipv6-icmp, etc.)
The field value must be normalized to lowercase for querying. See the documentation section "Implementing ECS".

--

*`network.type`*::
+
--
type: keyword

example: ipv4

In the OSI Model this would be the Network Layer. ipv4, ipv6, ipsec, pim, etc
The field value must be normalized to lowercase for querying. See the documentation section "Implementing ECS".

--

[float]
== observer fields

An observer is defined as a special network, security, or application device used to detect, observe, or create network, security, or application-related events and metrics.
This could be a custom hardware appliance or a server that has been configured to run special network, security, or application software. Examples include firewalls, intrusion detection/prevention systems, network monitoring sensors, web application firewalls, data loss prevention systems, and APM servers. The observer.* fields shall be populated with details of the system, if any, that detects, observes and/or creates a network, security, or application event or metric. Message queues and ETL components used in processing events or metrics are not considered observers in ECS.


*`observer.geo.city_name`*::
+
--
type: keyword

example: Montreal

City name.

--

*`observer.geo.continent_name`*::
+
--
type: keyword

example: North America

Name of the continent.

--

*`observer.geo.country_iso_code`*::
+
--
type: keyword

example: CA

Country ISO code.

--

*`observer.geo.country_name`*::
+
--
type: keyword

example: Canada

Country name.

--

*`observer.geo.location`*::
+
--
type: geo_point

example: { "lon": -73.614830, "lat": 45.505918 }

Longitude and latitude.

--

*`observer.geo.name`*::
+
--
type: keyword

example: boston-dc

User-defined description of a location, at the level of granularity they care about.
Could be the name of their data centers, the floor number, if this describes a local physical entity, city names.
Not typically used in automated geolocation.

--

*`observer.geo.region_iso_code`*::
+
--
type: keyword

example: CA-QC

Region ISO code.

--

*`observer.geo.region_name`*::
+
--
type: keyword

example: Quebec

Region name.

--

*`observer.hostname`*::
+
--
type: keyword

Hostname of the observer.

--

*`observer.ip`*::
+
--
type: ip

IP address of the observer.

--

*`observer.mac`*::
+
--
type: keyword

MAC address of the observer

--

*`observer.os.family`*::
+
--
type: keyword

example: debian

OS family (such as redhat, debian, freebsd, windows).

--

*`observer.os.full`*::
+
--
type: keyword

example: Mac OS Mojave

Operating system name, including the version or code name.

--

*`observer.os.kernel`*::
+
--
type: keyword

example: 4.4.0-112-generic

Operating system kernel version as a raw string.

--

*`observer.os.name`*::
+
--
type: keyword

example: Mac OS X

Operating system name, without the version.

--

*`observer.os.platform`*::
+
--
type: keyword

example: darwin

Operating system platform (such centos, ubuntu, windows).

--

*`observer.os.version`*::
+
--
type: keyword

example: 10.14.1

Operating system version as a raw string.

--

*`observer.serial_number`*::
+
--
type: keyword

Observer serial number.

--

*`observer.type`*::
+
--
type: keyword

example: firewall

The type of the observer the data is coming from.
There is no predefined list of observer types. Some examples are `forwarder`, `firewall`, `ids`, `ips`, `proxy`, `poller`, `sensor`, `APM server`.

--

*`observer.vendor`*::
+
--
type: keyword

observer vendor information.

--

*`observer.version`*::
+
--
type: keyword

Observer version.

--

[float]
== organization fields

The organization fields enrich data with information about the company or entity the data is associated with.
These fields help you arrange or filter data stored in an index by one or multiple organizations.


*`organization.id`*::
+
--
type: keyword

Unique identifier for the organization.

--

*`organization.name`*::
+
--
type: keyword

Organization name.

--

[float]
== os fields

The OS fields contain information about the operating system.


*`os.family`*::
+
--
type: keyword

example: debian

OS family (such as redhat, debian, freebsd, windows).

--

*`os.full`*::
+
--
type: keyword

example: Mac OS Mojave

Operating system name, including the version or code name.

--

*`os.kernel`*::
+
--
type: keyword

example: 4.4.0-112-generic

Operating system kernel version as a raw string.

--

*`os.name`*::
+
--
type: keyword

example: Mac OS X

Operating system name, without the version.

--

*`os.platform`*::
+
--
type: keyword

example: darwin

Operating system platform (such centos, ubuntu, windows).

--

*`os.version`*::
+
--
type: keyword

example: 10.14.1

Operating system version as a raw string.

--

[float]
== process fields

These fields contain information about a process.
These fields can help you correlate metrics information with a process id/name from a log message.  The `process.pid` often stays in the metric itself and is copied to the global field for correlation.


*`process.args`*::
+
--
type: keyword

example: ['ssh', '-l', 'user', '10.0.0.16']

Array of process arguments.
May be filtered to protect sensitive information.

--

*`process.executable`*::
+
--
type: keyword

example: /usr/bin/ssh

Absolute path to the process executable.

--

*`process.name`*::
+
--
type: keyword

example: ssh

Process name.
Sometimes called program name or similar.

--

*`process.pid`*::
+
--
type: long

Process id.

--

*`process.ppid`*::
+
--
type: long

Process parent id.

--

*`process.start`*::
+
--
type: date

example: 2016-05-23T08:05:34.853Z

The time the process started.

--

*`process.thread.id`*::
+
--
type: long

example: 4242

Thread ID.

--

*`process.title`*::
+
--
type: keyword

Process title.
The proctitle, some times the same as process name. Can also be different: for example a browser setting its title to the web page currently opened.

--

*`process.working_directory`*::
+
--
type: keyword

example: /home/alice

The working directory of the process.

--

[float]
== related fields

This field set is meant to facilitate pivoting around a piece of data.
Some pieces of information can be seen in many places in an ECS event. To facilitate searching for them, store an array of all seen values to their corresponding field in `related.`.
A concrete example is IP addresses, which can be under host, observer, source, destination, client, server, and network.forwarded_ip. If you append all IPs to `related.ip`, you can then search for a given IP trivially, no matter where it appeared, by querying `related.ip:a.b.c.d`.


*`related.ip`*::
+
--
type: ip

All of the IPs seen on your event.

--

[float]
== server fields

A Server is defined as the responder in a network connection for events regarding sessions, connections, or bidirectional flow records.
For TCP events, the server is the receiver of the initial SYN packet(s) of the TCP connection. For other protocols, the server is generally the responder in the network transaction. Some systems actually use the term "responder" to refer the server in TCP connections. The server fields describe details about the system acting as the server in the network event. Server fields are usually populated in conjunction with client fields. Server fields are generally not populated for packet-level events.
Client / server representations can add semantic context to an exchange, which is helpful to visualize the data in certain situations. If your context falls in that category, you should still ensure that source and destination are filled appropriately.


*`server.address`*::
+
--
type: keyword

Some event server addresses are defined ambiguously. The event will sometimes list an IP, a domain or a unix socket.  You should always store the raw address in the `.address` field.
Then it should be duplicated to `.ip` or `.domain`, depending on which one it is.

--

*`server.bytes`*::
+
--
type: long

example: 184

format: bytes

Bytes sent from the server to the client.

--

*`server.domain`*::
+
--
type: keyword

Server domain.

--

*`server.geo.city_name`*::
+
--
type: keyword

example: Montreal

City name.

--

*`server.geo.continent_name`*::
+
--
type: keyword

example: North America

Name of the continent.

--

*`server.geo.country_iso_code`*::
+
--
type: keyword

example: CA

Country ISO code.

--

*`server.geo.country_name`*::
+
--
type: keyword

example: Canada

Country name.

--

*`server.geo.location`*::
+
--
type: geo_point

example: { "lon": -73.614830, "lat": 45.505918 }

Longitude and latitude.

--

*`server.geo.name`*::
+
--
type: keyword

example: boston-dc

User-defined description of a location, at the level of granularity they care about.
Could be the name of their data centers, the floor number, if this describes a local physical entity, city names.
Not typically used in automated geolocation.

--

*`server.geo.region_iso_code`*::
+
--
type: keyword

example: CA-QC

Region ISO code.

--

*`server.geo.region_name`*::
+
--
type: keyword

example: Quebec

Region name.

--

*`server.ip`*::
+
--
type: ip

IP address of the server.
Can be one or multiple IPv4 or IPv6 addresses.

--

*`server.mac`*::
+
--
type: keyword

MAC address of the server.

--

*`server.packets`*::
+
--
type: long

example: 12

Packets sent from the server to the client.

--

*`server.port`*::
+
--
type: long

Port of the server.

--

*`server.user.email`*::
+
--
type: keyword

User email address.

--

*`server.user.full_name`*::
+
--
type: keyword

example: Albert Einstein

User's full name, if available.

--

*`server.user.group.id`*::
+
--
type: keyword

Unique identifier for the group on the system/platform.

--

*`server.user.group.name`*::
+
--
type: keyword

Name of the group.

--

*`server.user.hash`*::
+
--
type: keyword

Unique user hash to correlate information for a user in anonymized form.
Useful if `user.id` or `user.name` contain confidential information and cannot be used.

--

*`server.user.id`*::
+
--
type: keyword

One or multiple unique identifiers of the user.

--

*`server.user.name`*::
+
--
type: keyword

example: albert

Short name or login of the user.

--

[float]
== service fields

The service fields describe the service for or from which the data was collected.
These fields help you find and correlate logs for a specific service and version.


*`service.ephemeral_id`*::
+
--
type: keyword

example: 8a4f500f

Ephemeral identifier of this service (if one exists).
This id normally changes across restarts, but `service.id` does not.

--

*`service.id`*::
+
--
type: keyword

example: d37e5ebfe0ae6c4972dbe9f0174a1637bb8247f6

Unique identifier of the running service.
This id should uniquely identify this service. This makes it possible to correlate logs and metrics for one specific service.
Example: If you are experiencing issues with one redis instance, you can filter on that id to see metrics and logs for that single instance.

--

*`service.name`*::
+
--
type: keyword

example: elasticsearch-metrics

Name of the service data is collected from.
The name of the service is normally user given. This allows if two instances of the same service are running on the same machine they can be differentiated by the `service.name`.
Also it allows for distributed services that run on multiple hosts to correlate the related instances based on the name.
In the case of Elasticsearch the service.name could contain the cluster name. For Beats the service.name is by default a copy of the `service.type` field if no name is specified.

--

*`service.state`*::
+
--
type: keyword

Current state of the service.

--

*`service.type`*::
+
--
type: keyword

example: elasticsearch

The type of the service data is collected from.
The type can be used to group and correlate logs and metrics from one service type.
Example: If logs or metrics are collected from Elasticsearch, `service.type` would be `elasticsearch`.

--

*`service.version`*::
+
--
type: keyword

example: 3.2.4

Version of the service the data was collected from.
This allows to look at a data set only for a specific version of a service.

--

[float]
== source fields

Source fields describe details about the source of a packet/event.
Source fields are usually populated in conjunction with destination fields.


*`source.address`*::
+
--
type: keyword

Some event source addresses are defined ambiguously. The event will sometimes list an IP, a domain or a unix socket.  You should always store the raw address in the `.address` field.
Then it should be duplicated to `.ip` or `.domain`, depending on which one it is.

--

*`source.bytes`*::
+
--
type: long

example: 184

format: bytes

Bytes sent from the source to the destination.

--

*`source.domain`*::
+
--
type: keyword

Source domain.

--

*`source.geo.city_name`*::
+
--
type: keyword

example: Montreal

City name.

--

*`source.geo.continent_name`*::
+
--
type: keyword

example: North America

Name of the continent.

--

*`source.geo.country_iso_code`*::
+
--
type: keyword

example: CA

Country ISO code.

--

*`source.geo.country_name`*::
+
--
type: keyword

example: Canada

Country name.

--

*`source.geo.location`*::
+
--
type: geo_point

example: { "lon": -73.614830, "lat": 45.505918 }

Longitude and latitude.

--

*`source.geo.name`*::
+
--
type: keyword

example: boston-dc

User-defined description of a location, at the level of granularity they care about.
Could be the name of their data centers, the floor number, if this describes a local physical entity, city names.
Not typically used in automated geolocation.

--

*`source.geo.region_iso_code`*::
+
--
type: keyword

example: CA-QC

Region ISO code.

--

*`source.geo.region_name`*::
+
--
type: keyword

example: Quebec

Region name.

--

*`source.ip`*::
+
--
type: ip

IP address of the source.
Can be one or multiple IPv4 or IPv6 addresses.

--

*`source.mac`*::
+
--
type: keyword

MAC address of the source.

--

*`source.packets`*::
+
--
type: long

example: 12

Packets sent from the source to the destination.

--

*`source.port`*::
+
--
type: long

Port of the source.

--

*`source.user.email`*::
+
--
type: keyword

User email address.

--

*`source.user.full_name`*::
+
--
type: keyword

example: Albert Einstein

User's full name, if available.

--

*`source.user.group.id`*::
+
--
type: keyword

Unique identifier for the group on the system/platform.

--

*`source.user.group.name`*::
+
--
type: keyword

Name of the group.

--

*`source.user.hash`*::
+
--
type: keyword

Unique user hash to correlate information for a user in anonymized form.
Useful if `user.id` or `user.name` contain confidential information and cannot be used.

--

*`source.user.id`*::
+
--
type: keyword

One or multiple unique identifiers of the user.

--

*`source.user.name`*::
+
--
type: keyword

example: albert

Short name or login of the user.

--

[float]
== url fields

URL fields provide support for complete or partial URLs, and supports the breaking down into scheme, domain, path, and so on.


*`url.domain`*::
+
--
type: keyword

example: www.elastic.co

Domain of the url, such as "www.elastic.co".
In some cases a URL may refer to an IP and/or port directly, without a domain name. In this case, the IP address would go to the `domain` field.

--

*`url.fragment`*::
+
--
type: keyword

Portion of the url after the `#`, such as "top".
The `#` is not part of the fragment.

--

*`url.full`*::
+
--
type: keyword

example: https://www.elastic.co:443/search?q=elasticsearch#top

If full URLs are important to your use case, they should be stored in `url.full`, whether this field is reconstructed or present in the event source.

--

*`url.original`*::
+
--
type: keyword

example: https://www.elastic.co:443/search?q=elasticsearch#top or /search?q=elasticsearch

Unmodified original url as seen in the event source.
Note that in network monitoring, the observed URL may be a full URL, whereas in access logs, the URL is often just represented as a path.
This field is meant to represent the URL as it was observed, complete or not.

--

*`url.password`*::
+
--
type: keyword

Password of the request.

--

*`url.path`*::
+
--
type: keyword

Path of the request, such as "/search".

--

*`url.port`*::
+
--
type: long

example: 443

Port of the request, such as 443.

--

*`url.query`*::
+
--
type: keyword

The query field describes the query string of the request, such as "q=elasticsearch".
The `?` is excluded from the query string. If a URL contains no `?`, there is no query field. If there is a `?` but no query, the query field exists with an empty string. The `exists` query can be used to differentiate between the two cases.

--

*`url.scheme`*::
+
--
type: keyword

example: https

Scheme of the request, such as "https".
Note: The `:` is not part of the scheme.

--

*`url.username`*::
+
--
type: keyword

Username of the request.

--

[float]
== user fields

The user fields describe information about the user that is relevant to the event.
Fields can have one entry or multiple entries. If a user has more than one id, provide an array that includes all of them.


*`user.email`*::
+
--
type: keyword

User email address.

--

*`user.full_name`*::
+
--
type: keyword

example: Albert Einstein

User's full name, if available.

--

*`user.group.id`*::
+
--
type: keyword

Unique identifier for the group on the system/platform.

--

*`user.group.name`*::
+
--
type: keyword

Name of the group.

--

*`user.hash`*::
+
--
type: keyword

Unique user hash to correlate information for a user in anonymized form.
Useful if `user.id` or `user.name` contain confidential information and cannot be used.

--

*`user.id`*::
+
--
type: keyword

One or multiple unique identifiers of the user.

--

*`user.name`*::
+
--
type: keyword

example: albert

Short name or login of the user.

--

[float]
== user_agent fields

The user_agent fields normally come from a browser request.
They often show up in web service logs coming from the parsed user agent string.


*`user_agent.device.name`*::
+
--
type: keyword

example: iPhone

Name of the device.

--

*`user_agent.name`*::
+
--
type: keyword

example: Safari

Name of the user agent.

--

*`user_agent.original`*::
+
--
type: keyword

example: Mozilla/5.0 (iPhone; CPU iPhone OS 12_1 like Mac OS X) AppleWebKit/605.1.15 (KHTML, like Gecko) Version/12.0 Mobile/15E148 Safari/604.1

Unparsed version of the user_agent.

--

*`user_agent.os.family`*::
+
--
type: keyword

example: debian

OS family (such as redhat, debian, freebsd, windows).

--

*`user_agent.os.full`*::
+
--
type: keyword

example: Mac OS Mojave

Operating system name, including the version or code name.

--

*`user_agent.os.kernel`*::
+
--
type: keyword

example: 4.4.0-112-generic

Operating system kernel version as a raw string.

--

*`user_agent.os.name`*::
+
--
type: keyword

example: Mac OS X

Operating system name, without the version.

--

*`user_agent.os.platform`*::
+
--
type: keyword

example: darwin

Operating system platform (such centos, ubuntu, windows).

--

*`user_agent.os.version`*::
+
--
type: keyword

example: 10.14.1

Operating system version as a raw string.

--

*`user_agent.version`*::
+
--
type: keyword

example: 12.0

Version of the user agent.

--

[[exported-fields-host-processor]]
== Host fields

Info collected for the host machine.




*`host.containerized`*::
+
--
type: boolean

If the host is a container.


--

*`host.os.build`*::
+
--
type: keyword

example: 18D109

OS build information.


--

[[exported-fields-kubernetes-processor]]
== Kubernetes fields

Kubernetes metadata added by the kubernetes processor




*`kubernetes.pod.name`*::
+
--
type: keyword

Kubernetes pod name


--

*`kubernetes.pod.uid`*::
+
--
type: keyword

Kubernetes Pod UID


--

*`kubernetes.namespace`*::
+
--
type: keyword

Kubernetes namespace


--

*`kubernetes.node.name`*::
+
--
type: keyword

Kubernetes node name


--

*`kubernetes.labels`*::
+
--
type: object

Kubernetes labels map


--

*`kubernetes.annotations`*::
+
--
type: object

Kubernetes annotations map


--

<<<<<<< HEAD
*`kubernetes.replicaset`*::
+
--
type: object

Kubernetes replica-set map
=======
*`kubernetes.replicaset.name`*::
+
--
type: keyword

Kubernetes replicaset name


--

*`kubernetes.deployment.name`*::
+
--
type: keyword

Kubernetes deployment name


--

*`kubernetes.statefulset.name`*::
+
--
type: keyword

Kubernetes statefulset name
>>>>>>> 357c6cf2


--

*`kubernetes.container.name`*::
+
--
type: keyword

Kubernetes container name


--

*`kubernetes.container.image`*::
+
--
type: keyword

Kubernetes container image


--

[[exported-fields-process]]
== Process fields

Process metadata fields




*`process.exe`*::
+
--
type: alias

alias to: process.executable

--
<|MERGE_RESOLUTION|>--- conflicted
+++ resolved
@@ -4181,14 +4181,16 @@
 
 --
 
-<<<<<<< HEAD
 *`kubernetes.replicaset`*::
 +
 --
 type: object
 
 Kubernetes replica-set map
-=======
+
+
+--
+
 *`kubernetes.replicaset.name`*::
 +
 --
@@ -4215,7 +4217,6 @@
 type: keyword
 
 Kubernetes statefulset name
->>>>>>> 357c6cf2
 
 
 --
