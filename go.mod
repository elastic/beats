--- conflicted
+++ resolved
@@ -239,11 +239,7 @@
 
 require (
 	aqwari.net/xml v0.0.0-20210331023308-d9421b293817 // indirect
-<<<<<<< HEAD
-	cel.dev/expr v0.23.0 // indirect
-=======
 	cel.dev/expr v0.23.1 // indirect
->>>>>>> d12405c3
 	cloud.google.com/go/auth v0.13.0 // indirect
 	cloud.google.com/go/auth/oauth2adapt v0.2.6 // indirect
 	cloud.google.com/go/compute/metadata v0.6.0 // indirect
