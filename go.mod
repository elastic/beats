module github.com/elastic/beats/v7

go 1.24.3

require (
	cloud.google.com/go/bigquery v1.65.0
	cloud.google.com/go/monitoring v1.21.2
	cloud.google.com/go/pubsub v1.45.1
	code.cloudfoundry.org/go-diodes v0.0.0-20190809170250-f77fb823c7ee // indirect
	code.cloudfoundry.org/go-loggregator v7.4.0+incompatible
	code.cloudfoundry.org/rfc5424 v0.0.0-20180905210152-236a6d29298a // indirect
	github.com/Azure/azure-event-hubs-go/v3 v3.6.1
	github.com/Azure/azure-sdk-for-go v68.0.0+incompatible
	github.com/Azure/go-ansiterm v0.0.0-20230124172434-306776ec8161 // indirect
	github.com/Azure/go-autorest/autorest v0.11.29
	github.com/Azure/go-autorest/autorest/date v0.3.0
	github.com/Masterminds/semver v1.5.0 // indirect
	github.com/Microsoft/go-winio v0.6.2
	github.com/PaesslerAG/gval v1.2.2
	github.com/PaesslerAG/jsonpath v0.1.1
	github.com/StackExchange/wmi v1.2.1
	github.com/akavel/rsrc v0.8.0 // indirect
	github.com/apoydence/eachers v0.0.0-20181020210610-23942921fe77 // indirect
	github.com/armon/go-socks5 v0.0.0-20160902184237-e75332964ef5
	github.com/aws/aws-sdk-go-v2 v1.32.7
	github.com/aws/aws-sdk-go-v2/config v1.28.7
	github.com/aws/aws-sdk-go-v2/credentials v1.17.48
	github.com/aws/aws-sdk-go-v2/service/cloudwatch v1.43.4
	github.com/aws/aws-sdk-go-v2/service/cloudwatchlogs v1.45.1
	github.com/aws/aws-sdk-go-v2/service/costexplorer v1.46.0
	github.com/aws/aws-sdk-go-v2/service/ec2 v1.198.1
	github.com/aws/aws-sdk-go-v2/service/elasticloadbalancingv2 v1.43.2
	github.com/aws/aws-sdk-go-v2/service/iam v1.38.3
	github.com/aws/aws-sdk-go-v2/service/organizations v1.36.2
	github.com/aws/aws-sdk-go-v2/service/rds v1.93.1
	github.com/aws/aws-sdk-go-v2/service/resourcegroupstaggingapi v1.25.8
	github.com/aws/aws-sdk-go-v2/service/s3 v1.71.1
	github.com/aws/aws-sdk-go-v2/service/sqs v1.37.3
	github.com/aws/aws-sdk-go-v2/service/sts v1.33.3
	github.com/blakesmith/ar v0.0.0-20150311145944-8bd4349a67f2
	github.com/cavaliergopher/rpm v1.2.0
	github.com/cespare/xxhash/v2 v2.3.0
	github.com/cloudfoundry-community/go-cfclient v0.0.0-20190808214049-35bcce23fc5f
	github.com/cloudfoundry/noaa v2.1.0+incompatible
	github.com/cloudfoundry/sonde-go v0.0.0-20171206171820-b33733203bb4
	github.com/containerd/fifo v1.1.0
	github.com/coreos/go-systemd/v22 v22.5.0
	github.com/coreos/pkg v0.0.0-20180928190104-399ea9e2e55f
	github.com/devigned/tab v0.1.2-0.20190607222403-0c15cf42f9a2
	github.com/digitalocean/go-libvirt v0.0.0-20240709142323-d8406205c752
	github.com/docker/docker v28.1.1+incompatible
	github.com/docker/go-connections v0.5.0
	github.com/docker/go-plugins-helpers v0.0.0-20181025120712-1e6269c305b8
	github.com/docker/go-units v0.5.0
	github.com/dolmen-go/contextio v0.0.0-20200217195037-68fc5150bcd5
	github.com/dop251/goja v0.0.0-20200831102558-9af81ddcf0e1
	github.com/dop251/goja_nodejs v0.0.0-20171011081505-adff31b136e6
	github.com/dustin/go-humanize v1.0.1
	github.com/eapache/go-resiliency v1.7.0
	github.com/eclipse/paho.mqtt.golang v1.3.5
	github.com/elastic/elastic-agent-client/v7 v7.15.0
	github.com/elastic/go-concert v0.3.0
	github.com/elastic/go-libaudit/v2 v2.6.2
	github.com/elastic/go-licenser v0.4.2
	github.com/elastic/go-lookslike v1.0.1
	github.com/elastic/go-lumber v0.1.2-0.20220819171948-335fde24ea0f
	github.com/elastic/go-perf v0.0.0-20241029065020-30bec95324b8
	github.com/elastic/go-seccomp-bpf v1.5.0
	github.com/elastic/go-structform v0.0.12
	github.com/elastic/go-sysinfo v1.15.3
	github.com/elastic/go-ucfg v0.8.8
	github.com/elastic/gosigar v0.14.3
	github.com/fatih/color v1.16.0
	github.com/fearful-symmetry/gorapl v0.0.4
	github.com/fsnotify/fsevents v0.1.1
	github.com/fsnotify/fsnotify v1.9.0
	github.com/go-sourcemap/sourcemap v2.1.2+incompatible // indirect
	github.com/go-sql-driver/mysql v1.6.0
	github.com/gocarina/gocsv v0.0.0-20170324095351-ffef3ffc77be
	github.com/godbus/dbus/v5 v5.1.0
	github.com/godror/godror v0.33.2
	github.com/gofrs/flock v0.8.1
	github.com/gogo/protobuf v1.3.2
	github.com/golang/snappy v1.0.0
	github.com/gomodule/redigo v1.8.3
	github.com/google/flatbuffers v25.2.10+incompatible
	github.com/google/go-cmp v0.7.0
	github.com/google/gopacket v1.1.19
	github.com/google/uuid v1.6.0 // indirect
	github.com/gorhill/cronexpr v0.0.0-20180427100037-88b0669f7d75
	github.com/h2non/filetype v1.1.1
	github.com/hashicorp/go-retryablehttp v0.7.7
	github.com/hashicorp/nomad/api v0.0.0-20240717122358-3d93bd3778f3
	github.com/hectane/go-acl v0.0.0-20190604041725-da78bae5fc95
	github.com/insomniacslk/dhcp v0.0.0-20220119180841-3c283ff8b7dd
	github.com/jonboulle/clockwork v0.2.2
	github.com/josephspurrier/goversioninfo v0.0.0-20190209210621-63e6d1acd3dd
	github.com/jpillora/backoff v1.0.0 // indirect
	github.com/lib/pq v1.10.3
	github.com/magefile/mage v1.15.0
	github.com/mattn/go-colorable v0.1.13
	github.com/miekg/dns v1.1.62
	github.com/mitchellh/gox v1.0.1
	github.com/mitchellh/hashstructure v1.1.0
	github.com/mitchellh/mapstructure v1.5.0
	github.com/olekukonko/tablewriter v0.0.5
	github.com/osquery/osquery-go v0.0.0-20231108163517-e3cde127e724
	github.com/pkg/errors v0.9.1
	github.com/pmezard/go-difflib v1.0.1-0.20181226105442-5d4384ee4fb2 // indirect
	github.com/prometheus/client_model v0.6.1
	github.com/prometheus/common v0.62.0
	github.com/prometheus/procfs v0.16.0
	github.com/rcrowley/go-metrics v0.0.0-20201227073835-cf1acfcdf475
	github.com/samuel/go-parser v0.0.0-20130731160455-ca8abbf65d0e // indirect
	github.com/samuel/go-thrift v0.0.0-20140522043831-2187045faa54
	github.com/shopspring/decimal v1.3.1 // indirect
	github.com/spf13/cobra v1.9.1
	github.com/spf13/pflag v1.0.6
	github.com/stretchr/testify v1.10.0
	github.com/ugorji/go/codec v1.1.8
	github.com/vmware/govmomi v0.51.0
	go.elastic.co/ecszap v1.0.2
	go.elastic.co/go-licence-detector v0.7.0
	go.etcd.io/bbolt v1.4.0
	go.uber.org/multierr v1.11.0
	go.uber.org/zap v1.27.0
	golang.org/x/crypto v0.37.0
	golang.org/x/mod v0.24.0
	golang.org/x/net v0.39.0
	golang.org/x/oauth2 v0.27.0
	golang.org/x/sync v0.14.0
	golang.org/x/sys v0.33.0
<<<<<<< HEAD
	golang.org/x/text v0.25.0
=======
	golang.org/x/text v0.24.0
>>>>>>> 4314d0b8
	golang.org/x/time v0.8.0
	golang.org/x/tools v0.30.0
	google.golang.org/api v0.214.0
	google.golang.org/genproto v0.0.0-20241118233622-e639e219e697 // indirect
	google.golang.org/grpc v1.72.0
	google.golang.org/protobuf v1.36.6
	gopkg.in/inf.v0 v0.9.1
	gopkg.in/yaml.v2 v2.4.0
	gotest.tools/gotestsum v1.7.0
	howett.net/plist v1.0.1
	k8s.io/api v0.32.3
	k8s.io/apimachinery v0.32.3
	k8s.io/client-go v0.32.3
	kernel.org/pub/linux/libs/security/libcap/cap v1.2.57
)

require (
	cloud.google.com/go v0.116.0
	cloud.google.com/go/compute v1.29.0
	cloud.google.com/go/redis v1.17.2
	github.com/Azure/azure-sdk-for-go/sdk/azcore v1.17.0
	github.com/Azure/azure-sdk-for-go/sdk/azidentity v1.8.2
	github.com/Azure/azure-sdk-for-go/sdk/messaging/azeventhubs v1.3.1
	github.com/Azure/azure-sdk-for-go/sdk/monitor/query/azmetrics v1.1.0
	github.com/Azure/azure-sdk-for-go/sdk/resourcemanager/consumption/armconsumption v1.1.0
	github.com/Azure/azure-sdk-for-go/sdk/resourcemanager/containerservice/armcontainerservice/v4 v4.8.0
	github.com/Azure/azure-sdk-for-go/sdk/resourcemanager/costmanagement/armcostmanagement v1.1.1
	github.com/Azure/azure-sdk-for-go/sdk/resourcemanager/monitor/armmonitor v0.8.0
	github.com/Azure/azure-sdk-for-go/sdk/resourcemanager/resources/armresources v1.2.0
	github.com/Azure/azure-sdk-for-go/sdk/storage/azblob v1.6.0
	github.com/Azure/azure-storage-blob-go v0.15.0
	github.com/aerospike/aerospike-client-go/v7 v7.7.1
	github.com/apache/arrow/go/v17 v17.0.0
	github.com/aws/aws-sdk-go-v2/feature/ec2/imds v1.16.22
	github.com/aws/aws-sdk-go-v2/feature/s3/manager v1.17.44
	github.com/aws/aws-sdk-go-v2/service/apigateway v1.28.2
	github.com/aws/aws-sdk-go-v2/service/apigatewayv2 v1.24.8
	github.com/aws/aws-sdk-go-v2/service/health v1.29.2
	github.com/aws/smithy-go v1.22.1
	github.com/dgraph-io/badger/v4 v4.6.0
	github.com/elastic/bayeux v1.0.5
	github.com/elastic/ebpfevents v0.7.0
	github.com/elastic/elastic-agent-autodiscover v0.9.2
	github.com/elastic/elastic-agent-libs v0.19.4
	github.com/elastic/elastic-agent-system-metrics v0.11.11
	github.com/elastic/go-elasticsearch/v8 v8.18.0
	github.com/elastic/go-quark v0.3.0
	github.com/elastic/go-sfdc v0.0.0-20241010131323-8e176480d727
	github.com/elastic/mito v1.19.0
	github.com/elastic/mock-es v0.0.0-20240712014503-e5b47ece0015
	github.com/elastic/sarama v1.19.1-0.20250304185506-df6449b5c996
	github.com/elastic/tk-btf v0.1.0
	github.com/elastic/toutoumomoma v0.0.0-20240626215117-76e39db18dfb
	github.com/foxcpp/go-mockdns v0.0.0-20201212160233-ede2f9158d15
	github.com/go-ldap/ldap/v3 v3.4.6
	github.com/go-ole/go-ole v1.2.6
	github.com/go-resty/resty/v2 v2.13.1
	github.com/gofrs/uuid/v5 v5.2.0
	github.com/golang-jwt/jwt/v5 v5.2.2
	github.com/google/cel-go v0.19.0
	github.com/googleapis/gax-go/v2 v2.14.0
	github.com/gorilla/handlers v1.5.1
	github.com/gorilla/mux v1.8.0
	github.com/gorilla/websocket v1.5.0
	github.com/hashicorp/golang-lru/v2 v2.0.7
	github.com/icholy/digest v0.1.22
	github.com/jcmturner/gokrb5/v8 v8.4.4
	github.com/klauspost/compress v1.18.0
	github.com/meraki/dashboard-api-go/v3 v3.0.9
	github.com/microsoft/go-mssqldb v1.7.2
	github.com/microsoft/wmi v0.25.1
	github.com/open-telemetry/opentelemetry-collector-contrib/exporter/elasticsearchexporter v0.125.0
	github.com/otiai10/copy v1.12.0
	github.com/pierrec/lz4/v4 v4.1.22
	github.com/pkg/xattr v0.4.9
	github.com/prometheus/prometheus v0.300.1
	github.com/shirou/gopsutil/v4 v4.25.3
	github.com/teambition/rrule-go v1.8.2
	github.com/tklauser/go-sysconf v0.3.12
	github.com/xdg-go/scram v1.1.2
	github.com/zyedidia/generic v1.2.1
	go.elastic.co/apm/module/apmelasticsearch/v2 v2.6.3
	go.elastic.co/apm/module/apmhttp/v2 v2.6.3
	go.elastic.co/apm/v2 v2.7.0
	go.mongodb.org/mongo-driver v1.14.0
	go.opentelemetry.io/collector/component v1.31.0
	go.opentelemetry.io/collector/config/configtls v1.31.0
	go.opentelemetry.io/collector/confmap v1.31.0
	go.opentelemetry.io/collector/consumer v1.31.0
	go.opentelemetry.io/collector/consumer/consumererror v0.125.0
	go.opentelemetry.io/collector/exporter/debugexporter v0.125.0
	go.opentelemetry.io/collector/otelcol v0.125.0
	go.opentelemetry.io/collector/pdata v1.31.0
	go.opentelemetry.io/collector/receiver v1.31.0
	go.uber.org/mock v0.5.0
	golang.org/x/term v0.31.0
	google.golang.org/genproto/googleapis/api v0.0.0-20250218202821-56aae31c358a
	gopkg.in/natefinch/lumberjack.v2 v2.2.1
	gopkg.in/yaml.v3 v3.0.1
)

require (
	aqwari.net/xml v0.0.0-20210331023308-d9421b293817 // indirect
	cel.dev/expr v0.20.0 // indirect
	cloud.google.com/go/auth v0.13.0 // indirect
	cloud.google.com/go/auth/oauth2adapt v0.2.6 // indirect
	cloud.google.com/go/compute/metadata v0.6.0 // indirect
	cloud.google.com/go/iam v1.2.2 // indirect
	cloud.google.com/go/longrunning v0.6.2 // indirect
	code.cloudfoundry.org/gofileutils v0.0.0-20170111115228-4d0c80011a0f // indirect
	github.com/Azure/azure-amqp-common-go/v4 v4.2.0 // indirect
	github.com/Azure/azure-pipeline-go v0.2.3 // indirect
	github.com/Azure/azure-sdk-for-go/sdk/internal v1.10.0 // indirect
	github.com/Azure/go-amqp v1.3.0 // indirect
	github.com/Azure/go-autorest v14.2.0+incompatible // indirect
	github.com/Azure/go-autorest/autorest/adal v0.9.24 // indirect
	github.com/Azure/go-autorest/autorest/to v0.4.0 // indirect
	github.com/Azure/go-autorest/autorest/validation v0.3.1 // indirect
	github.com/Azure/go-autorest/logger v0.2.1 // indirect
	github.com/Azure/go-autorest/tracing v0.6.0 // indirect
	github.com/Azure/go-ntlmssp v0.0.0-20221128193559-754e69321358 // indirect
	github.com/AzureAD/microsoft-authentication-library-for-go v1.4.0 // indirect
	github.com/GoogleCloudPlatform/opentelemetry-operations-go/detectors/gcp v1.26.0 // indirect
	github.com/GoogleCloudPlatform/opentelemetry-operations-go/exporter/metric v0.48.1 // indirect
	github.com/GoogleCloudPlatform/opentelemetry-operations-go/internal/resourcemapping v0.48.1 // indirect
	github.com/JohnCGriffin/overflow v0.0.0-20211019200055-46fa312c352c // indirect
	github.com/andybalholm/brotli v1.1.0 // indirect
	github.com/antlr4-go/antlr/v4 v4.13.0 // indirect
	github.com/apache/arrow/go/v15 v15.0.2 // indirect
	github.com/apache/thrift v0.20.0 // indirect
	github.com/armon/go-radix v1.0.0 // indirect
	github.com/aws/aws-sdk-go-v2/aws/protocol/eventstream v1.6.7 // indirect
	github.com/aws/aws-sdk-go-v2/internal/configsources v1.3.26 // indirect
	github.com/aws/aws-sdk-go-v2/internal/endpoints/v2 v2.6.26 // indirect
	github.com/aws/aws-sdk-go-v2/internal/ini v1.8.1 // indirect
	github.com/aws/aws-sdk-go-v2/internal/v4a v1.3.26 // indirect
	github.com/aws/aws-sdk-go-v2/service/internal/accept-encoding v1.12.1 // indirect
	github.com/aws/aws-sdk-go-v2/service/internal/checksum v1.4.7 // indirect
	github.com/aws/aws-sdk-go-v2/service/internal/presigned-url v1.12.7 // indirect
	github.com/aws/aws-sdk-go-v2/service/internal/s3shared v1.18.7 // indirect
	github.com/aws/aws-sdk-go-v2/service/sso v1.24.8 // indirect
	github.com/aws/aws-sdk-go-v2/service/ssooidc v1.28.7 // indirect
	github.com/benbjohnson/clock v1.3.0 // indirect
	github.com/beorn7/perks v1.0.1 // indirect
	github.com/bluekeyes/go-gitdiff v0.7.1 // indirect
	github.com/cenkalti/backoff/v4 v4.3.0 // indirect
	github.com/cenkalti/backoff/v5 v5.0.2 // indirect
	github.com/cespare/xxhash v1.1.0 // indirect
	github.com/cilium/ebpf v0.16.0 // indirect
	github.com/cncf/xds/go v0.0.0-20250121191232-2f005788dc42 // indirect
	github.com/containerd/containerd/v2 v2.1.0 // indirect
	github.com/containerd/log v0.1.0 // indirect
	github.com/coreos/go-systemd v0.0.0-20180511133405-39ca1b05acc7 // indirect
	github.com/cyphar/filepath-securejoin v0.2.5 // indirect
	github.com/davecgh/go-spew v1.1.2-0.20180830191138-d8f796af33cc // indirect
	github.com/dgraph-io/ristretto/v2 v2.1.0 // indirect
	github.com/distribution/reference v0.6.0 // indirect
	github.com/dnephin/pflag v1.0.7 // indirect
	github.com/docker/go-metrics v0.0.1 // indirect
	github.com/eapache/go-xerial-snappy v0.0.0-20230731223053-c322873962e3 // indirect
	github.com/eapache/queue v1.1.0 // indirect
	github.com/ebitengine/purego v0.9.0-alpha.3.0.20250507171635-5047c08daa38 // indirect
	github.com/elastic/elastic-transport-go/v8 v8.7.0 // indirect
	github.com/elastic/go-docappender/v2 v2.9.0 // indirect
	github.com/elastic/go-freelru v0.16.0 // indirect
	github.com/elastic/go-windows v1.0.2 // indirect
	github.com/elastic/pkcs8 v1.0.0 // indirect
	github.com/elazarl/goproxy v0.0.0-20240909085733-6741dbfc16a1 // indirect
	github.com/elazarl/goproxy/ext v0.0.0-20240909085733-6741dbfc16a1 // indirect
	github.com/emicklei/go-restful/v3 v3.11.0 // indirect
	github.com/envoyproxy/go-control-plane/envoy v1.32.4 // indirect
	github.com/envoyproxy/protoc-gen-validate v1.2.1 // indirect
	github.com/fearful-symmetry/gomsr v0.0.1 // indirect
	github.com/felixge/httpsnoop v1.0.4 // indirect
	github.com/fxamacker/cbor/v2 v2.7.0 // indirect
	github.com/go-asn1-ber/asn1-ber v1.5.5 // indirect
	github.com/go-jose/go-jose/v4 v4.0.5 // indirect
	github.com/go-logfmt/logfmt v0.6.0 // indirect
	github.com/go-logr/logr v1.4.2 // indirect
	github.com/go-logr/stdr v1.2.2 // indirect
	github.com/go-openapi/jsonpointer v0.21.0 // indirect
	github.com/go-openapi/jsonreference v0.20.4 // indirect
	github.com/go-openapi/swag v0.23.0 // indirect
	github.com/go-viper/mapstructure/v2 v2.2.1 // indirect
	github.com/goccy/go-json v0.10.3 // indirect
	github.com/godror/knownpb v0.1.0 // indirect
	github.com/golang-jwt/jwt/v4 v4.5.2 // indirect
	github.com/golang-sql/civil v0.0.0-20220223132316-b832511892a9 // indirect
	github.com/golang-sql/sqlexp v0.1.0 // indirect
	github.com/golang/groupcache v0.0.0-20210331224755-41bb18bfe9da // indirect
	github.com/golang/protobuf v1.5.4 // indirect
	github.com/google/gnostic-models v0.6.8 // indirect
	github.com/google/go-querystring v1.1.0 // indirect
	github.com/google/licenseclassifier v0.0.0-20221004142553-c1ed8fcf4bab // indirect
	github.com/google/s2a-go v0.1.8 // indirect
	github.com/google/shlex v0.0.0-20191202100458-e7afc7fbc510 // indirect
	github.com/googleapis/enterprise-certificate-proxy v0.3.4 // indirect
	github.com/grafana/regexp v0.0.0-20240518133315-a468a5bfb3bc // indirect
	github.com/grpc-ecosystem/grpc-gateway/v2 v2.26.1 // indirect
	github.com/hashicorp/cronexpr v1.1.2 // indirect
	github.com/hashicorp/errwrap v1.1.0 // indirect
	github.com/hashicorp/go-cleanhttp v0.5.2 // indirect
	github.com/hashicorp/go-multierror v1.1.1 // indirect
	github.com/hashicorp/go-rootcerts v1.0.2 // indirect
	github.com/hashicorp/go-uuid v1.0.3 // indirect
	github.com/hashicorp/go-version v1.7.0 // indirect
	github.com/inconshreveable/mousetrap v1.1.0 // indirect
	github.com/jcmturner/aescts/v2 v2.0.0 // indirect
	github.com/jcmturner/dnsutils/v2 v2.0.0 // indirect
	github.com/jcmturner/gofork v1.7.6 // indirect
	github.com/jcmturner/goidentity/v6 v6.0.1 // indirect
	github.com/jcmturner/rpc/v2 v2.0.3 // indirect
	github.com/jmespath/go-jmespath v0.4.0 // indirect
	github.com/josharian/intern v1.0.0 // indirect
	github.com/json-iterator/go v1.1.12 // indirect
	github.com/kballard/go-shellquote v0.0.0-20180428030007-95032a82bc51 // indirect
	github.com/klauspost/asmfmt v1.3.2 // indirect
	github.com/klauspost/cpuid/v2 v2.2.8 // indirect
	github.com/knadh/koanf/maps v0.1.2 // indirect
	github.com/knadh/koanf/providers/confmap v1.0.0 // indirect
	github.com/knadh/koanf/v2 v2.2.0 // indirect
	github.com/kortschak/utter v1.5.0 // indirect
	github.com/kylelemons/godebug v1.1.0 // indirect
	github.com/lestrrat-go/strftime v1.1.0 // indirect
	github.com/lufia/plan9stats v0.0.0-20211012122336-39d0f177ccd0 // indirect
	github.com/mailru/easyjson v0.7.7 // indirect
	github.com/mattn/go-ieproxy v0.0.1 // indirect
	github.com/mattn/go-isatty v0.0.20 // indirect
	github.com/mattn/go-runewidth v0.0.9 // indirect
	github.com/mileusna/useragent v1.3.4 // indirect
	github.com/minio/asm2plan9s v0.0.0-20200509001527-cdd76441f9d8 // indirect
	github.com/minio/c2goasm v0.0.0-20190812172519-36a3d3bbc4f3 // indirect
	github.com/minio/sha256-simd v1.0.1 // indirect
	github.com/mitchellh/copystructure v1.2.0 // indirect
	github.com/mitchellh/go-homedir v1.1.0 // indirect
	github.com/mitchellh/iochan v1.0.0 // indirect
	github.com/mitchellh/reflectwalk v1.0.2 // indirect
	github.com/moby/docker-image-spec v1.3.1 // indirect
	github.com/moby/spdystream v0.5.0 // indirect
	github.com/moby/sys/atomicwriter v0.1.0 // indirect
	github.com/moby/sys/sequential v0.6.0 // indirect
	github.com/moby/sys/userns v0.1.0 // indirect
	github.com/modern-go/concurrent v0.0.0-20180306012644-bacd9c7ef1dd // indirect
	github.com/modern-go/reflect2 v1.0.2 // indirect
	github.com/montanaflynn/stats v0.7.0 // indirect
	github.com/morikuni/aec v1.0.0 // indirect
	github.com/munnerz/goautoneg v0.0.0-20191010083416-a7dc8b61c822 // indirect
	github.com/mxk/go-flowrate v0.0.0-20140419014527-cca7078d478f // indirect
	github.com/open-telemetry/opentelemetry-collector-contrib/internal/common v0.125.0 // indirect
	github.com/open-telemetry/opentelemetry-collector-contrib/internal/coreinternal v0.125.0 // indirect
	github.com/opencontainers/go-digest v1.0.0 // indirect
	github.com/opencontainers/image-spec v1.1.1 // indirect
	github.com/pkg/browser v0.0.0-20240102092130-5ac0b6a4141c // indirect
	github.com/planetscale/vtprotobuf v0.6.1-0.20240319094008-0393e58bdf10 // indirect
	github.com/power-devops/perfstat v0.0.0-20210106213030-5aafc221ea8c // indirect
	github.com/prometheus/client_golang v1.22.0 // indirect
	github.com/rogpeppe/go-internal v1.13.1 // indirect
	github.com/rs/cors v1.11.1 // indirect
	github.com/sergi/go-diff v1.3.1 // indirect
	github.com/sirupsen/logrus v1.9.3 // indirect
	github.com/spiffe/go-spiffe/v2 v2.5.0 // indirect
	github.com/stoewer/go-strcase v1.2.0 // indirect
	github.com/stretchr/objx v0.5.2 // indirect
	github.com/tklauser/numcpus v0.8.0 // indirect
	github.com/x448/float16 v0.8.4 // indirect
	github.com/xdg-go/pbkdf2 v1.0.0 // indirect
	github.com/xdg-go/stringprep v1.0.4 // indirect
	github.com/youmark/pkcs8 v0.0.0-20201027041543-1326539a0a0a // indirect
	github.com/yusufpapurcu/wmi v1.2.4 // indirect
	github.com/zeebo/errs v1.4.0 // indirect
	github.com/zeebo/xxh3 v1.0.2 // indirect
	go.elastic.co/apm/module/apmzap/v2 v2.7.0 // indirect
	go.elastic.co/fastjson v1.5.0 // indirect
	go.opencensus.io v0.24.0 // indirect
	go.opentelemetry.io/auto/sdk v1.1.0 // indirect
	go.opentelemetry.io/collector/client v1.31.0 // indirect
	go.opentelemetry.io/collector/component/componentstatus v0.125.0 // indirect
	go.opentelemetry.io/collector/component/componenttest v0.125.0 // indirect
	go.opentelemetry.io/collector/config/configauth v0.125.0 // indirect
	go.opentelemetry.io/collector/config/configcompression v1.31.0 // indirect
	go.opentelemetry.io/collector/config/confighttp v0.125.0 // indirect
	go.opentelemetry.io/collector/config/configmiddleware v0.125.0 // indirect
	go.opentelemetry.io/collector/config/configopaque v1.31.0 // indirect
	go.opentelemetry.io/collector/config/configretry v1.31.0 // indirect
	go.opentelemetry.io/collector/config/configtelemetry v0.125.0 // indirect
	go.opentelemetry.io/collector/confmap/xconfmap v0.125.0 // indirect
	go.opentelemetry.io/collector/connector v0.125.0 // indirect
	go.opentelemetry.io/collector/connector/connectortest v0.125.0 // indirect
	go.opentelemetry.io/collector/connector/xconnector v0.125.0 // indirect
	go.opentelemetry.io/collector/consumer/consumererror/xconsumererror v0.125.0 // indirect
	go.opentelemetry.io/collector/consumer/consumertest v0.125.0 // indirect
	go.opentelemetry.io/collector/consumer/xconsumer v0.125.0 // indirect
	go.opentelemetry.io/collector/exporter v0.125.0 // indirect
	go.opentelemetry.io/collector/exporter/exporterhelper/xexporterhelper v0.125.0 // indirect
	go.opentelemetry.io/collector/exporter/exportertest v0.125.0 // indirect
	go.opentelemetry.io/collector/exporter/xexporter v0.125.0 // indirect
	go.opentelemetry.io/collector/extension v1.31.0 // indirect
	go.opentelemetry.io/collector/extension/extensionauth v1.31.0 // indirect
	go.opentelemetry.io/collector/extension/extensioncapabilities v0.125.0 // indirect
	go.opentelemetry.io/collector/extension/extensionmiddleware v0.125.0 // indirect
	go.opentelemetry.io/collector/extension/extensiontest v0.125.0 // indirect
	go.opentelemetry.io/collector/extension/xextension v0.125.0 // indirect
	go.opentelemetry.io/collector/featuregate v1.31.0 // indirect
	go.opentelemetry.io/collector/internal/fanoutconsumer v0.125.0 // indirect
	go.opentelemetry.io/collector/internal/telemetry v0.125.0 // indirect
	go.opentelemetry.io/collector/pdata/pprofile v0.125.0 // indirect
	go.opentelemetry.io/collector/pdata/testdata v0.125.0 // indirect
	go.opentelemetry.io/collector/pipeline v0.125.0 // indirect
	go.opentelemetry.io/collector/pipeline/xpipeline v0.125.0 // indirect
	go.opentelemetry.io/collector/processor v1.31.0 // indirect
	go.opentelemetry.io/collector/processor/processortest v0.125.0 // indirect
	go.opentelemetry.io/collector/processor/xprocessor v0.125.0 // indirect
	go.opentelemetry.io/collector/receiver/receivertest v0.125.0 // indirect
	go.opentelemetry.io/collector/receiver/xreceiver v0.125.0 // indirect
	go.opentelemetry.io/collector/semconv v0.125.0 // indirect
	go.opentelemetry.io/collector/service v0.125.0 // indirect
	go.opentelemetry.io/collector/service/hostcapabilities v0.125.0 // indirect
	go.opentelemetry.io/contrib/bridges/otelzap v0.10.0 // indirect
	go.opentelemetry.io/contrib/detectors/gcp v1.34.0 // indirect
	go.opentelemetry.io/contrib/instrumentation/google.golang.org/grpc/otelgrpc v0.60.0 // indirect
	go.opentelemetry.io/contrib/instrumentation/net/http/otelhttp v0.60.0 // indirect
	go.opentelemetry.io/contrib/otelconf v0.15.0 // indirect
	go.opentelemetry.io/contrib/propagators/b3 v1.35.0 // indirect
	go.opentelemetry.io/ebpf-profiler v0.0.0-20250212075250-7bf12d3f962f // indirect
	go.opentelemetry.io/otel v1.35.0 // indirect
	go.opentelemetry.io/otel/exporters/otlp/otlplog/otlploggrpc v0.11.0 // indirect
	go.opentelemetry.io/otel/exporters/otlp/otlplog/otlploghttp v0.11.0 // indirect
	go.opentelemetry.io/otel/exporters/otlp/otlpmetric/otlpmetricgrpc v1.35.0 // indirect
	go.opentelemetry.io/otel/exporters/otlp/otlpmetric/otlpmetrichttp v1.35.0 // indirect
	go.opentelemetry.io/otel/exporters/otlp/otlptrace v1.35.0 // indirect
	go.opentelemetry.io/otel/exporters/otlp/otlptrace/otlptracegrpc v1.35.0 // indirect
	go.opentelemetry.io/otel/exporters/otlp/otlptrace/otlptracehttp v1.35.0 // indirect
	go.opentelemetry.io/otel/exporters/prometheus v0.57.0 // indirect
	go.opentelemetry.io/otel/exporters/stdout/stdoutlog v0.11.0 // indirect
	go.opentelemetry.io/otel/exporters/stdout/stdoutmetric v1.35.0 // indirect
	go.opentelemetry.io/otel/exporters/stdout/stdouttrace v1.35.0 // indirect
	go.opentelemetry.io/otel/log v0.11.0 // indirect
	go.opentelemetry.io/otel/metric v1.35.0 // indirect
	go.opentelemetry.io/otel/sdk v1.35.0 // indirect
	go.opentelemetry.io/otel/sdk/log v0.11.0 // indirect
	go.opentelemetry.io/otel/sdk/metric v1.35.0 // indirect
	go.opentelemetry.io/otel/trace v1.35.0 // indirect
	go.opentelemetry.io/proto/otlp v1.5.0 // indirect
	go.uber.org/ratelimit v0.3.1 // indirect
	golang.org/x/exp v0.0.0-20241108190413-2d47ceb2692f // indirect
	golang.org/x/xerrors v0.0.0-20240903120638-7835f813f4da // indirect
	gonum.org/v1/gonum v0.16.0 // indirect
	google.golang.org/genproto/googleapis/rpc v0.0.0-20250218202821-56aae31c358a // indirect
	gopkg.in/evanphx/json-patch.v4 v4.12.0 // indirect
	k8s.io/klog/v2 v2.130.1 // indirect
	k8s.io/kube-openapi v0.0.0-20241105132330-32ad38e42d3f // indirect
	k8s.io/utils v0.0.0-20241104100929-3ea5e8cea738 // indirect
	kernel.org/pub/linux/libs/security/libcap/psx v1.2.57 // indirect
	mvdan.cc/garble v0.12.1 // indirect
	sigs.k8s.io/json v0.0.0-20241010143419-9aa6b5e7a4b3 // indirect
	sigs.k8s.io/structured-merge-diff/v4 v4.4.2 // indirect
	sigs.k8s.io/yaml v1.4.0 // indirect
)

require (
	cloud.google.com/go/storage v1.49.0
	github.com/PaloAltoNetworks/pango v0.10.2
	github.com/dlclark/regexp2 v1.4.0 // indirect
	github.com/google/gofuzz v1.2.0 // indirect
	github.com/moby/term v0.5.0 // indirect
	github.com/yuin/gopher-lua v1.1.1 // indirect
)

replace (
	github.com/Azure/azure-sdk-for-go/sdk/resourcemanager/consumption/armconsumption => github.com/elastic/azure-sdk-for-go/sdk/resourcemanager/consumption/armconsumption v1.1.0-elastic
	github.com/apoydence/eachers => github.com/poy/eachers v0.0.0-20181020210610-23942921fe77 //indirect, see https://github.com/elastic/beats/pull/29780 for details.
	github.com/dop251/goja => github.com/elastic/goja v0.0.0-20190128172624-dd2ac4456e20
	github.com/fsnotify/fsevents => github.com/elastic/fsevents v0.0.0-20181029231046-e1d381a4d270
	github.com/fsnotify/fsnotify => github.com/elastic/fsnotify v1.6.1-0.20240920222514-49f82bdbc9e3
	github.com/google/gopacket => github.com/elastic/gopacket v1.1.20-0.20241002174017-e8c5fda595e6
	github.com/insomniacslk/dhcp => github.com/elastic/dhcp v0.0.0-20200227161230-57ec251c7eb3 // indirect
	github.com/meraki/dashboard-api-go/v3 => github.com/tommyers-elastic/dashboard-api-go/v3 v3.0.0-20250514220331-e52c94766b6f
)<|MERGE_RESOLUTION|>--- conflicted
+++ resolved
@@ -130,11 +130,7 @@
 	golang.org/x/oauth2 v0.27.0
 	golang.org/x/sync v0.14.0
 	golang.org/x/sys v0.33.0
-<<<<<<< HEAD
 	golang.org/x/text v0.25.0
-=======
-	golang.org/x/text v0.24.0
->>>>>>> 4314d0b8
 	golang.org/x/time v0.8.0
 	golang.org/x/tools v0.30.0
 	google.golang.org/api v0.214.0
