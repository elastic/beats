--- conflicted
+++ resolved
@@ -292,19 +292,10 @@
 	github.com/go-logr/logr v1.4.2 // indirect
 	github.com/go-logr/stdr v1.2.2 // indirect
 	github.com/go-ole/go-ole v1.2.6 // indirect
-<<<<<<< HEAD
-	github.com/go-openapi/jsonpointer v0.19.6 // indirect
-	github.com/go-openapi/jsonreference v0.20.2 // indirect
-	github.com/go-openapi/swag v0.22.3 // indirect
-	github.com/go-resty/resty/v2 v2.11.0 // indirect
-	github.com/go-stack/stack v1.8.0 // indirect
-=======
 	github.com/go-openapi/jsonpointer v0.20.2 // indirect
 	github.com/go-openapi/jsonreference v0.20.4 // indirect
 	github.com/go-openapi/swag v0.22.9 // indirect
 	github.com/go-resty/resty/v2 v2.13.1 // indirect
-	github.com/gobuffalo/here v0.6.7 // indirect
->>>>>>> 904d14b6
 	github.com/goccy/go-json v0.10.2 // indirect
 	github.com/godror/knownpb v0.1.0 // indirect
 	github.com/golang-jwt/jwt/v4 v4.5.0 // indirect
