########################## Metricbeat Configuration ###########################

# This file is a full configuration example documenting all non-deprecated
# options in comments. For a shorter configuration example, that contains only
# the most common options, please see metricbeat.yml in the same directory.
#
# You can find the full configuration reference here:
# https://www.elastic.co/guide/en/beats/metricbeat/index.html

#============================  Config Reloading ===============================

# Config reloading allows to dynamically load modules. Each file which is
# monitored must contain one or multiple modules as a list.
metricbeat.config.modules:

  # Glob pattern for configuration reloading
  path: ${path.config}/modules.d/*.yml

  # Period on which files under path should be checked for changes
  reload.period: 10s

  # Set to true to enable config reloading
  reload.enabled: false

# Maximum amount of time to randomly delay the start of a metricset. Use 0 to
# disable startup delay.
metricbeat.max_start_delay: 10s

#============================== Autodiscover ===================================

# Autodiscover allows you to detect changes in the system and spawn new modules
# as they happen.

#metricbeat.autodiscover:
  # List of enabled autodiscover providers
#  providers:
#    - type: docker
#      templates:
#        - condition:
#            equals.docker.container.image: etcd
#          config:
#            - module: etcd
#              metricsets: ["leader", "self", "store"]
#              period: 10s
#              hosts: ["${host}:2379"]

#=========================== Timeseries instance ===============================

# Enabling this will add a `timeseries.instance` keyword field to all metric
# events. For a given metricset, this field will be unique for every single item
# being monitored.
# This setting is experimental.

#timeseries.enabled: false

#==========================  Modules configuration =============================
metricbeat.modules:

#-------------------------------- System Module --------------------------------
- module: system
  metricsets:
    - cpu             # CPU usage
    #- load            # CPU load averages
    - memory          # Memory usage
    - network         # Network IO
    - process         # Per process metrics
    - process_summary # Process summary
    - uptime          # System Uptime
    - socket_summary  # Socket summary
    #- core           # Per CPU core usage
    #- diskio         # Disk IO
    #- filesystem     # File system usage for each mountpoint
    #- fsstat         # File system summary metrics
    #- raid           # Raid
    #- socket         # Sockets and connection info (linux only)
  enabled: true
  period: 10s
  processes: ['.*']

  # Configure the metric types that are included by these metricsets.
  cpu.metrics:  ["percentages"]  # The other available options are normalized_percentages and ticks.
  core.metrics: ["percentages"]  # The other available option is ticks.

  # A list of filesystem types to ignore. The filesystem metricset will not
  # collect data from filesystems matching any of the specified types, and
  # fsstats will not include data from these filesystems in its summary stats.
  # If not set, types associated to virtual filesystems are automatically
  # added when this information is available in the system (e.g. the list of
  # `nodev` types in `/proc/filesystem`).
  #filesystem.ignore_types: []

  # These options allow you to filter out all processes that are not
  # in the top N by CPU or memory, in order to reduce the number of documents created.
  # If both the `by_cpu` and `by_memory` options are used, the union of the two sets
  # is included.
  #process.include_top_n:

    # Set to false to disable this feature and include all processes
    #enabled: true

    # How many processes to include from the top by CPU. The processes are sorted
    # by the `system.process.cpu.total.pct` field.
    #by_cpu: 0

    # How many processes to include from the top by memory. The processes are sorted
    # by the `system.process.memory.rss.bytes` field.
    #by_memory: 0

  # If false, cmdline of a process is not cached.
  #process.cmdline.cache.enabled: true

  # Enable collection of cgroup metrics from processes on Linux.
  #process.cgroups.enabled: true

  # A list of regular expressions used to whitelist environment variables
  # reported with the process metricset's events. Defaults to empty.
  #process.env.whitelist: []

  # Include the cumulative CPU tick values with the process metrics. Defaults
  # to false.
  #process.include_cpu_ticks: false

  # Raid mount point to monitor
  #raid.mount_point: '/'

  # Configure reverse DNS lookup on remote IP addresses in the socket metricset.
  #socket.reverse_lookup.enabled: false
  #socket.reverse_lookup.success_ttl: 60s
  #socket.reverse_lookup.failure_ttl: 60s

  # Diskio configurations
  #diskio.include_devices: []

#------------------------------ Aerospike Module ------------------------------
- module: aerospike
  metricsets: ["namespace"]
  enabled: true
  period: 10s
  hosts: ["localhost:3000"]

#-------------------------------- Apache Module --------------------------------
- module: apache
  metricsets: ["status"]
  period: 10s
  enabled: true

  # Apache hosts
  hosts: ["http://127.0.0.1"]

  # Path to server status. Default server-status
  #server_status_path: "server-status"

  # Username of hosts.  Empty by default
  #username: username

  # Password of hosts. Empty by default
  #password: password

#--------------------------------- Beat Module ---------------------------------
- module: beat
  metricsets:
    - stats
    - state
  period: 10s
  hosts: ["http://localhost:5066"]
  #ssl.certificate_authorities: ["/etc/pki/root/ca.pem"]

  # Set to true to send data collected by module to X-Pack
  # Monitoring instead of metricbeat-* indices.
  #xpack.enabled: false

#--------------------------------- Ceph Module ---------------------------------
- module: ceph
  metricsets: ["cluster_disk", "cluster_health", "monitor_health", "pool_disk", "osd_tree"]
  period: 10s
  hosts: ["localhost:5000"]
  enabled: true

#-------------------------------- Consul Module --------------------------------
- module: consul
  metricsets:
  - agent
  enabled: true
  period: 10s
  hosts: ["localhost:8500"]


#------------------------------ Couchbase Module ------------------------------
- module: couchbase
  metricsets: ["bucket", "cluster", "node"]
  period: 10s
  hosts: ["localhost:8091"]
  enabled: true

#------------------------------- Couchdb Module -------------------------------
- module: couchdb
  metricsets: ["server"]
  period: 10s
  hosts: ["localhost:5984"]

#-------------------------------- Docker Module --------------------------------
- module: docker
  metricsets:
    - "container"
    - "cpu"
    - "diskio"
    - "event"
    - "healthcheck"
    - "info"
    #- "image"
    - "memory"
    - "network"
  hosts: ["unix:///var/run/docker.sock"]
  period: 10s
  enabled: true

  # If set to true, replace dots in labels with `_`.
  #labels.dedot: false

  # If set to true, collects metrics per core.
  #cpu.cores: true

  # To connect to Docker over TLS you must specify a client and CA certificate.
  #ssl:
    #certificate_authority: "/etc/pki/root/ca.pem"
    #certificate:           "/etc/pki/client/cert.pem"
    #key:                   "/etc/pki/client/cert.key"

#------------------------------ Dropwizard Module ------------------------------
- module: dropwizard
  metricsets: ["collector"]
  period: 10s
  hosts: ["localhost:8080"]
  metrics_path: /metrics/metrics
  namespace: example
  enabled: true

#---------------------------- Elasticsearch Module ----------------------------
- module: elasticsearch
  metricsets:
    - node
    - node_stats
    #- index
    #- index_recovery
    #- index_summary
    #- shard
    #- ml_job
  period: 10s
  hosts: ["http://localhost:9200"]
  #username: "elastic"
  #password: "changeme"
  #ssl.certificate_authorities: ["/etc/pki/root/ca.pem"]

  # Set to false to fetch all entries
  #index_recovery.active_only: true

  # Set to true to send data collected by module to X-Pack
  # Monitoring instead of metricbeat-* indices.
  #xpack.enabled: false

#------------------------------ Envoyproxy Module ------------------------------
- module: envoyproxy
  metricsets: ["server"]
  period: 10s
  hosts: ["localhost:9901"]

#--------------------------------- Etcd Module ---------------------------------
- module: etcd
  metricsets: ["leader", "self", "store"]
  period: 10s
  hosts: ["localhost:2379"]

#-------------------------------- Golang Module --------------------------------
- module: golang
  #metricsets:
  #  - expvar
  #  - heap
  period: 10s
  hosts: ["localhost:6060"]
  heap.path: "/debug/vars"
  expvar:
    namespace: "example"
    path: "/debug/vars"

#------------------------------- Graphite Module -------------------------------
- module: graphite
  metricsets: ["server"]
  enabled: true

  # Host address to listen on. Default localhost.
  #host: localhost

  # Listening port. Default 2003.
  #port: 2003

  # Protocol to listen on. This can be udp or tcp. Default udp.
  #protocol: "udp"

  # Receive buffer size in bytes
  #receive_buffer_size: 1024

  #templates:
  #  - filter: "test.*.bash.*" # This would match metrics like test.localhost.bash.stats
  #    namespace: "test"
  #    template: ".host.shell.metric*" # test.localhost.bash.stats would become metric=stats and tags host=localhost,shell=bash
  #    delimiter: "_"


#------------------------------- HAProxy Module -------------------------------
- module: haproxy
  metricsets: ["info", "stat"]
  period: 10s
  hosts: ["tcp://127.0.0.1:14567"]
  enabled: true

#--------------------------------- HTTP Module ---------------------------------
- module: http
  #metricsets:
  #  - json
  period: 10s
  hosts: ["localhost:80"]
  namespace: "json_namespace"
  path: "/"
  #body: ""
  #method: "GET"
  #username: "user"
  #password: "secret"
  #request.enabled: false
  #response.enabled: false
  #json.is_array: false
  #dedot.enabled: false

- module: http
  #metricsets:
  #  - server
  host: "localhost"
  port: "8080"
  enabled: false
  #paths:
  #  - path: "/foo"
  #    namespace: "foo"
  #    fields: # added to the the response in root. overwrites existing fields
  #      key: "value"

<<<<<<< HEAD
#--------------------------------- iis Module --------------------------------
- module: iis
  metricsets:
    - webserver
    - website
  enabled: true
  period: 10s


#------------------------------- Jolokia Module ------------------------------
=======
#------------------------------- Jolokia Module -------------------------------
>>>>>>> 58618f0e
- module: jolokia
  #metricsets: ["jmx"]
  period: 10s
  hosts: ["localhost"]
  namespace: "metrics"
  #path: "/jolokia/?ignoreErrors=true&canonicalNaming=false"
  #username: "user"
  #password: "secret"
  jmx.mappings:
    #- mbean: 'java.lang:type=Runtime'
    #  attributes:
    #    - attr: Uptime
    #      field: uptime
    #- mbean: 'java.lang:type=Memory'
    #  attributes:
    #    - attr: HeapMemoryUsage
    #      field: memory.heap_usage
    #    - attr: NonHeapMemoryUsage
    #      field: memory.non_heap_usage
    # GC Metrics - this depends on what is available on your JVM
    #- mbean: 'java.lang:type=GarbageCollector,name=ConcurrentMarkSweep'
    #  attributes:
    #    - attr: CollectionTime
    #      field: gc.cms_collection_time
    #    - attr: CollectionCount
    #      field: gc.cms_collection_count

  jmx.application:
  jmx.instance:

#-------------------------------- Kafka Module --------------------------------
# Kafka metrics collected using the Kafka protocol
- module: kafka
  #metricsets:
  #  - partition
  #  - consumergroup
  period: 10s
  hosts: ["localhost:9092"]

  #client_id: metricbeat
  #retries: 3
  #backoff: 250ms

  # List of Topics to query metadata for. If empty, all topics will be queried.
  #topics: []

  # Optional SSL. By default is off.
  # List of root certificates for HTTPS server verifications
  #ssl.certificate_authorities: ["/etc/pki/root/ca.pem"]

  # Certificate for SSL client authentication
  #ssl.certificate: "/etc/pki/client/cert.pem"

  # Client Certificate Key
  #ssl.key: "/etc/pki/client/cert.key"

  # SASL authentication
  #username: ""
  #password: ""

# Metrics collected from a Kafka broker using Jolokia
#- module: kafka
#  metricsets:
#    - broker
#  period: 10s
#  hosts: ["localhost:8779"]

# Metrics collected from a Java Kafka consumer using Jolokia
#- module: kafka
#  metricsets:
#    - consumer
#  period: 10s
#  hosts: ["localhost:8774"]

# Metrics collected from a Java Kafka producer using Jolokia
#- module: kafka
#  metricsets:
#    - producer
#  period: 10s
#  hosts: ["localhost:8775"]

#-------------------------------- Kibana Module --------------------------------
- module: kibana
  metricsets: ["status"]
  period: 10s
  hosts: ["localhost:5601"]
  basepath: ""
  enabled: true

  # Set to true to send data collected by module to X-Pack
  # Monitoring instead of metricbeat-* indices.
  #xpack.enabled: false

#------------------------------ Kubernetes Module ------------------------------
# Node metrics, from kubelet:
- module: kubernetes
  metricsets:
    - container
    - node
    - pod
    - system
    - volume
  period: 10s
  hosts: ["localhost:10255"]
  enabled: true
  #bearer_token_file: /var/run/secrets/kubernetes.io/serviceaccount/token
  #ssl.certificate_authorities:
  #  - /var/run/secrets/kubernetes.io/serviceaccount/service-ca.crt
  #ssl.certificate: "/etc/pki/client/cert.pem"
  #ssl.key: "/etc/pki/client/cert.key"

  # Enriching parameters:
  add_metadata: true
  # When used outside the cluster:
  #host: node_name
  # If kube_config is not set, KUBECONFIG environment variable will be checked
  # and if not present it will fall back to InCluster
  #kube_config: ~/.kube/config

# State metrics from kube-state-metrics service:
- module: kubernetes
  enabled: true
  metricsets:
    - state_node
    - state_deployment
    - state_replicaset
    - state_statefulset
    - state_pod
    - state_container
    - state_cronjob
    - state_resourcequota
    - state_service
  period: 10s
  hosts: ["kube-state-metrics:8080"]

  # Enriching parameters:
  add_metadata: true
  # When used outside the cluster:
  #host: node_name
  # If kube_config is not set, KUBECONFIG environment variable will be checked
  # and if not present it will fall back to InCluster
  #kube_config: ~/.kube/config

# Kubernetes events
- module: kubernetes
  enabled: true
  metricsets:
    - event

# Kubernetes API server
# (when running metricbeat as a pod)
- module: kubernetes
  enabled: true
  metricsets:
    - apiserver
  hosts: ["https://${KUBERNETES_SERVICE_HOST}:${KUBERNETES_SERVICE_PORT}"]

# Kubernetes proxy server
# (when running metricbeat locally at hosts or as a daemonset + host network)
- module: kubernetes
  enabled: true
  metricsets:
    - proxy
  hosts: ["localhost:10249"]
  period: 10s

# Kubernetes controller manager
# (URL and deployment will need to be modified to match the controller manager deployment)
- module: kubernetes
  enabled: true
  metricsets:
    - controllermanager
  hosts: ["http://localhost:10252"]
  period: 10s

# Kubernetes scheduler
# (URL and deployment method will need to be adapted to match scheduler deployment)
- module: kubernetes
  enabled: true
  metricsets:
    - scheduler
  hosts: ["localhost:10251"]
  period: 10s

#--------------------------------- Kvm Module ---------------------------------
- module: kvm
  metricsets: ["dommemstat"]
  enabled: true
  period: 10s
  hosts: ["unix:///var/run/libvirt/libvirt-sock"]
  # For remote hosts, setup network access in libvirtd.conf
  # and use the tcp scheme:
  # hosts: [ "tcp://<host>:16509" ]

  # Timeout to connect to Libvirt server
  #timeout: 1s

#------------------------------- Logstash Module -------------------------------
- module: logstash
  metricsets: ["node", "node_stats"]
  enabled: true
  period: 10s
  hosts: ["localhost:9600"]

#------------------------------ Memcached Module ------------------------------
- module: memcached
  metricsets: ["stats"]
  period: 10s
  hosts: ["localhost:11211"]
  enabled: true

#------------------------------- MongoDB Module -------------------------------
- module: mongodb
  metricsets: ["dbstats", "status", "collstats", "metrics", "replstatus"]
  period: 10s
  enabled: true

  # The hosts must be passed as MongoDB URLs in the format:
  # [mongodb://][user:pass@]host[:port].
  # The username and password can also be set using the respective configuration
  # options. The credentials in the URL take precedence over the username and
  # password configuration options.
  hosts: ["localhost:27017"]

  # Optional SSL. By default is off.
  #ssl.enabled: true

  # Mode of verification of server certificate ('none' or 'full')
  #ssl.verification_mode: 'full'

  # List of root certificates for TLS server verifications
  #ssl.certificate_authorities: ["/etc/pki/root/ca.pem"]

  # Certificate for SSL client authentication
  #ssl.certificate: "/etc/pki/client/cert.pem"

  # Client Certificate Key
  #ssl.key: "/etc/pki/client/cert.key"

  # Username to use when connecting to MongoDB. Empty by default.
  #username: user

  # Password to use when connecting to MongoDB. Empty by default.
  #password: pass

#-------------------------------- Munin Module --------------------------------
- module: munin
  metricsets: ["node"]
  enabled: true
  period: 10s
  hosts: ["localhost:4949"]

  # List of plugins to collect metrics from, by default it collects from
  # all the available ones.
  #munin.plugins: []

  # If set to true, it sanitizes fields names in concordance with munin
  # implementation (all characters that are not alphanumeric, or underscore
  # are replaced by underscores).
  #munin.sanitize: false

#-------------------------------- MySQL Module --------------------------------
- module: mysql
  metricsets:
    - "status"
  #  - "galera_status"
  period: 10s

  # Host DSN should be defined as "user:pass@tcp(127.0.0.1:3306)/"
  # or "unix(/var/lib/mysql/mysql.sock)/",
  # or another DSN format supported by <https://github.com/Go-SQL-Driver/MySQL/>.
  # The username and password can either be set in the DSN or using the username
  # and password config options. Those specified in the DSN take precedence.
  hosts: ["root:secret@tcp(127.0.0.1:3306)/"]

  # Username of hosts. Empty by default.
  #username: root

  # Password of hosts. Empty by default.
  #password: secret

  # By setting raw to true, all raw fields from the status metricset will be added to the event.
  #raw: false

#--------------------------------- Nats Module ---------------------------------
- module: nats
  metricsets: ["connections", "routes", "stats", "subscriptions"]
  period: 10s
  hosts: ["localhost:8222"]
  #stats.metrics_path: "/varz"
  #connections.metrics_path: "/connz"
  #routes.metrics_path: "/routez"
  #subscriptions.metrics_path: "/subsz"

#-------------------------------- Nginx Module --------------------------------
- module: nginx
  metricsets: ["stubstatus"]
  enabled: true
  period: 10s

  # Nginx hosts
  hosts: ["http://127.0.0.1"]

  # Path to server status. Default nginx_status
  server_status_path: "nginx_status"

#------------------------------- PHP_FPM Module -------------------------------
- module: php_fpm
  metricsets:
  - pool
  #- process
  enabled: true
  period: 10s
  status_path: "/status"
  hosts: ["localhost:8080"]

#------------------------------ PostgreSQL Module ------------------------------
- module: postgresql
  enabled: true
  metricsets:
    # Stats about every PostgreSQL database
    - database

    # Stats about the background writer process's activity
    - bgwriter

    # Stats about every PostgreSQL process
    - activity

  period: 10s

  # The host must be passed as PostgreSQL URL. Example:
  # postgres://localhost:5432?sslmode=disable
  # The available parameters are documented here:
  # https://godoc.org/github.com/lib/pq#hdr-Connection_String_Parameters
  hosts: ["postgres://localhost:5432"]

  # Username to use when connecting to PostgreSQL. Empty by default.
  #username: user

  # Password to use when connecting to PostgreSQL. Empty by default.
  #password: pass

#------------------------------ Prometheus Module ------------------------------
- module: prometheus
  period: 10s
  hosts: ["localhost:9090"]
  metrics_path: /metrics
  #username: "user"
  #password: "secret"

  # This can be used for service account based authorization:
  #  bearer_token_file: /var/run/secrets/kubernetes.io/serviceaccount/token
  #ssl.certificate_authorities:
  #  - /var/run/secrets/kubernetes.io/serviceaccount/service-ca.crt

#------------------------------- RabbitMQ Module -------------------------------
- module: rabbitmq
  metricsets: ["node", "queue", "connection"]
  enabled: true
  period: 10s
  hosts: ["localhost:15672"]

  # Management path prefix, if `management.path_prefix` is set in RabbitMQ
  # configuration, it has to be set to the same value.
  #management_path_prefix: ""

  #username: guest
  #password: guest

#-------------------------------- Redis Module --------------------------------
- module: redis
  metricsets: ["info", "keyspace"]
  enabled: true
  period: 10s

  # Redis hosts
  hosts: ["127.0.0.1:6379"]

  # Timeout after which time a metricset should return an error
  # Timeout is by default defined as period, as a fetch of a metricset
  # should never take longer then period, as otherwise calls can pile up.
  #timeout: 1s

  # Optional fields to be added to each event
  #fields:
  #  datacenter: west

  # Network type to be used for redis connection. Default: tcp
  #network: tcp

  # Max number of concurrent connections. Default: 10
  #maxconn: 10

  # Filters can be used to reduce the number of fields sent.
  #processors:
  #  - include_fields:
  #      fields: ["beat", "metricset", "redis.info.stats"]

  # Redis AUTH password. Empty by default.
  #password: foobared

#------------------------------- Traefik Module -------------------------------
- module: traefik
  metricsets: ["health"]
  period: 10s
  hosts: ["localhost:8080"]

#-------------------------------- Uwsgi Module --------------------------------
- module: uwsgi
  metricsets: ["status"]
  enable: true
  period: 10s
  hosts: ["tcp://127.0.0.1:9191"]

#------------------------------- VSphere Module -------------------------------
- module: vsphere
  enabled: true
  metricsets: ["datastore", "host", "virtualmachine"]
  period: 10s
  hosts: ["https://localhost/sdk"]

  username: "user"
  password: "password"
  # If insecure is true, don't verify the server's certificate chain
  insecure: false
  # Get custom fields when using virtualmachine metric set. Default false.
  # get_custom_fields: false

#------------------------------- Windows Module -------------------------------
- module: windows
  metricsets: ["perfmon"]
  enabled: true
  period: 10s
  perfmon.ignore_non_existent_counters: false
  perfmon.group_measurements_by_instance: false
  perfmon.counters:
  #  - instance_label: processor.name
  #    instance_name: total
  #    measurement_label: processor.time.total.pct
  #    query: '\Processor Information(_Total)\% Processor Time'

- module: windows
  metricsets: ["service"]
  enabled: true
  period: 60s

#------------------------------ ZooKeeper Module ------------------------------
- module: zookeeper
  enabled: true
  metricsets: ["mntr", "server"]
  period: 10s
  hosts: ["localhost:2181"]



#================================ General ======================================

# The name of the shipper that publishes the network data. It can be used to group
# all the transactions sent by a single shipper in the web interface.
# If this options is not defined, the hostname is used.
#name:

# The tags of the shipper are included in their own field with each
# transaction published. Tags make it easy to group servers by different
# logical properties.
#tags: ["service-X", "web-tier"]

# Optional fields that you can specify to add additional information to the
# output. Fields can be scalar values, arrays, dictionaries, or any nested
# combination of these.
#fields:
#  env: staging

# If this option is set to true, the custom fields are stored as top-level
# fields in the output document instead of being grouped under a fields
# sub-dictionary. Default is false.
#fields_under_root: false

# Internal queue configuration for buffering events to be published.
#queue:
  # Queue type by name (default 'mem')
  # The memory queue will present all available events (up to the outputs
  # bulk_max_size) to the output, the moment the output is ready to server
  # another batch of events.
  #mem:
    # Max number of events the queue can buffer.
    #events: 4096

    # Hints the minimum number of events stored in the queue,
    # before providing a batch of events to the outputs.
    # The default value is set to 2048.
    # A value of 0 ensures events are immediately available
    # to be sent to the outputs.
    #flush.min_events: 2048

    # Maximum duration after which events are available to the outputs,
    # if the number of events stored in the queue is < `flush.min_events`.
    #flush.timeout: 1s

  # The spool queue will store events in a local spool file, before
  # forwarding the events to the outputs.
  #
  # Beta: spooling to disk is currently a beta feature. Use with care.
  #
  # The spool file is a circular buffer, which blocks once the file/buffer is full.
  # Events are put into a write buffer and flushed once the write buffer
  # is full or the flush_timeout is triggered.
  # Once ACKed by the output, events are removed immediately from the queue,
  # making space for new events to be persisted.
  #spool:
    # The file namespace configures the file path and the file creation settings.
    # Once the file exists, the `size`, `page_size` and `prealloc` settings
    # will have no more effect.
    #file:
      # Location of spool file. The default value is ${path.data}/spool.dat.
      #path: "${path.data}/spool.dat"

      # Configure file permissions if file is created. The default value is 0600.
      #permissions: 0600

      # File size hint. The spool blocks, once this limit is reached. The default value is 100 MiB.
      #size: 100MiB

      # The files page size. A file is split into multiple pages of the same size. The default value is 4KiB.
      #page_size: 4KiB

      # If prealloc is set, the required space for the file is reserved using
      # truncate. The default value is true.
      #prealloc: true

    # Spool writer settings
    # Events are serialized into a write buffer. The write buffer is flushed if:
    # - The buffer limit has been reached.
    # - The configured limit of buffered events is reached.
    # - The flush timeout is triggered.
    #write:
      # Sets the write buffer size.
      #buffer_size: 1MiB

      # Maximum duration after which events are flushed if the write buffer
      # is not full yet. The default value is 1s.
      #flush.timeout: 1s

      # Number of maximum buffered events. The write buffer is flushed once the
      # limit is reached.
      #flush.events: 16384

      # Configure the on-disk event encoding. The encoding can be changed
      # between restarts.
      # Valid encodings are: json, ubjson, and cbor.
      #codec: cbor
    #read:
      # Reader flush timeout, waiting for more events to become available, so
      # to fill a complete batch as required by the outputs.
      # If flush_timeout is 0, all available events are forwarded to the
      # outputs immediately.
      # The default value is 0s.
      #flush.timeout: 0s

# Sets the maximum number of CPUs that can be executing simultaneously. The
# default is the number of logical CPUs available in the system.
#max_procs:

#================================ Processors ===================================

# Processors are used to reduce the number of fields in the exported event or to
# enhance the event with external metadata. This section defines a list of
# processors that are applied one by one and the first one receives the initial
# event:
#
#   event -> filter1 -> event1 -> filter2 ->event2 ...
#
# The supported processors are drop_fields, drop_event, include_fields,
# decode_json_fields, and add_cloud_metadata.
#
# For example, you can use the following processors to keep the fields that
# contain CPU load percentages, but remove the fields that contain CPU ticks
# values:
#
#processors:
#- include_fields:
#    fields: ["cpu"]
#- drop_fields:
#    fields: ["cpu.user", "cpu.system"]
#
# The following example drops the events that have the HTTP response code 200:
#
#processors:
#- drop_event:
#    when:
#       equals:
#           http.code: 200
#
# The following example renames the field a to b:
#
#processors:
#- rename:
#    fields:
#       - from: "a"
#         to: "b"
#
# The following example tokenizes the string into fields:
#
#processors:
#- dissect:
#    tokenizer: "%{key1} - %{key2}"
#    field: "message"
#    target_prefix: "dissect"
#
# The following example enriches each event with metadata from the cloud
# provider about the host machine. It works on EC2, GCE, DigitalOcean,
# Tencent Cloud, and Alibaba Cloud.
#
#processors:
#- add_cloud_metadata: ~
#
# The following example enriches each event with the machine's local time zone
# offset from UTC.
#
#processors:
#- add_locale:
#    format: offset
#
# The following example enriches each event with docker metadata, it matches
# given fields to an existing container id and adds info from that container:
#
#processors:
#- add_docker_metadata:
#    host: "unix:///var/run/docker.sock"
#    match_fields: ["system.process.cgroup.id"]
#    match_pids: ["process.pid", "process.ppid"]
#    match_source: true
#    match_source_index: 4
#    match_short_id: false
#    cleanup_timeout: 60
#    labels.dedot: false
#    # To connect to Docker over TLS you must specify a client and CA certificate.
#    #ssl:
#    #  certificate_authority: "/etc/pki/root/ca.pem"
#    #  certificate:           "/etc/pki/client/cert.pem"
#    #  key:                   "/etc/pki/client/cert.key"
#
# The following example enriches each event with docker metadata, it matches
# container id from log path available in `source` field (by default it expects
# it to be /var/lib/docker/containers/*/*.log).
#
#processors:
#- add_docker_metadata: ~
#
# The following example enriches each event with host metadata.
#
#processors:
#- add_host_metadata:
#   netinfo.enabled: false
#
# The following example enriches each event with process metadata using
# process IDs included in the event.
#
#processors:
#- add_process_metadata:
#    match_pids: ["system.process.ppid"]
#    target: system.process.parent
#
# The following example decodes fields containing JSON strings
# and replaces the strings with valid JSON objects.
#
#processors:
#- decode_json_fields:
#    fields: ["field1", "field2", ...]
#    process_array: false
#    max_depth: 1
#    target: ""
#    overwrite_keys: false
#
#processors:
#- decompress_gzip_field:
#    from: "field1"
#    to: "field2"
#    ignore_missing: false
#    fail_on_error: true
#
# The following example copies the value of message to message_copied
#
#processors:
#- copy_fields:
#    fields:
#        - from: message
#          to: message_copied
#    fail_on_error: true
#    ignore_missing: false
#
# The following example truncates the value of message to 1024 bytes
#
#processors:
#- truncate_fields:
#    fields:
#      - message
#    max_bytes: 1024
#    fail_on_error: false
#    ignore_missing: true
#
# The following example preserves the raw message under event.original
#
#processors:
#- copy_fields:
#    fields:
#        - from: message
#          to: event.original
#    fail_on_error: false
#    ignore_missing: true
#- truncate_fields:
#    fields:
#      - event.original
#    max_bytes: 1024
#    fail_on_error: false
#    ignore_missing: true

#============================= Elastic Cloud ==================================

# These settings simplify using Metricbeat with the Elastic Cloud (https://cloud.elastic.co/).

# The cloud.id setting overwrites the `output.elasticsearch.hosts` and
# `setup.kibana.host` options.
# You can find the `cloud.id` in the Elastic Cloud web UI.
#cloud.id:

# The cloud.auth setting overwrites the `output.elasticsearch.username` and
# `output.elasticsearch.password` settings. The format is `<user>:<pass>`.
#cloud.auth:

#================================ Outputs ======================================

# Configure what output to use when sending the data collected by the beat.

#-------------------------- Elasticsearch output -------------------------------
output.elasticsearch:
  # Boolean flag to enable or disable the output module.
  #enabled: true

  # Array of hosts to connect to.
  # Scheme and port can be left out and will be set to the default (http and 9200)
  # In case you specify and additional path, the scheme is required: http://localhost:9200/path
  # IPv6 addresses should always be defined as: https://[2001:db8::1]:9200
  hosts: ["localhost:9200"]

  # Set gzip compression level.
  #compression_level: 0

  # Configure escaping HTML symbols in strings.
  #escape_html: false

  # Protocol - either `http` (default) or `https`.
  #protocol: "https"

  # Authentication credentials - either API key or username/password.
  #api_key: "id:api_key"
  #username: "elastic"
  #password: "changeme"

  # Dictionary of HTTP parameters to pass within the URL with index operations.
  #parameters:
    #param1: value1
    #param2: value2

  # Number of workers per Elasticsearch host.
  #worker: 1

  # Optional index name. The default is "metricbeat" plus date
  # and generates [metricbeat-]YYYY.MM.DD keys.
  # In case you modify this pattern you must update setup.template.name and setup.template.pattern accordingly.
  #index: "metricbeat-%{[agent.version]}-%{+yyyy.MM.dd}"

  # Optional ingest node pipeline. By default no pipeline will be used.
  #pipeline: ""

  # Optional HTTP path
  #path: "/elasticsearch"

  # Custom HTTP headers to add to each request
  #headers:
  #  X-My-Header: Contents of the header

  # Proxy server URL
  #proxy_url: http://proxy:3128

  # Whether to disable proxy settings for outgoing connections. If true, this
  # takes precedence over both the proxy_url field and any environment settings
  # (HTTP_PROXY, HTTPS_PROXY). The default is false.
  #proxy_disable: false

  # The number of times a particular Elasticsearch index operation is attempted. If
  # the indexing operation doesn't succeed after this many retries, the events are
  # dropped. The default is 3.
  #max_retries: 3

  # The maximum number of events to bulk in a single Elasticsearch bulk API index request.
  # The default is 50.
  #bulk_max_size: 50

  # The number of seconds to wait before trying to reconnect to Elasticsearch
  # after a network error. After waiting backoff.init seconds, the Beat
  # tries to reconnect. If the attempt fails, the backoff timer is increased
  # exponentially up to backoff.max. After a successful connection, the backoff
  # timer is reset. The default is 1s.
  #backoff.init: 1s

  # The maximum number of seconds to wait before attempting to connect to
  # Elasticsearch after a network error. The default is 60s.
  #backoff.max: 60s

  # Configure HTTP request timeout before failing a request to Elasticsearch.
  #timeout: 90

  # Use SSL settings for HTTPS.
  #ssl.enabled: true

  # Configure SSL verification mode. If `none` is configured, all server hosts
  # and certificates will be accepted. In this mode, SSL-based connections are
  # susceptible to man-in-the-middle attacks. Use only for testing. Default is
  # `full`.
  #ssl.verification_mode: full

  # List of supported/valid TLS versions. By default all TLS versions from 1.0 up to
  # 1.2 are enabled.
  #ssl.supported_protocols: [TLSv1.0, TLSv1.1, TLSv1.2]

  # List of root certificates for HTTPS server verifications
  #ssl.certificate_authorities: ["/etc/pki/root/ca.pem"]

  # Certificate for SSL client authentication
  #ssl.certificate: "/etc/pki/client/cert.pem"

  # Client certificate key
  #ssl.key: "/etc/pki/client/cert.key"

  # Optional passphrase for decrypting the certificate key.
  #ssl.key_passphrase: ''

  # Configure cipher suites to be used for SSL connections
  #ssl.cipher_suites: []

  # Configure curve types for ECDHE-based cipher suites
  #ssl.curve_types: []

  # Configure what types of renegotiation are supported. Valid options are
  # never, once, and freely. Default is never.
  #ssl.renegotiation: never

#----------------------------- Logstash output ---------------------------------
#output.logstash:
  # Boolean flag to enable or disable the output module.
  #enabled: true

  # The Logstash hosts
  #hosts: ["localhost:5044"]

  # Number of workers per Logstash host.
  #worker: 1

  # Set gzip compression level.
  #compression_level: 3

  # Configure escaping HTML symbols in strings.
  #escape_html: false

  # Optional maximum time to live for a connection to Logstash, after which the
  # connection will be re-established.  A value of `0s` (the default) will
  # disable this feature.
  #
  # Not yet supported for async connections (i.e. with the "pipelining" option set)
  #ttl: 30s

  # Optionally load-balance events between Logstash hosts. Default is false.
  #loadbalance: false

  # Number of batches to be sent asynchronously to Logstash while processing
  # new batches.
  #pipelining: 2

  # If enabled only a subset of events in a batch of events is transferred per
  # transaction.  The number of events to be sent increases up to `bulk_max_size`
  # if no error is encountered.
  #slow_start: false

  # The number of seconds to wait before trying to reconnect to Logstash
  # after a network error. After waiting backoff.init seconds, the Beat
  # tries to reconnect. If the attempt fails, the backoff timer is increased
  # exponentially up to backoff.max. After a successful connection, the backoff
  # timer is reset. The default is 1s.
  #backoff.init: 1s

  # The maximum number of seconds to wait before attempting to connect to
  # Logstash after a network error. The default is 60s.
  #backoff.max: 60s

  # Optional index name. The default index name is set to metricbeat
  # in all lowercase.
  #index: 'metricbeat'

  # SOCKS5 proxy server URL
  #proxy_url: socks5://user:password@socks5-server:2233

  # Resolve names locally when using a proxy server. Defaults to false.
  #proxy_use_local_resolver: false

  # Enable SSL support. SSL is automatically enabled if any SSL setting is set.
  #ssl.enabled: true

  # Configure SSL verification mode. If `none` is configured, all server hosts
  # and certificates will be accepted. In this mode, SSL based connections are
  # susceptible to man-in-the-middle attacks. Use only for testing. Default is
  # `full`.
  #ssl.verification_mode: full

  # List of supported/valid TLS versions. By default all TLS versions from 1.0 up to
  # 1.2 are enabled.
  #ssl.supported_protocols: [TLSv1.0, TLSv1.1, TLSv1.2]

  # Optional SSL configuration options. SSL is off by default.
  # List of root certificates for HTTPS server verifications
  #ssl.certificate_authorities: ["/etc/pki/root/ca.pem"]

  # Certificate for SSL client authentication
  #ssl.certificate: "/etc/pki/client/cert.pem"

  # Client certificate key
  #ssl.key: "/etc/pki/client/cert.key"

  # Optional passphrase for decrypting the Certificate Key.
  #ssl.key_passphrase: ''

  # Configure cipher suites to be used for SSL connections
  #ssl.cipher_suites: []

  # Configure curve types for ECDHE-based cipher suites
  #ssl.curve_types: []

  # Configure what types of renegotiation are supported. Valid options are
  # never, once, and freely. Default is never.
  #ssl.renegotiation: never

  # The number of times to retry publishing an event after a publishing failure.
  # After the specified number of retries, the events are typically dropped.
  # Some Beats, such as Filebeat and Winlogbeat, ignore the max_retries setting
  # and retry until all events are published.  Set max_retries to a value less
  # than 0 to retry until all events are published. The default is 3.
  #max_retries: 3

  # The maximum number of events to bulk in a single Logstash request. The
  # default is 2048.
  #bulk_max_size: 2048

  # The number of seconds to wait for responses from the Logstash server before
  # timing out. The default is 30s.
  #timeout: 30s

#------------------------------- Kafka output ----------------------------------
#output.kafka:
  # Boolean flag to enable or disable the output module.
  #enabled: true

  # The list of Kafka broker addresses from which to fetch the cluster metadata.
  # The cluster metadata contain the actual Kafka brokers events are published
  # to.
  #hosts: ["localhost:9092"]

  # The Kafka topic used for produced events. The setting can be a format string
  # using any event field. To set the topic from document type use `%{[type]}`.
  #topic: beats

  # The Kafka event key setting. Use format string to create a unique event key.
  # By default no event key will be generated.
  #key: ''

  # The Kafka event partitioning strategy. Default hashing strategy is `hash`
  # using the `output.kafka.key` setting or randomly distributes events if
  # `output.kafka.key` is not configured.
  #partition.hash:
    # If enabled, events will only be published to partitions with reachable
    # leaders. Default is false.
    #reachable_only: false

    # Configure alternative event field names used to compute the hash value.
    # If empty `output.kafka.key` setting will be used.
    # Default value is empty list.
    #hash: []

  # Authentication details. Password is required if username is set.
  #username: ''
  #password: ''

  # Kafka version Metricbeat is assumed to run against. Defaults to the "1.0.0".
  #version: '1.0.0'

  # Configure JSON encoding
  #codec.json:
    # Pretty-print JSON event
    #pretty: false

    # Configure escaping HTML symbols in strings.
    #escape_html: false

  # Metadata update configuration. Metadata contains leader information
  # used to decide which broker to use when publishing.
  #metadata:
    # Max metadata request retry attempts when cluster is in middle of leader
    # election. Defaults to 3 retries.
    #retry.max: 3

    # Wait time between retries during leader elections. Default is 250ms.
    #retry.backoff: 250ms

    # Refresh metadata interval. Defaults to every 10 minutes.
    #refresh_frequency: 10m

    # Strategy for fetching the topics metadata from the broker. Default is false.
    #full: false

  # The number of concurrent load-balanced Kafka output workers.
  #worker: 1

  # The number of times to retry publishing an event after a publishing failure.
  # After the specified number of retries, events are typically dropped.
  # Some Beats, such as Filebeat, ignore the max_retries setting and retry until
  # all events are published.  Set max_retries to a value less than 0 to retry
  # until all events are published. The default is 3.
  #max_retries: 3

  # The maximum number of events to bulk in a single Kafka request. The default
  # is 2048.
  #bulk_max_size: 2048

  # Duration to wait before sending bulk Kafka request. 0 is no delay. The default
  # is 0.
  #bulk_flush_frequency: 0s

  # The number of seconds to wait for responses from the Kafka brokers before
  # timing out. The default is 30s.
  #timeout: 30s

  # The maximum duration a broker will wait for number of required ACKs. The
  # default is 10s.
  #broker_timeout: 10s

  # The number of messages buffered for each Kafka broker. The default is 256.
  #channel_buffer_size: 256

  # The keep-alive period for an active network connection. If 0s, keep-alives
  # are disabled. The default is 0 seconds.
  #keep_alive: 0

  # Sets the output compression codec. Must be one of none, snappy and gzip. The
  # default is gzip.
  #compression: gzip

  # Set the compression level. Currently only gzip provides a compression level
  # between 0 and 9. The default value is chosen by the compression algorithm.
  #compression_level: 4

  # The maximum permitted size of JSON-encoded messages. Bigger messages will be
  # dropped. The default value is 1000000 (bytes). This value should be equal to
  # or less than the broker's message.max.bytes.
  #max_message_bytes: 1000000

  # The ACK reliability level required from broker. 0=no response, 1=wait for
  # local commit, -1=wait for all replicas to commit. The default is 1.  Note:
  # If set to 0, no ACKs are returned by Kafka. Messages might be lost silently
  # on error.
  #required_acks: 1

  # The configurable ClientID used for logging, debugging, and auditing
  # purposes.  The default is "beats".
  #client_id: beats

  # Enable SSL support. SSL is automatically enabled if any SSL setting is set.
  #ssl.enabled: true

  # Optional SSL configuration options. SSL is off by default.
  # List of root certificates for HTTPS server verifications
  #ssl.certificate_authorities: ["/etc/pki/root/ca.pem"]

  # Configure SSL verification mode. If `none` is configured, all server hosts
  # and certificates will be accepted. In this mode, SSL based connections are
  # susceptible to man-in-the-middle attacks. Use only for testing. Default is
  # `full`.
  #ssl.verification_mode: full

  # List of supported/valid TLS versions. By default all TLS versions from 1.0 up to
  # 1.2 are enabled.
  #ssl.supported_protocols: [TLSv1.0, TLSv1.1, TLSv1.2]

  # Certificate for SSL client authentication
  #ssl.certificate: "/etc/pki/client/cert.pem"

  # Client Certificate Key
  #ssl.key: "/etc/pki/client/cert.key"

  # Optional passphrase for decrypting the Certificate Key.
  #ssl.key_passphrase: ''

  # Configure cipher suites to be used for SSL connections
  #ssl.cipher_suites: []

  # Configure curve types for ECDHE-based cipher suites
  #ssl.curve_types: []

  # Configure what types of renegotiation are supported. Valid options are
  # never, once, and freely. Default is never.
  #ssl.renegotiation: never

#------------------------------- Redis output ----------------------------------
#output.redis:
  # Boolean flag to enable or disable the output module.
  #enabled: true

  # Configure JSON encoding
  #codec.json:
    # Pretty print json event
    #pretty: false

    # Configure escaping HTML symbols in strings.
    #escape_html: false

  # The list of Redis servers to connect to. If load-balancing is enabled, the
  # events are distributed to the servers in the list. If one server becomes
  # unreachable, the events are distributed to the reachable servers only.
  #hosts: ["localhost:6379"]

  # The name of the Redis list or channel the events are published to. The
  # default is metricbeat.
  #key: metricbeat

  # The password to authenticate to Redis with. The default is no authentication.
  #password:

  # The Redis database number where the events are published. The default is 0.
  #db: 0

  # The Redis data type to use for publishing events. If the data type is list,
  # the Redis RPUSH command is used. If the data type is channel, the Redis
  # PUBLISH command is used. The default value is list.
  #datatype: list

  # The number of workers to use for each host configured to publish events to
  # Redis. Use this setting along with the loadbalance option. For example, if
  # you have 2 hosts and 3 workers, in total 6 workers are started (3 for each
  # host).
  #worker: 1

  # If set to true and multiple hosts or workers are configured, the output
  # plugin load balances published events onto all Redis hosts. If set to false,
  # the output plugin sends all events to only one host (determined at random)
  # and will switch to another host if the currently selected one becomes
  # unreachable. The default value is true.
  #loadbalance: true

  # The Redis connection timeout in seconds. The default is 5 seconds.
  #timeout: 5s

  # The number of times to retry publishing an event after a publishing failure.
  # After the specified number of retries, the events are typically dropped.
  # Some Beats, such as Filebeat, ignore the max_retries setting and retry until
  # all events are published. Set max_retries to a value less than 0 to retry
  # until all events are published. The default is 3.
  #max_retries: 3

  # The number of seconds to wait before trying to reconnect to Redis
  # after a network error. After waiting backoff.init seconds, the Beat
  # tries to reconnect. If the attempt fails, the backoff timer is increased
  # exponentially up to backoff.max. After a successful connection, the backoff
  # timer is reset. The default is 1s.
  #backoff.init: 1s

  # The maximum number of seconds to wait before attempting to connect to
  # Redis after a network error. The default is 60s.
  #backoff.max: 60s

  # The maximum number of events to bulk in a single Redis request or pipeline.
  # The default is 2048.
  #bulk_max_size: 2048

  # The URL of the SOCKS5 proxy to use when connecting to the Redis servers. The
  # value must be a URL with a scheme of socks5://.
  #proxy_url:

  # This option determines whether Redis hostnames are resolved locally when
  # using a proxy. The default value is false, which means that name resolution
  # occurs on the proxy server.
  #proxy_use_local_resolver: false

  # Enable SSL support. SSL is automatically enabled, if any SSL setting is set.
  #ssl.enabled: true

  # Configure SSL verification mode. If `none` is configured, all server hosts
  # and certificates will be accepted. In this mode, SSL based connections are
  # susceptible to man-in-the-middle attacks. Use only for testing. Default is
  # `full`.
  #ssl.verification_mode: full

  # List of supported/valid TLS versions. By default all TLS versions 1.0 up to
  # 1.2 are enabled.
  #ssl.supported_protocols: [TLSv1.0, TLSv1.1, TLSv1.2]

  # Optional SSL configuration options. SSL is off by default.
  # List of root certificates for HTTPS server verifications
  #ssl.certificate_authorities: ["/etc/pki/root/ca.pem"]

  # Certificate for SSL client authentication
  #ssl.certificate: "/etc/pki/client/cert.pem"

  # Client Certificate Key
  #ssl.key: "/etc/pki/client/cert.key"

  # Optional passphrase for decrypting the Certificate Key.
  #ssl.key_passphrase: ''

  # Configure cipher suites to be used for SSL connections
  #ssl.cipher_suites: []

  # Configure curve types for ECDHE based cipher suites
  #ssl.curve_types: []

  # Configure what types of renegotiation are supported. Valid options are
  # never, once, and freely. Default is never.
  #ssl.renegotiation: never

#------------------------------- File output -----------------------------------
#output.file:
  # Boolean flag to enable or disable the output module.
  #enabled: true

  # Configure JSON encoding
  #codec.json:
    # Pretty-print JSON event
    #pretty: false

    # Configure escaping HTML symbols in strings.
    #escape_html: false

  # Path to the directory where to save the generated files. The option is
  # mandatory.
  #path: "/tmp/metricbeat"

  # Name of the generated files. The default is `metricbeat` and it generates
  # files: `metricbeat`, `metricbeat.1`, `metricbeat.2`, etc.
  #filename: metricbeat

  # Maximum size in kilobytes of each file. When this size is reached, and on
  # every Metricbeat restart, the files are rotated. The default value is 10240
  # kB.
  #rotate_every_kb: 10000

  # Maximum number of files under path. When this number of files is reached,
  # the oldest file is deleted and the rest are shifted from last to first. The
  # default is 7 files.
  #number_of_files: 7

  # Permissions to use for file creation. The default is 0600.
  #permissions: 0600

#----------------------------- Console output ---------------------------------
#output.console:
  # Boolean flag to enable or disable the output module.
  #enabled: true

  # Configure JSON encoding
  #codec.json:
    # Pretty-print JSON event
    #pretty: false

    # Configure escaping HTML symbols in strings.
    #escape_html: false

#================================= Paths ======================================

# The home path for the Metricbeat installation. This is the default base path
# for all other path settings and for miscellaneous files that come with the
# distribution (for example, the sample dashboards).
# If not set by a CLI flag or in the configuration file, the default for the
# home path is the location of the binary.
#path.home:

# The configuration path for the Metricbeat installation. This is the default
# base path for configuration files, including the main YAML configuration file
# and the Elasticsearch template file. If not set by a CLI flag or in the
# configuration file, the default for the configuration path is the home path.
#path.config: ${path.home}

# The data path for the Metricbeat installation. This is the default base path
# for all the files in which Metricbeat needs to store its data. If not set by a
# CLI flag or in the configuration file, the default for the data path is a data
# subdirectory inside the home path.
#path.data: ${path.home}/data

# The logs path for a Metricbeat installation. This is the default location for
# the Beat's log files. If not set by a CLI flag or in the configuration file,
# the default for the logs path is a logs subdirectory inside the home path.
#path.logs: ${path.home}/logs

#================================ Keystore ==========================================
# Location of the Keystore containing the keys and their sensitive values.
#keystore.path: "${path.config}/beats.keystore"

#============================== Dashboards =====================================
# These settings control loading the sample dashboards to the Kibana index. Loading
# the dashboards are disabled by default and can be enabled either by setting the
# options here, or by using the `-setup` CLI flag or the `setup` command.
#setup.dashboards.enabled: false

# The directory from where to read the dashboards. The default is the `kibana`
# folder in the home path.
#setup.dashboards.directory: ${path.home}/kibana

# The URL from where to download the dashboards archive. It is used instead of
# the directory if it has a value.
#setup.dashboards.url:

# The file archive (zip file) from where to read the dashboards. It is used instead
# of the directory when it has a value.
#setup.dashboards.file:

# In case the archive contains the dashboards from multiple Beats, this lets you
# select which one to load. You can load all the dashboards in the archive by
# setting this to the empty string.
#setup.dashboards.beat: metricbeat

# The name of the Kibana index to use for setting the configuration. Default is ".kibana"
#setup.dashboards.kibana_index: .kibana

# The Elasticsearch index name. This overwrites the index name defined in the
# dashboards and index pattern. Example: testbeat-*
#setup.dashboards.index:

# Always use the Kibana API for loading the dashboards instead of autodetecting
# how to install the dashboards by first querying Elasticsearch.
#setup.dashboards.always_kibana: false

# If true and Kibana is not reachable at the time when dashboards are loaded,
# it will retry to reconnect to Kibana instead of exiting with an error.
#setup.dashboards.retry.enabled: false

# Duration interval between Kibana connection retries.
#setup.dashboards.retry.interval: 1s

# Maximum number of retries before exiting with an error, 0 for unlimited retrying.
#setup.dashboards.retry.maximum: 0


#============================== Template =====================================

# A template is used to set the mapping in Elasticsearch
# By default template loading is enabled and the template is loaded.
# These settings can be adjusted to load your own template or overwrite existing ones.

# Set to false to disable template loading.
#setup.template.enabled: true

# Template name. By default the template name is "metricbeat-%{[agent.version]}"
# The template name and pattern has to be set in case the Elasticsearch index pattern is modified.
#setup.template.name: "metricbeat-%{[agent.version]}"

# Template pattern. By default the template pattern is "-%{[agent.version]}-*" to apply to the default index settings.
# The first part is the version of the beat and then -* is used to match all daily indices.
# The template name and pattern has to be set in case the Elasticsearch index pattern is modified.
#setup.template.pattern: "metricbeat-%{[agent.version]}-*"

# Path to fields.yml file to generate the template
#setup.template.fields: "${path.config}/fields.yml"

# A list of fields to be added to the template and Kibana index pattern. Also
# specify setup.template.overwrite: true to overwrite the existing template.
# This setting is experimental.
#setup.template.append_fields:
#- name: field_name
#  type: field_type

# Enable JSON template loading. If this is enabled, the fields.yml is ignored.
#setup.template.json.enabled: false

# Path to the JSON template file
#setup.template.json.path: "${path.config}/template.json"

# Name under which the template is stored in Elasticsearch
#setup.template.json.name: ""

# Overwrite existing template
#setup.template.overwrite: false

# Elasticsearch template settings
setup.template.settings:

  # A dictionary of settings to place into the settings.index dictionary
  # of the Elasticsearch template. For more details, please check
  # https://www.elastic.co/guide/en/elasticsearch/reference/current/mapping.html
  #index:
    #number_of_shards: 1
    #codec: best_compression
    #number_of_routing_shards: 30

  # A dictionary of settings for the _source field. For more details, please check
  # https://www.elastic.co/guide/en/elasticsearch/reference/current/mapping-source-field.html
  #_source:
    #enabled: false

#============================== Setup ILM =====================================

# Configure index lifecycle management (ILM). These settings create a write
# alias and add additional settings to the index template. When ILM is enabled,
# output.elasticsearch.index is ignored, and the write alias is used to set the
# index name.

# Enable ILM support. Valid values are true, false, and auto. When set to auto
# (the default), the Beat uses index lifecycle management when it connects to a
# cluster that supports ILM; otherwise, it creates daily indices.
#setup.ilm.enabled: auto

# Set the prefix used in the index lifecycle write alias name. The default alias
# name is 'metricbeat-%{[agent.version]}'.
#setup.ilm.rollover_alias: "metricbeat"

# Set the rollover index pattern. The default is "%{now/d}-000001".
#setup.ilm.pattern: "{now/d}-000001"

# Set the lifecycle policy name. The default policy name is
# 'metricbeat-%{[agent.version]}'.
#setup.ilm.policy_name: "mypolicy"

# The path to a JSON file that contains a lifecycle policy configuration. Used
# to load your own lifecycle policy.
#setup.ilm.policy_file:

# Disable the check for an existing lifecycle policy. The default is false. If
# you disable this check, set setup.ilm.overwrite: true so the lifecycle policy
# can be installed.
#setup.ilm.check_exists: false

# Overwrite the lifecycle policy at startup. The default is false.
#setup.ilm.overwrite: false

#============================== Kibana =====================================

# Starting with Beats version 6.0.0, the dashboards are loaded via the Kibana API.
# This requires a Kibana endpoint configuration.
setup.kibana:

  # Kibana Host
  # Scheme and port can be left out and will be set to the default (http and 5601)
  # In case you specify and additional path, the scheme is required: http://localhost:5601/path
  # IPv6 addresses should always be defined as: https://[2001:db8::1]:5601
  #host: "localhost:5601"

  # Optional protocol and basic auth credentials.
  #protocol: "https"
  #username: "elastic"
  #password: "changeme"

  # Optional HTTP path
  #path: ""

  # Use SSL settings for HTTPS. Default is true.
  #ssl.enabled: true

  # Configure SSL verification mode. If `none` is configured, all server hosts
  # and certificates will be accepted. In this mode, SSL based connections are
  # susceptible to man-in-the-middle attacks. Use only for testing. Default is
  # `full`.
  #ssl.verification_mode: full

  # List of supported/valid TLS versions. By default all TLS versions from 1.0 up to
  # 1.2 are enabled.
  #ssl.supported_protocols: [TLSv1.0, TLSv1.1, TLSv1.2]

  # SSL configuration. The default is off.
  # List of root certificates for HTTPS server verifications
  #ssl.certificate_authorities: ["/etc/pki/root/ca.pem"]

  # Certificate for SSL client authentication
  #ssl.certificate: "/etc/pki/client/cert.pem"

  # Client certificate key
  #ssl.key: "/etc/pki/client/cert.key"

  # Optional passphrase for decrypting the certificate key.
  #ssl.key_passphrase: ''

  # Configure cipher suites to be used for SSL connections
  #ssl.cipher_suites: []

  # Configure curve types for ECDHE-based cipher suites
  #ssl.curve_types: []



#================================ Logging ======================================
# There are four options for the log output: file, stderr, syslog, eventlog
# The file output is the default.

# Sets log level. The default log level is info.
# Available log levels are: error, warning, info, debug
#logging.level: info

# Enable debug output for selected components. To enable all selectors use ["*"]
# Other available selectors are "beat", "publish", "service"
# Multiple selectors can be chained.
#logging.selectors: [ ]

# Send all logging output to stderr. The default is false.
#logging.to_stderr: false

# Send all logging output to syslog. The default is false.
#logging.to_syslog: false

# Send all logging output to Windows Event Logs. The default is false.
#logging.to_eventlog: false

# If enabled, Metricbeat periodically logs its internal metrics that have changed
# in the last period. For each metric that changed, the delta from the value at
# the beginning of the period is logged. Also, the total values for
# all non-zero internal metrics are logged on shutdown. The default is true.
#logging.metrics.enabled: true

# The period after which to log the internal metrics. The default is 30s.
#logging.metrics.period: 30s

# Logging to rotating files. Set logging.to_files to false to disable logging to
# files.
logging.to_files: true
logging.files:
  # Configure the path where the logs are written. The default is the logs directory
  # under the home path (the binary location).
  #path: /var/log/metricbeat

  # The name of the files where the logs are written to.
  #name: metricbeat

  # Configure log file size limit. If limit is reached, log file will be
  # automatically rotated
  #rotateeverybytes: 10485760 # = 10MB

  # Number of rotated log files to keep. Oldest files will be deleted first.
  #keepfiles: 7

  # The permissions mask to apply when rotating log files. The default value is 0600.
  # Must be a valid Unix-style file permissions mask expressed in octal notation.
  #permissions: 0600

  # Enable log file rotation on time intervals in addition to size-based rotation.
  # Intervals must be at least 1s. Values of 1m, 1h, 24h, 7*24h, 30*24h, and 365*24h
  # are boundary-aligned with minutes, hours, days, weeks, months, and years as
  # reported by the local system clock. All other intervals are calculated from the
  # Unix epoch. Defaults to disabled.
  #interval: 0

  # Rotate existing logs on startup rather than appending to the existing
  # file. Defaults to true.
  # rotateonstartup: true

# Set to true to log messages in JSON format.
#logging.json: false


#============================== X-Pack Monitoring ===============================
# Metricbeat can export internal metrics to a central Elasticsearch monitoring
# cluster.  This requires xpack monitoring to be enabled in Elasticsearch.  The
# reporting is disabled by default.

# Set to true to enable the monitoring reporter.
#monitoring.enabled: false

# Sets the UUID of the Elasticsearch cluster under which monitoring data for this
# Metricbeat instance will appear in the Stack Monitoring UI. If output.elasticsearch
# is enabled, the UUID is derived from the Elasticsearch cluster referenced by output.elasticsearch.
#monitoring.cluster_uuid:

# Uncomment to send the metrics to Elasticsearch. Most settings from the
# Elasticsearch output are accepted here as well.
# Note that the settings should point to your Elasticsearch *monitoring* cluster.
# Any setting that is not set is automatically inherited from the Elasticsearch
# output configuration, so if you have the Elasticsearch output configured such
# that it is pointing to your Elasticsearch monitoring cluster, you can simply
# uncomment the following line.
#monitoring.elasticsearch:

  # Array of hosts to connect to.
  # Scheme and port can be left out and will be set to the default (http and 9200)
  # In case you specify and additional path, the scheme is required: http://localhost:9200/path
  # IPv6 addresses should always be defined as: https://[2001:db8::1]:9200
  #hosts: ["localhost:9200"]

  # Set gzip compression level.
  #compression_level: 0

  # Protocol - either `http` (default) or `https`.
  #protocol: "https"

  # Authentication credentials - either API key or username/password.
  #api_key: "id:api_key"
  #username: "beats_system"
  #password: "changeme"

  # Dictionary of HTTP parameters to pass within the URL with index operations.
  #parameters:
    #param1: value1
    #param2: value2

  # Custom HTTP headers to add to each request
  #headers:
  #  X-My-Header: Contents of the header

  # Proxy server url
  #proxy_url: http://proxy:3128

  # The number of times a particular Elasticsearch index operation is attempted. If
  # the indexing operation doesn't succeed after this many retries, the events are
  # dropped. The default is 3.
  #max_retries: 3

  # The maximum number of events to bulk in a single Elasticsearch bulk API index request.
  # The default is 50.
  #bulk_max_size: 50

  # The number of seconds to wait before trying to reconnect to Elasticsearch
  # after a network error. After waiting backoff.init seconds, the Beat
  # tries to reconnect. If the attempt fails, the backoff timer is increased
  # exponentially up to backoff.max. After a successful connection, the backoff
  # timer is reset. The default is 1s.
  #backoff.init: 1s

  # The maximum number of seconds to wait before attempting to connect to
  # Elasticsearch after a network error. The default is 60s.
  #backoff.max: 60s

  # Configure HTTP request timeout before failing an request to Elasticsearch.
  #timeout: 90

  # Use SSL settings for HTTPS.
  #ssl.enabled: true

  # Configure SSL verification mode. If `none` is configured, all server hosts
  # and certificates will be accepted. In this mode, SSL based connections are
  # susceptible to man-in-the-middle attacks. Use only for testing. Default is
  # `full`.
  #ssl.verification_mode: full

  # List of supported/valid TLS versions. By default all TLS versions from 1.0 up to
  # 1.2 are enabled.
  #ssl.supported_protocols: [TLSv1.0, TLSv1.1, TLSv1.2]

  # SSL configuration. The default is off.
  # List of root certificates for HTTPS server verifications
  #ssl.certificate_authorities: ["/etc/pki/root/ca.pem"]

  # Certificate for SSL client authentication
  #ssl.certificate: "/etc/pki/client/cert.pem"

  # Client certificate key
  #ssl.key: "/etc/pki/client/cert.key"

  # Optional passphrase for decrypting the certificate key.
  #ssl.key_passphrase: ''

  # Configure cipher suites to be used for SSL connections
  #ssl.cipher_suites: []

  # Configure curve types for ECDHE-based cipher suites
  #ssl.curve_types: []

  # Configure what types of renegotiation are supported. Valid options are
  # never, once, and freely. Default is never.
  #ssl.renegotiation: never

  #metrics.period: 10s
  #state.period: 1m

#================================ HTTP Endpoint ======================================
# Each beat can expose internal metrics through a HTTP endpoint. For security
# reasons the endpoint is disabled by default. This feature is currently experimental.
# Stats can be access through http://localhost:5066/stats . For pretty JSON output
# append ?pretty to the URL.

# Defines if the HTTP endpoint is enabled.
#http.enabled: false

# The HTTP endpoint will bind to this hostname, IP address, unix socket or named pipe.
# When using IP addresses, it is recommended to only use localhost.
#http.host: localhost

# Port on which the HTTP endpoint will bind. Default is 5066.
#http.port: 5066

# Define which user should be owning the named pipe.
#http.named_pipe.user:

# Define which the permissions that should be applied to the named pipe, use the Security
# Descriptor Definition Language (SDDL) to define the permission. This option cannot be used with
# `http.user`.
#http.named_pipe.security_descriptor:

#============================= Process Security ================================

# Enable or disable seccomp system call filtering on Linux. Default is enabled.
#seccomp.enabled: true

#================================= Migration ==================================

# This allows to enable 6.7 migration aliases
#migration.6_to_7.enabled: false<|MERGE_RESOLUTION|>--- conflicted
+++ resolved
@@ -60,7 +60,7 @@
 - module: system
   metricsets:
     - cpu             # CPU usage
-    #- load            # CPU load averages
+    - load            # CPU load averages
     - memory          # Memory usage
     - network         # Network IO
     - process         # Per process metrics
@@ -342,20 +342,7 @@
   #    fields: # added to the the response in root. overwrites existing fields
   #      key: "value"
 
-<<<<<<< HEAD
-#--------------------------------- iis Module --------------------------------
-- module: iis
-  metricsets:
-    - webserver
-    - website
-  enabled: true
-  period: 10s
-
-
-#------------------------------- Jolokia Module ------------------------------
-=======
 #------------------------------- Jolokia Module -------------------------------
->>>>>>> 58618f0e
 - module: jolokia
   #metricsets: ["jmx"]
   period: 10s
