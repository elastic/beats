--- conflicted
+++ resolved
@@ -206,16 +206,14 @@
   period: 10s
   hosts: ["localhost:9200"]
 
-<<<<<<< HEAD
+  # Set to false to fetch all entries
+  #index_recovery.active_only: true
+  
 #----------------------------- envoyproxy Module -----------------------------
 - module: envoyproxy
   metricsets: ["server"]
   period: 10s
   hosts: ["localhost:9901"]
-=======
-  # Set to false to fetch all entries
-  #index_recovery.active_only: true
->>>>>>> 2ae6fbcf
 
 #-------------------------------- Etcd Module --------------------------------
 - module: etcd
