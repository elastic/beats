########################## Metricbeat Configuration ###########################

# This file is a full configuration example documenting all non-deprecated
# options in comments. For a shorter configuration example, that contains only
# the most common options, please see metricbeat.yml in the same directory.
#
# You can find the full configuration reference here:
# https://www.elastic.co/guide/en/beats/metricbeat/index.html

#============================  Config Reloading ===============================

# Config reloading allows to dynamically load modules. Each file which is
# monitored must contain one or multiple modules as a list.
metricbeat.config.modules:

  # Glob pattern for configuration reloading
  path: ${path.config}/conf.d/*.yml

  # Period on which files under path should be checked for changes
  reload.period: 10s

  # Set to true to enable config reloading
  reload.enabled: false

# Maximum amount of time to randomly delay the start of a metricset. Use 0 to
# disable startup delay.
metricbeat.max_start_delay: 10s

#============================== Autodiscover ===================================

# Autodiscover allows you to detect changes in the system and spawn new modules
# as they happen.

#metricbeat.autodiscover:
  # List of enabled autodiscover providers
#  providers:
#    - type: docker
#      templates:
#        - condition:
#            equals.docker.container.image: etcd
#          config:
#            - module: etcd
#              metricsets: ["leader", "self", "store"]
#              period: 10s
#              hosts: ["${host}:2379"]

#=========================== Timeseries instance ===============================

# Enabling this will add a `timeseries.instance` keyword field to all metric
# events. For a given metricset, this field will be unique for every single item
# being monitored.
# This setting is experimental.

#timeseries.enabled: false

#==========================  Modules configuration =============================
metricbeat.modules:

#-------------------------------- System Module --------------------------------
- module: system
  metricsets:
    - cpu             # CPU usage
    - load            # CPU load averages
    - memory          # Memory usage
    - network         # Network IO
    - process         # Per process metrics
    - process_summary # Process summary
    - uptime          # System Uptime
    - socket_summary  # Socket summary
    #- core           # Per CPU core usage
    #- diskio         # Disk IO
    #- filesystem     # File system usage for each mountpoint
    #- fsstat         # File system summary metrics
    #- raid           # Raid
    #- socket         # Sockets and connection info (linux only)
  enabled: true
  period: 10s
  processes: ['.*']

  # Configure the metric types that are included by these metricsets.
  cpu.metrics:  ["percentages"]  # The other available options are normalized_percentages and ticks.
  core.metrics: ["percentages"]  # The other available option is ticks.

  # A list of filesystem types to ignore. The filesystem metricset will not
  # collect data from filesystems matching any of the specified types, and
  # fsstats will not include data from these filesystems in its summary stats.
  # If not set, types associated to virtual filesystems are automatically
  # added when this information is available in the system (e.g. the list of
  # `nodev` types in `/proc/filesystem`).
  #filesystem.ignore_types: []

  # These options allow you to filter out all processes that are not
  # in the top N by CPU or memory, in order to reduce the number of documents created.
  # If both the `by_cpu` and `by_memory` options are used, the union of the two sets
  # is included.
  #process.include_top_n:

    # Set to false to disable this feature and include all processes
    #enabled: true

    # How many processes to include from the top by CPU. The processes are sorted
    # by the `system.process.cpu.total.pct` field.
    #by_cpu: 0

    # How many processes to include from the top by memory. The processes are sorted
    # by the `system.process.memory.rss.bytes` field.
    #by_memory: 0

  # If false, cmdline of a process is not cached.
  #process.cmdline.cache.enabled: true

  # Enable collection of cgroup metrics from processes on Linux.
  #process.cgroups.enabled: true

  # A list of regular expressions used to whitelist environment variables
  # reported with the process metricset's events. Defaults to empty.
  #process.env.whitelist: []

  # Include the cumulative CPU tick values with the process metrics. Defaults
  # to false.
  #process.include_cpu_ticks: false

  # Raid mount point to monitor
  #raid.mount_point: '/'

  # Configure reverse DNS lookup on remote IP addresses in the socket metricset.
  #socket.reverse_lookup.enabled: false
  #socket.reverse_lookup.success_ttl: 60s
  #socket.reverse_lookup.failure_ttl: 60s

  # Diskio configurations
  #diskio.include_devices: []

#------------------------------ Aerospike Module ------------------------------
- module: aerospike
  metricsets: ["namespace"]
  enabled: true
  period: 10s
  hosts: ["localhost:3000"]

#-------------------------------- Apache Module --------------------------------
- module: apache
  metricsets: ["status"]
  period: 10s
  enabled: true

  # Apache hosts
  hosts: ["http://127.0.0.1"]

  # Path to server status. Default server-status
  #server_status_path: "server-status"

  # Username of hosts.  Empty by default
  #username: username

  # Password of hosts. Empty by default
  #password: password

#--------------------------------- Beat Module ---------------------------------
- module: beat
  metricsets:
    - stats
    - state
  period: 10s
  hosts: ["http://localhost:5066"]
  #ssl.certificate_authorities: ["/etc/pki/root/ca.pem"]

  # Set to true to send data collected by module to X-Pack
  # Monitoring instead of metricbeat-* indices.
  #xpack.enabled: false

#--------------------------------- Ceph Module ---------------------------------
- module: ceph
  metricsets: ["cluster_disk", "cluster_health", "monitor_health", "pool_disk", "osd_tree"]
  period: 10s
  hosts: ["localhost:5000"]
  enabled: true

#-------------------------------- Consul Module --------------------------------
- module: consul
  metricsets:
  - agent
  enabled: true
  period: 10s
  hosts: ["localhost:8500"]


#------------------------------ Couchbase Module ------------------------------
- module: couchbase
  metricsets: ["bucket", "cluster", "node"]
  period: 10s
  hosts: ["localhost:8091"]
  enabled: true

#------------------------------- Couchdb Module -------------------------------
- module: couchdb
  metricsets: ["server"]
  period: 10s
  hosts: ["localhost:5984"]

#-------------------------------- Docker Module --------------------------------
- module: docker
  metricsets:
    - "container"
    - "cpu"
    - "diskio"
    - "event"
    - "healthcheck"
    - "info"
    #- "image"
    - "memory"
    - "network"
  hosts: ["unix:///var/run/docker.sock"]
  period: 10s
  enabled: true

  # If set to true, replace dots in labels with `_`.
  #labels.dedot: false

  # If set to true, collects metrics per core.
  #cpu.cores: true

  # To connect to Docker over TLS you must specify a client and CA certificate.
  #ssl:
    #certificate_authority: "/etc/pki/root/ca.pem"
    #certificate:           "/etc/pki/client/cert.pem"
    #key:                   "/etc/pki/client/cert.key"

#------------------------------ Dropwizard Module ------------------------------
- module: dropwizard
  metricsets: ["collector"]
  period: 10s
  hosts: ["localhost:8080"]
  metrics_path: /metrics/metrics
  namespace: example
  enabled: true

#---------------------------- Elasticsearch Module ----------------------------
- module: elasticsearch
  metricsets:
    - node
    - node_stats
    #- index
    #- index_recovery
    #- index_summary
    #- shard
    #- ml_job
  period: 10s
  hosts: ["http://localhost:9200"]
  #username: "elastic"
  #password: "changeme"
  #ssl.certificate_authorities: ["/etc/pki/root/ca.pem"]

  # Set to false to fetch all entries
  #index_recovery.active_only: true

  # Set to true to send data collected by module to X-Pack
  # Monitoring instead of metricbeat-* indices.
  #xpack.enabled: false

#------------------------------ Envoyproxy Module ------------------------------
- module: envoyproxy
  metricsets: ["server"]
  period: 10s
  hosts: ["localhost:9901"]

#--------------------------------- Etcd Module ---------------------------------
- module: etcd
  metricsets: ["leader", "self", "store"]
  period: 10s
  hosts: ["localhost:2379"]

#-------------------------------- Golang Module --------------------------------
- module: golang
  #metricsets:
  #  - expvar
  #  - heap
  period: 10s
  hosts: ["localhost:6060"]
  heap.path: "/debug/vars"
  expvar:
    namespace: "example"
    path: "/debug/vars"

#------------------------------- Graphite Module -------------------------------
- module: graphite
  metricsets: ["server"]
  enabled: true

  # Host address to listen on. Default localhost.
  #host: localhost

  # Listening port. Default 2003.
  #port: 2003

  # Protocol to listen on. This can be udp or tcp. Default udp.
  #protocol: "udp"

  # Receive buffer size in bytes
  #receive_buffer_size: 1024

  #templates:
  #  - filter: "test.*.bash.*" # This would match metrics like test.localhost.bash.stats
  #    namespace: "test"
  #    template: ".host.shell.metric*" # test.localhost.bash.stats would become metric=stats and tags host=localhost,shell=bash
  #    delimiter: "_"


#------------------------------- HAProxy Module -------------------------------
- module: haproxy
  metricsets: ["info", "stat"]
  period: 10s
  hosts: ["tcp://127.0.0.1:14567"]
  enabled: true

#--------------------------------- HTTP Module ---------------------------------
- module: http
  #metricsets:
  #  - json
  period: 10s
  hosts: ["localhost:80"]
  namespace: "json_namespace"
  path: "/"
  #body: ""
  #method: "GET"
  #username: "user"
  #password: "secret"
  #request.enabled: false
  #response.enabled: false
  #json.is_array: false
  #dedot.enabled: false

- module: http
  #metricsets:
  #  - server
  host: "localhost"
  port: "8080"
  enabled: false
  #paths:
  #  - path: "/foo"
  #    namespace: "foo"
  #    fields: # added to the the response in root. overwrites existing fields
  #      key: "value"

#------------------------------- Jolokia Module -------------------------------
- module: jolokia
  #metricsets: ["jmx"]
  period: 10s
  hosts: ["localhost"]
  namespace: "metrics"
  #path: "/jolokia/?ignoreErrors=true&canonicalNaming=false"
  #username: "user"
  #password: "secret"
  jmx.mappings:
    #- mbean: 'java.lang:type=Runtime'
    #  attributes:
    #    - attr: Uptime
    #      field: uptime
    #- mbean: 'java.lang:type=Memory'
    #  attributes:
    #    - attr: HeapMemoryUsage
    #      field: memory.heap_usage
    #    - attr: NonHeapMemoryUsage
    #      field: memory.non_heap_usage
    # GC Metrics - this depends on what is available on your JVM
    #- mbean: 'java.lang:type=GarbageCollector,name=ConcurrentMarkSweep'
    #  attributes:
    #    - attr: CollectionTime
    #      field: gc.cms_collection_time
    #    - attr: CollectionCount
    #      field: gc.cms_collection_count

  jmx.application:
  jmx.instance:

#-------------------------------- Kafka Module --------------------------------
- module: kafka
  metricsets: ["consumergroup", "partition"]
  period: 10s
  hosts: ["localhost:9092"]
  enabled: true

  #client_id: metricbeat
  #retries: 3
  #backoff: 250ms

  # List of Topics to query metadata for. If empty, all topics will be queried.
  #topics: []

  # Optional SSL. By default is off.
  # List of root certificates for HTTPS server verifications
  #ssl.certificate_authorities: ["/etc/pki/root/ca.pem"]

  # Certificate for SSL client authentication
  #ssl.certificate: "/etc/pki/client/cert.pem"

  # Client Certificate Key
  #ssl.key: "/etc/pki/client/cert.key"

  # SASL authentication
  #username: ""
  #password: ""

#-------------------------------- Kibana Module --------------------------------
- module: kibana
  metricsets: ["status"]
  period: 10s
  hosts: ["localhost:5601"]
  basepath: ""
  enabled: true

  # Set to true to send data collected by module to X-Pack
  # Monitoring instead of metricbeat-* indices.
  #xpack.enabled: false

#------------------------------ Kubernetes Module ------------------------------
# Node metrics, from kubelet:
- module: kubernetes
  metricsets:
    - container
    - node
    - pod
    - system
    - volume
  period: 10s
  hosts: ["localhost:10255"]
  enabled: true
  #bearer_token_file: /var/run/secrets/kubernetes.io/serviceaccount/token
  #ssl.certificate_authorities:
  #  - /var/run/secrets/kubernetes.io/serviceaccount/service-ca.crt
  #ssl.certificate: "/etc/pki/client/cert.pem"
  #ssl.key: "/etc/pki/client/cert.key"

  # Enriching parameters:
  add_metadata: true
  in_cluster: true
  # When used outside the cluster:
  #host: node_name
  #kube_config: ~/.kube/config

# State metrics from kube-state-metrics service:
- module: kubernetes
  enabled: true
  metricsets:
    - state_node
    - state_deployment
    - state_replicaset
    - state_statefulset
    - state_pod
    - state_container
  period: 10s
  hosts: ["kube-state-metrics:8080"]

  # Enriching parameters:
  add_metadata: true
  in_cluster: true
  # When used outside the cluster:
  #host: node_name
  #kube_config: ~/.kube/config

# Kubernetes events
- module: kubernetes
  enabled: true
  metricsets:
    - event

# Kubernetes API server
# (when running metricbeat as a pod)
- module: kubernetes
  enabled: true
  metricsets:
    - apiserver
  hosts: ["https://${KUBERNETES_SERVICE_HOST}:${KUBERNETES_SERVICE_PORT}"]

# Kubernetes proxy server
# (when running metricbeat locally at hosts or as a daemonset + host network)
- module: kubernetes
  enabled: true
  metricsets:
    - proxy
  hosts: ["localhost:10249"]
  period: 10s

<<<<<<< HEAD
# Kubernetes scheduler
# (URL and deployment method will need to be adapted to match scheduler deployment)
- module: kubernetes
  enabled: true
  metricsets:
    - scheduler
  hosts: ["localhost:10251"]
  period: 10s

=======
# Kubernetes controller manager
# (URL and deployment will need to be modified to match the controller manager deployment)
- module: kubernetes
  enabled: true
  metricsets:
    - controllermanager
  hosts: ["http://localhost:10252"]
  period: 10s


>>>>>>> 0cf9253c
#--------------------------------- Kvm Module ---------------------------------
- module: kvm
  metricsets: ["dommemstat"]
  enabled: true
  period: 10s
  hosts: ["unix:///var/run/libvirt/libvirt-sock"]
  # For remote hosts, setup network access in libvirtd.conf
  # and use the tcp scheme:
  # hosts: [ "tcp://<host>:16509" ]

  # Timeout to connect to Libvirt server
  #timeout: 1s

#------------------------------- Logstash Module -------------------------------
- module: logstash
  metricsets: ["node", "node_stats"]
  enabled: true
  period: 10s
  hosts: ["localhost:9600"]

#------------------------------ Memcached Module ------------------------------
- module: memcached
  metricsets: ["stats"]
  period: 10s
  hosts: ["localhost:11211"]
  enabled: true

#------------------------------- MongoDB Module -------------------------------
- module: mongodb
  metricsets: ["dbstats", "status", "collstats", "metrics", "replstatus"]
  period: 10s
  enabled: true

  # The hosts must be passed as MongoDB URLs in the format:
  # [mongodb://][user:pass@]host[:port].
  # The username and password can also be set using the respective configuration
  # options. The credentials in the URL take precedence over the username and
  # password configuration options.
  hosts: ["localhost:27017"]

  # Optional SSL. By default is off.
  #ssl.enabled: true

  # Mode of verification of server certificate ('none' or 'full')
  #ssl.verification_mode: 'full'

  # List of root certificates for TLS server verifications
  #ssl.certificate_authorities: ["/etc/pki/root/ca.pem"]

  # Certificate for SSL client authentication
  #ssl.certificate: "/etc/pki/client/cert.pem"

  # Client Certificate Key
  #ssl.key: "/etc/pki/client/cert.key"

  # Username to use when connecting to MongoDB. Empty by default.
  #username: user

  # Password to use when connecting to MongoDB. Empty by default.
  #password: pass

#-------------------------------- Munin Module --------------------------------
- module: munin
  metricsets: ["node"]
  enabled: true
  period: 10s
  hosts: ["localhost:4949"]

  # List of plugins to collect metrics from, by default it collects from
  # all the available ones.
  #munin.plugins: []

  # If set to true, it sanitizes fields names in concordance with munin
  # implementation (all characters that are not alphanumeric, or underscore
  # are replaced by underscores).
  #munin.sanitize: false

#-------------------------------- MySQL Module --------------------------------
- module: mysql
  metricsets:
    - "status"
  #  - "galera_status"
  period: 10s

  # Host DSN should be defined as "user:pass@tcp(127.0.0.1:3306)/"
  # The username and password can either be set in the DSN or using the username
  # and password config options. Those specified in the DSN take precedence.
  hosts: ["root:secret@tcp(127.0.0.1:3306)/"]

  # Username of hosts. Empty by default.
  #username: root

  # Password of hosts. Empty by default.
  #password: secret

  # By setting raw to true, all raw fields from the status metricset will be added to the event.
  #raw: false

#--------------------------------- Nats Module ---------------------------------
- module: nats
  metricsets: ["connections", "routes", "stats", "subscriptions"]
  period: 10s
  hosts: ["localhost:8222"]
  #stats.metrics_path: "/varz"
  #connections.metrics_path: "/connz"
  #routes.metrics_path: "/routez"
  #subscriptions.metrics_path: "/subsz"

#-------------------------------- Nginx Module --------------------------------
- module: nginx
  metricsets: ["stubstatus"]
  enabled: true
  period: 10s

  # Nginx hosts
  hosts: ["http://127.0.0.1"]

  # Path to server status. Default server-status
  server_status_path: "server-status"

#------------------------------- PHP_FPM Module -------------------------------
- module: php_fpm
  metricsets:
  - pool
  #- process
  enabled: true
  period: 10s
  status_path: "/status"
  hosts: ["localhost:8080"]

#------------------------------ PostgreSQL Module ------------------------------
- module: postgresql
  enabled: true
  metricsets:
    # Stats about every PostgreSQL database
    - database

    # Stats about the background writer process's activity
    - bgwriter

    # Stats about every PostgreSQL process
    - activity

  period: 10s

  # The host must be passed as PostgreSQL URL. Example:
  # postgres://localhost:5432?sslmode=disable
  # The available parameters are documented here:
  # https://godoc.org/github.com/lib/pq#hdr-Connection_String_Parameters
  hosts: ["postgres://localhost:5432"]

  # Username to use when connecting to PostgreSQL. Empty by default.
  #username: user

  # Password to use when connecting to PostgreSQL. Empty by default.
  #password: pass

#------------------------------ Prometheus Module ------------------------------
- module: prometheus
  period: 10s
  hosts: ["localhost:9090"]
  metrics_path: /metrics
  #username: "user"
  #password: "secret"

  # This can be used for service account based authorization:
  #  bearer_token_file: /var/run/secrets/kubernetes.io/serviceaccount/token
  #ssl.certificate_authorities:
  #  - /var/run/secrets/kubernetes.io/serviceaccount/service-ca.crt

#------------------------------- RabbitMQ Module -------------------------------
- module: rabbitmq
  metricsets: ["node", "queue", "connection"]
  enabled: true
  period: 10s
  hosts: ["localhost:15672"]

  # Management path prefix, if `management.path_prefix` is set in RabbitMQ
  # configuration, it has to be set to the same value.
  #management_path_prefix: ""

  #username: guest
  #password: guest

#-------------------------------- Redis Module --------------------------------
- module: redis
  metricsets: ["info", "keyspace"]
  enabled: true
  period: 10s

  # Redis hosts
  hosts: ["127.0.0.1:6379"]

  # Timeout after which time a metricset should return an error
  # Timeout is by default defined as period, as a fetch of a metricset
  # should never take longer then period, as otherwise calls can pile up.
  #timeout: 1s

  # Optional fields to be added to each event
  #fields:
  #  datacenter: west

  # Network type to be used for redis connection. Default: tcp
  #network: tcp

  # Max number of concurrent connections. Default: 10
  #maxconn: 10

  # Filters can be used to reduce the number of fields sent.
  #processors:
  #  - include_fields:
  #      fields: ["beat", "metricset", "redis.info.stats"]

  # Redis AUTH password. Empty by default.
  #password: foobared

#------------------------------- Traefik Module -------------------------------
- module: traefik
  metricsets: ["health"]
  period: 10s
  hosts: ["localhost:8080"]

#-------------------------------- Uwsgi Module --------------------------------
- module: uwsgi
  metricsets: ["status"]
  enable: true
  period: 10s
  hosts: ["tcp://127.0.0.1:9191"]

#------------------------------- VSphere Module -------------------------------
- module: vsphere
  enabled: true
  metricsets: ["datastore", "host", "virtualmachine"]
  period: 10s
  hosts: ["https://localhost/sdk"]

  username: "user"
  password: "password"
  # If insecure is true, don't verify the server's certificate chain
  insecure: false
  # Get custom fields when using virtualmachine metric set. Default false.
  # get_custom_fields: false

#------------------------------- Windows Module -------------------------------
- module: windows
  metricsets: ["perfmon"]
  enabled: true
  period: 10s
  perfmon.ignore_non_existent_counters: false
  perfmon.group_measurements_by_instance: false
  perfmon.counters:
  #  - instance_label: processor.name
  #    instance_name: total
  #    measurement_label: processor.time.total.pct
  #    query: '\Processor Information(_Total)\% Processor Time'

- module: windows
  metricsets: ["service"]
  enabled: true
  period: 60s

#------------------------------ ZooKeeper Module ------------------------------
- module: zookeeper
  enabled: true
  metricsets: ["mntr", "server"]
  period: 10s
  hosts: ["localhost:2181"]



#================================ General ======================================

# The name of the shipper that publishes the network data. It can be used to group
# all the transactions sent by a single shipper in the web interface.
# If this options is not defined, the hostname is used.
#name:

# The tags of the shipper are included in their own field with each
# transaction published. Tags make it easy to group servers by different
# logical properties.
#tags: ["service-X", "web-tier"]

# Optional fields that you can specify to add additional information to the
# output. Fields can be scalar values, arrays, dictionaries, or any nested
# combination of these.
#fields:
#  env: staging

# If this option is set to true, the custom fields are stored as top-level
# fields in the output document instead of being grouped under a fields
# sub-dictionary. Default is false.
#fields_under_root: false

# Internal queue configuration for buffering events to be published.
#queue:
  # Queue type by name (default 'mem')
  # The memory queue will present all available events (up to the outputs
  # bulk_max_size) to the output, the moment the output is ready to server
  # another batch of events.
  #mem:
    # Max number of events the queue can buffer.
    #events: 4096

    # Hints the minimum number of events stored in the queue,
    # before providing a batch of events to the outputs.
    # The default value is set to 2048.
    # A value of 0 ensures events are immediately available
    # to be sent to the outputs.
    #flush.min_events: 2048

    # Maximum duration after which events are available to the outputs,
    # if the number of events stored in the queue is < min_flush_events.
    #flush.timeout: 1s

  # The spool queue will store events in a local spool file, before
  # forwarding the events to the outputs.
  #
  # Beta: spooling to disk is currently a beta feature. Use with care.
  #
  # The spool file is a circular buffer, which blocks once the file/buffer is full.
  # Events are put into a write buffer and flushed once the write buffer
  # is full or the flush_timeout is triggered.
  # Once ACKed by the output, events are removed immediately from the queue,
  # making space for new events to be persisted.
  #spool:
    # The file namespace configures the file path and the file creation settings.
    # Once the file exists, the `size`, `page_size` and `prealloc` settings
    # will have no more effect.
    #file:
      # Location of spool file. The default value is ${path.data}/spool.dat.
      #path: "${path.data}/spool.dat"

      # Configure file permissions if file is created. The default value is 0600.
      #permissions: 0600

      # File size hint. The spool blocks, once this limit is reached. The default value is 100 MiB.
      #size: 100MiB

      # The files page size. A file is split into multiple pages of the same size. The default value is 4KiB.
      #page_size: 4KiB

      # If prealloc is set, the required space for the file is reserved using
      # truncate. The default value is true.
      #prealloc: true

    # Spool writer settings
    # Events are serialized into a write buffer. The write buffer is flushed if:
    # - The buffer limit has been reached.
    # - The configured limit of buffered events is reached.
    # - The flush timeout is triggered.
    #write:
      # Sets the write buffer size.
      #buffer_size: 1MiB

      # Maximum duration after which events are flushed if the write buffer
      # is not full yet. The default value is 1s.
      #flush.timeout: 1s

      # Number of maximum buffered events. The write buffer is flushed once the
      # limit is reached.
      #flush.events: 16384

      # Configure the on-disk event encoding. The encoding can be changed
      # between restarts.
      # Valid encodings are: json, ubjson, and cbor.
      #codec: cbor
    #read:
      # Reader flush timeout, waiting for more events to become available, so
      # to fill a complete batch as required by the outputs.
      # If flush_timeout is 0, all available events are forwarded to the
      # outputs immediately.
      # The default value is 0s.
      #flush.timeout: 0s

# Sets the maximum number of CPUs that can be executing simultaneously. The
# default is the number of logical CPUs available in the system.
#max_procs:

#================================ Processors ===================================

# Processors are used to reduce the number of fields in the exported event or to
# enhance the event with external metadata. This section defines a list of
# processors that are applied one by one and the first one receives the initial
# event:
#
#   event -> filter1 -> event1 -> filter2 ->event2 ...
#
# The supported processors are drop_fields, drop_event, include_fields,
# decode_json_fields, and add_cloud_metadata.
#
# For example, you can use the following processors to keep the fields that
# contain CPU load percentages, but remove the fields that contain CPU ticks
# values:
#
#processors:
#- include_fields:
#    fields: ["cpu"]
#- drop_fields:
#    fields: ["cpu.user", "cpu.system"]
#
# The following example drops the events that have the HTTP response code 200:
#
#processors:
#- drop_event:
#    when:
#       equals:
#           http.code: 200
#
# The following example renames the field a to b:
#
#processors:
#- rename:
#    fields:
#       - from: "a"
#         to: "b"
#
# The following example tokenizes the string into fields:
#
#processors:
#- dissect:
#    tokenizer: "%{key1} - %{key2}"
#    field: "message"
#    target_prefix: "dissect"
#
# The following example enriches each event with metadata from the cloud
# provider about the host machine. It works on EC2, GCE, DigitalOcean,
# Tencent Cloud, and Alibaba Cloud.
#
#processors:
#- add_cloud_metadata: ~
#
# The following example enriches each event with the machine's local time zone
# offset from UTC.
#
#processors:
#- add_locale:
#    format: offset
#
# The following example enriches each event with docker metadata, it matches
# given fields to an existing container id and adds info from that container:
#
#processors:
#- add_docker_metadata:
#    host: "unix:///var/run/docker.sock"
#    match_fields: ["system.process.cgroup.id"]
#    match_pids: ["process.pid", "process.ppid"]
#    match_source: true
#    match_source_index: 4
#    match_short_id: false
#    cleanup_timeout: 60
#    labels.dedot: false
#    # To connect to Docker over TLS you must specify a client and CA certificate.
#    #ssl:
#    #  certificate_authority: "/etc/pki/root/ca.pem"
#    #  certificate:           "/etc/pki/client/cert.pem"
#    #  key:                   "/etc/pki/client/cert.key"
#
# The following example enriches each event with docker metadata, it matches
# container id from log path available in `source` field (by default it expects
# it to be /var/lib/docker/containers/*/*.log).
#
#processors:
#- add_docker_metadata: ~
#
# The following example enriches each event with host metadata.
#
#processors:
#- add_host_metadata:
#   netinfo.enabled: false
#
# The following example enriches each event with process metadata using
# process IDs included in the event.
#
#processors:
#- add_process_metadata:
#    match_pids: ["system.process.ppid"]
#    target: system.process.parent
#
# The following example decodes fields containing JSON strings
# and replaces the strings with valid JSON objects.
#
#processors:
#- decode_json_fields:
#    fields: ["field1", "field2", ...]
#    process_array: false
#    max_depth: 1
#    target: ""
#    overwrite_keys: false
#
# The following example copies the value of message to message_copied
#
#processors:
#- copy_fields:
#    fields:
#        - from: message
#          to: message_copied
#    fail_on_error: true
#    ignore_missing: false
#
# The following example truncates the value of message to 1024 bytes
#
#processors:
#- truncate_fields:
#    fields:
#      - message
#    max_bytes: 1024
#    fail_on_error: false
#    ignore_missing: true
#
# The following example preserves the raw message under event.original
#
#processors:
#- copy_fields:
#    fields:
#        - from: message
#          to: event.original
#    fail_on_error: false
#    ignore_missing: true
#- truncate_fields:
#    fields:
#      - event.original
#    max_bytes: 1024
#    fail_on_error: false
#    ignore_missing: true

#============================= Elastic Cloud ==================================

# These settings simplify using Metricbeat with the Elastic Cloud (https://cloud.elastic.co/).

# The cloud.id setting overwrites the `output.elasticsearch.hosts` and
# `setup.kibana.host` options.
# You can find the `cloud.id` in the Elastic Cloud web UI.
#cloud.id:

# The cloud.auth setting overwrites the `output.elasticsearch.username` and
# `output.elasticsearch.password` settings. The format is `<user>:<pass>`.
#cloud.auth:

#================================ Outputs ======================================

# Configure what output to use when sending the data collected by the beat.

#-------------------------- Elasticsearch output -------------------------------
output.elasticsearch:
  # Boolean flag to enable or disable the output module.
  #enabled: true

  # Array of hosts to connect to.
  # Scheme and port can be left out and will be set to the default (http and 9200)
  # In case you specify and additional path, the scheme is required: http://localhost:9200/path
  # IPv6 addresses should always be defined as: https://[2001:db8::1]:9200
  hosts: ["localhost:9200"]

  # Set gzip compression level.
  #compression_level: 0

  # Configure escaping HTML symbols in strings.
  #escape_html: false

  # Optional protocol and basic auth credentials.
  #protocol: "https"
  #username: "elastic"
  #password: "changeme"

  # Dictionary of HTTP parameters to pass within the URL with index operations.
  #parameters:
    #param1: value1
    #param2: value2

  # Number of workers per Elasticsearch host.
  #worker: 1

  # Optional index name. The default is "metricbeat" plus date
  # and generates [metricbeat-]YYYY.MM.DD keys.
  # In case you modify this pattern you must update setup.template.name and setup.template.pattern accordingly.
  #index: "metricbeat-%{[agent.version]}-%{+yyyy.MM.dd}"

  # Optional ingest node pipeline. By default no pipeline will be used.
  #pipeline: ""

  # Optional HTTP path
  #path: "/elasticsearch"

  # Custom HTTP headers to add to each request
  #headers:
  #  X-My-Header: Contents of the header

  # Proxy server URL
  #proxy_url: http://proxy:3128

  # Whether to disable proxy settings for outgoing connections. If true, this
  # takes precedence over both the proxy_url field and any environment settings
  # (HTTP_PROXY, HTTPS_PROXY). The default is false.
  #proxy_disable: false

  # The number of times a particular Elasticsearch index operation is attempted. If
  # the indexing operation doesn't succeed after this many retries, the events are
  # dropped. The default is 3.
  #max_retries: 3

  # The maximum number of events to bulk in a single Elasticsearch bulk API index request.
  # The default is 50.
  #bulk_max_size: 50

  # The number of seconds to wait before trying to reconnect to Elasticsearch
  # after a network error. After waiting backoff.init seconds, the Beat
  # tries to reconnect. If the attempt fails, the backoff timer is increased
  # exponentially up to backoff.max. After a successful connection, the backoff
  # timer is reset. The default is 1s.
  #backoff.init: 1s

  # The maximum number of seconds to wait before attempting to connect to
  # Elasticsearch after a network error. The default is 60s.
  #backoff.max: 60s

  # Configure HTTP request timeout before failing a request to Elasticsearch.
  #timeout: 90

  # Use SSL settings for HTTPS.
  #ssl.enabled: true

  # Configure SSL verification mode. If `none` is configured, all server hosts
  # and certificates will be accepted. In this mode, SSL-based connections are
  # susceptible to man-in-the-middle attacks. Use only for testing. Default is
  # `full`.
  #ssl.verification_mode: full

  # List of supported/valid TLS versions. By default all TLS versions from 1.0 up to
  # 1.2 are enabled.
  #ssl.supported_protocols: [TLSv1.0, TLSv1.1, TLSv1.2]

  # List of root certificates for HTTPS server verifications
  #ssl.certificate_authorities: ["/etc/pki/root/ca.pem"]

  # Certificate for SSL client authentication
  #ssl.certificate: "/etc/pki/client/cert.pem"

  # Client certificate key
  #ssl.key: "/etc/pki/client/cert.key"

  # Optional passphrase for decrypting the certificate key.
  #ssl.key_passphrase: ''

  # Configure cipher suites to be used for SSL connections
  #ssl.cipher_suites: []

  # Configure curve types for ECDHE-based cipher suites
  #ssl.curve_types: []

  # Configure what types of renegotiation are supported. Valid options are
  # never, once, and freely. Default is never.
  #ssl.renegotiation: never

#----------------------------- Logstash output ---------------------------------
#output.logstash:
  # Boolean flag to enable or disable the output module.
  #enabled: true

  # The Logstash hosts
  #hosts: ["localhost:5044"]

  # Number of workers per Logstash host.
  #worker: 1

  # Set gzip compression level.
  #compression_level: 3

  # Configure escaping HTML symbols in strings.
  #escape_html: false

  # Optional maximum time to live for a connection to Logstash, after which the
  # connection will be re-established.  A value of `0s` (the default) will
  # disable this feature.
  #
  # Not yet supported for async connections (i.e. with the "pipelining" option set)
  #ttl: 30s

  # Optionally load-balance events between Logstash hosts. Default is false.
  #loadbalance: false

  # Number of batches to be sent asynchronously to Logstash while processing
  # new batches.
  #pipelining: 2

  # If enabled only a subset of events in a batch of events is transferred per
  # transaction.  The number of events to be sent increases up to `bulk_max_size`
  # if no error is encountered.
  #slow_start: false

  # The number of seconds to wait before trying to reconnect to Logstash
  # after a network error. After waiting backoff.init seconds, the Beat
  # tries to reconnect. If the attempt fails, the backoff timer is increased
  # exponentially up to backoff.max. After a successful connection, the backoff
  # timer is reset. The default is 1s.
  #backoff.init: 1s

  # The maximum number of seconds to wait before attempting to connect to
  # Logstash after a network error. The default is 60s.
  #backoff.max: 60s

  # Optional index name. The default index name is set to metricbeat
  # in all lowercase.
  #index: 'metricbeat'

  # SOCKS5 proxy server URL
  #proxy_url: socks5://user:password@socks5-server:2233

  # Resolve names locally when using a proxy server. Defaults to false.
  #proxy_use_local_resolver: false

  # Enable SSL support. SSL is automatically enabled if any SSL setting is set.
  #ssl.enabled: true

  # Configure SSL verification mode. If `none` is configured, all server hosts
  # and certificates will be accepted. In this mode, SSL based connections are
  # susceptible to man-in-the-middle attacks. Use only for testing. Default is
  # `full`.
  #ssl.verification_mode: full

  # List of supported/valid TLS versions. By default all TLS versions from 1.0 up to
  # 1.2 are enabled.
  #ssl.supported_protocols: [TLSv1.0, TLSv1.1, TLSv1.2]

  # Optional SSL configuration options. SSL is off by default.
  # List of root certificates for HTTPS server verifications
  #ssl.certificate_authorities: ["/etc/pki/root/ca.pem"]

  # Certificate for SSL client authentication
  #ssl.certificate: "/etc/pki/client/cert.pem"

  # Client certificate key
  #ssl.key: "/etc/pki/client/cert.key"

  # Optional passphrase for decrypting the Certificate Key.
  #ssl.key_passphrase: ''

  # Configure cipher suites to be used for SSL connections
  #ssl.cipher_suites: []

  # Configure curve types for ECDHE-based cipher suites
  #ssl.curve_types: []

  # Configure what types of renegotiation are supported. Valid options are
  # never, once, and freely. Default is never.
  #ssl.renegotiation: never

  # The number of times to retry publishing an event after a publishing failure.
  # After the specified number of retries, the events are typically dropped.
  # Some Beats, such as Filebeat and Winlogbeat, ignore the max_retries setting
  # and retry until all events are published.  Set max_retries to a value less
  # than 0 to retry until all events are published. The default is 3.
  #max_retries: 3

  # The maximum number of events to bulk in a single Logstash request. The
  # default is 2048.
  #bulk_max_size: 2048

  # The number of seconds to wait for responses from the Logstash server before
  # timing out. The default is 30s.
  #timeout: 30s

#------------------------------- Kafka output ----------------------------------
#output.kafka:
  # Boolean flag to enable or disable the output module.
  #enabled: true

  # The list of Kafka broker addresses from which to fetch the cluster metadata.
  # The cluster metadata contain the actual Kafka brokers events are published
  # to.
  #hosts: ["localhost:9092"]

  # The Kafka topic used for produced events. The setting can be a format string
  # using any event field. To set the topic from document type use `%{[type]}`.
  #topic: beats

  # The Kafka event key setting. Use format string to create a unique event key.
  # By default no event key will be generated.
  #key: ''

  # The Kafka event partitioning strategy. Default hashing strategy is `hash`
  # using the `output.kafka.key` setting or randomly distributes events if
  # `output.kafka.key` is not configured.
  #partition.hash:
    # If enabled, events will only be published to partitions with reachable
    # leaders. Default is false.
    #reachable_only: false

    # Configure alternative event field names used to compute the hash value.
    # If empty `output.kafka.key` setting will be used.
    # Default value is empty list.
    #hash: []

  # Authentication details. Password is required if username is set.
  #username: ''
  #password: ''

  # Kafka version Metricbeat is assumed to run against. Defaults to the "1.0.0".
  #version: '1.0.0'

  # Configure JSON encoding
  #codec.json:
    # Pretty-print JSON event
    #pretty: false

    # Configure escaping HTML symbols in strings.
    #escape_html: false

  # Metadata update configuration. Metadata contains leader information
  # used to decide which broker to use when publishing.
  #metadata:
    # Max metadata request retry attempts when cluster is in middle of leader
    # election. Defaults to 3 retries.
    #retry.max: 3

    # Wait time between retries during leader elections. Default is 250ms.
    #retry.backoff: 250ms

    # Refresh metadata interval. Defaults to every 10 minutes.
    #refresh_frequency: 10m

    # Strategy for fetching the topics metadata from the broker. Default is true.
    #full: true

  # The number of concurrent load-balanced Kafka output workers.
  #worker: 1

  # The number of times to retry publishing an event after a publishing failure.
  # After the specified number of retries, events are typically dropped.
  # Some Beats, such as Filebeat, ignore the max_retries setting and retry until
  # all events are published.  Set max_retries to a value less than 0 to retry
  # until all events are published. The default is 3.
  #max_retries: 3

  # The maximum number of events to bulk in a single Kafka request. The default
  # is 2048.
  #bulk_max_size: 2048

  # Duration to wait before sending bulk Kafka request. 0 is no delay. The default
  # is 0.
  #bulk_flush_frequency: 0s

  # The number of seconds to wait for responses from the Kafka brokers before
  # timing out. The default is 30s.
  #timeout: 30s

  # The maximum duration a broker will wait for number of required ACKs. The
  # default is 10s.
  #broker_timeout: 10s

  # The number of messages buffered for each Kafka broker. The default is 256.
  #channel_buffer_size: 256

  # The keep-alive period for an active network connection. If 0s, keep-alives
  # are disabled. The default is 0 seconds.
  #keep_alive: 0

  # Sets the output compression codec. Must be one of none, snappy and gzip. The
  # default is gzip.
  #compression: gzip

  # Set the compression level. Currently only gzip provides a compression level
  # between 0 and 9. The default value is chosen by the compression algorithm.
  #compression_level: 4

  # The maximum permitted size of JSON-encoded messages. Bigger messages will be
  # dropped. The default value is 1000000 (bytes). This value should be equal to
  # or less than the broker's message.max.bytes.
  #max_message_bytes: 1000000

  # The ACK reliability level required from broker. 0=no response, 1=wait for
  # local commit, -1=wait for all replicas to commit. The default is 1.  Note:
  # If set to 0, no ACKs are returned by Kafka. Messages might be lost silently
  # on error.
  #required_acks: 1

  # The configurable ClientID used for logging, debugging, and auditing
  # purposes.  The default is "beats".
  #client_id: beats

  # Enable SSL support. SSL is automatically enabled if any SSL setting is set.
  #ssl.enabled: true

  # Optional SSL configuration options. SSL is off by default.
  # List of root certificates for HTTPS server verifications
  #ssl.certificate_authorities: ["/etc/pki/root/ca.pem"]

  # Configure SSL verification mode. If `none` is configured, all server hosts
  # and certificates will be accepted. In this mode, SSL based connections are
  # susceptible to man-in-the-middle attacks. Use only for testing. Default is
  # `full`.
  #ssl.verification_mode: full

  # List of supported/valid TLS versions. By default all TLS versions from 1.0 up to
  # 1.2 are enabled.
  #ssl.supported_protocols: [TLSv1.0, TLSv1.1, TLSv1.2]

  # Certificate for SSL client authentication
  #ssl.certificate: "/etc/pki/client/cert.pem"

  # Client Certificate Key
  #ssl.key: "/etc/pki/client/cert.key"

  # Optional passphrase for decrypting the Certificate Key.
  #ssl.key_passphrase: ''

  # Configure cipher suites to be used for SSL connections
  #ssl.cipher_suites: []

  # Configure curve types for ECDHE-based cipher suites
  #ssl.curve_types: []

  # Configure what types of renegotiation are supported. Valid options are
  # never, once, and freely. Default is never.
  #ssl.renegotiation: never

#------------------------------- Redis output ----------------------------------
#output.redis:
  # Boolean flag to enable or disable the output module.
  #enabled: true

  # Configure JSON encoding
  #codec.json:
    # Pretty print json event
    #pretty: false

    # Configure escaping HTML symbols in strings.
    #escape_html: false

  # The list of Redis servers to connect to. If load-balancing is enabled, the
  # events are distributed to the servers in the list. If one server becomes
  # unreachable, the events are distributed to the reachable servers only.
  #hosts: ["localhost:6379"]

  # The name of the Redis list or channel the events are published to. The
  # default is metricbeat.
  #key: metricbeat

  # The password to authenticate to Redis with. The default is no authentication.
  #password:

  # The Redis database number where the events are published. The default is 0.
  #db: 0

  # The Redis data type to use for publishing events. If the data type is list,
  # the Redis RPUSH command is used. If the data type is channel, the Redis
  # PUBLISH command is used. The default value is list.
  #datatype: list

  # The number of workers to use for each host configured to publish events to
  # Redis. Use this setting along with the loadbalance option. For example, if
  # you have 2 hosts and 3 workers, in total 6 workers are started (3 for each
  # host).
  #worker: 1

  # If set to true and multiple hosts or workers are configured, the output
  # plugin load balances published events onto all Redis hosts. If set to false,
  # the output plugin sends all events to only one host (determined at random)
  # and will switch to another host if the currently selected one becomes
  # unreachable. The default value is true.
  #loadbalance: true

  # The Redis connection timeout in seconds. The default is 5 seconds.
  #timeout: 5s

  # The number of times to retry publishing an event after a publishing failure.
  # After the specified number of retries, the events are typically dropped.
  # Some Beats, such as Filebeat, ignore the max_retries setting and retry until
  # all events are published. Set max_retries to a value less than 0 to retry
  # until all events are published. The default is 3.
  #max_retries: 3

  # The number of seconds to wait before trying to reconnect to Redis
  # after a network error. After waiting backoff.init seconds, the Beat
  # tries to reconnect. If the attempt fails, the backoff timer is increased
  # exponentially up to backoff.max. After a successful connection, the backoff
  # timer is reset. The default is 1s.
  #backoff.init: 1s

  # The maximum number of seconds to wait before attempting to connect to
  # Redis after a network error. The default is 60s.
  #backoff.max: 60s

  # The maximum number of events to bulk in a single Redis request or pipeline.
  # The default is 2048.
  #bulk_max_size: 2048

  # The URL of the SOCKS5 proxy to use when connecting to the Redis servers. The
  # value must be a URL with a scheme of socks5://.
  #proxy_url:

  # This option determines whether Redis hostnames are resolved locally when
  # using a proxy. The default value is false, which means that name resolution
  # occurs on the proxy server.
  #proxy_use_local_resolver: false

  # Enable SSL support. SSL is automatically enabled, if any SSL setting is set.
  #ssl.enabled: true

  # Configure SSL verification mode. If `none` is configured, all server hosts
  # and certificates will be accepted. In this mode, SSL based connections are
  # susceptible to man-in-the-middle attacks. Use only for testing. Default is
  # `full`.
  #ssl.verification_mode: full

  # List of supported/valid TLS versions. By default all TLS versions 1.0 up to
  # 1.2 are enabled.
  #ssl.supported_protocols: [TLSv1.0, TLSv1.1, TLSv1.2]

  # Optional SSL configuration options. SSL is off by default.
  # List of root certificates for HTTPS server verifications
  #ssl.certificate_authorities: ["/etc/pki/root/ca.pem"]

  # Certificate for SSL client authentication
  #ssl.certificate: "/etc/pki/client/cert.pem"

  # Client Certificate Key
  #ssl.key: "/etc/pki/client/cert.key"

  # Optional passphrase for decrypting the Certificate Key.
  #ssl.key_passphrase: ''

  # Configure cipher suites to be used for SSL connections
  #ssl.cipher_suites: []

  # Configure curve types for ECDHE based cipher suites
  #ssl.curve_types: []

  # Configure what types of renegotiation are supported. Valid options are
  # never, once, and freely. Default is never.
  #ssl.renegotiation: never

#------------------------------- File output -----------------------------------
#output.file:
  # Boolean flag to enable or disable the output module.
  #enabled: true

  # Configure JSON encoding
  #codec.json:
    # Pretty-print JSON event
    #pretty: false

    # Configure escaping HTML symbols in strings.
    #escape_html: false

  # Path to the directory where to save the generated files. The option is
  # mandatory.
  #path: "/tmp/metricbeat"

  # Name of the generated files. The default is `metricbeat` and it generates
  # files: `metricbeat`, `metricbeat.1`, `metricbeat.2`, etc.
  #filename: metricbeat

  # Maximum size in kilobytes of each file. When this size is reached, and on
  # every Metricbeat restart, the files are rotated. The default value is 10240
  # kB.
  #rotate_every_kb: 10000

  # Maximum number of files under path. When this number of files is reached,
  # the oldest file is deleted and the rest are shifted from last to first. The
  # default is 7 files.
  #number_of_files: 7

  # Permissions to use for file creation. The default is 0600.
  #permissions: 0600

#----------------------------- Console output ---------------------------------
#output.console:
  # Boolean flag to enable or disable the output module.
  #enabled: true

  # Configure JSON encoding
  #codec.json:
    # Pretty-print JSON event
    #pretty: false

    # Configure escaping HTML symbols in strings.
    #escape_html: false

#================================= Paths ======================================

# The home path for the Metricbeat installation. This is the default base path
# for all other path settings and for miscellaneous files that come with the
# distribution (for example, the sample dashboards).
# If not set by a CLI flag or in the configuration file, the default for the
# home path is the location of the binary.
#path.home:

# The configuration path for the Metricbeat installation. This is the default
# base path for configuration files, including the main YAML configuration file
# and the Elasticsearch template file. If not set by a CLI flag or in the
# configuration file, the default for the configuration path is the home path.
#path.config: ${path.home}

# The data path for the Metricbeat installation. This is the default base path
# for all the files in which Metricbeat needs to store its data. If not set by a
# CLI flag or in the configuration file, the default for the data path is a data
# subdirectory inside the home path.
#path.data: ${path.home}/data

# The logs path for a Metricbeat installation. This is the default location for
# the Beat's log files. If not set by a CLI flag or in the configuration file,
# the default for the logs path is a logs subdirectory inside the home path.
#path.logs: ${path.home}/logs

#================================ Keystore ==========================================
# Location of the Keystore containing the keys and their sensitive values.
#keystore.path: "${path.config}/beats.keystore"

#============================== Dashboards =====================================
# These settings control loading the sample dashboards to the Kibana index. Loading
# the dashboards are disabled by default and can be enabled either by setting the
# options here, or by using the `-setup` CLI flag or the `setup` command.
#setup.dashboards.enabled: false

# The directory from where to read the dashboards. The default is the `kibana`
# folder in the home path.
#setup.dashboards.directory: ${path.home}/kibana

# The URL from where to download the dashboards archive. It is used instead of
# the directory if it has a value.
#setup.dashboards.url:

# The file archive (zip file) from where to read the dashboards. It is used instead
# of the directory when it has a value.
#setup.dashboards.file:

# In case the archive contains the dashboards from multiple Beats, this lets you
# select which one to load. You can load all the dashboards in the archive by
# setting this to the empty string.
#setup.dashboards.beat: metricbeat

# The name of the Kibana index to use for setting the configuration. Default is ".kibana"
#setup.dashboards.kibana_index: .kibana

# The Elasticsearch index name. This overwrites the index name defined in the
# dashboards and index pattern. Example: testbeat-*
#setup.dashboards.index:

# Always use the Kibana API for loading the dashboards instead of autodetecting
# how to install the dashboards by first querying Elasticsearch.
#setup.dashboards.always_kibana: false

# If true and Kibana is not reachable at the time when dashboards are loaded,
# it will retry to reconnect to Kibana instead of exiting with an error.
#setup.dashboards.retry.enabled: false

# Duration interval between Kibana connection retries.
#setup.dashboards.retry.interval: 1s

# Maximum number of retries before exiting with an error, 0 for unlimited retrying.
#setup.dashboards.retry.maximum: 0


#============================== Template =====================================

# A template is used to set the mapping in Elasticsearch
# By default template loading is enabled and the template is loaded.
# These settings can be adjusted to load your own template or overwrite existing ones.

# Set to false to disable template loading.
#setup.template.enabled: true

# Template name. By default the template name is "metricbeat-%{[agent.version]}"
# The template name and pattern has to be set in case the Elasticsearch index pattern is modified.
#setup.template.name: "metricbeat-%{[agent.version]}"

# Template pattern. By default the template pattern is "-%{[agent.version]}-*" to apply to the default index settings.
# The first part is the version of the beat and then -* is used to match all daily indices.
# The template name and pattern has to be set in case the Elasticsearch index pattern is modified.
#setup.template.pattern: "metricbeat-%{[agent.version]}-*"

# Path to fields.yml file to generate the template
#setup.template.fields: "${path.config}/fields.yml"

# A list of fields to be added to the template and Kibana index pattern. Also
# specify setup.template.overwrite: true to overwrite the existing template.
# This setting is experimental.
#setup.template.append_fields:
#- name: field_name
#  type: field_type

# Enable JSON template loading. If this is enabled, the fields.yml is ignored.
#setup.template.json.enabled: false

# Path to the JSON template file
#setup.template.json.path: "${path.config}/template.json"

# Name under which the template is stored in Elasticsearch
#setup.template.json.name: ""

# Overwrite existing template
#setup.template.overwrite: false

# Elasticsearch template settings
setup.template.settings:

  # A dictionary of settings to place into the settings.index dictionary
  # of the Elasticsearch template. For more details, please check
  # https://www.elastic.co/guide/en/elasticsearch/reference/current/mapping.html
  #index:
    #number_of_shards: 1
    #codec: best_compression
    #number_of_routing_shards: 30

  # A dictionary of settings for the _source field. For more details, please check
  # https://www.elastic.co/guide/en/elasticsearch/reference/current/mapping-source-field.html
  #_source:
    #enabled: false

#============================== Setup ILM =====================================

# Configure Index Lifecycle Management Index Lifecycle Management creates a
# write alias and adds additional settings to the template.
# The elasticsearch.output.index setting will be replaced with the write alias
# if ILM is enabled.

# Enabled ILM support. Valid values are true, false, and auto. The beat will
# detect availabilty of Index Lifecycle Management in Elasticsearch and enable
# or disable ILM support.
#setup.ilm.enabled: auto

# Configure the ILM write alias name.
#setup.ilm.rollover_alias: "metricbeat"

# Configure rollover index pattern.
#setup.ilm.pattern: "{now/d}-000001"


#============================== Kibana =====================================

# Starting with Beats version 6.0.0, the dashboards are loaded via the Kibana API.
# This requires a Kibana endpoint configuration.
setup.kibana:

  # Kibana Host
  # Scheme and port can be left out and will be set to the default (http and 5601)
  # In case you specify and additional path, the scheme is required: http://localhost:5601/path
  # IPv6 addresses should always be defined as: https://[2001:db8::1]:5601
  #host: "localhost:5601"

  # Optional protocol and basic auth credentials.
  #protocol: "https"
  #username: "elastic"
  #password: "changeme"

  # Optional HTTP path
  #path: ""

  # Use SSL settings for HTTPS. Default is true.
  #ssl.enabled: true

  # Configure SSL verification mode. If `none` is configured, all server hosts
  # and certificates will be accepted. In this mode, SSL based connections are
  # susceptible to man-in-the-middle attacks. Use only for testing. Default is
  # `full`.
  #ssl.verification_mode: full

  # List of supported/valid TLS versions. By default all TLS versions from 1.0 up to
  # 1.2 are enabled.
  #ssl.supported_protocols: [TLSv1.0, TLSv1.1, TLSv1.2]

  # SSL configuration. The default is off.
  # List of root certificates for HTTPS server verifications
  #ssl.certificate_authorities: ["/etc/pki/root/ca.pem"]

  # Certificate for SSL client authentication
  #ssl.certificate: "/etc/pki/client/cert.pem"

  # Client certificate key
  #ssl.key: "/etc/pki/client/cert.key"

  # Optional passphrase for decrypting the certificate key.
  #ssl.key_passphrase: ''

  # Configure cipher suites to be used for SSL connections
  #ssl.cipher_suites: []

  # Configure curve types for ECDHE-based cipher suites
  #ssl.curve_types: []



#================================ Logging ======================================
# There are four options for the log output: file, stderr, syslog, eventlog
# The file output is the default.

# Sets log level. The default log level is info.
# Available log levels are: error, warning, info, debug
#logging.level: info

# Enable debug output for selected components. To enable all selectors use ["*"]
# Other available selectors are "beat", "publish", "service"
# Multiple selectors can be chained.
#logging.selectors: [ ]

# Send all logging output to stderr. The default is false.
#logging.to_stderr: false

# Send all logging output to syslog. The default is false.
#logging.to_syslog: false

# Send all logging output to Windows Event Logs. The default is false.
#logging.to_eventlog: false

# If enabled, Metricbeat periodically logs its internal metrics that have changed
# in the last period. For each metric that changed, the delta from the value at
# the beginning of the period is logged. Also, the total values for
# all non-zero internal metrics are logged on shutdown. The default is true.
#logging.metrics.enabled: true

# The period after which to log the internal metrics. The default is 30s.
#logging.metrics.period: 30s

# Logging to rotating files. Set logging.to_files to false to disable logging to
# files.
logging.to_files: true
logging.files:
  # Configure the path where the logs are written. The default is the logs directory
  # under the home path (the binary location).
  #path: /var/log/metricbeat

  # The name of the files where the logs are written to.
  #name: metricbeat

  # Configure log file size limit. If limit is reached, log file will be
  # automatically rotated
  #rotateeverybytes: 10485760 # = 10MB

  # Number of rotated log files to keep. Oldest files will be deleted first.
  #keepfiles: 7

  # The permissions mask to apply when rotating log files. The default value is 0600.
  # Must be a valid Unix-style file permissions mask expressed in octal notation.
  #permissions: 0600

  # Enable log file rotation on time intervals in addition to size-based rotation.
  # Intervals must be at least 1s. Values of 1m, 1h, 24h, 7*24h, 30*24h, and 365*24h
  # are boundary-aligned with minutes, hours, days, weeks, months, and years as
  # reported by the local system clock. All other intervals are calculated from the
  # Unix epoch. Defaults to disabled.
  #interval: 0

  # Rotate existing logs on startup rather than appending to the existing
  # file. Defaults to true.
  # rotateonstartup: true

# Set to true to log messages in JSON format.
#logging.json: false


#============================== Xpack Monitoring ===============================
# Metricbeat can export internal metrics to a central Elasticsearch monitoring
# cluster.  This requires xpack monitoring to be enabled in Elasticsearch.  The
# reporting is disabled by default.

# Set to true to enable the monitoring reporter.
#monitoring.enabled: false

# Uncomment to send the metrics to Elasticsearch. Most settings from the
# Elasticsearch output are accepted here as well.
# Note that the settings should point to your Elasticsearch *monitoring* cluster.
# Any setting that is not set is automatically inherited from the Elasticsearch
# output configuration, so if you have the Elasticsearch output configured such
# that it is pointing to your Elasticsearch monitoring cluster, you can simply
# uncomment the following line.
#monitoring.elasticsearch:

  # Array of hosts to connect to.
  # Scheme and port can be left out and will be set to the default (http and 9200)
  # In case you specify and additional path, the scheme is required: http://localhost:9200/path
  # IPv6 addresses should always be defined as: https://[2001:db8::1]:9200
  #hosts: ["localhost:9200"]

  # Set gzip compression level.
  #compression_level: 0

  # Optional protocol and basic auth credentials.
  #protocol: "https"
  #username: "beats_system"
  #password: "changeme"

  # Dictionary of HTTP parameters to pass within the URL with index operations.
  #parameters:
    #param1: value1
    #param2: value2

  # Custom HTTP headers to add to each request
  #headers:
  #  X-My-Header: Contents of the header

  # Proxy server url
  #proxy_url: http://proxy:3128

  # The number of times a particular Elasticsearch index operation is attempted. If
  # the indexing operation doesn't succeed after this many retries, the events are
  # dropped. The default is 3.
  #max_retries: 3

  # The maximum number of events to bulk in a single Elasticsearch bulk API index request.
  # The default is 50.
  #bulk_max_size: 50

  # The number of seconds to wait before trying to reconnect to Elasticsearch
  # after a network error. After waiting backoff.init seconds, the Beat
  # tries to reconnect. If the attempt fails, the backoff timer is increased
  # exponentially up to backoff.max. After a successful connection, the backoff
  # timer is reset. The default is 1s.
  #backoff.init: 1s

  # The maximum number of seconds to wait before attempting to connect to
  # Elasticsearch after a network error. The default is 60s.
  #backoff.max: 60s

  # Configure HTTP request timeout before failing an request to Elasticsearch.
  #timeout: 90

  # Use SSL settings for HTTPS.
  #ssl.enabled: true

  # Configure SSL verification mode. If `none` is configured, all server hosts
  # and certificates will be accepted. In this mode, SSL based connections are
  # susceptible to man-in-the-middle attacks. Use only for testing. Default is
  # `full`.
  #ssl.verification_mode: full

  # List of supported/valid TLS versions. By default all TLS versions from 1.0 up to
  # 1.2 are enabled.
  #ssl.supported_protocols: [TLSv1.0, TLSv1.1, TLSv1.2]

  # SSL configuration. The default is off.
  # List of root certificates for HTTPS server verifications
  #ssl.certificate_authorities: ["/etc/pki/root/ca.pem"]

  # Certificate for SSL client authentication
  #ssl.certificate: "/etc/pki/client/cert.pem"

  # Client certificate key
  #ssl.key: "/etc/pki/client/cert.key"

  # Optional passphrase for decrypting the certificate key.
  #ssl.key_passphrase: ''

  # Configure cipher suites to be used for SSL connections
  #ssl.cipher_suites: []

  # Configure curve types for ECDHE-based cipher suites
  #ssl.curve_types: []

  # Configure what types of renegotiation are supported. Valid options are
  # never, once, and freely. Default is never.
  #ssl.renegotiation: never

  #metrics.period: 10s
  #state.period: 1m

#================================ HTTP Endpoint ======================================
# Each beat can expose internal metrics through a HTTP endpoint. For security
# reasons the endpoint is disabled by default. This feature is currently experimental.
# Stats can be access through http://localhost:5066/stats . For pretty JSON output
# append ?pretty to the URL.

# Defines if the HTTP endpoint is enabled.
#http.enabled: false

# The HTTP endpoint will bind to this hostname or IP address. It is recommended to use only localhost.
#http.host: localhost

# Port on which the HTTP endpoint will bind. Default is 5066.
#http.port: 5066

#============================= Process Security ================================

# Enable or disable seccomp system call filtering on Linux. Default is enabled.
#seccomp.enabled: true

#================================= Migration ==================================

# This allows to enable 6.7 migration aliases
#migration.6_to_7.enabled: false<|MERGE_RESOLUTION|>--- conflicted
+++ resolved
@@ -481,7 +481,15 @@
   hosts: ["localhost:10249"]
   period: 10s
 
-<<<<<<< HEAD
+# Kubernetes controller manager
+# (URL and deployment will need to be modified to match the controller manager deployment)
+- module: kubernetes
+  enabled: true
+  metricsets:
+    - controllermanager
+  hosts: ["http://localhost:10252"]
+  period: 10s
+
 # Kubernetes scheduler
 # (URL and deployment method will need to be adapted to match scheduler deployment)
 - module: kubernetes
@@ -491,18 +499,6 @@
   hosts: ["localhost:10251"]
   period: 10s
 
-=======
-# Kubernetes controller manager
-# (URL and deployment will need to be modified to match the controller manager deployment)
-- module: kubernetes
-  enabled: true
-  metricsets:
-    - controllermanager
-  hosts: ["http://localhost:10252"]
-  period: 10s
-
-
->>>>>>> 0cf9253c
 #--------------------------------- Kvm Module ---------------------------------
 - module: kvm
   metricsets: ["dommemstat"]
