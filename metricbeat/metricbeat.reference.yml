########################## Metricbeat Configuration ###########################

# This file is a full configuration example documenting all non-deprecated
# options in comments. For a shorter configuration example, that contains only
# the most common options, please see metricbeat.yml in the same directory.
#
# You can find the full configuration reference here:
# https://www.elastic.co/guide/en/beats/metricbeat/index.html

#============================  Config Reloading ===============================

# Config reloading allows to dynamically load modules. Each file which is
# monitored must contain one or multiple modules as a list.
metricbeat.config.modules:

  # Glob pattern for configuration reloading
  path: ${path.config}/conf.d/*.yml

  # Period on which files under path should be checked for changes
  reload.period: 10s

  # Set to true to enable config reloading
  reload.enabled: false

# Maximum amount of time to randomly delay the start of a metricset. Use 0 to
# disable startup delay.
metricbeat.max_start_delay: 10s

#============================== Autodiscover ===================================

# Autodiscover allows you to detect changes in the system and spawn new modules
# as they happen.

#metricbeat.autodiscover:
  # List of enabled autodiscover providers
#  providers:
#    - type: docker
#      templates:
#        - condition:
#            equals.docker.container.image: etcd
#          config:
#            - module: etcd
#              metricsets: ["leader", "self", "store"]
#              period: 10s
#              hosts: ["${host}:2379"]

#==========================  Modules configuration ============================
metricbeat.modules:

#------------------------------- System Module -------------------------------
- module: system
  metricsets:
    - cpu             # CPU usage
    - filesystem      # File system usage for each mountpoint
    - fsstat          # File system summary metrics
    - load            # CPU load averages
    - memory          # Memory usage
    - network         # Network IO
    - process         # Per process metrics
    - process_summary # Process summary
    - uptime          # System Uptime
    #- core           # Per CPU core usage
    #- diskio         # Disk IO
    #- raid           # Raid
    #- socket         # Sockets and connection info (linux only)
  enabled: true
  period: 10s
  processes: ['.*']

  # Configure the metric types that are included by these metricsets.
  cpu.metrics:  ["percentages"]  # The other available options are normalized_percentages and ticks.
  core.metrics: ["percentages"]  # The other available option is ticks.

  # A list of filesystem types to ignore. The filesystem metricset will not
  # collect data from filesystems matching any of the specified types, and
  # fsstats will not include data from these filesystems in its summary stats.
  #filesystem.ignore_types: []

  # These options allow you to filter out all processes that are not
  # in the top N by CPU or memory, in order to reduce the number of documents created.
  # If both the `by_cpu` and `by_memory` options are used, the union of the two sets
  # is included.
  #process.include_top_n:

    # Set to false to disable this feature and include all processes
    #enabled: true

    # How many processes to include from the top by CPU. The processes are sorted
    # by the `system.process.cpu.total.pct` field.
    #by_cpu: 0

    # How many processes to include from the top by memory. The processes are sorted
    # by the `system.process.memory.rss.bytes` field.
    #by_memory: 0

  # If false, cmdline of a process is not cached.
  #process.cmdline.cache.enabled: true

  # Enable collection of cgroup metrics from processes on Linux.
  #process.cgroups.enabled: true

  # A list of regular expressions used to whitelist environment variables
  # reported with the process metricset's events. Defaults to empty.
  #process.env.whitelist: []

  # Include the cumulative CPU tick values with the process metrics. Defaults
  # to false.
  #process.include_cpu_ticks: false

  # Raid mount point to monitor
  #raid.mount_point: '/'

  # Configure reverse DNS lookup on remote IP addresses in the socket metricset.
  #socket.reverse_lookup.enabled: false
  #socket.reverse_lookup.success_ttl: 60s
  #socket.reverse_lookup.failure_ttl: 60s

  # Diskio configurations
  #diskio.include_devices: []

#------------------------------ Aerospike Module -----------------------------
- module: aerospike
  metricsets: ["namespace"]
  enabled: true
  period: 10s
  hosts: ["localhost:3000"]

#------------------------------- Apache Module -------------------------------
- module: apache
  metricsets: ["status"]
  period: 10s
  enabled: true

  # Apache hosts
  hosts: ["http://127.0.0.1"]

  # Path to server status. Default server-status
  #server_status_path: "server-status"

  # Username of hosts.  Empty by default
  #username: username

  # Password of hosts. Empty by default
  #password: password

#-------------------------------- Ceph Module --------------------------------
- module: ceph
  metricsets: ["cluster_disk", "cluster_health", "monitor_health", "pool_disk", "osd_tree"]
  period: 10s
  hosts: ["localhost:5000"]
  enabled: true

#------------------------------ Couchbase Module -----------------------------
- module: couchbase
  metricsets: ["bucket", "cluster", "node"]
  period: 10s
  hosts: ["localhost:8091"]
  enabled: true

#------------------------------- Docker Module -------------------------------
- module: docker
  metricsets:
    - "container"
    - "cpu"
    - "diskio"
    - "healthcheck"
    - "info"
    #- "image"
    - "memory"
    - "network"
  hosts: ["unix:///var/run/docker.sock"]
  period: 10s
  enabled: true

  # Replace dots in labels with `_`. Set to false to keep dots
  labels.dedot: true

  # To connect to Docker over TLS you must specify a client and CA certificate.
  #ssl:
    #certificate_authority: "/etc/pki/root/ca.pem"
    #certificate:           "/etc/pki/client/cert.pem"
    #key:                   "/etc/pki/client/cert.key"

#----------------------------- Dropwizard Module -----------------------------
- module: dropwizard
  metricsets: ["collector"]
  period: 10s
  hosts: ["localhost:8080"]
  metrics_path: /metrics/metrics
  namespace: example
  enabled: true

#---------------------------- Elasticsearch Module ---------------------------
- module: elasticsearch
  metricsets: ["node", "node_stats"]
  period: 10s
  hosts: ["localhost:9200"]

#-------------------------------- Etcd Module --------------------------------
- module: etcd
  metricsets: ["leader", "self", "store"]
  period: 10s
  hosts: ["localhost:2379"]

<<<<<<< HEAD

#------------------------------- galera Module -------------------------------
- module: galera
  metricsets: ["status"]
  enabled: false
  period: 10s

  # Specifies the status variables to query from the cluster
  # Valid options are: "small", "full"
  #
  # While "full" queries nearly all available variables, small only catches a small subset of it, which is:
  #  - wsrep_local_state_comment
  #  - wsrep_evs_state
  #  - wsrep_cluster_size
  #  - wsrep_cluster_status
  #  - wsrep_connected
  #  - wsrep_ready
  query_mode: full

  # Host DSN should be defined as "user:pass@tcp(127.0.0.1:3306)/"
  # The username and password can either be set in the DSN or using the username
  # and password config options. Those specified in the DSN take precedence.
  hosts: ["root:secret@tcp(127.0.0.1:3306)/"]

  # Username of hosts. Empty by default.
  #username: root

  # Password of hosts. Empty by default.
  #password: secret

  # By setting raw to true, all raw fields from the status metricset will be added to the event.
  #raw: false

=======
>>>>>>> d0bc8fac
#------------------------------- Golang Module -------------------------------
- module: golang
  metricsets: ["expvar","heap"]
  period: 10s
  hosts: ["localhost:6060"]
  heap.path: "/debug/vars"
  expvar:
    namespace: "example"
    path: "/debug/vars"

#------------------------------ Graphite Module ------------------------------
- module: graphite
  metricsets: ["server"]
  enabled: true

  # Host address to listen on. Default localhost.
  #host: localhost

  # Listening port. Default 2003.
  #port: 2003

  # Protocol to listen on. This can be udp or tcp. Default udp.
  #protocol: "udp"

  # Receive buffer size in bytes
  #receive_buffer_size: 1024

  #templates:
  #  - filter: "test.*.bash.*" # This would match metrics like test.localhost.bash.stats
  #    namespace: "test"
  #    template: ".host.shell.metric*" # test.localhost.bash.stats would become metric=stats and tags host=localhost,shell=bash
  #    delimiter: "_"


#------------------------------- HAProxy Module ------------------------------
- module: haproxy
  metricsets: ["info", "stat"]
  period: 10s
  hosts: ["tcp://127.0.0.1:14567"]
  enabled: true

#-------------------------------- HTTP Module --------------------------------
- module: http
  metricsets: ["json"]
  period: 10s
  hosts: ["localhost:80"]
  namespace: "json_namespace"
  path: "/"
  #body: ""
  #method: "GET"
  #request.enabled: false
  #response.enabled: false
  #json.is_array: false
  #dedot.enabled: false

- module: http
  metricsets: ["server"]
  host: "localhost"
  port: "8080"
  enabled: false
#  paths:
#    - path: "/foo"
#      namespace: "foo"
#      fields: # added to the the response in root. overwrites existing fields
#        key: "value"

#------------------------------- Jolokia Module ------------------------------
- module: jolokia
  metricsets: ["jmx"]
  period: 10s
  hosts: ["localhost"]
  namespace: "metrics"
  jmx.mappings:
    - mbean: 'java.lang:type=Runtime'
      attributes:
        - attr: Uptime
          field: uptime
    - mbean: 'java.lang:type=Memory'
      attributes:
        - attr: HeapMemoryUsage
          field: memory.heap_usage
        - attr: NonHeapMemoryUsage
          field: memory.non_heap_usage
    # GC Metrics - this depends on what is available on your JVM
    # - mbean: 'java.lang:type=GarbageCollector,name=ConcurrentMarkSweep'
    #   attributes:
    #     - attr: CollectionTime
    #       field: gc.cms_collection_time
    #     - attr: CollectionCount
    #       field: gc.cms_collection_count

#-------------------------------- Kafka Module -------------------------------
- module: kafka
  metricsets: ["consumergroup", "partition"]
  period: 10s
  hosts: ["localhost:9092"]
  enabled: true

  #client_id: metricbeat
  #retries: 3
  #backoff: 250ms

  # List of Topics to query metadata for. If empty, all topics will be queried.
  #topics: []

  # Optional SSL. By default is off.
  # List of root certificates for HTTPS server verifications
  #ssl.certificate_authorities: ["/etc/pki/root/ca.pem"]

  # Certificate for SSL client authentication
  #ssl.certificate: "/etc/pki/client/cert.pem"

  # Client Certificate Key
  #ssl.key: "/etc/pki/client/cert.key"

  # SASL authentication
  #username: ""
  #password: ""

#------------------------------- Kibana Module -------------------------------
- module: kibana
  metricsets: ["status"]
  period: 10s
  hosts: ["localhost:5601"]
  enabled: default

#----------------------------- Kubernetes Module -----------------------------
# Node metrics, from kubelet:
- module: kubernetes
  metricsets:
    - container
    - node
    - pod
    - system
    - volume
  period: 10s
  hosts: ["localhost:10255"]
  enabled: true
  #ssl.certificate_authorities: ["/etc/pki/root/ca.pem"]
  #ssl.certificate: "/etc/pki/client/cert.pem"
  #ssl.key: "/etc/pki/client/cert.key"

# State metrics from kube-state-metrics service:
- module: kubernetes
  enabled: true
  metricsets:
    - state_node
    - state_deployment
    - state_replicaset
    - state_statefulset
    - state_pod
    - state_container
  period: 10s
  hosts: ["kube-state-metrics:8080"]

# Kubernetes events
- module: kubernetes
  enabled: true
  metricsets:
    - event

#------------------------------ Logstash Module ------------------------------
- module: logstash
  metricsets: ["node", "node_stats"]
  enabled: true
  period: 10s
  hosts: ["localhost:9600"]

#------------------------------ Memcached Module -----------------------------
- module: memcached
  metricsets: ["stats"]
  period: 10s
  hosts: ["localhost:11211"]
  enabled: true

#------------------------------- MongoDB Module ------------------------------
- module: mongodb
  metricsets: ["dbstats", "status"]
  period: 10s
  enabled: true

  # The hosts must be passed as MongoDB URLs in the format:
  # [mongodb://][user:pass@]host[:port].
  # The username and password can also be set using the respective configuration
  # options. The credentials in the URL take precedence over the username and
  # password configuration options.
  hosts: ["localhost:27017"]

  # Username to use when connecting to MongoDB. Empty by default.
  #username: user

  # Password to use when connecting to MongoDB. Empty by default.
  #password: pass

#-------------------------------- Munin Module -------------------------------
- module: munin
  metricsets: ["node"]
  enabled: true
  period: 10s
  hosts: ["localhost:4949"]
  node.namespace: node

#-------------------------------- MySQL Module -------------------------------
- module: mysql
  metricsets: ["status"]
  period: 10s

  # Host DSN should be defined as "user:pass@tcp(127.0.0.1:3306)/"
  # The username and password can either be set in the DSN or using the username
  # and password config options. Those specified in the DSN take precedence.
  hosts: ["root:secret@tcp(127.0.0.1:3306)/"]

  # Username of hosts. Empty by default.
  #username: root

  # Password of hosts. Empty by default.
  #password: secret

  # By setting raw to true, all raw fields from the status metricset will be added to the event.
  #raw: false

#-------------------------------- Nginx Module -------------------------------
- module: nginx
  metricsets: ["stubstatus"]
  enabled: true
  period: 10s

  # Nginx hosts
  hosts: ["http://127.0.0.1"]

  # Path to server status. Default server-status
  server_status_path: "server-status"

#------------------------------- PHP_FPM Module ------------------------------
- module: php_fpm
  metricsets: ["pool"]
  enabled: true
  period: 10s
  status_path: "/status"
  hosts: ["localhost:8080"]

#----------------------------- PostgreSQL Module -----------------------------
- module: postgresql
  enabled: true
  metricsets:
    # Stats about every PostgreSQL database
    - database

    # Stats about the background writer process's activity
    - bgwriter

    # Stats about every PostgreSQL process
    - activity

  period: 10s

  # The host must be passed as PostgreSQL URL. Example:
  # postgres://localhost:5432?sslmode=disable
  # The available parameters are documented here:
  # https://godoc.org/github.com/lib/pq#hdr-Connection_String_Parameters
  hosts: ["postgres://localhost:5432"]

  # Username to use when connecting to PostgreSQL. Empty by default.
  #username: user

  # Password to use when connecting to PostgreSQL. Empty by default.
  #password: pass

#----------------------------- Prometheus Module -----------------------------
- module: prometheus
  metricsets: ["stats"]
  enabled: true
  period: 10s
  hosts: ["localhost:9090"]
  #metrics_path: /metrics
  #namespace: example

- module: prometheus
  metricsets: ["collector"]
  enabled: true
  period: 10s
  hosts: ["localhost:9090"]
  #metrics_path: /metrics
  #namespace: example

#------------------------------ RabbitMQ Module ------------------------------
- module: rabbitmq
  metricsets: ["node", "queue", "connection"]
  enabled: true
  period: 10s
  hosts: ["localhost:15672"]

  #username: guest
  #password: guest

#-------------------------------- Redis Module -------------------------------
- module: redis
  metricsets: ["info", "keyspace"]
  enabled: true
  period: 10s

  # Redis hosts
  hosts: ["127.0.0.1:6379"]

  # Timeout after which time a metricset should return an error
  # Timeout is by default defined as period, as a fetch of a metricset
  # should never take longer then period, as otherwise calls can pile up.
  #timeout: 1s

  # Optional fields to be added to each event
  #fields:
  #  datacenter: west

  # Network type to be used for redis connection. Default: tcp
  #network: tcp

  # Max number of concurrent connections. Default: 10
  #maxconn: 10

  # Filters can be used to reduce the number of fields sent.
  #processors:
  #  - include_fields:
  #      fields: ["beat", "metricset", "redis.info.stats"]

  # Redis AUTH password. Empty by default.
  #password: foobared

#-------------------------------- uwsgi Module -------------------------------
- module: uwsgi
  metricsets: ["status"]
  enable: true
  period: 10s
  hosts: ["tcp://127.0.0.1:9191"]

#------------------------------- vSphere Module ------------------------------
- module: vsphere
  enabled: true
  metricsets: ["datastore", "host", "virtualmachine"]
  period: 10s
  hosts: ["https://localhost/sdk"]

  username: "user"
  password: "password"
  # If insecure is true, don't verify the server's certificate chain
  insecure: false
  # Get custom fields when using virtualmachine metric set. Default false.
  # get_custom_fields: false

#------------------------------- Windows Module ------------------------------
- module: windows
  metricsets: ["perfmon"]
  enabled: true
  period: 10s
  perfmon.ignore_non_existent_counters: true
  perfmon.counters:
  #  - instance_label: processor.name
  #    instance_name: total
  #    measurement_label: processor.time.total.pct
  #    query: '\Processor Information(_Total)\% Processor Time'

- module: windows
  metricsets: ["service"]
  enabled: true
  period: 60s

#------------------------------ ZooKeeper Module -----------------------------
- module: zookeeper
  enabled: true
  metricsets: ["mntr"]
  period: 10s
  hosts: ["localhost:2181"]



#================================ General ======================================

# The name of the shipper that publishes the network data. It can be used to group
# all the transactions sent by a single shipper in the web interface.
# If this options is not defined, the hostname is used.
#name:

# The tags of the shipper are included in their own field with each
# transaction published. Tags make it easy to group servers by different
# logical properties.
#tags: ["service-X", "web-tier"]

# Optional fields that you can specify to add additional information to the
# output. Fields can be scalar values, arrays, dictionaries, or any nested
# combination of these.
#fields:
#  env: staging

# If this option is set to true, the custom fields are stored as top-level
# fields in the output document instead of being grouped under a fields
# sub-dictionary. Default is false.
#fields_under_root: false

# Internal queue configuration for buffering events to be published.
#queue:
  # Queue type by name (default 'mem')
  # The memory queue will present all available events (up to the outputs
  # bulk_max_size) to the output, the moment the output is ready to server
  # another batch of events.
  #mem:
    # Max number of events the queue can buffer.
    #events: 4096

    # Hints the minimum number of events stored in the queue,
    # before providing a batch of events to the outputs.
    # The default value is set to 2048.
    # A value of 0 ensures events are immediately available
    # to be sent to the outputs.
    #flush.min_events: 2048

    # Maximum duration after which events are available to the outputs,
    # if the number of events stored in the queue is < min_flush_events.
    #flush.timeout: 1s

  # The spool queue will store events in a local spool file, before
  # forwarding the events to the outputs.
  #
  # Beta: spooling to disk is currently a beta feature. Use with care.
  #
  # The spool file is a circular buffer, which blocks once the file/buffer is full.
  # Events are put into a write buffer and flushed once the write buffer
  # is full or the flush_timeout is triggered.
  # Once ACKed by the output, events are removed immediately from the queue,
  # making space for new events to be persisted.
  #spool:
    # The file namespace configures the file path and the file creation settings.
    # Once the file exists, the `size`, `page_size` and `prealloc` settings
    # will have no more effect.
    #file:
      # Location of spool file. The default value is ${path.data}/spool.dat.
      #path: "${path.data}/spool.dat"

      # Configure file permissions if file is created. The default value is 0600.
      #permissions: 0600

      # File size hint. The spool blocks, once this limit is reached. The default value is 100 MiB.
      #size: 100MiB

      # The files page size. A file is split into multiple pages of the same size. The default value is 4KiB.
      #page_size: 4KiB

      # If prealloc is set, the required space for the file is reserved using
      # truncate. The default value is true.
      #prealloc: true

    # Spool writer settings
    # Events are serialized into a write buffer. The write buffer is flushed if:
    # - The buffer limit has been reached.
    # - The configured limit of buffered events is reached.
    # - The flush timeout is triggered.
    #write:
      # Sets the write buffer size.
      #buffer_size: 1MiB

      # Maximum duration after which events are flushed, if the write buffer
      # is not full yet. The default value is 1s.
      #flush.timeout: 1s

      # Number of maximum buffered events. The write buffer is flushed once the
      # limit is reached.
      #flush.events: 16384

      # Configure the on-disk event encoding. The encoding can be changed
      # between restarts.
      # Valid encodings are: json, ubjson, and cbor.
      #codec: cbor
    #read:
      # Reader flush timeout, waiting for more events to become available, so
      # to fill a complete batch, as required by the outputs.
      # If flush_timeout is 0, all available events are forwarded to the
      # outputs immediately.
      # The default value is 0s.
      #flush.timeout: 0s

# Sets the maximum number of CPUs that can be executing simultaneously. The
# default is the number of logical CPUs available in the system.
#max_procs:

#================================ Processors ===================================

# Processors are used to reduce the number of fields in the exported event or to
# enhance the event with external metadata. This section defines a list of
# processors that are applied one by one and the first one receives the initial
# event:
#
#   event -> filter1 -> event1 -> filter2 ->event2 ...
#
# The supported processors are drop_fields, drop_event, include_fields, and
# add_cloud_metadata.
#
# For example, you can use the following processors to keep the fields that
# contain CPU load percentages, but remove the fields that contain CPU ticks
# values:
#
#processors:
#- include_fields:
#    fields: ["cpu"]
#- drop_fields:
#    fields: ["cpu.user", "cpu.system"]
#
# The following example drops the events that have the HTTP response code 200:
#
#processors:
#- drop_event:
#    when:
#       equals:
#           http.code: 200
#
# The following example enriches each event with metadata from the cloud
# provider about the host machine. It works on EC2, GCE, DigitalOcean,
# Tencent Cloud, and Alibaba Cloud.
#
#processors:
#- add_cloud_metadata: ~
#
# The following example enriches each event with the machine's local time zone
# offset from UTC.
#
#processors:
#- add_locale:
#    format: offset
#
# The following example enriches each event with docker metadata, it matches
# given fields to an existing container id and adds info from that container:
#
#processors:
#- add_docker_metadata:
#    host: "unix:///var/run/docker.sock"
#    match_fields: ["system.process.cgroup.id"]
#    match_pids: ["process.pid", "process.ppid"]
#    match_source: true
#    match_source_index: 4
#    match_short_id: false
#    cleanup_timeout: 60
#    # To connect to Docker over TLS you must specify a client and CA certificate.
#    #ssl:
#    #  certificate_authority: "/etc/pki/root/ca.pem"
#    #  certificate:           "/etc/pki/client/cert.pem"
#    #  key:                   "/etc/pki/client/cert.key"
#
# The following example enriches each event with docker metadata, it matches
# container id from log path available in `source` field (by default it expects
# it to be /var/lib/docker/containers/*/*.log).
#
#processors:
#- add_docker_metadata: ~
#- add_host_metadata: ~

#============================= Elastic Cloud ==================================

# These settings simplify using metricbeat with the Elastic Cloud (https://cloud.elastic.co/).

# The cloud.id setting overwrites the `output.elasticsearch.hosts` and
# `setup.kibana.host` options.
# You can find the `cloud.id` in the Elastic Cloud web UI.
#cloud.id:

# The cloud.auth setting overwrites the `output.elasticsearch.username` and
# `output.elasticsearch.password` settings. The format is `<user>:<pass>`.
#cloud.auth:

#================================ Outputs ======================================

# Configure what output to use when sending the data collected by the beat.

#-------------------------- Elasticsearch output -------------------------------
output.elasticsearch:
  # Boolean flag to enable or disable the output module.
  #enabled: true

  # Array of hosts to connect to.
  # Scheme and port can be left out and will be set to the default (http and 9200)
  # In case you specify and additional path, the scheme is required: http://localhost:9200/path
  # IPv6 addresses should always be defined as: https://[2001:db8::1]:9200
  hosts: ["localhost:9200"]

  # Set gzip compression level.
  #compression_level: 0

  # Optional protocol and basic auth credentials.
  #protocol: "https"
  #username: "elastic"
  #password: "changeme"

  # Dictionary of HTTP parameters to pass within the url with index operations.
  #parameters:
    #param1: value1
    #param2: value2

  # Number of workers per Elasticsearch host.
  #worker: 1

  # Optional index name. The default is "metricbeat" plus date
  # and generates [metricbeat-]YYYY.MM.DD keys.
  # In case you modify this pattern you must update setup.template.name and setup.template.pattern accordingly.
  #index: "metricbeat-%{[beat.version]}-%{+yyyy.MM.dd}"

  # Optional ingest node pipeline. By default no pipeline will be used.
  #pipeline: ""

  # Optional HTTP Path
  #path: "/elasticsearch"

  # Custom HTTP headers to add to each request
  #headers:
  #  X-My-Header: Contents of the header

  # Proxy server url
  #proxy_url: http://proxy:3128

  # The number of times a particular Elasticsearch index operation is attempted. If
  # the indexing operation doesn't succeed after this many retries, the events are
  # dropped. The default is 3.
  #max_retries: 3

  # The maximum number of events to bulk in a single Elasticsearch bulk API index request.
  # The default is 50.
  #bulk_max_size: 50

  # Configure http request timeout before failing an request to Elasticsearch.
  #timeout: 90

  # Use SSL settings for HTTPS.
  #ssl.enabled: true

  # Configure SSL verification mode. If `none` is configured, all server hosts
  # and certificates will be accepted. In this mode, SSL based connections are
  # susceptible to man-in-the-middle attacks. Use only for testing. Default is
  # `full`.
  #ssl.verification_mode: full

  # List of supported/valid TLS versions. By default all TLS versions 1.0 up to
  # 1.2 are enabled.
  #ssl.supported_protocols: [TLSv1.0, TLSv1.1, TLSv1.2]

  # SSL configuration. By default is off.
  # List of root certificates for HTTPS server verifications
  #ssl.certificate_authorities: ["/etc/pki/root/ca.pem"]

  # Certificate for SSL client authentication
  #ssl.certificate: "/etc/pki/client/cert.pem"

  # Client Certificate Key
  #ssl.key: "/etc/pki/client/cert.key"

  # Optional passphrase for decrypting the Certificate Key.
  #ssl.key_passphrase: ''

  # Configure cipher suites to be used for SSL connections
  #ssl.cipher_suites: []

  # Configure curve types for ECDHE based cipher suites
  #ssl.curve_types: []

  # Configure what types of renegotiation are supported. Valid options are
  # never, once, and freely. Default is never.
  #ssl.renegotiation: never


#----------------------------- Logstash output ---------------------------------
#output.logstash:
  # Boolean flag to enable or disable the output module.
  #enabled: true

  # The Logstash hosts
  #hosts: ["localhost:5044"]

  # Number of workers per Logstash host.
  #worker: 1

  # Set gzip compression level.
  #compression_level: 3

  # Optional maximum time to live for a connection to Logstash, after which the
  # connection will be re-established.  A value of `0s` (the default) will
  # disable this feature.
  #
  # Not yet supported for async connections (i.e. with the "pipelining" option set)
  #ttl: 30s

  # Optional load balance the events between the Logstash hosts. Default is false.
  #loadbalance: false

  # Number of batches to be sent asynchronously to logstash while processing
  # new batches.
  #pipelining: 2

  # If enabled only a subset of events in a batch of events is transferred per
  # transaction.  The number of events to be sent increases up to `bulk_max_size`
  # if no error is encountered.
  #slow_start: false

  # Optional index name. The default index name is set to metricbeat
  # in all lowercase.
  #index: 'metricbeat'

  # SOCKS5 proxy server URL
  #proxy_url: socks5://user:password@socks5-server:2233

  # Resolve names locally when using a proxy server. Defaults to false.
  #proxy_use_local_resolver: false

  # Enable SSL support. SSL is automatically enabled, if any SSL setting is set.
  #ssl.enabled: true

  # Configure SSL verification mode. If `none` is configured, all server hosts
  # and certificates will be accepted. In this mode, SSL based connections are
  # susceptible to man-in-the-middle attacks. Use only for testing. Default is
  # `full`.
  #ssl.verification_mode: full

  # List of supported/valid TLS versions. By default all TLS versions 1.0 up to
  # 1.2 are enabled.
  #ssl.supported_protocols: [TLSv1.0, TLSv1.1, TLSv1.2]

  # Optional SSL configuration options. SSL is off by default.
  # List of root certificates for HTTPS server verifications
  #ssl.certificate_authorities: ["/etc/pki/root/ca.pem"]

  # Certificate for SSL client authentication
  #ssl.certificate: "/etc/pki/client/cert.pem"

  # Client Certificate Key
  #ssl.key: "/etc/pki/client/cert.key"

  # Optional passphrase for decrypting the Certificate Key.
  #ssl.key_passphrase: ''

  # Configure cipher suites to be used for SSL connections
  #ssl.cipher_suites: []

  # Configure curve types for ECDHE based cipher suites
  #ssl.curve_types: []

  # Configure what types of renegotiation are supported. Valid options are
  # never, once, and freely. Default is never.
  #ssl.renegotiation: never

#------------------------------- Kafka output ----------------------------------
#output.kafka:
  # Boolean flag to enable or disable the output module.
  #enabled: true

  # The list of Kafka broker addresses from where to fetch the cluster metadata.
  # The cluster metadata contain the actual Kafka brokers events are published
  # to.
  #hosts: ["localhost:9092"]

  # The Kafka topic used for produced events. The setting can be a format string
  # using any event field. To set the topic from document type use `%{[type]}`.
  #topic: beats

  # The Kafka event key setting. Use format string to create unique event key.
  # By default no event key will be generated.
  #key: ''

  # The Kafka event partitioning strategy. Default hashing strategy is `hash`
  # using the `output.kafka.key` setting or randomly distributes events if
  # `output.kafka.key` is not configured.
  #partition.hash:
    # If enabled, events will only be published to partitions with reachable
    # leaders. Default is false.
    #reachable_only: false

    # Configure alternative event field names used to compute the hash value.
    # If empty `output.kafka.key` setting will be used.
    # Default value is empty list.
    #hash: []

  # Authentication details. Password is required if username is set.
  #username: ''
  #password: ''

  # Kafka version metricbeat is assumed to run against. Defaults to the oldest
  # supported stable version (currently version 0.8.2.0)
  #version: 0.8.2

  # Metadata update configuration. Metadata do contain leader information
  # deciding which broker to use when publishing.
  #metadata:
    # Max metadata request retry attempts when cluster is in middle of leader
    # election. Defaults to 3 retries.
    #retry.max: 3

    # Waiting time between retries during leader elections. Default is 250ms.
    #retry.backoff: 250ms

    # Refresh metadata interval. Defaults to every 10 minutes.
    #refresh_frequency: 10m

  # The number of concurrent load-balanced Kafka output workers.
  #worker: 1

  # The number of times to retry publishing an event after a publishing failure.
  # After the specified number of retries, the events are typically dropped.
  # Some Beats, such as Filebeat, ignore the max_retries setting and retry until
  # all events are published.  Set max_retries to a value less than 0 to retry
  # until all events are published. The default is 3.
  #max_retries: 3

  # The maximum number of events to bulk in a single Kafka request. The default
  # is 2048.
  #bulk_max_size: 2048

  # The number of seconds to wait for responses from the Kafka brokers before
  # timing out. The default is 30s.
  #timeout: 30s

  # The maximum duration a broker will wait for number of required ACKs. The
  # default is 10s.
  #broker_timeout: 10s

  # The number of messages buffered for each Kafka broker. The default is 256.
  #channel_buffer_size: 256

  # The keep-alive period for an active network connection. If 0s, keep-alives
  # are disabled. The default is 0 seconds.
  #keep_alive: 0

  # Sets the output compression codec. Must be one of none, snappy and gzip. The
  # default is gzip.
  #compression: gzip

  # The maximum permitted size of JSON-encoded messages. Bigger messages will be
  # dropped. The default value is 1000000 (bytes). This value should be equal to
  # or less than the broker's message.max.bytes.
  #max_message_bytes: 1000000

  # The ACK reliability level required from broker. 0=no response, 1=wait for
  # local commit, -1=wait for all replicas to commit. The default is 1.  Note:
  # If set to 0, no ACKs are returned by Kafka. Messages might be lost silently
  # on error.
  #required_acks: 1

  # The configurable ClientID used for logging, debugging, and auditing
  # purposes.  The default is "beats".
  #client_id: beats

  # Enable SSL support. SSL is automatically enabled, if any SSL setting is set.
  #ssl.enabled: true

  # Optional SSL configuration options. SSL is off by default.
  # List of root certificates for HTTPS server verifications
  #ssl.certificate_authorities: ["/etc/pki/root/ca.pem"]

  # Configure SSL verification mode. If `none` is configured, all server hosts
  # and certificates will be accepted. In this mode, SSL based connections are
  # susceptible to man-in-the-middle attacks. Use only for testing. Default is
  # `full`.
  #ssl.verification_mode: full

  # List of supported/valid TLS versions. By default all TLS versions 1.0 up to
  # 1.2 are enabled.
  #ssl.supported_protocols: [TLSv1.0, TLSv1.1, TLSv1.2]

  # Certificate for SSL client authentication
  #ssl.certificate: "/etc/pki/client/cert.pem"

  # Client Certificate Key
  #ssl.key: "/etc/pki/client/cert.key"

  # Optional passphrase for decrypting the Certificate Key.
  #ssl.key_passphrase: ''

  # Configure cipher suites to be used for SSL connections
  #ssl.cipher_suites: []

  # Configure curve types for ECDHE based cipher suites
  #ssl.curve_types: []

  # Configure what types of renegotiation are supported. Valid options are
  # never, once, and freely. Default is never.
  #ssl.renegotiation: never

#------------------------------- Redis output ----------------------------------
#output.redis:
  # Boolean flag to enable or disable the output module.
  #enabled: true

  # The list of Redis servers to connect to. If load balancing is enabled, the
  # events are distributed to the servers in the list. If one server becomes
  # unreachable, the events are distributed to the reachable servers only.
  #hosts: ["localhost:6379"]

  # The Redis port to use if hosts does not contain a port number. The default
  # is 6379.
  #port: 6379

  # The name of the Redis list or channel the events are published to. The
  # default is metricbeat.
  #key: metricbeat

  # The password to authenticate with. The default is no authentication.
  #password:

  # The Redis database number where the events are published. The default is 0.
  #db: 0

  # The Redis data type to use for publishing events. If the data type is list,
  # the Redis RPUSH command is used. If the data type is channel, the Redis
  # PUBLISH command is used. The default value is list.
  #datatype: list

  # The number of workers to use for each host configured to publish events to
  # Redis. Use this setting along with the loadbalance option. For example, if
  # you have 2 hosts and 3 workers, in total 6 workers are started (3 for each
  # host).
  #worker: 1

  # If set to true and multiple hosts or workers are configured, the output
  # plugin load balances published events onto all Redis hosts. If set to false,
  # the output plugin sends all events to only one host (determined at random)
  # and will switch to another host if the currently selected one becomes
  # unreachable. The default value is true.
  #loadbalance: true

  # The Redis connection timeout in seconds. The default is 5 seconds.
  #timeout: 5s

  # The number of times to retry publishing an event after a publishing failure.
  # After the specified number of retries, the events are typically dropped.
  # Some Beats, such as Filebeat, ignore the max_retries setting and retry until
  # all events are published. Set max_retries to a value less than 0 to retry
  # until all events are published. The default is 3.
  #max_retries: 3

  # The maximum number of events to bulk in a single Redis request or pipeline.
  # The default is 2048.
  #bulk_max_size: 2048

  # The URL of the SOCKS5 proxy to use when connecting to the Redis servers. The
  # value must be a URL with a scheme of socks5://.
  #proxy_url:

  # This option determines whether Redis hostnames are resolved locally when
  # using a proxy. The default value is false, which means that name resolution
  # occurs on the proxy server.
  #proxy_use_local_resolver: false

  # Enable SSL support. SSL is automatically enabled, if any SSL setting is set.
  #ssl.enabled: true

  # Configure SSL verification mode. If `none` is configured, all server hosts
  # and certificates will be accepted. In this mode, SSL based connections are
  # susceptible to man-in-the-middle attacks. Use only for testing. Default is
  # `full`.
  #ssl.verification_mode: full

  # List of supported/valid TLS versions. By default all TLS versions 1.0 up to
  # 1.2 are enabled.
  #ssl.supported_protocols: [TLSv1.0, TLSv1.1, TLSv1.2]

  # Optional SSL configuration options. SSL is off by default.
  # List of root certificates for HTTPS server verifications
  #ssl.certificate_authorities: ["/etc/pki/root/ca.pem"]

  # Certificate for SSL client authentication
  #ssl.certificate: "/etc/pki/client/cert.pem"

  # Client Certificate Key
  #ssl.key: "/etc/pki/client/cert.key"

  # Optional passphrase for decrypting the Certificate Key.
  #ssl.key_passphrase: ''

  # Configure cipher suites to be used for SSL connections
  #ssl.cipher_suites: []

  # Configure curve types for ECDHE based cipher suites
  #ssl.curve_types: []

  # Configure what types of renegotiation are supported. Valid options are
  # never, once, and freely. Default is never.
  #ssl.renegotiation: never

#------------------------------- File output -----------------------------------
#output.file:
  # Boolean flag to enable or disable the output module.
  #enabled: true

  # Path to the directory where to save the generated files. The option is
  # mandatory.
  #path: "/tmp/metricbeat"

  # Name of the generated files. The default is `metricbeat` and it generates
  # files: `metricbeat`, `metricbeat.1`, `metricbeat.2`, etc.
  #filename: metricbeat

  # Maximum size in kilobytes of each file. When this size is reached, and on
  # every metricbeat restart, the files are rotated. The default value is 10240
  # kB.
  #rotate_every_kb: 10000

  # Maximum number of files under path. When this number of files is reached,
  # the oldest file is deleted and the rest are shifted from last to first. The
  # default is 7 files.
  #number_of_files: 7

  # Permissions to use for file creation. The default is 0600.
  #permissions: 0600


#----------------------------- Console output ---------------------------------
#output.console:
  # Boolean flag to enable or disable the output module.
  #enabled: true

  # Pretty print json event
  #pretty: false

#================================= Paths ======================================

# The home path for the metricbeat installation. This is the default base path
# for all other path settings and for miscellaneous files that come with the
# distribution (for example, the sample dashboards).
# If not set by a CLI flag or in the configuration file, the default for the
# home path is the location of the binary.
#path.home:

# The configuration path for the metricbeat installation. This is the default
# base path for configuration files, including the main YAML configuration file
# and the Elasticsearch template file. If not set by a CLI flag or in the
# configuration file, the default for the configuration path is the home path.
#path.config: ${path.home}

# The data path for the metricbeat installation. This is the default base path
# for all the files in which metricbeat needs to store its data. If not set by a
# CLI flag or in the configuration file, the default for the data path is a data
# subdirectory inside the home path.
#path.data: ${path.home}/data

# The logs path for a metricbeat installation. This is the default location for
# the Beat's log files. If not set by a CLI flag or in the configuration file,
# the default for the logs path is a logs subdirectory inside the home path.
#path.logs: ${path.home}/logs

#================================ Keystore ==========================================
# Location of the Keystore containing the keys and their sensitive values.
#keystore.path: "${path.config}/beats.keystore"

#============================== Dashboards =====================================
# These settings control loading the sample dashboards to the Kibana index. Loading
# the dashboards are disabled by default and can be enabled either by setting the
# options here, or by using the `-setup` CLI flag or the `setup` command.
#setup.dashboards.enabled: false

# The directory from where to read the dashboards. The default is the `kibana`
# folder in the home path.
#setup.dashboards.directory: ${path.home}/kibana

# The URL from where to download the dashboards archive. It is used instead of
# the directory if it has a value.
#setup.dashboards.url:

# The file archive (zip file) from where to read the dashboards. It is used instead
# of the directory when it has a value.
#setup.dashboards.file:

# In case the archive contains the dashboards from multiple Beats, this lets you
# select which one to load. You can load all the dashboards in the archive by
# setting this to the empty string.
#setup.dashboards.beat: metricbeat

# The name of the Kibana index to use for setting the configuration. Default is ".kibana"
#setup.dashboards.kibana_index: .kibana

# The Elasticsearch index name. This overwrites the index name defined in the
# dashboards and index pattern. Example: testbeat-*
#setup.dashboards.index:

# Always use the Kibana API for loading the dashboards instead of autodetecting
# how to install the dashboards by first querying Elasticsearch.
#setup.dashboards.always_kibana: false

# If true and Kibana is not reachable at the time when dashboards are loaded,
# it will retry to reconnect to Kibana instead of exiting with an error.
#setup.dashboards.retry.enabled: false

# Duration interval between Kibana connection retries.
#setup.dashboards.retry.interval: 1s

# Maximum number of retries before exiting with an error, 0 for unlimited retrying.
#setup.dashboards.retry.maximum: 0


#============================== Template =====================================

# A template is used to set the mapping in Elasticsearch
# By default template loading is enabled and the template is loaded.
# These settings can be adjusted to load your own template or overwrite existing ones.

# Set to false to disable template loading.
#setup.template.enabled: true

# Template name. By default the template name is "metricbeat-%{[beat.version]}"
# The template name and pattern has to be set in case the elasticsearch index pattern is modified.
#setup.template.name: "metricbeat-%{[beat.version]}"

# Template pattern. By default the template pattern is "-%{[beat.version]}-*" to apply to the default index settings.
# The first part is the version of the beat and then -* is used to match all daily indices.
# The template name and pattern has to be set in case the elasticsearch index pattern is modified.
#setup.template.pattern: "metricbeat-%{[beat.version]}-*"

# Path to fields.yml file to generate the template
#setup.template.fields: "${path.config}/fields.yml"

# Overwrite existing template
#setup.template.overwrite: false

# Elasticsearch template settings
setup.template.settings:

  # A dictionary of settings to place into the settings.index dictionary
  # of the Elasticsearch template. For more details, please check
  # https://www.elastic.co/guide/en/elasticsearch/reference/current/mapping.html
  #index:
    #number_of_shards: 1
    #codec: best_compression
    #number_of_routing_shards: 30

  # A dictionary of settings for the _source field. For more details, please check
  # https://www.elastic.co/guide/en/elasticsearch/reference/current/mapping-source-field.html
  #_source:
    #enabled: false

#============================== Kibana =====================================

# Starting with Beats version 6.0.0, the dashboards are loaded via the Kibana API.
# This requires a Kibana endpoint configuration.
setup.kibana:

  # Kibana Host
  # Scheme and port can be left out and will be set to the default (http and 5601)
  # In case you specify and additional path, the scheme is required: http://localhost:5601/path
  # IPv6 addresses should always be defined as: https://[2001:db8::1]:5601
  #host: "localhost:5601"

  # Optional protocol and basic auth credentials.
  #protocol: "https"
  #username: "elastic"
  #password: "changeme"

  # Optional HTTP Path
  #path: ""

  # Use SSL settings for HTTPS. Default is true.
  #ssl.enabled: true

  # Configure SSL verification mode. If `none` is configured, all server hosts
  # and certificates will be accepted. In this mode, SSL based connections are
  # susceptible to man-in-the-middle attacks. Use only for testing. Default is
  # `full`.
  #ssl.verification_mode: full

  # List of supported/valid TLS versions. By default all TLS versions 1.0 up to
  # 1.2 are enabled.
  #ssl.supported_protocols: [TLSv1.0, TLSv1.1, TLSv1.2]

  # SSL configuration. By default is off.
  # List of root certificates for HTTPS server verifications
  #ssl.certificate_authorities: ["/etc/pki/root/ca.pem"]

  # Certificate for SSL client authentication
  #ssl.certificate: "/etc/pki/client/cert.pem"

  # Client Certificate Key
  #ssl.key: "/etc/pki/client/cert.key"

  # Optional passphrase for decrypting the Certificate Key.
  #ssl.key_passphrase: ''

  # Configure cipher suites to be used for SSL connections
  #ssl.cipher_suites: []

  # Configure curve types for ECDHE based cipher suites
  #ssl.curve_types: []



#================================ Logging ======================================
# There are four options for the log output: file, stderr, syslog, eventlog
# The file output is the default.

# Sets log level. The default log level is info.
# Available log levels are: error, warning, info, debug
#logging.level: info

# Enable debug output for selected components. To enable all selectors use ["*"]
# Other available selectors are "beat", "publish", "service"
# Multiple selectors can be chained.
#logging.selectors: [ ]

# Send all logging output to syslog. The default is false.
#logging.to_syslog: false

# Send all logging output to Windows Event Logs. The default is false.
#logging.to_eventlog: false

# If enabled, metricbeat periodically logs its internal metrics that have changed
# in the last period. For each metric that changed, the delta from the value at
# the beginning of the period is logged. Also, the total values for
# all non-zero internal metrics are logged on shutdown. The default is true.
#logging.metrics.enabled: true

# The period after which to log the internal metrics. The default is 30s.
#logging.metrics.period: 30s

# Logging to rotating files. Set logging.to_files to false to disable logging to
# files.
logging.to_files: true
logging.files:
  # Configure the path where the logs are written. The default is the logs directory
  # under the home path (the binary location).
  #path: /var/log/metricbeat

  # The name of the files where the logs are written to.
  #name: metricbeat

  # Configure log file size limit. If limit is reached, log file will be
  # automatically rotated
  #rotateeverybytes: 10485760 # = 10MB

  # Number of rotated log files to keep. Oldest files will be deleted first.
  #keepfiles: 7

  # The permissions mask to apply when rotating log files. The default value is 0600.
  # Must be a valid Unix-style file permissions mask expressed in octal notation.
  #permissions: 0600

# Set to true to log messages in json format.
#logging.json: false


#============================== Xpack Monitoring =====================================
# metricbeat can export internal metrics to a central Elasticsearch monitoring cluster.
# This requires xpack monitoring to be enabled in Elasticsearch.
# The reporting is disabled by default.

# Set to true to enable the monitoring reporter.
#xpack.monitoring.enabled: false

# Uncomment to send the metrics to Elasticsearch. Most settings from the
# Elasticsearch output are accepted here as well. Any setting that is not set is
# automatically inherited from the Elasticsearch output configuration, so if you
# have the Elasticsearch output configured, you can simply uncomment the
# following line, and leave the rest commented out.
#xpack.monitoring.elasticsearch:

  # Array of hosts to connect to.
  # Scheme and port can be left out and will be set to the default (http and 9200)
  # In case you specify and additional path, the scheme is required: http://localhost:9200/path
  # IPv6 addresses should always be defined as: https://[2001:db8::1]:9200
  #hosts: ["localhost:9200"]

  # Set gzip compression level.
  #compression_level: 0

  # Optional protocol and basic auth credentials.
  #protocol: "https"
  #username: "beats_system"
  #password: "changeme"

  # Dictionary of HTTP parameters to pass within the url with index operations.
  #parameters:
    #param1: value1
    #param2: value2

  # Custom HTTP headers to add to each request
  #headers:
  #  X-My-Header: Contents of the header

  # Proxy server url
  #proxy_url: http://proxy:3128

  # The number of times a particular Elasticsearch index operation is attempted. If
  # the indexing operation doesn't succeed after this many retries, the events are
  # dropped. The default is 3.
  #max_retries: 3

  # The maximum number of events to bulk in a single Elasticsearch bulk API index request.
  # The default is 50.
  #bulk_max_size: 50

  # Configure http request timeout before failing an request to Elasticsearch.
  #timeout: 90

  # Use SSL settings for HTTPS.
  #ssl.enabled: true

  # Configure SSL verification mode. If `none` is configured, all server hosts
  # and certificates will be accepted. In this mode, SSL based connections are
  # susceptible to man-in-the-middle attacks. Use only for testing. Default is
  # `full`.
  #ssl.verification_mode: full

  # List of supported/valid TLS versions. By default all TLS versions 1.0 up to
  # 1.2 are enabled.
  #ssl.supported_protocols: [TLSv1.0, TLSv1.1, TLSv1.2]

  # SSL configuration. By default is off.
  # List of root certificates for HTTPS server verifications
  #ssl.certificate_authorities: ["/etc/pki/root/ca.pem"]

  # Certificate for SSL client authentication
  #ssl.certificate: "/etc/pki/client/cert.pem"

  # Client Certificate Key
  #ssl.key: "/etc/pki/client/cert.key"

  # Optional passphrase for decrypting the Certificate Key.
  #ssl.key_passphrase: ''

  # Configure cipher suites to be used for SSL connections
  #ssl.cipher_suites: []

  # Configure curve types for ECDHE based cipher suites
  #ssl.curve_types: []

  # Configure what types of renegotiation are supported. Valid options are
  # never, once, and freely. Default is never.
  #ssl.renegotiation: never

#================================ HTTP Endpoint ======================================
# Each beat can expose internal metrics through a HTTP endpoint. For security
# reasons the endpoint is disabled by default. This feature is currently experimental.
# Stats can be access through http://localhost:5066/stats . For pretty JSON output
# append ?pretty to the URL.

# Defines if the HTTP endpoint is enabled.
#http.enabled: false

# The HTTP endpoint will bind to this hostname or IP address. It is recommended to use only localhost.
#http.host: localhost

# Port on which the HTTP endpoint will bind. Default is 5066.
#http.port: 5066<|MERGE_RESOLUTION|>--- conflicted
+++ resolved
@@ -202,42 +202,6 @@
   period: 10s
   hosts: ["localhost:2379"]
 
-<<<<<<< HEAD
-
-#------------------------------- galera Module -------------------------------
-- module: galera
-  metricsets: ["status"]
-  enabled: false
-  period: 10s
-
-  # Specifies the status variables to query from the cluster
-  # Valid options are: "small", "full"
-  #
-  # While "full" queries nearly all available variables, small only catches a small subset of it, which is:
-  #  - wsrep_local_state_comment
-  #  - wsrep_evs_state
-  #  - wsrep_cluster_size
-  #  - wsrep_cluster_status
-  #  - wsrep_connected
-  #  - wsrep_ready
-  query_mode: full
-
-  # Host DSN should be defined as "user:pass@tcp(127.0.0.1:3306)/"
-  # The username and password can either be set in the DSN or using the username
-  # and password config options. Those specified in the DSN take precedence.
-  hosts: ["root:secret@tcp(127.0.0.1:3306)/"]
-
-  # Username of hosts. Empty by default.
-  #username: root
-
-  # Password of hosts. Empty by default.
-  #password: secret
-
-  # By setting raw to true, all raw fields from the status metricset will be added to the event.
-  #raw: false
-
-=======
->>>>>>> d0bc8fac
 #------------------------------- Golang Module -------------------------------
 - module: golang
   metricsets: ["expvar","heap"]
