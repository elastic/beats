--- conflicted
+++ resolved
@@ -158,26 +158,16 @@
               prefix: "[float]"
               description: CPU-specific statistics per process.
               fields:
-<<<<<<< HEAD
                 - name: user
                   type: long
                   description: >
                     The amount of CPU time the process spent in user space.
                 - name: total.pct
                   type: half_float
-=======
-                - name: load
-                  type: scaled_float
-                  description: >
-                    CPU Load.
-                - name: user
-                  type: scaled_float
->>>>>>> 32446edc
                   description: >
                     The percentage of CPU time spent by the process since the last update. Its value is similar to the
                     %CPU value of the process displayed by the top command on Unix systems.
                 - name: system
-<<<<<<< HEAD
                   type: long
                   description: >
                     The amount of CPU time the process spent in kernel space.
@@ -187,17 +177,6 @@
                     The total CPU time spent by the process.
                 - name: start_time
                   type: keyword
-=======
-                  type: scaled_float
-                  description: >
-                    System cpu.
-                - name: children_user
-                  type: scaled_float
-                  description: >
-                    CPU of children user.
-                - name: children_system
-                  type: scaled_float
->>>>>>> 32446edc
                   description: >
                     The time when the process was started. Example: "17:45".
             - name: memory
@@ -347,48 +326,12 @@
             - name: user.ticks
               type: long
               description: >
-<<<<<<< HEAD
                The amount of CPU time spent in user space.
-=======
-                Platform specific data.
-              fields:
-                - name: heap_usage.bytes
-                  type: long
-                  format: bytes
-                  description: >
-                    The total size in bytes of heap space used by the database process.
-                    Only available on Unix/Linux.
-                - name: page_faults
-                  type: long
-                  description: >
-                    The total number of page faults that require disk operations. Page
-                    faults refer to operations that require the database server to
-                    access data that isn't available in active memory.
->>>>>>> 32446edc
 
             - name: system.pct
               type: half_float
               description: >
-<<<<<<< HEAD
                 The percentage of CPU time spent in kernel space.
-=======
-                Platform specific data.
-              fields:
-                - name: in.bytes
-                  type: long
-                  format: bytes
-                  description: >
-                    The amount of network traffic, in bytes, received by this database.
-                - name: out.bytes
-                  type: long
-                  format: bytes
-                  description: >
-                    The amount of network traffic, in bytes, sent from this database.
-                - name: requests
-                  type: long
-                  description: >
-                    The total number of requests received by the server.
->>>>>>> 32446edc
 
             - name: system.ticks
               type: long
@@ -674,14 +617,12 @@
                 Bytes stats.
               fields:
                 - name: received
-                  format: bytes
                   type: integer
                   description: >
                     The number of bytes received from all clients.
 
                 - name: sent
                   type: integer
-                  format: bytes
                   description: >
                     The number of bytes sent to all clients.
 
@@ -860,23 +801,23 @@
                 CPU stats.
               fields:
                 - name: load
-                  type: half_float
+                  type: scaled_float
                   description: >
                     CPU Load.
                 - name: user
-                  type: half_float
+                  type: scaled_float
                   description: >
                     CPU user load.
                 - name: system
-                  type: half_float
+                  type: scaled_float
                   description: >
                     System cpu.
                 - name: children_user
-                  type: half_float
+                  type: scaled_float
                   description: >
                     CPU of children user.
                 - name: children_system
-                  type: half_float
+                  type: scaled_float
                   description: >
                     CPU of children system.
             - name: connections
@@ -936,7 +877,6 @@
                     Sending Reply.
                 - name: keepalive
                   type: integer
-<<<<<<< HEAD
                   description: >
                     Keep alive.
                 - name: dns_lookup
@@ -948,48 +888,6 @@
                   description: >
                     Closing connections.
                 - name: logging
-=======
-                  description:
-
-                - name: aof.enabled
-                  type: boolean
-                  description:
-
-                - name: aof.rewrite_in_progress
-                  type: boolean
-                  description:
-
-                - name: aof.rewrite_scheduled
-                  type: boolean
-                  description:
-
-                - name: aof.last_rewrite_time_sec
-                  type: integer
-                  description:
-
-                - name: aof.current_rewrite_time_sec
-                  type: integer
-                  description:
-
-                - name: aof.last_bgrewrite_status
-                  type: keyword
-                  description:
-
-                - name: aof.last_write_status
-                  type: keyword
-                  description:
-
-            - name: replication
-              type: group
-              description: >
-                Replication
-              fields:
-                - name: role
-                  type: keyword
-                  description:
-
-                - name: connected_slaves
->>>>>>> 32446edc
                   type: integer
                   description: >
                     Logging
@@ -1204,6 +1102,7 @@
               fields:
                 - name: heap_usage.bytes
                   type: long
+                  format: bytes
                   description: >
                     The total size in bytes of heap space used by the database process.
                     Only available on Unix/Linux.
@@ -1221,10 +1120,12 @@
               fields:
                 - name: in.bytes
                   type: long
+                  format: bytes
                   description: >
                     The amount of network traffic, in bytes, received by this database.
                 - name: out.bytes
                   type: long
+                  format: bytes
                   description: >
                     The amount of network traffic, in bytes, sent from this database.
                 - name: requests
@@ -1352,6 +1253,130 @@
 
 
 
+- key: mysql
+  title: "MySQL"
+  description: >
+    MySQL server status metrics collected from MySQL.
+  short_config: false
+  fields:
+    - name: mysql
+      type: group
+      description: >
+        `mysql` contains the metrics that were obtained from MySQL
+        query.
+      fields:
+        - name: status
+          type: group
+          description: >
+            `status` contains the metrics that were obtained by the status SQL query.
+          fields:
+            - name: aborted
+              type: group
+              description: >
+                Aborted status fields.
+              fields:
+                - name: clients
+                  type: integer
+                  description: >
+                    The number of connections that were aborted because the client died without closing the connection properly.
+
+                - name: connects
+                  type: integer
+                  description: >
+                    The number of failed attempts to connect to the MySQL server.
+
+            - name: binlog
+              type: group
+              description: >
+              fields:
+                - name: cache.disk_use
+                  type: integer
+                  description: >
+
+                - name: cache.use
+                  type: integer
+                  description: >
+
+            - name: bytes
+              type: group
+              description: >
+                Bytes stats.
+              fields:
+                - name: received
+                  format: bytes
+                  type: integer
+                  description: >
+                    The number of bytes received from all clients.
+
+                - name: sent
+                  type: integer
+                  format: bytes
+                  description: >
+                    The number of bytes sent to all clients.
+
+            - name: connections
+              type: integer
+              description: >
+
+            - name: created
+              type: group
+              description: >
+              fields:
+                - name: tmp.disk_tables
+                  type: integer
+                  description: >
+
+                - name: tmp.files
+                  type: integer
+                  description: >
+
+                - name: tmp.tables
+                  type: integer
+                  description: >
+
+            - name: delayed
+              type: group
+              description: >
+              fields:
+                - name: errors
+                  type: integer
+                  description: >
+
+                - name: insert_threads
+                  type: integer
+                  description: >
+
+                - name: writes
+                  type: integer
+                  description: >
+
+            - name: flush_commands
+              type: integer
+              description: >
+
+            - name: max_used_connections
+              type: integer
+              description: >
+
+            - name: open
+              type: group
+              description: >
+              fields:
+                - name: files
+                  type: integer
+                  description: >
+
+                - name: streams
+                  type: integer
+                  description: >
+
+                - name: tables
+                  type: integer
+                  description: >
+
+            - name: opened_tables
+              type: integer
+              description: >
 - key: nginx
   title: "Nginx"
   description: >
@@ -1434,153 +1459,451 @@
                   description: >
                     Number of client connections (excluding connections from slaves).
 
-<<<<<<< HEAD
                 - name: longest_output_list
                   type: integer
                   description: >
                     Longest output list among current client connections.
-=======
+
+                - name: biggest_input_buf
+                  type: integer
+                  description: >
+                    Biggest input buffer among current client connections.
+
+                - name: blocked
+                  type: integer
+                  description: >
+                    Number of clients pending on a blocking call (BLPOP, BRPOP, BRPOPLPUSH).
+
+            - name: cluster
+              type: group
+              description: >
+                Redis cluster information.
+              fields:
+                - name: enabled
+                  type: boolean
+                  description: >
+                    Indicates that the Redis cluster is enabled.
+
+            - name: cpu
+              type: group
+              description: >
+                Redis CPU stats
+              fields:
+                - name: used.sys
+                  type: half_float
+                  description: >
+                    System CPU consumed by the Redis server.
+
+                - name: used.sys_children
+                  type: half_float
+                  description: >
+                    User CPU consumed by the Redis server.
+
+                - name: used.user
+                  type: half_float
+                  description: >
+                    System CPU consumed by the background processes.
+
+                - name: used.user_children
+                  type: half_float
+                  description: >
+                    User CPU consumed by the background processes.
+
+            - name: memory
+              type: group
+              description: >
+                Redis CPU stats.
+              fields:
+                - name: used.value
+                  type: integer
+                  description: >
+                    Used memory.
+
+                - name: used.rss
+                  type: integer
+                  description: >
+                    Used memory rss.
+
+                - name: used.peak
+                  type: integer
+                  description: >
+                    Used memory peak.
+
+                - name: used.lua
+                  type: integer
+                  description: >
+                    Used memory lua.
+
+                - name: allocator
+                  type: keyword
+                  description: >
+                    Memory allocator.
+
+            - name: persistence
+              type: group
+              description: >
+                Redis CPU stats.
+              fields:
+                - name: loading
+                  type: boolean
+                  description:
+
+                - name: rdb.changes_since_last_save
+                  type: integer
+                  description:
+
+                - name: rdb.bgsave_in_progress
+                  type: boolean
+                  description:
+
+                - name: rdb.last_save_time
+                  type: integer
+                  description:
+
+                - name: rdb.last_bgsave_status
+                  type: keyword
+                  description:
+
+                - name: rdb.last_bgsave_time_sec
+                  type: integer
+                  description:
+
+                - name: rdb.current_bgsave_time_sec
+                  type: integer
+                  description:
+
+                - name: aof.enabled
+                  type: boolean
+                  description:
+
+                - name: aof.rewrite_in_progress
+                  type: boolean
+                  description:
+
+                - name: aof.rewrite_scheduled
+                  type: boolean
+                  description:
+
+                - name: aof.last_rewrite_time_sec
+                  type: integer
+                  description:
+
+                - name: aof.current_rewrite_time_sec
+                  type: integer
+                  description:
+
+                - name: aof.last_bgrewrite_status
+                  type: keyword
+                  description:
+
+                - name: aof.last_write_status
+                  type: keyword
+                  description:
+
+            - name: replication
+              type: group
+              description: >
+                Replication
+              fields:
+                - name: role
+                  type: keyword
+                  description:
+
+                - name: connected_slaves
+                  type: integer
+                  description:
+
+                - name: master_offset
+                  type: integer
+                  description:
+
+                - name: backlog.active
+                  type: integer
+                  description:
+
+                - name: backlog.size
+                  type: integer
+                  description:
+
+                - name: backlog.first_byte_offset
+                  type: integer
+                  description:
+
+                - name: backlog.histlen
+                  type: integer
+                  description:
+
+            - name: server
+              type: group
+              description: >
+                Server info
+              fields:
+                - name: version
+                  type: keyword
+                  description:
+
+                - name: git_sha1
+                  type: keyword
+                  description:
+
+                - name: git_dirty
+                  type: keyword
+                  description:
+
+                - name: build_id
+                  type: keyword
+                  description:
+
+                - name: mode
+                  type: keyword
+                  description:
+
+                - name: os
+                  type: keyword
+                  description:
+
+                - name: arch_bits
+                  type: keyword
+                  description:
+
+                - name: multiplexing_api
+                  type: keyword
+                  description:
+
+                - name: gcc_version
+                  type: keyword
+                  description:
+
+                - name: process_id
+                  type: integer
+                  description:
+
+                - name: run_id
+                  type: keyword
+                  description:
+
+                - name: tcp_port
+                  type: integer
+                  description:
+
+                - name: uptime
+                  type: integer
+                  description:
+
+                - name: hz
+                  type: integer
+                  description:
+
+                - name: lru_clock
+                  type: integer
+                  description:
+
+                - name: config_file
+                  type: keyword
+                  description:
+
+            - name: stats
+              type: group
+              description: >
+                Redis stats.
+              fields:
+                - name: connections.received
+                  type: integer
+                  description:
+
+                - name: connections.rejected
+                  type: integer
+                  description:
+
+                - name: total_commands_processed
+                  type: integer
+                  description:
+
+                - name: total_net_input_bytes
+                  type: integer
+                  description:
+
+                - name: total_net_output_bytes
+                  type: integer
+                  description:
+
+                - name: instantaneous_ops_per_sec
+                  type: integer
+                  description:
+
+                - name: instantaneous_input_kbps
+                  type: float
+                  description:
+
+                - name: instantaneous_output_kbps
+                  type: float
+                  description:
+
+                - name: sync.full
+                  type: integer
+                  description:
+
+                - name: sync.partial_ok
+                  type: integer
+                  description:
+
+                - name: sync.partial_err
+                  type: integer
+                  description:
+
+                - name: keys.expired
+                  type: integer
+                  description:
+
+                - name: keys.evicted
+                  type: integer
+                  description:
+
+                - name: keyspace.hits
+                  type: integer
+                  description:
+
+                - name: keyspace.misses
+                  type: integer
+                  description:
+
+                - name: pubsub_channels
+                  type: integer
+                  description:
+
+                - name: pubsub_patterns
+                  type: integer
+                  description:
+
+                - name: latest_fork_usec
+                  type: integer
+                  description:
+
+                - name: migrate_cached_sockets
+                  type: integer
+                  description:
+
+        - name: keyspace
+          type: group
+          description: >
+            `keyspace` contains the information about the keyspaces returned by the `INFO` command.
+          fields:
+            - name: id
+              type: keyword
+              description: >
+                Keyspace identifier.
+
+            - name: avg_ttl
+              type: long
+              description: >
+                Average ttl.
+
+            - name: keys
+              type: long
+              description: >
+                Number of keys in the keyspace.
+
+            - name: expires
+              type: long
+              description: >
+- key: system
+  title: "System"
+  description: >
+    System status metrics, like CPU and memory usage, that are collected from the operating system.
+  fields:
+    - name: system
+      type: group
+      description: >
+        `system` contains local system metrics.
+      fields:
+        - name: core
+          type: group
+          description: >
+            `system-core` contains local CPU core stats.
+          fields:
+            - name: id
+              type: integer
+              description: >
+                CPU Core number.
+
             - name: user.pct
               type: scaled_float
               format: percent
               description: >
                 The percentage of CPU time spent in user space. On multi-core systems, you can have percentages that are greater than 100%.
                 For example, if 3 cores are at 60% use, then the `cpu.user_p` will be 180%.
->>>>>>> 32446edc
-
-                - name: biggest_input_buf
-                  type: integer
-                  description: >
-                    Biggest input buffer among current client connections.
-
-<<<<<<< HEAD
-                - name: blocked
-                  type: integer
-                  description: >
-                    Number of clients pending on a blocking call (BLPOP, BRPOP, BRPOPLPUSH).
-=======
+
+            - name: user.ticks
+              type: long
+              description: >
+               The amount of CPU time spent in user space.
+
             - name: system.pct
               type: scaled_float
               format: percent
               description: >
                 The percentage of CPU time spent in kernel space.
->>>>>>> 32446edc
-
-            - name: cluster
-              type: group
-              description: >
-                Redis cluster information.
-              fields:
-                - name: enabled
-                  type: boolean
-                  description: >
-                    Indicates that the Redis cluster is enabled.
-
-<<<<<<< HEAD
-            - name: cpu
-              type: group
-=======
+
+            - name: system.ticks
+              type: long
+              description: >
+                The amount of CPU time spent in kernel space.
+
             - name: nice.pct
               type: scaled_float
               format: percent
->>>>>>> 32446edc
-              description: >
-                Redis CPU stats
-              fields:
-                - name: used.sys
-                  type: half_float
-                  description: >
-                    System CPU consumed by the Redis server.
-
-                - name: used.sys_children
-                  type: half_float
-                  description: >
-                    User CPU consumed by the Redis server.
-
-<<<<<<< HEAD
-                - name: used.user
-                  type: half_float
-                  description: >
-                    System CPU consumed by the background processes.
-=======
+              description: >
+                The percentage of CPU time spent on low-priority processes.
+
+            - name: nice.ticks
+              type: long
+              description: >
+                The amount of CPU time spent on low-priority processes.
+
             - name: idle.pct
               type: scaled_float
               format: percent
               description: >
                 The percentage of CPU time spent idle.
->>>>>>> 32446edc
-
-                - name: used.user_children
-                  type: half_float
-                  description: >
-                    User CPU consumed by the background processes.
-
-<<<<<<< HEAD
-            - name: memory
-              type: group
-=======
+
+            - name: idle.ticks
+              type: long
+              description: >
+                The amount of CPU time spent idle.
+
             - name: iowait.pct
               type: scaled_float
               format: percent
->>>>>>> 32446edc
-              description: >
-                Redis CPU stats.
-              fields:
-                - name: used.value
-                  type: integer
-                  description: >
-                    Used memory.
-
-                - name: used.rss
-                  type: integer
-                  description: >
-                    Used memory rss.
-
-<<<<<<< HEAD
-                - name: used.peak
-                  type: integer
-                  description: >
-                    Used memory peak.
-=======
+              description: >
+                The percentage of CPU time spent in wait (on disk).
+
+            - name: iowait.ticks
+              type: long
+              description: >
+                The amount of CPU time spent in wait (on disk).
+
             - name: irq.pct
               type: scaled_float
               format: percent
               description: >
                 The percentage of CPU time spent servicing and handling hardware interrupts.
->>>>>>> 32446edc
-
-                - name: used.lua
-                  type: integer
-                  description: >
-                    Used memory lua.
-
-<<<<<<< HEAD
-                - name: allocator
-                  type: keyword
-                  description: >
-                    Memory allocator.
-=======
+
+            - name: irq.ticks
+              type: long
+              description: >
+                The amount of CPU time spent servicing and handling hardware interrupts.
+
             - name: softirq.pct
               type: scaled_float
               format: percent
               description: >
                 The percentage of CPU time spent servicing and handling software interrupts.
->>>>>>> 32446edc
-
-            - name: persistence
-              type: group
-              description: >
-                Redis CPU stats.
-              fields:
-                - name: loading
-                  type: boolean
-                  description:
-
-<<<<<<< HEAD
-                - name: rdb.changes_since_last_save
-                  type: integer
-                  description:
-=======
+
+            - name: softirq.ticks
+              type: long
+              description: >
+                The amount of CPU time spent servicing and handling software interrupts.
+
             - name: steal.pct
               type: scaled_float
               format: percent
@@ -1588,53 +1911,14 @@
                 The percentage of CPU time spent in involuntary wait by the virtual CPU while the hypervisor
                 was servicing another processor.
                 Available only on Unix.
->>>>>>> 32446edc
-
-                - name: rdb.bgsave_in_progress
-                  type: boolean
-                  description:
-
-<<<<<<< HEAD
-                - name: rdb.last_save_time
-                  type: integer
-                  description:
-
-                - name: rdb.last_bgsave_status
-                  type: keyword
-                  description:
-
-                - name: rdb.last_bgsave_time_sec
-                  type: integer
-                  description:
-
-                - name: rdb.current_bgsave_time_sec
-                  type: integer
-                  description:
-
-                - name: used.enabled
-                  type: boolean
-                  description:
-
-                - name: used.rewrite_in_progress
-                  type: boolean
-                  description:
-
-                - name: used.rewrite_scheduled
-                  type: boolean
-                  description:
-
-                - name: used.last_rewrite_time_sec
-                  type: integer
-                  description:
-
-                - name: used.current_rewrite_time_sec
-                  type: integer
-                  description:
-
-                - name: used.last_bgrewrite_status
-                  type: keyword
-                  description:
-=======
+
+            - name: steal.ticks
+              type: long
+              description: >
+                The amount of CPU time spent in involuntary wait by the virtual CPU while the hypervisor
+                was servicing another processor.
+                Available only on Unix.
+
         - name: cpu
           type: group
           description: >
@@ -1690,55 +1974,42 @@
                 The percentage of CPU time spent in involuntary wait by the virtual CPU while the hypervisor
                 was servicing another processor.
                 Available only on Unix.
->>>>>>> 32446edc
-
-                - name: used.last_write_status
-                  type: keyword
-                  description:
-
-            - name: replication
-              type: group
-              description: >
-                Replication
-              fields:
-                - name: role
-                  type: keyword
-                  description:
-
-                - name: connected_slaves
-                  type: integer
-                  description:
-
-                - name: master_offset
-                  type: integer
-                  description:
-
-                - name: backlog.active
-                  type: integer
-                  description:
-
-                - name: backlog.size
-                  type: integer
-                  description:
-
-                - name: backlog.first_byte_offset
-                  type: integer
-                  description:
-
-<<<<<<< HEAD
-                - name: backlog.histlen
-                  type: integer
-                  description:
-
-            - name: server
-              type: group
-              description: >
-                Server info
-              fields:
-                - name: version
-                  type: keyword
-                  description:
-=======
+
+            - name: user.ticks
+              type: long
+              description: >
+               The amount of CPU time spent in user space.
+
+            - name: system.ticks
+              type: long
+              description: >
+                The amount of CPU time spent in kernel space.
+
+            - name: nice.ticks
+              type: long
+              description: >
+                The amount of CPU time spent on low-priority processes.
+
+            - name: idle.ticks
+              type: long
+              description: >
+                The amount of CPU time spent idle.
+
+            - name: iowait.ticks
+              type: long
+              description: >
+                The amount of CPU time spent in wait (on disk).
+
+            - name: irq.ticks
+              type: long
+              description: >
+                The amount of CPU time spent servicing and handling hardware interrupts.
+
+            - name: softirq.ticks
+              type: long
+              description: >
+                The amount of CPU time spent servicing and handling software interrupts.
+
             - name: steal.ticks
               type: long
               description: >
@@ -1755,29 +2026,23 @@
               example: sda1
               description: >
                 The disk name.
->>>>>>> 32446edc
-
-                - name: git_sha1
-                  type: keyword
-                  description:
-
-                - name: git_dirty
-                  type: keyword
-                  description:
-
-                - name: build_id
-                  type: keyword
-                  description:
-
-<<<<<<< HEAD
-                - name: mode
-                  type: keyword
-                  description:
-
-                - name: os
-                  type: keyword
-                  description:
-=======
+
+            - name: serial_number
+              type: keyword
+              description: >
+                The disk's serial number. This may not be provided by all operating
+                systems.
+
+            - name: read.count
+              type: long
+              description: >
+                The total number of reads completed successfully.
+
+            - name: write.count
+              type: long
+              description: >
+                The total number of writes completed successfully.
+
             - name: read.bytes
               type: long
               format: bytes
@@ -1792,21 +2057,17 @@
                 The total number of bytes written successfully. On Linux this is
                 the number of sectors written multiplied by an assumed sector size of
                 512.
->>>>>>> 32446edc
-
-                - name: arch_bits
-                  type: keyword
-                  description:
-
-                - name: multiplexing_api
-                  type: keyword
-                  description:
-
-<<<<<<< HEAD
-                - name: gcc_version
-                  type: keyword
-                  description:
-=======
+
+            - name: read.time
+              type: long
+              description: >
+                The total number of milliseconds spent by all reads.
+
+            - name: write.time
+              type: long
+              description: >
+                The total number of milliseconds spent by all writes.
+
             - name: io.time
               type: long
               description: >
@@ -1857,33 +2118,8 @@
               format: percent
               description: >
                 The percentage of used disk space.
->>>>>>> 32446edc
-
-                - name: process_id
-                  type: integer
-                  description:
-
-<<<<<<< HEAD
-                - name: run_id
-                  type: keyword
-                  description:
-
-                - name: tcp_port
-                  type: integer
-                  description:
-
-                - name: uptime
-                  type: integer
-                  description:
-
-                - name: hz
-                  type: integer
-                  description:
-
-                - name: lru_clock
-                  type: integer
-                  description:
-=======
+
+
         - name: fsstat
           type: group
           description: >
@@ -1983,54 +2219,10 @@
               format: percent
               description: >
                 The percentage of used memory.
->>>>>>> 32446edc
-
-                - name: config_file
-                  type: keyword
-                  description:
-
-            - name: stats
-              type: group
-              description: >
-<<<<<<< HEAD
-                Redis stats.
-              fields:
-                - name: connections.received
-                  type: integer
-                  description:
-
-                - name: connections.rejected
-                  type: integer
-                  description:
-
-                - name: total_commands_processed
-                  type: integer
-                  description:
-
-                - name: total_net_input_bytes
-                  type: integer
-                  description:
-
-                - name: total_net_output_bytes
-                  type: integer
-                  description:
-
-                - name: instantaneous_ops_per_sec
-                  type: integer
-                  description:
-
-                - name: instantaneous_input_kbps
-                  type: float
-                  description:
-
-                - name: instantaneous_output_kbps
-                  type: float
-                  description:
-
-                - name: sync.full
-                  type: integer
-                  description:
-=======
+
+            - name: actual
+              type: group
+              description: >
                 Actual memory used and free.
               fields:
 
@@ -2039,12 +2231,12 @@
                   description: >
                     Actual used memory in bytes. It represents the difference between the total and the available memory. The
                     available memory depends on the OS. For more details, please check `system.actual.free`.
- 
+
                 - name: free
                   type: long
                   description: >
                     Actual free memory in bytes. It is calculated based on the OS. On Linux it consists of the free memory
-                    plus caches and buffers. On OSX it is a sum of free memory and the inactive memory. On Windows, it is the 
+                    plus caches and buffers. On OSX it is a sum of free memory and the inactive memory. On Windows, it is the
                     amount of unreserved and uncommitted memory currently in the user-mode portion of the virtual address space
                     of the calling process.
 
@@ -2103,67 +2295,57 @@
               format: bytes
               description: >
                 The number of bytes received.
->>>>>>> 32446edc
-
-                - name: sync.partial_ok
-                  type: integer
-                  description:
-
-                - name: sync.partial_err
-                  type: integer
-                  description:
-
-                - name: keys.expired
-                  type: integer
-                  description:
-
-                - name: keys.evicted
-                  type: integer
-                  description:
-
-                - name: keyspace.hits
-                  type: integer
-                  description:
-
-                - name: keyspace.misses
-                  type: integer
-                  description:
-
-                - name: pubsub_channels
-                  type: integer
-                  description:
-
-                - name: pubsub_patterns
-                  type: integer
-                  description:
-
-                - name: latest_fork_usec
-                  type: integer
-                  description:
-
-                - name: migrate_cached_sockets
-                  type: integer
-                  description:
-
-        - name: keyspace
-          type: group
-          description: >
-            `keyspace` contains the information about the keyspaces returned by the `INFO` command.
-          fields:
-            - name: id
-              type: keyword
-              description: >
-                Keyspace identifier.
-
-            - name: avg_ttl
-              type: long
-              description: >
-<<<<<<< HEAD
-                Average ttl.
-
-            - name: keys
-              type: long
-=======
+
+            - name: out.packets
+              type: long
+              description: >
+                The number of packets sent.
+
+            - name: in.packets
+              type: long
+              description: >
+                The number or packets received.
+
+            - name: in.errors
+              type: long
+              description: >
+                The number of errors while receiving.
+
+            - name: out.errors
+              type: long
+              description: >
+                The number of errors while sending.
+
+            - name: in.dropped
+              type: long
+              description: >
+                The number of incoming packets that were dropped.
+
+            - name: out.dropped
+              type: long
+              description: >
+                The number of outgoing packets that were dropped. This value is always
+                0 on Darwin and BSD because it is not reported by the operating system.
+        - name: process
+          type: group
+          description: >
+            `process` contains process metadata, CPU metrics, and memory metrics.
+          fields:
+            - name: name
+              type: keyword
+              description: >
+                The process name.
+            - name: state
+              type: keyword
+              description: >
+                The process state. For example: "running".
+            - name: pid
+              type: integer
+              description: >
+                The process pid.
+            - name: ppid
+              type: integer
+              description: >
                 The process parent pid.
             - name: pgid
               type: integer
@@ -2171,15 +2353,12 @@
                 The process group id.
             - name: cmdline
               type: keyword
->>>>>>> 32446edc
-              description: >
-                Number of keys in the keyspace.
-
-            - name: expires
-              type: long
-              description: >
-<<<<<<< HEAD
-=======
+              description: >
+                The full command-line used to start the process, including the
+                arguments separated by space.
+            - name: username
+              type: keyword
+              description: >
                 The username of the user that created the process. If the username
                 cannot be determined, the field will contain the user's
                 numeric identifier (UID). On Windows, this field includes the user's
@@ -2236,7 +2415,6 @@
                   format: bytes
                   description: >
                     The shared memory the process uses.
->>>>>>> 32446edc
 - key: zookeeper
   title: "ZooKeeper"
   description: >
