--- conflicted
+++ resolved
@@ -1,25 +1,5 @@
-<<<<<<< HEAD
-defaults:
-  type: keyword
-  required: false
-  index: true
-  doc_values: true
-  ignore_above: 1024
-
-sections:
-  - ["common", "Common"]
-  - ["apache", "Apache Status"]
-  - ["redis", "Redis Info"]
-  - ["mysql", "MySQL Status"]
-  - ["nginx", "Nginx Status"]
-  - ["system", "System Status"]
-
-common:
-  type: group
-=======
 - key: common
   title: Common
->>>>>>> c138b6c2
   description: >
     Contains common fields available in all event types.
   fields:
@@ -269,6 +249,61 @@
                   type: integer
                   description: >
                     The number of bytes sent to all clients.
+- key: nginx
+  title: "Nginx Status"
+  description: >
+    Nginx server status metrics collected from various modules.
+  fields:
+    - name: nginx
+      type: group
+      description: >
+        nginx contains the metrics that were scraped from nginx.
+      fields:
+        - name: nginx-stubstatus
+          type: group
+          description: >
+            `nginx-stubstatus` contains the metrics that were scraped from the ngx_http_stub_status_module status page.
+          fields:
+            - name: hostname
+              type: keyword
+              description: >
+                Nginx hostname
+            - name: active
+              type: integer
+              description: >
+                The current number of active client connections including Waiting connections.
+            - name: accepts
+              type: integer
+              description: >
+                The total number of accepted client connections.
+            - name: handled
+              type: integer
+              description: >
+                The total number of handled client connections.
+            - name: dropped
+              type: integer
+              description: >
+                The total number of dropped client connections.
+            - name: requests
+              type: integer
+              description: >
+                The total number of client requests.
+            - name: current
+              type: integer
+              description: >
+                The current number of client requests.
+            - name: reading
+              type: integer
+              description: >
+                The current number of connections where nginx is reading the request header.
+            - name: writing
+              type: integer
+              description: >
+                The current number of connections where nginx is writing the response back to the client.
+            - name: waiting
+              type: integer
+              description: >
+                The current number of idle client connections waiting for a request.
 - key: redis
   title: "Redis"
   description: >
@@ -445,80 +480,9 @@
             - name: system_p
               type: float
               description: >
-<<<<<<< HEAD
-                The number of bytes sent to all clients.
-nginx:
-  type: group
-  description: >
-    Nginx server status metrics collected from various modules.
-  fields:
-    - name: nginx-stubstatus
-      type: group
-      description: >
-        `nginx-stubstatus` contains the metrics that were scraped from the ngx_http_stub_status_module status page.
-      fields:
-        - name: hostname
-          type: keyword
-          description: >
-            Nginx hostname
-        - name: active
-          type: integer
-          description: >
-            The current number of active client connections including Waiting connections.
-        - name: accepts
-          type: integer
-          description: >
-            The total number of accepted client connections.
-        - name: handled
-          type: integer
-          description: >
-            The total number of handled client connections.
-        - name: dropped
-          type: integer
-          description: >
-            The total number of dropped client connections.
-        - name: requests
-          type: integer
-          description: >
-            The total number of client requests.
-        - name: current
-          type: integer
-          description: >
-            The current number of client requests.
-        - name: reading
-          type: integer
-          description: >
-            The current number of connections where nginx is reading the request header.
-        - name: writing
-          type: integer
-          description: >
-            The current number of connections where nginx is writing the response back to the client.
-        - name: waiting
-          type: integer
-          description: >
-            The current number of idle client connections waiting for a request.
-redis:
-  type: group
-  description: >
-    Redis metrics collected from the Redis `INFO` command.
-  fields:
-    - name: redis-info
-      type: group
-      description: >
-        `redis-info` contains the information and statistics returned by the
-        `INFO` command.
-      fields:
-        - name: clients
-          type: group
-          description: >
-            Redis client stats
-          fields:
-            - name: connected_clients
-=======
                 The percentage of CPU time spent in kernel space.
 
             - name: idle
->>>>>>> c138b6c2
               type: integer
               description: >
                 The amount of CPU time spent idle.
