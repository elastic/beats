- key: common
  title: Common
  description: >
    Contains common fields available in all event types.
  fields:

    - name: metricset.module
      description: >
        The name of the module that generated the event.

    - name: metricset.name
      description: >
        The name of the metricset that generated the event.

    - name: metricset.host
      description: >
        Hostname of the machine from which the metricset was collected. This
        field may not be present when the data was collected locally.

    - name: metricset.rtt
      type: long
      required: true
      description: >
        Event round trip time in microseconds.

    - name: type
      required: true
      example: metricsets
      description: >
        The document type. Always set to "metricsets".
- key: apache
  title: "Apache"
  description: >
    Apache HTTPD server metricsets collected from the Apache web server.
  short_config: false
  fields:
    - name: apache
      type: group
      description: >
        `apache` contains the metrics that were scraped from Apache.
      fields:
        - name: status
          type: group
          description: >
            `status` contains the metrics that were scraped from the Apache status page.
          fields:
            - name: hostname
              type: keyword
              description: >
                Apache hostname.
            - name: total_accesses
              type: integer
              description: >
                Total number of access requests.
            - name: total_kbytes
              type: integer
              description: >
                Total number of kilobytes served.
            - name: requests_per_sec
              type: half_float
              description: >
                Requests per second.
            - name: bytes_per_sec
              type: float
              description: >
                Bytes per second.
            - name: bytes_per_request
              type: half_float
              description: >
                Bytes per request.
            - name: workers.busy
              type: integer
              description: >
                Number of busy workers.
            - name: workers.idle
              type: integer
              description: >
                Number of idle workers.
            - name: uptime
              type: group
              description: >
                Uptime stats.
              fields:
                - name: server_uptime
                  type: integer
                  description: >
                    Server uptime in seconds.
                - name: uptime
                  type: integer
                  description: >
                    Server uptime.
            - name: cpu
              type: group
              description: >
                CPU stats.
              fields:
                - name: load
                  type: scaled_float
                  description: >
                    CPU Load.
                - name: user
                  type: scaled_float
                  description: >
                    CPU user load.
                - name: system
                  type: scaled_float
                  description: >
                    System cpu.
                - name: children_user
                  type: scaled_float
                  description: >
                    CPU of children user.
                - name: children_system
                  type: scaled_float
                  description: >
                    CPU of children system.
            - name: connections
              type: group
              description: >
                Connection stats.
              fields:
                - name: total
                  type: integer
                  description: >
                    Total connections.
                - name: async.writing
                  type: integer
                  description: >
                    Async connection writing.
                - name: async.keep_alive
                  type: integer
                  description: >
                    Async keeped alive connections.
                - name: async.closing
                  type: integer
                  description: >
                    Async closed connections.
            - name: load
              type: group
              description: >
                Load averages.
              fields:
                - name: "1"
                  type: half_float
                  description: >
                    Load average for the last minute.
                - name: "5"
                  type: half_float
                  description: >
                    Load average for the last 5 minutes.
                - name: "15"
                  type: half_float
                  description: >
                    Load average for the last 15 minutes.
            - name: scoreboard
              type: group
              description: >
                Scoreboard metrics.
              fields:
                - name: starting_up
                  type: integer
                  description: >
                    Starting up.
                - name: reading_request
                  type: integer
                  description: >
                    Reading requests.
                - name: sending_reply
                  type: integer
                  description: >
                    Sending Reply.
                - name: keepalive
                  type: integer
                  description: >
                    Keep alive.
                - name: dns_lookup
                  type: integer
                  description: >
                    Dns Lookups.
                - name: closing_connection
                  type: integer
                  description: >
                    Closing connections.
                - name: logging
                  type: integer
                  description: >
                    Logging
                - name: gracefully_finishing
                  type: integer
                  description: >
                    Gracefully finishing.
                - name: idle_cleanup
                  type: integer
                  description: >
                    Idle cleanups.
                - name: open_slot
                  type: integer
                  description: >
                    Open slots.
                - name: waiting_for_connection
                  type: integer
                  description: >
                    Waiting for connections.
                - name: total
                  type: integer
                  description: >
                    Total.
<<<<<<< HEAD
- key: haproxy
  title: "haproxy"
  description: >
    haproxy Module
  fields:
    - name: haproxy
      type: group
      description: >
      fields:
        - name: stat
          type: group
          description: >
            stat
          fields:
            - name: example
              type: keyword
              description: >
                Example field
=======
- key: beats
  title: "beats"
  description: >
    beats Module
  short_config: false
  fields:
    - name: beats
      type: group
      description: >
      fields:
        - name: filebeat
          type: group
          description: >
            experimental[]

            filebeat metrics
          fields:
            - name: harvesters
              type: group
              description: >
                Harvester metrics for all harvesters combined.
              fields:
                - name: started
                  type: long
                  description: >
                    Total number of started harvesters.
                - name: closed
                  type: long
                  description: >
                    Total number of closed harvesters.
                - name: running
                  type: long
                  description: >
                    Number of currently running harvesters.
                - name: skipped
                  type: long
                  description: >
                    Total number of harvesters starts that were skipped because of harvester_limit reached.
                - name: files
                  type: group
                  description: >
                    File handling related statistics.
                  fields:
                    - name: open
                      type: long
                      description: >
                        Currently open files.
                    - name: truncated
                      type: long
                      description: >
                        Number of files which were detected by the harvester as truncated and reading started from scratch.
            - name: prospectors
              type: group
              description: >
                Prospector metrics for all prospectors combined.
              fields:
                - name: log_files
                  type: group
                  description: >
                    Log files related stastics.
                  fields:
                    - name: renamed
                      type: long
                      description: >
                        Total number of files for which renaming was detected.
                    - name: truncated
                      type: long
                      description: >
                        Number of files which were detected by the prospector as truncated and reading started from scratch.

            - name: registrar
              type: group
              description: >
                Registrar statistics
              fields:
                - name: states
                  type: group
                  description: >
                    Registrar states metrics.
                  fields:
                    - name: update
                      type: long
                      description: >
                        Total number of states which were updated or added.
                    - name: cleanup
                      type: long
                      description: >
                        Total number of states which were cleaned up (removed).
                    - name: current
                      type: long
                      description: >
                        The current number of states in the registry file.
                - name: writes
                  type: long
                  description: >
                    Total number of times the registry file was written to disk.
        - name: libbeat
          type: group
          description: >
            experimental[]

            libbeat metrics. This metricset can be used with all beats.
          fields:
            - name: output
              type: group
              description: >
                Output related metrics
              fields:
                - name: elasticsearch
                  type: group
                  description: >
                    Elasticsearch specific metrics
                  fields:
                    - name: events
                      type: group
                      descriptions: >
                        Elasticsearch event metrics
                      fields:
                        - name: ack
                          type: long
                          description: >
                            Number of acknowledged events by elasticsearch
                        - name: not_ack
                          type: long
                          description: >
                            Number of not acknowledged events by elasticsearch
                    - name: read
                      type: group
                      descriptions: >
                        Elasticsearch read metrics
                      fields:
                        - name: bytes
                          type: long
                          description: >
                            Number of bytes read by the output
                        - name: errors
                          type: long
                          description: >
                            Number of read errors
                    - name: write
                      type: group
                      descriptions: >
                        Elasticsearch write metrics
                      fields:
                        - name: bytes
                          type: long
                          description: >
                            Number of bytes written by the output
                        - name: errors
                          type: long
                          description: >
                            Number of write errors
            - name: publisher
              type: group
              description: >
                General publisher metrics
              fields:
                - name: events
                  type: group
                  description: >
                    Log files related stastics.
                  fields:
                    - name: published
                      type: long
                      description: >
                        Total number of events published
>>>>>>> c8f4956c
- key: mongodb
  title: "MongoDB"
  description: >
    Metrics collected from MongoDB servers.
  short_config: false
  fields:
    - name: mongodb
      type: group
      description: >
        MongoDB metrics.
      fields:
        - name: status
          type: group
          description: >
            MongoDB server status metrics.
          fields:
            - name: version
              type: keyword
              description: >
                Instance version.
            - name: uptime.ms
              type: long
              description: >
                Instance uptime in milliseconds.
            - name: local_time
              type: date
              description: >
                Local time as reported by the MongoDB instance.

            - name: asserts.regular
              type: long
              description: >
                Number of regular assertions produced by the server.
            - name: asserts.warning
              type: long
              description: >
                Number of warning assertions produced by the server.
            - name: asserts.msg
              type: long
              description: >
                Number of msg assertions produced by the server.
            - name: asserts.user
              type: long
              description: >
                Number of user assertions produced by the server.
            - name: asserts.rollovers
              type: long
              description: >
                Number of rollovers assertions produced by the server.

            - name: background_flushing
              type: group
              description: >
                Data about the process MongoDB uses to write data to disk. This data is
                only available for instances that use the MMAPv1 storage engine.
              fields:
                - name: flushes
                  type: long
                  description: >
                     A counter that collects the number of times the database has
                     flushed all writes to disk.
                - name: total.ms
                  type: long
                  description: >
                    The total number of milliseconds (ms) that the mongod processes have
                    spent writing (i.e. flushing) data to disk. Because this is an
                    absolute value, consider the value of `flushes` and `average_ms` to
                    provide better context for this datum.
                - name: average.ms
                  type: long
                  description: >
                    The average time spent flushing to disk per flush event.
                - name: last.ms
                  type: long
                  description: >
                    The amount of time, in milliseconds, that the last flush operation
                    took to complete.
                - name: last_finished
                  type: date
                  description: >
                    A timestamp of the last completed flush operation.

            - name: connections
              type: group
              description: >
                Data regarding the current status of incoming connections and
                availability of the database server.
              fields:
                - name: current
                  type: long
                  description: >
                    The number of connections to the database server from clients. This
                    number includes the current shell session. Consider the value of
                    `available` to add more context to this datum.
                - name: available
                  type: long
                  description: >
                     The number of unused available incoming connections the database
                     can provide.
                - name: total_created
                  type: long
                  description: >
                    A count of all incoming connections created to the server. This
                    number includes connections that have since closed.

            - name: journaling
              type: group
              description: >
                Data about the journaling-related operations and performance. Journaling
                information only appears for mongod instances that use the MMAPv1
                storage engine and have journaling enabled.
              fields:
                - name: commits
                  type: long
                  description: >
                    The number of transactions written to the journal during the last
                    journal group commit interval.
                - name: journaled.mb
                  type: long
                  description: >
                    The amount of data in megabytes (MB) written to journal during the
                    last journal group commit interval.
                - name: write_to_data_files.mb
                  type: long
                  description: >
                    The amount of data in megabytes (MB) written from journal to the
                    data files during the last journal group commit interval.
                - name: compression
                  type: long
                  description: >
                    The compression ratio of the data written to the journal.
                - name: commits_in_write_lock
                  type: long
                  description: >
                    Count of the commits that occurred while a write lock was held.
                    Commits in a write lock indicate a MongoDB node under a heavy write
                    load and call for further diagnosis.
                - name: early_commits
                  type: long
                  description: >
                    The number of times MongoDB requested a commit before the scheduled
                    journal group commit interval.
                - name: times
                  type: group
                  description: >
                    Information about the performance of the mongod instance during the
                    various phases of journaling in the last journal group commit
                    interval.
                  fields:
                    - name: dt.ms
                      type: long
                      description: >
                        The amount of time over which MongoDB collected the times data.
                        Use this field to provide context to the other times field values.
                    - name: prep_log_buffer.ms
                      type: long
                      description: >
                        The amount of time spent preparing to write to the journal.
                        Smaller values indicate better journal performance.
                    - name: write_to_journal.ms
                      type: long
                      description: >
                        The amount of time spent actually writing to the journal. File
                        system speeds and device interfaces can affect performance.
                    - name: write_to_data_files.ms
                      type: long
                      description: >
                        The amount of time spent writing to data files after journaling.
                        File system speeds and device interfaces can affect performance.
                    - name: remap_private_view.ms
                      type: long
                      description: >
                        The amount of time spent remapping copy-on-write memory mapped
                        views. Smaller values indicate better journal performance.
                    - name: commits.ms
                      type: long
                      description: >
                        The amount of time spent for commits.
                    - name: commits_in_write_lock.ms
                      type: long
                      description: >
                        The amount of time spent for commits that occurred while a write
                        lock was held.

            - name: extra_info
              type: group
              description: >
                Platform specific data.
              fields:
                - name: heap_usage.bytes
                  type: long
                  format: bytes
                  description: >
                    The total size in bytes of heap space used by the database process.
                    Only available on Unix/Linux.
                - name: page_faults
                  type: long
                  description: >
                    The total number of page faults that require disk operations. Page
                    faults refer to operations that require the database server to
                    access data that isn't available in active memory.

            - name: network
              type: group
              description: >
                Platform specific data.
              fields:
                - name: in.bytes
                  type: long
                  format: bytes
                  description: >
                    The amount of network traffic, in bytes, received by this database.
                - name: out.bytes
                  type: long
                  format: bytes
                  description: >
                    The amount of network traffic, in bytes, sent from this database.
                - name: requests
                  type: long
                  description: >
                    The total number of requests received by the server.

            - name: opcounters
              type: group
              description: >
                An overview of database operations by type.
              fields:
                - name: insert
                  type: long
                  description: >
                    The total number of insert operations received since the mongod
                    instance last started.
                - name: query
                  type: long
                  description: >
                    The total number of queries received since the mongod instance last
                    started.
                - name: update
                  type: long
                  description: >
                    The total number of update operations received since the mongod
                    instance last started.
                - name: delete
                  type: long
                  description: >
                    The total number of delete operations received since the mongod
                    instance last started.
                - name: getmore
                  type: long
                  description: >
                    The total number of getmore operations received since the mongod
                    instance last started.
                - name: command
                  type: long
                  description: >
                    The total number of commands issued to the database since the mongod
                    instance last started.

            - name: opcounters_replicated
              type: group
              description: >
                An overview of database replication operations by type.
              fields:
                - name: insert
                  type: long
                  description: >
                    The total number of replicated insert operations received since the
                    mongod instance last started.
                - name: query
                  type: long
                  description: >
                    The total number of replicated queries received since the mongod
                    instance last started.
                - name: update
                  type: long
                  description: >
                    The total number of replicated update operations received since the
                    mongod instance last started.
                - name: delete
                  type: long
                  description: >
                    The total number of replicated delete operations received since the
                    mongod instance last started.
                - name: getmore
                  type: long
                  description: >
                    The total number of replicated getmore operations received since the
                    mongod instance last started.
                - name: command
                  type: long
                  description: >
                    The total number of replicated commands issued to the database since
                    the mongod instance last started.

            - name: memory
              type: group
              description: >
                Data about the current memory usage of the mongod server.
              fields:
                - name: bits
                  type: long
                  description: >
                    Either 64 or 32, depending on which target architecture was specified
                    during the mongod compilation process.
                - name: resident.mb
                  type: long
                  description: >
                    The amount of RAM, in megabytes (MB), currently used by the database
                    process.
                - name: virtual.mb
                  type: long
                  description: >
                   The amount, in megabytes (MB), of virtual memory used by the mongod
                   process.
                - name: mapped.mb
                  type: long
                  description: >
                    The amount of mapped memory, in megabytes (MB), used by the database.
                    Because MongoDB uses memory-mapped files, this value is likely to be
                    to be roughly equivalent to the total size of your database or
                    databases.
                - name: mapped_with_journal.mb
                  type: long
                  description: >
                    The amount of mapped memory, in megabytes (MB), including the memory
                    used for journaling.
            - name: write_backs_queued
              type: boolean
              description: >
                True when there are operations from a mongos instance queued for retrying.
            - name: storage_engine.name
              type: keyword
              description: >
                A string that represents the name of the current storage engine.








- key: mysql
  title: "MySQL"
  description: >
    MySQL server status metrics collected from MySQL.
  short_config: false
  fields:
    - name: mysql
      type: group
      description: >
        `mysql` contains the metrics that were obtained from MySQL
        query.
      fields:
        - name: status
          type: group
          description: >
            `status` contains the metrics that were obtained by the status SQL query.
          fields:
            - name: aborted
              type: group
              description: >
                Aborted status fields.
              fields:
                - name: clients
                  type: integer
                  description: >
                    The number of connections that were aborted because the client died without closing the connection properly.

                - name: connects
                  type: integer
                  description: >
                    The number of failed attempts to connect to the MySQL server.

            - name: binlog
              type: group
              description: >
              fields:
                - name: cache.disk_use
                  type: integer
                  description: >

                - name: cache.use
                  type: integer
                  description: >

            - name: bytes
              type: group
              description: >
                Bytes stats.
              fields:
                - name: received
                  format: bytes
                  type: integer
                  description: >
                    The number of bytes received from all clients.

                - name: sent
                  type: integer
                  format: bytes
                  description: >
                    The number of bytes sent to all clients.

            - name: connections
              type: integer
              description: >

            - name: created
              type: group
              description: >
              fields:
                - name: tmp.disk_tables
                  type: integer
                  description: >

                - name: tmp.files
                  type: integer
                  description: >

                - name: tmp.tables
                  type: integer
                  description: >

            - name: delayed
              type: group
              description: >
              fields:
                - name: errors
                  type: integer
                  description: >

                - name: insert_threads
                  type: integer
                  description: >

                - name: writes
                  type: integer
                  description: >

            - name: flush_commands
              type: integer
              description: >

            - name: max_used_connections
              type: integer
              description: >

            - name: open
              type: group
              description: >
              fields:
                - name: files
                  type: integer
                  description: >

                - name: streams
                  type: integer
                  description: >

                - name: tables
                  type: integer
                  description: >

            - name: opened_tables
              type: integer
              description: >
- key: nginx
  title: "Nginx"
  description: >
    Nginx server status metrics collected from various modules.
  short_config: false
  fields:
    - name: nginx
      type: group
      description: >
        `nginx` contains the metrics that were scraped from nginx.
      fields:
        - name: stubstatus
          type: group
          description: >
            `stubstatus` contains the metrics that were scraped from the ngx_http_stub_status_module status page.
          fields:
            - name: hostname
              type: keyword
              description: >
                Nginx hostname.
            - name: active
              type: integer
              description: >
                The current number of active client connections including Waiting connections.
            - name: accepts
              type: integer
              description: >
                The total number of accepted client connections.
            - name: handled
              type: integer
              description: >
                The total number of handled client connections.
            - name: dropped
              type: integer
              description: >
                The total number of dropped client connections.
            - name: requests
              type: integer
              description: >
                The total number of client requests.
            - name: current
              type: integer
              description: >
                The current number of client requests.
            - name: reading
              type: integer
              description: >
                The current number of connections where Nginx is reading the request header.
            - name: writing
              type: integer
              description: >
                The current number of connections where Nginx is writing the response back to the client.
            - name: waiting
              type: integer
              description: >
                The current number of idle client connections waiting for a request.
- key: postgresql
  title: "PostgreSQL"
  description: >
    Metrics collected from PostgreSQL servers.
  short_config: false
  fields:
    - name: postgresql
      type: group
      description: >
        PostgreSQL metrics.
      fields:
        - name: activity
          type: group
          description: >
            One document per server process, showing information related to the current
            activity of that process, such as state and current query. Collected by
            querying pg_stat_activity.
          fields:
            - name: database.oid
              type: long
              description: >
                OID of the database this backend is connected to.
            - name: database.name
              type: keyword
              description: >
                Name of the database this backend is connected to.
            - name: pid
              type: integer
              description: >
                Process ID of this backend.
            - name: user.id
              type: long
              description: >
                OID of the user logged into this backend.
            - name: user.name
              description: >
                Name of the user logged into this backend.
            - name: application_name
              description: >
                Name of the application that is connected to this backend.
            - name: client.address
              description: >
                IP address of the client connected to this backend.
            - name: client.hostname
              description: >
                Host name of the connected client, as reported by a reverse DNS lookup of client_addr.
            - name: client.port
              type: integer
              description: >
                TCP port number that the client is using for communication with this
                backend, or -1 if a Unix socket is used.
            - name: backend_start
              type: date
              description: >
                Time when this process was started, i.e., when the client connected to
                the server.
            - name: transaction_start
              type: date
              description: >
                Time when this process' current transaction was started.
            - name: query_start
              type: date
              description: >
                Time when the currently active query was started, or if state is not
                active, when the last query was started.
            - name: state_change
              type: date
              description: >
                Time when the state was last changed.
            - name: waiting
              type: boolean
              description: >
                True if this backend is currently waiting on a lock.
            - name: state
              description: >
                Current overall state of this backend. Possible values are:
        
                  * active: The backend is executing a query.
                  * idle: The backend is waiting for a new client command.
                  * idle in transaction: The backend is in a transaction, but is not
                    currently executing a query.
                  * idle in transaction (aborted): This state is similar to idle in
                    transaction, except one of the statements in the transaction caused
                    an error.
                  * fastpath function call: The backend is executing a fast-path function.
                  * disabled: This state is reported if track_activities is disabled in this backend.
            - name: query
              description: >
                Text of this backend's most recent query. If state is active this field
                shows the currently executing query. In all other states, it shows the
                last query that was executed.

        - name: bgwriter
          type: group
          description: >
            Statistics about the background writer process's activity. Collected using the
            pg_stat_bgwriter query.
          fields:
            - name: checkpoints.scheduled
              type: long
              description: >
                Number of scheduled checkpoints that have been performed.
            - name: checkpoints.requested
              type: long
              description: >
                Number of requested checkpoints that have been performed.
            - name: checkpoints.times.write.ms
              type: float
              description: >
                Total amount of time that has been spent in the portion of checkpoint
                processing where files are written to disk, in milliseconds.
            - name: checkpoints.times.sync.ms
              type: float
              description: >
                Total amount of time that has been spent in the portion of checkpoint
                processing where files are synchronized to disk, in milliseconds.
            - name: buffers.checkpoints
              type: long
              description: >
                Number of buffers written during checkpoints.
            - name: buffers.clean
              type: long
              description: >
                Number of buffers written by the background writer.
            - name: buffers.clean_full
              type: long
              description: >
                Number of times the background writer stopped a cleaning scan because it
                had written too many buffers.
            - name: buffers.backend
              type: long
              description: >
                Number of buffers written directly by a backend.
            - name: buffers.backend_fsync
              type: long
              description: >
                Number of times a backend had to execute its own fsync call (normally
                the background writer handles those even when the backend does its own
                write)
            - name: buffers.allocated
              type: long
              description: >
                Number of buffers allocated.
            - name: stats_reset
              type: date
              description: >
                Time at which these statistics were last reset.
        - name: database
          type: group
          description: >
            One row per database, showing database-wide statistics. Collected by querying
            pg_stat_database
          fields:
            - name: oid
              type: long
              description: >
                OID of the database this backend is connected to.
            - name: name
              type: keyword
              description: >
                Name of the database this backend is connected to.
            - name: number_of_backends
              type: long
              description: >
                Number of backends currently connected to this database.
            - name: transactions.commit
              type: long
              description: >
                Number of transactions in this database that have been committed.
            - name: transactions.rollback
              type: long
              description: >
                Number of transactions in this database that have been rolled back.
            - name: blocks.read
              type: long
              description: >
                Number of disk blocks read in this database.
            - name: blocks.hit
              type: long
              description: >
                Number of times disk blocks were found already in the buffer cache, so
                that a read was not necessary (this only includes hits in the PostgreSQL
                buffer cache, not the operating system's file system cache).
            - name: blocks.time.read.ms
              type: long
              description: >
                Time spent reading data file blocks by backends in this database, in
                milliseconds.
            - name: blocks.time.write.ms
              type: long
              description: >
                Time spent writing data file blocks by backends in this database, in
                milliseconds.
            - name: rows.returned
              type: long
              description: >
                Number of rows returned by queries in this database.
            - name: rows.fetched
              type: long
              description: >
                Number of rows fetched by queries in this database.
            - name: rows.inserted
              type: long
              description: >
                Number of rows inserted by queries in this database.
            - name: rows.updated
              type: long
              description: >
                Number of rows updated by queries in this database.
            - name: rows.deleted
              type: long
              description: >
                Number of rows deleted by queries in this database.
            - name: conflicts
              type: long
              description: >
                Number of queries canceled due to conflicts with recovery in this
                database.
            - name: temporary.files
              type: long
              description: >
                Number of temporary files created by queries in this database. All
                temporary files are counted, regardless of why the temporary file was
                created (e.g., sorting or hashing), and regardless of the log_temp_files
                setting.
            - name: temporary.bytes
              type: long
              description: >
                Total amount of data written to temporary files by queries in this
                database. All temporary files are counted, regardless of why the
                temporary file was created, and regardless of the log_temp_files
                setting.
            - name: deadlocks
              type: long
              description: >
                Number of deadlocks detected in this database.
            - name: stats_reset
              type: date
              description: >
                Time at which these statistics were last reset.

- key: redis
  title: "Redis"
  description: >
    Redis metrics collected from Redis.
  short_config: false
  fields:
    - name: redis
      type: group
      description: >
        `redis` contains the information and statistics from Redis.
      fields:
        - name: info
          type: group
          description: >
            `info` contains the information and statistics returned by the `INFO` command.
          fields:
            - name: clients
              type: group
              description: >
                Redis client stats.
              fields:
                - name: connected
                  type: integer
                  description: >
                    Number of client connections (excluding connections from slaves).

                - name: longest_output_list
                  type: integer
                  description: >
                    Longest output list among current client connections.

                - name: biggest_input_buf
                  type: integer
                  description: >
                    Biggest input buffer among current client connections.

                - name: blocked
                  type: integer
                  description: >
                    Number of clients pending on a blocking call (BLPOP, BRPOP, BRPOPLPUSH).

            - name: cluster
              type: group
              description: >
                Redis cluster information.
              fields:
                - name: enabled
                  type: boolean
                  description: >
                    Indicates that the Redis cluster is enabled.

            - name: cpu
              type: group
              description: >
                Redis CPU stats
              fields:
                - name: used.sys
                  type: half_float
                  description: >
                    System CPU consumed by the Redis server.

                - name: used.sys_children
                  type: half_float
                  description: >
                    User CPU consumed by the Redis server.

                - name: used.user
                  type: half_float
                  description: >
                    System CPU consumed by the background processes.

                - name: used.user_children
                  type: half_float
                  description: >
                    User CPU consumed by the background processes.

            - name: memory
              type: group
              description: >
                Redis CPU stats.
              fields:
                - name: used.value
                  type: integer
                  description: >
                    Used memory.

                - name: used.rss
                  type: integer
                  description: >
                    Used memory rss.

                - name: used.peak
                  type: integer
                  description: >
                    Used memory peak.

                - name: used.lua
                  type: integer
                  description: >
                    Used memory lua.

                - name: allocator
                  type: keyword
                  description: >
                    Memory allocator.

            - name: persistence
              type: group
              description: >
                Redis CPU stats.
              fields:
                - name: loading
                  type: boolean
                  description:

                - name: rdb.changes_since_last_save
                  type: integer
                  description:

                - name: rdb.bgsave_in_progress
                  type: boolean
                  description:

                - name: rdb.last_save_time
                  type: integer
                  description:

                - name: rdb.last_bgsave_status
                  type: keyword
                  description:

                - name: rdb.last_bgsave_time_sec
                  type: integer
                  description:

                - name: rdb.current_bgsave_time_sec
                  type: integer
                  description:

                - name: aof.enabled
                  type: boolean
                  description:

                - name: aof.rewrite_in_progress
                  type: boolean
                  description:

                - name: aof.rewrite_scheduled
                  type: boolean
                  description:

                - name: aof.last_rewrite_time_sec
                  type: integer
                  description:

                - name: aof.current_rewrite_time_sec
                  type: integer
                  description:

                - name: aof.last_bgrewrite_status
                  type: keyword
                  description:

                - name: aof.last_write_status
                  type: keyword
                  description:

            - name: replication
              type: group
              description: >
                Replication
              fields:
                - name: role
                  type: keyword
                  description:

                - name: connected_slaves
                  type: integer
                  description:

                - name: master_offset
                  type: integer
                  description:

                - name: backlog.active
                  type: integer
                  description:

                - name: backlog.size
                  type: integer
                  description:

                - name: backlog.first_byte_offset
                  type: integer
                  description:

                - name: backlog.histlen
                  type: integer
                  description:

            - name: server
              type: group
              description: >
                Server info
              fields:
                - name: version
                  type: keyword
                  description:

                - name: git_sha1
                  type: keyword
                  description:

                - name: git_dirty
                  type: keyword
                  description:

                - name: build_id
                  type: keyword
                  description:

                - name: mode
                  type: keyword
                  description:

                - name: os
                  type: keyword
                  description:

                - name: arch_bits
                  type: keyword
                  description:

                - name: multiplexing_api
                  type: keyword
                  description:

                - name: gcc_version
                  type: keyword
                  description:

                - name: process_id
                  type: integer
                  description:

                - name: run_id
                  type: keyword
                  description:

                - name: tcp_port
                  type: integer
                  description:

                - name: uptime
                  type: integer
                  description:

                - name: hz
                  type: integer
                  description:

                - name: lru_clock
                  type: integer
                  description:

                - name: config_file
                  type: keyword
                  description:

            - name: stats
              type: group
              description: >
                Redis stats.
              fields:
                - name: connections.received
                  type: integer
                  description:

                - name: connections.rejected
                  type: integer
                  description:

                - name: total_commands_processed
                  type: integer
                  description:

                - name: total_net_input_bytes
                  type: integer
                  description:

                - name: total_net_output_bytes
                  type: integer
                  description:

                - name: instantaneous_ops_per_sec
                  type: integer
                  description:

                - name: instantaneous_input_kbps
                  type: float
                  description:

                - name: instantaneous_output_kbps
                  type: float
                  description:

                - name: sync.full
                  type: integer
                  description:

                - name: sync.partial_ok
                  type: integer
                  description:

                - name: sync.partial_err
                  type: integer
                  description:

                - name: keys.expired
                  type: integer
                  description:

                - name: keys.evicted
                  type: integer
                  description:

                - name: keyspace.hits
                  type: integer
                  description:

                - name: keyspace.misses
                  type: integer
                  description:

                - name: pubsub_channels
                  type: integer
                  description:

                - name: pubsub_patterns
                  type: integer
                  description:

                - name: latest_fork_usec
                  type: integer
                  description:

                - name: migrate_cached_sockets
                  type: integer
                  description:

        - name: keyspace
          type: group
          description: >
            `keyspace` contains the information about the keyspaces returned by the `INFO` command.
          fields:
            - name: id
              type: keyword
              description: >
                Keyspace identifier.

            - name: avg_ttl
              type: long
              description: >
                Average ttl.

            - name: keys
              type: long
              description: >
                Number of keys in the keyspace.

            - name: expires
              type: long
              description: >
- key: system
  title: "System"
  description: >
    System status metrics, like CPU and memory usage, that are collected from the operating system.
  fields:
    - name: system
      type: group
      description: >
        `system` contains local system metrics.
      fields:
        - name: core
          type: group
          description: >
            `system-core` contains local CPU core stats.
          fields:
            - name: id
              type: integer
              description: >
                CPU Core number.

            - name: user.pct
              type: scaled_float
              format: percent
              description: >
                The percentage of CPU time spent in user space. On multi-core systems, you can have percentages that are greater than 100%.
                For example, if 3 cores are at 60% use, then the `cpu.user_p` will be 180%.

            - name: user.ticks
              type: long
              description: >
               The amount of CPU time spent in user space.

            - name: system.pct
              type: scaled_float
              format: percent
              description: >
                The percentage of CPU time spent in kernel space.

            - name: system.ticks
              type: long
              description: >
                The amount of CPU time spent in kernel space.

            - name: nice.pct
              type: scaled_float
              format: percent
              description: >
                The percentage of CPU time spent on low-priority processes.

            - name: nice.ticks
              type: long
              description: >
                The amount of CPU time spent on low-priority processes.

            - name: idle.pct
              type: scaled_float
              format: percent
              description: >
                The percentage of CPU time spent idle.

            - name: idle.ticks
              type: long
              description: >
                The amount of CPU time spent idle.

            - name: iowait.pct
              type: scaled_float
              format: percent
              description: >
                The percentage of CPU time spent in wait (on disk).

            - name: iowait.ticks
              type: long
              description: >
                The amount of CPU time spent in wait (on disk).

            - name: irq.pct
              type: scaled_float
              format: percent
              description: >
                The percentage of CPU time spent servicing and handling hardware interrupts.

            - name: irq.ticks
              type: long
              description: >
                The amount of CPU time spent servicing and handling hardware interrupts.

            - name: softirq.pct
              type: scaled_float
              format: percent
              description: >
                The percentage of CPU time spent servicing and handling software interrupts.

            - name: softirq.ticks
              type: long
              description: >
                The amount of CPU time spent servicing and handling software interrupts.

            - name: steal.pct
              type: scaled_float
              format: percent
              description: >
                The percentage of CPU time spent in involuntary wait by the virtual CPU while the hypervisor
                was servicing another processor.
                Available only on Unix.

            - name: steal.ticks
              type: long
              description: >
                The amount of CPU time spent in involuntary wait by the virtual CPU while the hypervisor
                was servicing another processor.
                Available only on Unix.

        - name: cpu
          type: group
          description: >
            `cpu` contains local CPU stats.
          fields:
            - name: user.pct
              type: scaled_float
              format: percent
              description: >
                The percentage of CPU time spent in user space. On multi-core systems, you can have percentages that are greater than 100%.
                For example, if 3 cores are at 60% use, then the `cpu.user_p` will be 180%.

            - name: system.pct
              type: scaled_float
              format: percent
              description: >
                The percentage of CPU time spent in kernel space.

            - name: nice.pct
              type: scaled_float
              format: percent
              description: >
                The percentage of CPU time spent on low-priority processes.

            - name: idle.pct
              type: scaled_float
              format: percent
              description: >
                The percentage of CPU time spent idle.

            - name: iowait.pct
              type: scaled_float
              format: percent
              description: >
                The percentage of CPU time spent in wait (on disk).

            - name: irq.pct
              type: scaled_float
              format: percent
              description: >
                The percentage of CPU time spent servicing and handling hardware interrupts.

            - name: softirq.pct
              type: scaled_float
              format: percent
              description: >
                The percentage of CPU time spent servicing and handling software interrupts.

            - name: steal.pct
              type: scaled_float
              format: percent
              description: >
                The percentage of CPU time spent in involuntary wait by the virtual CPU while the hypervisor
                was servicing another processor.
                Available only on Unix.

            - name: user.ticks
              type: long
              description: >
               The amount of CPU time spent in user space.

            - name: system.ticks
              type: long
              description: >
                The amount of CPU time spent in kernel space.

            - name: nice.ticks
              type: long
              description: >
                The amount of CPU time spent on low-priority processes.

            - name: idle.ticks
              type: long
              description: >
                The amount of CPU time spent idle.

            - name: iowait.ticks
              type: long
              description: >
                The amount of CPU time spent in wait (on disk).

            - name: irq.ticks
              type: long
              description: >
                The amount of CPU time spent servicing and handling hardware interrupts.

            - name: softirq.ticks
              type: long
              description: >
                The amount of CPU time spent servicing and handling software interrupts.

            - name: steal.ticks
              type: long
              description: >
                The amount of CPU time spent in involuntary wait by the virtual CPU while the hypervisor
                was servicing another processor.
                Available only on Unix.
        - name: diskio
          type: group
          description: >
            `disk` contains disk IO metrics collected from the operating system.
          fields:
            - name: name
              type: keyword
              example: sda1
              description: >
                The disk name.

            - name: serial_number
              type: keyword
              description: >
                The disk's serial number. This may not be provided by all operating
                systems.

            - name: read.count
              type: long
              description: >
                The total number of reads completed successfully.

            - name: write.count
              type: long
              description: >
                The total number of writes completed successfully.

            - name: read.bytes
              type: long
              format: bytes
              description: >
                The total number of bytes read successfully. On Linux this is
                the number of sectors read multiplied by an assumed sector size of 512.

            - name: write.bytes
              type: long
              format: bytes
              description: >
                The total number of bytes written successfully. On Linux this is
                the number of sectors written multiplied by an assumed sector size of
                512.

            - name: read.time
              type: long
              description: >
                The total number of milliseconds spent by all reads.

            - name: write.time
              type: long
              description: >
                The total number of milliseconds spent by all writes.

            - name: io.time
              type: long
              description: >
                The total number of of milliseconds spent doing I/Os.
        - name: filesystem
          type: group
          description: >
            `filesystem` contains local filesystem stats.
          fields:
            - name: available
              type: long
              format: bytes
              description: >
                The disk space available to an unprivileged user in bytes.
            - name: device_name
              type: keyword
              description: >
                The disk name. For example: `/dev/disk1`
            - name: mount_point
              type: keyword
              description: >
                The mounting point. For example: `/`
            - name: files
              type: long
              description: >
                The total number of file nodes in the file system.
            - name: free
              type: long
              format: bytes
              description: >
                The disk space available in bytes.
            - name: free_files
              type: long
              description: >
                The number of free file nodes in the file system.
            - name: total
              type: long
              format: bytes
              description: >
                The total disk space in bytes.
            - name: used.bytes
              type: long
              format: bytes
              description: >
                The used disk space in bytes.
            - name: used.pct
              type: scaled_float
              format: percent
              description: >
                The percentage of used disk space.


        - name: fsstat
          type: group
          description: >
            `system.fsstat` contains filesystem metrics aggregated from all mounted
            filesystems.
          fields:
            - name: count
              type: long
              description: Number of file systems found.
            - name: total_files
              type: long
              description: Total number of files.
            - name: total_size
              format: bytes
              type: group
              description: Nested file system docs.
              fields:
                - name: free
                  type: long
                  format: bytes
                  description: >
                    Total free space.
                - name: used
                  type: long
                  format: bytes
                  description: >
                    Total used space.
                - name: total
                  type: long
                  format: bytes
                  description: >
                    Total space (used plus free).
        - name: load
          type: group
          description: >
            Load averages.
          fields:
            - name: "1"
              type: scaled_float
              scaling_factor: 100
              description: >
                Load average for the last minute.
            - name: "5"
              type: scaled_float
              scaling_factor: 100
              description: >
                Load average for the last 5 minutes.
            - name: "15"
              type: scaled_float
              scaling_factor: 100
              description: >
                Load average for the last 15 minutes.

            - name: "norm.1"
              type: scaled_float
              scaling_factor: 100
              description: >
                Load divided by the number of cores for the last minute.

            - name: "norm.5"
              type: scaled_float
              scaling_factor: 100
              description: >
                Load divided by the number of cores for the last 5 minutes.

            - name: "norm.15"
              type: scaled_float
              scaling_factor: 100
              description: >
                Load divided by the number of cores for the last 15 minutes.
        - name: memory
          type: group
          description: >
            `memory` contains local memory stats.
          fields:
            - name: total
              type: long
              format: bytes
              description: >
                Total memory.

            - name: used.bytes
              type: long
              format: bytes
              description: >
                Used memory.

            - name: free
              type: long
              format: bytes
              description: >
                The total amount of free memory in bytes. This value does not include memory consumed by system caches and
                buffers (see system.memory.actual.free).

            - name: used.pct
              type: scaled_float
              format: percent
              description: >
                The percentage of used memory.

            - name: actual
              type: group
              description: >
                Actual memory used and free.
              fields:

                - name: used.bytes
                  type: long
                  description: >
                    Actual used memory in bytes. It represents the difference between the total and the available memory. The
                    available memory depends on the OS. For more details, please check `system.actual.free`.
 
                - name: free
                  type: long
                  description: >
                    Actual free memory in bytes. It is calculated based on the OS. On Linux it consists of the free memory
                    plus caches and buffers. On OSX it is a sum of free memory and the inactive memory. On Windows, it is the 
                    amount of unreserved and uncommitted memory currently in the user-mode portion of the virtual address space
                    of the calling process.

                - name: used.pct
                  type: scaled_float
                  description: >
                    The percentage of actual used memory.

            - name: swap
              type: group
              prefix: "[float]"
              description: This group contains statistics related to the swap memory usage on the system.
              fields:
                - name: total
                  type: long
                  format: bytes
                  description: >
                    Total swap memory.

                - name: used.bytes
                  type: long
                  format: bytes
                  description: >
                    Used swap memory.

                - name: free
                  type: long
                  format: bytes
                  description: >
                    Available swap memory.

                - name: used.pct
                  type: scaled_float
                  format: percent
                  description: >
                    The percentage of used swap memory.
        - name: network
          type: group
          description: >
            `network` contains network IO metrics for a single network interface.
          fields:
            - name: name
              type: keyword
              example: eth0
              description: >
                The network interface name.

            - name: out.bytes
              type: long
              format: bytes
              description: >
                The number of bytes sent.

            - name: in.bytes
              type: long
              format: bytes
              description: >
                The number of bytes received.

            - name: out.packets
              type: long
              description: >
                The number of packets sent.

            - name: in.packets
              type: long
              description: >
                The number or packets received.

            - name: in.errors
              type: long
              description: >
                The number of errors while receiving.

            - name: out.errors
              type: long
              description: >
                The number of errors while sending.

            - name: in.dropped
              type: long
              description: >
                The number of incoming packets that were dropped.

            - name: out.dropped
              type: long
              description: >
                The number of outgoing packets that were dropped. This value is always
                0 on Darwin and BSD because it is not reported by the operating system.
        - name: process
          type: group
          description: >
            `process` contains process metadata, CPU metrics, and memory metrics.
          fields:
            - name: name
              type: keyword
              description: >
                The process name.
            - name: state
              type: keyword
              description: >
                The process state. For example: "running".
            - name: pid
              type: integer
              description: >
                The process pid.
            - name: ppid
              type: integer
              description: >
                The process parent pid.
            - name: pgid
              type: integer
              description: >
                The process group id.
            - name: cmdline
              type: keyword
              description: >
                The full command-line used to start the process, including the
                arguments separated by space.
            - name: username
              type: keyword
              description: >
                The username of the user that created the process. If the username
                cannot be determined, the field will contain the user's
                numeric identifier (UID). On Windows, this field includes the user's
                domain and is formatted as `domain\username`.
            - name: cpu
              type: group
              prefix: "[float]"
              description: CPU-specific statistics per process.
              fields:
                - name: user
                  type: long
                  description: >
                    The amount of CPU time the process spent in user space.
                - name: total.pct
                  type: scaled_float
                  format: percent
                  description: >
                    The percentage of CPU time spent by the process since the last update. Its value is similar to the
                    %CPU value of the process displayed by the top command on Unix systems.
                - name: system
                  type: long
                  description: >
                    The amount of CPU time the process spent in kernel space.
                - name: total.ticks
                  type: long
                  description: >
                    The total CPU time spent by the process.
                - name: start_time
                  type: date
                  description: >
                    The time when the process was started.
            - name: memory
              type: group
              description: Memory-specific statistics per process.
              prefix: "[float]"
              fields:
                - name: size
                  type: long
                  format: bytes
                  description: >
                    The total virtual memory the process has.
                - name: rss.bytes
                  type: long
                  format: bytes
                  description: >
                    The Resident Set Size. The amount of memory the process occupied in main memory (RAM).
                - name: rss.pct
                  type: scaled_float
                  format: percent
                  description: >
                    The percentage of memory the process occupied in main memory (RAM).
                - name: share
                  type: long
                  format: bytes
                  description: >
                    The shared memory the process uses.
            - name: fd
              type: group
              description: >
                File descriptor usage metrics. This set of metrics is available for
                Linux and FreeBSD.
              prefix: "[float]"
              fields:
                - name: open
                  type: long
                  description: The number of file descriptors open by the process.
                - name: limit.soft
                  type: long
                  description: >
                    The soft limit on the number of file descriptors opened by the
                    process. The soft limit can be changed by the process at any time.
                - name: limit.hard
                  type: long
                  description: >
                    The hard limit on the number of file descriptors opened by the
                    process. The hard limit can only be raised by root.
            - name: cgroup
              type: group
              description: >
                experimental[]

                Metrics and limits from the cgroup of which the task is a member.
                cgroup metrics are reported when the process has membership in a
                non-root cgroup. These metrics are only available on Linux.
              fields:
                - name: id
                  type: keyword
                  description: >
                    The ID common to all cgroups associated with this task.
                    If there isn't a common ID used by all cgroups this field will be
                    absent.

                - name: path
                  type: keyword
                  description: >
                    The path to the cgroup relative to the cgroup subsystem's mountpoint.
                    If there isn't a common path used by all cgroups this field will be
                    absent.

                - name: cpu
                  type: group
                  description: >
                    The cpu subsystem schedules CPU access for tasks in the cgroup.
                    Access can be controlled by two separate schedulers, CFS and RT.
                    CFS stands for completely fair scheduler which proportionally
                    divides the CPU time between cgroups based on weight. RT stands for
                    real time scheduler which sets a maximum amount of CPU time that
                    processes in the cgroup can consume during a given period.

                  fields:
                    - name: id
                      type: keyword
                      description: ID of the cgroup.

                    - name: path
                      type: keyword
                      description: >
                        Path to the cgroup relative to the cgroup subsystem's
                        mountpoint.

                    - name: cfs.period.us
                      type: long
                      description: >
                        Period of time in microseconds for how regularly a
                        cgroup's access to CPU resources should be reallocated.

                    - name: cfs.quota.us
                      type: long
                      description: >
                        Total amount of time in microseconds for which all
                        tasks in a cgroup can run during one period (as defined by
                        cfs.period.us).

                    - name: cfs.shares
                      type: long
                      description: >
                        An integer value that specifies a relative share of CPU time
                        available to the tasks in a cgroup. The value specified in the
                        cpu.shares file must be 2 or higher.

                    - name: rt.period.us
                      type: long
                      description: >
                        Period of time in microseconds for how regularly a cgroup's
                        access to CPU resources is reallocated.

                    - name: rt.runtime.us
                      type: long
                      description: >
                        Period of time in microseconds for the longest continuous period
                        in which the tasks in a cgroup have access to CPU resources.

                    - name: stats.periods
                      type: long
                      description: >
                        Number of period intervals (as specified in cpu.cfs.period.us)
                        that have elapsed.

                    - name: stats.throttled.periods
                      type: long
                      description: >
                        Number of times tasks in a cgroup have been throttled (that is,
                        not allowed to run because they have exhausted all of the
                        available time as specified by their quota).

                    - name: stats.throttled.ns
                      type: long
                      description: >
                        The total time duration (in nanoseconds) for which tasks in a
                        cgroup have been throttled.

                - name: cpuacct
                  type: group
                  description: CPU accounting metrics.
                  fields:
                    - name: id
                      type: keyword
                      description: ID of the cgroup.

                    - name: path
                      type: keyword
                      description: >
                        Path to the cgroup relative to the cgroup subsystem's
                        mountpoint.

                    - name: total.ns
                      type: long
                      description: >
                        Total CPU time in nanoseconds consumed by all tasks in the
                        cgroup.

                    - name: stats.user.ns
                      type: long
                      description: CPU time consumed by tasks in user mode.

                    - name: stats.system.ns
                      type: long
                      description: CPU time consumed by tasks in user (kernel) mode.

                    - name: percpu
                      type: dict
                      dict-type: long
                      description: >
                        CPU time (in nanoseconds) consumed on each CPU by all tasks in
                        this cgroup.

                - name: memory
                  type: group
                  description: Memory limits and metrics.
                  fields:
                    - name: id
                      type: keyword
                      description: ID of the cgroup.

                    - name: path
                      type: keyword
                      description: >
                        Path to the cgroup relative to the cgroup subsystem's mountpoint.

                    - name: mem.usage.bytes
                      type: long
                      format: bytes
                      description: >
                        Total memory usage by processes in the cgroup (in bytes).

                    - name: mem.usage.max.bytes
                      type: long
                      format: bytes
                      description: >
                        The maximum memory used by processes in the cgroup (in bytes).

                    - name: mem.limit.bytes
                      type: long
                      format: bytes
                      description: >
                        The maximum amount of user memory in bytes (including file
                        cache) that tasks in the cgroup are allowed to use.

                    - name: mem.failures
                      type: long
                      description: >
                        The number of times that the memory limit (mem.limit.bytes) was
                        reached.

                    - name: memsw.usage.bytes
                      type: long
                      format: bytes
                      description: >
                        The sum of current memory usage plus swap space used by
                        processes in the cgroup (in bytes).

                    - name: memsw.usage.max.bytes
                      type: long
                      format: bytes
                      description: >
                        The maximum amount of memory and swap space used by processes in
                        the cgroup (in bytes).

                    - name: memsw.limit.bytes
                      type: long
                      format: bytes
                      description: >
                        The maximum amount for the sum of memory and swap usage
                        that tasks in the cgroup are allowed to use.

                    - name: memsw.failures
                      type: long
                      description: >
                        The number of times that the memory plus swap space limit
                        (memsw.limit.bytes) was reached.

                    - name: kmem.usage.bytes
                      type: long
                      format: bytes
                      description: >
                        Total kernel memory usage by processes in the cgroup (in bytes).

                    - name: kmem.usage.max.bytes
                      type: long
                      format: bytes
                      description: >
                        The maximum kernel memory used by processes in the cgroup (in
                        bytes).

                    - name: kmem.limit.bytes
                      type: long
                      format: bytes
                      description: >
                        The maximum amount of kernel memory that tasks in the cgroup are
                        allowed to use.

                    - name: kmem.failures
                      type: long
                      description: >
                        The number of times that the memory limit (kmem.limit.bytes) was
                        reached.

                    - name: kmem_tcp.usage.bytes
                      type: long
                      format: bytes
                      description: >
                        Total memory usage for TCP buffers in bytes.

                    - name: kmem_tcp.usage.max.bytes
                      type: long
                      format: bytes
                      description: >
                        The maximum memory used for TCP buffers by processes in the
                        cgroup (in bytes).

                    - name: kmem_tcp.limit.bytes
                      type: long
                      format: bytes
                      description: >
                        The maximum amount of memory for TCP buffers that tasks in the
                        cgroup are allowed to use.

                    - name: kmem_tcp.failures
                      type: long
                      description: >
                        The number of times that the memory limit (kmem_tcp.limit.bytes)
                        was reached.

                    - name: stats.active_anon.bytes
                      type: long
                      format: bytes
                      description: >
                        Anonymous and swap cache on active least-recently-used (LRU)
                        list, including tmpfs (shmem), in bytes.

                    - name: stats.active_file.bytes
                      type: long
                      format: bytes
                      description: File-backed memory on active LRU list, in bytes.

                    - name: stats.cache.bytes
                      type: long
                      format: bytes
                      description: Page cache, including tmpfs (shmem), in bytes.

                    - name: stats.hierarchical_memory_limit.bytes
                      type: long
                      format: bytes
                      description: >
                        Memory limit for the hierarchy that contains the memory cgroup,
                        in bytes.

                    - name: stats.hierarchical_memsw_limit.bytes
                      type: long
                      format: bytes
                      description: >
                        Memory plus swap limit for the hierarchy that contains the
                        memory cgroup, in bytes.

                    - name: stats.inactive_anon.bytes
                      type: long
                      format: bytes
                      description: >
                        Anonymous and swap cache on inactive LRU list, including tmpfs
                        (shmem), in bytes

                    - name: stats.inactive_file.bytes
                      type: long
                      format: bytes
                      description: >
                        File-backed memory on inactive LRU list, in bytes.

                    - name: stats.mapped_file.bytes
                      type: long
                      format: bytes
                      description: >
                        Size of memory-mapped mapped files, including tmpfs (shmem),
                        in bytes.

                    - name: stats.page_faults
                      type: long
                      description: >
                        Number of times that a process in the cgroup triggered a page
                        fault.

                    - name: stats.major_page_faults
                      type: long
                      description: >
                        Number of times that a process in the cgroup triggered a major
                        fault. "Major" faults happen when the kernel actually has to
                        read the data from disk.

                    - name: stats.pages_in
                      type: long
                      description: >
                        Number of pages paged into memory. This is a counter.

                    - name: stats.pages_out
                      type: long
                      description: >
                        Number of pages paged out of memory. This is a counter.

                    - name: stats.rss.bytes
                      type: long
                      format: bytes
                      description: >
                        Anonymous and swap cache (includes transparent hugepages), not
                        including tmpfs (shmem), in bytes.

                    - name: stats.rss_huge.bytes
                      type: long
                      format: bytes
                      description: >
                        Number of bytes of anonymous transparent hugepages.

                    - name: stats.swap.bytes
                      type: long
                      format: bytes
                      description: >
                        Swap usage, in bytes.

                    - name: stats.unevictable.bytes
                      type: long
                      format: bytes
                      description: >
                        Memory that cannot be reclaimed, in bytes.

                - name: blkio
                  type: group
                  description: Block IO metrics.
                  fields:
                    - name: id
                      type: keyword
                      description: ID of the cgroup.

                    - name: path
                      type: keyword
                      description: >
                        Path to the cgroup relative to the cgroup subsystems mountpoint.

                    - name: total.bytes
                      type: keyword
                      format: bytes
                      description: >
                        Total number of bytes transferred to and from all block devices
                        by processes in the cgroup.

                    - name: total.ios
                      type: keyword
                      description: >
                        Total number of I/O operations performed on all devices
                        by processes in the cgroup as seen by the throttling policy.
- key: zookeeper
  title: "ZooKeeper"
  description: >
    ZooKeeper metrics collected by the four-letter monitoring commands.
  short_config: false
  fields:
    - name: zookeeper
      type: group
      description: >
        `zookeeper` contains the metrics reported by ZooKeeper
        commands.
      fields:
        - name: mntr
          type: group
          description: >
            `mntr` contains the metrics reported by the four-letter `mntr`
            command.
          fields:
            - name: hostname
              type: keyword
              description: >
                ZooKeeper hostname.
            - name: approximate_data_size
              type: long
              description: >
                Approximate size of ZooKeeper data.
            - name: latency.avg
              type: integer
              description: >
                Average latency between ensemble hosts in milliseconds.
            - name: ephemerals_count
              type: integer
              description: >
                Number of ephemeral znodes.
            - name: followers
              type: integer
              description: >
                Number of followers seen by the current host.
            - name: max_file_descriptor_count
              type: integer
              description: >
                Maximum number of file descriptors allowed for the ZooKeeper process.
            - name: latency.max
              type: integer
              description: >
                Maximum latency in milliseconds.
            - name: latency.min
              type: integer
              description: >
                Minimum latency in milliseconds.
            - name: num_alive_connections
              type: integer
              description: >
                Number of connections to ZooKeeper that are currently alive.
            - name: open_file_descriptor_count
              type: integer
              description: >
                Number of file descriptors open by the ZooKeeper process.
            - name: outstanding_requests
              type: integer
              description: >
                Number of outstanding requests that need to be processed by the cluster.
            - name: packets.received
              type: integer
              description: >
                Number of ZooKeeper network packets received.
            - name: packets.sent
              type: long
              description: >
                Number of ZooKeeper network packets sent.
            - name: pending_syncs
              type: integer
              description: >
                Number of pending syncs to carry out to ZooKeeper ensemble followers.
            - name: server_state
              type: keyword
              description: >
                Role in the ZooKeeper ensemble.
            - name: synced_followers
              type: integer
              description: >
                Number of synced followers reported when a node server_state is leader.
            - name: version
              type: keyword
              description: >
                ZooKeeper version and build string reported.
            - name: watch_count
              type: integer
              description: >
                Number of watches currently set on the local ZooKeeper process.
            - name: znode_count
              type: integer
              description: >
                Number of znodes reported by the local ZooKeeper process.
<|MERGE_RESOLUTION|>--- conflicted
+++ resolved
@@ -205,7 +205,7 @@
                   type: integer
                   description: >
                     Total.
-<<<<<<< HEAD
+
 - key: haproxy
   title: "haproxy"
   description: >
@@ -218,13 +218,557 @@
         - name: stat
           type: group
           description: >
-            stat
+            Results from haproxy stat
           fields:
-            - name: example
-              type: keyword
-              description: >
-                Example field
-=======
+            - name: pxname
+              type: string
+              description: >
+                proxy name
+
+            - name: svname
+              type: string
+              description: >
+                service name (FRONTEND for frontend, BACKEND for backend, any name for server/listener)
+
+            - name: qcur
+              type: integer
+              description: >
+                current queued requests. For the backend this reports the number queued without a server assigned
+
+            - name: qmax
+              type: integer
+              description: >
+                max value of qcur
+
+            - name: scur
+              type: integer
+              description: >
+                current sessions
+
+            - name: smax
+              type: integer
+              description: >
+                max sessions
+
+            - name: slim
+              type: integer
+              description: >
+                configured session limit 
+
+            - name: stot
+              type: string
+              description: >
+                cumulative number of connections  
+
+            - name: bin
+              type: integer
+              description: >
+                bytes in
+
+            - name: bout
+              type: integer
+              description: >
+                bytes out
+
+            - name: dreq
+              type: integer
+              description: >
+                requests denied because of security concerns.
+                  * For tcp this is because of a matched tcp-request content rule.
+                  * For http this is because of a matched http-request or tarpit rule.
+
+            - name: dresp
+              type: integer
+              description: >
+                responses denied because of security concerns.
+                  * For http this is because of a matched http-request rule, or "option checkcache".
+
+            - name: ereq
+              type: integer
+              description: >
+                request errors. Some of the possible causes are:
+                  * early termination from the client, before the request has been sent.
+                  * read error from the client
+                  * client timeout
+                  * client closed connection
+                  * various bad requests from the client.
+                  * request was tarpitted.
+
+            - name: econ
+              type: integer
+              description: >
+                number of requests that encountered an error trying to
+                connect to a backend server. The backend stat is the sum of the stat
+                for all servers of that backend, plus any connection errors not
+                associated with a particular server (such as the backend having no
+                active servers).
+
+            - name: eresp
+              type: integer
+              description: >
+                response errors. srv_abrt will be counted here also.
+                Some other errors are:
+                * write error on the client socket (won't be counted for the server stat)
+                * failure applying filters to the response.     
+
+            - name: wretr
+              type: integer
+              description: >
+                number of times a connection to a server was retried.
+
+            - name: wredis
+              type: integer
+              description: >
+                number of times a request was redispatched to another
+                server. The server value counts the number of times that server was
+                switched away from.
+
+            - name: status
+              type: string
+              description: >
+                status (UP/DOWN/NOLB/MAINT/MAINT(via)...)
+
+            - name: weight
+              type: integer
+              description: >
+                total weight (backend), server weight (server)
+
+            - name: act
+              type: integer
+              description: >
+                number of active servers (backend), server is active (server)
+
+            - name: bck
+              type: integer
+              description: >
+                number of backup servers (backend), server is backup (server)
+
+            - name: chkfail
+              type: integer
+              description: >
+                number of failed checks. (Only counts checks failed when
+                the server is up.)
+
+            - name: chkdown
+              type: integer
+              description: >
+                number of UP->DOWN transitions. The backend counter counts
+                transitions to the whole backend being down, rather than the sum of the
+                counters for each server.
+
+            - name: lastchg
+              type: integer
+              description: >
+                number of seconds since the last UP<->DOWN transition
+
+            - name: downtime
+              type: integer
+              description: >
+                total downtime (in seconds). The value for the backend
+                is the downtime for the whole backend, not the sum of the server downtime.
+
+            - name: qlimit
+              type: integer
+              description: >
+                configured maxqueue for the server, or nothing in the
+                value is 0 (default, meaning no limit)
+
+            - name: pid
+              type: integer
+              description: >
+                process id (0 for first instance, 1 for second, ...)
+
+            - name: iid
+              type: integer
+              description: >
+                unique proxy id
+
+            - name: sid
+              type: integer
+              description: >
+                server id (unique inside a proxy)
+
+            - name: throttle
+              type: integer
+              description: >
+                current throttle percentage for the server, when
+                slowstart is active, or no value if not in slowstart.
+
+            - name: lbtot
+              type: integer
+              description: >
+                total number of times a server was selected, either for new
+                sessions, or when re-dispatching. The server counter is the number
+                of times that server was selected.
+
+            - name: tracked
+              type: integer
+              description: >
+                id of proxy/server if tracking is enabled.
+
+            - name: type
+              type: integer
+              description: >
+                (0=frontend, 1=backend, 2=server, 3=socket/listener)
+
+            - name: rate
+              type: integer
+              description: >
+                number of sessions per second over last elapsed second
+
+            - name: rate_lim
+              type: integer
+              description: >
+                configured limit on new sessions per second
+
+            - name: rate_max
+              type: integer
+              description: >
+                max number of new sessions per second
+
+            - name: check_status 
+              type: string
+              description: >
+                status of last health check, one of:
+                  UNK     -> unknown
+                  INI     -> initializing
+                  SOCKERR -> socket error
+                  L4OK    -> check passed on layer 4, no upper layers testing enabled
+                  L4TOUT  -> layer 1-4 timeout
+                  L4CON   -> layer 1-4 connection problem, for example
+                            "Connection refused" (tcp rst) or "No route to host" (icmp)
+                  L6OK    -> check passed on layer 6
+                  L6TOUT  -> layer 6 (SSL) timeout
+                  L6RSP   -> layer 6 invalid response - protocol error
+                  L7OK    -> check passed on layer 7
+                  L7OKC   -> check conditionally passed on layer 7, for example 404 with
+                            disable-on-404
+                  L7TOUT  -> layer 7 (HTTP/SMTP) timeout
+                  L7RSP   -> layer 7 invalid response - protocol error
+                  L7STS   -> layer 7 response error, for example HTTP 5xx
+
+            - name: check_code
+              type: integer
+              description: >
+                layer5-7 code, if available
+
+            - name: check_duration
+              type: integer
+              description: >
+                time in ms took to finish last health check
+
+            - name: hrsp_1xx
+              type: integer
+              description: >
+                http responses with 1xx code
+
+            - name: hrsp_2xx
+              type: integer
+              description: >
+                http responses with 2xx code
+
+            - name: hrsp_3xx
+              type: integer
+              description: >
+                http responses with 3xx code
+
+            - name: hrsp_4xx
+              type: integer
+              description: >
+                http responses with 4xx code
+
+            - name: hrsp_5xx
+              type: integer
+              description: >
+                http responses with 5xx code
+
+            - name: hrsp_other
+              type: integer
+              description: >
+                http responses with other codes (protocol error)
+
+            - name: hanafail
+              type: integer
+              description: >
+                failed health checks details
+
+            - name: req_rate
+              type: integer
+              description: >
+                HTTP requests per second over last elapsed second
+
+            - name: req_rate_max
+              type: integer
+              description: >
+                max number of HTTP requests per second observed
+
+            - name: req_tot
+              type: integer
+              description: >
+                total number of HTTP requests received
+
+            - name: cli_abrt
+              type: integer
+              description: >
+                number of data transfers aborted by the client
+
+            - name: srv_abrt
+              type: integer
+              description: >
+                number of data transfers aborted by the server (inc. in eresp)
+
+            - name: comp_in
+              type: integer
+              description: >
+                number of HTTP response bytes fed to the compressor
+
+            - name: comp_out
+              type: integer
+              description: >
+                number of HTTP response bytes emitted by the compressor
+
+            - name: comp_byp
+              type: integer
+              description: >
+                number of bytes that bypassed the HTTP compressor (CPU/BW limit)
+
+            - name: comp_rsp
+              type: integer
+              description: >
+                number of HTTP responses that were compressed
+
+            - name: lastsess
+              type: integer
+              description: >
+                number of seconds since last session assigned to server/backend
+
+            - name: last_chk
+              type: string
+              description: >
+                last health check contents or textual error
+
+            - name: last_agt
+              type: integer
+              description: >
+                llast agent check contents or textual error
+
+            - name: qtime
+              type: integer
+              description: >
+                the average queue time in ms over the 1024 last requests
+
+            - name: ctime
+              type: integer
+              description: >
+                the average connect time in ms over the 1024 last requests
+
+            - name: rtime
+              type: integer
+              description: >
+                the average response time in ms over the 1024 last requests (0 for TCP)
+
+            - name: ttime
+              type: integer
+              description: >
+                the average total session time in ms over the 1024 last requests
+                
+        - name: info
+          type: group
+          description: >
+            Results from haproxy info
+          fields:
+            - name: nb_proc
+              type: integer
+              description: >
+                Number of processes
+
+            - name: process_num
+              type: integer
+              description: >
+                Process number
+
+            - name: pid
+              type: integer
+              description: >
+                Process ID
+
+            - name: uptime_sec
+              type: integer
+              description: >
+                Current uptime in seconds
+
+            - name: mem_max_mb
+              type: integer
+              format: bytes
+              description: >
+                Max number of memory usage in MB
+
+            - name: ulimit_n
+              type: integer
+              description: >
+                Max number of open files for process
+
+            - name: max_sock
+              type: integer
+              description: >
+                
+            - name: max_conn
+              type: integer
+              description: >
+                
+            - name: hard_max_conn
+              type: integer
+              description: >
+                
+            - name: curr_conns
+              type: integer
+              description: >
+                
+            - name: cum_conns
+              type: integer
+              description: >
+                
+            - name: cum_req
+              type: integer
+              description: >
+                
+            - name: max_ssl_conns
+              type: integer
+              description: >
+                
+            - name: curr_ssl_conns
+              type: integer
+              description: >
+
+            - name: cum_ssl_conns
+              type: integer
+              description: >
+          
+            - name: max_pipes
+              type: integer
+              description: >
+
+            - name: pipes_used
+              type: integer
+              description: >
+                
+            - name: pipes_free
+              type: integer
+              description: >
+
+            - name: conn_rate
+              type: integer
+              description: >
+          
+            - name: conn_rate_limit
+              type: integer
+              description: >
+
+            - name: max_conn_rate
+              type: integer
+              description: >
+
+            - name: sess_rate
+              type: integer
+              description: >
+
+            - name: sess_rate_limit
+              type: integer
+              description: >
+
+            - name: max_sess_rate
+              type: integer
+              description: >
+
+            - name: ssl_rate
+              type: integer
+              description: >
+
+            - name: ssl_rate_limit
+              type: integer
+              description: >
+
+            - name: max_ssl_rate
+              type: integer
+              description: >
+
+            - name: ssl_frontend_key_rate
+              type: integer
+              description: >
+
+            - name: ssl_frontend_max_key_rate
+              type: integer
+              description: >
+
+            - name: ssl_frontend_session_reuse_pct
+              type: integer
+              description: >
+
+            - name: ssl_babckend_key_rate
+              type: integer
+              description: >
+
+            - name: ssl_frontend_key_rate
+              type: integer
+              description: >
+
+            - name: ssl_frontend_max_key_rate
+              type: integer
+              description: >
+
+            - name: ssl_frontend_session_reuse_pct
+              type: integer
+              description: >
+
+            - name: ssl_babckend_key_rate
+              type: integer
+              description: >
+
+            - name: ssl_backend_max_key_rate
+              type: integer
+              description: >
+
+            - name: ssl_cached_lookups
+              type: integer
+              description: >
+
+            - name: ssl_cache_misses
+              type: integer
+              description: >
+
+            - name: compress_bps_in
+              type: integer
+              description: >
+
+            - name: compress_bps_out
+              type: integer
+              description: >
+
+            - name: compress_bps_rate_limit
+              type: integer
+              description: >
+
+            - name: zlib_mem_usage
+              type: integer
+              description: >
+
+            - name: max_zlib_mem_usage
+              type: integer
+              description: >
+
+            - name: tasks
+              type: integer
+              description: >
+
+            - name: run_queue
+              type: integer
+              description: >
+
+            - name: idle_pct
+              type: scaled_float
+              format: percent
+              description: >
+
 - key: beats
   title: "beats"
   description: >
@@ -391,7 +935,7 @@
                       type: long
                       description: >
                         Total number of events published
->>>>>>> c8f4956c
+
 - key: mongodb
   title: "MongoDB"
   description: >
