--- conflicted
+++ resolved
@@ -6,11 +6,8 @@
   #  - datastore
   #  - host
   #  - virtualmachine
-<<<<<<< HEAD
+  #  - network
   #  - resourcepool
-=======
-  #  - network
->>>>>>> 8319dae8
   # Real-time data collection – An ESXi Server collects data for each performance counter every 20 seconds.
   period: 20s
   hosts: ["https://localhost/sdk"]
