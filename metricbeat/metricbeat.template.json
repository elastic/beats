--- conflicted
+++ resolved
@@ -185,114 +185,6 @@
             }
           }
         },
-        "ceph": {
-          "properties": {
-            "health": {
-              "properties": {
-                "cluster": {
-                  "properties": {
-                    "overall_status": {
-                      "ignore_above": 1024,
-                      "type": "keyword"
-                    },
-                    "timechecks": {
-                      "properties": {
-                        "epoch": {
-                          "type": "long"
-                        },
-                        "round": {
-                          "properties": {
-                            "status": {
-                              "ignore_above": 1024,
-                              "type": "keyword"
-                            },
-                            "value": {
-                              "type": "long"
-                            }
-                          }
-                        }
-                      }
-                    }
-                  }
-                },
-                "mon": {
-                  "properties": {
-                    "available": {
-                      "properties": {
-                        "kb": {
-                          "type": "long"
-                        },
-                        "pct": {
-                          "type": "long"
-                        }
-                      }
-                    },
-                    "health": {
-                      "ignore_above": 1024,
-                      "type": "keyword"
-                    },
-                    "last_updated": {
-                      "type": "date"
-                    },
-                    "name": {
-                      "ignore_above": 1024,
-                      "type": "keyword"
-                    },
-                    "store_stats": {
-                      "properties": {
-                        "last_updated": {
-                          "type": "long"
-                        },
-                        "log": {
-                          "properties": {
-                            "bytes": {
-                              "type": "long"
-                            }
-                          }
-                        },
-                        "misc": {
-                          "properties": {
-                            "bytes": {
-                              "type": "long"
-                            }
-                          }
-                        },
-                        "sst": {
-                          "properties": {
-                            "bytes": {
-                              "type": "long"
-                            }
-                          }
-                        },
-                        "total": {
-                          "properties": {
-                            "bytes": {
-                              "type": "long"
-                            }
-                          }
-                        }
-                      }
-                    },
-                    "total": {
-                      "properties": {
-                        "kb": {
-                          "type": "long"
-                        }
-                      }
-                    },
-                    "used": {
-                      "properties": {
-                        "kb": {
-                          "type": "long"
-                        }
-                      }
-                    }
-                  }
-                }
-              }
-            }
-          }
-        },
         "couchbase": {
           "properties": {
             "bucket": {
@@ -778,35 +670,9 @@
                 }
               }
             },
-<<<<<<< HEAD
-            "healthcheck": {
-              "properties": {
-                "event": {
-                  "properties": {
-                    "end_date": {
-                      "type": "date"
-                    },
-                    "exit_code": {
-                      "type": "long"
-                    },
-                    "output": {
-                      "ignore_above": 1024,
-                      "type": "keyword"
-                    },
-                    "start_date": {
-                      "type": "date"
-                    }
-                  }
-                },
-                "failingstreak": {
-                  "type": "long"
-                },
-                "status": {
-=======
             "image": {
               "properties": {
                 "example": {
->>>>>>> 9356ccfa
                   "ignore_above": 1024,
                   "type": "keyword"
                 }
@@ -2289,41 +2155,6 @@
             }
           }
         },
-        "php_fpm": {
-          "properties": {
-            "pool": {
-              "properties": {
-                "connections": {
-                  "properties": {
-                    "accepted": {
-                      "type": "long"
-                    },
-                    "queued": {
-                      "type": "long"
-                    }
-                  }
-                },
-                "pool": {
-                  "ignore_above": 1024,
-                  "type": "keyword"
-                },
-                "processes": {
-                  "properties": {
-                    "active": {
-                      "type": "long"
-                    },
-                    "idle": {
-                      "type": "long"
-                    }
-                  }
-                },
-                "slow_requests": {
-                  "type": "long"
-                }
-              }
-            }
-          }
-        },
         "postgresql": {
           "properties": {
             "activity": {
