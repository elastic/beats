--- conflicted
+++ resolved
@@ -186,7 +186,6 @@
         },
         "ceph": {
           "properties": {
-<<<<<<< HEAD
             "df": {
               "properties": {
                 "pool": {
@@ -252,8 +251,6 @@
                 }
               }
             },
-=======
->>>>>>> a7eb97b2
             "health": {
               "properties": {
                 "cluster": {
