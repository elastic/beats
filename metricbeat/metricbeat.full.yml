########################## Metricbeat Configuration ###########################

# This file is a full configuration example documenting all non-deprecated
# options in comments. For a shorter configuration example, that contains only
# the most common options, please see metricbeat.yml in the same directory.
#
# You can find the full configuration reference here:
# https://www.elastic.co/guide/en/beats/metricbeat/index.html

#==========================  Modules configuration ============================
metricbeat.modules:

#------------------------------- System Module -------------------------------
- module: system
  metricsets:
    # CPU stats
    - cpu

    # System Load stats
    - load

    # Per CPU core stats
    #- core

    # IO stats
    #- diskio

    # Per filesystem stats
    - filesystem

    # File system summary stats
    #- fsstat

    # Memory stats
    - memory

    # Network stats
    - network

    # Per process stats
    - process
  enabled: true
  period: 10s
  processes: ['.*']

  # if true, exports the CPU usage in ticks, together with the percentage values
  #cpu_ticks: false

  # EXPERIMENTAL: cgroups can be enabled for the process metricset.
  #cgroups: false

#------------------------------- Apache Module -------------------------------
#- module: apache
  #metricsets: ["status"]
  #enabled: true
  #period: 10s

  # Apache hosts
  #hosts: ["http://127.0.0.1"]

  # Path to server status. Default server-status
  #server_status_path: "server-status"

  # Username of hosts.  Empty by default
  #username: test

  # Password of hosts. Empty by default
  #password: test123

<<<<<<< HEAD
#------------------------------- haproxy Module ------------------------------
#- module: haproxy
  #metricsets: 
    #- "stat"
    #- "info"
  #enabled: true
  #period: 10s
  # The address could also be in the form of a unix socket if the metricbeat process is running locally "unix:///var/run/haproxy-stats.sock"
  #stats_addr: "tcp://127.0.0.1:14567"
=======
#-------------------------------- beats Module -------------------------------
#- module: beats
  #metricsets: ["filebeat", "libbeat"]
  #enabled: true
  #period: 10s
  #hosts: ["localhost:6060"]

  # Path to httpprof variables
  #vars_path: /debug/vars

>>>>>>> c8f4956c

#------------------------------- MongoDB Module ------------------------------
#- module: mongodb
  #metricsets: ["status"]
  #enabled: true
  #period: 10s

  # The hosts must be passed as MongoDB URLs in the format:
  # [mongodb://][user:pass@]host[:port]
  #hosts: ["localhost:27017"]


#-------------------------------- MySQL Module -------------------------------
#- module: mysql
  #metricsets: ["status"]
  #enabled: true
  #period: 10s

  # Host DSN should be defined as "tcp(127.0.0.1:3306)/"
  # The username and password can either be set in the DSN or for all hosts in username and password config option
  #hosts: ["root@tcp(127.0.0.1:3306)/"]

  # Username of hosts. Empty by default
  #username: root

  # Password of hosts. Empty by default
  #password: test

#-------------------------------- Nginx Module -------------------------------
#- module: nginx
  #metricsets: ["stubstatus"]
  #enabled: true
  #period: 10s

  # Nginx hosts
  #hosts: ["http://127.0.0.1"]

  # Path to server status. Default server-status
  #server_status_path: "server-status"

#----------------------------- PostgreSQL Module -----------------------------
#- module: postgresql
  #metricsets:
    # Stats about every PostgreSQL database
    #- database

    # Stats about the background writer process's activity
    #- bgwriter

    # Stats about every PostgreSQL process
    #- activity

  #enabled: true
  #period: 10s

  # The host must be passed as PostgreSQL DSN. Example:
  # postgres://pqgotest:password@localhost:5432?sslmode=disable
  # The available parameters are documented here:
  # https://godoc.org/github.com/lib/pq#hdr-Connection_String_Parameters
  #hosts: ["postgres://postgres@localhost:5432"]


#-------------------------------- Redis Module -------------------------------
#- module: redis
  #metricsets: ["info", "keyspace"]
  #enabled: true
  #period: 10s

  # Redis hosts
  #hosts: ["127.0.0.1:6379"]

  # Enabled defines if the module is enabled. Default: true
  #enabled: true

  # Timeout after which time a metricset should return an error
  # Timeout is by default defined as period, as a fetch of a metricset
  # should never take longer then period, as otherwise calls can pile up.
  #timeout: 1s

  # Optional fields to be added to each event
  #fields:
  #  datacenter: west

  # Network type to be used for redis connection. Default: tcp
  #network: tcp

  # Max number of concurrent connections. Default: 10
  #maxconn: 10

  # Filters can be used to reduce the number of fields sent.
  #filters:
  #  - include_fields:
  #      fields: ["stats"]

  # Redis AUTH password. Empty by default.
  #password: foobared

#------------------------------ ZooKeeper Module -----------------------------
#- module: zookeeper
  #metricsets: ["mntr"]
  #enabled: true
  #period: 10s
  #hosts: ["localhost:2181"]



#================================ General =====================================

# The name of the shipper that publishes the network data. It can be used to group
# all the transactions sent by a single shipper in the web interface.
# If this options is not defined, the hostname is used.
#name:

# The tags of the shipper are included in their own field with each
# transaction published. Tags make it easy to group servers by different
# logical properties.
#tags: ["service-X", "web-tier"]

# Optional fields that you can specify to add additional information to the
# output. Fields can be scalar values, arrays, dictionaries, or any nested
# combination of these.
#fields:
#  env: staging

# If this option is set to true, the custom fields are stored as top-level
# fields in the output document instead of being grouped under a fields
# sub-dictionary. Default is false.
#fields_under_root: false

# How often (in seconds) shippers are publishing their IPs to the topology map.
# The default is 10 seconds.
#refresh_topology_freq: 10

# Expiration time (in seconds) of the IPs published by a shipper to the topology map.
# All the IPs will be deleted afterwards. Note, that the value must be higher than
# refresh_topology_freq. This setting is used only by the Redis output. The other
# outputs don't support expiring entries.
# The default is 15 seconds.
#topology_expire: 15

# Internal queue size for single events in processing pipeline
#queue_size: 1000

# Sets the maximum number of CPUs that can be executing simultaneously. The
# default is the number of logical CPUs available in the system.
#max_procs:

#================================ Processors =====================================

# Processors are used to reduce the number of fields in the exported event or to
# enhance the event with external meta data. This section defines a list of processors
# that are applied one by one and the first one receives the initial event:
#
#   event -> filter1 -> event1 -> filter2 ->event2 ...
#
# Supported processors: drop_fields, drop_event, include_fields
#
# For example, you can use the following processors to keep
# the fields that contain CPU load percentages, but remove the fields that
# contain CPU ticks values:
#
#processors:
#- include_fields:
#    fields: ["cpu"]
#- drop_fields:
#    fields: ["cpu.user", "cpu.system"]
#
# The following example drops the events that have the HTTP response code 200:
#
#processors:
#- drop_event:
#    when:
#       equals:
#           http.code: 200
#

#================================ Outputs =====================================

# Configure what outputs to use when sending the data collected by the beat.
# Multiple outputs may be used.

#-------------------------- Elasticsearch output ------------------------------
output.elasticsearch:
  # Boolean flag to enable or disable the output module.
  #enabled: true

  # Array of hosts to connect to.
  # Scheme and port can be left out and will be set to the default (http and 9200)
  # In case you specify and additional path, the scheme is required: http://localhost:9200/path
  # IPv6 addresses should always be defined as: https://[2001:db8::1]:9200
  hosts: ["localhost:9200"]

  # Set gzip compression level.
  #compression_level: 0

  # Optional protocol and basic auth credentials.
  #protocol: "https"
  #username: "elastic"
  #password: "changeme"

  # Dictionary of HTTP parameters to pass within the url with index operations.
  #parameters:
    #param1: value1
    #param2: value2

  # Number of workers per Elasticsearch host.
  #worker: 1

  # Optional index name. The default is "metricbeat" plus date
  # and generates [metricbeat-]YYYY.MM.DD keys.
  #index: "metricbeat-%{+yyyy.MM.dd}"

  # Optional ingest node pipeline. By default no pipeline will be used.
  #pipeline: ""

  # Optional HTTP Path
  #path: "/elasticsearch"

  # Proxy server url
  #proxy_url: http://proxy:3128

  # The number of times a particular Elasticsearch index operation is attempted. If
  # the indexing operation doesn't succeed after this many retries, the events are
  # dropped. The default is 3.
  #max_retries: 3

  # The maximum number of events to bulk in a single Elasticsearch bulk API index request.
  # The default is 50.
  #bulk_max_size: 50

  # Configure http request timeout before failing an request to Elasticsearch.
  #timeout: 90

  # The number of seconds to wait for new events between two bulk API index requests.
  # If `bulk_max_size` is reached before this interval expires, addition bulk index
  # requests are made.
  #flush_interval: 1s

  # Boolean that sets if the topology is kept in Elasticsearch. The default is
  # false. This option makes sense only for Packetbeat.
  #save_topology: false

  # A template is used to set the mapping in Elasticsearch
  # By default template loading is enabled and the template is loaded.
  # These settings can be adjusted to load your own template or overwrite existing ones.

  # Set to false to disable template loading.
  #template.enabled: true

  # Template name. By default the template name is metricbeat.
  #template.name: "metricbeat"

  # Path to template file
  #template.path: "${path.config}/metricbeat.template.json"

  # Overwrite existing template
  #template.overwrite: false

  # If set to true, metricbeat checks the Elasticsearch version at connect time, and if it
  # is 2.x, it loads the file specified by the template.versions.2x.path setting. The
  # default is true.
  #template.versions.2x.enabled: true

  # Path to the Elasticsearch 2.x version of the template file.
  #template.versions.2x.path: "${path.config}/metricbeat.template-es2x.json"


  # TLS configuration. By default is off.
  # List of root certificates for HTTPS server verifications
  #tls.certificate_authorities: ["/etc/pki/root/ca.pem"]

  # Certificate for TLS client authentication
  #tls.certificate: "/etc/pki/client/cert.pem"

  # Client Certificate Key
  #tls.certificate_key: "/etc/pki/client/cert.key"

  # Controls whether the client verifies server certificates and host name.
  # If insecure is set to true, all server host names and certificates will be
  # accepted. In this mode TLS based connections are susceptible to
  # man-in-the-middle attacks. Use only for testing.
  #tls.insecure: true

  # Configure cipher suites to be used for TLS connections
  #tls.cipher_suites: []

  # Configure curve types for ECDHE based cipher suites
  #tls.curve_types: []

  # Configure minimum TLS version allowed for connection to logstash
  #tls.min_version: 1.0

  # Configure maximum TLS version allowed for connection to logstash
  #tls.max_version: 1.2


#----------------------------- Logstash output --------------------------------
#output.logstash:
  # Boolean flag to enable or disable the output module.
  #enabled: true

  # The Logstash hosts
  #hosts: ["localhost:5044"]

  # Number of workers per Logstash host.
  #worker: 1

  # Set gzip compression level.
  #compression_level: 3

  # Optional load balance the events between the Logstash hosts
  #loadbalance: true

  # Number of batches to be send asynchronously to logstash while processing
  # new batches.
  #pipelining: 0

  # Optional index name. The default index name is set to name of the beat
  # in all lowercase.
  #index: 'metricbeat'

  # SOCKS5 proxy server URL
  #proxy_url: socks5://user:password@socks5-server:2233

  # Resolve names locally when using a proxy server. Defaults to false.
  #proxy_use_local_resolver: false

  # Optional TLS configuration options. TLS is off by default.
  # List of root certificates for HTTPS server verifications
  #tls.certificate_authorities: ["/etc/pki/root/ca.pem"]

  # Certificate for TLS client authentication
  #tls.certificate: "/etc/pki/client/cert.pem"

  # Client Certificate Key
  #tls.certificate_key: "/etc/pki/client/cert.key"

  # Controls whether the client verifies server certificates and host name.
  # If insecure is set to true, all server host names and certificates will be
  # accepted. In this mode TLS based connections are susceptible to
  # man-in-the-middle attacks. Use only for testing.
  #tls.insecure: true

  # Configure cipher suites to be used for TLS connections
  #tls.cipher_suites: []

  # Configure curve types for ECDHE based cipher suites
  #tls.curve_types: []

#------------------------------- Kafka output ---------------------------------
#output.kafka:
  # Boolean flag to enable or disable the output module.
  #enabled: true

  # The list of Kafka broker addresses from where to fetch the cluster metadata.
  # The cluster metadata contain the actual Kafka brokers events are published
  # to.
  #hosts: ["localhost:9092"]

  # The Kafka topic used for produced events. The setting can be a format string
  # using any event field. To set the topic from document type use `%{[type]}`.
  #topic: beats

  # The Kafka event key setting. Use format string to create unique event key.
  # By default no event key will be generated.
  #key: ''

  # The Kafka event partitioning strategy. Default hashing strategy is `hash`
  # using the `output.kafka.key` setting or randomly distributes events if
  # `output.kafka.key` is not configured.
  #partition.hash:
    # If enabled, events will only be published to partitions with reachable
    # leaders. Default is false.
    #reachable_only: false

    # Configure alternative event field names used to compute the hash value.
    # If empty `output.kafka.key` setting will be used.
    # Default value is empty list.
    #hash: []

  # Authentication details. Password is required if username is set.
  #username: ''
  #password: ''

  # Kafka version metricbeat is assumed to run against. Defaults to the oldest
  # supported stable version (currently version 0.8.2.0)
  #version: 0.8.2

  # Metadata update configuration. Metadata do contain leader information
  # deciding which broker to use when publishing.
  #metadata:
    # Max metadata request retry attempts when cluster is in middle of leader
    # election. Defaults to 3 retries.
    #retry.max: 3

    # Waiting time between retries during leader elections. Default is 250ms.
    #retry.backoff: 250ms

    # Refresh metadata interval. Defaults to every 10 minutes.
    #refresh_frequency: 10m

  # The number of concurrent load-balanced Kafka output workers.
  #worker: 1

  # The number of times to retry publishing an event after a publishing failure.
  # After the specified number of retries, the events are typically dropped.
  # Some Beats, such as Filebeat, ignore the max_retries setting and retry until
  # all events are published.  Set max_retries to a value less than 0 to retry
  # until all events are published. The default is 3.
  #max_retries: 3

  # The maximum number of events to bulk in a single Kafka request. The default
  # is 2048.
  #bulk_max_size: 2048

  # The number of seconds to wait for responses from the Kafka brokers before
  # timing out. The default is 30s.
  #timeout: 30s

  # The maximum duration a broker will wait for number of required ACKs. The
  # default is 10s.
  #broker_timeout: 10s

  # The number of messages buffered for each Kafka broker. The default is 256.
  #channel_buffer_size: 256

  # The keep-alive period for an active network connection. If 0s, keep-alives
  # are disabled. The default is 0 seconds.
  #keep_alive: 0

  # Sets the output compression codec. Must be one of none, snappy and gzip. The
  # default is gzip.
  #compression: gzip

  # The maximum permitted size of JSON-encoded messages. Bigger messages will be
  # dropped. The default value is 1000000 (bytes). This value should be equal to
  # or less than the broker's message.max.bytes.
  #max_message_bytes: 1000000

  # The ACK reliability level required from broker. 0=no response, 1=wait for
  # local commit, -1=wait for all replicas to commit. The default is 1.  Note:
  # If set to 0, no ACKs are returned by Kafka. Messages might be lost silently
  # on error.
  #required_acks: 1

  # The number of seconds to wait for new events between two producer API calls.
  #flush_interval: 1s

  # The configurable ClientID used for logging, debugging, and auditing
  # purposes.  The default is "beats".
  #client_id: beats

  # Optional TLS configuration options. TLS is off by default.
  # List of root certificates for HTTPS server verifications
  #tls.certificate_authorities: ["/etc/pki/root/ca.pem"]

  # Certificate for TLS client authentication
  #tls.certificate: "/etc/pki/client/cert.pem"

  # Client Certificate Key
  #tls.certificate_key: "/etc/pki/client/cert.key"

  # Controls whether the client verifies server certificates and host name.
  # If insecure is set to true, all server host names and certificates will be
  # accepted. In this mode TLS based connections are susceptible to
  # man-in-the-middle attacks. Use only for testing.
  #tls.insecure: true

  # Configure cipher suites to be used for TLS connections
  #tls.cipher_suites: []

  # Configure curve types for ECDHE based cipher suites
  #tls.curve_types: []

#------------------------------- Redis output ---------------------------------
#output.redis:
  # Boolean flag to enable or disable the output module.
  #enabled: true

  # The list of Redis servers to connect to. If load balancing is enabled, the
  # events are distributed to the servers in the list. If one server becomes
  # unreachable, the events are distributed to the reachable servers only.
  #hosts: ["localhost:6379"]

  # The Redis port to use if hosts does not contain a port number. The default
  # is 6379.
  #port: 6379

  # The name of the Redis list or channel the events are published to. The
  # default is metricbeat.
  #key: metricbeat

  # The password to authenticate with. The default is no authentication.
  #password:

  # The Redis database number where the events are published. The default is 0.
  #db: 0

  # The Redis data type to use for publishing events. If the data type is list,
  # the Redis RPUSH command is used. If the data type is channel, the Redis
  # PUBLISH command is used. The default value is list.
  #datetype: list

  # The Redis host to connect to when using topology map support. Topology map
  # support is disabled if this option is not set.
  #host_topology:

  # The password to use for authenticating with the Redis topology server. The
  # default is no authentication.
  #password_topology:

  # The Redis database number where the topology information is stored. The
  # default is 1.
  #db_topology: 1

  # The number of workers to use for each host configured to publish events to
  # Redis. Use this setting along with the loadbalance option. For example, if
  # you have 2 hosts and 3 workers, in total 6 workers are started (3 for each
  # host).
  #worker: 1

  # If set to true and multiple hosts or workers are configured, the output
  # plugin load balances published events onto all Redis hosts. If set to false,
  # the output plugin sends all events to only one host (determined at random)
  # and will switch to another host if the currently selected one becomes
  # unreachable. The default value is true.
  #loadbalance: true

  # The Redis connection timeout in seconds. The default is 5 seconds.
  #timeout: 5s

  # The number of times to retry publishing an event after a publishing failure.
  # After the specified number of retries, the events are typically dropped.
  # Some Beats, such as Filebeat, ignore the max_retries setting and retry until
  # all events are published. Set max_retries to a value less than 0 to retry
  # until all events are published. The default is 3.
  #max_retries: 3

  # The maximum number of events to bulk in a single Redis request or pipeline.
  # The default is 2048.
  #bulk_max_size: 2048

  # The URL of the SOCKS5 proxy to use when connecting to the Redis servers. The
  # value must be a URL with a scheme of socks5://.
  #proxy_url:

  # This option determines whether Redis hostnames are resolved locally when
  # using a proxy. The default value is false, which means that name resolution
  # occurs on the proxy server.
  #proxy_use_local_resolver: false

  # Optional TLS configuration options. TLS is off by default.
  # List of root certificates for HTTPS server verifications
  #tls.certificate_authorities: ["/etc/pki/root/ca.pem"]

  # Certificate for TLS client authentication
  #tls.certificate: "/etc/pki/client/cert.pem"

  # Client Certificate Key
  #tls.certificate_key: "/etc/pki/client/cert.key"

  # Controls whether the client verifies server certificates and host name.
  # If insecure is set to true, all server host names and certificates will be
  # accepted. In this mode TLS based connections are susceptible to
  # man-in-the-middle attacks. Use only for testing.
  #tls.insecure: true

  # Configure cipher suites to be used for TLS connections
  #tls.cipher_suites: []

  # Configure curve types for ECDHE based cipher suites
  #tls.curve_types: []

#------------------------------- File output ----------------------------------
#output.file:
  # Boolean flag to enable or disable the output module.
  #enabled: true

  # Path to the directory where to save the generated files. The option is
  # mandatory.
  #path: "/tmp/metricbeat"

  # Name of the generated files. The default is `metricbeat` and it generates
  # files: `metricbeat`, `metricbeat.1`, `metricbeat.2`, etc.
  #filename: metricbeat

  # Maximum size in kilobytes of each file. When this size is reached, and on
  # every metricbeat restart, the files are rotated. The default value is 10240
  # kB.
  #rotate_every_kb: 10000

  # Maximum number of files under path. When this number of files is reached,
  # the oldest file is deleted and the rest are shifted from last to first. The
  # default is 7 files.
  #number_of_files: 7


#----------------------------- Console output ---------------------------------
#output.console:
  # Boolean flag to enable or disable the output module.
  #enabled: true

  # Pretty print json event
  #pretty: false

#================================= Paths ======================================

# The home path for the metricbeat installation. This is the default base path
# for all other path settings and for miscellaneous files that come with the
# distribution (for example, the sample dashboards).
# If not set by a CLI flag or in the configuration file, the default for the
# home path is the location of the binary.
#path.home:

# The configuration path for the metricbeat installation. This is the default
# base path for configuration files, including the main YAML configuration file
# and the Elasticsearch template file. If not set by a CLI flag or in the
# configuration file, the default for the configuration path is the home path.
#path.config: ${path.home}

# The data path for the metricbeat installation. This is the default base path
# for all the files in which metricbeat needs to store its data. If not set by a
# CLI flag or in the configuration file, the default for the data path is a data
# subdirectory inside the home path.
#path.data: ${path.home}/data

# The logs path for a metricbeat installation. This is the default location for
# the Beat's log files. If not set by a CLI flag or in the configuration file,
# the default for the logs path is a logs subdirectory inside the home path.
#path.logs: ${path.home}/logs

#================================ Logging =====================================
# There are three options for the log output: syslog, file, stderr.
# Under Windows systems, the log files are per default sent to the file output,
# under all other system per default to syslog.

# Sets log level. The default log level is info.
# Available log levels are: critical, error, warning, info, debug
#logging.level: info

# Enable debug output for selected components. To enable all selectors use ["*"]
# Other available selectors are "beat", "publish", "service"
# Multiple selectors can be chained.
#logging.selectors: [ ]

# Send all logging output to syslog. The default is false.
#logging.to_syslog: true

# If enabled, metricbeat periodically logs its internal metrics that have changed
# in the last period. For each metric that changed, the delta from the value at
# the beginning of the period is logged. Also, the total values for
# all non-zero internal metrics are logged on shutdown. The default is true.
#logging.metrics.enabled: true

# The period after which to log the internal metrics. The default is 30s.
#logging.metrics.period: 30s

# Logging to rotating files files. Set logging.to_files to false to disable logging to
# files.
logging.to_files: true
logging.files:
  # Configure the path where the logs are written. The default is the logs directory
  # under the home path (the binary location).
  #path: /var/log/metricbeat

  # The name of the files where the logs are written to.
  #name: metricbeat

  # Configure log file size limit. If limit is reached, log file will be
  # automatically rotated
  #rotateeverybytes: 10485760 # = 10MB

  # Number of rotated log files to keep. Oldest files will be deleted first.
  #keepfiles: 7
<|MERGE_RESOLUTION|>--- conflicted
+++ resolved
@@ -67,7 +67,6 @@
   # Password of hosts. Empty by default
   #password: test123
 
-<<<<<<< HEAD
 #------------------------------- haproxy Module ------------------------------
 #- module: haproxy
   #metricsets: 
@@ -77,7 +76,7 @@
   #period: 10s
   # The address could also be in the form of a unix socket if the metricbeat process is running locally "unix:///var/run/haproxy-stats.sock"
   #stats_addr: "tcp://127.0.0.1:14567"
-=======
+
 #-------------------------------- beats Module -------------------------------
 #- module: beats
   #metricsets: ["filebeat", "libbeat"]
@@ -87,8 +86,6 @@
 
   # Path to httpprof variables
   #vars_path: /debug/vars
-
->>>>>>> c8f4956c
 
 #------------------------------- MongoDB Module ------------------------------
 #- module: mongodb
