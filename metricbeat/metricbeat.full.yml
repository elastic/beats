########################## Metricbeat Configuration ###########################

# This file is a full configuration example documenting all non-deprecated
# options in comments. For a shorter configuration example, that contains only
# the most common options, please see metricbeat.yml in the same directory.
#
# You can find the full configuration reference here:
# https://www.elastic.co/guide/en/beats/metricbeat/index.html

#============================  Config Reloading ===============================

# Config reloading allows to dynamically load modules. Each file which is
# monitored must contain one or multiple modules as a list.
metricbeat.modules.reload:

  # Glob pattern for configuration reloading
  path: ${path.config}/conf.d/*.yml

  # Period on which files under path should be checked for chagnes
  period: 10s

  # Set to true to enable config reloading
  enabled: false

#==========================  Modules configuration ============================
metricbeat.modules:

#------------------------------- System Module -------------------------------
- module: system
  metricsets:
    # CPU stats
    - cpu

    # System Load stats
    - load

    # Per CPU core stats
    #- core

    # IO stats
    #- diskio

    # Per filesystem stats
    - filesystem

    # File system summary stats
    - fsstat

    # Memory stats
    - memory

    # Network stats
    - network

    # Per process stats
    - process

    # Sockets and connection info (linux only)
    #- socket
  enabled: true
  period: 10s
  processes: ['.*']

  # if true, exports the CPU usage in ticks, together with the percentage values
  #cpu_ticks: false

  # EXPERIMENTAL: cgroups can be enabled for the process metricset.
  #cgroups: false

  # A list of regular expressions used to whitelist environment variables
  # reported with the process metricset's events. Defaults to empty.
  #process.env.whitelist: []

  # Configure reverse DNS lookup on remote IP addresses in the socket metricset.
  #socket.reverse_lookup.enabled: false
  #socket.reverse_lookup.success_ttl: 60s
  #socket.reverse_lookup.failure_ttl: 60s

#------------------------------- Apache Module -------------------------------
#- module: apache
  #metricsets: ["status"]
  #enabled: true
  #period: 10s

  # Apache hosts
  #hosts: ["http://127.0.0.1"]

  # Path to server status. Default server-status
  #server_status_path: "server-status"

  # Username of hosts.  Empty by default
  #username: test

  # Password of hosts. Empty by default
  #password: test123

#-------------------------------- ceph Module --------------------------------
#- module: ceph
<<<<<<< HEAD
<<<<<<< HEAD
#  metricsets: ["health","df"]
=======
#  metricsets: ["health"]
>>>>>>> upstream/master
=======
#  metricsets: ["cluster_health", "monitor_health"]
>>>>>>> 15db49f2
#  enabled: true
#  period: 10s
#  hosts: ["localhost:5000"]

#------------------------------ couchbase Module -----------------------------
#- module: couchbase
  #metricsets: ["cluster", "node", "bucket"]
  #enabled: true
  #period: 10s
  #hosts: ["localhost:8091"]

#------------------------------- Docker Module -------------------------------
#- module: docker
  #metricsets: ["container", "cpu", "diskio", "healthcheck", "info", "memory", "network"]
  #hosts: ["unix:///var/run/docker.sock"]
  #enabled: true
  #period: 10s

  # To connect to Docker over TLS you must specify a client and CA certificate.
  #ssl:
    #certificate_authority: "/etc/pki/root/ca.pem"
    #certificate:           "/etc/pki/client/cert.pem"
    #key:                   "/etc/pki/client/cert.key"

#------------------------------- HAProxy Module ------------------------------
#- module: haproxy
  #metricsets: ["info", "stat"]
  #enabled: true
  #period: 10s
  #hosts: ["tcp://127.0.0.1:14567"]

#-------------------------------- kafka Module -------------------------------
#- module: kafka
  #metricsets: ["partition"]
  #enabled: true
  #period: 10s
  #hosts: ["localhost:9092"]

  #client_id: metricbeat
  #retries: 3
  #backoff: 250ms

  # List of Topics to query metadata for. If empty, all topics will be queried.
  #topics: []

  # Optional SSL. By default is off.
  # List of root certificates for HTTPS server verifications
  #ssl.certificate_authorities: ["/etc/pki/root/ca.pem"]

  # Certificate for SSL client authentication
  #ssl.certificate: "/etc/pki/client/cert.pem"

  # Client Certificate Key
  #ssl.key: "/etc/pki/client/cert.key"

  # SASL authentication
  #username: ""
  #password: ""

#------------------------------- MongoDB Module ------------------------------
#- module: mongodb
  #metricsets: ["dbstats", "status"]
  #enabled: true
  #period: 10s

  # The hosts must be passed as MongoDB URLs in the format:
  # [mongodb://][user:pass@]host[:port].
  # The username and password can also be set using the respective configuration
  # options. The credentials in the URL take precedence over the username and
  # password configuration options.
  #hosts: ["localhost:27017"]

  # Username to use when connecting to MongoDB. Empty by default.
  #username: user

  # Password to use when connecting to MongoDB. Empty by default.
  #password: pass

#-------------------------------- MySQL Module -------------------------------
#- module: mysql
  #metricsets: ["status"]
  #enabled: true
  #period: 10s

  # Host DSN should be defined as "user:pass@tcp(127.0.0.1:3306)/"
  # The username and password can either be set in the DSN or using the username
  # and password config options. Those specified in the DSN take precedence.
  #hosts: ["root:secret@tcp(127.0.0.1:3306)/"]

  # Username of hosts. Empty by default.
  #username: root

  # Password of hosts. Empty by default.
  #password: secret

  # By setting raw to true, all raw fields from the status metricset will be added to the event.
  #raw: false

#-------------------------------- Nginx Module -------------------------------
#- module: nginx
  #metricsets: ["stubstatus"]
  #enabled: true
  #period: 10s

  # Nginx hosts
  #hosts: ["http://127.0.0.1"]

  # Path to server status. Default server-status
  #server_status_path: "server-status"

#------------------------------- php_fpm Module ------------------------------
#- module: php_fpm
  #metricsets: ["pool"]
  #enabled: true
  #period: 10s
  #status_path: "/status"
  #hosts: ["localhost:8080"]

#----------------------------- PostgreSQL Module -----------------------------
#- module: postgresql
  #metricsets:
    # Stats about every PostgreSQL database
    #- database

    # Stats about the background writer process's activity
    #- bgwriter

    # Stats about every PostgreSQL process
    #- activity

  #enabled: true
  #period: 10s

  # The host must be passed as PostgreSQL URL. Example:
  # postgres://localhost:5432?sslmode=disable
  # The available parameters are documented here:
  # https://godoc.org/github.com/lib/pq#hdr-Connection_String_Parameters
  #hosts: ["postgres://localhost:5432"]

  # Username to use when connecting to PostgreSQL. Empty by default.
  #username: user

  # Password to use when connecting to PostgreSQL. Empty by default.
  #password: pass


#----------------------------- Prometheus Module -----------------------------
#- module: prometheus
  #metricsets: ["stats"]
  #enabled: true
  #period: 10s
  #hosts: ["localhost:9090"]
  #metrics_path: /metrics
  #namespace: example

#-------------------------------- Redis Module -------------------------------
#- module: redis
  #metricsets: ["info", "keyspace"]
  #enabled: true
  #period: 10s

  # Redis hosts
  #hosts: ["127.0.0.1:6379"]

  # Timeout after which time a metricset should return an error
  # Timeout is by default defined as period, as a fetch of a metricset
  # should never take longer then period, as otherwise calls can pile up.
  #timeout: 1s

  # Optional fields to be added to each event
  #fields:
  #  datacenter: west

  # Network type to be used for redis connection. Default: tcp
  #network: tcp

  # Max number of concurrent connections. Default: 10
  #maxconn: 10

  # Filters can be used to reduce the number of fields sent.
  #filters:
  #  - include_fields:
  #      fields: ["stats"]

  # Redis AUTH password. Empty by default.
  #password: foobared

#------------------------------ ZooKeeper Module -----------------------------
#- module: zookeeper
  #metricsets: ["mntr"]
  #enabled: true
  #period: 10s
  #hosts: ["localhost:2181"]



#================================ General ======================================

# The name of the shipper that publishes the network data. It can be used to group
# all the transactions sent by a single shipper in the web interface.
# If this options is not defined, the hostname is used.
#name:

# The tags of the shipper are included in their own field with each
# transaction published. Tags make it easy to group servers by different
# logical properties.
#tags: ["service-X", "web-tier"]

# Optional fields that you can specify to add additional information to the
# output. Fields can be scalar values, arrays, dictionaries, or any nested
# combination of these.
#fields:
#  env: staging

# If this option is set to true, the custom fields are stored as top-level
# fields in the output document instead of being grouped under a fields
# sub-dictionary. Default is false.
#fields_under_root: false

# Internal queue size for single events in processing pipeline
#queue_size: 1000

# The internal queue size for bulk events in the processing pipeline.
# Do not modify this value.
#bulk_queue_size: 0

# Sets the maximum number of CPUs that can be executing simultaneously. The
# default is the number of logical CPUs available in the system.
#max_procs:

#================================ Processors ===================================

# Processors are used to reduce the number of fields in the exported event or to
# enhance the event with external metadata. This section defines a list of
# processors that are applied one by one and the first one receives the initial
# event:
#
#   event -> filter1 -> event1 -> filter2 ->event2 ...
#
# The supported processors are drop_fields, drop_event, include_fields, and
# add_cloud_metadata.
#
# For example, you can use the following processors to keep the fields that
# contain CPU load percentages, but remove the fields that contain CPU ticks
# values:
#
#processors:
#- include_fields:
#    fields: ["cpu"]
#- drop_fields:
#    fields: ["cpu.user", "cpu.system"]
#
# The following example drops the events that have the HTTP response code 200:
#
#processors:
#- drop_event:
#    when:
#       equals:
#           http.code: 200
#
# The following example enriches each event with metadata from the cloud
# provider about the host machine. It works on EC2, GCE, and DigitalOcean.
#
#processors:
#- add_cloud_metadata:
#

#================================ Outputs ======================================

# Configure what outputs to use when sending the data collected by the beat.
# Multiple outputs may be used.

#-------------------------- Elasticsearch output -------------------------------
output.elasticsearch:
  # Boolean flag to enable or disable the output module.
  #enabled: true

  # Array of hosts to connect to.
  # Scheme and port can be left out and will be set to the default (http and 9200)
  # In case you specify and additional path, the scheme is required: http://localhost:9200/path
  # IPv6 addresses should always be defined as: https://[2001:db8::1]:9200
  hosts: ["localhost:9200"]

  # Set gzip compression level.
  #compression_level: 0

  # Optional protocol and basic auth credentials.
  #protocol: "https"
  #username: "elastic"
  #password: "changeme"

  # Dictionary of HTTP parameters to pass within the url with index operations.
  #parameters:
    #param1: value1
    #param2: value2

  # Number of workers per Elasticsearch host.
  #worker: 1

  # Optional index name. The default is "metricbeat" plus date
  # and generates [metricbeat-]YYYY.MM.DD keys.
  #index: "metricbeat-%{+yyyy.MM.dd}"

  # Optional ingest node pipeline. By default no pipeline will be used.
  #pipeline: ""

  # Optional HTTP Path
  #path: "/elasticsearch"

  # Custom HTTP headers to add to each request
  #headers:
  #  X-My-Header: Contents of the header

  # Proxy server url
  #proxy_url: http://proxy:3128

  # The number of times a particular Elasticsearch index operation is attempted. If
  # the indexing operation doesn't succeed after this many retries, the events are
  # dropped. The default is 3.
  #max_retries: 3

  # The maximum number of events to bulk in a single Elasticsearch bulk API index request.
  # The default is 50.
  #bulk_max_size: 50

  # Configure http request timeout before failing an request to Elasticsearch.
  #timeout: 90

  # The number of seconds to wait for new events between two bulk API index requests.
  # If `bulk_max_size` is reached before this interval expires, addition bulk index
  # requests are made.
  #flush_interval: 1s

  # A template is used to set the mapping in Elasticsearch
  # By default template loading is enabled and the template is loaded.
  # These settings can be adjusted to load your own template or overwrite existing ones.

  # Set to false to disable template loading.
  #template.enabled: true

  # Template name. By default the template name is metricbeat.
  #template.name: "metricbeat"

  # Path to template file
  #template.path: "${path.config}/metricbeat.template.json"

  # Overwrite existing template
  #template.overwrite: false

  # If set to true, metricbeat checks the Elasticsearch version at connect time, and if it
  # is 2.x, it loads the file specified by the template.versions.2x.path setting. The
  # default is true.
  #template.versions.2x.enabled: true

  # Path to the Elasticsearch 2.x version of the template file.
  #template.versions.2x.path: "${path.config}/metricbeat.template-es2x.json"

  # Use SSL settings for HTTPS. Default is true.
  #ssl.enabled: true

  # Configure SSL verification mode. If `none` is configured, all server hosts
  # and certificates will be accepted. In this mode, SSL based connections are
  # susceptible to man-in-the-middle attacks. Use only for testing. Default is
  # `full`.
  #ssl.verification_mode: full

  # List of supported/valid TLS versions. By default all TLS versions 1.0 up to
  # 1.2 are enabled.
  #ssl.supported_protocols: [TLSv1.0, TLSv1.1, TLSv1.2]

  # SSL configuration. By default is off.
  # List of root certificates for HTTPS server verifications
  #ssl.certificate_authorities: ["/etc/pki/root/ca.pem"]

  # Certificate for SSL client authentication
  #ssl.certificate: "/etc/pki/client/cert.pem"

  # Client Certificate Key
  #ssl.key: "/etc/pki/client/cert.key"

  # Optional passphrase for decrypting the Certificate Key.
  #ssl.key_passphrase: ''

  # Configure cipher suites to be used for SSL connections
  #ssl.cipher_suites: []

  # Configure curve types for ECDHE based cipher suites
  #ssl.curve_types: []


#----------------------------- Logstash output ---------------------------------
#output.logstash:
  # Boolean flag to enable or disable the output module.
  #enabled: true

  # The Logstash hosts
  #hosts: ["localhost:5044"]

  # Number of workers per Logstash host.
  #worker: 1

  # Set gzip compression level.
  #compression_level: 3

  # Optional load balance the events between the Logstash hosts
  #loadbalance: true

  # Number of batches to be send asynchronously to logstash while processing
  # new batches.
  #pipelining: 0

  # Optional index name. The default index name is set to name of the beat
  # in all lowercase.
  #index: 'metricbeat'

  # SOCKS5 proxy server URL
  #proxy_url: socks5://user:password@socks5-server:2233

  # Resolve names locally when using a proxy server. Defaults to false.
  #proxy_use_local_resolver: false

  # Enable SSL support. SSL is automatically enabled, if any SSL setting is set.
  #ssl.enabled: true

  # Configure SSL verification mode. If `none` is configured, all server hosts
  # and certificates will be accepted. In this mode, SSL based connections are
  # susceptible to man-in-the-middle attacks. Use only for testing. Default is
  # `full`.
  #ssl.verification_mode: full

  # List of supported/valid TLS versions. By default all TLS versions 1.0 up to
  # 1.2 are enabled.
  #ssl.supported_protocols: [TLSv1.0, TLSv1.1, TLSv1.2]

  # Optional SSL configuration options. SSL is off by default.
  # List of root certificates for HTTPS server verifications
  #ssl.certificate_authorities: ["/etc/pki/root/ca.pem"]

  # Certificate for SSL client authentication
  #ssl.certificate: "/etc/pki/client/cert.pem"

  # Client Certificate Key
  #ssl.key: "/etc/pki/client/cert.key"

  # Optional passphrase for decrypting the Certificate Key.
  #ssl.key_passphrase: ''

  # Configure cipher suites to be used for SSL connections
  #ssl.cipher_suites: []

  # Configure curve types for ECDHE based cipher suites
  #ssl.curve_types: []

#------------------------------- Kafka output ----------------------------------
#output.kafka:
  # Boolean flag to enable or disable the output module.
  #enabled: true

  # The list of Kafka broker addresses from where to fetch the cluster metadata.
  # The cluster metadata contain the actual Kafka brokers events are published
  # to.
  #hosts: ["localhost:9092"]

  # The Kafka topic used for produced events. The setting can be a format string
  # using any event field. To set the topic from document type use `%{[type]}`.
  #topic: beats

  # The Kafka event key setting. Use format string to create unique event key.
  # By default no event key will be generated.
  #key: ''

  # The Kafka event partitioning strategy. Default hashing strategy is `hash`
  # using the `output.kafka.key` setting or randomly distributes events if
  # `output.kafka.key` is not configured.
  #partition.hash:
    # If enabled, events will only be published to partitions with reachable
    # leaders. Default is false.
    #reachable_only: false

    # Configure alternative event field names used to compute the hash value.
    # If empty `output.kafka.key` setting will be used.
    # Default value is empty list.
    #hash: []

  # Authentication details. Password is required if username is set.
  #username: ''
  #password: ''

  # Kafka version metricbeat is assumed to run against. Defaults to the oldest
  # supported stable version (currently version 0.8.2.0)
  #version: 0.8.2

  # Metadata update configuration. Metadata do contain leader information
  # deciding which broker to use when publishing.
  #metadata:
    # Max metadata request retry attempts when cluster is in middle of leader
    # election. Defaults to 3 retries.
    #retry.max: 3

    # Waiting time between retries during leader elections. Default is 250ms.
    #retry.backoff: 250ms

    # Refresh metadata interval. Defaults to every 10 minutes.
    #refresh_frequency: 10m

  # The number of concurrent load-balanced Kafka output workers.
  #worker: 1

  # The number of times to retry publishing an event after a publishing failure.
  # After the specified number of retries, the events are typically dropped.
  # Some Beats, such as Filebeat, ignore the max_retries setting and retry until
  # all events are published.  Set max_retries to a value less than 0 to retry
  # until all events are published. The default is 3.
  #max_retries: 3

  # The maximum number of events to bulk in a single Kafka request. The default
  # is 2048.
  #bulk_max_size: 2048

  # The number of seconds to wait for responses from the Kafka brokers before
  # timing out. The default is 30s.
  #timeout: 30s

  # The maximum duration a broker will wait for number of required ACKs. The
  # default is 10s.
  #broker_timeout: 10s

  # The number of messages buffered for each Kafka broker. The default is 256.
  #channel_buffer_size: 256

  # The keep-alive period for an active network connection. If 0s, keep-alives
  # are disabled. The default is 0 seconds.
  #keep_alive: 0

  # Sets the output compression codec. Must be one of none, snappy and gzip. The
  # default is gzip.
  #compression: gzip

  # The maximum permitted size of JSON-encoded messages. Bigger messages will be
  # dropped. The default value is 1000000 (bytes). This value should be equal to
  # or less than the broker's message.max.bytes.
  #max_message_bytes: 1000000

  # The ACK reliability level required from broker. 0=no response, 1=wait for
  # local commit, -1=wait for all replicas to commit. The default is 1.  Note:
  # If set to 0, no ACKs are returned by Kafka. Messages might be lost silently
  # on error.
  #required_acks: 1

  # The number of seconds to wait for new events between two producer API calls.
  #flush_interval: 1s

  # The configurable ClientID used for logging, debugging, and auditing
  # purposes.  The default is "beats".
  #client_id: beats

  # Enable SSL support. SSL is automatically enabled, if any SSL setting is set.
  #ssl.enabled: true

  # Optional SSL configuration options. SSL is off by default.
  # List of root certificates for HTTPS server verifications
  #ssl.certificate_authorities: ["/etc/pki/root/ca.pem"]

  # Configure SSL verification mode. If `none` is configured, all server hosts
  # and certificates will be accepted. In this mode, SSL based connections are
  # susceptible to man-in-the-middle attacks. Use only for testing. Default is
  # `full`.
  #ssl.verification_mode: full

  # List of supported/valid TLS versions. By default all TLS versions 1.0 up to
  # 1.2 are enabled.
  #ssl.supported_protocols: [TLSv1.0, TLSv1.1, TLSv1.2]

  # Certificate for SSL client authentication
  #ssl.certificate: "/etc/pki/client/cert.pem"

  # Client Certificate Key
  #ssl.key: "/etc/pki/client/cert.key"

  # Optional passphrase for decrypting the Certificate Key.
  #ssl.key_passphrase: ''

  # Configure cipher suites to be used for SSL connections
  #ssl.cipher_suites: []

  # Configure curve types for ECDHE based cipher suites
  #ssl.curve_types: []

#------------------------------- Redis output ----------------------------------
#output.redis:
  # Boolean flag to enable or disable the output module.
  #enabled: true

  # The list of Redis servers to connect to. If load balancing is enabled, the
  # events are distributed to the servers in the list. If one server becomes
  # unreachable, the events are distributed to the reachable servers only.
  #hosts: ["localhost:6379"]

  # The Redis port to use if hosts does not contain a port number. The default
  # is 6379.
  #port: 6379

  # The name of the Redis list or channel the events are published to. The
  # default is metricbeat.
  #key: metricbeat

  # The password to authenticate with. The default is no authentication.
  #password:

  # The Redis database number where the events are published. The default is 0.
  #db: 0

  # The Redis data type to use for publishing events. If the data type is list,
  # the Redis RPUSH command is used. If the data type is channel, the Redis
  # PUBLISH command is used. The default value is list.
  #datatype: list

  # The number of workers to use for each host configured to publish events to
  # Redis. Use this setting along with the loadbalance option. For example, if
  # you have 2 hosts and 3 workers, in total 6 workers are started (3 for each
  # host).
  #worker: 1

  # If set to true and multiple hosts or workers are configured, the output
  # plugin load balances published events onto all Redis hosts. If set to false,
  # the output plugin sends all events to only one host (determined at random)
  # and will switch to another host if the currently selected one becomes
  # unreachable. The default value is true.
  #loadbalance: true

  # The Redis connection timeout in seconds. The default is 5 seconds.
  #timeout: 5s

  # The number of times to retry publishing an event after a publishing failure.
  # After the specified number of retries, the events are typically dropped.
  # Some Beats, such as Filebeat, ignore the max_retries setting and retry until
  # all events are published. Set max_retries to a value less than 0 to retry
  # until all events are published. The default is 3.
  #max_retries: 3

  # The maximum number of events to bulk in a single Redis request or pipeline.
  # The default is 2048.
  #bulk_max_size: 2048

  # The URL of the SOCKS5 proxy to use when connecting to the Redis servers. The
  # value must be a URL with a scheme of socks5://.
  #proxy_url:

  # This option determines whether Redis hostnames are resolved locally when
  # using a proxy. The default value is false, which means that name resolution
  # occurs on the proxy server.
  #proxy_use_local_resolver: false

  # Enable SSL support. SSL is automatically enabled, if any SSL setting is set.
  #ssl.enabled: true

  # Configure SSL verification mode. If `none` is configured, all server hosts
  # and certificates will be accepted. In this mode, SSL based connections are
  # susceptible to man-in-the-middle attacks. Use only for testing. Default is
  # `full`.
  #ssl.verification_mode: full

  # List of supported/valid TLS versions. By default all TLS versions 1.0 up to
  # 1.2 are enabled.
  #ssl.supported_protocols: [TLSv1.0, TLSv1.1, TLSv1.2]

  # Optional SSL configuration options. SSL is off by default.
  # List of root certificates for HTTPS server verifications
  #ssl.certificate_authorities: ["/etc/pki/root/ca.pem"]

  # Certificate for SSL client authentication
  #ssl.certificate: "/etc/pki/client/cert.pem"

  # Client Certificate Key
  #ssl.key: "/etc/pki/client/cert.key"

  # Optional passphrase for decrypting the Certificate Key.
  #ssl.key_passphrase: ''

  # Configure cipher suites to be used for SSL connections
  #ssl.cipher_suites: []

  # Configure curve types for ECDHE based cipher suites
  #ssl.curve_types: []


#------------------------------- File output -----------------------------------
#output.file:
  # Boolean flag to enable or disable the output module.
  #enabled: true

  # Path to the directory where to save the generated files. The option is
  # mandatory.
  #path: "/tmp/metricbeat"

  # Name of the generated files. The default is `metricbeat` and it generates
  # files: `metricbeat`, `metricbeat.1`, `metricbeat.2`, etc.
  #filename: metricbeat

  # Maximum size in kilobytes of each file. When this size is reached, and on
  # every metricbeat restart, the files are rotated. The default value is 10240
  # kB.
  #rotate_every_kb: 10000

  # Maximum number of files under path. When this number of files is reached,
  # the oldest file is deleted and the rest are shifted from last to first. The
  # default is 7 files.
  #number_of_files: 7


#----------------------------- Console output ---------------------------------
#output.console:
  # Boolean flag to enable or disable the output module.
  #enabled: true

  # Pretty print json event
  #pretty: false

#================================= Paths ======================================

# The home path for the metricbeat installation. This is the default base path
# for all other path settings and for miscellaneous files that come with the
# distribution (for example, the sample dashboards).
# If not set by a CLI flag or in the configuration file, the default for the
# home path is the location of the binary.
#path.home:

# The configuration path for the metricbeat installation. This is the default
# base path for configuration files, including the main YAML configuration file
# and the Elasticsearch template file. If not set by a CLI flag or in the
# configuration file, the default for the configuration path is the home path.
#path.config: ${path.home}

# The data path for the metricbeat installation. This is the default base path
# for all the files in which metricbeat needs to store its data. If not set by a
# CLI flag or in the configuration file, the default for the data path is a data
# subdirectory inside the home path.
#path.data: ${path.home}/data

# The logs path for a metricbeat installation. This is the default location for
# the Beat's log files. If not set by a CLI flag or in the configuration file,
# the default for the logs path is a logs subdirectory inside the home path.
#path.logs: ${path.home}/logs

#============================== Dashboards =====================================
# These settings control loading the sample dashboards to the Kibana index. Loading
# the dashboards is disabled by default and can be enabled either by setting the
# options here, or by using the `-setup` CLI flag.
#dashboards.enabled: false

# The URL from where to download the dashboards archive. By default this URL
# has a value which is computed based on the Beat name and version. For released
# versions, this URL points to the dashboard archive on the artifacts.elastic.co
# website.
#dashboards.url:

# The directory from where to read the dashboards. It is used instead of the URL
# when it has a value.
#dashboards.directory:

# The file archive (zip file) from where to read the dashboards. It is used instead
# of the URL when it has a value.
#dashboards.file:

# If this option is enabled, the snapshot URL is used instead of the default URL.
#dashboard.snapshot: false

# The URL from where to download the snapshot version of the dashboards. By default
# this has a value which is computed based on the Beat name and version.
#dashboard.snapshot_url

# In case the archive contains the dashboards from multiple Beats, this lets you
# select which one to load. You can load all the dashboards in the archive by
# setting this to the empty string.
#dashboard.beat: metricbeat

# The name of the Kibana index to use for setting the configuration. Default is ".kibana"
#dashboards.kibana_index: .kibana

# The Elasticsearch index name. This overwrites the index name defined in the
# dashboards and index pattern. Example: testbeat-*
#dashboards.index:

#================================ Logging ======================================
# There are three options for the log output: syslog, file, stderr.
# Under Windows systems, the log files are per default sent to the file output,
# under all other system per default to syslog.

# Sets log level. The default log level is info.
# Available log levels are: critical, error, warning, info, debug
#logging.level: info

# Enable debug output for selected components. To enable all selectors use ["*"]
# Other available selectors are "beat", "publish", "service"
# Multiple selectors can be chained.
#logging.selectors: [ ]

# Send all logging output to syslog. The default is false.
#logging.to_syslog: true

# If enabled, metricbeat periodically logs its internal metrics that have changed
# in the last period. For each metric that changed, the delta from the value at
# the beginning of the period is logged. Also, the total values for
# all non-zero internal metrics are logged on shutdown. The default is true.
#logging.metrics.enabled: true

# The period after which to log the internal metrics. The default is 30s.
#logging.metrics.period: 30s

# Logging to rotating files files. Set logging.to_files to false to disable logging to
# files.
logging.to_files: true
logging.files:
  # Configure the path where the logs are written. The default is the logs directory
  # under the home path (the binary location).
  #path: /var/log/metricbeat

  # The name of the files where the logs are written to.
  #name: metricbeat

  # Configure log file size limit. If limit is reached, log file will be
  # automatically rotated
  #rotateeverybytes: 10485760 # = 10MB

  # Number of rotated log files to keep. Oldest files will be deleted first.
  #keepfiles: 7
<|MERGE_RESOLUTION|>--- conflicted
+++ resolved
@@ -96,15 +96,7 @@
 
 #-------------------------------- ceph Module --------------------------------
 #- module: ceph
-<<<<<<< HEAD
-<<<<<<< HEAD
-#  metricsets: ["health","df"]
-=======
-#  metricsets: ["health"]
->>>>>>> upstream/master
-=======
-#  metricsets: ["cluster_health", "monitor_health"]
->>>>>>> 15db49f2
+#  metricsets: ["cluster_health", "monitor_health","cluster_disk","pool_disk"]
 #  enabled: true
 #  period: 10s
 #  hosts: ["localhost:5000"]
