// Licensed to Elasticsearch B.V. under one or more contributor
// license agreements. See the NOTICE file distributed with
// this work for additional information regarding copyright
// ownership. Elasticsearch B.V. licenses this file to you under
// the Apache License, Version 2.0 (the "License"); you may
// not use this file except in compliance with the License.
// You may obtain a copy of the License at
//
//     http://www.apache.org/licenses/LICENSE-2.0
//
// Unless required by applicable law or agreed to in writing,
// software distributed under the License is distributed on an
// "AS IS" BASIS, WITHOUT WARRANTIES OR CONDITIONS OF ANY
// KIND, either express or implied.  See the License for the
// specific language governing permissions and limitations
// under the License.

/*
Package testing provides utility functions for testing Module and MetricSet
implementations.

MetricSet Example

This is an example showing how to use this package to test a MetricSet. By
using these methods you ensure the MetricSet is instantiated in the same way
that Metricbeat does it and with the same validations.

	package mymetricset_test

	import (
<<<<<<< HEAD
		"github.com/stretchr/testify/assert"

=======
>>>>>>> 8e56f10a
		mbtest "github.com/elastic/beats/v7/metricbeat/mb/testing"
	)

	func TestFetch(t *testing.T) {
		f := mbtest.NewFetcher(t, getConfig())
		events, errs := f.FetchEvents()
		assert.Empty(t, errs)
		assert.NotEmpty(t, events)

		event := events[0]
		t.Logf("%s/%s event: %+v", f.Module().Name(), f.Name(), event)

		// Test event attributes...
	}

	func getConfig() map[string]interface{} {
		return map[string]interface{}{
			"module":     "mymodule",
			"metricsets": []string{"status"},
			"hosts":      []string{mymodule.GetHostFromEnv()},
		}
	}
*/
package testing

import (
	"context"
	"sync"
	"testing"
	"time"

	"github.com/elastic/beats/v7/libbeat/common"
	"github.com/elastic/beats/v7/metricbeat/mb"
)

type TestModule struct {
	ModName   string
	ModConfig mb.ModuleConfig
	RawConfig *common.Config
}

func (m *TestModule) Name() string                      { return m.ModName }
func (m *TestModule) Config() mb.ModuleConfig           { return m.ModConfig }
func (m *TestModule) UnpackConfig(to interface{}) error { return m.RawConfig.Unpack(to) }

func NewTestModule(t testing.TB, config interface{}) *TestModule {
	c, err := common.NewConfigFrom(config)
	if err != nil {
		t.Fatal(err)
	}

	return &TestModule{RawConfig: c}
}

// NewMetricSet instantiates a new MetricSet using the given configuration.
// The ModuleFactory and MetricSetFactory are obtained from the global
// Registry.
func NewMetricSet(t testing.TB, config interface{}) mb.MetricSet {
	metricsets := NewMetricSets(t, config)
<<<<<<< HEAD
=======

	if len(metricsets) != 1 {
		t.Fatal("invalid number of metricsets instantiated")
	}

	metricset := metricsets[0]
	if metricset == nil {
		t.Fatal("metricset is nil")
	}
	return metricset
}

// NewMetricSets instantiates a list of new MetricSets using the given
// module configuration.
func NewMetricSets(t testing.TB, config interface{}) []mb.MetricSet {
	c, err := common.NewConfigFrom(config)
	if err != nil {
		t.Fatal(err)
	}
	m, metricsets, err := mb.NewModule(c, mb.Registry)
	if err != nil {
		t.Fatal("failed to create new MetricSet", err)
	}
	if m == nil {
		t.Fatal("no module instantiated")
	}
>>>>>>> 8e56f10a

	return metricsets
}

// NewMetricSets instantiates a list of new MetricSets using the given
// module configuration.
func NewMetricSets(t testing.TB, config interface{}) []mb.MetricSet {
	c, err := common.NewConfigFrom(config)
	if err != nil {
		t.Fatal(err)
	}
	m, metricsets, err := mb.NewModule(c, mb.Registry)
	if err != nil {
		t.Fatal("failed to create new MetricSet", err)
	}
	if m == nil {
		t.Fatal("no module instantiated")
	}

	return metricsets
}

func NewReportingMetricSet(t testing.TB, config interface{}) mb.ReportingMetricSet {
	metricSet := NewMetricSet(t, config)

	reportingMetricSet, ok := metricSet.(mb.ReportingMetricSet)
	if !ok {
		t.Fatal("MetricSet does not implement ReportingMetricSet")
	}

	return reportingMetricSet
}

// ReportingFetch runs the given reporting metricset and returns all of the
// events and errors that occur during that period.
func ReportingFetch(metricSet mb.ReportingMetricSet) ([]common.MapStr, []error) {
	r := &capturingReporter{}
	metricSet.Fetch(r)
	return r.events, r.errs
}

// NewReportingMetricSetV2 returns a new ReportingMetricSetV2 instance. Then
// you can use ReportingFetchV2 to perform a Fetch operation with the MetricSet.
func NewReportingMetricSetV2(t testing.TB, config interface{}) mb.ReportingMetricSetV2 {
	metricSet := NewMetricSet(t, config)

	reportingMetricSetV2, ok := metricSet.(mb.ReportingMetricSetV2)
	if !ok {
		t.Fatal("MetricSet does not implement ReportingMetricSetV2")
	}

	return reportingMetricSetV2
}

// NewReportingMetricSetV2Error returns a new ReportingMetricSetV2 instance. Then
// you can use ReportingFetchV2 to perform a Fetch operation with the MetricSet.
func NewReportingMetricSetV2Error(t testing.TB, config interface{}) mb.ReportingMetricSetV2Error {
	metricSet := NewMetricSet(t, config)

	reportingMetricSetV2Error, ok := metricSet.(mb.ReportingMetricSetV2Error)
	if !ok {
		t.Fatal("MetricSet does not implement ReportingMetricSetV2Error")
	}

	return reportingMetricSetV2Error
}

// NewReportingMetricSetV2Errors returns an array of new ReportingMetricSetV2 instances.
func NewReportingMetricSetV2Errors(t testing.TB, config interface{}) []mb.ReportingMetricSetV2Error {
	metricSets := NewMetricSets(t, config)
	var reportingMetricSets []mb.ReportingMetricSetV2Error
	for _, metricSet := range metricSets {
		rMS, ok := metricSet.(mb.ReportingMetricSetV2Error)
		if !ok {
			t.Fatalf("MetricSet %v does not implement ReportingMetricSetV2Error", metricSet.Name())
		}

		reportingMetricSets = append(reportingMetricSets, rMS)
	}

	return reportingMetricSets
}

// NewReportingMetricSetV2WithContext returns a new ReportingMetricSetV2WithContext instance. Then
// you can use ReportingFetchV2 to perform a Fetch operation with the MetricSet.
func NewReportingMetricSetV2WithContext(t testing.TB, config interface{}) mb.ReportingMetricSetV2WithContext {
	metricSet := NewMetricSet(t, config)

	reportingMetricSet, ok := metricSet.(mb.ReportingMetricSetV2WithContext)
	if !ok {
		t.Fatal("MetricSet does not implement ReportingMetricSetV2WithContext")
	}

	return reportingMetricSet
}

// CapturingReporterV2 is a reporter used for testing which stores all events and errors
type CapturingReporterV2 struct {
	events []mb.Event
	errs   []error
}

// Event is used to report an event
func (r *CapturingReporterV2) Event(event mb.Event) bool {
	r.events = append(r.events, event)
	return true
}

// Error is used to report an error
func (r *CapturingReporterV2) Error(err error) bool {
	r.errs = append(r.errs, err)
	return true
}

// GetEvents returns all reported events
func (r *CapturingReporterV2) GetEvents() []mb.Event {
	return r.events
}

// GetErrors returns all reported errors
func (r *CapturingReporterV2) GetErrors() []error {
	return r.errs
}

// ReportingFetchV2 runs the given reporting metricset and returns all of the
// events and errors that occur during that period.
func ReportingFetchV2(metricSet mb.ReportingMetricSetV2) ([]mb.Event, []error) {
	r := &CapturingReporterV2{}
	metricSet.Fetch(r)
	return r.events, r.errs
}

// ReportingFetchV2Error runs the given reporting metricset and returns all of the
// events and errors that occur during that period.
func ReportingFetchV2Error(metricSet mb.ReportingMetricSetV2Error) ([]mb.Event, []error) {
	r := &CapturingReporterV2{}
	err := metricSet.Fetch(r)
	if err != nil {
		r.errs = append(r.errs, err)
	}
	return r.events, r.errs
}

// ReportingFetchV2WithContext runs the given reporting metricset and returns all of the
// events and errors that occur during that period.
func ReportingFetchV2WithContext(metricSet mb.ReportingMetricSetV2WithContext) ([]mb.Event, []error) {
	r := &CapturingReporterV2{}
	err := metricSet.Fetch(context.Background(), r)
	if err != nil {
		r.errs = append(r.errs, err)
	}
	return r.events, r.errs
}

// NewPushMetricSet instantiates a new PushMetricSet using the given
// configuration. The ModuleFactory and MetricSetFactory are obtained from the
// global Registry.
func NewPushMetricSet(t testing.TB, config interface{}) mb.PushMetricSet {
	metricSet := NewMetricSet(t, config)

	pushMetricSet, ok := metricSet.(mb.PushMetricSet)
	if !ok {
		t.Fatal("MetricSet does not implement PushMetricSet")
	}

	return pushMetricSet
}

type capturingReporter struct {
	events []common.MapStr
	errs   []error
	done   chan struct{}
}

func (r *capturingReporter) Event(event common.MapStr) bool {
	r.events = append(r.events, event)
	return true
}

func (r *capturingReporter) ErrorWith(err error, meta common.MapStr) bool {
	r.events = append(r.events, meta)
	r.errs = append(r.errs, err)
	return true
}

func (r *capturingReporter) Error(err error) bool {
	r.errs = append(r.errs, err)
	return true
}

func (r *capturingReporter) Done() <-chan struct{} {
	return r.done
}

// RunPushMetricSet run the given push metricset for the specific amount of time
// and returns all of the events and errors that occur during that period.
func RunPushMetricSet(duration time.Duration, metricSet mb.PushMetricSet) ([]common.MapStr, []error) {
	r := &capturingReporter{done: make(chan struct{})}

	// Run the metricset.
	var wg sync.WaitGroup
	wg.Add(1)
	go func() {
		defer wg.Done()
		metricSet.Run(r)
	}()

	// Let it run for some period, then stop it by closing the done channel.
	time.AfterFunc(duration, func() {
		close(r.done)
	})

	// Wait for the PushMetricSet to completely stop.
	wg.Wait()

	// Return all events and errors that were collected.
	return r.events, r.errs
}

// NewPushMetricSetV2 instantiates a new PushMetricSetV2 using the given
// configuration. The ModuleFactory and MetricSetFactory are obtained from the
// global Registry.
func NewPushMetricSetV2(t testing.TB, config interface{}) mb.PushMetricSetV2 {
	metricSet := NewMetricSet(t, config)

	pushMetricSet, ok := metricSet.(mb.PushMetricSetV2)
	if !ok {
		t.Fatal("MetricSet does not implement PushMetricSetV2")
	}

	return pushMetricSet
}

// NewPushMetricSetV2WithContext instantiates a new PushMetricSetV2WithContext
// using the given configuration. The ModuleFactory and MetricSetFactory are
// obtained from the global Registry.
func NewPushMetricSetV2WithContext(t testing.TB, config interface{}) mb.PushMetricSetV2WithContext {
	metricSet := NewMetricSet(t, config)

	pushMetricSet, ok := metricSet.(mb.PushMetricSetV2WithContext)
	if !ok {
		t.Fatal("MetricSet does not implement PushMetricSetV2WithContext")
	}

	return pushMetricSet
}

// capturingPushReporterV2 stores all the events and errors from a metricset's
// Run method.
type capturingPushReporterV2 struct {
	context.Context
	eventsC chan mb.Event
}

func newCapturingPushReporterV2(ctx context.Context) *capturingPushReporterV2 {
	return &capturingPushReporterV2{Context: ctx, eventsC: make(chan mb.Event)}
}

// report writes an event to the output channel and returns true. If the output
// is closed it returns false.
func (r *capturingPushReporterV2) report(event mb.Event) bool {
	select {
	case <-r.Done():
		// Publisher is stopped.
		return false
	case r.eventsC <- event:
		return true
	}
}

// Event stores the passed-in event into the events array
func (r *capturingPushReporterV2) Event(event mb.Event) bool {
	return r.report(event)
}

// Error stores the given error into the errors array.
func (r *capturingPushReporterV2) Error(err error) bool {
	return r.report(mb.Event{Error: err})
}

func (r *capturingPushReporterV2) capture(waitEvents int) []mb.Event {
	var events []mb.Event
	for {
		select {
		case <-r.Done():
			// Timeout
			return events
		case e := <-r.eventsC:
			events = append(events, e)
			if waitEvents > 0 && len(events) >= waitEvents {
				return events
			}
		}
	}
}

// RunPushMetricSetV2 run the given push metricset for the specific amount of
// time and returns all of the events and errors that occur during that period.
func RunPushMetricSetV2(timeout time.Duration, waitEvents int, metricSet mb.PushMetricSetV2) []mb.Event {
	ctx, cancel := context.WithTimeout(context.Background(), timeout)
	defer cancel()

	r := newCapturingPushReporterV2(ctx)

	go metricSet.Run(r)
	return r.capture(waitEvents)
}

// RunPushMetricSetV2WithContext run the given push metricset for the specific amount of
// time and returns all of the events that occur during that period.
func RunPushMetricSetV2WithContext(timeout time.Duration, waitEvents int, metricSet mb.PushMetricSetV2WithContext) []mb.Event {
	ctx, cancel := context.WithTimeout(context.Background(), timeout)
	defer cancel()

	r := newCapturingPushReporterV2(ctx)

	go metricSet.Run(ctx, r)
	return r.capture(waitEvents)
}<|MERGE_RESOLUTION|>--- conflicted
+++ resolved
@@ -28,11 +28,8 @@
 	package mymetricset_test
 
 	import (
-<<<<<<< HEAD
 		"github.com/stretchr/testify/assert"
 
-=======
->>>>>>> 8e56f10a
 		mbtest "github.com/elastic/beats/v7/metricbeat/mb/testing"
 	)
 
@@ -92,35 +89,6 @@
 // Registry.
 func NewMetricSet(t testing.TB, config interface{}) mb.MetricSet {
 	metricsets := NewMetricSets(t, config)
-<<<<<<< HEAD
-=======
-
-	if len(metricsets) != 1 {
-		t.Fatal("invalid number of metricsets instantiated")
-	}
-
-	metricset := metricsets[0]
-	if metricset == nil {
-		t.Fatal("metricset is nil")
-	}
-	return metricset
-}
-
-// NewMetricSets instantiates a list of new MetricSets using the given
-// module configuration.
-func NewMetricSets(t testing.TB, config interface{}) []mb.MetricSet {
-	c, err := common.NewConfigFrom(config)
-	if err != nil {
-		t.Fatal(err)
-	}
-	m, metricsets, err := mb.NewModule(c, mb.Registry)
-	if err != nil {
-		t.Fatal("failed to create new MetricSet", err)
-	}
-	if m == nil {
-		t.Fatal("no module instantiated")
-	}
->>>>>>> 8e56f10a
 
 	return metricsets
 }
