--- conflicted
+++ resolved
@@ -42,11 +42,7 @@
 }
 
 // NewFactory creates new Reloader instance for the given config
-<<<<<<< HEAD
-func NewFactory(beatInfo beat.Info, registry *mb.Register, options ...Option) cfgfile.RunnerFactory {
-=======
 func NewFactory(beatInfo beat.Info, monitoring beat.Monitoring, registry *mb.Register, options ...Option) *Factory {
->>>>>>> 1b1a4c6f
 	return &Factory{
 		beatInfo:   beatInfo,
 		monitoring: monitoring,
