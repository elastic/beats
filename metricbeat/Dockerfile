<<<<<<< HEAD
FROM golang:1.21.9
=======
FROM golang:1.21.8
>>>>>>> cbcfef6d
COPY --from=docker:26.0.0-alpine3.19 /usr/local/bin/docker  /usr/local/bin/

RUN \
    apt update \
      && DEBIAN_FRONTEND=noninteractive apt-get install -qq -y --no-install-recommends \
         netcat-openbsd \
         python3 \
         python3-dev \
         python3-pip \
         python3-venv \
         libaio-dev \
         unzip \
         libssl-dev \
         libffi-dev \
      && rm -rf /var/lib/apt/lists/*

# Use a virtualenv to avoid the PEP668 "externally managed environment" error caused by conflicts
# with the system Python installation. golang:1.20.6 uses Debian 12 which now enforces PEP668.
ENV VIRTUAL_ENV=/opt/venv
RUN python3 -m venv $VIRTUAL_ENV
ENV PATH="$VIRTUAL_ENV/bin:$PATH"

RUN pip3 install --upgrade pip==20.1.1
RUN pip3 install --upgrade setuptools==47.3.2
RUN pip3 install --upgrade PyYAML==5.3.1
RUN pip3 install requests==2.31.0
RUN pip3 install urllib3==1.26.18
RUN pip3 install docker==6.1.3
RUN pip3 install git+https://github.com/pkoutsovasilis/compose@v1_fix

# Oracle instant client
RUN cd /usr/lib \
  && curl -sLo instantclient-basic-linux.zip https://download.oracle.com/otn_software/linux/instantclient/19600/instantclient-basic-linux.x64-19.6.0.0.0dbru.zip \
  && unzip instantclient-basic-linux.zip \
  && rm instantclient-basic-linux.zip
ENV LD_LIBRARY_PATH=/usr/lib/instantclient_19_6

# Add healthcheck for the docker/healthcheck metricset to check during testing.
HEALTHCHECK CMD exit 0<|MERGE_RESOLUTION|>--- conflicted
+++ resolved
@@ -1,8 +1,4 @@
-<<<<<<< HEAD
 FROM golang:1.21.9
-=======
-FROM golang:1.21.8
->>>>>>> cbcfef6d
 COPY --from=docker:26.0.0-alpine3.19 /usr/local/bin/docker  /usr/local/bin/
 
 RUN \
