<<<<<<< HEAD
FROM golang:1.20.10
=======
FROM golang:1.20.6
>>>>>>> 124d2382

RUN \
    apt update \
      && DEBIAN_FRONTEND=noninteractive apt-get install -qq -y --no-install-recommends \
         netcat-openbsd \
         python3 \
         python3-dev \
         python3-pip \
         python3-venv \
      && rm -rf /var/lib/apt/lists/*

# Use a virtualenv to avoid the PEP668 "externally managed environment" error caused by conflicts
# with the system Python installation. golang:1.20.6 uses Debian 12 which now enforces PEP668.
ENV VIRTUAL_ENV=/opt/venv
RUN python3 -m venv $VIRTUAL_ENV
ENV PATH="$VIRTUAL_ENV/bin:$PATH"

RUN pip3 install --upgrade pip==20.1.1
RUN pip3 install --upgrade docker-compose==1.23.2
RUN pip3 install --upgrade setuptools==47.3.2
RUN pip3 install --upgrade PyYAML==5.3.1

# Add healthcheck for the docker/healthcheck metricset to check during testing.
HEALTHCHECK CMD exit 0<|MERGE_RESOLUTION|>--- conflicted
+++ resolved
@@ -1,8 +1,4 @@
-<<<<<<< HEAD
 FROM golang:1.20.10
-=======
-FROM golang:1.20.6
->>>>>>> 124d2382
 
 RUN \
     apt update \
