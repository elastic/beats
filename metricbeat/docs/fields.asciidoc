
////
This file is generated! See _meta/fields.yml and scripts/generate_fields_docs.py
////

[[exported-fields]]
= Exported fields

[partintro]

--
This document describes the fields that are exported by Metricbeat. They are
grouped in the following categories:

* <<exported-fields-activemq>>
* <<exported-fields-aerospike>>
* <<exported-fields-apache>>
* <<exported-fields-appsearch>>
* <<exported-fields-aws>>
* <<exported-fields-azure>>
* <<exported-fields-beat-common>>
* <<exported-fields-beat>>
* <<exported-fields-ceph>>
* <<exported-fields-cloud>>
* <<exported-fields-cockroachdb>>
* <<exported-fields-common>>
* <<exported-fields-consul>>
* <<exported-fields-coredns>>
* <<exported-fields-couchbase>>
* <<exported-fields-couchdb>>
* <<exported-fields-docker-processor>>
* <<exported-fields-docker>>
* <<exported-fields-dropwizard>>
* <<exported-fields-ecs>>
* <<exported-fields-elasticsearch>>
* <<exported-fields-envoyproxy>>
* <<exported-fields-etcd>>
* <<exported-fields-golang>>
* <<exported-fields-googlecloud>>
* <<exported-fields-graphite>>
* <<exported-fields-haproxy>>
* <<exported-fields-host-processor>>
* <<exported-fields-http>>
* <<exported-fields-ibmmq>>
* <<exported-fields-iis>>
* <<exported-fields-istio>>
* <<exported-fields-jolokia>>
* <<exported-fields-jolokia-autodiscover>>
* <<exported-fields-kafka>>
* <<exported-fields-kibana>>
* <<exported-fields-kubernetes-processor>>
* <<exported-fields-kubernetes>>
* <<exported-fields-kvm>>
* <<exported-fields-logstash>>
* <<exported-fields-memcached>>
* <<exported-fields-mongodb>>
* <<exported-fields-mssql>>
* <<exported-fields-munin>>
* <<exported-fields-mysql>>
* <<exported-fields-nats>>
* <<exported-fields-nginx>>
* <<exported-fields-oracle>>
* <<exported-fields-php_fpm>>
* <<exported-fields-postgresql>>
* <<exported-fields-process>>
* <<exported-fields-prometheus>>
* <<exported-fields-rabbitmq>>
* <<exported-fields-redis>>
* <<exported-fields-sql>>
* <<exported-fields-stan>>
* <<exported-fields-statsd>>
* <<exported-fields-system>>
* <<exported-fields-tomcat>>
* <<exported-fields-traefik>>
* <<exported-fields-uwsgi>>
* <<exported-fields-vsphere>>
* <<exported-fields-windows>>
* <<exported-fields-zookeeper>>

--
[[exported-fields-activemq]]
== activemq fields

activemq module



[float]
=== activemq




[float]
=== broker

Broker metrics from org.apache.activemq:brokerName=*,type=Broker


*`activemq.broker.mbean`*::
+
--
Mbean that this event is related to

type: keyword

--

*`activemq.broker.name`*::
+
--
Broker name

type: keyword

--

*`activemq.broker.memory.broker.pct`*::
+
--
The percentage of the memory limit used.

type: scaled_float

format: percent

--

*`activemq.broker.memory.store.pct`*::
+
--
Percent of store limit used.

type: scaled_float

format: percent

--

*`activemq.broker.memory.temp.pct`*::
+
--
The percentage of the temp usage limit used.

type: scaled_float

format: percent

--

*`activemq.broker.connections.count`*::
+
--
Total number of connections.

type: long

--

*`activemq.broker.consumers.count`*::
+
--
Number of message consumers.

type: long

--

*`activemq.broker.messages.dequeue.count`*::
+
--
Number of messages that have been acknowledged on the broker.

type: long

--

*`activemq.broker.messages.enqueue.count`*::
+
--
Number of messages that have been sent to the destination.

type: long

--

*`activemq.broker.messages.count`*::
+
--
Number of unacknowledged messages on the broker.

type: long

--

*`activemq.broker.producers.count`*::
+
--
Number of message producers active on destinations on the broker.

type: long

--

[float]
=== queue

Queue metrics from org.apache.activemq:brokerName=*,destinationName=*,destinationType=Queue,type=Broker


*`activemq.queue.mbean`*::
+
--
Mbean that this event is related to

type: keyword

--

*`activemq.queue.name`*::
+
--
Queue name

type: keyword

--

*`activemq.queue.size`*::
+
--
Queue size

type: long

--

*`activemq.queue.messages.enqueue.time.avg`*::
+
--
Average time a message was held on this destination.

type: double

--

*`activemq.queue.messages.size.avg`*::
+
--
Average message size on this destination.

type: long

--

*`activemq.queue.consumers.count`*::
+
--
Number of consumers subscribed to this destination.

type: long

--

*`activemq.queue.messages.dequeue.count`*::
+
--
Number of messages that has been acknowledged (and removed) from the destination.

type: long

--

*`activemq.queue.messages.dispatch.count`*::
+
--
Number of messages that has been delivered to consumers, including those not acknowledged.

type: long

--

*`activemq.queue.messages.enqueue.count`*::
+
--
Number of messages that have been sent to the destination.

type: long

--

*`activemq.queue.messages.expired.count`*::
+
--
Number of messages that have been expired.

type: long

--

*`activemq.queue.messages.inflight.count`*::
+
--
Number of messages that have been dispatched to, but not acknowledged by, consumers.

type: long

--

*`activemq.queue.messages.enqueue.time.max`*::
+
--
The longest time a message was held on this destination.

type: long

--

*`activemq.queue.memory.broker.pct`*::
+
--
Percent of memory limit used.

type: scaled_float

format: percent

--

*`activemq.queue.messages.enqueue.time.min`*::
+
--
The shortest time a message was held on this destination.

type: long

--

*`activemq.queue.producers.count`*::
+
--
Number of producers attached to this destination.

type: long

--

[float]
=== topic

Topic metrics from org.apache.activemq:brokerName=*,destinationName=*,destinationType=Topic,type=Broker


*`activemq.topic.mbean`*::
+
--
Mbean that this event is related to

type: keyword

--

*`activemq.topic.name`*::
+
--
Topic name

type: keyword

--

*`activemq.topic.messages.enqueue.time.avg`*::
+
--
Average time a message was held on this destination.

type: double

--

*`activemq.topic.messages.size.avg`*::
+
--
Average message size on this destination.

type: long

--

*`activemq.topic.consumers.count`*::
+
--
Number of consumers subscribed to this destination.

type: long

--

*`activemq.topic.messages.dequeue.count`*::
+
--
Number of messages that has been acknowledged (and removed) from the destination.

type: long

--

*`activemq.topic.messages.dispatch.count`*::
+
--
Number of messages that has been delivered to consumers, including those not acknowledged.

type: long

--

*`activemq.topic.messages.enqueue.count`*::
+
--
Number of messages that have been sent to the destination.

type: long

--

*`activemq.topic.messages.expired.count`*::
+
--
Number of messages that have been expired.

type: long

--

*`activemq.topic.messages.inflight.count`*::
+
--
Number of messages that have been dispatched to, but not acknowledged by, consumers.

type: long

--

*`activemq.topic.messages.enqueue.time.max`*::
+
--
The longest time a message was held on this destination.

type: long

--

*`activemq.topic.memory.broker.pct`*::
+
--
Percent of memory limit used.

type: scaled_float

format: percent

--

*`activemq.topic.messages.enqueue.time.min`*::
+
--
The shortest time a message was held on this destination.

type: long

--

*`activemq.topic.producers.count`*::
+
--
Number of producers attached to this destination.

type: long

--

[[exported-fields-aerospike]]
== Aerospike fields

Aerospike module



[float]
=== aerospike




[float]
=== namespace

namespace



[float]
=== client

Client stats.



[float]
=== delete

Client delete transactions stats.



*`aerospike.namespace.client.delete.error`*::
+
--
Number of client delete transactions that failed with an error.


type: long

--

*`aerospike.namespace.client.delete.not_found`*::
+
--
Number of client delete transactions that resulted in a not found.


type: long

--

*`aerospike.namespace.client.delete.success`*::
+
--
Number of successful client delete transactions.


type: long

--

*`aerospike.namespace.client.delete.timeout`*::
+
--
Number of client delete transactions that timed out.


type: long

--

[float]
=== read

Client read transactions stats.



*`aerospike.namespace.client.read.error`*::
+
--
Number of client read transaction errors.


type: long

--

*`aerospike.namespace.client.read.not_found`*::
+
--
Number of client read transaction that resulted in not found.


type: long

--

*`aerospike.namespace.client.read.success`*::
+
--
Number of successful client read transactions.


type: long

--

*`aerospike.namespace.client.read.timeout`*::
+
--
Number of client read transaction that timed out.


type: long

--

[float]
=== write

Client write transactions stats.



*`aerospike.namespace.client.write.error`*::
+
--
Number of client write transactions that failed with an error.


type: long

--

*`aerospike.namespace.client.write.success`*::
+
--
Number of successful client write transactions.


type: long

--

*`aerospike.namespace.client.write.timeout`*::
+
--
Number of client write transactions that timed out.


type: long

--

[float]
=== device

Disk storage stats



*`aerospike.namespace.device.available.pct`*::
+
--
Measures the minimum contiguous disk space across all disks in a namespace.


type: scaled_float

format: percent

--

*`aerospike.namespace.device.free.pct`*::
+
--
Percentage of disk capacity free for this namespace.


type: scaled_float

format: percent

--

*`aerospike.namespace.device.total.bytes`*::
+
--
Total bytes of disk space allocated to this namespace on this node.


type: long

format: bytes

--

*`aerospike.namespace.device.used.bytes`*::
+
--
Total bytes of disk space used by this namespace on this node.


type: long

format: bytes

--

*`aerospike.namespace.hwm_breached`*::
+
--
If true, Aerospike has breached 'high-water-[disk|memory]-pct' for this namespace.


type: boolean

--

[float]
=== memory

Memory storage stats.



*`aerospike.namespace.memory.free.pct`*::
+
--
Percentage of memory capacity free for this namespace on this node.


type: scaled_float

format: percent

--

*`aerospike.namespace.memory.used.data.bytes`*::
+
--
Amount of memory occupied by data for this namespace on this node.


type: long

format: bytes

--

*`aerospike.namespace.memory.used.index.bytes`*::
+
--
Amount of memory occupied by the index for this namespace on this node.


type: long

format: bytes

--

*`aerospike.namespace.memory.used.sindex.bytes`*::
+
--
Amount of memory occupied by secondary indexes for this namespace on this node.


type: long

format: bytes

--

*`aerospike.namespace.memory.used.total.bytes`*::
+
--
Total bytes of memory used by this namespace on this node.


type: long

format: bytes

--

*`aerospike.namespace.name`*::
+
--
Namespace name


type: keyword

--

*`aerospike.namespace.node.host`*::
+
--
Node host


type: keyword

--

*`aerospike.namespace.node.name`*::
+
--
Node name


type: keyword

--

[float]
=== objects

Records stats.



*`aerospike.namespace.objects.master`*::
+
--
Number of records on this node which are active masters.


type: long

--

*`aerospike.namespace.objects.total`*::
+
--
Number of records in this namespace for this node.


type: long

--

*`aerospike.namespace.stop_writes`*::
+
--
If true this namespace is currently not allowing writes.


type: boolean

--

[[exported-fields-apache]]
== Apache fields

Apache HTTPD server metricsets collected from the Apache web server.



[float]
=== apache

`apache` contains the metrics that were scraped from Apache.



[float]
=== status

`status` contains the metrics that were scraped from the Apache status page.



*`apache.status.hostname`*::
+
--
Apache hostname.


type: keyword

--

*`apache.status.total_accesses`*::
+
--
Total number of access requests.


type: long

--

*`apache.status.total_kbytes`*::
+
--
Total number of kilobytes served.


type: long

--

*`apache.status.requests_per_sec`*::
+
--
Requests per second.


type: scaled_float

--

*`apache.status.bytes_per_sec`*::
+
--
Bytes per second.


type: scaled_float

--

*`apache.status.bytes_per_request`*::
+
--
Bytes per request.


type: scaled_float

--

*`apache.status.workers.busy`*::
+
--
Number of busy workers.


type: long

--

*`apache.status.workers.idle`*::
+
--
Number of idle workers.


type: long

--

[float]
=== uptime

Uptime stats.



*`apache.status.uptime.server_uptime`*::
+
--
Server uptime in seconds.


type: long

--

*`apache.status.uptime.uptime`*::
+
--
Server uptime.


type: long

--

[float]
=== cpu

CPU stats.



*`apache.status.cpu.load`*::
+
--
CPU Load.


type: scaled_float

--

*`apache.status.cpu.user`*::
+
--
CPU user load.


type: scaled_float

--

*`apache.status.cpu.system`*::
+
--
System cpu.


type: scaled_float

--

*`apache.status.cpu.children_user`*::
+
--
CPU of children user.


type: scaled_float

--

*`apache.status.cpu.children_system`*::
+
--
CPU of children system.


type: scaled_float

--

[float]
=== connections

Connection stats.



*`apache.status.connections.total`*::
+
--
Total connections.


type: long

--

*`apache.status.connections.async.writing`*::
+
--
Async connection writing.


type: long

--

*`apache.status.connections.async.keep_alive`*::
+
--
Async keeped alive connections.


type: long

--

*`apache.status.connections.async.closing`*::
+
--
Async closed connections.


type: long

--

[float]
=== load

Load averages.



*`apache.status.load.1`*::
+
--
Load average for the last minute.


type: scaled_float

--

*`apache.status.load.5`*::
+
--
Load average for the last 5 minutes.


type: scaled_float

--

*`apache.status.load.15`*::
+
--
Load average for the last 15 minutes.


type: scaled_float

--

[float]
=== scoreboard

Scoreboard metrics.



*`apache.status.scoreboard.starting_up`*::
+
--
Starting up.


type: long

--

*`apache.status.scoreboard.reading_request`*::
+
--
Reading requests.


type: long

--

*`apache.status.scoreboard.sending_reply`*::
+
--
Sending Reply.


type: long

--

*`apache.status.scoreboard.keepalive`*::
+
--
Keep alive.


type: long

--

*`apache.status.scoreboard.dns_lookup`*::
+
--
Dns Lookups.


type: long

--

*`apache.status.scoreboard.closing_connection`*::
+
--
Closing connections.


type: long

--

*`apache.status.scoreboard.logging`*::
+
--
Logging


type: long

--

*`apache.status.scoreboard.gracefully_finishing`*::
+
--
Gracefully finishing.


type: long

--

*`apache.status.scoreboard.idle_cleanup`*::
+
--
Idle cleanups.


type: long

--

*`apache.status.scoreboard.open_slot`*::
+
--
Open slots.


type: long

--

*`apache.status.scoreboard.waiting_for_connection`*::
+
--
Waiting for connections.


type: long

--

*`apache.status.scoreboard.total`*::
+
--
Total.


type: long

--

[[exported-fields-appsearch]]
== App Search fields

App Search module



[float]
=== appsearch




[float]
=== stats

App Search stats



[float]
=== jvm

JVM stats



[float]
=== memory_usage

Memory usage



*`appsearch.stats.jvm.memory_usage.heap_init.bytes`*::
+
--
Heap init used by the JVM in bytes.


type: long

--

*`appsearch.stats.jvm.memory_usage.heap_used.bytes`*::
+
--
Heap used by the JVM in bytes.


type: long

--

*`appsearch.stats.jvm.memory_usage.heap_committed.bytes`*::
+
--
Committed heap to the JVM in bytes.


type: long

--

*`appsearch.stats.jvm.memory_usage.heap_max.bytes`*::
+
--
Max heap used by the JVM in bytes


type: long

--

*`appsearch.stats.jvm.memory_usage.non_heap_init.bytes`*::
+
--
Non-Heap initial memory used by the JVM in bytes.


type: long

--

*`appsearch.stats.jvm.memory_usage.non_heap_committed.bytes`*::
+
--
Non-Heap committed memory used by the JVM in bytes.


type: long

--

[float]
=== queues

Worker queues



*`appsearch.stats.queues.analytics_events.count`*::
+
--
Number of pending jobs in the `analytics_events` queue.


type: long

--

*`appsearch.stats.queues.document_destroyer.count`*::
+
--
Number of pending jobs in the `document_destroyer` queue.


type: long

--

*`appsearch.stats.queues.engine_destroyer.count`*::
+
--
Number of pending jobs in the `engine_destroyer` queue.


type: long

--

*`appsearch.stats.queues.index_adder.count`*::
+
--
Number of pending jobs in the `index_adder` queue.


type: long

--

*`appsearch.stats.queues.indexed_doc_remover.count`*::
+
--
Number of pending jobs in the `indexed_doc_remover` queue.


type: long

--

*`appsearch.stats.queues.mailer.count`*::
+
--
Number of pending jobs in the `mailer` queue.


type: long

--

*`appsearch.stats.queues.refresh_document_counts.count`*::
+
--
Number of pending jobs in the `refresh_document_counts` queue.


type: long

--

*`appsearch.stats.queues.reindexer.count`*::
+
--
Number of pending jobs in the `reindexer` queue.


type: long

--

*`appsearch.stats.queues.schema_updater.count`*::
+
--
Number of pending jobs in the `schema_updater` queue.


type: long

--

*`appsearch.stats.queues.failed.count`*::
+
--
Number of failed jobs waiting to be retried.


type: long

--

[float]
=== requests

Request metrics



*`appsearch.stats.requests.count`*::
+
--
Number of recently completed requests


type: long

--

[float]
=== api.duration

API response time metrics



*`appsearch.stats.requests.api.duration.avg.ms`*::
+
--
Average response time in milliseconds


type: long

--

*`appsearch.stats.requests.api.duration.max.ms`*::
+
--
Max response time in milliseconds


type: long

--

[float]
=== web.response_time

Dashboard response time metrics



*`appsearch.stats.requests.web.response_time.avg.ms`*::
+
--
Average response time in milliseconds


type: long

--

*`appsearch.stats.requests.web.response_time.max.ms`*::
+
--
Max response time in milliseconds


type: long

--

[[exported-fields-aws]]
== aws fields

`aws` module collects AWS monitoring metrics from AWS Cloudwatch.



*`cloud.account.name`*::
+
--
The cloud account name or alias used to identify different entities in a multi-tenant environment.


type: keyword

--

[float]
=== aws




*`aws.tags.*`*::
+
--
Tag key value pairs from aws resources.


type: object

--

*`aws.s3.bucket.name`*::
+
--
Name of a S3 bucket.


type: keyword

--

*`aws.dimensions.*`*::
+
--
Metric dimensions.


type: object

--

*`aws.*.metrics.*.*`*::
+
--
Metrics that returned from Cloudwatch API query.


type: object

--

[float]
=== billing

`billing` contains the estimated charges for your AWS account in Cloudwatch.


[float]
=== cloudwatch

`cloudwatch` contains the metrics that were scraped from AWS CloudWatch which contains monitoring metrics sent by different namespaces.



*`aws.cloudwatch.namespace`*::
+
--
The namespace specified when query cloudwatch api.


type: keyword

--

[float]
=== dynamodb

`dynamodb` contains the metrics that were scraped from AWS CloudWatch which contains monitoring metrics sent by AWS DynamoDB.


[float]
=== ebs

`ebs` contains the metrics that were scraped from AWS CloudWatch which contains monitoring metrics sent by AWS EBS.


[float]
=== ec2

`ec2` contains the metrics that were scraped from AWS CloudWatch which contains monitoring metrics sent by AWS EC2.



*`aws.ec2.cpu.total.pct`*::
+
--
The percentage of allocated EC2 compute units that are currently in use on the instance.


type: scaled_float

--

*`aws.ec2.cpu.credit_usage`*::
+
--
The number of CPU credits spent by the instance for CPU utilization.


type: long

--

*`aws.ec2.cpu.credit_balance`*::
+
--
The number of earned CPU credits that an instance has accrued since it was launched or started.


type: long

--

*`aws.ec2.cpu.surplus_credit_balance`*::
+
--
The number of surplus credits that have been spent by an unlimited instance when its CPUCreditBalance value is zero.


type: long

--

*`aws.ec2.cpu.surplus_credits_charged`*::
+
--
The number of spent surplus credits that are not paid down by earned CPU credits, and which thus incur an additional charge.


type: long

--

*`aws.ec2.network.in.packets`*::
+
--
The number of packets received on all network interfaces by the instance.


type: long

--

*`aws.ec2.network.in.packets_per_sec`*::
+
--
The number of packets per second sent out on all network interfaces by the instance.


type: long

--

*`aws.ec2.network.out.packets`*::
+
--
The number of packets sent out on all network interfaces by the instance.


type: long

--

*`aws.ec2.network.out.packets_per_sec`*::
+
--
The number of packets per second sent out on all network interfaces by the instance.


type: long

--

*`aws.ec2.network.in.bytes`*::
+
--
The number of bytes received on all network interfaces by the instance.


type: long

format: bytes

--

*`aws.ec2.network.in.bytes_per_sec`*::
+
--
The number of bytes per second received on all network interfaces by the instance.


type: long

--

*`aws.ec2.network.out.bytes`*::
+
--
The number of bytes sent out on all network interfaces by the instance.


type: long

format: bytes

--

*`aws.ec2.network.out.bytes_per_sec`*::
+
--
The number of bytes per second sent out on all network interfaces by the instance.


type: long

--

*`aws.ec2.diskio.read.bytes`*::
+
--
Bytes read from all instance store volumes available to the instance.


type: long

format: bytes

--

*`aws.ec2.diskio.read.bytes_per_sec`*::
+
--
Bytes read per second from all instance store volumes available to the instance.


type: long

--

*`aws.ec2.diskio.write.bytes`*::
+
--
Bytes written to all instance store volumes available to the instance.


type: long

format: bytes

--

*`aws.ec2.diskio.write.bytes_per_sec`*::
+
--
Bytes written per second to all instance store volumes available to the instance.


type: long

--

*`aws.ec2.diskio.read.ops`*::
+
--
Completed read operations from all instance store volumes available to the instance in a specified period of time.


type: long

--

*`aws.ec2.diskio.read.ops_per_sec`*::
+
--
Completed read operations per second from all instance store volumes available to the instance in a specified period of time.


type: long

--

*`aws.ec2.diskio.write.ops`*::
+
--
Completed write operations to all instance store volumes available to the instance in a specified period of time.


type: long

--

*`aws.ec2.diskio.write.ops_per_sec`*::
+
--
Completed write operations per second to all instance store volumes available to the instance in a specified period of time.


type: long

--

*`aws.ec2.status.check_failed`*::
+
--
Reports whether the instance has passed both the instance status check and the system status check in the last minute.


type: long

--

*`aws.ec2.status.check_failed_system`*::
+
--
Reports whether the instance has passed the system status check in the last minute.


type: long

--

*`aws.ec2.status.check_failed_instance`*::
+
--
Reports whether the instance has passed the instance status check in the last minute.


type: long

--

*`aws.ec2.instance.core.count`*::
+
--
The number of CPU cores for the instance.


type: integer

--

*`aws.ec2.instance.image.id`*::
+
--
The ID of the image used to launch the instance.


type: keyword

--

*`aws.ec2.instance.monitoring.state`*::
+
--
Indicates whether detailed monitoring is enabled.


type: keyword

--

*`aws.ec2.instance.private.dns_name`*::
+
--
The private DNS name of the network interface.


type: keyword

--

*`aws.ec2.instance.private.ip`*::
+
--
The private IPv4 address associated with the network interface.


type: ip

--

*`aws.ec2.instance.public.dns_name`*::
+
--
The public DNS name of the instance.


type: keyword

--

*`aws.ec2.instance.public.ip`*::
+
--
The address of the Elastic IP address (IPv4) bound to the network interface.


type: ip

--

*`aws.ec2.instance.state.code`*::
+
--
The state of the instance, as a 16-bit unsigned integer.


type: integer

--

*`aws.ec2.instance.state.name`*::
+
--
The state of the instance (pending | running | shutting-down | terminated | stopping | stopped).


type: keyword

--

*`aws.ec2.instance.threads_per_core`*::
+
--
The number of threads per CPU core.


type: integer

--

[float]
=== elb

`elb` contains the metrics that were scraped from AWS CloudWatch which contains monitoring metrics sent by AWS ELB.


[float]
=== lambda

`lambda` contains the metrics that were scraped from AWS CloudWatch which contains monitoring metrics sent by AWS Lambda.


[float]
=== rds

`rds` contains the metrics that were scraped from AWS CloudWatch which contains monitoring metrics sent by AWS RDS.



*`aws.rds.cpu.total.pct`*::
+
--
The percentage of CPU utilization.


type: scaled_float

format: percent

--

*`aws.rds.cpu.credit_usage`*::
+
--
The number of CPU credits spent by the instance for CPU utilization.


type: long

--

*`aws.rds.cpu.credit_balance`*::
+
--
The number of earned CPU credits that an instance has accrued since it was launched or started.


type: long

--

*`aws.rds.database_connections`*::
+
--
The number of database connections in use.


type: long

--

*`aws.rds.db_instance.arn`*::
+
--
Amazon Resource Name(ARN) for each rds.


type: keyword

--

*`aws.rds.db_instance.class`*::
+
--
Contains the name of the compute and memory capacity class of the DB instance.


type: keyword

--

*`aws.rds.db_instance.identifier`*::
+
--
Contains a user-supplied database identifier. This identifier is the unique key that identifies a DB instance.


type: keyword

--

*`aws.rds.db_instance.status`*::
+
--
Specifies the current state of this database.


type: keyword

--

*`aws.rds.disk_queue_depth`*::
+
--
The number of outstanding IOs (read/write requests) waiting to access the disk.


type: float

--

*`aws.rds.failed_sql_server_agent_jobs`*::
+
--
The number of failed SQL Server Agent jobs during the last minute.


type: long

--

*`aws.rds.freeable_memory.bytes`*::
+
--
The amount of available random access memory.


type: long

format: bytes

--

*`aws.rds.free_storage.bytes`*::
+
--
The amount of available storage space.


type: long

format: bytes

--

*`aws.rds.maximum_used_transaction_ids`*::
+
--
The maximum transaction ID that has been used. Applies to PostgreSQL.


type: long

--

*`aws.rds.oldest_replication_slot_lag.mb`*::
+
--
The lagging size of the replica lagging the most in terms of WAL data received. Applies to PostgreSQL.


type: long

--

*`aws.rds.read_io.ops_per_sec`*::
+
--
The average number of disk read I/O operations per second.


type: float

--

*`aws.rds.replica_lag.sec`*::
+
--
The amount of time a Read Replica DB instance lags behind the source DB instance. Applies to MySQL, MariaDB, and PostgreSQL Read Replicas.


type: long

format: duration

--

*`aws.rds.swap_usage.bytes`*::
+
--
The amount of swap space used on the DB instance. This metric is not available for SQL Server.


type: long

format: bytes

--

*`aws.rds.transaction_logs_generation`*::
+
--
The disk space used by transaction logs. Applies to PostgreSQL.


type: long

--

*`aws.rds.write_io.ops_per_sec`*::
+
--
The average number of disk write I/O operations per second.


type: float

--

*`aws.rds.queries`*::
+
--
The average number of queries executed per second.


type: long

--

*`aws.rds.deadlocks`*::
+
--
The average number of deadlocks in the database per second.


type: long

--

*`aws.rds.volume_used.bytes`*::
+
--
The amount of storage used by your Aurora DB instance, in bytes.


type: long

format: bytes

--

*`aws.rds.volume.read.iops`*::
+
--
The number of billed read I/O operations from a cluster volume, reported at 5-minute intervals.


type: long

format: bytes

--

*`aws.rds.volume.write.iops`*::
+
--
The number of write disk I/O operations to the cluster volume, reported at 5-minute intervals.


type: long

format: bytes

--

*`aws.rds.free_local_storage.bytes`*::
+
--
The amount of storage available for temporary tables and logs, in bytes.


type: long

format: bytes

--

*`aws.rds.login_failures`*::
+
--
The average number of failed login attempts per second.


type: long

--

*`aws.rds.throughput.commit`*::
+
--
The average number of commit operations per second.


type: float

--

*`aws.rds.throughput.delete`*::
+
--
The average number of delete queries per second.


type: float

--

*`aws.rds.throughput.ddl`*::
+
--
The average number of DDL requests per second.


type: float

--

*`aws.rds.throughput.dml`*::
+
--
The average number of inserts, updates, and deletes per second.


type: float

--

*`aws.rds.throughput.insert`*::
+
--
The average number of insert queries per second.


type: float

--

*`aws.rds.throughput.network`*::
+
--
The amount of network throughput both received from and transmitted to clients by each instance in the Aurora MySQL DB cluster, in bytes per second.


type: float

--

*`aws.rds.throughput.network_receive`*::
+
--
The incoming (Receive) network traffic on the DB instance, including both customer database traffic and Amazon RDS traffic used for monitoring and replication.


type: float

--

*`aws.rds.throughput.network_transmit`*::
+
--
The outgoing (Transmit) network traffic on the DB instance, including both customer database traffic and Amazon RDS traffic used for monitoring and replication.


type: float

--

*`aws.rds.throughput.read`*::
+
--
The average amount of time taken per disk I/O operation.


type: float

--

*`aws.rds.throughput.select`*::
+
--
The average number of select queries per second.


type: float

--

*`aws.rds.throughput.update`*::
+
--
The average number of update queries per second.


type: float

--

*`aws.rds.throughput.write`*::
+
--
The average number of bytes written to disk per second.


type: float

--

*`aws.rds.latency.commit`*::
+
--
The amount of latency for commit operations, in milliseconds.


type: float

format: duration

--

*`aws.rds.latency.ddl`*::
+
--
The amount of latency for data definition language (DDL) requests, in milliseconds.


type: float

format: duration

--

*`aws.rds.latency.dml`*::
+
--
The amount of latency for inserts, updates, and deletes, in milliseconds.


type: float

format: duration

--

*`aws.rds.latency.insert`*::
+
--
The amount of latency for insert queries, in milliseconds.


type: float

format: duration

--

*`aws.rds.latency.read`*::
+
--
The average amount of time taken per disk I/O operation.


type: float

format: duration

--

*`aws.rds.latency.select`*::
+
--
The amount of latency for select queries, in milliseconds.


type: float

format: duration

--

*`aws.rds.latency.update`*::
+
--
The amount of latency for update queries, in milliseconds.


type: float

format: duration

--

*`aws.rds.latency.write`*::
+
--
The average amount of time taken per disk I/O operation.


type: float

format: duration

--

*`aws.rds.latency.delete`*::
+
--
The amount of latency for delete queries, in milliseconds.


type: float

format: duration

--

*`aws.rds.disk_usage.bin_log.bytes`*::
+
--
The amount of disk space occupied by binary logs on the master. Applies to MySQL read replicas.


type: long

format: bytes

--

*`aws.rds.disk_usage.replication_slot.mb`*::
+
--
The disk space used by replication slot files. Applies to PostgreSQL.


type: long

--

*`aws.rds.disk_usage.transaction_logs.mb`*::
+
--
The disk space used by transaction logs. Applies to PostgreSQL.


type: long

--

*`aws.rds.transactions.active`*::
+
--
The average number of current transactions executing on an Aurora database instance per second.


type: long

--

*`aws.rds.transactions.blocked`*::
+
--
The average number of transactions in the database that are blocked per second.


type: long

--

*`aws.rds.db_instance.db_cluster_identifier`*::
+
--
This identifier is the unique key that identifies a DB cluster specifically for Amazon Aurora DB cluster.


type: keyword

--

*`aws.rds.db_instance.role`*::
+
--
DB roles like WRITER or READER, specifically for Amazon Aurora DB cluster.


type: keyword

--

*`aws.rds.db_instance.engine_name`*::
+
--
Each DB instance runs a DB engine, like MySQL, MariaDB, PostgreSQL and etc.


type: keyword

--

*`aws.rds.aurora_bin_log_replica_lag`*::
+
--
The amount of time a replica DB cluster running on Aurora with MySQL compatibility lags behind the source DB cluster.


type: long

--

*`aws.rds.aurora_global_db.replicated_write_io.bytes`*::
+
--
In an Aurora Global Database, the number of write I/O operations replicated from the primary AWS Region to the cluster volume in a secondary AWS Region.


type: long

--

*`aws.rds.aurora_global_db.data_transfer.bytes`*::
+
--
In an Aurora Global Database, the amount of redo log data transferred from the master AWS Region to a secondary AWS Region.


type: long

--

*`aws.rds.aurora_global_db.replication_lag.ms`*::
+
--
For an Aurora Global Database, the amount of lag when replicating updates from the primary AWS Region, in milliseconds.


type: long

--

*`aws.rds.aurora_replica.lag.ms`*::
+
--
For an Aurora Replica, the amount of lag when replicating updates from the primary instance, in milliseconds.


type: long

--

*`aws.rds.aurora_replica.lag_max.ms`*::
+
--
The maximum amount of lag between the primary instance and each Aurora DB instance in the DB cluster, in milliseconds.


type: long

--

*`aws.rds.aurora_replica.lag_min.ms`*::
+
--
The minimum amount of lag between the primary instance and each Aurora DB instance in the DB cluster, in milliseconds.


type: long

--

*`aws.rds.backtrack_change_records.creation_rate`*::
+
--
The number of backtrack change records created over five minutes for your DB cluster.


type: long

--

*`aws.rds.backtrack_change_records.stored`*::
+
--
The actual number of backtrack change records used by your DB cluster.


type: long

--

*`aws.rds.backtrack_window.actual`*::
+
--
The difference between the target backtrack window and the actual backtrack window.


type: long

--

*`aws.rds.backtrack_window.alert`*::
+
--
The number of times that the actual backtrack window is smaller than the target backtrack window for a given period of time.


type: long

--

*`aws.rds.storage_used.backup_retention_period.bytes`*::
+
--
The total amount of backup storage in bytes used to support the point-in-time restore feature within the Aurora DB cluster's backup retention window.


type: long

--

*`aws.rds.storage_used.snapshot.bytes`*::
+
--
The total amount of backup storage in bytes consumed by all Aurora snapshots for an Aurora DB cluster outside its backup retention window.


type: long

--

*`aws.rds.cache_hit_ratio.buffer`*::
+
--
The percentage of requests that are served by the buffer cache.


type: long

--

*`aws.rds.cache_hit_ratio.result_set`*::
+
--
The percentage of requests that are served by the Resultset cache.


type: long

--

*`aws.rds.engine_uptime.sec`*::
+
--
The amount of time that the instance has been running, in seconds.


type: long

--

*`aws.rds.rds_to_aurora_postgresql_replica_lag.sec`*::
+
--
The amount of lag in seconds when replicating updates from the primary RDS PostgreSQL instance to other nodes in the cluster.


type: long

--

*`aws.rds.backup_storage_billed_total.bytes`*::
+
--
The total amount of backup storage in bytes for which you are billed for a given Aurora DB cluster.


type: long

--

*`aws.rds.aurora_volume_left_total.bytes`*::
+
--
The remaining available space for the cluster volume, measured in bytes.


type: long

--

[float]
=== s3_daily_storage

`s3_daily_storage` contains the daily storage metrics that were scraped from AWS CloudWatch which contains monitoring metrics sent by AWS S3.



*`aws.s3_daily_storage.bucket.size.bytes`*::
+
--
The amount of data in bytes stored in a bucket.


type: long

format: bytes

--

*`aws.s3_daily_storage.number_of_objects`*::
+
--
The total number of objects stored in a bucket for all storage classes.


type: long

--

[float]
=== s3_request

`s3_request` contains request metrics that were scraped from AWS CloudWatch which contains monitoring metrics sent by AWS S3.



*`aws.s3_request.requests.total`*::
+
--
The total number of HTTP requests made to an Amazon S3 bucket, regardless of type.


type: long

--

*`aws.s3_request.requests.get`*::
+
--
The number of HTTP GET requests made for objects in an Amazon S3 bucket.


type: long

--

*`aws.s3_request.requests.put`*::
+
--
The number of HTTP PUT requests made for objects in an Amazon S3 bucket.


type: long

--

*`aws.s3_request.requests.delete`*::
+
--
The number of HTTP DELETE requests made for objects in an Amazon S3 bucket.


type: long

--

*`aws.s3_request.requests.head`*::
+
--
The number of HTTP HEAD requests made to an Amazon S3 bucket.


type: long

--

*`aws.s3_request.requests.post`*::
+
--
The number of HTTP POST requests made to an Amazon S3 bucket.


type: long

--

*`aws.s3_request.requests.select`*::
+
--
The number of Amazon S3 SELECT Object Content requests made for objects in an Amazon S3 bucket.


type: long

--

*`aws.s3_request.requests.select_scanned.bytes`*::
+
--
The number of bytes of data scanned with Amazon S3 SELECT Object Content requests in an Amazon S3 bucket.


type: long

format: bytes

--

*`aws.s3_request.requests.select_returned.bytes`*::
+
--
The number of bytes of data returned with Amazon S3 SELECT Object Content requests in an Amazon S3 bucket.


type: long

format: bytes

--

*`aws.s3_request.requests.list`*::
+
--
The number of HTTP requests that list the contents of a bucket.


type: long

--

*`aws.s3_request.downloaded.bytes`*::
+
--
The number bytes downloaded for requests made to an Amazon S3 bucket, where the response includes a body.


type: long

format: bytes

--

*`aws.s3_request.uploaded.bytes`*::
+
--
The number bytes uploaded that contain a request body, made to an Amazon S3 bucket.


type: long

format: bytes

--

*`aws.s3_request.errors.4xx`*::
+
--
The number of HTTP 4xx client error status code requests made to an Amazon S3 bucket with a value of either 0 or 1.


type: long

--

*`aws.s3_request.errors.5xx`*::
+
--
The number of HTTP 5xx server error status code requests made to an Amazon S3 bucket with a value of either 0 or 1.


type: long

--

*`aws.s3_request.latency.first_byte.ms`*::
+
--
The per-request time from the complete request being received by an Amazon S3 bucket to when the response starts to be returned.


type: long

format: duration

--

*`aws.s3_request.latency.total_request.ms`*::
+
--
The elapsed per-request time from the first byte received to the last byte sent to an Amazon S3 bucket.


type: long

format: duration

--

[float]
=== sns

`sns` contains the metrics that were scraped from AWS CloudWatch which contains monitoring metrics sent by AWS SNS.


[float]
=== sqs

`sqs` contains the metrics that were scraped from AWS CloudWatch which contains monitoring metrics sent by AWS SQS.



*`aws.sqs.oldest_message_age.sec`*::
+
--
The approximate age of the oldest non-deleted message in the queue.


type: long

format: duration

--

*`aws.sqs.messages.delayed`*::
+
--
TThe number of messages in the queue that are delayed and not available for reading immediately.


type: long

--

*`aws.sqs.messages.not_visible`*::
+
--
The number of messages that are in flight.


type: long

--

*`aws.sqs.messages.visible`*::
+
--
The number of messages available for retrieval from the queue.


type: long

--

*`aws.sqs.messages.deleted`*::
+
--
The number of messages deleted from the queue.


type: long

--

*`aws.sqs.messages.received`*::
+
--
The number of messages returned by calls to the ReceiveMessage action.


type: long

--

*`aws.sqs.messages.sent`*::
+
--
The number of messages added to a queue.


type: long

--

*`aws.sqs.empty_receives`*::
+
--
The number of ReceiveMessage API calls that did not return a message.


type: long

--

*`aws.sqs.sent_message_size.bytes`*::
+
--
The size of messages added to a queue.


type: long

format: bytes

--

*`aws.sqs.queue.name`*::
+
--
SQS queue name


type: keyword

--

[float]
=== usage

`usage` contains the metrics from Cloudwatch to track usage of some AWS resources.


[[exported-fields-azure]]
== azure fields

azure module



[float]
=== azure




[float]
=== resource

The resource specified



*`azure.resource.name`*::
+
--
The name of the resource


type: keyword

--

*`azure.resource.type`*::
+
--
The type of the resource


type: keyword

--

*`azure.resource.group`*::
+
--
The resource group


type: keyword

--

*`azure.resource.tags.*`*::
+
--
Azure resource tags.


type: object

--

*`azure.namespace`*::
+
--
The namespace selected


type: keyword

--

*`azure.subscription_id`*::
+
--
The subscription ID


type: keyword

--

*`azure.dimensions.*`*::
+
--
Azure metric dimensions.


type: object

--

*`azure.compute_vm.*.*`*::
+
--
compute_vm


type: object

--

*`azure.compute_vm_scaleset.*.*`*::
+
--
compute_vm_scaleset


type: object

--

[float]
=== monitor

monitor



*`azure.monitor.metrics.*.*`*::
+
--
Metrics returned.


type: object

--

*`azure.storage.*.*`*::
+
--
storage account


type: object

--

[[exported-fields-beat-common]]
== Beat fields

Contains common beat fields available in all event types.



*`agent.hostname`*::
+
--
Hostname of the agent.

type: keyword

--

*`beat.timezone`*::
+
--
type: alias

alias to: event.timezone

--

*`fields`*::
+
--
Contains user configurable fields.


type: object

--

*`beat.name`*::
+
--
type: alias

alias to: host.name

--

*`beat.hostname`*::
+
--
type: alias

alias to: agent.hostname

--

*`timeseries.instance`*::
+
--
Time series instance id

type: keyword

--

[[exported-fields-beat]]
== Beat fields

Beat module



[float]
=== beat




*`beat.id`*::
+
--
Beat ID.


type: keyword

--

*`beat.type`*::
+
--
Beat type.


type: keyword

--

[float]
=== state

Beat state



*`beat.state.management.enabled`*::
+
--
Is central management enabled?


type: boolean

--

*`beat.state.module.count`*::
+
--
Number of modules enabled


type: integer

--

*`beat.state.output.name`*::
+
--
Name of output used by Beat


type: keyword

--

*`beat.state.queue.name`*::
+
--
Name of queue being used by Beat


type: keyword

--

[float]
=== stats

Beat stats



*`beat.stats.uptime.ms`*::
+
--
Beat uptime


type: long

--

*`beat.stats.runtime.goroutines`*::
+
--
Number of goroutines running in Beat


type: long

--

[float]
=== libbeat

Fields common to all Beats



[float]
=== output

Output stats



*`beat.stats.libbeat.output.type`*::
+
--
Type of output


type: keyword

--

[float]
=== events

Event counters



*`beat.stats.libbeat.output.events.acked`*::
+
--
Number of events acknowledged


type: long

--

*`beat.stats.libbeat.output.events.active`*::
+
--
Number of active events


type: long

--

*`beat.stats.libbeat.output.events.batches`*::
+
--
Number of event batches


type: long

--

*`beat.stats.libbeat.output.events.dropped`*::
+
--
Number of events dropped


type: long

--

*`beat.stats.libbeat.output.events.duplicates`*::
+
--
Number of events duplicated


type: long

--

*`beat.stats.libbeat.output.events.failed`*::
+
--
Number of events failed


type: long

--

*`beat.stats.libbeat.output.events.toomany`*::
+
--
Number of too many events


type: long

--

*`beat.stats.libbeat.output.events.total`*::
+
--
Total number of events


type: long

--

[float]
=== read

Read stats



*`beat.stats.libbeat.output.read.bytes`*::
+
--
Number of bytes read


type: long

--

*`beat.stats.libbeat.output.read.errors`*::
+
--
Number of read errors


type: long

--

[float]
=== write

Write stats



*`beat.stats.libbeat.output.write.bytes`*::
+
--
Number of bytes written


type: long

--

*`beat.stats.libbeat.output.write.errors`*::
+
--
Number of write errors


type: long

--

[[exported-fields-ceph]]
== Ceph fields

Ceph module



[float]
=== ceph

`ceph` contains the metrics that were scraped from CEPH.



[float]
=== cluster_disk

cluster_disk



*`ceph.cluster_disk.available.bytes`*::
+
--
Available bytes of the cluster


type: long

format: bytes

--

*`ceph.cluster_disk.total.bytes`*::
+
--
Total bytes of the cluster


type: long

format: bytes

--

*`ceph.cluster_disk.used.bytes`*::
+
--
Used bytes of the cluster


type: long

format: bytes

--

[float]
=== cluster_health

cluster_health



*`ceph.cluster_health.overall_status`*::
+
--
Overall status of the cluster


type: keyword

--

*`ceph.cluster_health.timechecks.epoch`*::
+
--
Map version


type: long

--

*`ceph.cluster_health.timechecks.round.value`*::
+
--
timecheck round


type: long

--

*`ceph.cluster_health.timechecks.round.status`*::
+
--
Status of the round


type: keyword

--

[float]
=== cluster_status

cluster_status



*`ceph.cluster_status.version`*::
+
--
Ceph Status version


type: long

--

*`ceph.cluster_status.traffic.read_bytes`*::
+
--
Cluster read throughput per second


type: long

format: bytes

--

*`ceph.cluster_status.traffic.write_bytes`*::
+
--
Cluster write throughput per second


type: long

format: bytes

--

*`ceph.cluster_status.traffic.read_op_per_sec`*::
+
--
Cluster read iops per second


type: long

--

*`ceph.cluster_status.traffic.write_op_per_sec`*::
+
--
Cluster write iops per second


type: long

--

*`ceph.cluster_status.misplace.total`*::
+
--
Cluster misplace pg number


type: long

--

*`ceph.cluster_status.misplace.objects`*::
+
--
Cluster misplace objects number


type: long

--

*`ceph.cluster_status.misplace.ratio`*::
+
--
Cluster misplace ratio


type: scaled_float

format: percent

--

*`ceph.cluster_status.degraded.total`*::
+
--
Cluster degraded pg number


type: long

--

*`ceph.cluster_status.degraded.objects`*::
+
--
Cluster degraded objects number


type: long

--

*`ceph.cluster_status.degraded.ratio`*::
+
--
Cluster degraded ratio


type: scaled_float

format: percent

--

*`ceph.cluster_status.pg.data_bytes`*::
+
--
Cluster pg data bytes


type: long

format: bytes

--

*`ceph.cluster_status.pg.avail_bytes`*::
+
--
Cluster available bytes


type: long

format: bytes

--

*`ceph.cluster_status.pg.total_bytes`*::
+
--
Cluster total bytes


type: long

format: bytes

--

*`ceph.cluster_status.pg.used_bytes`*::
+
--
Cluster used bytes


type: long

format: bytes

--

*`ceph.cluster_status.pg_state.state_name`*::
+
--
Pg state description


type: long

--

*`ceph.cluster_status.pg_state.count`*::
+
--
Shows how many pgs are in state of pg_state.state_name


type: long

--

*`ceph.cluster_status.pg_state.version`*::
+
--
Cluster status version


type: long

--

*`ceph.cluster_status.osd.full`*::
+
--
Is osd full


type: boolean

--

*`ceph.cluster_status.osd.nearfull`*::
+
--
Is osd near full


type: boolean

--

*`ceph.cluster_status.osd.num_osds`*::
+
--
Shows how many osds in the cluster


type: long

--

*`ceph.cluster_status.osd.num_up_osds`*::
+
--
Shows how many osds are on the state of UP


type: long

--

*`ceph.cluster_status.osd.num_in_osds`*::
+
--
Shows how many osds are on the state of IN


type: long

--

*`ceph.cluster_status.osd.num_remapped_pgs`*::
+
--
Shows how many osds are on the state of REMAPPED


type: long

--

*`ceph.cluster_status.osd.epoch`*::
+
--
epoch number


type: long

--

[float]
=== monitor_health

monitor_health stats data



*`ceph.monitor_health.available.pct`*::
+
--
Available percent of the MON


type: long

--

*`ceph.monitor_health.health`*::
+
--
Health of the MON


type: keyword

--

*`ceph.monitor_health.available.kb`*::
+
--
Available KB of the MON


type: long

--

*`ceph.monitor_health.total.kb`*::
+
--
Total KB of the MON


type: long

--

*`ceph.monitor_health.used.kb`*::
+
--
Used KB of the MON


type: long

--

*`ceph.monitor_health.last_updated`*::
+
--
Time when was updated


type: date

--

*`ceph.monitor_health.name`*::
+
--
Name of the MON


type: keyword

--

*`ceph.monitor_health.store_stats.log.bytes`*::
+
--
Log bytes of MON


type: long

format: bytes

--

*`ceph.monitor_health.store_stats.misc.bytes`*::
+
--
Misc bytes of MON


type: long

format: bytes

--

*`ceph.monitor_health.store_stats.sst.bytes`*::
+
--
SST bytes of MON


type: long

format: bytes

--

*`ceph.monitor_health.store_stats.total.bytes`*::
+
--
Total bytes of MON


type: long

format: bytes

--

*`ceph.monitor_health.store_stats.last_updated`*::
+
--
Last updated


type: long

--

[float]
=== osd_df

ceph osd disk usage information



*`ceph.osd_df.id`*::
+
--
osd node id


type: long

--

*`ceph.osd_df.name`*::
+
--
osd node name


type: keyword

--

*`ceph.osd_df.device_class`*::
+
--
osd node type, illegal type include hdd, ssd etc.


type: keyword

--

*`ceph.osd_df.total.byte`*::
+
--
osd disk total volume


type: long

format: bytes

--

*`ceph.osd_df.used.byte`*::
+
--
osd disk usage volume


type: long

format: bytes

--

*`ceph.osd_df.available.bytes`*::
+
--
osd disk available volume


type: long

format: bytes

--

*`ceph.osd_df.pg_num`*::
+
--
shows how many pg located on this osd


type: long

--

*`ceph.osd_df.used.pct`*::
+
--
osd disk usage percentage


type: scaled_float

format: percent

--

[float]
=== osd_tree

ceph osd tree info



*`ceph.osd_tree.id`*::
+
--
osd or bucket node id


type: long

--

*`ceph.osd_tree.name`*::
+
--
osd or bucket node name


type: keyword

--

*`ceph.osd_tree.type`*::
+
--
osd or bucket node type, illegal type include osd, host, root etc.


type: keyword

--

*`ceph.osd_tree.type_id`*::
+
--
osd or bucket node typeID


type: long

--

*`ceph.osd_tree.children`*::
+
--
bucket children list, separated by comma.


type: keyword

--

*`ceph.osd_tree.crush_weight`*::
+
--
osd node crush weight


type: float

--

*`ceph.osd_tree.depth`*::
+
--
node depth


type: long

--

*`ceph.osd_tree.exists`*::
+
--
is node still exist or not(1-yes, 0-no)


type: boolean

--

*`ceph.osd_tree.primary_affinity`*::
+
--
the weight of reading data from primary osd


type: float

--

*`ceph.osd_tree.reweight`*::
+
--
the reweight of osd


type: long

--

*`ceph.osd_tree.status`*::
+
--
status of osd, it should be up or down


type: keyword

--

*`ceph.osd_tree.device_class`*::
+
--
the device class of osd, like hdd, ssd etc.


type: keyword

--

*`ceph.osd_tree.father`*::
+
--
the parent node of this osd or bucket node


type: keyword

--

[float]
=== pool_disk

pool_disk



*`ceph.pool_disk.id`*::
+
--
Id of the pool


type: long

--

*`ceph.pool_disk.name`*::
+
--
Name of the pool


type: keyword

--

*`ceph.pool_disk.stats.available.bytes`*::
+
--
Available bytes of the pool


type: long

format: bytes

--

*`ceph.pool_disk.stats.objects`*::
+
--
Number of objects of the pool


type: long

--

*`ceph.pool_disk.stats.used.bytes`*::
+
--
Used bytes of the pool


type: long

format: bytes

--

*`ceph.pool_disk.stats.used.kb`*::
+
--
Used kb of the pool


type: long

--

[[exported-fields-cloud]]
== Cloud provider metadata fields

Metadata from cloud providers added by the add_cloud_metadata processor.



*`cloud.project.id`*::
+
--
Name of the project in Google Cloud.


example: project-x

--

*`cloud.image.id`*::
+
--
Image ID for the cloud instance.


example: ami-abcd1234

--

*`meta.cloud.provider`*::
+
--
type: alias

alias to: cloud.provider

--

*`meta.cloud.instance_id`*::
+
--
type: alias

alias to: cloud.instance.id

--

*`meta.cloud.instance_name`*::
+
--
type: alias

alias to: cloud.instance.name

--

*`meta.cloud.machine_type`*::
+
--
type: alias

alias to: cloud.machine.type

--

*`meta.cloud.availability_zone`*::
+
--
type: alias

alias to: cloud.availability_zone

--

*`meta.cloud.project_id`*::
+
--
type: alias

alias to: cloud.project.id

--

*`meta.cloud.region`*::
+
--
type: alias

alias to: cloud.region

--

[[exported-fields-cockroachdb]]
== CockroachDB fields

CockroachDB module




[[exported-fields-common]]
== Common fields

Contains common fields available in all event types.



*`metricset.module`*::
+
--
The name of the module that generated the event.


type: alias

alias to: event.module

--

*`metricset.name`*::
+
--
The name of the metricset that generated the event.


--

*`metricset.period`*::
+
--
Current data collection period for this event in milliseconds.


type: integer

--

*`service.address`*::
+
--
Address of the machine where the service is running. This field may not be present when the data was collected locally.


--

*`service.hostname`*::
+
--
Host name of the machine where the service is running.


--

*`type`*::
+
--
The document type. Always set to "doc".


example: metricsets

required: True

--

*`systemd.fragment_path`*::
+
--
the location of the systemd unit path

type: keyword

--

*`systemd.unit`*::
+
--
the unit name of the systemd service

type: keyword

--

[[exported-fields-consul]]
== consul fields

Consul module




[float]
=== agent

Agent Metricset fetches metrics information from a Consul instance running as Agent




*`consul.agent.autopilot.healthy`*::
+
--
Overall health of the local server cluster

type: boolean

--

[float]
=== runtime

Runtime related metrics



*`consul.agent.runtime.sys.bytes`*::
+
--
Number of bytes of memory obtained from the OS.

type: long

--

*`consul.agent.runtime.malloc_count`*::
+
--
Heap objects allocated

type: long

--

*`consul.agent.runtime.heap_objects`*::
+
--
Objects allocated on the heap and is a general memory pressure indicator. This may burst from time to time but should return to a steady state value.

type: long

--

*`consul.agent.runtime.goroutines`*::
+
--
Running goroutines and is a general load pressure indicator. This may burst from time to time but should return to a steady state value.

type: long

--


*`consul.agent.runtime.alloc.bytes`*::
+
--
Bytes allocated by the Consul process.

type: long

--

[float]
=== garbage_collector

Garbage collector metrics


*`consul.agent.runtime.garbage_collector.runs`*::
+
--
Garbage collector total executions

type: long

--

[float]
=== pause

Time that the garbage collector has paused the app



*`consul.agent.runtime.garbage_collector.pause.current.ns`*::
+
--
Garbage collector pause time in nanoseconds

type: long

--


*`consul.agent.runtime.garbage_collector.pause.total.ns`*::
+
--
Nanoseconds consumed by stop-the-world garbage collection pauses since Consul started.

type: long

--

[[exported-fields-coredns]]
== coredns fields

coredns Module



[float]
=== coredns

`coredns` contains statistics that were read from coreDNS



[float]
=== stats

Contains statistics related to the coreDNS service



*`coredns.stats.panic.count`*::
+
--
Total number of panics


type: long

--

*`coredns.stats.dns.request.count`*::
+
--
Total query count


type: long

--

*`coredns.stats.dns.request.duration.ns.bucket.*`*::
+
--
Request duration histogram buckets in nanoseconds


type: object

--

*`coredns.stats.dns.request.duration.ns.sum`*::
+
--
Requests duration, sum of durations in nanoseconds


type: long

format: duration

--

*`coredns.stats.dns.request.duration.ns.count`*::
+
--
Requests duration, number of requests


type: long

--

*`coredns.stats.dns.request.size.bytes.bucket.*`*::
+
--
Request Size histogram buckets


type: object

--

*`coredns.stats.dns.request.size.bytes.sum`*::
+
--
Request Size histogram sum


type: long

--

*`coredns.stats.dns.request.size.bytes.count`*::
+
--
Request Size histogram count


type: long

--

*`coredns.stats.dns.request.do.count`*::
+
--
Number of queries that have the DO bit set


type: long

--

*`coredns.stats.dns.request.type.count`*::
+
--
Counter of queries per zone and type


type: long

--

*`coredns.stats.type`*::
+
--
Holds the query type of the request


type: keyword

--

*`coredns.stats.dns.response.rcode.count`*::
+
--
Counter of responses per zone and rcode


type: long

--

*`coredns.stats.rcode`*::
+
--
Holds the rcode of the response


type: keyword

--

*`coredns.stats.family`*::
+
--
The address family of the transport (1 = IP (IP version 4), 2 = IP6 (IP version 6))


type: keyword

--

*`coredns.stats.dns.response.size.bytes.bucket.*`*::
+
--
Response Size histogram buckets


type: object

--

*`coredns.stats.dns.response.size.bytes.sum`*::
+
--
Response Size histogram sum


type: long

--

*`coredns.stats.dns.response.size.bytes.count`*::
+
--
Response Size histogram count


type: long

--

*`coredns.stats.server`*::
+
--
The server responsible for the request


type: keyword

--

*`coredns.stats.zone`*::
+
--
The zonename used for the request/response


type: keyword

--

*`coredns.stats.proto`*::
+
--
The transport of the response ("udp" or "tcp")


type: keyword

--

*`coredns.stats.dns.cache.hits.count`*::
+
--
Cache hits count for the cache plugin


type: long

--

*`coredns.stats.dns.cache.misses.count`*::
+
--
Cache misses count for the cache plugin


type: long

--

[[exported-fields-couchbase]]
== Couchbase fields

Metrics collected from Couchbase servers.



[float]
=== couchbase

`couchbase` contains the metrics that were scraped from Couchbase.



[float]
=== bucket

Couchbase bucket metrics.



*`couchbase.bucket.name`*::
+
--
Name of the bucket.


type: keyword

--

*`couchbase.bucket.type`*::
+
--
Type of the bucket.


type: keyword

--

*`couchbase.bucket.data.used.bytes`*::
+
--
Size of user data within buckets of the specified state that are resident in RAM.


type: long

format: bytes

--

*`couchbase.bucket.disk.fetches`*::
+
--
Number of disk fetches.


type: long

--

*`couchbase.bucket.disk.used.bytes`*::
+
--
Amount of disk used (bytes).


type: long

format: bytes

--

*`couchbase.bucket.memory.used.bytes`*::
+
--
Amount of memory used by the bucket (bytes).


type: long

format: bytes

--

*`couchbase.bucket.quota.ram.bytes`*::
+
--
Amount of RAM used by the bucket (bytes).


type: long

format: bytes

--

*`couchbase.bucket.quota.use.pct`*::
+
--
Percentage of RAM used (for active objects) against the configured bucket size (%).


type: scaled_float

format: percent

--

*`couchbase.bucket.ops_per_sec`*::
+
--
Number of operations per second.


type: long

--

*`couchbase.bucket.item_count`*::
+
--
Number of items associated with the bucket.


type: long

--

[float]
=== cluster

Couchbase cluster metrics.



*`couchbase.cluster.hdd.free.bytes`*::
+
--
Free hard drive space in the cluster (bytes).


type: long

format: bytes

--

*`couchbase.cluster.hdd.quota.total.bytes`*::
+
--
Hard drive quota total for the cluster (bytes).


type: long

format: bytes

--

*`couchbase.cluster.hdd.total.bytes`*::
+
--
Total hard drive space available to the cluster (bytes).


type: long

format: bytes

--

*`couchbase.cluster.hdd.used.value.bytes`*::
+
--
Hard drive space used by the cluster (bytes).


type: long

format: bytes

--

*`couchbase.cluster.hdd.used.by_data.bytes`*::
+
--
Hard drive space used by the data in the cluster (bytes).


type: long

format: bytes

--

*`couchbase.cluster.max_bucket_count`*::
+
--
Max bucket count setting.


type: long

--

*`couchbase.cluster.quota.index_memory.mb`*::
+
--
Memory quota setting for the Index service (Mbyte).


type: long

--

*`couchbase.cluster.quota.memory.mb`*::
+
--
Memory quota setting for the cluster (Mbyte).


type: long

--

*`couchbase.cluster.ram.quota.total.value.bytes`*::
+
--
RAM quota total for the cluster (bytes).


type: long

format: bytes

--

*`couchbase.cluster.ram.quota.total.per_node.bytes`*::
+
--
RAM quota used by the current node in the cluster (bytes).


type: long

format: bytes

--

*`couchbase.cluster.ram.quota.used.value.bytes`*::
+
--
RAM quota used by the cluster (bytes).


type: long

format: bytes

--

*`couchbase.cluster.ram.quota.used.per_node.bytes`*::
+
--
Ram quota used by the current node in the cluster (bytes)


type: long

format: bytes

--

*`couchbase.cluster.ram.total.bytes`*::
+
--
Total RAM available to cluster (bytes).


type: long

format: bytes

--

*`couchbase.cluster.ram.used.value.bytes`*::
+
--
RAM used by the cluster (bytes).


type: long

format: bytes

--

*`couchbase.cluster.ram.used.by_data.bytes`*::
+
--
RAM used by the data in the cluster (bytes).


type: long

format: bytes

--

[float]
=== node

Couchbase node metrics.



*`couchbase.node.cmd_get`*::
+
--
Number of get commands


type: long

--

*`couchbase.node.couch.docs.disk_size.bytes`*::
+
--
Amount of disk space used by Couch docs (bytes).


type: long

format: bytes

--

*`couchbase.node.couch.docs.data_size.bytes`*::
+
--
Data size of Couch docs associated with a node (bytes).


type: long

format: bytes

--

*`couchbase.node.couch.spatial.data_size.bytes`*::
+
--
Size of object data for spatial views (bytes).


type: long

--

*`couchbase.node.couch.spatial.disk_size.bytes`*::
+
--
Amount of disk space used by spatial views (bytes).


type: long

--

*`couchbase.node.couch.views.disk_size.bytes`*::
+
--
Amount of disk space used by Couch views (bytes).


type: long

--

*`couchbase.node.couch.views.data_size.bytes`*::
+
--
Size of object data for Couch views (bytes).


type: long

--

*`couchbase.node.cpu_utilization_rate.pct`*::
+
--
The CPU utilization rate (%).


type: scaled_float

--

*`couchbase.node.current_items.value`*::
+
--
Number of current items.


type: long

--

*`couchbase.node.current_items.total`*::
+
--
Total number of items associated with the node.


type: long

--

*`couchbase.node.ep_bg_fetched`*::
+
--
Number of disk fetches performed since the server was started.


type: long

--

*`couchbase.node.get_hits`*::
+
--
Number of get hits.


type: long

--

*`couchbase.node.hostname`*::
+
--
The hostname of the node.


type: keyword

--

*`couchbase.node.mcd_memory.allocated.bytes`*::
+
--
Amount of memcached memory allocated (bytes).


type: long

format: bytes

--

*`couchbase.node.mcd_memory.reserved.bytes`*::
+
--
Amount of memcached memory reserved (bytes).


type: long

--

*`couchbase.node.memory.free.bytes`*::
+
--
Amount of memory free for the node (bytes).


type: long

--

*`couchbase.node.memory.total.bytes`*::
+
--
Total memory available to the node (bytes).


type: long

--

*`couchbase.node.memory.used.bytes`*::
+
--
Memory used by the node (bytes).


type: long

--

*`couchbase.node.ops`*::
+
--
Number of operations performed on Couchbase.


type: long

--

*`couchbase.node.swap.total.bytes`*::
+
--
Total swap size allocated (bytes).


type: long

--

*`couchbase.node.swap.used.bytes`*::
+
--
Amount of swap space used (bytes).


type: long

--

*`couchbase.node.uptime.sec`*::
+
--
Time during which the node was in operation (sec).


type: long

--

*`couchbase.node.vb_replica_curr_items`*::
+
--
Number of items/documents that are replicas.


type: long

--

[[exported-fields-couchdb]]
== couchdb fields

couchdb module



[float]
=== couchdb




[float]
=== server

Contains CouchDB server stats



[float]
=== httpd

HTTP statistics



*`couchdb.server.httpd.view_reads`*::
+
--
Number of view reads


type: long

--

*`couchdb.server.httpd.bulk_requests`*::
+
--
Number of bulk requests


type: long

--

*`couchdb.server.httpd.clients_requesting_changes`*::
+
--
Number of clients for continuous _changes


type: long

--

*`couchdb.server.httpd.temporary_view_reads`*::
+
--
Number of temporary view reads


type: long

--

*`couchdb.server.httpd.requests`*::
+
--
Number of HTTP requests


type: long

--

[float]
=== httpd_request_methods

HTTP request methods



*`couchdb.server.httpd_request_methods.COPY`*::
+
--
Number of HTTP COPY requests


type: long

--

*`couchdb.server.httpd_request_methods.HEAD`*::
+
--
Number of HTTP HEAD requests


type: long

--

*`couchdb.server.httpd_request_methods.POST`*::
+
--
Number of HTTP POST requests


type: long

--

*`couchdb.server.httpd_request_methods.DELETE`*::
+
--
Number of HTTP DELETE requests


type: long

--

*`couchdb.server.httpd_request_methods.GET`*::
+
--
Number of HTTP GET requests


type: long

--

*`couchdb.server.httpd_request_methods.PUT`*::
+
--
Number of HTTP PUT requests


type: long

--

[float]
=== httpd_status_codes

HTTP status codes statistics



*`couchdb.server.httpd_status_codes.200`*::
+
--
Number of HTTP 200 OK responses


type: long

--

*`couchdb.server.httpd_status_codes.201`*::
+
--
Number of HTTP 201 Created responses


type: long

--

*`couchdb.server.httpd_status_codes.202`*::
+
--
Number of HTTP 202 Accepted responses


type: long

--

*`couchdb.server.httpd_status_codes.301`*::
+
--
Number of HTTP 301 Moved Permanently responses


type: long

--

*`couchdb.server.httpd_status_codes.304`*::
+
--
Number of HTTP 304 Not Modified responses


type: long

--

*`couchdb.server.httpd_status_codes.400`*::
+
--
Number of HTTP 400 Bad Request responses


type: long

--

*`couchdb.server.httpd_status_codes.401`*::
+
--
Number of HTTP 401 Unauthorized responses


type: long

--

*`couchdb.server.httpd_status_codes.403`*::
+
--
Number of HTTP 403 Forbidden responses


type: long

--

*`couchdb.server.httpd_status_codes.404`*::
+
--
Number of HTTP 404 Not Found responses


type: long

--

*`couchdb.server.httpd_status_codes.405`*::
+
--
Number of HTTP 405 Method Not Allowed responses


type: long

--

*`couchdb.server.httpd_status_codes.409`*::
+
--
Number of HTTP 409 Conflict responses


type: long

--

*`couchdb.server.httpd_status_codes.412`*::
+
--
Number of HTTP 412 Precondition Failed responses


type: long

--

*`couchdb.server.httpd_status_codes.500`*::
+
--
Number of HTTP 500 Internal Server Error responses


type: long

--

[float]
=== couchdb

couchdb statistics



*`couchdb.server.couchdb.database_writes`*::
+
--
Number of times a database was changed


type: long

--

*`couchdb.server.couchdb.open_databases`*::
+
--
Number of open databases


type: long

--

*`couchdb.server.couchdb.auth_cache_misses`*::
+
--
Number of authentication cache misses


type: long

--

*`couchdb.server.couchdb.request_time`*::
+
--
Length of a request inside CouchDB without MochiWeb


type: long

--

*`couchdb.server.couchdb.database_reads`*::
+
--
Number of times a document was read from a database


type: long

--

*`couchdb.server.couchdb.auth_cache_hits`*::
+
--
Number of authentication cache hits


type: long

--

*`couchdb.server.couchdb.open_os_files`*::
+
--
Number of file descriptors CouchDB has open


type: long

--

[[exported-fields-docker-processor]]
== Docker fields

Docker stats collected from Docker.




*`docker.container.id`*::
+
--
type: alias

alias to: container.id

--

*`docker.container.image`*::
+
--
type: alias

alias to: container.image.name

--

*`docker.container.name`*::
+
--
type: alias

alias to: container.name

--

*`docker.container.labels`*::
+
--
Image labels.


type: object

--

[[exported-fields-docker]]
== Docker fields

Docker stats collected from Docker.



[float]
=== docker

Information and statistics about docker's running containers.



[float]
=== container

Docker container metrics.



*`docker.container.command`*::
+
--
Command that was executed in the Docker container.


type: keyword

--

*`docker.container.created`*::
+
--
Date when the container was created.


type: date

--

*`docker.container.status`*::
+
--
Container status.


type: keyword

--

*`docker.container.ip_addresses`*::
+
--
Container IP addresses.


type: ip

--

[float]
=== size

Container size metrics.



*`docker.container.size.root_fs`*::
+
--
Total size of all the files in the container.


type: long

--

*`docker.container.size.rw`*::
+
--
Size of the files that have been created or changed since creation.


type: long

--

*`docker.container.tags`*::
+
--
Image tags.


type: keyword

--

[float]
=== cpu

Runtime CPU metrics.



*`docker.cpu.kernel.pct`*::
+
--
Percentage of time in kernel space.


type: scaled_float

format: percent

--

*`docker.cpu.kernel.norm.pct`*::
+
--
Percentage of time in kernel space normalized by the number of CPU cores.


type: scaled_float

format: percent

--

*`docker.cpu.kernel.ticks`*::
+
--
CPU ticks in kernel space.


type: long

--

*`docker.cpu.system.pct`*::
+
--
Percentage of total CPU time in the system.


type: scaled_float

format: percent

--

*`docker.cpu.system.norm.pct`*::
+
--
Percentage of total CPU time in the system normalized by the number of CPU cores.


type: scaled_float

format: percent

--

*`docker.cpu.system.ticks`*::
+
--
CPU system ticks.


type: long

--

*`docker.cpu.user.pct`*::
+
--
Percentage of time in user space.


type: scaled_float

format: percent

--

*`docker.cpu.user.norm.pct`*::
+
--
Percentage of time in user space normalized by the number of CPU cores.


type: scaled_float

format: percent

--

*`docker.cpu.user.ticks`*::
+
--
CPU ticks in user space.


type: long

--

*`docker.cpu.total.pct`*::
+
--
Total CPU usage.


type: scaled_float

format: percent

--

*`docker.cpu.total.norm.pct`*::
+
--
Total CPU usage normalized by the number of CPU cores.


type: scaled_float

format: percent

--

*`docker.cpu.core.*.pct`*::
+
--
Percentage of CPU time in this core.


type: object

format: percent

--

*`docker.cpu.core.*.norm.pct`*::
+
--
Percentage of CPU time in this core, normalized by the number of CPU cores.


type: object

format: percent

--

*`docker.cpu.core.*.ticks`*::
+
--
Number of CPU ticks in this core.


type: object

--

[float]
=== diskio

Disk I/O metrics.



[float]
=== read

Accumulated reads during the life of the container



*`docker.diskio.read.ops`*::
+
--
Number of reads during the life of the container


type: long

--

*`docker.diskio.read.bytes`*::
+
--
Bytes read during the life of the container


type: long

format: bytes

--

*`docker.diskio.read.rate`*::
+
--
Number of current reads per second


type: long

--

*`docker.diskio.reads`*::
+
--

deprecated:[6.4]

Number of current reads per second


type: scaled_float

--

[float]
=== write

Accumulated writes during the life of the container



*`docker.diskio.write.ops`*::
+
--
Number of writes during the life of the container


type: long

--

*`docker.diskio.write.bytes`*::
+
--
Bytes written during the life of the container


type: long

format: bytes

--

*`docker.diskio.write.rate`*::
+
--
Number of current writes per second


type: long

--

*`docker.diskio.writes`*::
+
--

deprecated:[6.4]

Number of current writes per second


type: scaled_float

--

[float]
=== summary

Accumulated reads and writes during the life of the container



*`docker.diskio.summary.ops`*::
+
--
Number of I/O operations during the life of the container


type: long

--

*`docker.diskio.summary.bytes`*::
+
--
Bytes read and written during the life of the container


type: long

format: bytes

--

*`docker.diskio.summary.rate`*::
+
--
Number of current operations per second


type: long

--

*`docker.diskio.total`*::
+
--

deprecated:[6.4]

Number of reads and writes per second


type: scaled_float

--

[float]
=== event

Docker event



*`docker.event.status`*::
+
--
Event status


type: keyword

--

*`docker.event.id`*::
+
--
Event id when available


type: keyword

--

*`docker.event.from`*::
+
--
Event source


type: keyword

--

*`docker.event.type`*::
+
--
The type of object emitting the event


type: keyword

--

*`docker.event.action`*::
+
--
The type of event


type: keyword

--

[float]
=== actor

Actor



*`docker.event.actor.id`*::
+
--
The ID of the object emitting the event


type: keyword

--

*`docker.event.actor.attributes`*::
+
--
Various key/value attributes of the object, depending on its type


type: object

--

[float]
=== healthcheck

Docker healthcheck metrics.
Healthcheck data will only be available from docker containers where the docker `HEALTHCHECK` instruction has been used to build the docker image.



*`docker.healthcheck.failingstreak`*::
+
--
concurent failed check


type: integer

--

*`docker.healthcheck.status`*::
+
--
Healthcheck status code


type: keyword

--

[float]
=== event

event fields.



*`docker.healthcheck.event.end_date`*::
+
--
Healthcheck end date


type: date

--

*`docker.healthcheck.event.start_date`*::
+
--
Healthcheck start date


type: date

--

*`docker.healthcheck.event.output`*::
+
--
Healthcheck output


type: keyword

--

*`docker.healthcheck.event.exit_code`*::
+
--
Healthcheck status code


type: integer

--

[float]
=== image

Docker image metrics.



[float]
=== id

The image layers identifier.



*`docker.image.id.current`*::
+
--
Unique image identifier given upon its creation.


type: keyword

--

*`docker.image.id.parent`*::
+
--
Identifier of the image, if it exists, from which the current image directly descends.


type: keyword

--

*`docker.image.created`*::
+
--
Date and time when the image was created.


type: date

--

[float]
=== size

Image size layers.



*`docker.image.size.virtual`*::
+
--
Size of the image.


type: long

--

*`docker.image.size.regular`*::
+
--
Total size of the all cached images associated to the current image.


type: long

--

*`docker.image.labels`*::
+
--
Image labels.


type: object

--

*`docker.image.tags`*::
+
--
Image tags.


type: keyword

--

[float]
=== info

Info metrics based on https://docs.docker.com/engine/reference/api/docker_remote_api_v1.24/#/display-system-wide-information.



[float]
=== containers

Overall container stats.



*`docker.info.containers.paused`*::
+
--
Total number of paused containers.


type: long

--

*`docker.info.containers.running`*::
+
--
Total number of running containers.


type: long

--

*`docker.info.containers.stopped`*::
+
--
Total number of stopped containers.


type: long

--

*`docker.info.containers.total`*::
+
--
Total number of existing containers.


type: long

--

*`docker.info.id`*::
+
--
Unique Docker host identifier.


type: keyword

--

*`docker.info.images`*::
+
--
Total number of existing images.


type: long

--

[float]
=== memory

Memory metrics.



*`docker.memory.stats.*`*::
+
--
Raw memory stats from the cgroups memory.stat interface


type: object

--

[float]
=== commit

Committed bytes on Windows



*`docker.memory.commit.total`*::
+
--
Total bytes


type: long

format: bytes

--

*`docker.memory.commit.peak`*::
+
--
Peak committed bytes on Windows


type: long

format: bytes

--

*`docker.memory.private_working_set.total`*::
+
--
private working sets on Windows


type: long

format: bytes

--

*`docker.memory.fail.count`*::
+
--
Fail counter.


type: scaled_float

--

*`docker.memory.limit`*::
+
--
Memory limit.


type: long

format: bytes

--

[float]
=== rss

RSS memory stats.



*`docker.memory.rss.total`*::
+
--
Total memory resident set size.


type: long

format: bytes

--

*`docker.memory.rss.pct`*::
+
--
Memory resident set size percentage.


type: scaled_float

format: percent

--

[float]
=== usage

Usage memory stats.



*`docker.memory.usage.max`*::
+
--
Max memory usage.


type: long

format: bytes

--

*`docker.memory.usage.pct`*::
+
--
Memory usage percentage.


type: scaled_float

format: percent

--

*`docker.memory.usage.total`*::
+
--
Total memory usage.


type: long

format: bytes

--

[float]
=== network

Network metrics.



*`docker.network.interface`*::
+
--
Network interface name.


type: keyword

--

[float]
=== in

Incoming network stats per second.



*`docker.network.in.bytes`*::
+
--
Total number of incoming bytes.


type: long

format: bytes

--

*`docker.network.in.dropped`*::
+
--
Total number of dropped incoming packets.


type: scaled_float

--

*`docker.network.in.errors`*::
+
--
Total errors on incoming packets.


type: long

--

*`docker.network.in.packets`*::
+
--
Total number of incoming packets.


type: long

--

[float]
=== out

Outgoing network stats per second.



*`docker.network.out.bytes`*::
+
--
Total number of outgoing bytes.


type: long

format: bytes

--

*`docker.network.out.dropped`*::
+
--
Total number of dropped outgoing packets.


type: scaled_float

--

*`docker.network.out.errors`*::
+
--
Total errors on outgoing packets.


type: long

--

*`docker.network.out.packets`*::
+
--
Total number of outgoing packets.


type: long

--

[float]
=== inbound

Incoming network stats since the container started.



*`docker.network.inbound.bytes`*::
+
--
Total number of incoming bytes.


type: long

format: bytes

--

*`docker.network.inbound.dropped`*::
+
--
Total number of dropped incoming packets.


type: long

--

*`docker.network.inbound.errors`*::
+
--
Total errors on incoming packets.


type: long

--

*`docker.network.inbound.packets`*::
+
--
Total number of incoming packets.


type: long

--

[float]
=== outbound

Outgoing network stats since the container started.



*`docker.network.outbound.bytes`*::
+
--
Total number of outgoing bytes.


type: long

format: bytes

--

*`docker.network.outbound.dropped`*::
+
--
Total number of dropped outgoing packets.


type: long

--

*`docker.network.outbound.errors`*::
+
--
Total errors on outgoing packets.


type: long

--

*`docker.network.outbound.packets`*::
+
--
Total number of outgoing packets.


type: long

--

[[exported-fields-dropwizard]]
== Dropwizard fields

Stats collected from Dropwizard.



[float]
=== dropwizard




[[exported-fields-ecs]]
== ECS fields

ECS Fields.


*`@timestamp`*::
+
--
Date/time when the event originated.
This is the date/time extracted from the event, typically representing when the event was generated by the source.
If the event source has no original timestamp, this value is typically populated by the first time the event was received by the pipeline.
Required field for all events.

type: date

example: 2016-05-23T08:05:34.853Z

required: True

--

*`labels`*::
+
--
Custom key/value pairs.
Can be used to add meta information to events. Should not contain nested objects. All values are stored as keyword.
Example: `docker` and `k8s` labels.

type: object

example: {'application': 'foo-bar', 'env': 'production'}

--

*`message`*::
+
--
For log events the message field contains the log message, optimized for viewing in a log viewer.
For structured logs without an original message field, other fields can be concatenated to form a human-readable summary of the event.
If multiple messages exist, they can be combined into one message.

type: text

example: Hello World

--

*`tags`*::
+
--
List of keywords used to tag each event.

type: keyword

example: ["production", "env2"]

--

[float]
=== agent

The agent fields contain the data about the software entity, if any, that collects, detects, or observes events on a host, or takes measurements on a host.
Examples include Beats. Agents may also run on observers. ECS agent.* fields shall be populated with details of the agent running on the host or observer where the event happened or the measurement was taken.


*`agent.ephemeral_id`*::
+
--
Ephemeral identifier of this agent (if one exists).
This id normally changes across restarts, but `agent.id` does not.

type: keyword

example: 8a4f500f

--

*`agent.id`*::
+
--
Unique identifier of this agent (if one exists).
Example: For Beats this would be beat.id.

type: keyword

example: 8a4f500d

--

*`agent.name`*::
+
--
Custom name of the agent.
This is a name that can be given to an agent. This can be helpful if for example two Filebeat instances are running on the same host but a human readable separation is needed on which Filebeat instance data is coming from.
If no name is given, the name is often left empty.

type: keyword

example: foo

--

*`agent.type`*::
+
--
Type of the agent.
The agent type stays always the same and should be given by the agent used. In case of Filebeat the agent would always be Filebeat also if two Filebeat instances are run on the same machine.

type: keyword

example: filebeat

--

*`agent.version`*::
+
--
Version of the agent.

type: keyword

example: 6.0.0-rc2

--

[float]
=== as

An autonomous system (AS) is a collection of connected Internet Protocol (IP) routing prefixes under the control of one or more network operators on behalf of a single administrative entity or domain that presents a common, clearly defined routing policy to the internet.


*`as.number`*::
+
--
Unique number allocated to the autonomous system. The autonomous system number (ASN) uniquely identifies each network on the Internet.

type: long

example: 15169

--

*`as.organization.name`*::
+
--
Organization name.

type: keyword

example: Google LLC

--

*`as.organization.name.text`*::
+
--
type: text

--

[float]
=== client

A client is defined as the initiator of a network connection for events regarding sessions, connections, or bidirectional flow records.
For TCP events, the client is the initiator of the TCP connection that sends the SYN packet(s). For other protocols, the client is generally the initiator or requestor in the network transaction. Some systems use the term "originator" to refer the client in TCP connections. The client fields describe details about the system acting as the client in the network event. Client fields are usually populated in conjunction with server fields. Client fields are generally not populated for packet-level events.
Client / server representations can add semantic context to an exchange, which is helpful to visualize the data in certain situations. If your context falls in that category, you should still ensure that source and destination are filled appropriately.


*`client.address`*::
+
--
Some event client addresses are defined ambiguously. The event will sometimes list an IP, a domain or a unix socket.  You should always store the raw address in the `.address` field.
Then it should be duplicated to `.ip` or `.domain`, depending on which one it is.

type: keyword

--

*`client.as.number`*::
+
--
Unique number allocated to the autonomous system. The autonomous system number (ASN) uniquely identifies each network on the Internet.

type: long

example: 15169

--

*`client.as.organization.name`*::
+
--
Organization name.

type: keyword

example: Google LLC

--

*`client.as.organization.name.text`*::
+
--
type: text

--

*`client.bytes`*::
+
--
Bytes sent from the client to the server.

type: long

example: 184

format: bytes

--

*`client.domain`*::
+
--
Client domain.

type: keyword

--

*`client.geo.city_name`*::
+
--
City name.

type: keyword

example: Montreal

--

*`client.geo.continent_name`*::
+
--
Name of the continent.

type: keyword

example: North America

--

*`client.geo.country_iso_code`*::
+
--
Country ISO code.

type: keyword

example: CA

--

*`client.geo.country_name`*::
+
--
Country name.

type: keyword

example: Canada

--

*`client.geo.location`*::
+
--
Longitude and latitude.

type: geo_point

example: { "lon": -73.614830, "lat": 45.505918 }

--

*`client.geo.name`*::
+
--
User-defined description of a location, at the level of granularity they care about.
Could be the name of their data centers, the floor number, if this describes a local physical entity, city names.
Not typically used in automated geolocation.

type: keyword

example: boston-dc

--

*`client.geo.region_iso_code`*::
+
--
Region ISO code.

type: keyword

example: CA-QC

--

*`client.geo.region_name`*::
+
--
Region name.

type: keyword

example: Quebec

--

*`client.ip`*::
+
--
IP address of the client.
Can be one or multiple IPv4 or IPv6 addresses.

type: ip

--

*`client.mac`*::
+
--
MAC address of the client.

type: keyword

--

*`client.nat.ip`*::
+
--
Translated IP of source based NAT sessions (e.g. internal client to internet).
Typically connections traversing load balancers, firewalls, or routers.

type: ip

--

*`client.nat.port`*::
+
--
Translated port of source based NAT sessions (e.g. internal client to internet).
Typically connections traversing load balancers, firewalls, or routers.

type: long

format: string

--

*`client.packets`*::
+
--
Packets sent from the client to the server.

type: long

example: 12

--

*`client.port`*::
+
--
Port of the client.

type: long

format: string

--

*`client.registered_domain`*::
+
--
The highest registered client domain, stripped of the subdomain.
For example, the registered domain for "foo.google.com" is "google.com".
This value can be determined precisely with a list like the public suffix list (http://publicsuffix.org). Trying to approximate this by simply taking the last two labels will not work well for TLDs such as "co.uk".

type: keyword

example: google.com

--

*`client.top_level_domain`*::
+
--
The effective top level domain (eTLD), also known as the domain suffix, is the last part of the domain name. For example, the top level domain for google.com is "com".
This value can be determined precisely with a list like the public suffix list (http://publicsuffix.org). Trying to approximate this by simply taking the last label will not work well for effective TLDs such as "co.uk".

type: keyword

example: co.uk

--

*`client.user.domain`*::
+
--
Name of the directory the user is a member of.
For example, an LDAP or Active Directory domain name.

type: keyword

--

*`client.user.email`*::
+
--
User email address.

type: keyword

--

*`client.user.full_name`*::
+
--
User's full name, if available.

type: keyword

example: Albert Einstein

--

*`client.user.full_name.text`*::
+
--
type: text

--

*`client.user.group.domain`*::
+
--
Name of the directory the group is a member of.
For example, an LDAP or Active Directory domain name.

type: keyword

--

*`client.user.group.id`*::
+
--
Unique identifier for the group on the system/platform.

type: keyword

--

*`client.user.group.name`*::
+
--
Name of the group.

type: keyword

--

*`client.user.hash`*::
+
--
Unique user hash to correlate information for a user in anonymized form.
Useful if `user.id` or `user.name` contain confidential information and cannot be used.

type: keyword

--

*`client.user.id`*::
+
--
One or multiple unique identifiers of the user.

type: keyword

--

*`client.user.name`*::
+
--
Short name or login of the user.

type: keyword

example: albert

--

*`client.user.name.text`*::
+
--
type: text

--

[float]
=== cloud

Fields related to the cloud or infrastructure the events are coming from.


*`cloud.account.id`*::
+
--
The cloud account or organization id used to identify different entities in a multi-tenant environment.
Examples: AWS account id, Google Cloud ORG Id, or other unique identifier.

type: keyword

example: 666777888999

--

*`cloud.availability_zone`*::
+
--
Availability zone in which this host is running.

type: keyword

example: us-east-1c

--

*`cloud.instance.id`*::
+
--
Instance ID of the host machine.

type: keyword

example: i-1234567890abcdef0

--

*`cloud.instance.name`*::
+
--
Instance name of the host machine.

type: keyword

--

*`cloud.machine.type`*::
+
--
Machine type of the host machine.

type: keyword

example: t2.medium

--

*`cloud.provider`*::
+
--
Name of the cloud provider. Example values are aws, azure, gcp, or digitalocean.

type: keyword

example: aws

--

*`cloud.region`*::
+
--
Region in which this host is running.

type: keyword

example: us-east-1

--

[float]
=== container

Container fields are used for meta information about the specific container that is the source of information.
These fields help correlate data based containers from any runtime.


*`container.id`*::
+
--
Unique container id.

type: keyword

--

*`container.image.name`*::
+
--
Name of the image the container was built on.

type: keyword

--

*`container.image.tag`*::
+
--
Container image tag.

type: keyword

--

*`container.labels`*::
+
--
Image labels.

type: object

--

*`container.name`*::
+
--
Container name.

type: keyword

--

*`container.runtime`*::
+
--
Runtime managing this container.

type: keyword

example: docker

--

[float]
=== destination

Destination fields describe details about the destination of a packet/event.
Destination fields are usually populated in conjunction with source fields.


*`destination.address`*::
+
--
Some event destination addresses are defined ambiguously. The event will sometimes list an IP, a domain or a unix socket.  You should always store the raw address in the `.address` field.
Then it should be duplicated to `.ip` or `.domain`, depending on which one it is.

type: keyword

--

*`destination.as.number`*::
+
--
Unique number allocated to the autonomous system. The autonomous system number (ASN) uniquely identifies each network on the Internet.

type: long

example: 15169

--

*`destination.as.organization.name`*::
+
--
Organization name.

type: keyword

example: Google LLC

--

*`destination.as.organization.name.text`*::
+
--
type: text

--

*`destination.bytes`*::
+
--
Bytes sent from the destination to the source.

type: long

example: 184

format: bytes

--

*`destination.domain`*::
+
--
Destination domain.

type: keyword

--

*`destination.geo.city_name`*::
+
--
City name.

type: keyword

example: Montreal

--

*`destination.geo.continent_name`*::
+
--
Name of the continent.

type: keyword

example: North America

--

*`destination.geo.country_iso_code`*::
+
--
Country ISO code.

type: keyword

example: CA

--

*`destination.geo.country_name`*::
+
--
Country name.

type: keyword

example: Canada

--

*`destination.geo.location`*::
+
--
Longitude and latitude.

type: geo_point

example: { "lon": -73.614830, "lat": 45.505918 }

--

*`destination.geo.name`*::
+
--
User-defined description of a location, at the level of granularity they care about.
Could be the name of their data centers, the floor number, if this describes a local physical entity, city names.
Not typically used in automated geolocation.

type: keyword

example: boston-dc

--

*`destination.geo.region_iso_code`*::
+
--
Region ISO code.

type: keyword

example: CA-QC

--

*`destination.geo.region_name`*::
+
--
Region name.

type: keyword

example: Quebec

--

*`destination.ip`*::
+
--
IP address of the destination.
Can be one or multiple IPv4 or IPv6 addresses.

type: ip

--

*`destination.mac`*::
+
--
MAC address of the destination.

type: keyword

--

*`destination.nat.ip`*::
+
--
Translated ip of destination based NAT sessions (e.g. internet to private DMZ)
Typically used with load balancers, firewalls, or routers.

type: ip

--

*`destination.nat.port`*::
+
--
Port the source session is translated to by NAT Device.
Typically used with load balancers, firewalls, or routers.

type: long

format: string

--

*`destination.packets`*::
+
--
Packets sent from the destination to the source.

type: long

example: 12

--

*`destination.port`*::
+
--
Port of the destination.

type: long

format: string

--

*`destination.registered_domain`*::
+
--
The highest registered destination domain, stripped of the subdomain.
For example, the registered domain for "foo.google.com" is "google.com".
This value can be determined precisely with a list like the public suffix list (http://publicsuffix.org). Trying to approximate this by simply taking the last two labels will not work well for TLDs such as "co.uk".

type: keyword

example: google.com

--

*`destination.top_level_domain`*::
+
--
The effective top level domain (eTLD), also known as the domain suffix, is the last part of the domain name. For example, the top level domain for google.com is "com".
This value can be determined precisely with a list like the public suffix list (http://publicsuffix.org). Trying to approximate this by simply taking the last label will not work well for effective TLDs such as "co.uk".

type: keyword

example: co.uk

--

*`destination.user.domain`*::
+
--
Name of the directory the user is a member of.
For example, an LDAP or Active Directory domain name.

type: keyword

--

*`destination.user.email`*::
+
--
User email address.

type: keyword

--

*`destination.user.full_name`*::
+
--
User's full name, if available.

type: keyword

example: Albert Einstein

--

*`destination.user.full_name.text`*::
+
--
type: text

--

*`destination.user.group.domain`*::
+
--
Name of the directory the group is a member of.
For example, an LDAP or Active Directory domain name.

type: keyword

--

*`destination.user.group.id`*::
+
--
Unique identifier for the group on the system/platform.

type: keyword

--

*`destination.user.group.name`*::
+
--
Name of the group.

type: keyword

--

*`destination.user.hash`*::
+
--
Unique user hash to correlate information for a user in anonymized form.
Useful if `user.id` or `user.name` contain confidential information and cannot be used.

type: keyword

--

*`destination.user.id`*::
+
--
One or multiple unique identifiers of the user.

type: keyword

--

*`destination.user.name`*::
+
--
Short name or login of the user.

type: keyword

example: albert

--

*`destination.user.name.text`*::
+
--
type: text

--

[float]
=== dns

Fields describing DNS queries and answers.
DNS events should either represent a single DNS query prior to getting answers (`dns.type:query`) or they should represent a full exchange and contain the query details as well as all of the answers that were provided for this query (`dns.type:answer`).


*`dns.answers`*::
+
--
An array containing an object for each answer section returned by the server.
The main keys that should be present in these objects are defined by ECS. Records that have more information may contain more keys than what ECS defines.
Not all DNS data sources give all details about DNS answers. At minimum, answer objects must contain the `data` key. If more information is available, map as much of it to ECS as possible, and add any additional fields to the answer objects as custom fields.

type: object

--

*`dns.answers.class`*::
+
--
The class of DNS data contained in this resource record.

type: keyword

example: IN

--

*`dns.answers.data`*::
+
--
The data describing the resource.
The meaning of this data depends on the type and class of the resource record.

type: keyword

example: 10.10.10.10

--

*`dns.answers.name`*::
+
--
The domain name to which this resource record pertains.
If a chain of CNAME is being resolved, each answer's `name` should be the one that corresponds with the answer's `data`. It should not simply be the original `question.name` repeated.

type: keyword

example: www.google.com

--

*`dns.answers.ttl`*::
+
--
The time interval in seconds that this resource record may be cached before it should be discarded. Zero values mean that the data should not be cached.

type: long

example: 180

--

*`dns.answers.type`*::
+
--
The type of data contained in this resource record.

type: keyword

example: CNAME

--

*`dns.header_flags`*::
+
--
Array of 2 letter DNS header flags.
Expected values are: AA, TC, RD, RA, AD, CD, DO.

type: keyword

example: ['RD', 'RA']

--

*`dns.id`*::
+
--
The DNS packet identifier assigned by the program that generated the query. The identifier is copied to the response.

type: keyword

example: 62111

--

*`dns.op_code`*::
+
--
The DNS operation code that specifies the kind of query in the message. This value is set by the originator of a query and copied into the response.

type: keyword

example: QUERY

--

*`dns.question.class`*::
+
--
The class of records being queried.

type: keyword

example: IN

--

*`dns.question.name`*::
+
--
The name being queried.
If the name field contains non-printable characters (below 32 or above 126), those characters should be represented as escaped base 10 integers (\DDD). Back slashes and quotes should be escaped. Tabs, carriage returns, and line feeds should be converted to \t, \r, and \n respectively.

type: keyword

example: www.google.com

--

*`dns.question.registered_domain`*::
+
--
The highest registered domain, stripped of the subdomain.
For example, the registered domain for "foo.google.com" is "google.com".
This value can be determined precisely with a list like the public suffix list (http://publicsuffix.org). Trying to approximate this by simply taking the last two labels will not work well for TLDs such as "co.uk".

type: keyword

example: google.com

--

*`dns.question.subdomain`*::
+
--
The subdomain is all of the labels under the registered_domain.
If the domain has multiple levels of subdomain, such as "sub2.sub1.example.com", the subdomain field should contain "sub2.sub1", with no trailing period.

type: keyword

example: www

--

*`dns.question.top_level_domain`*::
+
--
The effective top level domain (eTLD), also known as the domain suffix, is the last part of the domain name. For example, the top level domain for google.com is "com".
This value can be determined precisely with a list like the public suffix list (http://publicsuffix.org). Trying to approximate this by simply taking the last label will not work well for effective TLDs such as "co.uk".

type: keyword

example: co.uk

--

*`dns.question.type`*::
+
--
The type of record being queried.

type: keyword

example: AAAA

--

*`dns.resolved_ip`*::
+
--
Array containing all IPs seen in `answers.data`.
The `answers` array can be difficult to use, because of the variety of data formats it can contain. Extracting all IP addresses seen in there to `dns.resolved_ip` makes it possible to index them as IP addresses, and makes them easier to visualize and query for.

type: ip

example: ['10.10.10.10', '10.10.10.11']

--

*`dns.response_code`*::
+
--
The DNS response code.

type: keyword

example: NOERROR

--

*`dns.type`*::
+
--
The type of DNS event captured, query or answer.
If your source of DNS events only gives you DNS queries, you should only create dns events of type `dns.type:query`.
If your source of DNS events gives you answers as well, you should create one event per query (optionally as soon as the query is seen). And a second event containing all query details as well as an array of answers.

type: keyword

example: answer

--

[float]
=== ecs

Meta-information specific to ECS.


*`ecs.version`*::
+
--
ECS version this event conforms to. `ecs.version` is a required field and must exist in all events.
When querying across multiple indices -- which may conform to slightly different ECS versions -- this field lets integrations adjust to the schema version of the events.

type: keyword

example: 1.0.0

required: True

--

[float]
=== error

These fields can represent errors of any kind.
Use them for errors that happen while fetching events or in cases where the event itself contains an error.


*`error.code`*::
+
--
Error code describing the error.

type: keyword

--

*`error.id`*::
+
--
Unique identifier for the error.

type: keyword

--

*`error.message`*::
+
--
Error message.

type: text

--

*`error.stack_trace`*::
+
--
The stack trace of this error in plain text.

type: keyword

--

*`error.stack_trace.text`*::
+
--
type: text

--

*`error.type`*::
+
--
The type of the error, for example the class name of the exception.

type: keyword

example: java.lang.NullPointerException

--

[float]
=== event

The event fields are used for context information about the log or metric event itself.
A log is defined as an event containing details of something that happened. Log events must include the time at which the thing happened. Examples of log events include a process starting on a host, a network packet being sent from a source to a destination, or a network connection between a client and a server being initiated or closed. A metric is defined as an event containing one or more numerical or categorical measurements and the time at which the measurement was taken. Examples of metric events include memory pressure measured on a host, or vulnerabilities measured on a scanned host.


*`event.action`*::
+
--
The action captured by the event.
This describes the information in the event. It is more specific than `event.category`. Examples are `group-add`, `process-started`, `file-created`. The value is normally defined by the implementer.

type: keyword

example: user-password-change

--

*`event.category`*::
+
--
This is one of four ECS Categorization Fields, and indicates the second level in the ECS category hierarchy.
`event.category` represents the "big buckets" of ECS categories. For example, filtering on `event.category:process` yields all events relating to process activity. This field is closely related to `event.type`, which is used as a subcategory.
This field is an array. This will allow proper categorization of some events that fall in multiple categories.

type: keyword

example: authentication

--

*`event.code`*::
+
--
Identification code for this event, if one exists.
Some event sources use event codes to identify messages unambiguously, regardless of message language or wording adjustments over time. An example of this is the Windows Event ID.

type: keyword

example: 4648

--

*`event.created`*::
+
--
event.created contains the date/time when the event was first read by an agent, or by your pipeline.
This field is distinct from @timestamp in that @timestamp typically contain the time extracted from the original event.
In most situations, these two timestamps will be slightly different. The difference can be used to calculate the delay between your source generating an event, and the time when your agent first processed it. This can be used to monitor your agent's or pipeline's ability to keep up with your event source.
In case the two timestamps are identical, @timestamp should be used.

type: date

example: 2016-05-23 08:05:34.857000

--

*`event.dataset`*::
+
--
Name of the dataset.
If an event source publishes more than one type of log or events (e.g. access log, error log), the dataset is used to specify which one the event comes from.
It's recommended but not required to start the dataset name with the module name, followed by a dot, then the dataset name.

type: keyword

example: apache.access

--

*`event.duration`*::
+
--
Duration of the event in nanoseconds.
If event.start and event.end are known this value should be the difference between the end and start time.

type: long

format: duration

--

*`event.end`*::
+
--
event.end contains the date when the event ended or when the activity was last observed.

type: date

--

*`event.hash`*::
+
--
Hash (perhaps logstash fingerprint) of raw field to be able to demonstrate log integrity.

type: keyword

example: 123456789012345678901234567890ABCD

--

*`event.id`*::
+
--
Unique ID to describe the event.

type: keyword

example: 8a4f500d

--

*`event.ingested`*::
+
--
Timestamp when an event arrived in the central data store.
This is different from `@timestamp`, which is when the event originally occurred.  It's also different from `event.created`, which is meant to capture the first time an agent saw the event.
In normal conditions, assuming no tampering, the timestamps should chronologically look like this: `@timestamp` < `event.created` < `event.ingested`.

type: date

example: 2016-05-23 08:05:35.101000

--

*`event.kind`*::
+
--
This is one of four ECS Categorization Fields, and indicates the highest level in the ECS category hierarchy.
`event.kind` gives high-level information about what type of information the event contains, without being specific to the contents of the event. For example, values of this field distinguish alert events from metric events.
The value of this field can be used to inform how these kinds of events should be handled. They may warrant different retention, different access control, it may also help understand whether the data coming in at a regular interval or not.

type: keyword

example: alert

--

*`event.module`*::
+
--
Name of the module this data is coming from.
If your monitoring agent supports the concept of modules or plugins to process events of a given source (e.g. Apache logs), `event.module` should contain the name of this module.

type: keyword

example: apache

--

*`event.original`*::
+
--
Raw text message of entire event. Used to demonstrate log integrity.
This field is not indexed and doc_values are disabled. It cannot be searched, but it can be retrieved from `_source`.

type: keyword

example: Sep 19 08:26:10 host CEF:0&#124;Security&#124; threatmanager&#124;1.0&#124;100&#124; worm successfully stopped&#124;10&#124;src=10.0.0.1 dst=2.1.2.2spt=1232

--

*`event.outcome`*::
+
--
This is one of four ECS Categorization Fields, and indicates the lowest level in the ECS category hierarchy.
`event.outcome` simply denotes whether the event represent a success or a failure. Note that not all events will have an associated outcome. For example, this field is generally not populated for metric events or events with `event.type:info`.

type: keyword

example: success

--

*`event.provider`*::
+
--
Source of the event.
Event transports such as Syslog or the Windows Event Log typically mention the source of an event. It can be the name of the software that generated the event (e.g. Sysmon, httpd), or of a subsystem of the operating system (kernel, Microsoft-Windows-Security-Auditing).

type: keyword

example: kernel

--

*`event.risk_score`*::
+
--
Risk score or priority of the event (e.g. security solutions). Use your system's original value here.

type: float

--

*`event.risk_score_norm`*::
+
--
Normalized risk score or priority of the event, on a scale of 0 to 100.
This is mainly useful if you use more than one system that assigns risk scores, and you want to see a normalized value across all systems.

type: float

--

*`event.sequence`*::
+
--
Sequence number of the event.
The sequence number is a value published by some event sources, to make the exact ordering of events unambiguous, regarless of the timestamp precision.

type: long

format: string

--

*`event.severity`*::
+
--
The numeric severity of the event according to your event source.
What the different severity values mean can be different between sources and use cases. It's up to the implementer to make sure severities are consistent across events from the same source.
The Syslog severity belongs in `log.syslog.severity.code`. `event.severity` is meant to represent the severity according to the event source (e.g. firewall, IDS). If the event source does not publish its own severity, you may optionally copy the `log.syslog.severity.code` to `event.severity`.

type: long

example: 7

format: string

--

*`event.start`*::
+
--
event.start contains the date when the event started or when the activity was first observed.

type: date

--

*`event.timezone`*::
+
--
This field should be populated when the event's timestamp does not include timezone information already (e.g. default Syslog timestamps). It's optional otherwise.
Acceptable timezone formats are: a canonical ID (e.g. "Europe/Amsterdam"), abbreviated (e.g. "EST") or an HH:mm differential (e.g. "-05:00").

type: keyword

--

*`event.type`*::
+
--
This is one of four ECS Categorization Fields, and indicates the third level in the ECS category hierarchy.
`event.type` represents a categorization "sub-bucket" that, when used along with the `event.category` field values, enables filtering events down to a level appropriate for single visualization.
This field is an array. This will allow proper categorization of some events that fall in multiple event types.

type: keyword

--

[float]
=== file

A file is defined as a set of information that has been created on, or has existed on a filesystem.
File objects can be associated with host events, network events, and/or file events (e.g., those produced by File Integrity Monitoring [FIM] products or services). File fields provide details about the affected file associated with the event or metric.


*`file.accessed`*::
+
--
Last time the file was accessed.
Note that not all filesystems keep track of access time.

type: date

--

*`file.attributes`*::
+
--
Array of file attributes.
Attributes names will vary by platform. Here's a non-exhaustive list of values that are expected in this field: archive, compressed, directory, encrypted, execute, hidden, read, readonly, system, write.

type: keyword

example: ["readonly", "system"]

--

*`file.created`*::
+
--
File creation time.
Note that not all filesystems store the creation time.

type: date

--

*`file.ctime`*::
+
--
Last time the file attributes or metadata changed.
Note that changes to the file content will update `mtime`. This implies `ctime` will be adjusted at the same time, since `mtime` is an attribute of the file.

type: date

--

*`file.device`*::
+
--
Device that is the source of the file.

type: keyword

example: sda

--

*`file.directory`*::
+
--
Directory where the file is located. It should include the drive letter, when appropriate.

type: keyword

example: /home/alice

--

*`file.drive_letter`*::
+
--
Drive letter where the file is located. This field is only relevant on Windows.
The value should be uppercase, and not include the colon.

type: keyword

example: C

--

*`file.extension`*::
+
--
File extension.

type: keyword

example: png

--

*`file.gid`*::
+
--
Primary group ID (GID) of the file.

type: keyword

example: 1001

--

*`file.group`*::
+
--
Primary group name of the file.

type: keyword

example: alice

--

*`file.hash.md5`*::
+
--
MD5 hash.

type: keyword

--

*`file.hash.sha1`*::
+
--
SHA1 hash.

type: keyword

--

*`file.hash.sha256`*::
+
--
SHA256 hash.

type: keyword

--

*`file.hash.sha512`*::
+
--
SHA512 hash.

type: keyword

--

*`file.inode`*::
+
--
Inode representing the file in the filesystem.

type: keyword

example: 256383

--

*`file.mode`*::
+
--
Mode of the file in octal representation.

type: keyword

example: 0640

--

*`file.mtime`*::
+
--
Last time the file content was modified.

type: date

--

*`file.name`*::
+
--
Name of the file including the extension, without the directory.

type: keyword

example: example.png

--

*`file.owner`*::
+
--
File owner's username.

type: keyword

example: alice

--

*`file.path`*::
+
--
Full path to the file, including the file name. It should include the drive letter, when appropriate.

type: keyword

example: /home/alice/example.png

--

*`file.path.text`*::
+
--
type: text

--

*`file.size`*::
+
--
File size in bytes.
Only relevant when `file.type` is "file".

type: long

example: 16384

--

*`file.target_path`*::
+
--
Target path for symlinks.

type: keyword

--

*`file.target_path.text`*::
+
--
type: text

--

*`file.type`*::
+
--
File type (file, dir, or symlink).

type: keyword

example: file

--

*`file.uid`*::
+
--
The user ID (UID) or security identifier (SID) of the file owner.

type: keyword

example: 1001

--

[float]
=== geo

Geo fields can carry data about a specific location related to an event.
This geolocation information can be derived from techniques such as Geo IP, or be user-supplied.


*`geo.city_name`*::
+
--
City name.

type: keyword

example: Montreal

--

*`geo.continent_name`*::
+
--
Name of the continent.

type: keyword

example: North America

--

*`geo.country_iso_code`*::
+
--
Country ISO code.

type: keyword

example: CA

--

*`geo.country_name`*::
+
--
Country name.

type: keyword

example: Canada

--

*`geo.location`*::
+
--
Longitude and latitude.

type: geo_point

example: { "lon": -73.614830, "lat": 45.505918 }

--

*`geo.name`*::
+
--
User-defined description of a location, at the level of granularity they care about.
Could be the name of their data centers, the floor number, if this describes a local physical entity, city names.
Not typically used in automated geolocation.

type: keyword

example: boston-dc

--

*`geo.region_iso_code`*::
+
--
Region ISO code.

type: keyword

example: CA-QC

--

*`geo.region_name`*::
+
--
Region name.

type: keyword

example: Quebec

--

[float]
=== group

The group fields are meant to represent groups that are relevant to the event.


*`group.domain`*::
+
--
Name of the directory the group is a member of.
For example, an LDAP or Active Directory domain name.

type: keyword

--

*`group.id`*::
+
--
Unique identifier for the group on the system/platform.

type: keyword

--

*`group.name`*::
+
--
Name of the group.

type: keyword

--

[float]
=== hash

The hash fields represent different hash algorithms and their values.
Field names for common hashes (e.g. MD5, SHA1) are predefined. Add fields for other hashes by lowercasing the hash algorithm name and using underscore separators as appropriate (snake case, e.g. sha3_512).


*`hash.md5`*::
+
--
MD5 hash.

type: keyword

--

*`hash.sha1`*::
+
--
SHA1 hash.

type: keyword

--

*`hash.sha256`*::
+
--
SHA256 hash.

type: keyword

--

*`hash.sha512`*::
+
--
SHA512 hash.

type: keyword

--

[float]
=== host

A host is defined as a general computing instance.
ECS host.* fields should be populated with details about the host on which the event happened, or from which the measurement was taken. Host types include hardware, virtual machines, Docker containers, and Kubernetes nodes.


*`host.architecture`*::
+
--
Operating system architecture.

type: keyword

example: x86_64

--

*`host.domain`*::
+
--
Name of the domain of which the host is a member.
For example, on Windows this could be the host's Active Directory domain or NetBIOS domain name. For Linux this could be the domain of the host's LDAP provider.

type: keyword

example: CONTOSO

--

*`host.geo.city_name`*::
+
--
City name.

type: keyword

example: Montreal

--

*`host.geo.continent_name`*::
+
--
Name of the continent.

type: keyword

example: North America

--

*`host.geo.country_iso_code`*::
+
--
Country ISO code.

type: keyword

example: CA

--

*`host.geo.country_name`*::
+
--
Country name.

type: keyword

example: Canada

--

*`host.geo.location`*::
+
--
Longitude and latitude.

type: geo_point

example: { "lon": -73.614830, "lat": 45.505918 }

--

*`host.geo.name`*::
+
--
User-defined description of a location, at the level of granularity they care about.
Could be the name of their data centers, the floor number, if this describes a local physical entity, city names.
Not typically used in automated geolocation.

type: keyword

example: boston-dc

--

*`host.geo.region_iso_code`*::
+
--
Region ISO code.

type: keyword

example: CA-QC

--

*`host.geo.region_name`*::
+
--
Region name.

type: keyword

example: Quebec

--

*`host.hostname`*::
+
--
Hostname of the host.
It normally contains what the `hostname` command returns on the host machine.

type: keyword

--

*`host.id`*::
+
--
Unique host id.
As hostname is not always unique, use values that are meaningful in your environment.
Example: The current usage of `beat.name`.

type: keyword

--

*`host.ip`*::
+
--
Host ip address.

type: ip

--

*`host.mac`*::
+
--
Host mac address.

type: keyword

--

*`host.name`*::
+
--
Name of the host.
It can contain what `hostname` returns on Unix systems, the fully qualified domain name, or a name specified by the user. The sender decides which value to use.

type: keyword

--

*`host.os.family`*::
+
--
OS family (such as redhat, debian, freebsd, windows).

type: keyword

example: debian

--

*`host.os.full`*::
+
--
Operating system name, including the version or code name.

type: keyword

example: Mac OS Mojave

--

*`host.os.full.text`*::
+
--
type: text

--

*`host.os.kernel`*::
+
--
Operating system kernel version as a raw string.

type: keyword

example: 4.4.0-112-generic

--

*`host.os.name`*::
+
--
Operating system name, without the version.

type: keyword

example: Mac OS X

--

*`host.os.name.text`*::
+
--
type: text

--

*`host.os.platform`*::
+
--
Operating system platform (such centos, ubuntu, windows).

type: keyword

example: darwin

--

*`host.os.version`*::
+
--
Operating system version as a raw string.

type: keyword

example: 10.14.1

--

*`host.type`*::
+
--
Type of host.
For Cloud providers this can be the machine type like `t2.medium`. If vm, this could be the container, for example, or other information meaningful in your environment.

type: keyword

--

*`host.uptime`*::
+
--
Seconds the host has been up.

type: long

example: 1325

--

*`host.user.domain`*::
+
--
Name of the directory the user is a member of.
For example, an LDAP or Active Directory domain name.

type: keyword

--

*`host.user.email`*::
+
--
User email address.

type: keyword

--

*`host.user.full_name`*::
+
--
User's full name, if available.

type: keyword

example: Albert Einstein

--

*`host.user.full_name.text`*::
+
--
type: text

--

*`host.user.group.domain`*::
+
--
Name of the directory the group is a member of.
For example, an LDAP or Active Directory domain name.

type: keyword

--

*`host.user.group.id`*::
+
--
Unique identifier for the group on the system/platform.

type: keyword

--

*`host.user.group.name`*::
+
--
Name of the group.

type: keyword

--

*`host.user.hash`*::
+
--
Unique user hash to correlate information for a user in anonymized form.
Useful if `user.id` or `user.name` contain confidential information and cannot be used.

type: keyword

--

*`host.user.id`*::
+
--
One or multiple unique identifiers of the user.

type: keyword

--

*`host.user.name`*::
+
--
Short name or login of the user.

type: keyword

example: albert

--

*`host.user.name.text`*::
+
--
type: text

--

[float]
=== http

Fields related to HTTP activity. Use the `url` field set to store the url of the request.


*`http.request.body.bytes`*::
+
--
Size in bytes of the request body.

type: long

example: 887

format: bytes

--

*`http.request.body.content`*::
+
--
The full HTTP request body.

type: keyword

example: Hello world

--

*`http.request.body.content.text`*::
+
--
type: text

--

*`http.request.bytes`*::
+
--
Total size in bytes of the request (body and headers).

type: long

example: 1437

format: bytes

--

*`http.request.method`*::
+
--
HTTP request method.
The field value must be normalized to lowercase for querying. See the documentation section "Implementing ECS".

type: keyword

example: get, post, put

--

*`http.request.referrer`*::
+
--
Referrer for this HTTP request.

type: keyword

example: https://blog.example.com/

--

*`http.response.body.bytes`*::
+
--
Size in bytes of the response body.

type: long

example: 887

format: bytes

--

*`http.response.body.content`*::
+
--
The full HTTP response body.

type: keyword

example: Hello world

--

*`http.response.body.content.text`*::
+
--
type: text

--

*`http.response.bytes`*::
+
--
Total size in bytes of the response (body and headers).

type: long

example: 1437

format: bytes

--

*`http.response.status_code`*::
+
--
HTTP response status code.

type: long

example: 404

format: string

--

*`http.version`*::
+
--
HTTP version.

type: keyword

example: 1.1

--

[float]
=== log

Details about the event's logging mechanism or logging transport.
The log.* fields are typically populated with details about the logging mechanism used to create and/or transport the event. For example, syslog details belong under `log.syslog.*`.
The details specific to your event source are typically not logged under `log.*`, but rather in `event.*` or in other ECS fields.


*`log.level`*::
+
--
Original log level of the log event.
If the source of the event provides a log level or textual severity, this is the one that goes in `log.level`. If your source doesn't specify one, you may put your event transport's severity here (e.g. Syslog severity).
Some examples are `warn`, `err`, `i`, `informational`.

type: keyword

example: error

--

*`log.logger`*::
+
--
The name of the logger inside an application. This is usually the name of the class which initialized the logger, or can be a custom name.

type: keyword

example: org.elasticsearch.bootstrap.Bootstrap

--

*`log.origin.file.line`*::
+
--
The line number of the file containing the source code which originated the log event.

type: integer

example: 42

--

*`log.origin.file.name`*::
+
--
The name of the file containing the source code which originated the log event. Note that this is not the name of the log file.

type: keyword

example: Bootstrap.java

--

*`log.origin.function`*::
+
--
The name of the function or method which originated the log event.

type: keyword

example: init

--

*`log.original`*::
+
--
This is the original log message and contains the full log message before splitting it up in multiple parts.
In contrast to the `message` field which can contain an extracted part of the log message, this field contains the original, full log message. It can have already some modifications applied like encoding or new lines removed to clean up the log message.
This field is not indexed and doc_values are disabled so it can't be queried but the value can be retrieved from `_source`.

type: keyword

example: Sep 19 08:26:10 localhost My log

--

*`log.syslog`*::
+
--
The Syslog metadata of the event, if the event was transmitted via Syslog. Please see RFCs 5424 or 3164.

type: object

--

*`log.syslog.facility.code`*::
+
--
The Syslog numeric facility of the log event, if available.
According to RFCs 5424 and 3164, this value should be an integer between 0 and 23.

type: long

example: 23

format: string

--

*`log.syslog.facility.name`*::
+
--
The Syslog text-based facility of the log event, if available.

type: keyword

example: local7

--

*`log.syslog.priority`*::
+
--
Syslog numeric priority of the event, if available.
According to RFCs 5424 and 3164, the priority is 8 * facility + severity. This number is therefore expected to contain a value between 0 and 191.

type: long

example: 135

format: string

--

*`log.syslog.severity.code`*::
+
--
The Syslog numeric severity of the log event, if available.
If the event source publishing via Syslog provides a different numeric severity value (e.g. firewall, IDS), your source's numeric severity should go to `event.severity`. If the event source does not specify a distinct severity, you can optionally copy the Syslog severity to `event.severity`.

type: long

example: 3

--

*`log.syslog.severity.name`*::
+
--
The Syslog numeric severity of the log event, if available.
If the event source publishing via Syslog provides a different severity value (e.g. firewall, IDS), your source's text severity should go to `log.level`. If the event source does not specify a distinct severity, you can optionally copy the Syslog severity to `log.level`.

type: keyword

example: Error

--

[float]
=== network

The network is defined as the communication path over which a host or network event happens.
The network.* fields should be populated with details about the network activity associated with an event.


*`network.application`*::
+
--
A name given to an application level protocol. This can be arbitrarily assigned for things like microservices, but also apply to things like skype, icq, facebook, twitter. This would be used in situations where the vendor or service can be decoded such as from the source/dest IP owners, ports, or wire format.
The field value must be normalized to lowercase for querying. See the documentation section "Implementing ECS".

type: keyword

example: aim

--

*`network.bytes`*::
+
--
Total bytes transferred in both directions.
If `source.bytes` and `destination.bytes` are known, `network.bytes` is their sum.

type: long

example: 368

format: bytes

--

*`network.community_id`*::
+
--
A hash of source and destination IPs and ports, as well as the protocol used in a communication. This is a tool-agnostic standard to identify flows.
Learn more at https://github.com/corelight/community-id-spec.

type: keyword

example: 1:hO+sN4H+MG5MY/8hIrXPqc4ZQz0=

--

*`network.direction`*::
+
--
Direction of the network traffic.
Recommended values are:
  * inbound
  * outbound
  * internal
  * external
  * unknown

When mapping events from a host-based monitoring context, populate this field from the host's point of view.
When mapping events from a network or perimeter-based monitoring context, populate this field from the point of view of your network perimeter.

type: keyword

example: inbound

--

*`network.forwarded_ip`*::
+
--
Host IP address when the source IP address is the proxy.

type: ip

example: 192.1.1.2

--

*`network.iana_number`*::
+
--
IANA Protocol Number (https://www.iana.org/assignments/protocol-numbers/protocol-numbers.xhtml). Standardized list of protocols. This aligns well with NetFlow and sFlow related logs which use the IANA Protocol Number.

type: keyword

example: 6

--

*`network.name`*::
+
--
Name given by operators to sections of their network.

type: keyword

example: Guest Wifi

--

*`network.packets`*::
+
--
Total packets transferred in both directions.
If `source.packets` and `destination.packets` are known, `network.packets` is their sum.

type: long

example: 24

--

*`network.protocol`*::
+
--
L7 Network protocol name. ex. http, lumberjack, transport protocol.
The field value must be normalized to lowercase for querying. See the documentation section "Implementing ECS".

type: keyword

example: http

--

*`network.transport`*::
+
--
Same as network.iana_number, but instead using the Keyword name of the transport layer (udp, tcp, ipv6-icmp, etc.)
The field value must be normalized to lowercase for querying. See the documentation section "Implementing ECS".

type: keyword

example: tcp

--

*`network.type`*::
+
--
In the OSI Model this would be the Network Layer. ipv4, ipv6, ipsec, pim, etc
The field value must be normalized to lowercase for querying. See the documentation section "Implementing ECS".

type: keyword

example: ipv4

--

[float]
=== observer

An observer is defined as a special network, security, or application device used to detect, observe, or create network, security, or application-related events and metrics.
This could be a custom hardware appliance or a server that has been configured to run special network, security, or application software. Examples include firewalls, web proxies, intrusion detection/prevention systems, network monitoring sensors, web application firewalls, data loss prevention systems, and APM servers. The observer.* fields shall be populated with details of the system, if any, that detects, observes and/or creates a network, security, or application event or metric. Message queues and ETL components used in processing events or metrics are not considered observers in ECS.


*`observer.geo.city_name`*::
+
--
City name.

type: keyword

example: Montreal

--

*`observer.geo.continent_name`*::
+
--
Name of the continent.

type: keyword

example: North America

--

*`observer.geo.country_iso_code`*::
+
--
Country ISO code.

type: keyword

example: CA

--

*`observer.geo.country_name`*::
+
--
Country name.

type: keyword

example: Canada

--

*`observer.geo.location`*::
+
--
Longitude and latitude.

type: geo_point

example: { "lon": -73.614830, "lat": 45.505918 }

--

*`observer.geo.name`*::
+
--
User-defined description of a location, at the level of granularity they care about.
Could be the name of their data centers, the floor number, if this describes a local physical entity, city names.
Not typically used in automated geolocation.

type: keyword

example: boston-dc

--

*`observer.geo.region_iso_code`*::
+
--
Region ISO code.

type: keyword

example: CA-QC

--

*`observer.geo.region_name`*::
+
--
Region name.

type: keyword

example: Quebec

--

*`observer.hostname`*::
+
--
Hostname of the observer.

type: keyword

--

*`observer.ip`*::
+
--
IP address of the observer.

type: ip

--

*`observer.mac`*::
+
--
MAC address of the observer

type: keyword

--

*`observer.name`*::
+
--
Custom name of the observer.
This is a name that can be given to an observer. This can be helpful for example if multiple firewalls of the same model are used in an organization.
If no custom name is needed, the field can be left empty.

type: keyword

example: 1_proxySG

--

*`observer.os.family`*::
+
--
OS family (such as redhat, debian, freebsd, windows).

type: keyword

example: debian

--

*`observer.os.full`*::
+
--
Operating system name, including the version or code name.

type: keyword

example: Mac OS Mojave

--

*`observer.os.full.text`*::
+
--
type: text

--

*`observer.os.kernel`*::
+
--
Operating system kernel version as a raw string.

type: keyword

example: 4.4.0-112-generic

--

*`observer.os.name`*::
+
--
Operating system name, without the version.

type: keyword

example: Mac OS X

--

*`observer.os.name.text`*::
+
--
type: text

--

*`observer.os.platform`*::
+
--
Operating system platform (such centos, ubuntu, windows).

type: keyword

example: darwin

--

*`observer.os.version`*::
+
--
Operating system version as a raw string.

type: keyword

example: 10.14.1

--

*`observer.product`*::
+
--
The product name of the observer.

type: keyword

example: s200

--

*`observer.serial_number`*::
+
--
Observer serial number.

type: keyword

--

*`observer.type`*::
+
--
The type of the observer the data is coming from.
There is no predefined list of observer types. Some examples are `forwarder`, `firewall`, `ids`, `ips`, `proxy`, `poller`, `sensor`, `APM server`.

type: keyword

example: firewall

--

*`observer.vendor`*::
+
--
Vendor name of the observer.

type: keyword

example: Symantec

--

*`observer.version`*::
+
--
Observer version.

type: keyword

--

[float]
=== organization

The organization fields enrich data with information about the company or entity the data is associated with.
These fields help you arrange or filter data stored in an index by one or multiple organizations.


*`organization.id`*::
+
--
Unique identifier for the organization.

type: keyword

--

*`organization.name`*::
+
--
Organization name.

type: keyword

--

*`organization.name.text`*::
+
--
type: text

--

[float]
=== os

The OS fields contain information about the operating system.


*`os.family`*::
+
--
OS family (such as redhat, debian, freebsd, windows).

type: keyword

example: debian

--

*`os.full`*::
+
--
Operating system name, including the version or code name.

type: keyword

example: Mac OS Mojave

--

*`os.full.text`*::
+
--
type: text

--

*`os.kernel`*::
+
--
Operating system kernel version as a raw string.

type: keyword

example: 4.4.0-112-generic

--

*`os.name`*::
+
--
Operating system name, without the version.

type: keyword

example: Mac OS X

--

*`os.name.text`*::
+
--
type: text

--

*`os.platform`*::
+
--
Operating system platform (such centos, ubuntu, windows).

type: keyword

example: darwin

--

*`os.version`*::
+
--
Operating system version as a raw string.

type: keyword

example: 10.14.1

--

[float]
=== package

These fields contain information about an installed software package. It contains general information about a package, such as name, version or size. It also contains installation details, such as time or location.


*`package.architecture`*::
+
--
Package architecture.

type: keyword

example: x86_64

--

*`package.build_version`*::
+
--
Additional information about the build version of the installed package.
For example use the commit SHA of a non-released package.

type: keyword

example: 36f4f7e89dd61b0988b12ee000b98966867710cd

--

*`package.checksum`*::
+
--
Checksum of the installed package for verification.

type: keyword

example: 68b329da9893e34099c7d8ad5cb9c940

--

*`package.description`*::
+
--
Description of the package.

type: keyword

example: Open source programming language to build simple/reliable/efficient software.

--

*`package.install_scope`*::
+
--
Indicating how the package was installed, e.g. user-local, global.

type: keyword

example: global

--

*`package.installed`*::
+
--
Time when package was installed.

type: date

--

*`package.license`*::
+
--
License under which the package was released.
Use a short name, e.g. the license identifier from SPDX License List where possible (https://spdx.org/licenses/).

type: keyword

example: Apache License 2.0

--

*`package.name`*::
+
--
Package name

type: keyword

example: go

--

*`package.path`*::
+
--
Path where the package is installed.

type: keyword

example: /usr/local/Cellar/go/1.12.9/

--

*`package.reference`*::
+
--
Home page or reference URL of the software in this package, if available.

type: keyword

example: https://golang.org

--

*`package.size`*::
+
--
Package size in bytes.

type: long

example: 62231

format: string

--

*`package.type`*::
+
--
Type of package.
This should contain the package file type, rather than the package manager name. Examples: rpm, dpkg, brew, npm, gem, nupkg, jar.

type: keyword

example: rpm

--

*`package.version`*::
+
--
Package version

type: keyword

example: 1.12.9

--

[float]
=== process

These fields contain information about a process.
These fields can help you correlate metrics information with a process id/name from a log message.  The `process.pid` often stays in the metric itself and is copied to the global field for correlation.


*`process.args`*::
+
--
Array of process arguments, starting with the absolute path to the executable.
May be filtered to protect sensitive information.

type: keyword

example: ['/usr/bin/ssh', '-l', 'user', '10.0.0.16']

--

*`process.args_count`*::
+
--
Length of the process.args array.
This field can be useful for querying or performing bucket analysis on how many arguments were provided to start a process. More arguments may be an indication of suspicious activity.

type: long

example: 4

--

*`process.command_line`*::
+
--
Full command line that started the process, including the absolute path to the executable, and all arguments.
Some arguments may be filtered to protect sensitive information.

type: keyword

example: /usr/bin/ssh -l user 10.0.0.16

--

*`process.command_line.text`*::
+
--
type: text

--

*`process.executable`*::
+
--
Absolute path to the process executable.

type: keyword

example: /usr/bin/ssh

--

*`process.executable.text`*::
+
--
type: text

--

*`process.exit_code`*::
+
--
The exit code of the process, if this is a termination event.
The field should be absent if there is no exit code for the event (e.g. process start).

type: long

example: 137

--

*`process.hash.md5`*::
+
--
MD5 hash.

type: keyword

--

*`process.hash.sha1`*::
+
--
SHA1 hash.

type: keyword

--

*`process.hash.sha256`*::
+
--
SHA256 hash.

type: keyword

--

*`process.hash.sha512`*::
+
--
SHA512 hash.

type: keyword

--

*`process.name`*::
+
--
Process name.
Sometimes called program name or similar.

type: keyword

example: ssh

--

*`process.name.text`*::
+
--
type: text

--

*`process.parent.args`*::
+
--
Array of process arguments.
May be filtered to protect sensitive information.

type: keyword

example: ['ssh', '-l', 'user', '10.0.0.16']

--

*`process.parent.args_count`*::
+
--
Length of the process.args array.
This field can be useful for querying or performing bucket analysis on how many arguments were provided to start a process. More arguments may be an indication of suspicious activity.

type: long

example: 4

--

*`process.parent.command_line`*::
+
--
Full command line that started the process, including the absolute path to the executable, and all arguments.
Some arguments may be filtered to protect sensitive information.

type: keyword

example: /usr/bin/ssh -l user 10.0.0.16

--

*`process.parent.command_line.text`*::
+
--
type: text

--

*`process.parent.executable`*::
+
--
Absolute path to the process executable.

type: keyword

example: /usr/bin/ssh

--

*`process.parent.executable.text`*::
+
--
type: text

--

*`process.parent.exit_code`*::
+
--
The exit code of the process, if this is a termination event.
The field should be absent if there is no exit code for the event (e.g. process start).

type: long

example: 137

--

*`process.parent.name`*::
+
--
Process name.
Sometimes called program name or similar.

type: keyword

example: ssh

--

*`process.parent.name.text`*::
+
--
type: text

--

*`process.parent.pgid`*::
+
--
Identifier of the group of processes the process belongs to.

type: long

format: string

--

*`process.parent.pid`*::
+
--
Process id.

type: long

example: 4242

format: string

--

*`process.parent.ppid`*::
+
--
Parent process' pid.

type: long

example: 4241

format: string

--

*`process.parent.start`*::
+
--
The time the process started.

type: date

example: 2016-05-23T08:05:34.853Z

--

*`process.parent.thread.id`*::
+
--
Thread ID.

type: long

example: 4242

format: string

--

*`process.parent.thread.name`*::
+
--
Thread name.

type: keyword

example: thread-0

--

*`process.parent.title`*::
+
--
Process title.
The proctitle, some times the same as process name. Can also be different: for example a browser setting its title to the web page currently opened.

type: keyword

--

*`process.parent.title.text`*::
+
--
type: text

--

*`process.parent.uptime`*::
+
--
Seconds the process has been up.

type: long

example: 1325

--

*`process.parent.working_directory`*::
+
--
The working directory of the process.

type: keyword

example: /home/alice

--

*`process.parent.working_directory.text`*::
+
--
type: text

--

*`process.pgid`*::
+
--
Identifier of the group of processes the process belongs to.

type: long

format: string

--

*`process.pid`*::
+
--
Process id.

type: long

example: 4242

format: string

--

*`process.ppid`*::
+
--
Parent process' pid.

type: long

example: 4241

format: string

--

*`process.start`*::
+
--
The time the process started.

type: date

example: 2016-05-23T08:05:34.853Z

--

*`process.thread.id`*::
+
--
Thread ID.

type: long

example: 4242

format: string

--

*`process.thread.name`*::
+
--
Thread name.

type: keyword

example: thread-0

--

*`process.title`*::
+
--
Process title.
The proctitle, some times the same as process name. Can also be different: for example a browser setting its title to the web page currently opened.

type: keyword

--

*`process.title.text`*::
+
--
type: text

--

*`process.uptime`*::
+
--
Seconds the process has been up.

type: long

example: 1325

--

*`process.working_directory`*::
+
--
The working directory of the process.

type: keyword

example: /home/alice

--

*`process.working_directory.text`*::
+
--
type: text

--

[float]
=== registry

Fields related to Windows Registry operations.


*`registry.data.bytes`*::
+
--
Original bytes written with base64 encoding.
For Windows registry operations, such as SetValueEx and RegQueryValueEx, this corresponds to the data pointed by `lp_data`. This is optional but provides better recoverability and should be populated for REG_BINARY encoded values.

type: keyword

example: ZQBuAC0AVQBTAAAAZQBuAAAAAAA=

--

*`registry.data.strings`*::
+
--
Content when writing string types.
Populated as an array when writing string data to the registry. For single string registry types (REG_SZ, REG_EXPAND_SZ), this should be an array with one string. For sequences of string with REG_MULTI_SZ, this array will be variable length. For numeric data, such as REG_DWORD and REG_QWORD, this should be populated with the decimal representation (e.g `"1"`).

type: keyword

example: ["C:\rta\red_ttp\bin\myapp.exe"]

--

*`registry.data.type`*::
+
--
Standard registry type for encoding contents

type: keyword

example: REG_SZ

--

*`registry.hive`*::
+
--
Abbreviated name for the hive.

type: keyword

example: HKLM

--

*`registry.key`*::
+
--
Hive-relative path of keys.

type: keyword

example: SOFTWARE\Microsoft\Windows NT\CurrentVersion\Image File Execution Options\winword.exe

--

*`registry.path`*::
+
--
Full path, including hive, key and value

type: keyword

example: HKLM\SOFTWARE\Microsoft\Windows NT\CurrentVersion\Image File Execution Options\winword.exe\Debugger

--

*`registry.value`*::
+
--
Name of the value written.

type: keyword

example: Debugger

--

[float]
=== related

This field set is meant to facilitate pivoting around a piece of data.
Some pieces of information can be seen in many places in an ECS event. To facilitate searching for them, store an array of all seen values to their corresponding field in `related.`.
A concrete example is IP addresses, which can be under host, observer, source, destination, client, server, and network.forwarded_ip. If you append all IPs to `related.ip`, you can then search for a given IP trivially, no matter where it appeared, by querying `related.ip:a.b.c.d`.


*`related.ip`*::
+
--
All of the IPs seen on your event.

type: ip

--

*`related.user`*::
+
--
All the user names seen on your event.

type: keyword

--

[float]
=== rule

Rule fields are used to capture the specifics of any observer or agent rules that generate alerts or other notable events.
Examples of data sources that would populate the rule fields include: network admission control platforms, network or host IDS/IPS, network firewalls, web application firewalls, url filters, endpoint detection and response (EDR) systems, etc.


*`rule.category`*::
+
--
A categorization value keyword used by the entity using the rule for detection of this event.

type: keyword

example: Attempted Information Leak

--

*`rule.description`*::
+
--
The description of the rule generating the event.

type: keyword

example: Block requests to public DNS over HTTPS / TLS protocols

--

*`rule.id`*::
+
--
A rule ID that is unique within the scope of an agent, observer, or other entity using the rule for detection of this event.

type: keyword

example: 101

--

*`rule.name`*::
+
--
The name of the rule or signature generating the event.

type: keyword

example: BLOCK_DNS_over_TLS

--

*`rule.reference`*::
+
--
Reference URL to additional information about the rule used to generate this event.
The URL can point to the vendor's documentation about the rule. If that's not available, it can also be a link to a more general page describing this type of alert.

type: keyword

example: https://en.wikipedia.org/wiki/DNS_over_TLS

--

*`rule.ruleset`*::
+
--
Name of the ruleset, policy, group, or parent category in which the rule used to generate this event is a member.

type: keyword

example: Standard_Protocol_Filters

--

*`rule.uuid`*::
+
--
A rule ID that is unique within the scope of a set or group of agents, observers, or other entities using the rule for detection of this event.

type: keyword

example: 1100110011

--

*`rule.version`*::
+
--
The version / revision of the rule being used for analysis.

type: keyword

example: 1.1

--

[float]
=== server

A Server is defined as the responder in a network connection for events regarding sessions, connections, or bidirectional flow records.
For TCP events, the server is the receiver of the initial SYN packet(s) of the TCP connection. For other protocols, the server is generally the responder in the network transaction. Some systems actually use the term "responder" to refer the server in TCP connections. The server fields describe details about the system acting as the server in the network event. Server fields are usually populated in conjunction with client fields. Server fields are generally not populated for packet-level events.
Client / server representations can add semantic context to an exchange, which is helpful to visualize the data in certain situations. If your context falls in that category, you should still ensure that source and destination are filled appropriately.


*`server.address`*::
+
--
Some event server addresses are defined ambiguously. The event will sometimes list an IP, a domain or a unix socket.  You should always store the raw address in the `.address` field.
Then it should be duplicated to `.ip` or `.domain`, depending on which one it is.

type: keyword

--

*`server.as.number`*::
+
--
Unique number allocated to the autonomous system. The autonomous system number (ASN) uniquely identifies each network on the Internet.

type: long

example: 15169

--

*`server.as.organization.name`*::
+
--
Organization name.

type: keyword

example: Google LLC

--

*`server.as.organization.name.text`*::
+
--
type: text

--

*`server.bytes`*::
+
--
Bytes sent from the server to the client.

type: long

example: 184

format: bytes

--

*`server.domain`*::
+
--
Server domain.

type: keyword

--

*`server.geo.city_name`*::
+
--
City name.

type: keyword

example: Montreal

--

*`server.geo.continent_name`*::
+
--
Name of the continent.

type: keyword

example: North America

--

*`server.geo.country_iso_code`*::
+
--
Country ISO code.

type: keyword

example: CA

--

*`server.geo.country_name`*::
+
--
Country name.

type: keyword

example: Canada

--

*`server.geo.location`*::
+
--
Longitude and latitude.

type: geo_point

example: { "lon": -73.614830, "lat": 45.505918 }

--

*`server.geo.name`*::
+
--
User-defined description of a location, at the level of granularity they care about.
Could be the name of their data centers, the floor number, if this describes a local physical entity, city names.
Not typically used in automated geolocation.

type: keyword

example: boston-dc

--

*`server.geo.region_iso_code`*::
+
--
Region ISO code.

type: keyword

example: CA-QC

--

*`server.geo.region_name`*::
+
--
Region name.

type: keyword

example: Quebec

--

*`server.ip`*::
+
--
IP address of the server.
Can be one or multiple IPv4 or IPv6 addresses.

type: ip

--

*`server.mac`*::
+
--
MAC address of the server.

type: keyword

--

*`server.nat.ip`*::
+
--
Translated ip of destination based NAT sessions (e.g. internet to private DMZ)
Typically used with load balancers, firewalls, or routers.

type: ip

--

*`server.nat.port`*::
+
--
Translated port of destination based NAT sessions (e.g. internet to private DMZ)
Typically used with load balancers, firewalls, or routers.

type: long

format: string

--

*`server.packets`*::
+
--
Packets sent from the server to the client.

type: long

example: 12

--

*`server.port`*::
+
--
Port of the server.

type: long

format: string

--

*`server.registered_domain`*::
+
--
The highest registered server domain, stripped of the subdomain.
For example, the registered domain for "foo.google.com" is "google.com".
This value can be determined precisely with a list like the public suffix list (http://publicsuffix.org). Trying to approximate this by simply taking the last two labels will not work well for TLDs such as "co.uk".

type: keyword

example: google.com

--

*`server.top_level_domain`*::
+
--
The effective top level domain (eTLD), also known as the domain suffix, is the last part of the domain name. For example, the top level domain for google.com is "com".
This value can be determined precisely with a list like the public suffix list (http://publicsuffix.org). Trying to approximate this by simply taking the last label will not work well for effective TLDs such as "co.uk".

type: keyword

example: co.uk

--

*`server.user.domain`*::
+
--
Name of the directory the user is a member of.
For example, an LDAP or Active Directory domain name.

type: keyword

--

*`server.user.email`*::
+
--
User email address.

type: keyword

--

*`server.user.full_name`*::
+
--
User's full name, if available.

type: keyword

example: Albert Einstein

--

*`server.user.full_name.text`*::
+
--
type: text

--

*`server.user.group.domain`*::
+
--
Name of the directory the group is a member of.
For example, an LDAP or Active Directory domain name.

type: keyword

--

*`server.user.group.id`*::
+
--
Unique identifier for the group on the system/platform.

type: keyword

--

*`server.user.group.name`*::
+
--
Name of the group.

type: keyword

--

*`server.user.hash`*::
+
--
Unique user hash to correlate information for a user in anonymized form.
Useful if `user.id` or `user.name` contain confidential information and cannot be used.

type: keyword

--

*`server.user.id`*::
+
--
One or multiple unique identifiers of the user.

type: keyword

--

*`server.user.name`*::
+
--
Short name or login of the user.

type: keyword

example: albert

--

*`server.user.name.text`*::
+
--
type: text

--

[float]
=== service

The service fields describe the service for or from which the data was collected.
These fields help you find and correlate logs for a specific service and version.


*`service.ephemeral_id`*::
+
--
Ephemeral identifier of this service (if one exists).
This id normally changes across restarts, but `service.id` does not.

type: keyword

example: 8a4f500f

--

*`service.id`*::
+
--
Unique identifier of the running service. If the service is comprised of many nodes, the `service.id` should be the same for all nodes.
This id should uniquely identify the service. This makes it possible to correlate logs and metrics for one specific service, no matter which particular node emitted the event.
Note that if you need to see the events from one specific host of the service, you should filter on that `host.name` or `host.id` instead.

type: keyword

example: d37e5ebfe0ae6c4972dbe9f0174a1637bb8247f6

--

*`service.name`*::
+
--
Name of the service data is collected from.
The name of the service is normally user given. This allows for distributed services that run on multiple hosts to correlate the related instances based on the name.
In the case of Elasticsearch the `service.name` could contain the cluster name. For Beats the `service.name` is by default a copy of the `service.type` field if no name is specified.

type: keyword

example: elasticsearch-metrics

--

*`service.node.name`*::
+
--
Name of a service node.
This allows for two nodes of the same service running on the same host to be differentiated. Therefore, `service.node.name` should typically be unique across nodes of a given service.
In the case of Elasticsearch, the `service.node.name` could contain the unique node name within the Elasticsearch cluster. In cases where the service doesn't have the concept of a node name, the host name or container name can be used to distinguish running instances that make up this service. If those do not provide uniqueness (e.g. multiple instances of the service running on the same host) - the node name can be manually set.

type: keyword

example: instance-0000000016

--

*`service.state`*::
+
--
Current state of the service.

type: keyword

--

*`service.type`*::
+
--
The type of the service data is collected from.
The type can be used to group and correlate logs and metrics from one service type.
Example: If logs or metrics are collected from Elasticsearch, `service.type` would be `elasticsearch`.

type: keyword

example: elasticsearch

--

*`service.version`*::
+
--
Version of the service the data was collected from.
This allows to look at a data set only for a specific version of a service.

type: keyword

example: 3.2.4

--

[float]
=== source

Source fields describe details about the source of a packet/event.
Source fields are usually populated in conjunction with destination fields.


*`source.address`*::
+
--
Some event source addresses are defined ambiguously. The event will sometimes list an IP, a domain or a unix socket.  You should always store the raw address in the `.address` field.
Then it should be duplicated to `.ip` or `.domain`, depending on which one it is.

type: keyword

--

*`source.as.number`*::
+
--
Unique number allocated to the autonomous system. The autonomous system number (ASN) uniquely identifies each network on the Internet.

type: long

example: 15169

--

*`source.as.organization.name`*::
+
--
Organization name.

type: keyword

example: Google LLC

--

*`source.as.organization.name.text`*::
+
--
type: text

--

*`source.bytes`*::
+
--
Bytes sent from the source to the destination.

type: long

example: 184

format: bytes

--

*`source.domain`*::
+
--
Source domain.

type: keyword

--

*`source.geo.city_name`*::
+
--
City name.

type: keyword

example: Montreal

--

*`source.geo.continent_name`*::
+
--
Name of the continent.

type: keyword

example: North America

--

*`source.geo.country_iso_code`*::
+
--
Country ISO code.

type: keyword

example: CA

--

*`source.geo.country_name`*::
+
--
Country name.

type: keyword

example: Canada

--

*`source.geo.location`*::
+
--
Longitude and latitude.

type: geo_point

example: { "lon": -73.614830, "lat": 45.505918 }

--

*`source.geo.name`*::
+
--
User-defined description of a location, at the level of granularity they care about.
Could be the name of their data centers, the floor number, if this describes a local physical entity, city names.
Not typically used in automated geolocation.

type: keyword

example: boston-dc

--

*`source.geo.region_iso_code`*::
+
--
Region ISO code.

type: keyword

example: CA-QC

--

*`source.geo.region_name`*::
+
--
Region name.

type: keyword

example: Quebec

--

*`source.ip`*::
+
--
IP address of the source.
Can be one or multiple IPv4 or IPv6 addresses.

type: ip

--

*`source.mac`*::
+
--
MAC address of the source.

type: keyword

--

*`source.nat.ip`*::
+
--
Translated ip of source based NAT sessions (e.g. internal client to internet)
Typically connections traversing load balancers, firewalls, or routers.

type: ip

--

*`source.nat.port`*::
+
--
Translated port of source based NAT sessions. (e.g. internal client to internet)
Typically used with load balancers, firewalls, or routers.

type: long

format: string

--

*`source.packets`*::
+
--
Packets sent from the source to the destination.

type: long

example: 12

--

*`source.port`*::
+
--
Port of the source.

type: long

format: string

--

*`source.registered_domain`*::
+
--
The highest registered source domain, stripped of the subdomain.
For example, the registered domain for "foo.google.com" is "google.com".
This value can be determined precisely with a list like the public suffix list (http://publicsuffix.org). Trying to approximate this by simply taking the last two labels will not work well for TLDs such as "co.uk".

type: keyword

example: google.com

--

*`source.top_level_domain`*::
+
--
The effective top level domain (eTLD), also known as the domain suffix, is the last part of the domain name. For example, the top level domain for google.com is "com".
This value can be determined precisely with a list like the public suffix list (http://publicsuffix.org). Trying to approximate this by simply taking the last label will not work well for effective TLDs such as "co.uk".

type: keyword

example: co.uk

--

*`source.user.domain`*::
+
--
Name of the directory the user is a member of.
For example, an LDAP or Active Directory domain name.

type: keyword

--

*`source.user.email`*::
+
--
User email address.

type: keyword

--

*`source.user.full_name`*::
+
--
User's full name, if available.

type: keyword

example: Albert Einstein

--

*`source.user.full_name.text`*::
+
--
type: text

--

*`source.user.group.domain`*::
+
--
Name of the directory the group is a member of.
For example, an LDAP or Active Directory domain name.

type: keyword

--

*`source.user.group.id`*::
+
--
Unique identifier for the group on the system/platform.

type: keyword

--

*`source.user.group.name`*::
+
--
Name of the group.

type: keyword

--

*`source.user.hash`*::
+
--
Unique user hash to correlate information for a user in anonymized form.
Useful if `user.id` or `user.name` contain confidential information and cannot be used.

type: keyword

--

*`source.user.id`*::
+
--
One or multiple unique identifiers of the user.

type: keyword

--

*`source.user.name`*::
+
--
Short name or login of the user.

type: keyword

example: albert

--

*`source.user.name.text`*::
+
--
type: text

--

[float]
=== threat

Fields to classify events and alerts according to a threat taxonomy such as the Mitre ATT&CK framework.
These fields are for users to classify alerts from all of their sources (e.g. IDS, NGFW, etc.) within a common taxonomy. The threat.tactic.* are meant to capture the high level category of the threat (e.g. "impact"). The threat.technique.* fields are meant to capture which kind of approach is used by this detected threat, to accomplish the goal (e.g. "endpoint denial of service").


*`threat.framework`*::
+
--
Name of the threat framework used to further categorize and classify the tactic and technique of the reported threat. Framework classification can be provided by detecting systems, evaluated at ingest time, or retrospectively tagged to events.

type: keyword

example: MITRE ATT&CK

--

*`threat.tactic.id`*::
+
--
The id of tactic used by this threat. You can use the Mitre ATT&CK Matrix Tactic categorization, for example. (ex. https://attack.mitre.org/tactics/TA0040/ )

type: keyword

example: TA0040

--

*`threat.tactic.name`*::
+
--
Name of the type of tactic used by this threat. You can use the Mitre ATT&CK Matrix Tactic categorization, for example. (ex. https://attack.mitre.org/tactics/TA0040/ )

type: keyword

example: impact

--

*`threat.tactic.reference`*::
+
--
The reference url of tactic used by this threat. You can use the Mitre ATT&CK Matrix Tactic categorization, for example. (ex. https://attack.mitre.org/tactics/TA0040/ )

type: keyword

example: https://attack.mitre.org/tactics/TA0040/

--

*`threat.technique.id`*::
+
--
The id of technique used by this tactic. You can use the Mitre ATT&CK Matrix Tactic categorization, for example. (ex. https://attack.mitre.org/techniques/T1499/ )

type: keyword

example: T1499

--

*`threat.technique.name`*::
+
--
The name of technique used by this tactic. You can use the Mitre ATT&CK Matrix Tactic categorization, for example. (ex. https://attack.mitre.org/techniques/T1499/ )

type: keyword

example: endpoint denial of service

--

*`threat.technique.name.text`*::
+
--
type: text

--

*`threat.technique.reference`*::
+
--
The reference url of technique used by this tactic. You can use the Mitre ATT&CK Matrix Tactic categorization, for example. (ex. https://attack.mitre.org/techniques/T1499/ )

type: keyword

example: https://attack.mitre.org/techniques/T1499/

--

[float]
=== tls

Fields related to a TLS connection. These fields focus on the TLS protocol itself and intentionally avoids in-depth analysis of the related x.509 certificate files.


*`tls.cipher`*::
+
--
String indicating the cipher used during the current connection.

type: keyword

example: TLS_ECDHE_RSA_WITH_AES_128_CBC_SHA256

--

*`tls.client.certificate`*::
+
--
PEM-encoded stand-alone certificate offered by the client. This is usually mutually-exclusive of `client.certificate_chain` since this value also exists in that list.

type: keyword

example: MII...

--

*`tls.client.certificate_chain`*::
+
--
Array of PEM-encoded certificates that make up the certificate chain offered by the client. This is usually mutually-exclusive of `client.certificate` since that value should be the first certificate in the chain.

type: keyword

example: ['MII...', 'MII...']

--

*`tls.client.hash.md5`*::
+
--
Certificate fingerprint using the MD5 digest of DER-encoded version of certificate offered by the client. For consistency with other hash values, this value should be formatted as an uppercase hash.

type: keyword

example: 0F76C7F2C55BFD7D8E8B8F4BFBF0C9EC

--

*`tls.client.hash.sha1`*::
+
--
Certificate fingerprint using the SHA1 digest of DER-encoded version of certificate offered by the client. For consistency with other hash values, this value should be formatted as an uppercase hash.

type: keyword

example: 9E393D93138888D288266C2D915214D1D1CCEB2A

--

*`tls.client.hash.sha256`*::
+
--
Certificate fingerprint using the SHA256 digest of DER-encoded version of certificate offered by the client. For consistency with other hash values, this value should be formatted as an uppercase hash.

type: keyword

example: 0687F666A054EF17A08E2F2162EAB4CBC0D265E1D7875BE74BF3C712CA92DAF0

--

*`tls.client.issuer`*::
+
--
Distinguished name of subject of the issuer of the x.509 certificate presented by the client.

type: keyword

example: CN=MyDomain Root CA, OU=Infrastructure Team, DC=mydomain, DC=com

--

*`tls.client.ja3`*::
+
--
A hash that identifies clients based on how they perform an SSL/TLS handshake.

type: keyword

example: d4e5b18d6b55c71272893221c96ba240

--

*`tls.client.not_after`*::
+
--
Date/Time indicating when client certificate is no longer considered valid.

type: date

example: 2021-01-01T00:00:00.000Z

--

*`tls.client.not_before`*::
+
--
Date/Time indicating when client certificate is first considered valid.

type: date

example: 1970-01-01T00:00:00.000Z

--

*`tls.client.server_name`*::
+
--
Also called an SNI, this tells the server which hostname to which the client is attempting to connect. When this value is available, it should get copied to `destination.domain`.

type: keyword

example: www.elastic.co

--

*`tls.client.subject`*::
+
--
Distinguished name of subject of the x.509 certificate presented by the client.

type: keyword

example: CN=myclient, OU=Documentation Team, DC=mydomain, DC=com

--

*`tls.client.supported_ciphers`*::
+
--
Array of ciphers offered by the client during the client hello.

type: keyword

example: ['TLS_ECDHE_RSA_WITH_AES_256_GCM_SHA384', 'TLS_ECDHE_ECDSA_WITH_AES_256_GCM_SHA384', '...']

--

*`tls.curve`*::
+
--
String indicating the curve used for the given cipher, when applicable.

type: keyword

example: secp256r1

--

*`tls.established`*::
+
--
Boolean flag indicating if the TLS negotiation was successful and transitioned to an encrypted tunnel.

type: boolean

--

*`tls.next_protocol`*::
+
--
String indicating the protocol being tunneled. Per the values in the IANA registry (https://www.iana.org/assignments/tls-extensiontype-values/tls-extensiontype-values.xhtml#alpn-protocol-ids), this string should be lower case.

type: keyword

example: http/1.1

--

*`tls.resumed`*::
+
--
Boolean flag indicating if this TLS connection was resumed from an existing TLS negotiation.

type: boolean

--

*`tls.server.certificate`*::
+
--
PEM-encoded stand-alone certificate offered by the server. This is usually mutually-exclusive of `server.certificate_chain` since this value also exists in that list.

type: keyword

example: MII...

--

*`tls.server.certificate_chain`*::
+
--
Array of PEM-encoded certificates that make up the certificate chain offered by the server. This is usually mutually-exclusive of `server.certificate` since that value should be the first certificate in the chain.

type: keyword

example: ['MII...', 'MII...']

--

*`tls.server.hash.md5`*::
+
--
Certificate fingerprint using the MD5 digest of DER-encoded version of certificate offered by the server. For consistency with other hash values, this value should be formatted as an uppercase hash.

type: keyword

example: 0F76C7F2C55BFD7D8E8B8F4BFBF0C9EC

--

*`tls.server.hash.sha1`*::
+
--
Certificate fingerprint using the SHA1 digest of DER-encoded version of certificate offered by the server. For consistency with other hash values, this value should be formatted as an uppercase hash.

type: keyword

example: 9E393D93138888D288266C2D915214D1D1CCEB2A

--

*`tls.server.hash.sha256`*::
+
--
Certificate fingerprint using the SHA256 digest of DER-encoded version of certificate offered by the server. For consistency with other hash values, this value should be formatted as an uppercase hash.

type: keyword

example: 0687F666A054EF17A08E2F2162EAB4CBC0D265E1D7875BE74BF3C712CA92DAF0

--

*`tls.server.issuer`*::
+
--
Subject of the issuer of the x.509 certificate presented by the server.

type: keyword

example: CN=MyDomain Root CA, OU=Infrastructure Team, DC=mydomain, DC=com

--

*`tls.server.ja3s`*::
+
--
A hash that identifies servers based on how they perform an SSL/TLS handshake.

type: keyword

example: 394441ab65754e2207b1e1b457b3641d

--

*`tls.server.not_after`*::
+
--
Timestamp indicating when server certificate is no longer considered valid.

type: date

example: 2021-01-01T00:00:00.000Z

--

*`tls.server.not_before`*::
+
--
Timestamp indicating when server certificate is first considered valid.

type: date

example: 1970-01-01T00:00:00.000Z

--

*`tls.server.subject`*::
+
--
Subject of the x.509 certificate presented by the server.

type: keyword

example: CN=www.mydomain.com, OU=Infrastructure Team, DC=mydomain, DC=com

--

*`tls.version`*::
+
--
Numeric part of the version parsed from the original string.

type: keyword

example: 1.2

--

*`tls.version_protocol`*::
+
--
Normalized lowercase protocol name parsed from original string.

type: keyword

example: tls

--

[float]
=== tracing

Distributed tracing makes it possible to analyze performance throughout a microservice architecture all in one view. This is accomplished by tracing all of the requests - from the initial web request in the front-end service - to queries made through multiple back-end services.


*`tracing.trace.id`*::
+
--
Unique identifier of the trace.
A trace groups multiple events like transactions that belong together. For example, a user request handled by multiple inter-connected services.

type: keyword

example: 4bf92f3577b34da6a3ce929d0e0e4736

--

*`tracing.transaction.id`*::
+
--
Unique identifier of the transaction.
A transaction is the highest level of work measured within a service, such as a request to a server.

type: keyword

example: 00f067aa0ba902b7

--

[float]
=== url

URL fields provide support for complete or partial URLs, and supports the breaking down into scheme, domain, path, and so on.


*`url.domain`*::
+
--
Domain of the url, such as "www.elastic.co".
In some cases a URL may refer to an IP and/or port directly, without a domain name. In this case, the IP address would go to the `domain` field.

type: keyword

example: www.elastic.co

--

*`url.extension`*::
+
--
The field contains the file extension from the original request url.
The file extension is only set if it exists, as not every url has a file extension.
The leading period must not be included. For example, the value must be "png", not ".png".

type: keyword

example: png

--

*`url.fragment`*::
+
--
Portion of the url after the `#`, such as "top".
The `#` is not part of the fragment.

type: keyword

--

*`url.full`*::
+
--
If full URLs are important to your use case, they should be stored in `url.full`, whether this field is reconstructed or present in the event source.

type: keyword

example: https://www.elastic.co:443/search?q=elasticsearch#top

--

*`url.full.text`*::
+
--
type: text

--

*`url.original`*::
+
--
Unmodified original url as seen in the event source.
Note that in network monitoring, the observed URL may be a full URL, whereas in access logs, the URL is often just represented as a path.
This field is meant to represent the URL as it was observed, complete or not.

type: keyword

example: https://www.elastic.co:443/search?q=elasticsearch#top or /search?q=elasticsearch

--

*`url.original.text`*::
+
--
type: text

--

*`url.password`*::
+
--
Password of the request.

type: keyword

--

*`url.path`*::
+
--
Path of the request, such as "/search".

type: keyword

--

*`url.port`*::
+
--
Port of the request, such as 443.

type: long

example: 443

format: string

--

*`url.query`*::
+
--
The query field describes the query string of the request, such as "q=elasticsearch".
The `?` is excluded from the query string. If a URL contains no `?`, there is no query field. If there is a `?` but no query, the query field exists with an empty string. The `exists` query can be used to differentiate between the two cases.

type: keyword

--

*`url.registered_domain`*::
+
--
The highest registered url domain, stripped of the subdomain.
For example, the registered domain for "foo.google.com" is "google.com".
This value can be determined precisely with a list like the public suffix list (http://publicsuffix.org). Trying to approximate this by simply taking the last two labels will not work well for TLDs such as "co.uk".

type: keyword

example: google.com

--

*`url.scheme`*::
+
--
Scheme of the request, such as "https".
Note: The `:` is not part of the scheme.

type: keyword

example: https

--

*`url.top_level_domain`*::
+
--
The effective top level domain (eTLD), also known as the domain suffix, is the last part of the domain name. For example, the top level domain for google.com is "com".
This value can be determined precisely with a list like the public suffix list (http://publicsuffix.org). Trying to approximate this by simply taking the last label will not work well for effective TLDs such as "co.uk".

type: keyword

example: co.uk

--

*`url.username`*::
+
--
Username of the request.

type: keyword

--

[float]
=== user

The user fields describe information about the user that is relevant to the event.
Fields can have one entry or multiple entries. If a user has more than one id, provide an array that includes all of them.


*`user.domain`*::
+
--
Name of the directory the user is a member of.
For example, an LDAP or Active Directory domain name.

type: keyword

--

*`user.email`*::
+
--
User email address.

type: keyword

--

*`user.full_name`*::
+
--
User's full name, if available.

type: keyword

example: Albert Einstein

--

*`user.full_name.text`*::
+
--
type: text

--

*`user.group.domain`*::
+
--
Name of the directory the group is a member of.
For example, an LDAP or Active Directory domain name.

type: keyword

--

*`user.group.id`*::
+
--
Unique identifier for the group on the system/platform.

type: keyword

--

*`user.group.name`*::
+
--
Name of the group.

type: keyword

--

*`user.hash`*::
+
--
Unique user hash to correlate information for a user in anonymized form.
Useful if `user.id` or `user.name` contain confidential information and cannot be used.

type: keyword

--

*`user.id`*::
+
--
One or multiple unique identifiers of the user.

type: keyword

--

*`user.name`*::
+
--
Short name or login of the user.

type: keyword

example: albert

--

*`user.name.text`*::
+
--
type: text

--

[float]
=== user_agent

The user_agent fields normally come from a browser request.
They often show up in web service logs coming from the parsed user agent string.


*`user_agent.device.name`*::
+
--
Name of the device.

type: keyword

example: iPhone

--

*`user_agent.name`*::
+
--
Name of the user agent.

type: keyword

example: Safari

--

*`user_agent.original`*::
+
--
Unparsed user_agent string.

type: keyword

example: Mozilla/5.0 (iPhone; CPU iPhone OS 12_1 like Mac OS X) AppleWebKit/605.1.15 (KHTML, like Gecko) Version/12.0 Mobile/15E148 Safari/604.1

--

*`user_agent.original.text`*::
+
--
type: text

--

*`user_agent.os.family`*::
+
--
OS family (such as redhat, debian, freebsd, windows).

type: keyword

example: debian

--

*`user_agent.os.full`*::
+
--
Operating system name, including the version or code name.

type: keyword

example: Mac OS Mojave

--

*`user_agent.os.full.text`*::
+
--
type: text

--

*`user_agent.os.kernel`*::
+
--
Operating system kernel version as a raw string.

type: keyword

example: 4.4.0-112-generic

--

*`user_agent.os.name`*::
+
--
Operating system name, without the version.

type: keyword

example: Mac OS X

--

*`user_agent.os.name.text`*::
+
--
type: text

--

*`user_agent.os.platform`*::
+
--
Operating system platform (such centos, ubuntu, windows).

type: keyword

example: darwin

--

*`user_agent.os.version`*::
+
--
Operating system version as a raw string.

type: keyword

example: 10.14.1

--

*`user_agent.version`*::
+
--
Version of the user agent.

type: keyword

example: 12.0

--

[float]
=== vulnerability

The vulnerability fields describe information about a vulnerability that is relevant to an event.


*`vulnerability.category`*::
+
--
The type of system or architecture that the vulnerability affects. These may be platform-specific (for example, Debian or SUSE) or general (for example, Database or Firewall). For example (https://qualysguard.qualys.com/qwebhelp/fo_portal/knowledgebase/vulnerability_categories.htm[Qualys vulnerability categories])
This field must be an array.

type: keyword

example: ["Firewall"]

--

*`vulnerability.classification`*::
+
--
The classification of the vulnerability scoring system. For example (https://www.first.org/cvss/)

type: keyword

example: CVSS

--

*`vulnerability.description`*::
+
--
The description of the vulnerability that provides additional context of the vulnerability. For example (https://cve.mitre.org/about/faqs.html#cve_entry_descriptions_created[Common Vulnerabilities and Exposure CVE description])

type: keyword

example: In macOS before 2.12.6, there is a vulnerability in the RPC...

--

*`vulnerability.description.text`*::
+
--
type: text

--

*`vulnerability.enumeration`*::
+
--
The type of identifier used for this vulnerability. For example (https://cve.mitre.org/about/)

type: keyword

example: CVE

--

*`vulnerability.id`*::
+
--
The identification (ID) is the number portion of a vulnerability entry. It includes a unique identification number for the vulnerability. For example (https://cve.mitre.org/about/faqs.html#what_is_cve_id)[Common Vulnerabilities and Exposure CVE ID]

type: keyword

example: CVE-2019-00001

--

*`vulnerability.reference`*::
+
--
A resource that provides additional information, context, and mitigations for the identified vulnerability.

type: keyword

example: https://cve.mitre.org/cgi-bin/cvename.cgi?name=CVE-2019-6111

--

*`vulnerability.report_id`*::
+
--
The report or scan identification number.

type: keyword

example: 20191018.0001

--

*`vulnerability.scanner.vendor`*::
+
--
The name of the vulnerability scanner vendor.

type: keyword

example: Tenable

--

*`vulnerability.score.base`*::
+
--
Scores can range from 0.0 to 10.0, with 10.0 being the most severe.
Base scores cover an assessment for exploitability metrics (attack vector, complexity, privileges, and user interaction), impact metrics (confidentiality, integrity, and availability), and scope. For example (https://www.first.org/cvss/specification-document)

type: float

example: 5.5

--

*`vulnerability.score.environmental`*::
+
--
Scores can range from 0.0 to 10.0, with 10.0 being the most severe.
Environmental scores cover an assessment for any modified Base metrics, confidentiality, integrity, and availability requirements. For example (https://www.first.org/cvss/specification-document)

type: float

example: 5.5

--

*`vulnerability.score.temporal`*::
+
--
Scores can range from 0.0 to 10.0, with 10.0 being the most severe.
Temporal scores cover an assessment for code maturity, remediation level, and confidence. For example (https://www.first.org/cvss/specification-document)

type: float

--

*`vulnerability.score.version`*::
+
--
The National Vulnerability Database (NVD) provides qualitative severity rankings of "Low", "Medium", and "High" for CVSS v2.0 base score ranges in addition to the severity ratings for CVSS v3.0 as they are defined in the CVSS v3.0 specification.
CVSS is owned and managed by FIRST.Org, Inc. (FIRST), a US-based non-profit organization, whose mission is to help computer security incident response teams across the world. For example (https://nvd.nist.gov/vuln-metrics/cvss)

type: keyword

example: 2.0

--

*`vulnerability.severity`*::
+
--
The severity of the vulnerability can help with metrics and internal prioritization regarding remediation. For example (https://nvd.nist.gov/vuln-metrics/cvss)

type: keyword

example: Critical

--

[[exported-fields-elasticsearch]]
== Elasticsearch fields

Elasticsearch module



[float]
=== elasticsearch




*`elasticsearch.cluster.name`*::
+
--
Elasticsearch cluster name.


type: keyword

--

*`elasticsearch.cluster.id`*::
+
--
Elasticsearch cluster id.


type: keyword

--

*`elasticsearch.cluster.state.id`*::
+
--
Elasticsearch state id.


type: keyword

--

*`elasticsearch.node.id`*::
+
--
Node ID


type: keyword

--

*`elasticsearch.node.name`*::
+
--
Node name.


type: keyword

--

[float]
=== ccr

Cross-cluster replication stats




*`elasticsearch.ccr.leader.index`*::
+
--
Name of leader index


type: keyword

--

*`elasticsearch.ccr.leader.max_seq_no`*::
+
--
Maximum sequence number of operation on the leader shard


type: long

--


*`elasticsearch.ccr.follower.index`*::
+
--
Name of follower index


type: keyword

--

*`elasticsearch.ccr.follower.shard.number`*::
+
--
Number of the shard within the index


type: long

--

*`elasticsearch.ccr.follower.operations_written`*::
+
--
Number of operations indexed (replicated) into the follower shard from the leader shard


type: long

--

*`elasticsearch.ccr.follower.time_since_last_read.ms`*::
+
--
Time, in ms, since the follower last fetched from the leader


type: long

--

*`elasticsearch.ccr.follower.global_checkpoint`*::
+
--
Global checkpoint value on follower shard


type: long

--

[float]
=== cluster.stats

Cluster stats



*`elasticsearch.cluster.stats.status`*::
+
--
Cluster status (green, yellow, red).


type: keyword

--

[float]
=== nodes

Nodes statistics.



*`elasticsearch.cluster.stats.nodes.count`*::
+
--
Total number of nodes in cluster.


type: long

--

*`elasticsearch.cluster.stats.nodes.master`*::
+
--
Number of master-eligible nodes in cluster.


type: long

--

*`elasticsearch.cluster.stats.nodes.data`*::
+
--
Number of data nodes in cluster.


type: long

--

[float]
=== indices

Indices statistics.



*`elasticsearch.cluster.stats.indices.count`*::
+
--
Total number of indices in cluster.


type: long

--

[float]
=== shards

Shard statistics.



*`elasticsearch.cluster.stats.indices.shards.count`*::
+
--
Total number of shards in cluster.


type: long

--

*`elasticsearch.cluster.stats.indices.shards.primaries`*::
+
--
Total number of primary shards in cluster.


type: long

--

*`elasticsearch.cluster.stats.indices.fielddata.memory.bytes`*::
+
--
Memory used for fielddata.


type: long

--

[float]
=== enrich

Enrich stats



*`elasticsearch.enrich.queue.size`*::
+
--
Number of search requests in the queue.


type: long

--


*`elasticsearch.enrich.remote_requests.current`*::
+
--
Current number of outstanding remote requests.


type: long

--

*`elasticsearch.enrich.remote_requests.total`*::
+
--
Number of outstanding remote requests executed since node startup.


type: long

--

*`elasticsearch.enrich.executed_searches.total`*::
+
--
Number of search requests that enrich processors have executed since node startup.


type: long

--

[float]
=== index

index



*`elasticsearch.index.name`*::
+
--
Index name.


type: keyword

--


*`elasticsearch.index.total.docs.count`*::
+
--
Total number of documents in the index.


type: long

--

*`elasticsearch.index.total.docs.deleted`*::
+
--
Total number of deleted documents in the index.


type: long

--

*`elasticsearch.index.total.store.size.bytes`*::
+
--
Total size of the index in bytes.


type: long

format: bytes

--

*`elasticsearch.index.total.segments.count`*::
+
--
Total number of index segments.


type: long

--

*`elasticsearch.index.total.segments.memory.bytes`*::
+
--
Total number of memory used by the segments in bytes.


type: long

format: bytes

--

[float]
=== index.recovery

index



*`elasticsearch.index.recovery.id`*::
+
--
Shard recovery id.


type: long

--

*`elasticsearch.index.recovery.type`*::
+
--
Shard recovery type.


type: keyword

--

*`elasticsearch.index.recovery.primary`*::
+
--
True if primary shard.


type: boolean

--

*`elasticsearch.index.recovery.stage`*::
+
--
Recovery stage.


type: keyword

--

*`elasticsearch.index.recovery.target.id`*::
+
--
Target node id.


type: keyword

--

*`elasticsearch.index.recovery.target.host`*::
+
--
Target node host address (could be IP address or hostname).


type: keyword

--

*`elasticsearch.index.recovery.target.name`*::
+
--
Target node name.


type: keyword

--

*`elasticsearch.index.recovery.source.id`*::
+
--
Source node id.


type: keyword

--

*`elasticsearch.index.recovery.source.host`*::
+
--
Source node host address (could be IP address or hostname).


type: keyword

--

*`elasticsearch.index.recovery.source.name`*::
+
--
Source node name.


type: keyword

--

[float]
=== index.summary

index




*`elasticsearch.index.summary.primaries.docs.count`*::
+
--
Total number of documents in the index.


type: long

--

*`elasticsearch.index.summary.primaries.docs.deleted`*::
+
--
Total number of deleted documents in the index.


type: long

--

*`elasticsearch.index.summary.primaries.store.size.bytes`*::
+
--
Total size of the index in bytes.


type: long

format: bytes

--

*`elasticsearch.index.summary.primaries.segments.count`*::
+
--
Total number of index segments.


type: long

--

*`elasticsearch.index.summary.primaries.segments.memory.bytes`*::
+
--
Total number of memory used by the segments in bytes.


type: long

format: bytes

--


*`elasticsearch.index.summary.total.docs.count`*::
+
--
Total number of documents in the index.


type: long

--

*`elasticsearch.index.summary.total.docs.deleted`*::
+
--
Total number of deleted documents in the index.


type: long

--

*`elasticsearch.index.summary.total.store.size.bytes`*::
+
--
Total size of the index in bytes.


type: long

format: bytes

--

*`elasticsearch.index.summary.total.segments.count`*::
+
--
Total number of index segments.


type: long

--

*`elasticsearch.index.summary.total.segments.memory.bytes`*::
+
--
Total number of memory used by the segments in bytes.


type: long

format: bytes

--

[float]
=== ml.job

ml



*`elasticsearch.ml.job.id`*::
+
--
Unique ml job id.


type: keyword

--

*`elasticsearch.ml.job.state`*::
+
--
Job state.


type: keyword

--

*`elasticsearch.ml.job.data_counts.processed_record_count`*::
+
--
Processed data events.


type: long

--

*`elasticsearch.ml.job.data_counts.invalid_date_count`*::
+
--
The number of records with either a missing date field or a date that could not be parsed.


type: long

--

[float]
=== node

node



*`elasticsearch.node.version`*::
+
--
Node version.


type: keyword

--

[float]
=== jvm

JVM Info.



*`elasticsearch.node.jvm.version`*::
+
--
JVM version.


type: keyword

--

*`elasticsearch.node.jvm.memory.heap.init.bytes`*::
+
--
Heap init used by the JVM in bytes.


type: long

format: bytes

--

*`elasticsearch.node.jvm.memory.heap.max.bytes`*::
+
--
Heap max used by the JVM in bytes.


type: long

format: bytes

--

*`elasticsearch.node.jvm.memory.nonheap.init.bytes`*::
+
--
Non-Heap init used by the JVM in bytes.


type: long

format: bytes

--

*`elasticsearch.node.jvm.memory.nonheap.max.bytes`*::
+
--
Non-Heap max used by the JVM in bytes.


type: long

format: bytes

--

*`elasticsearch.node.process.mlockall`*::
+
--
If process locked in memory.


type: boolean

--

[float]
=== node.stats

node_stats



[float]
=== indices

Node indices stats



*`elasticsearch.node.stats.indices.docs.count`*::
+
--
Total number of existing documents.


type: long

--

*`elasticsearch.node.stats.indices.docs.deleted`*::
+
--
Total number of deleted documents.


type: long

--

*`elasticsearch.node.stats.indices.segments.count`*::
+
--
Total number of segments.


type: long

--

*`elasticsearch.node.stats.indices.segments.memory.bytes`*::
+
--
Total size of segments in bytes.


type: long

format: bytes

--

*`elasticsearch.node.stats.indices.store.size.bytes`*::
+
--
Total size of the store in bytes.


type: long

--

[float]
=== jvm.mem.pools

JVM memory pool stats



[float]
=== old

Old memory pool stats.



*`elasticsearch.node.stats.jvm.mem.pools.old.max.bytes`*::
+
--
Max bytes.

type: long

format: bytes

--

*`elasticsearch.node.stats.jvm.mem.pools.old.peak.bytes`*::
+
--
Peak bytes.

type: long

format: bytes

--

*`elasticsearch.node.stats.jvm.mem.pools.old.peak_max.bytes`*::
+
--
Peak max bytes.

type: long

format: bytes

--

*`elasticsearch.node.stats.jvm.mem.pools.old.used.bytes`*::
+
--
Used bytes.

type: long

format: bytes

--

[float]
=== young

Young memory pool stats.



*`elasticsearch.node.stats.jvm.mem.pools.young.max.bytes`*::
+
--
Max bytes.

type: long

format: bytes

--

*`elasticsearch.node.stats.jvm.mem.pools.young.peak.bytes`*::
+
--
Peak bytes.

type: long

format: bytes

--

*`elasticsearch.node.stats.jvm.mem.pools.young.peak_max.bytes`*::
+
--
Peak max bytes.

type: long

format: bytes

--

*`elasticsearch.node.stats.jvm.mem.pools.young.used.bytes`*::
+
--
Used bytes.

type: long

format: bytes

--

[float]
=== survivor

Survivor memory pool stats.



*`elasticsearch.node.stats.jvm.mem.pools.survivor.max.bytes`*::
+
--
Max bytes.

type: long

format: bytes

--

*`elasticsearch.node.stats.jvm.mem.pools.survivor.peak.bytes`*::
+
--
Peak bytes.

type: long

format: bytes

--

*`elasticsearch.node.stats.jvm.mem.pools.survivor.peak_max.bytes`*::
+
--
Peak max bytes.

type: long

format: bytes

--

*`elasticsearch.node.stats.jvm.mem.pools.survivor.used.bytes`*::
+
--
Used bytes.

type: long

format: bytes

--

[float]
=== jvm.gc.collectors

GC collector stats.



[float]
=== old.collection

Old collection gc.



*`elasticsearch.node.stats.jvm.gc.collectors.old.collection.count`*::
+
--


type: long

--

*`elasticsearch.node.stats.jvm.gc.collectors.old.collection.ms`*::
+
--


type: long

--

[float]
=== young.collection

Young collection gc.



*`elasticsearch.node.stats.jvm.gc.collectors.young.collection.count`*::
+
--


type: long

--

*`elasticsearch.node.stats.jvm.gc.collectors.young.collection.ms`*::
+
--


type: long

--

[float]
=== fs.summary

File system summary



*`elasticsearch.node.stats.fs.summary.total.bytes`*::
+
--


type: long

format: bytes

--

*`elasticsearch.node.stats.fs.summary.free.bytes`*::
+
--


type: long

format: bytes

--

*`elasticsearch.node.stats.fs.summary.available.bytes`*::
+
--


type: long

format: bytes

--

[float]
=== cluster.pending_task

`cluster.pending_task` contains a pending task description.



*`elasticsearch.cluster.pending_task.insert_order`*::
+
--
Insert order


type: long

--

*`elasticsearch.cluster.pending_task.priority`*::
+
--
Priority


type: long

--

*`elasticsearch.cluster.pending_task.source`*::
+
--
Source. For example: put-mapping


type: keyword

--

*`elasticsearch.cluster.pending_task.time_in_queue.ms`*::
+
--
Time in queue


type: long

--

[float]
=== shard

shard fields



*`elasticsearch.shard.primary`*::
+
--
True if this is the primary shard.


type: boolean

--

*`elasticsearch.shard.number`*::
+
--
The number of this shard.


type: long

--

*`elasticsearch.shard.state`*::
+
--
The state of this shard.


type: keyword

--

*`elasticsearch.shard.relocating_node.name`*::
+
--
The node the shard was relocated from.


type: keyword

--

[[exported-fields-envoyproxy]]
== envoyproxy fields

envoyproxy module



[float]
=== envoyproxy




[float]
=== server

Contains envoy proxy server stats




*`envoyproxy.server.cluster_manager.active_clusters`*::
+
--
Number of currently active (warmed) clusters


type: integer

--

*`envoyproxy.server.cluster_manager.cluster_added`*::
+
--
Total clusters added (either via static config or CDS)


type: integer

--

*`envoyproxy.server.cluster_manager.cluster_modified`*::
+
--
Total clusters modified (via CDS)


type: integer

--

*`envoyproxy.server.cluster_manager.cluster_removed`*::
+
--
Total clusters removed (via CDS)


type: integer

--

*`envoyproxy.server.cluster_manager.warming_clusters`*::
+
--
Number of currently warming (not active) clusters


type: integer

--

*`envoyproxy.server.cluster_manager.cluster_updated`*::
+
--
Total cluster updates


type: integer

--

*`envoyproxy.server.cluster_manager.cluster_updated_via_merge`*::
+
--
Total cluster updates applied as merged updates


type: integer

--

*`envoyproxy.server.cluster_manager.update_merge_cancelled`*::
+
--
Total merged updates that got cancelled and delivered early


type: integer

--

*`envoyproxy.server.cluster_manager.update_out_of_merge_window`*::
+
--
Total updates which arrived out of a merge window


type: integer

--


*`envoyproxy.server.filesystem.flushed_by_timer`*::
+
--
Total number of times internal flush buffers are written to a file due to flush timeout


type: integer

--

*`envoyproxy.server.filesystem.reopen_failed`*::
+
--
Total number of times a file was failed to be opened


type: integer

--

*`envoyproxy.server.filesystem.write_buffered`*::
+
--
Total number of times file data is moved to Envoys internal flush buffer


type: integer

--

*`envoyproxy.server.filesystem.write_completed`*::
+
--
Total number of times a file was written


type: integer

--

*`envoyproxy.server.filesystem.write_total_buffered`*::
+
--
Current total size of internal flush buffer in bytes


type: integer

--

*`envoyproxy.server.filesystem.write_failed`*::
+
--
Total number of times an error occurred during a file write operation


type: integer

--


*`envoyproxy.server.runtime.load_error`*::
+
--
Total number of load attempts that resulted in an error in any layer


type: integer

--

*`envoyproxy.server.runtime.load_success`*::
+
--
Total number of load attempts that were successful at all layers


type: integer

--

*`envoyproxy.server.runtime.num_keys`*::
+
--
Number of keys currently loaded


type: integer

--

*`envoyproxy.server.runtime.override_dir_exists`*::
+
--
Total number of loads that did use an override directory


type: integer

--

*`envoyproxy.server.runtime.override_dir_not_exists`*::
+
--
Total number of loads that did not use an override directory


type: integer

--

*`envoyproxy.server.runtime.admin_overrides_active`*::
+
--
1 if any admin overrides are active otherwise 0


type: integer

--

*`envoyproxy.server.runtime.deprecated_feature_use`*::
+
--
Total number of times deprecated features were used.


type: integer

--

*`envoyproxy.server.runtime.num_layers`*::
+
--
Number of layers currently active (without loading errors)


type: integer

--


*`envoyproxy.server.listener_manager.listener_added`*::
+
--
Total listeners added (either via static config or LDS)


type: integer

--

*`envoyproxy.server.listener_manager.listener_create_failure`*::
+
--
Total failed listener object additions to workers


type: integer

--

*`envoyproxy.server.listener_manager.listener_create_success`*::
+
--
Total listener objects successfully added to workers


type: integer

--

*`envoyproxy.server.listener_manager.listener_modified`*::
+
--
Total listeners modified (via LDS)


type: integer

--

*`envoyproxy.server.listener_manager.listener_removed`*::
+
--
Total listeners removed (via LDS)


type: integer

--

*`envoyproxy.server.listener_manager.total_listeners_active`*::
+
--
Number of currently active listeners


type: integer

--

*`envoyproxy.server.listener_manager.total_listeners_draining`*::
+
--
Number of currently draining listeners


type: integer

--

*`envoyproxy.server.listener_manager.total_listeners_warming`*::
+
--
Number of currently warming listeners


type: integer

--

*`envoyproxy.server.listener_manager.listener_stopped`*::
+
--
Total listeners stopped


type: integer

--


*`envoyproxy.server.stats.overflow`*::
+
--
Total number of times Envoy cannot allocate a statistic due to a shortage of shared memory


type: integer

--


*`envoyproxy.server.server.days_until_first_cert_expiring`*::
+
--
Number of days until the next certificate being managed will expire


type: integer

--

*`envoyproxy.server.server.live`*::
+
--
1 if the server is not currently draining, 0 otherwise


type: integer

--

*`envoyproxy.server.server.memory_allocated`*::
+
--
Current amount of allocated memory in bytes


type: integer

--

*`envoyproxy.server.server.memory_heap_size`*::
+
--
Current reserved heap size in bytes


type: integer

--

*`envoyproxy.server.server.parent_connections`*::
+
--
Total connections of the old Envoy process on hot restart


type: integer

--

*`envoyproxy.server.server.total_connections`*::
+
--
Total connections of both new and old Envoy processes


type: integer

--

*`envoyproxy.server.server.uptime`*::
+
--
Current server uptime in seconds


type: integer

--

*`envoyproxy.server.server.version`*::
+
--
Integer represented version number based on SCM revision


type: integer

--

*`envoyproxy.server.server.watchdog_mega_miss`*::
+
--
type: integer

--

*`envoyproxy.server.server.watchdog_miss`*::
+
--
type: integer

--

*`envoyproxy.server.server.hot_restart_epoch`*::
+
--
Current hot restart epoch


type: integer

--

*`envoyproxy.server.server.concurrency`*::
+
--
Number of worker threads


type: integer

--

*`envoyproxy.server.server.debug_assertion_failures`*::
+
--
type: integer

--

*`envoyproxy.server.server.dynamic_unknown_fields`*::
+
--
Number of messages in dynamic configuration with unknown fields


type: integer

--

*`envoyproxy.server.server.state`*::
+
--
Current state of the Server


type: integer

--

*`envoyproxy.server.server.static_unknown_fields`*::
+
--
Number of messages in static configuration with unknown fields


type: integer

--

*`envoyproxy.server.server.stats_recent_lookups`*::
+
--
type: integer

--


*`envoyproxy.server.http2.header_overflow`*::
+
--
Total number of connections reset due to the headers being larger than Envoy::Http::Http2::ConnectionImpl::StreamImpl::MAX_HEADER_SIZE (63k)


type: integer

--

*`envoyproxy.server.http2.headers_cb_no_stream`*::
+
--
Total number of errors where a header callback is called without an associated stream. This tracks an unexpected occurrence due to an as yet undiagnosed bug


type: integer

--

*`envoyproxy.server.http2.rx_messaging_error`*::
+
--
Total number of invalid received frames that violated section 8 of the HTTP/2 spec. This will result in a tx_reset


type: integer

--

*`envoyproxy.server.http2.rx_reset`*::
+
--
Total number of reset stream frames received by Envoy


type: integer

--

*`envoyproxy.server.http2.too_many_header_frames`*::
+
--
Total number of times an HTTP2 connection is reset due to receiving too many headers frames. Envoy currently supports proxying at most one header frame for 100-Continue one non-100 response code header frame and one frame with trailers


type: integer

--

*`envoyproxy.server.http2.trailers`*::
+
--
Total number of trailers seen on requests coming from downstream


type: integer

--

*`envoyproxy.server.http2.tx_reset`*::
+
--
Total number of reset stream frames transmitted by Envoy


type: integer

--

[[exported-fields-etcd]]
== Etcd fields

etcd Module



[float]
=== etcd

`etcd` contains statistics that were read from Etcd



*`etcd.api_version`*::
+
--
Etcd API version for metrics retrieval


type: keyword

--

[float]
=== leader

Contains etcd leader statistics.



[float]
=== followers.counts

The number of failed and successful Raft RPC requests.



*`etcd.leader.followers.counts.followers.counts.success`*::
+
--
successful Raft RPC requests

type: integer

--

*`etcd.leader.followers.counts.followers.counts.fail`*::
+
--
failed Raft RPC requests

type: integer

--

[float]
=== followers.latency

latency to each peer in the cluster



*`etcd.leader.followers.latency.followers.latency.average`*::
+
--
type: scaled_float

--

*`etcd.leader.followers.latency.followers.latency.current`*::
+
--
type: scaled_float

--

*`etcd.leader.followers.latency.followers.latency.maximum`*::
+
--
type: scaled_float

--

*`etcd.leader.followers.latency.followers.latency.minimum`*::
+
--
type: integer

--

*`etcd.leader.followers.latency.follower.latency.standardDeviation`*::
+
--
type: scaled_float

--

*`etcd.leader.leader`*::
+
--
ID of actual leader

type: keyword

--

[float]
=== server

Server metrics from the Etcd V3 /metrics endpoint



*`etcd.server.has_leader`*::
+
--
Whether a leader exists in the cluster


type: byte

--

*`etcd.server.leader_changes.count`*::
+
--
Number of leader changes seen at the cluster


type: long

--

*`etcd.server.proposals_committed.count`*::
+
--
Number of consensus proposals commited


type: long

--

*`etcd.server.proposals_pending.count`*::
+
--
Number of consensus proposals pending


type: long

--

*`etcd.server.proposals_failed.count`*::
+
--
Number of consensus proposals failed


type: long

--

*`etcd.server.grpc_started.count`*::
+
--
Number of sent gRPC requests


type: long

--

*`etcd.server.grpc_handled.count`*::
+
--
Number of received gRPC requests


type: long

--

[float]
=== disk

Disk metrics from the Etcd V3 /metrics endpoint



*`etcd.disk.mvcc_db_total_size.bytes`*::
+
--
Size of stored data at MVCC


type: long

format: bytes

--

*`etcd.disk.wal_fsync_duration.ns.bucket.*`*::
+
--
Latency for writing ahead logs to disk


type: object

--

*`etcd.disk.wal_fsync_duration.ns.count`*::
+
--
Write ahead logs count


type: long

--

*`etcd.disk.wal_fsync_duration.ns.sum`*::
+
--
Write ahead logs latency sum


type: long

--

*`etcd.disk.backend_commit_duration.ns.bucket.*`*::
+
--
Latency for writing backend changes to disk


type: object

--

*`etcd.disk.backend_commit_duration.ns.count`*::
+
--
Backend commits count


type: long

--

*`etcd.disk.backend_commit_duration.ns.sum`*::
+
--
Backend commits latency sum


type: long

--

[float]
=== memory

Memory metrics from the Etcd V3 /metrics endpoint



*`etcd.memory.go_memstats_alloc.bytes`*::
+
--
Memory allocated bytes as of MemStats Go


type: long

format: bytes

--

[float]
=== network

Network metrics from the Etcd V3 /metrics endpoint



*`etcd.network.client_grpc_sent.bytes`*::
+
--
gRPC sent bytes total


type: long

format: bytes

--

*`etcd.network.client_grpc_received.bytes`*::
+
--
gRPC received bytes total


type: long

format: bytes

--

[float]
=== self

Contains etcd self statistics.



*`etcd.self.id`*::
+
--
the unique identifier for the member


type: keyword

--

*`etcd.self.leaderinfo.leader`*::
+
--
id of the current leader member


type: keyword

--

*`etcd.self.leaderinfo.starttime`*::
+
--
the time when this node was started


type: keyword

--

*`etcd.self.leaderinfo.uptime`*::
+
--
amount of time the leader has been leader


type: keyword

--

*`etcd.self.name`*::
+
--
this member's name


type: keyword

--

*`etcd.self.recv.appendrequest.count`*::
+
--
number of append requests this node has processed


type: integer

--

*`etcd.self.recv.bandwidthrate`*::
+
--
number of bytes per second this node is receiving (follower only)


type: scaled_float

--

*`etcd.self.recv.pkgrate`*::
+
--
number of requests per second this node is receiving (follower only)


type: scaled_float

--

*`etcd.self.send.appendrequest.count`*::
+
--
number of requests that this node has sent


type: integer

--

*`etcd.self.send.bandwidthrate`*::
+
--
number of bytes per second this node is sending (leader only). This value is undefined on single member clusters.


type: scaled_float

--

*`etcd.self.send.pkgrate`*::
+
--
number of requests per second this node is sending (leader only). This value is undefined on single member clusters.


type: scaled_float

--

*`etcd.self.starttime`*::
+
--
the time when this node was started


type: keyword

--

*`etcd.self.state`*::
+
--
either leader or follower


type: keyword

--

[float]
=== store

The store statistics include information about the operations that this node has handled.



*`etcd.store.gets.success`*::
+
--
type: integer

--

*`etcd.store.gets.fail`*::
+
--
type: integer

--

*`etcd.store.sets.success`*::
+
--
type: integer

--

*`etcd.store.sets.fail`*::
+
--
type: integer

--

*`etcd.store.delete.success`*::
+
--
type: integer

--

*`etcd.store.delete.fail`*::
+
--
type: integer

--

*`etcd.store.update.success`*::
+
--
type: integer

--

*`etcd.store.update.fail`*::
+
--
type: integer

--

*`etcd.store.create.success`*::
+
--
type: integer

--

*`etcd.store.create.fail`*::
+
--
type: integer

--

*`etcd.store.compareandswap.success`*::
+
--
type: integer

--

*`etcd.store.compareandswap.fail`*::
+
--
type: integer

--

*`etcd.store.compareanddelete.success`*::
+
--
type: integer

--

*`etcd.store.compareanddelete.fail`*::
+
--
type: integer

--

*`etcd.store.expire.count`*::
+
--
type: integer

--

*`etcd.store.watchers`*::
+
--
type: integer

--

[[exported-fields-golang]]
== Golang fields

Golang module



[float]
=== golang




[float]
=== expvar

expvar



*`golang.expvar.cmdline`*::
+
--
The cmdline of this Go program start with.


type: keyword

--

[float]
=== heap

The Go program heap information exposed by expvar.



*`golang.heap.cmdline`*::
+
--
The cmdline of this Go program start with.


type: keyword

--

[float]
=== gc

Garbage collector summary.



[float]
=== total_pause

Total GC pause duration over lifetime of process.



*`golang.heap.gc.total_pause.ns`*::
+
--
Duration in Ns.


type: long

--

*`golang.heap.gc.total_count`*::
+
--
Total number of GC was happened.


type: long

--

*`golang.heap.gc.next_gc_limit`*::
+
--
Next collection will happen when HeapAlloc > this amount.


type: long

format: bytes

--

*`golang.heap.gc.cpu_fraction`*::
+
--
Fraction of CPU time used by GC.


type: float

--

[float]
=== pause

Last GC pause durations during the monitoring period.



*`golang.heap.gc.pause.count`*::
+
--
Count of GC pause duration during this collect period.


type: long

--

[float]
=== sum

Total GC pause duration during this collect period.



*`golang.heap.gc.pause.sum.ns`*::
+
--
Duration in Ns.


type: long

--

[float]
=== max

Max GC pause duration during this collect period.



*`golang.heap.gc.pause.max.ns`*::
+
--
Duration in Ns.


type: long

--

[float]
=== avg

Average GC pause duration during this collect period.



*`golang.heap.gc.pause.avg.ns`*::
+
--
Duration in Ns.


type: long

--

[float]
=== system

Heap summary,which bytes was obtained from system.



*`golang.heap.system.total`*::
+
--
Total bytes obtained from system (sum of XxxSys below).


type: long

format: bytes

--

*`golang.heap.system.obtained`*::
+
--
Via HeapSys, bytes obtained from system. heap_sys = heap_idle + heap_inuse.


type: long

format: bytes

--

*`golang.heap.system.stack`*::
+
--
Bytes used by stack allocator, and these bytes was obtained from system.


type: long

format: bytes

--

*`golang.heap.system.released`*::
+
--
Bytes released to the OS.


type: long

format: bytes

--

[float]
=== allocations

Heap allocations summary.



*`golang.heap.allocations.mallocs`*::
+
--
Number of mallocs.


type: long

--

*`golang.heap.allocations.frees`*::
+
--
Number of frees.


type: long

--

*`golang.heap.allocations.objects`*::
+
--
Total number of allocated objects.


type: long

--

*`golang.heap.allocations.total`*::
+
--
Bytes allocated (even if freed) throughout the lifetime.


type: long

format: bytes

--

*`golang.heap.allocations.allocated`*::
+
--
Bytes allocated and not yet freed (same as Alloc above).


type: long

format: bytes

--

*`golang.heap.allocations.idle`*::
+
--
Bytes in idle spans.


type: long

format: bytes

--

*`golang.heap.allocations.active`*::
+
--
Bytes in non-idle span.


type: long

format: bytes

--

[[exported-fields-googlecloud]]
== Google Cloud Platform fields

GCP module



*`googlecloud.labels`*::
+
--
type: object

--

[[exported-fields-graphite]]
== Graphite fields

graphite Module



[float]
=== graphite




[float]
=== server

server



*`graphite.server.example`*::
+
--
Example field


type: keyword

--

[[exported-fields-haproxy]]
== HAProxy fields

HAProxy Module



[float]
=== haproxy

HAProxy metrics.



[float]
=== info

General information about HAProxy processes.



*`haproxy.info.processes`*::
+
--
Number of processes.


type: long

--

*`haproxy.info.process_num`*::
+
--
Process number.


type: long

--

*`haproxy.info.pid`*::
+
--
Process ID.


type: alias

alias to: process.pid

--

*`haproxy.info.run_queue`*::
+
--


type: long

--

*`haproxy.info.tasks`*::
+
--


type: long

--

*`haproxy.info.uptime.sec`*::
+
--
Current uptime in seconds.


type: long

--

*`haproxy.info.memory.max.bytes`*::
+
--
Maximum amount of memory usage in bytes (the 'Memmax_MB' value converted to bytes).


type: long

format: bytes

--

*`haproxy.info.ulimit_n`*::
+
--
Maximum number of open files for the process.


type: long

--

[float]
=== compress




[float]
=== bps




*`haproxy.info.compress.bps.in`*::
+
--


type: long

--

*`haproxy.info.compress.bps.out`*::
+
--


type: long

--

*`haproxy.info.compress.bps.rate_limit`*::
+
--


type: long

--

[float]
=== connection




[float]
=== rate




*`haproxy.info.connection.rate.value`*::
+
--


type: long

--

*`haproxy.info.connection.rate.limit`*::
+
--


type: long

--

*`haproxy.info.connection.rate.max`*::
+
--


type: long

--

*`haproxy.info.connection.current`*::
+
--
Current connections.


type: long

--

*`haproxy.info.connection.total`*::
+
--
Total connections.


type: long

--

*`haproxy.info.connection.ssl.current`*::
+
--
Current SSL connections.


type: long

--

*`haproxy.info.connection.ssl.total`*::
+
--
Total SSL connections.


type: long

--

*`haproxy.info.connection.ssl.max`*::
+
--
Maximum SSL connections.


type: long

--

*`haproxy.info.connection.max`*::
+
--
Maximum connections.


type: long

--

*`haproxy.info.connection.hard_max`*::
+
--


type: long

--

*`haproxy.info.requests.total`*::
+
--


type: long

--

*`haproxy.info.sockets.max`*::
+
--


type: long

--

*`haproxy.info.requests.max`*::
+
--


type: long

--

[float]
=== pipes




*`haproxy.info.pipes.used`*::
+
--


type: integer

--

*`haproxy.info.pipes.free`*::
+
--


type: integer

--

*`haproxy.info.pipes.max`*::
+
--


type: integer

--

[float]
=== session

None


*`haproxy.info.session.rate.value`*::
+
--


type: integer

--

*`haproxy.info.session.rate.limit`*::
+
--


type: integer

--

*`haproxy.info.session.rate.max`*::
+
--


type: integer

--

[float]
=== ssl

None


*`haproxy.info.ssl.rate.value`*::
+
--
None

type: integer

--

*`haproxy.info.ssl.rate.limit`*::
+
--
None

type: integer

--

*`haproxy.info.ssl.rate.max`*::
+
--
None

type: integer

--

[float]
=== frontend

None


*`haproxy.info.ssl.frontend.key_rate.value`*::
+
--
None

type: integer

--

*`haproxy.info.ssl.frontend.key_rate.max`*::
+
--
None

type: integer

--

*`haproxy.info.ssl.frontend.session_reuse.pct`*::
+
--
None

type: scaled_float

format: percent

--

[float]
=== backend

None


*`haproxy.info.ssl.backend.key_rate.value`*::
+
--
None

type: integer

--

*`haproxy.info.ssl.backend.key_rate.max`*::
+
--
MaxConnRate

type: integer

--

*`haproxy.info.ssl.cached_lookups`*::
+
--
None

type: long

--

*`haproxy.info.ssl.cache_misses`*::
+
--
None

type: long

--

[float]
=== zlib_mem_usage




*`haproxy.info.zlib_mem_usage.value`*::
+
--


type: integer

--

*`haproxy.info.zlib_mem_usage.max`*::
+
--


type: integer

--

*`haproxy.info.idle.pct`*::
+
--


type: scaled_float

format: percent

--

[float]
=== stat

Stats collected from HAProxy processes.



*`haproxy.stat.status`*::
+
--
Status (UP, DOWN, NOLB, MAINT, or MAINT(via)...).


type: keyword

--

*`haproxy.stat.weight`*::
+
--
Total weight (for backends), or server weight (for servers).


type: long

--

*`haproxy.stat.downtime`*::
+
--
Total downtime (in seconds). For backends, this value is the downtime for the whole backend, not the sum of the downtime for the servers.


type: long

--

*`haproxy.stat.component_type`*::
+
--
Component type (0=frontend, 1=backend, 2=server, or 3=socket/listener).


type: integer

--

*`haproxy.stat.process_id`*::
+
--
Process ID (0 for first instance, 1 for second, and so on).


type: alias

alias to: process.pid

--

*`haproxy.stat.service_name`*::
+
--
Service name (FRONTEND for frontend, BACKEND for backend, or any name for server/listener).


type: keyword

--

*`haproxy.stat.in.bytes`*::
+
--
Bytes in.


type: long

format: bytes

--

*`haproxy.stat.out.bytes`*::
+
--
Bytes out.


type: long

format: bytes

--

*`haproxy.stat.last_change`*::
+
--
Number of seconds since the last UP->DOWN or DOWN->UP transition.


type: integer

--

*`haproxy.stat.throttle.pct`*::
+
--
Current throttle percentage for the server when slowstart is active, or no value if slowstart is inactive.


type: scaled_float

format: percent

--

*`haproxy.stat.selected.total`*::
+
--
Total number of times a server was selected, either for new sessions, or when re-dispatching. For servers, this field reports the the number of times the server was selected.


type: long

--

*`haproxy.stat.tracked.id`*::
+
--
ID of the proxy/server if tracking is enabled.


type: long

--


*`haproxy.stat.connection.total`*::
+
--
Cumulative number of connections.


type: long

--

*`haproxy.stat.connection.retried`*::
+
--
Number of times a connection to a server was retried.


type: long

--

*`haproxy.stat.connection.time.avg`*::
+
--
Average connect time in ms over the last 1024 requests.


type: long

--


*`haproxy.stat.request.denied`*::
+
--
Requests denied because of security concerns.

  * For TCP this is because of a matched tcp-request content rule.
  * For HTTP this is because of a matched http-request or tarpit rule.


type: long

--

*`haproxy.stat.request.queued.current`*::
+
--
Current queued requests. For backends, this field reports the number of requests queued without a server assigned.


type: long

--

*`haproxy.stat.request.queued.max`*::
+
--
Maximum value of queued.current.


type: long

--

*`haproxy.stat.request.errors`*::
+
--
Request errors. Some of the possible causes are:

  * early termination from the client, before the request has been sent
  * read error from the client
  * client timeout
  * client closed connection
  * various bad requests from the client.
  * request was tarpitted.


type: long

--

*`haproxy.stat.request.redispatched`*::
+
--
Number of times a request was redispatched to another server. For servers, this field reports the number of times the server was switched away from.


type: long

--

*`haproxy.stat.request.connection.errors`*::
+
--
Number of requests that encountered an error trying to connect to a server. For backends, this field reports the sum of the stat for all backend servers, plus any connection errors not associated with a particular server (such as the backend having no active servers).


type: long

--

[float]
=== rate




*`haproxy.stat.request.rate.value`*::
+
--
Number of HTTP requests per second over the last elapsed second.


type: long

--

*`haproxy.stat.request.rate.max`*::
+
--
Maximum number of HTTP requests per second.


type: long

--

*`haproxy.stat.request.total`*::
+
--
Total number of HTTP requests received.


type: long

--


*`haproxy.stat.response.errors`*::
+
--
Number of response errors. This value includes the number of data transfers aborted by the server (haproxy.stat.server.aborted). Some other errors are:
* write errors on the client socket (won't be counted for the server stat) * failure applying filters to the response


type: long

--

*`haproxy.stat.response.time.avg`*::
+
--
Average response time in ms over the last 1024 requests (0 for TCP).


type: long

--

*`haproxy.stat.response.denied`*::
+
--
Responses denied because of security concerns. For HTTP this is because of a matched http-request rule, or "option checkcache".


type: integer

--

[float]
=== http




*`haproxy.stat.response.http.1xx`*::
+
--
HTTP responses with 1xx code.


type: long

--

*`haproxy.stat.response.http.2xx`*::
+
--
HTTP responses with 2xx code.


type: long

--

*`haproxy.stat.response.http.3xx`*::
+
--
HTTP responses with 3xx code.


type: long

--

*`haproxy.stat.response.http.4xx`*::
+
--
HTTP responses with 4xx code.


type: long

--

*`haproxy.stat.response.http.5xx`*::
+
--
HTTP responses with 5xx code.


type: long

--

*`haproxy.stat.response.http.other`*::
+
--
HTTP responses with other codes (protocol error).


type: long

--


*`haproxy.stat.session.current`*::
+
--
Number of current sessions.


type: long

--

*`haproxy.stat.session.max`*::
+
--
Maximum number of sessions.


type: long

--

*`haproxy.stat.session.limit`*::
+
--
Configured session limit.


type: long

--


*`haproxy.stat.session.rate.value`*::
+
--
Number of sessions per second over the last elapsed second.


type: integer

--

*`haproxy.stat.session.rate.limit`*::
+
--
Configured limit on new sessions per second.


type: integer

--

*`haproxy.stat.session.rate.max`*::
+
--
Maximum number of new sessions per second.


type: integer

--

[float]
=== check




*`haproxy.stat.check.status`*::
+
--
Status of the last health check. One of:

  UNK     -> unknown
  INI     -> initializing
  SOCKERR -> socket error
  L4OK    -> check passed on layer 4, no upper layers testing enabled
  L4TOUT  -> layer 1-4 timeout
  L4CON   -> layer 1-4 connection problem, for example
            "Connection refused" (tcp rst) or "No route to host" (icmp)
  L6OK    -> check passed on layer 6
  L6TOUT  -> layer 6 (SSL) timeout
  L6RSP   -> layer 6 invalid response - protocol error
  L7OK    -> check passed on layer 7
  L7OKC   -> check conditionally passed on layer 7, for example 404 with
            disable-on-404
  L7TOUT  -> layer 7 (HTTP/SMTP) timeout
  L7RSP   -> layer 7 invalid response - protocol error
  L7STS   -> layer 7 response error, for example HTTP 5xx


type: keyword

--

*`haproxy.stat.check.code`*::
+
--
Layer 5-7 code, if available.


type: long

--

*`haproxy.stat.check.duration`*::
+
--
Time in ms that it took to finish the last health check.


type: long

--

*`haproxy.stat.check.health.last`*::
+
--
The result of the last health check.


type: keyword

--

*`haproxy.stat.check.health.fail`*::
+
--
Number of failed checks.


type: long

--

*`haproxy.stat.check.agent.last`*::
+
--


type: integer

--

*`haproxy.stat.check.failed`*::
+
--
Number of checks that failed while the server was up.


type: long

--

*`haproxy.stat.check.down`*::
+
--
Number of UP->DOWN transitions. For backends, this value is the number of transitions to the whole backend being down, rather than the sum of the transitions for each server.


type: long

--

*`haproxy.stat.client.aborted`*::
+
--
Number of data transfers aborted by the client.


type: integer

--

[float]
=== server




*`haproxy.stat.server.id`*::
+
--
Server ID (unique inside a proxy).


type: integer

--

*`haproxy.stat.server.aborted`*::
+
--
Number of data transfers aborted by the server. This value is included in haproxy.stat.response.errors.


type: integer

--

*`haproxy.stat.server.active`*::
+
--
Number of backend servers that are active, meaning that they are healthy and can receive requests from the load balancer.


type: integer

--

*`haproxy.stat.server.backup`*::
+
--
Number of backend servers that are backup servers.


type: integer

--

[float]
=== compressor




*`haproxy.stat.compressor.in.bytes`*::
+
--
Number of HTTP response bytes fed to the compressor.


type: long

format: bytes

--

*`haproxy.stat.compressor.out.bytes`*::
+
--
Number of HTTP response bytes emitted by the compressor.


type: integer

format: bytes

--

*`haproxy.stat.compressor.bypassed.bytes`*::
+
--
Number of bytes that bypassed the HTTP compressor (CPU/BW limit).


type: long

format: bytes

--

*`haproxy.stat.compressor.response.bytes`*::
+
--
Number of HTTP responses that were compressed.


type: long

format: bytes

--

[float]
=== proxy




*`haproxy.stat.proxy.id`*::
+
--
Unique proxy ID.


type: integer

--

*`haproxy.stat.proxy.name`*::
+
--
Proxy name.


type: keyword

--

[float]
=== queue




*`haproxy.stat.queue.limit`*::
+
--
Configured queue limit (maxqueue) for the server, or nothing if the value of maxqueue is 0 (meaning no limit).


type: integer

--

*`haproxy.stat.queue.time.avg`*::
+
--
The average queue time in ms over the last 1024 requests.


type: integer

--

[[exported-fields-host-processor]]
== Host fields

Info collected for the host machine.




*`host.containerized`*::
+
--
If the host is a container.


type: boolean

--

*`host.os.build`*::
+
--
OS build information.


type: keyword

example: 18D109

--

*`host.os.codename`*::
+
--
OS codename, if any.


type: keyword

example: stretch

--

[[exported-fields-http]]
== HTTP fields

HTTP module



[float]
=== http




[float]
=== request

HTTP request information



*`http.request.headers`*::
+
--
The HTTP headers sent


type: object

--

[float]
=== response

HTTP response information



*`http.response.headers`*::
+
--
The HTTP headers received


type: object

--

*`http.response.code`*::
+
--
The HTTP status code


type: keyword

example: 404

--

*`http.response.phrase`*::
+
--
The HTTP status phrase


type: keyword

example: Not found

--

[float]
=== json

json metricset


[float]
=== server

server


[[exported-fields-ibmmq]]
== IBM MQ fields

IBM MQ module




[[exported-fields-istio]]
== istio fields

istio Module



[float]
=== istio

`istio` contains statistics that were read from Istio



[float]
=== citadel

Contains statistics related to the Istio Citadel service



*`istio.citadel.grpc.method`*::
+
--
The grpc method


type: keyword

--

*`istio.citadel.grpc.service`*::
+
--
The grpc service


type: keyword

--

*`istio.citadel.grpc.type`*::
+
--
The type of the respective grpc service


type: keyword

--

*`istio.citadel.secret_controller_svc_acc_created_cert.count`*::
+
--
The number of certificates created due to service account creation.


type: long

--

*`istio.citadel.server_root_cert_expiry_seconds`*::
+
--
The unix timestamp, in seconds, when Citadel root cert will expire. We set it to negative in case of internal error.


type: float

--

*`istio.citadel.grpc.server.handled`*::
+
--
Total number of RPCs completed on the server, regardless of success or failure.


type: long

--

*`istio.citadel.grpc.server.msg.received`*::
+
--
Total number of RPC stream messages received on the server.


type: long

--

*`istio.citadel.grpc.server.msg.sent`*::
+
--
Total number of gRPC stream messages sent by the server.


type: long

--

*`istio.citadel.grpc.server.started`*::
+
--
Total number of RPCs started on the server.


type: long

--

*`istio.citadel.grpc.server.handling.latency.ms.bucket.*`*::
+
--
The response latency (milliseconds) of gRPC that had been application-level handled by the server.


type: object

--

*`istio.citadel.grpc.server.handling.latency.ms.sum`*::
+
--
The response latency of gRPC, sum of latencies in milliseconds


type: long

format: duration

--

*`istio.citadel.grpc.server.handling.latency.ms.count`*::
+
--
The response latency of gRPC, number of metrics


type: long

--

[float]
=== galley

Contains statistics related to the Istio galley service



*`istio.galley.name`*::
+
--
The name of the resource the metric is related to


type: keyword

--

*`istio.galley.namespace`*::
+
--
The Kubernetes namespace of the resource


type: keyword

--

*`istio.galley.version`*::
+
--
The version of the object


type: keyword

--

*`istio.galley.collection`*::
+
--
The collection of the instance


type: keyword

--

*`istio.galley.istio.authentication.meshpolicies`*::
+
--
The number of valid istio/authentication/meshpolicies known to galley at a point in time


type: long

--

*`istio.galley.istio.authentication.policies`*::
+
--
The number of valid istio/authentication/policies known to galley at a point in time


type: long

--

*`istio.galley.istio.mesh.MeshConfig`*::
+
--
The number of valid istio/mesh/MeshConfig known to galley at a point in time


type: long

--

*`istio.galley.istio.networking.destinationrules`*::
+
--
The number of valid istio/networking/destinationrules known to galley at a point in time


type: long

--

*`istio.galley.istio.networking.envoyfilters`*::
+
--
The number of valid istio/networking/envoyfilters known to galley at a point in time


type: long

--

*`istio.galley.istio.networking.gateways`*::
+
--
The number of valid istio/networking/gateways known to galley at a point in time


type: long

--

*`istio.galley.istio.networking.sidecars`*::
+
--
The number of valid istio/networking/sidecars known to galley at a point in time


type: long

--

*`istio.galley.istio.networking.virtualservices`*::
+
--
The number of valid istio/networking/virtualservices known to galley at a point in time


type: long

--

*`istio.galley.istio.policy.attributemanifests`*::
+
--
The number of valid istio/policy/attributemanifests known to galley at a point in time


type: long

--

*`istio.galley.istio.policy.handlers`*::
+
--
The number of valid istio/policy/handlers known to galley at a point in time


type: long

--

*`istio.galley.istio.policy.instances`*::
+
--
The number of valid istio/policy/instances known to galley at a point in time


type: long

--

*`istio.galley.istio.policy.rules`*::
+
--
The number of valid istio/policy/rules known to galley at a point in time


type: long

--

*`istio.galley.runtime.processor.event_span.duration.ms.bucket.*`*::
+
--
The duration between each incoming event as histogram buckets in milliseconds


type: object

--

*`istio.galley.runtime.processor.event_span.duration.ms.sum`*::
+
--
The duration between each incoming event, sum of durations in milliseconds


type: long

format: duration

--

*`istio.galley.runtime.processor.event_span.duration.ms.count`*::
+
--
The duration between each incoming event, number of metrics


type: long

--

*`istio.galley.runtime.processor.snapshot_events.bucket.*`*::
+
--
The number of events that have been processed as histogram buckets


type: object

--

*`istio.galley.runtime.processor.snapshot_events.sum`*::
+
--
The number of events that have been processed, sum of events


type: long

--

*`istio.galley.runtime.processor.snapshot_events.count`*::
+
--
The duration between each incoming event, number of metrics


type: long

--

*`istio.galley.runtime.processor.snapshot_lifetime.duration.ms.bucket.*`*::
+
--
The duration of each snapshot as histogram buckets in milliseconds


type: object

--

*`istio.galley.runtime.processor.snapshot_lifetime.duration.ms.sum`*::
+
--
The duration of each snapshot, sum of durations in milliseconds


type: long

format: duration

--

*`istio.galley.runtime.processor.snapshot_lifetime.duration.ms.count`*::
+
--
The duration of each snapshot, number of metrics


type: long

--

*`istio.galley.runtime.state_type_instances`*::
+
--
The number of type instances per type URL


type: long

--

*`istio.galley.runtime.strategy.on_change`*::
+
--
The number of times the strategy's onChange has been called


type: long

--

*`istio.galley.runtime.strategy.timer_quiesce_reached`*::
+
--
The number of times a quiesce has been reached


type: long

--

*`istio.galley.source_kube_event_success_total`*::
+
--
The number of times a kubernetes source successfully handled an event


type: long

--

*`istio.galley.validation.cert_key.updates`*::
+
--
Galley validation webhook certificate updates


type: long

--

*`istio.galley.validation.config.load`*::
+
--
k8s webhook configuration (re)loads


type: long

--

*`istio.galley.validation.config.updates`*::
+
--
k8s webhook configuration updates


type: long

--

[float]
=== mesh

Contains statistics related to the Istio mesh service



*`istio.mesh.instance`*::
+
--
The prometheus instance


type: text

--

*`istio.mesh.job`*::
+
--
The prometheus job


type: keyword

--

*`istio.mesh.requests`*::
+
--
Total requests handled by an Istio proxy


type: long

--

*`istio.mesh.request.duration.ms.bucket.*`*::
+
--
Request duration histogram buckets in milliseconds


type: object

--

*`istio.mesh.request.duration.ms.sum`*::
+
--
Requests duration, sum of durations in milliseconds


type: long

format: duration

--

*`istio.mesh.request.duration.ms.count`*::
+
--
Requests duration, number of requests


type: long

--

*`istio.mesh.request.size.bytes.bucket.*`*::
+
--
Request Size histogram buckets


type: object

--

*`istio.mesh.request.size.bytes.sum`*::
+
--
Request Size histogram sum


type: long

--

*`istio.mesh.request.size.bytes.count`*::
+
--
Request Size histogram count


type: long

--

*`istio.mesh.response.size.bytes.bucket.*`*::
+
--
Request Size histogram buckets


type: object

--

*`istio.mesh.response.size.bytes.sum`*::
+
--
Request Size histogram sum


type: long

--

*`istio.mesh.response.size.bytes.count`*::
+
--
Request Size histogram count


type: long

--

*`istio.mesh.reporter`*::
+
--
Reporter identifies the reporter of the request. It is set to destination if report is from a server Istio proxy and source if report is from a client Istio proxy.


type: keyword

--

*`istio.mesh.source.workload.name`*::
+
--
This identifies the name of source workload which controls the source.


type: keyword

--

*`istio.mesh.source.workload.namespace`*::
+
--
This identifies the namespace of the source workload.


type: keyword

--

*`istio.mesh.source.principal`*::
+
--
This identifies the peer principal of the traffic source. It is set when peer authentication is used.


type: keyword

--

*`istio.mesh.source.app`*::
+
--
This identifies the source app based on app label of the source workload.


type: keyword

--

*`istio.mesh.source.version`*::
+
--
This identifies the version of the source workload.


type: keyword

--

*`istio.mesh.destination.workload.name`*::
+
--
This identifies the name of destination workload.


type: keyword

--

*`istio.mesh.destination.workload.namespace`*::
+
--
This identifies the namespace of the destination workload.


type: keyword

--

*`istio.mesh.destination.principal`*::
+
--
This identifies the peer principal of the traffic destination. It is set when peer authentication is used.


type: keyword

--

*`istio.mesh.destination.app`*::
+
--
This identifies the destination app based on app label of the destination workload..


type: keyword

--

*`istio.mesh.destination.version`*::
+
--
This identifies the version of the destination workload.


type: keyword

--

*`istio.mesh.destination.service.host`*::
+
--
This identifies destination service host responsible for an incoming request.


type: keyword

--

*`istio.mesh.destination.service.name`*::
+
--
This identifies the destination service name.


type: keyword

--

*`istio.mesh.destination.service.namespace`*::
+
--
This identifies the namespace of destination service.


type: keyword

--

*`istio.mesh.request.protocol`*::
+
--
This identifies the protocol of the request. It is set to API protocol if provided, otherwise request or connection protocol.


type: keyword

--

*`istio.mesh.response.code`*::
+
--
This identifies the response code of the request. This label is present only on HTTP metrics.


type: long

--

*`istio.mesh.connection.security.policy`*::
+
--
This identifies the service authentication policy of the request. It is set to mutual_tls when Istio is used to make communication secure and report is from destination. It is set to unknown when report is from source since security policy cannot be properly populated.


type: keyword

--

[float]
=== mixer

Contains statistics related to the Istio mixer service



*`istio.mixer.istio.mcp.request.acks`*::
+
--
The number of request acks received by the source.


type: long

--

*`istio.mixer.config.adapter.info.errors.config`*::
+
--
The number of errors encountered during processing of the adapter info configuration.


type: long

--

*`istio.mixer.config.adapter.info.configs`*::
+
--
The number of known adapters in the current config.


type: long

--

*`istio.mixer.config.attributes`*::
+
--
The number of known attributes in the current config.


type: long

--

*`istio.mixer.config.handler.configs`*::
+
--
The number of known handlers in the current config.


type: long

--

*`istio.mixer.config.handler.errors.validation`*::
+
--
The number of errors encountered because handler validation returned error.


type: long

--

*`istio.mixer.config.instance.errors.config`*::
+
--
The number of errors encountered during processing of the instance configuration.


type: long

--

*`istio.mixer.config.instance.configs`*::
+
--
The number of known instances in the current config.


type: long

--

*`istio.mixer.config.rule.errors.config`*::
+
--
The number of errors encountered during processing of the rule configuration.


type: long

--

*`istio.mixer.config.rule.errors.match`*::
+
--
The number of rule conditions that was not parseable.


type: long

--

<<<<<<< HEAD
[[exported-fields-iis]]
== iis fields

iis module



[float]
=== iis




[float]
=== application_pool

application_pool



*`iis.application_pool.example`*::
+
--
Example field


type: keyword

--

[float]
=== webserver

webserver


[float]
=== website

website


[[exported-fields-istio]]
== istio fields
=======
*`istio.mixer.config.rule.configs`*::
+
--
The number of known rules in the current config.
>>>>>>> f9403ce9


type: long

--

*`istio.mixer.config.template.errors.config`*::
+
--
The number of errors encountered during processing of the template configuration.


type: long

--

*`istio.mixer.config.template.configs`*::
+
--
The number of known templates in the current config.


type: long

--

*`istio.mixer.config.unsatisfied.action_handler`*::
+
--
The number of actions that failed due to handlers being unavailable.


type: long

--

*`istio.mixer.dispatcher_destinations_per_variety_total`*::
+
--
The number of Mixer adapter destinations by template variety type.


type: long

--

*`istio.mixer.handler.handlers.closed`*::
+
--
The number of handlers that were closed during config transition.


type: long

--

*`istio.mixer.handler.daemons`*::
+
--
The current number of active daemon routines in a given adapter environment.


type: long

--

*`istio.mixer.handler.failures.build`*::
+
--
The number of handlers that failed creation during config transition.


type: long

--

*`istio.mixer.handler.failures.close`*::
+
--
The number of errors encountered while closing handlers during config transition.


type: long

--

*`istio.mixer.handler.handlers.new`*::
+
--
The number of handlers that were newly created during config transition.


type: long

--

*`istio.mixer.handler.handlers.reused`*::
+
--
The number of handlers that were re-used during config transition.


type: long

--

*`istio.mixer.handler`*::
+
--
The name of the daemon  handler


type: long

--

*`istio.mixer.variety`*::
+
--
The name of the variety


type: long

--

[float]
=== pilot

Contains statistics related to the Istio pilot service



*`istio.pilot.xds.count`*::
+
--
Count of concurrent xDS client connections for Pilot.


type: integer

--

*`istio.pilot.xds.pushes`*::
+
--
Count of xDS messages sent, as well as errors building or sending xDS messages for lds, rds, cds and eds.


type: integer

--

*`istio.pilot.xds.push.time.sec`*::
+
--
Total time in seconds Pilot takes to push lds, rds, cds and eds.


type: long

--

*`istio.pilot.xds.eds.instances`*::
+
--
Instances for each cluster, as of last push. Zero instances is an error.


type: object

--

*`istio.pilot.xds.push.context.errors`*::
+
--
Number of errors (timeouts) initiating push context.


type: integer

--

*`istio.pilot.xds.internal.errors`*::
+
--
Total number of internal XDS errors in pilot.


type: integer

--

*`istio.pilot.conflict.listener.inbound`*::
+
--
Number of conflicting inbound listeners.


type: integer

--

*`istio.pilot.conflict.listener.outbound.http.over.current.tcp`*::
+
--
Number of conflicting wildcard http listeners with current wildcard tcp listener.


type: integer

--

*`istio.pilot.conflict.listener.outbound.http.over.https`*::
+
--
Number of conflicting HTTP listeners with well known HTTPS ports.


type: integer

--

*`istio.pilot.conflict.listener.outbound.tcp.over.current.http`*::
+
--
Number of conflicting wildcard tcp listeners with current wildcard http listener.


type: integer

--

*`istio.pilot.conflict.listener.outbound.tcp.over.current.tcp`*::
+
--
Number of conflicting tcp listeners with current tcp listener.


type: integer

--

*`istio.pilot.proxy.conv.ms.bucket.*`*::
+
--
Time needed by Pilot to push Envoy configurations, histogram buckets in milliseconds.


type: object

--

*`istio.pilot.proxy.conv.ms.sum`*::
+
--
Time needed by Pilot to push Envoy configurations, histogram sum of times in milliseconds.


type: long

--

*`istio.pilot.services`*::
+
--
Total services known to pilot.


type: integer

--

*`istio.pilot.virt.services`*::
+
--
Total virtual services known to pilot.


type: integer

--

*`istio.pilot.proxy.conv.ms.count`*::
+
--
Time needed by Pilot to push Envoy configurations, histogram count of times.


type: long

--

*`istio.pilot.no.ip`*::
+
--
Pods not found in the endpoint table, possibly invalid.


type: object

--

*`istio.pilot.cluster`*::
+
--
The instance FQDN.


type: text

--

*`istio.pilot.type`*::
+
--
The Envoy proxy configuration type.


type: text

--

[[exported-fields-jolokia]]
== Jolokia fields

Jolokia module



[float]
=== jolokia

jolokia contains metrics exposed via jolokia agent



[[exported-fields-jolokia-autodiscover]]
== Jolokia Discovery autodiscover provider fields

Metadata from Jolokia Discovery added by the jolokia provider.



*`jolokia.agent.version`*::
+
--
Version number of jolokia agent.


type: keyword

--

*`jolokia.agent.id`*::
+
--
Each agent has a unique id which can be either provided during startup of the agent in form of a configuration parameter or being autodetected. If autodected, the id has several parts: The IP, the process id, hashcode of the agent and its type.


type: keyword

--

*`jolokia.server.product`*::
+
--
The container product if detected.


type: keyword

--

*`jolokia.server.version`*::
+
--
The container's version (if detected).


type: keyword

--

*`jolokia.server.vendor`*::
+
--
The vendor of the container the agent is running in.


type: keyword

--

*`jolokia.url`*::
+
--
The URL how this agent can be contacted.


type: keyword

--

*`jolokia.secured`*::
+
--
Whether the agent was configured for authentication or not.


type: boolean

--

[[exported-fields-kafka]]
== Kafka fields

Kafka module



[float]
=== kafka




[float]
=== broker

Broker Consumer Group Information have been read from (Broker handling the consumer group).



*`kafka.broker.id`*::
+
--
Broker id


type: long

--

*`kafka.broker.address`*::
+
--
Broker advertised address


type: keyword

--

*`kafka.topic.name`*::
+
--
Topic name


type: keyword

--

*`kafka.topic.error.code`*::
+
--
Topic error code.


type: long

--

*`kafka.partition.id`*::
+
--
Partition id.


type: long

--

*`kafka.partition.topic_id`*::
+
--
Unique id of the partition in the topic.

type: keyword

--

*`kafka.partition.topic_broker_id`*::
+
--
Unique id of the partition in the topic and the broker.

type: keyword

--

[float]
=== broker

Broker metrics from Kafka Broker JMX


*`kafka.broker.mbean`*::
+
--
Mbean that this event is related to

type: keyword

--

*`kafka.broker.request.channel.queue.size`*::
+
--
The size of the request queue

type: long

--

*`kafka.broker.request.produce.failed_per_second`*::
+
--
The rate of failed produce requests per second

type: float

--

*`kafka.broker.request.fetch.failed_per_second`*::
+
--
The rate of client fetch request failures per second

type: float

--

*`kafka.broker.request.produce.failed`*::
+
--
The number of failed produce requests

type: float

--

*`kafka.broker.request.fetch.failed`*::
+
--
The number of client fetch request failures

type: float

--

*`kafka.broker.replication.leader_elections`*::
+
--
The leader election rate

type: float

--

*`kafka.broker.replication.unclean_leader_elections`*::
+
--
The unclean leader election rate

type: float

--

*`kafka.broker.session.zookeeper.disconnect`*::
+
--
The ZooKeeper closed sessions per second

type: float

--

*`kafka.broker.session.zookeeper.expire`*::
+
--
The ZooKeeper expired sessions per second

type: float

--

*`kafka.broker.session.zookeeper.readonly`*::
+
--
The ZooKeeper readonly sessions per second

type: float

--

*`kafka.broker.session.zookeeper.sync`*::
+
--
The ZooKeeper client connections per second

type: float

--

*`kafka.broker.log.flush_rate`*::
+
--
The log flush rate

type: float

--

*`kafka.broker.topic.net.in.bytes_per_sec`*::
+
--
The incoming byte rate per topic

type: float

--

*`kafka.broker.topic.net.out.bytes_per_sec`*::
+
--
The outgoing byte rate per topic

type: float

--

*`kafka.broker.topic.net.rejected.bytes_per_sec`*::
+
--
The rejected byte rate per topic

type: float

--

*`kafka.broker.topic.messages_in`*::
+
--
The incoming message rate per topic

type: float

--

*`kafka.broker.net.in.bytes_per_sec`*::
+
--
The incoming byte rate

type: float

--

*`kafka.broker.net.out.bytes_per_sec`*::
+
--
The outgoing byte rate

type: float

--

*`kafka.broker.net.rejected.bytes_per_sec`*::
+
--
The rejected byte rate

type: float

--

*`kafka.broker.messages_in`*::
+
--
The incoming message rate

type: float

--

[float]
=== consumer

Consumer metrics from Kafka Consumer JMX


*`kafka.consumer.mbean`*::
+
--
Mbean that this event is related to

type: keyword

--

*`kafka.consumer.fetch_rate`*::
+
--
The minimum rate at which the consumer sends fetch requests to a broker

type: float

--

*`kafka.consumer.bytes_consumed`*::
+
--
The average number of bytes consumed for a specific topic per second

type: float

--

*`kafka.consumer.records_consumed`*::
+
--
The average number of records consumed per second for a specific topic

type: float

--

*`kafka.consumer.in.bytes_per_sec`*::
+
--
The rate of bytes coming in to the consumer

type: float

--

*`kafka.consumer.max_lag`*::
+
--
The maximum consumer lag

type: float

--

*`kafka.consumer.zookeeper_commits`*::
+
--
The rate of offset commits to ZooKeeper

type: float

--

*`kafka.consumer.kafka_commits`*::
+
--
The rate of offset commits to Kafka

type: float

--

*`kafka.consumer.messages_in`*::
+
--
The rate of consumer message consumption

type: float

--

[float]
=== consumergroup

consumergroup



[float]
=== broker

Broker Consumer Group Information have been read from (Broker handling the consumer group).



*`kafka.consumergroup.broker.id`*::
+
--
Broker id


type: long

--

*`kafka.consumergroup.broker.address`*::
+
--
Broker address


type: keyword

--

*`kafka.consumergroup.id`*::
+
--
Consumer Group ID

type: keyword

--

*`kafka.consumergroup.topic`*::
+
--

deprecated:[6.5]

Topic name

type: keyword

--

*`kafka.consumergroup.partition`*::
+
--

deprecated:[6.5]

Partition ID

type: long

--

*`kafka.consumergroup.offset`*::
+
--
consumer offset into partition being read

type: long

--

*`kafka.consumergroup.meta`*::
+
--
custom consumer meta data string

type: keyword

--

*`kafka.consumergroup.consumer_lag`*::
+
--
consumer lag for partition/topic calculated as the difference between the partition offset and consumer offset

type: long

--

*`kafka.consumergroup.error.code`*::
+
--
kafka consumer/partition error code.


type: long

--

[float]
=== client

Assigned client reading events from partition



*`kafka.consumergroup.client.id`*::
+
--
Client ID (kafka setting client.id)

type: keyword

--

*`kafka.consumergroup.client.host`*::
+
--
Client host

type: keyword

--

*`kafka.consumergroup.client.member_id`*::
+
--
internal consumer group member ID

type: keyword

--

[float]
=== partition

partition



[float]
=== offset

Available offsets of the given partition.



*`kafka.partition.offset.newest`*::
+
--
Newest offset of the partition.


type: long

--

*`kafka.partition.offset.oldest`*::
+
--
Oldest offset of the partition.


type: long

--

[float]
=== partition

Partition data.



*`kafka.partition.partition.id`*::
+
--

deprecated:[6.5]

Partition id.


type: long

--

*`kafka.partition.partition.leader`*::
+
--
Leader id (broker).


type: long

--

*`kafka.partition.partition.isr`*::
+
--
List of isr ids.


type: keyword

--

*`kafka.partition.partition.replica`*::
+
--
Replica id (broker).


type: long

--

*`kafka.partition.partition.insync_replica`*::
+
--
Indicates if replica is included in the in-sync replicate set (ISR).


type: boolean

--

*`kafka.partition.partition.is_leader`*::
+
--
Indicates if replica is the leader


type: boolean

--

*`kafka.partition.partition.error.code`*::
+
--
Error code from fetching partition.


type: long

--

*`kafka.partition.topic.error.code`*::
+
--

deprecated:[6.5]

topic error code.


type: long

--

*`kafka.partition.topic.name`*::
+
--

deprecated:[6.5]

Topic name


type: keyword

--

*`kafka.partition.broker.id`*::
+
--

deprecated:[6.5]

Broker id


type: long

--

*`kafka.partition.broker.address`*::
+
--

deprecated:[6.5]

Broker address


type: keyword

--

[float]
=== producer

Producer metrics from Kafka Producer JMX


*`kafka.producer.mbean`*::
+
--
Mbean that this event is related to

type: keyword

--

*`kafka.producer.available_buffer_bytes`*::
+
--
The total amount of buffer memory

type: float

--

*`kafka.producer.batch_size_avg`*::
+
--
The average number of bytes sent

type: float

--

*`kafka.producer.batch_size_max`*::
+
--
The maximum number of bytes sent

type: long

--

*`kafka.producer.record_send_rate`*::
+
--
The average number of records sent per second

type: float

--

*`kafka.producer.record_retry_rate`*::
+
--
The average number of retried record sends per second

type: float

--

*`kafka.producer.record_error_rate`*::
+
--
The average number of retried record sends per second

type: float

--

*`kafka.producer.records_per_request`*::
+
--
The average number of records sent per second

type: float

--

*`kafka.producer.record_size_avg`*::
+
--
The average record size

type: float

--

*`kafka.producer.record_size_max`*::
+
--
The maximum record size

type: long

--

*`kafka.producer.request_rate`*::
+
--
The number of producer requests per second

type: float

--

*`kafka.producer.response_rate`*::
+
--
The number of producer responses per second

type: float

--

*`kafka.producer.io_wait`*::
+
--
The producer I/O wait time

type: float

--

*`kafka.producer.out.bytes_per_sec`*::
+
--
The rate of bytes going out for the producer

type: float

--

*`kafka.producer.message_rate`*::
+
--
The producer message rate

type: float

--

[[exported-fields-kibana]]
== Kibana fields

Kibana module



[float]
=== kibana




[float]
=== stats

Kibana stats and run-time metrics.



*`kibana.stats.uuid`*::
+
--
Kibana instance UUID


type: alias

alias to: service.id

--

*`kibana.stats.name`*::
+
--
Kibana instance name


type: keyword

--

*`kibana.stats.index`*::
+
--
Name of Kibana's internal index


type: keyword

--

*`kibana.stats.host.name`*::
+
--
Kibana instance hostname


type: keyword

--

*`kibana.stats.transport_address`*::
+
--
Kibana server's hostname and port


type: alias

alias to: service.address

--

*`kibana.stats.version`*::
+
--
Kibana version


type: alias

alias to: service.version

--

*`kibana.stats.snapshot`*::
+
--
Whether the Kibana build is a snapshot build


type: boolean

--

*`kibana.stats.status`*::
+
--
Kibana instance's health status


type: keyword

--

*`kibana.stats.concurrent_connections`*::
+
--
Number of client connections made to the server. Note that browsers can send multiple simultaneous connections to request multiple server assets at once, and they can re-use established connections.


type: long

--

[float]
=== process

Process metrics



*`kibana.stats.process.event_loop_delay.ms`*::
+
--
Event loop delay in milliseconds


type: scaled_float

--

[float]
=== memory.heap

Process heap metrics



*`kibana.stats.process.memory.heap.total.bytes`*::
+
--
Total heap allocated to process in bytes


type: long

format: bytes

--

*`kibana.stats.process.memory.heap.used.bytes`*::
+
--
Heap used by process in bytes


type: long

format: bytes

--

*`kibana.stats.process.memory.heap.size_limit.bytes`*::
+
--
Max. old space size allocated to Node.js process, in bytes


type: long

format: bytes

--

*`kibana.stats.process.memory.heap.uptime.ms`*::
+
--
Uptime of process in milliseconds


type: long

--

[float]
=== request

Request count metrics



*`kibana.stats.request.disconnects`*::
+
--
Number of requests that were disconnected


type: long

--

*`kibana.stats.request.total`*::
+
--
Total number of requests


type: long

--

[float]
=== response_time

Response times metrics



*`kibana.stats.response_time.avg.ms`*::
+
--
Average response time in milliseconds


type: long

--

*`kibana.stats.response_time.max.ms`*::
+
--
Maximum response time in milliseconds


type: long

--

[float]
=== status

Status fields



*`kibana.status.name`*::
+
--
Kibana instance name.


type: keyword

--

*`kibana.status.uuid`*::
+
--
Kibana instance uuid.


type: alias

alias to: service.id

--

*`kibana.status.version.number`*::
+
--
Kibana version number.


type: alias

alias to: service.version

--

*`kibana.status.status.overall.state`*::
+
--
Kibana overall state.


type: keyword

--

[float]
=== metrics

Metrics fields



*`kibana.status.metrics.concurrent_connections`*::
+
--
Current concurrent connections.


type: long

--

[float]
=== requests

Request statistics.



*`kibana.status.metrics.requests.disconnects`*::
+
--
Total number of disconnected connections.


type: long

--

*`kibana.status.metrics.requests.total`*::
+
--
Total number of connections.


type: long

--

[[exported-fields-kubernetes-processor]]
== Kubernetes fields

Kubernetes metadata added by the kubernetes processor




*`kubernetes.pod.name`*::
+
--
Kubernetes pod name


type: keyword

--

*`kubernetes.pod.uid`*::
+
--
Kubernetes Pod UID


type: keyword

--

*`kubernetes.namespace`*::
+
--
Kubernetes namespace


type: keyword

--

*`kubernetes.node.name`*::
+
--
Kubernetes node name


type: keyword

--

*`kubernetes.labels.*`*::
+
--
Kubernetes labels map


type: object

--

*`kubernetes.annotations.*`*::
+
--
Kubernetes annotations map


type: object

--

*`kubernetes.replicaset.name`*::
+
--
Kubernetes replicaset name


type: keyword

--

*`kubernetes.deployment.name`*::
+
--
Kubernetes deployment name


type: keyword

--

*`kubernetes.statefulset.name`*::
+
--
Kubernetes statefulset name


type: keyword

--

*`kubernetes.container.name`*::
+
--
Kubernetes container name


type: keyword

--

*`kubernetes.container.image`*::
+
--
Kubernetes container image


type: keyword

--

[[exported-fields-kubernetes]]
== Kubernetes fields

Kubernetes metrics



[float]
=== kubernetes

Information and statistics of pods managed by kubernetes.



[float]
=== apiserver

Kubernetes API server metrics



*`kubernetes.apiserver.request.client`*::
+
--
Client executing requests


type: keyword

--

*`kubernetes.apiserver.request.resource`*::
+
--
Requested resource


type: keyword

--

*`kubernetes.apiserver.request.subresource`*::
+
--
Requested subresource


type: keyword

--

*`kubernetes.apiserver.request.scope`*::
+
--
Request scope (cluster, namespace, resource)


type: keyword

--

*`kubernetes.apiserver.request.verb`*::
+
--
HTTP verb


type: keyword

--

*`kubernetes.apiserver.request.code`*::
+
--
HTTP code


type: keyword

--

*`kubernetes.apiserver.request.content_type`*::
+
--
Request HTTP content type


type: keyword

--

*`kubernetes.apiserver.request.dry_run`*::
+
--
Wether the request uses dry run


type: keyword

--

*`kubernetes.apiserver.request.kind`*::
+
--
Kind of request


type: keyword

--

*`kubernetes.apiserver.request.component`*::
+
--
Component handling the request


type: keyword

--

*`kubernetes.apiserver.request.group`*::
+
--
API group for the resource


type: keyword

--

*`kubernetes.apiserver.request.version`*::
+
--
version for the group


type: keyword

--

*`kubernetes.apiserver.request.handler`*::
+
--
Request handler


type: keyword

--

*`kubernetes.apiserver.request.method`*::
+
--
HTTP method


type: keyword

--

*`kubernetes.apiserver.request.host`*::
+
--
Request host


type: keyword

--


*`kubernetes.apiserver.process.cpu.sec`*::
+
--
CPU seconds

type: double

--

*`kubernetes.apiserver.process.memory.resident.bytes`*::
+
--
Bytes in resident memory

type: long

format: bytes

--

*`kubernetes.apiserver.process.memory.virtual.bytes`*::
+
--
Bytes in virtual memory

type: long

format: bytes

--

*`kubernetes.apiserver.process.fds.open.count`*::
+
--
Number of open file descriptors

type: long

--

*`kubernetes.apiserver.process.started.sec`*::
+
--
Seconds since the process started

type: double

--


*`kubernetes.apiserver.http.request.duration.us.percentile.*`*::
+
--
Request duration microseconds percentiles

type: object

--

*`kubernetes.apiserver.http.request.duration.us.sum`*::
+
--
Request duration microseconds cumulative sum

type: double

--

*`kubernetes.apiserver.http.request.duration.us.count`*::
+
--
Request count for duration

type: long

--

*`kubernetes.apiserver.http.request.size.bytes.percentile.*`*::
+
--
Request size percentiles

type: object

--

*`kubernetes.apiserver.http.request.size.bytes.sum`*::
+
--
Request size cumulative sum

type: long

format: bytes

--

*`kubernetes.apiserver.http.request.size.bytes.count`*::
+
--
Request count for size

type: long

--

*`kubernetes.apiserver.http.response.size.bytes.percentile.*`*::
+
--
Response size percentiles

type: object

--

*`kubernetes.apiserver.http.response.size.bytes.sum`*::
+
--
Response size cumulative sum

type: long

format: bytes

--

*`kubernetes.apiserver.http.response.size.bytes.count`*::
+
--
Response count

type: long

--

*`kubernetes.apiserver.http.request.count`*::
+
--
Request count for response

type: long

--

*`kubernetes.apiserver.client.request.count`*::
+
--
Number of requests as client

type: long

--


*`kubernetes.apiserver.request.count`*::
+
--
Number of requests

type: long

--

*`kubernetes.apiserver.request.latency.sum`*::
+
--
Requests latency, sum of latencies in microseconds

type: long

--

*`kubernetes.apiserver.request.latency.count`*::
+
--
Request latency, number of requests

type: long

--

*`kubernetes.apiserver.request.latency.bucket.*`*::
+
--
Request latency histogram buckets

type: object

--

*`kubernetes.apiserver.request.duration.us.sum`*::
+
--
Request duration, sum in microseconds

type: long

--

*`kubernetes.apiserver.request.duration.us.count`*::
+
--
Request duration, number of operations

type: long

--

*`kubernetes.apiserver.request.duration.us.bucket.*`*::
+
--
Request duration, histogram buckets

type: object

--

*`kubernetes.apiserver.request.current.count`*::
+
--
Inflight requests

type: long

--

*`kubernetes.apiserver.request.longrunning.count`*::
+
--
Number of requests active long running requests

type: long

--

*`kubernetes.apiserver.etcd.object.count`*::
+
--
Number of kubernetes objects at etcd

type: long

--

*`kubernetes.apiserver.audit.event.count`*::
+
--
Number of audit events

type: long

--

*`kubernetes.apiserver.audit.rejected.count`*::
+
--
Number of audit rejected events

type: long

--

[float]
=== container

kubernetes container metrics



*`kubernetes.container.start_time`*::
+
--
Start time


type: date

--

[float]
=== cpu

CPU usage metrics





*`kubernetes.container.cpu.usage.core.ns`*::
+
--
Container CPU Core usage nanoseconds


type: long

--

*`kubernetes.container.cpu.usage.nanocores`*::
+
--
CPU used nanocores


type: long

--

*`kubernetes.container.cpu.usage.node.pct`*::
+
--
CPU usage as a percentage of the total node allocatable CPU


type: scaled_float

format: percent

--

*`kubernetes.container.cpu.usage.limit.pct`*::
+
--
CPU usage as a percentage of the defined limit for the container (or total node allocatable CPU if unlimited)


type: scaled_float

format: percent

--

[float]
=== logs

Logs info




*`kubernetes.container.logs.available.bytes`*::
+
--
Logs available capacity in bytes


type: long

format: bytes

--


*`kubernetes.container.logs.capacity.bytes`*::
+
--
Logs total capacity in bytes


type: long

format: bytes

--


*`kubernetes.container.logs.used.bytes`*::
+
--
Logs used capacity in bytes


type: long

format: bytes

--


*`kubernetes.container.logs.inodes.count`*::
+
--
Total available inodes


type: long

--

*`kubernetes.container.logs.inodes.free`*::
+
--
Total free inodes


type: long

--

*`kubernetes.container.logs.inodes.used`*::
+
--
Total used inodes


type: long

--



*`kubernetes.container.memory.available.bytes`*::
+
--
Total available memory


type: long

format: bytes

--


*`kubernetes.container.memory.usage.bytes`*::
+
--
Total memory usage


type: long

format: bytes

--

*`kubernetes.container.memory.usage.node.pct`*::
+
--
Memory usage as a percentage of the total node allocatable memory


type: scaled_float

format: percent

--

*`kubernetes.container.memory.usage.limit.pct`*::
+
--
Memory usage as a percentage of the defined limit for the container (or total node allocatable memory if unlimited)


type: scaled_float

format: percent

--


*`kubernetes.container.memory.rss.bytes`*::
+
--
RSS memory usage


type: long

format: bytes

--


*`kubernetes.container.memory.workingset.bytes`*::
+
--
Working set memory usage


type: long

format: bytes

--

*`kubernetes.container.memory.pagefaults`*::
+
--
Number of page faults


type: long

--

*`kubernetes.container.memory.majorpagefaults`*::
+
--
Number of major page faults


type: long

--



*`kubernetes.container.rootfs.capacity.bytes`*::
+
--
Root filesystem total capacity in bytes


type: long

format: bytes

--


*`kubernetes.container.rootfs.available.bytes`*::
+
--
Root filesystem total available in bytes


type: long

format: bytes

--


*`kubernetes.container.rootfs.used.bytes`*::
+
--
Root filesystem total used in bytes


type: long

format: bytes

--


*`kubernetes.container.rootfs.inodes.used`*::
+
--
Used inodes


type: long

--

[float]
=== controllermanager

Controller manager metrics



*`kubernetes.controllermanager.handler`*::
+
--
Request handler


type: keyword

--

*`kubernetes.controllermanager.code`*::
+
--
HTTP code


type: keyword

--

*`kubernetes.controllermanager.method`*::
+
--
HTTP method


type: keyword

--

*`kubernetes.controllermanager.host`*::
+
--
Request host


type: keyword

--

*`kubernetes.controllermanager.name`*::
+
--
Name for the resource


type: keyword

--

*`kubernetes.controllermanager.zone`*::
+
--
Infrastructure zone


type: keyword

--


*`kubernetes.controllermanager.process.cpu.sec`*::
+
--
CPU seconds

type: double

--

*`kubernetes.controllermanager.process.memory.resident.bytes`*::
+
--
Bytes in resident memory

type: long

format: bytes

--

*`kubernetes.controllermanager.process.memory.virtual.bytes`*::
+
--
Bytes in virtual memory

type: long

format: bytes

--

*`kubernetes.controllermanager.process.fds.open.count`*::
+
--
Number of open file descriptors

type: long

--

*`kubernetes.controllermanager.process.started.sec`*::
+
--
Seconds since the process started

type: double

--


*`kubernetes.controllermanager.http.request.duration.us.percentile.*`*::
+
--
Request duration microseconds percentiles

type: object

--

*`kubernetes.controllermanager.http.request.duration.us.sum`*::
+
--
Request duration microseconds cumulative sum

type: double

--

*`kubernetes.controllermanager.http.request.duration.us.count`*::
+
--
Request count for duration

type: long

--

*`kubernetes.controllermanager.http.request.size.bytes.percentile.*`*::
+
--
Request size percentiles

type: object

--

*`kubernetes.controllermanager.http.request.size.bytes.sum`*::
+
--
Request size cumulative sum

type: long

format: bytes

--

*`kubernetes.controllermanager.http.request.size.bytes.count`*::
+
--
Request count for size

type: long

--

*`kubernetes.controllermanager.http.response.size.bytes.percentile.*`*::
+
--
Response size percentiles

type: object

--

*`kubernetes.controllermanager.http.response.size.bytes.sum`*::
+
--
Response size cumulative sum

type: long

format: bytes

--

*`kubernetes.controllermanager.http.response.size.bytes.count`*::
+
--
Response count

type: long

--

*`kubernetes.controllermanager.http.request.count`*::
+
--
Request count for response

type: long

--

*`kubernetes.controllermanager.client.request.count`*::
+
--
Number of requests as client


type: long

--


*`kubernetes.controllermanager.workqueue.longestrunning.sec`*::
+
--
Longest running processors

type: double

--

*`kubernetes.controllermanager.workqueue.unfinished.sec`*::
+
--
Unfinished processors

type: double

--

*`kubernetes.controllermanager.workqueue.adds.count`*::
+
--
Workqueue add count

type: long

--

*`kubernetes.controllermanager.workqueue.depth.count`*::
+
--
Workqueue depth count

type: long

--

*`kubernetes.controllermanager.workqueue.retries.count`*::
+
--
Workqueue number of retries

type: long

--


*`kubernetes.controllermanager.node.collector.eviction.count`*::
+
--
Number of node evictions

type: long

--

*`kubernetes.controllermanager.node.collector.unhealthy.count`*::
+
--
Number of unhealthy nodes

type: long

--

*`kubernetes.controllermanager.node.collector.count`*::
+
--
Number of nodes

type: long

--

*`kubernetes.controllermanager.node.collector.health.pct`*::
+
--
Percentage of healthy nodes

type: long

--

*`kubernetes.controllermanager.leader.is_master`*::
+
--
Whether the node is master


type: boolean

--

[float]
=== event

The Kubernetes events metricset collects events that are generated by objects running inside of Kubernetes



*`kubernetes.event.count`*::
+
--
Count field records the number of times the particular event has occurred


type: long

--


*`kubernetes.event.timestamp.first_occurrence`*::
+
--
Timestamp of first occurrence of event


type: date

--

*`kubernetes.event.timestamp.last_occurrence`*::
+
--
Timestamp of last occurrence of event


type: date

--

*`kubernetes.event.message`*::
+
--
Message recorded for the given event


type: text

--

*`kubernetes.event.reason`*::
+
--
Reason recorded for the given event


type: keyword

--

*`kubernetes.event.type`*::
+
--
Type of the given event


type: keyword

--

[float]
=== metadata

Metadata associated with the given event




*`kubernetes.event.metadata.timestamp.created`*::
+
--
Timestamp of creation of the given event


type: date

--

*`kubernetes.event.metadata.name`*::
+
--
Name of the event


type: keyword

--

*`kubernetes.event.metadata.namespace`*::
+
--
Namespace in which event was generated


type: keyword

--

*`kubernetes.event.metadata.resource_version`*::
+
--
Version of the event resource


type: keyword

--

*`kubernetes.event.metadata.uid`*::
+
--
Unique identifier to the event object


type: keyword

--

*`kubernetes.event.metadata.self_link`*::
+
--
URL representing the event


type: keyword

--

[float]
=== involved_object

Metadata associated with the given involved object



*`kubernetes.event.involved_object.api_version`*::
+
--
API version of the object


type: keyword

--

*`kubernetes.event.involved_object.kind`*::
+
--
API kind of the object


type: keyword

--

*`kubernetes.event.involved_object.name`*::
+
--
name of the object


type: keyword

--

*`kubernetes.event.involved_object.resource_version`*::
+
--
resource version of the object


type: keyword

--

*`kubernetes.event.involved_object.uid`*::
+
--
UUID version of the object


type: keyword

--

[float]
=== node

kubernetes node metrics



*`kubernetes.node.start_time`*::
+
--
Start time


type: date

--

[float]
=== cpu

CPU usage metrics





*`kubernetes.node.cpu.usage.core.ns`*::
+
--
Node CPU Core usage nanoseconds


type: long

--

*`kubernetes.node.cpu.usage.nanocores`*::
+
--
CPU used nanocores


type: long

--



*`kubernetes.node.memory.available.bytes`*::
+
--
Total available memory


type: long

format: bytes

--


*`kubernetes.node.memory.usage.bytes`*::
+
--
Total memory usage


type: long

format: bytes

--


*`kubernetes.node.memory.rss.bytes`*::
+
--
RSS memory usage


type: long

format: bytes

--


*`kubernetes.node.memory.workingset.bytes`*::
+
--
Working set memory usage


type: long

format: bytes

--

*`kubernetes.node.memory.pagefaults`*::
+
--
Number of page faults


type: long

--

*`kubernetes.node.memory.majorpagefaults`*::
+
--
Number of major page faults


type: long

--



*`kubernetes.node.network.rx.bytes`*::
+
--
Received bytes


type: long

format: bytes

--

*`kubernetes.node.network.rx.errors`*::
+
--
Rx errors


type: long

--


*`kubernetes.node.network.tx.bytes`*::
+
--
Transmitted bytes


type: long

format: bytes

--

*`kubernetes.node.network.tx.errors`*::
+
--
Tx errors


type: long

--



*`kubernetes.node.fs.capacity.bytes`*::
+
--
Filesystem total capacity in bytes


type: long

format: bytes

--


*`kubernetes.node.fs.available.bytes`*::
+
--
Filesystem total available in bytes


type: long

format: bytes

--


*`kubernetes.node.fs.used.bytes`*::
+
--
Filesystem total used in bytes


type: long

format: bytes

--


*`kubernetes.node.fs.inodes.used`*::
+
--
Number of used inodes


type: long

--

*`kubernetes.node.fs.inodes.count`*::
+
--
Number of inodes


type: long

--

*`kubernetes.node.fs.inodes.free`*::
+
--
Number of free inodes


type: long

--




*`kubernetes.node.runtime.imagefs.capacity.bytes`*::
+
--
Image filesystem total capacity in bytes


type: long

format: bytes

--


*`kubernetes.node.runtime.imagefs.available.bytes`*::
+
--
Image filesystem total available in bytes


type: long

format: bytes

--


*`kubernetes.node.runtime.imagefs.used.bytes`*::
+
--
Image filesystem total used in bytes


type: long

format: bytes

--

[float]
=== pod

kubernetes pod metrics



*`kubernetes.pod.start_time`*::
+
--
Start time


type: date

--



*`kubernetes.pod.network.rx.bytes`*::
+
--
Received bytes


type: long

format: bytes

--

*`kubernetes.pod.network.rx.errors`*::
+
--
Rx errors


type: long

--


*`kubernetes.pod.network.tx.bytes`*::
+
--
Transmitted bytes


type: long

format: bytes

--

*`kubernetes.pod.network.tx.errors`*::
+
--
Tx errors


type: long

--

[float]
=== cpu

CPU usage metrics




*`kubernetes.pod.cpu.usage.nanocores`*::
+
--
CPU used nanocores


type: long

--

*`kubernetes.pod.cpu.usage.node.pct`*::
+
--
CPU usage as a percentage of the total node CPU


type: scaled_float

format: percent

--

*`kubernetes.pod.cpu.usage.limit.pct`*::
+
--
CPU usage as a percentage of the defined limit for the pod containers (or total node CPU if one or more containers of the pod are unlimited)


type: scaled_float

format: percent

--



*`kubernetes.pod.memory.usage.bytes`*::
+
--
Total memory usage


type: long

format: bytes

--

*`kubernetes.pod.memory.usage.node.pct`*::
+
--
Memory usage as a percentage of the total node allocatable memory


type: scaled_float

format: percent

--

*`kubernetes.pod.memory.usage.limit.pct`*::
+
--
Memory usage as a percentage of the defined limit for the pod containers (or total node allocatable memory if unlimited)


type: scaled_float

format: percent

--


*`kubernetes.pod.memory.available.bytes`*::
+
--
Total memory available


type: long

format: bytes

--


*`kubernetes.pod.memory.working_set.bytes`*::
+
--
Total working set memory


type: long

format: bytes

--


*`kubernetes.pod.memory.rss.bytes`*::
+
--
Total resident set size memory


type: long

format: bytes

--

*`kubernetes.pod.memory.page_faults`*::
+
--
Total page faults


type: long

--

*`kubernetes.pod.memory.major_page_faults`*::
+
--
Total major page faults


type: long

--

[float]
=== proxy

Kubernetes proxy server metrics



*`kubernetes.proxy.handler`*::
+
--
Request handler


type: keyword

--

*`kubernetes.proxy.code`*::
+
--
HTTP code


type: keyword

--

*`kubernetes.proxy.method`*::
+
--
HTTP method


type: keyword

--

*`kubernetes.proxy.host`*::
+
--
Request host


type: keyword

--


*`kubernetes.proxy.process.cpu.sec`*::
+
--
CPU seconds

type: double

--

*`kubernetes.proxy.process.memory.resident.bytes`*::
+
--
Bytes in resident memory

type: long

format: bytes

--

*`kubernetes.proxy.process.memory.virtual.bytes`*::
+
--
Bytes in virtual memory

type: long

format: bytes

--

*`kubernetes.proxy.process.fds.open.count`*::
+
--
Number of open file descriptors

type: long

--

*`kubernetes.proxy.process.started.sec`*::
+
--
Seconds since the process started

type: double

--


*`kubernetes.proxy.http.request.duration.us.percentile.*`*::
+
--
Request duration microseconds percentiles

type: object

--

*`kubernetes.proxy.http.request.duration.us.sum`*::
+
--
Request duration microseconds cumulative sum

type: double

--

*`kubernetes.proxy.http.request.duration.us.count`*::
+
--
Request count for duration

type: long

--

*`kubernetes.proxy.http.request.size.bytes.percentile.*`*::
+
--
Request size percentiles

type: object

--

*`kubernetes.proxy.http.request.size.bytes.sum`*::
+
--
Request size cumulative sum

type: long

format: bytes

--

*`kubernetes.proxy.http.request.size.bytes.count`*::
+
--
Request count for size

type: long

--

*`kubernetes.proxy.http.response.size.bytes.percentile.*`*::
+
--
Response size percentiles

type: object

--

*`kubernetes.proxy.http.response.size.bytes.sum`*::
+
--
Response size cumulative sum

type: long

format: bytes

--

*`kubernetes.proxy.http.response.size.bytes.count`*::
+
--
Response count

type: long

--

*`kubernetes.proxy.http.request.count`*::
+
--
Request count

type: long

--

*`kubernetes.proxy.client.request.count`*::
+
--
Number of requests as client


type: long

--

[float]
=== sync

kubeproxy proxy sync metrics



*`kubernetes.proxy.sync.rules.duration.us.sum`*::
+
--
SyncProxyRules duration, sum of durations in microseconds

type: long

--

*`kubernetes.proxy.sync.rules.duration.us.count`*::
+
--
SyncProxyRules duration, number of operations

type: long

--

*`kubernetes.proxy.sync.rules.duration.us.bucket.*`*::
+
--
SyncProxyRules duration, histogram buckets

type: object

--

*`kubernetes.proxy.sync.networkprogramming.duration.us.sum`*::
+
--
Network programming duration, sum in microseconds

type: long

--

*`kubernetes.proxy.sync.networkprogramming.duration.us.count`*::
+
--
Network programming duration, number of operations

type: long

--

*`kubernetes.proxy.sync.networkprogramming.duration.us.bucket.*`*::
+
--
Network programming duration, histogram buckets

type: object

--

[float]
=== scheduler

Kubernetes scheduler metrics



*`kubernetes.scheduler.handler`*::
+
--
Request handler


type: keyword

--

*`kubernetes.scheduler.code`*::
+
--
HTTP code


type: keyword

--

*`kubernetes.scheduler.method`*::
+
--
HTTP method


type: keyword

--

*`kubernetes.scheduler.host`*::
+
--
Request host


type: keyword

--

*`kubernetes.scheduler.name`*::
+
--
Name for the resource


type: keyword

--

*`kubernetes.scheduler.result`*::
+
--
Schedule attempt result


type: keyword

--

*`kubernetes.scheduler.operation`*::
+
--
Scheduling operation


type: keyword

--


*`kubernetes.scheduler.process.cpu.sec`*::
+
--
CPU seconds

type: double

--

*`kubernetes.scheduler.process.memory.resident.bytes`*::
+
--
Bytes in resident memory

type: long

format: bytes

--

*`kubernetes.scheduler.process.memory.virtual.bytes`*::
+
--
Bytes in virtual memory

type: long

format: bytes

--

*`kubernetes.scheduler.process.fds.open.count`*::
+
--
Number of open file descriptors

type: long

--

*`kubernetes.scheduler.process.started.sec`*::
+
--
Seconds since the process started

type: double

--


*`kubernetes.scheduler.http.request.duration.us.percentile.*`*::
+
--
Request duration microseconds percentiles

type: object

--

*`kubernetes.scheduler.http.request.duration.us.sum`*::
+
--
Request duration microseconds cumulative sum

type: double

--

*`kubernetes.scheduler.http.request.duration.us.count`*::
+
--
Request count for duration

type: long

--

*`kubernetes.scheduler.http.request.size.bytes.percentile.*`*::
+
--
Request size percentiles

type: object

--

*`kubernetes.scheduler.http.request.size.bytes.sum`*::
+
--
Request size cumulative sum

type: long

format: bytes

--

*`kubernetes.scheduler.http.request.size.bytes.count`*::
+
--
Request count for size

type: long

--

*`kubernetes.scheduler.http.response.size.bytes.percentile.*`*::
+
--
Response size percentiles

type: object

--

*`kubernetes.scheduler.http.response.size.bytes.sum`*::
+
--
Response size cumulative sum

type: long

format: bytes

--

*`kubernetes.scheduler.http.response.size.bytes.count`*::
+
--
Response count

type: long

--

*`kubernetes.scheduler.http.request.count`*::
+
--
Request count

type: long

--

*`kubernetes.scheduler.client.request.count`*::
+
--
Number of requests as client


type: long

--

*`kubernetes.scheduler.leader.is_master`*::
+
--
Whether the node is master


type: boolean

--


*`kubernetes.scheduler.scheduling.e2e.duration.us.bucket.*`*::
+
--
End to end scheduling duration microseconds

type: object

--

*`kubernetes.scheduler.scheduling.e2e.duration.us.sum`*::
+
--
End to end scheduling duration microseconds sum

type: long

--

*`kubernetes.scheduler.scheduling.e2e.duration.us.count`*::
+
--
End to end scheduling count

type: long

--

*`kubernetes.scheduler.scheduling.pod.preemption.victims.count`*::
+
--
Pod preemption victims

type: long

--

*`kubernetes.scheduler.scheduling.pod.attempts.count`*::
+
--
Pod attempts count

type: long

--

*`kubernetes.scheduler.scheduling.duration.seconds.percentile.*`*::
+
--
Scheduling duration percentiles

type: object

--

*`kubernetes.scheduler.scheduling.duration.seconds.sum`*::
+
--
Scheduling duration cumulative sum

type: double

--

*`kubernetes.scheduler.scheduling.duration.seconds.count`*::
+
--
Scheduling count

type: long

--

[float]
=== container

kubernetes container metrics



*`kubernetes.container.id`*::
+
--
Container id

type: keyword

--


*`kubernetes.container.status.phase`*::
+
--
Container phase (running, waiting, terminated)


type: keyword

--

*`kubernetes.container.status.ready`*::
+
--
Container ready status


type: boolean

--

*`kubernetes.container.status.restarts`*::
+
--
Container restarts count


type: integer

--

*`kubernetes.container.status.reason`*::
+
--
Waiting (ContainerCreating, CrashLoopBackoff, ErrImagePull, ImagePullBackoff) or termination (Completed, ContainerCannotRun, Error, OOMKilled) reason.


type: keyword

--


*`kubernetes.container.cpu.limit.cores`*::
+
--
Container CPU cores limit


type: float

--

*`kubernetes.container.cpu.request.cores`*::
+
--
Container CPU requested cores


type: float

--

*`kubernetes.container.cpu.limit.nanocores`*::
+
--

deprecated:[6.4]

Container CPU nanocores limit


type: long

--

*`kubernetes.container.cpu.request.nanocores`*::
+
--

deprecated:[6.4]

Container CPU requested nanocores


type: long

--


*`kubernetes.container.memory.limit.bytes`*::
+
--
Container memory limit in bytes


type: long

format: bytes

--

*`kubernetes.container.memory.request.bytes`*::
+
--
Container requested memory in bytes


type: long

format: bytes

--

[float]
=== cronjob

kubernetes cronjob metrics



*`kubernetes.cronjob.name`*::
+
--
Cronjob name

type: keyword

--

*`kubernetes.cronjob.schedule`*::
+
--
Cronjob schedule

type: keyword

--

*`kubernetes.cronjob.concurrency`*::
+
--
Concurrency policy

type: keyword

--

*`kubernetes.cronjob.active.count`*::
+
--
Number of active pods for the cronjob

type: long

--

*`kubernetes.cronjob.is_suspended`*::
+
--
Whether the cronjob is suspended

type: boolean

--

*`kubernetes.cronjob.created.sec`*::
+
--
Epoch seconds since the cronjob was created

type: double

--

*`kubernetes.cronjob.last_schedule.sec`*::
+
--
Epoch seconds for last cronjob run

type: double

--

*`kubernetes.cronjob.next_schedule.sec`*::
+
--
Epoch seconds for next cronjob run

type: double

--

*`kubernetes.cronjob.deadline.sec`*::
+
--
Deadline seconds after schedule for considering failed

type: long

--

[float]
=== deployment

kubernetes deployment metrics



*`kubernetes.deployment.paused`*::
+
--
Kubernetes deployment paused status


type: boolean

--

[float]
=== replicas

Kubernetes deployment replicas info



*`kubernetes.deployment.replicas.desired`*::
+
--
Deployment number of desired replicas (spec)


type: integer

--

*`kubernetes.deployment.replicas.available`*::
+
--
Deployment available replicas


type: integer

--

*`kubernetes.deployment.replicas.unavailable`*::
+
--
Deployment unavailable replicas


type: integer

--

*`kubernetes.deployment.replicas.updated`*::
+
--
Deployment updated replicas


type: integer

--

[float]
=== node

kubernetes node metrics




*`kubernetes.node.status.ready`*::
+
--
Node ready status (true, false or unknown)


type: keyword

--

*`kubernetes.node.status.unschedulable`*::
+
--
Node unschedulable status


type: boolean

--


*`kubernetes.node.cpu.allocatable.cores`*::
+
--
Node CPU allocatable cores


type: float

--

*`kubernetes.node.cpu.capacity.cores`*::
+
--
Node CPU capacity cores


type: long

--


*`kubernetes.node.memory.allocatable.bytes`*::
+
--
Node allocatable memory in bytes


type: long

format: bytes

--

*`kubernetes.node.memory.capacity.bytes`*::
+
--
Node memory capacity in bytes


type: long

format: bytes

--


*`kubernetes.node.pod.allocatable.total`*::
+
--
Node allocatable pods


type: long

--

*`kubernetes.node.pod.capacity.total`*::
+
--
Node pod capacity


type: long

--

[float]
=== persistentvolume

kubernetes persistent volume metrics from kube-state-metrics



*`kubernetes.persistentvolume.name`*::
+
--
Volume name.

type: keyword

--

*`kubernetes.persistentvolume.capacity.bytes`*::
+
--
Volume capacity

type: long

--

*`kubernetes.persistentvolume.phase`*::
+
--
Volume phase according to kubernetes

type: keyword

--

*`kubernetes.persistentvolume.storage_class`*::
+
--
Storage class for the volume

type: keyword

--

[float]
=== persistentvolumeclaim

kubernetes persistent volume clame metrics from kube-state-metrics



*`kubernetes.persistentvolumeclaim.name`*::
+
--
PVC name.

type: keyword

--

*`kubernetes.persistentvolumeclaim.volume_name`*::
+
--
Binded volume name.

type: keyword

--

*`kubernetes.persistentvolumeclaim.request_storage.bytes`*::
+
--
Requested capacity.

type: long

--

*`kubernetes.persistentvolumeclaim.phase`*::
+
--
PVC phase.

type: keyword

--

*`kubernetes.persistentvolumeclaim.access_mode`*::
+
--
Access mode.

type: keyword

--

*`kubernetes.persistentvolumeclaim.storage_class`*::
+
--
Storage class for the PVC.

type: keyword

--

[float]
=== pod

kubernetes pod metrics



*`kubernetes.pod.ip`*::
+
--
Kubernetes pod IP


type: ip

--

*`kubernetes.pod.host_ip`*::
+
--
Kubernetes pod host IP


type: ip

--

[float]
=== status

Kubernetes pod status metrics



*`kubernetes.pod.status.phase`*::
+
--
Kubernetes pod phase (Running, Pending...)


type: keyword

--

*`kubernetes.pod.status.ready`*::
+
--
Kubernetes pod ready status (true, false or unknown)


type: keyword

--

*`kubernetes.pod.status.scheduled`*::
+
--
Kubernetes pod scheduled status (true, false, unknown)


type: keyword

--

[float]
=== replicaset

kubernetes replica set metrics



[float]
=== replicas

Kubernetes replica set paused status



*`kubernetes.replicaset.replicas.available`*::
+
--
The number of replicas per ReplicaSet


type: long

--

*`kubernetes.replicaset.replicas.desired`*::
+
--
The number of replicas per ReplicaSet


type: long

--

*`kubernetes.replicaset.replicas.ready`*::
+
--
The number of ready replicas per ReplicaSet


type: long

--

*`kubernetes.replicaset.replicas.observed`*::
+
--
The generation observed by the ReplicaSet controller


type: long

--

*`kubernetes.replicaset.replicas.labeled`*::
+
--
The number of fully labeled replicas per ReplicaSet


type: long

--

[float]
=== resourcequota

kubernetes resourcequota metrics



*`kubernetes.resourcequota.created.sec`*::
+
--
Epoch seconds since the ResourceQuota was created

type: double

--

*`kubernetes.resourcequota.quota`*::
+
--
Quota informed (hard or used) for the resource

type: double

--

*`kubernetes.resourcequota.name`*::
+
--
ResourceQuota name

type: keyword

--

*`kubernetes.resourcequota.type`*::
+
--
Quota information type, `hard` or `used`

type: keyword

--

*`kubernetes.resourcequota.resource`*::
+
--
Resource name the quota applies to

type: keyword

--

[float]
=== service

kubernetes service metrics



*`kubernetes.service.name`*::
+
--
Service name.

type: keyword

--

*`kubernetes.service.cluster_ip`*::
+
--
Internal IP for the service.

type: ip

--

*`kubernetes.service.external_name`*::
+
--
Service external DNS name

type: keyword

--

*`kubernetes.service.external_ip`*::
+
--
Service external IP

type: keyword

--

*`kubernetes.service.load_balancer_ip`*::
+
--
Load Balancer service IP

type: keyword

--

*`kubernetes.service.type`*::
+
--
Service type

type: keyword

--

*`kubernetes.service.ingress_ip`*::
+
--
Ingress IP

type: keyword

--

*`kubernetes.service.ingress_hostname`*::
+
--
Ingress Hostname

type: ip

--

*`kubernetes.service.created`*::
+
--
Service creation date

type: date

--

[float]
=== statefulset

kubernetes stateful set metrics



*`kubernetes.statefulset.created`*::
+
--
The creation timestamp (epoch) for StatefulSet


type: long

--

[float]
=== replicas

Kubernetes stateful set replicas status



*`kubernetes.statefulset.replicas.observed`*::
+
--
The number of observed replicas per StatefulSet


type: long

--

*`kubernetes.statefulset.replicas.desired`*::
+
--
The number of desired replicas per StatefulSet


type: long

--

[float]
=== generation

Kubernetes stateful set generation information



*`kubernetes.statefulset.generation.observed`*::
+
--
The observed generation per StatefulSet


type: long

--

*`kubernetes.statefulset.generation.desired`*::
+
--
The desired generation per StatefulSet


type: long

--

[float]
=== storageclass

kubernetes storage class metrics



*`kubernetes.storageclass.name`*::
+
--
Storage class name.

type: keyword

--

*`kubernetes.storageclass.provisioner`*::
+
--
Volume provisioner for the storage class.

type: keyword

--

*`kubernetes.storageclass.reclaim_policy`*::
+
--
Reclaim policy for dynamically created volumes

type: keyword

--

*`kubernetes.storageclass.volume_binding_mode`*::
+
--
Mode for default provisioning and binding

type: keyword

--

*`kubernetes.storageclass.created`*::
+
--
Storage class creation date

type: date

--

[float]
=== system

kubernetes system containers metrics



*`kubernetes.system.container`*::
+
--
Container name


type: keyword

--

*`kubernetes.system.start_time`*::
+
--
Start time


type: date

--

[float]
=== cpu

CPU usage metrics





*`kubernetes.system.cpu.usage.core.ns`*::
+
--
CPU Core usage nanoseconds


type: long

--

*`kubernetes.system.cpu.usage.nanocores`*::
+
--
CPU used nanocores


type: long

--



*`kubernetes.system.memory.usage.bytes`*::
+
--
Total memory usage


type: long

format: bytes

--


*`kubernetes.system.memory.rss.bytes`*::
+
--
RSS memory usage


type: long

format: bytes

--


*`kubernetes.system.memory.workingset.bytes`*::
+
--
Working set memory usage


type: long

format: bytes

--

*`kubernetes.system.memory.pagefaults`*::
+
--
Number of page faults


type: long

--

*`kubernetes.system.memory.majorpagefaults`*::
+
--
Number of major page faults


type: long

--

[float]
=== volume

kubernetes volume metrics



*`kubernetes.volume.name`*::
+
--
Volume name


type: keyword

--



*`kubernetes.volume.fs.capacity.bytes`*::
+
--
Filesystem total capacity in bytes


type: long

format: bytes

--


*`kubernetes.volume.fs.available.bytes`*::
+
--
Filesystem total available in bytes


type: long

format: bytes

--


*`kubernetes.volume.fs.used.bytes`*::
+
--
Filesystem total used in bytes


type: long

format: bytes

--


*`kubernetes.volume.fs.inodes.used`*::
+
--
Used inodes


type: long

--

*`kubernetes.volume.fs.inodes.free`*::
+
--
Free inodes


type: long

--

*`kubernetes.volume.fs.inodes.count`*::
+
--
Total inodes


type: long

--

[[exported-fields-kvm]]
== kvm fields

kvm module



[float]
=== kvm




[float]
=== dommemstat

dommemstat



[float]
=== stat

Memory stat



*`kvm.dommemstat.stat.name`*::
+
--
Memory stat name


type: keyword

--

*`kvm.dommemstat.stat.value`*::
+
--
Memory stat value


type: long

--

*`kvm.dommemstat.id`*::
+
--
Domain id


type: long

--

*`kvm.dommemstat.name`*::
+
--
Domain name


type: keyword

--

[[exported-fields-logstash]]
== Logstash fields

Logstash module



[float]
=== logstash




[float]
=== node

node



*`logstash.node.host`*::
+
--
Host name


type: alias

alias to: host.hostname

--

*`logstash.node.version`*::
+
--
Logstash Version


type: alias

alias to: service.version

--

[float]
=== jvm

JVM Info



*`logstash.node.jvm.version`*::
+
--
Version


type: keyword

--

*`logstash.node.jvm.pid`*::
+
--
Process ID


type: alias

alias to: process.pid

--

[float]
=== node.stats

node_stats metrics.



[float]
=== events

Events stats



*`logstash.node.stats.events.in`*::
+
--
Incoming events counter.


type: long

--

*`logstash.node.stats.events.out`*::
+
--
Outgoing events counter.


type: long

--

*`logstash.node.stats.events.filtered`*::
+
--
Filtered events counter.


type: long

--

[[exported-fields-memcached]]
== Memcached fields

Memcached module



[float]
=== memcached




[float]
=== stats

stats



*`memcached.stats.pid`*::
+
--
Current process ID of the Memcached task.


type: long

--

*`memcached.stats.uptime.sec`*::
+
--
Memcached server uptime.


type: long

--

*`memcached.stats.threads`*::
+
--
Number of threads used by the current Memcached server process.


type: long

--

*`memcached.stats.connections.current`*::
+
--
Number of open connections to this Memcached server, should be the same value on all servers during normal operation.


type: long

--

*`memcached.stats.connections.total`*::
+
--
Numer of successful connect attempts to this server since it has been started.


type: long

--

*`memcached.stats.get.hits`*::
+
--
Number of successful "get" commands (cache hits) since startup, divide them by the "cmd_get" value to get the cache hitrate.


type: long

--

*`memcached.stats.get.misses`*::
+
--
Number of failed "get" requests because nothing was cached for this key or the cached value was too old.


type: long

--

*`memcached.stats.cmd.get`*::
+
--
Number of "get" commands received since server startup not counting if they were successful or not.


type: long

--

*`memcached.stats.cmd.set`*::
+
--
Number of "set" commands serviced since startup.


type: long

--

*`memcached.stats.read.bytes`*::
+
--
Total number of bytes received from the network by this server.


type: long

--

*`memcached.stats.written.bytes`*::
+
--
Total number of bytes send to the network by this server.


type: long

--

*`memcached.stats.items.current`*::
+
--
Number of items currently in this server's cache.


type: long

--

*`memcached.stats.items.total`*::
+
--
Number of items stored ever stored on this server. This is no "maximum item count" value but a counted increased by every new item stored in the cache.


type: long

--

*`memcached.stats.evictions`*::
+
--
Number of objects removed from the cache to free up memory for new items because Memcached reached it's maximum memory setting (limit_maxbytes).


type: long

--

*`memcached.stats.bytes.current`*::
+
--
Number of bytes currently used for caching items.


type: long

--

*`memcached.stats.bytes.limit`*::
+
--
Number of bytes this server is allowed to use for storage.


type: long

--

[[exported-fields-mongodb]]
== MongoDB fields

Metrics collected from MongoDB servers.



[float]
=== mongodb

MongoDB metrics.



[float]
=== collstats

MongoDB collection statistics metrics.



*`mongodb.collstats.db`*::
+
--
Database name.


type: keyword

--

*`mongodb.collstats.collection`*::
+
--
Collection name.


type: keyword

--

*`mongodb.collstats.name`*::
+
--
Combination of database and collection name.


type: keyword

--

*`mongodb.collstats.total.time.us`*::
+
--
Total waiting time for locks in microseconds.


type: long

--

*`mongodb.collstats.total.count`*::
+
--
Total number of lock wait events.


type: long

--


*`mongodb.collstats.lock.read.time.us`*::
+
--
Time waiting for read locks in microseconds.


type: long

--

*`mongodb.collstats.lock.read.count`*::
+
--
Number of read lock wait events.


type: long

--

*`mongodb.collstats.lock.write.time.us`*::
+
--
Time waiting for write locks in microseconds.


type: long

--

*`mongodb.collstats.lock.write.count`*::
+
--
Number of write lock wait events.


type: long

--

*`mongodb.collstats.queries.time.us`*::
+
--
Time running queries in microseconds.


type: long

--

*`mongodb.collstats.queries.count`*::
+
--
Number of queries executed.


type: long

--

*`mongodb.collstats.getmore.time.us`*::
+
--
Time asking for more cursor rows in microseconds.


type: long

--

*`mongodb.collstats.getmore.count`*::
+
--
Number of times a cursor asked for more data.


type: long

--

*`mongodb.collstats.insert.time.us`*::
+
--
Time inserting new documents in microseconds.


type: long

--

*`mongodb.collstats.insert.count`*::
+
--
Number of document insert events.


type: long

--

*`mongodb.collstats.update.time.us`*::
+
--
Time updating documents in microseconds.


type: long

--

*`mongodb.collstats.update.count`*::
+
--
Number of document update events.


type: long

--

*`mongodb.collstats.remove.time.us`*::
+
--
Time deleting documents in microseconds.


type: long

--

*`mongodb.collstats.remove.count`*::
+
--
Number of document delete events.


type: long

--

*`mongodb.collstats.commands.time.us`*::
+
--
Time executing database commands in microseconds.


type: long

--

*`mongodb.collstats.commands.count`*::
+
--
Number of database commands executed.


type: long

--

[float]
=== dbstats

dbstats provides an overview of a particular mongo database. This document is most concerned with data volumes of a database.



*`mongodb.dbstats.avg_obj_size.bytes`*::
+
--
type: long

format: bytes

--

*`mongodb.dbstats.collections`*::
+
--
type: integer

--

*`mongodb.dbstats.data_size.bytes`*::
+
--
type: long

format: bytes

--

*`mongodb.dbstats.db`*::
+
--
type: keyword

--

*`mongodb.dbstats.file_size.bytes`*::
+
--
type: long

format: bytes

--

*`mongodb.dbstats.index_size.bytes`*::
+
--
type: long

format: bytes

--

*`mongodb.dbstats.indexes`*::
+
--
type: long

--

*`mongodb.dbstats.num_extents`*::
+
--
type: long

--

*`mongodb.dbstats.objects`*::
+
--
type: long

--

*`mongodb.dbstats.storage_size.bytes`*::
+
--
type: long

format: bytes

--

*`mongodb.dbstats.ns_size_mb.mb`*::
+
--
type: long

--


*`mongodb.dbstats.data_file_version.major`*::
+
--
type: long

--

*`mongodb.dbstats.data_file_version.minor`*::
+
--
type: long

--


*`mongodb.dbstats.extent_free_list.num`*::
+
--
type: long

--

*`mongodb.dbstats.extent_free_list.size.bytes`*::
+
--
type: long

format: bytes

--

[float]
=== metrics

Statistics that reflect the current use and state of a running `mongod` instance for more information, take a look at https://docs.mongodb.com/manual/reference/command/serverStatus/#serverstatus.metrics



[float]
=== commands

Reports on the use of database commands. The fields in metrics.commands are the names of database commands and each value is a document that reports the total number of commands executed as well as the number of failed executions.
metrics.commands.<command>.failed shows the number of times <command> failed on this mongod. metrics.commands.<command>.total shows the number of times <command> executed on this mongod.




*`mongodb.metrics.commands.is_self.failed`*::
+
--
type: long

--

*`mongodb.metrics.commands.is_self.total`*::
+
--
type: long

--


*`mongodb.metrics.commands.aggregate.failed`*::
+
--
type: long

--

*`mongodb.metrics.commands.aggregate.total`*::
+
--
type: long

--


*`mongodb.metrics.commands.build_info.failed`*::
+
--
type: long

--

*`mongodb.metrics.commands.build_info.total`*::
+
--
type: long

--


*`mongodb.metrics.commands.coll_stats.failed`*::
+
--
type: long

--

*`mongodb.metrics.commands.coll_stats.total`*::
+
--
type: long

--


*`mongodb.metrics.commands.connection_pool_stats.failed`*::
+
--
type: long

--

*`mongodb.metrics.commands.connection_pool_stats.total`*::
+
--
type: long

--


*`mongodb.metrics.commands.count.failed`*::
+
--
type: long

--

*`mongodb.metrics.commands.count.total`*::
+
--
type: long

--


*`mongodb.metrics.commands.db_stats.failed`*::
+
--
type: long

--

*`mongodb.metrics.commands.db_stats.total`*::
+
--
type: long

--


*`mongodb.metrics.commands.distinct.failed`*::
+
--
type: long

--

*`mongodb.metrics.commands.distinct.total`*::
+
--
type: long

--


*`mongodb.metrics.commands.find.failed`*::
+
--
type: long

--

*`mongodb.metrics.commands.find.total`*::
+
--
type: long

--


*`mongodb.metrics.commands.get_cmd_line_opts.failed`*::
+
--
type: long

--

*`mongodb.metrics.commands.get_cmd_line_opts.total`*::
+
--
type: long

--


*`mongodb.metrics.commands.get_last_error.failed`*::
+
--
type: long

--

*`mongodb.metrics.commands.get_last_error.total`*::
+
--
type: long

--


*`mongodb.metrics.commands.get_log.failed`*::
+
--
type: long

--

*`mongodb.metrics.commands.get_log.total`*::
+
--
type: long

--


*`mongodb.metrics.commands.get_more.failed`*::
+
--
type: long

--

*`mongodb.metrics.commands.get_more.total`*::
+
--
type: long

--


*`mongodb.metrics.commands.get_parameter.failed`*::
+
--
type: long

--

*`mongodb.metrics.commands.get_parameter.total`*::
+
--
type: long

--


*`mongodb.metrics.commands.host_info.failed`*::
+
--
type: long

--

*`mongodb.metrics.commands.host_info.total`*::
+
--
type: long

--


*`mongodb.metrics.commands.insert.failed`*::
+
--
type: long

--

*`mongodb.metrics.commands.insert.total`*::
+
--
type: long

--


*`mongodb.metrics.commands.is_master.failed`*::
+
--
type: long

--

*`mongodb.metrics.commands.is_master.total`*::
+
--
type: long

--


*`mongodb.metrics.commands.last_collections.failed`*::
+
--
type: long

--

*`mongodb.metrics.commands.last_collections.total`*::
+
--
type: long

--


*`mongodb.metrics.commands.last_commands.failed`*::
+
--
type: long

--

*`mongodb.metrics.commands.last_commands.total`*::
+
--
type: long

--


*`mongodb.metrics.commands.list_databased.failed`*::
+
--
type: long

--

*`mongodb.metrics.commands.list_databased.total`*::
+
--
type: long

--


*`mongodb.metrics.commands.list_indexes.failed`*::
+
--
type: long

--

*`mongodb.metrics.commands.list_indexes.total`*::
+
--
type: long

--


*`mongodb.metrics.commands.ping.failed`*::
+
--
type: long

--

*`mongodb.metrics.commands.ping.total`*::
+
--
type: long

--


*`mongodb.metrics.commands.profile.failed`*::
+
--
type: long

--

*`mongodb.metrics.commands.profile.total`*::
+
--
type: long

--


*`mongodb.metrics.commands.replset_get_rbid.failed`*::
+
--
type: long

--

*`mongodb.metrics.commands.replset_get_rbid.total`*::
+
--
type: long

--


*`mongodb.metrics.commands.replset_get_status.failed`*::
+
--
type: long

--

*`mongodb.metrics.commands.replset_get_status.total`*::
+
--
type: long

--


*`mongodb.metrics.commands.replset_heartbeat.failed`*::
+
--
type: long

--

*`mongodb.metrics.commands.replset_heartbeat.total`*::
+
--
type: long

--


*`mongodb.metrics.commands.replset_update_position.failed`*::
+
--
type: long

--

*`mongodb.metrics.commands.replset_update_position.total`*::
+
--
type: long

--


*`mongodb.metrics.commands.server_status.failed`*::
+
--
type: long

--

*`mongodb.metrics.commands.server_status.total`*::
+
--
type: long

--


*`mongodb.metrics.commands.update.failed`*::
+
--
type: long

--

*`mongodb.metrics.commands.update.total`*::
+
--
type: long

--


*`mongodb.metrics.commands.whatsmyuri.failed`*::
+
--
type: long

--

*`mongodb.metrics.commands.whatsmyuri.total`*::
+
--
type: long

--

[float]
=== cursor

Contains data regarding cursor state and use.



*`mongodb.metrics.cursor.timed_out`*::
+
--
The total number of cursors that have timed out since the server process started.


type: long

--

[float]
=== open

Contains data regarding open cursors.



*`mongodb.metrics.cursor.open.no_timeout`*::
+
--
The number of open cursors with the option DBQuery.Option.noTimeout set to prevent timeout.


type: long

--

*`mongodb.metrics.cursor.open.pinned`*::
+
--
The number of `pinned` open cursors.


type: long

--

*`mongodb.metrics.cursor.open.total`*::
+
--
The number of cursors that MongoDB is maintaining for clients.


type: long

--

[float]
=== document

Reflects document access and modification patterns.



*`mongodb.metrics.document.deleted`*::
+
--
The total number of documents deleted.


type: long

--

*`mongodb.metrics.document.inserted`*::
+
--
The total number of documents inserted.


type: long

--

*`mongodb.metrics.document.returned`*::
+
--
The total number of documents returned by queries.


type: long

--

*`mongodb.metrics.document.updated`*::
+
--
The total number of documents updated.


type: long

--

[float]
=== get_last_error

Returns the error status of the preceding write operation on the current connection.



*`mongodb.metrics.get_last_error.write_wait.ms`*::
+
--
The total amount of time in milliseconds that the mongod has spent performing getLastError operations with write concern (i.e. w) greater than 1.


type: long

--

*`mongodb.metrics.get_last_error.write_wait.count`*::
+
--
The total number of getLastError operations with a specified write concern (i.e. w) greater than 1.


type: long

--

*`mongodb.metrics.get_last_error.write_timeouts`*::
+
--
The number of times that write concern operations have timed out as a result of the wtimeout threshold to getLastError.


type: long

--

[float]
=== operation

Holds counters for several types of update and query operations that MongoDB handles using special operation types.



*`mongodb.metrics.operation.scan_and_order`*::
+
--
The total number of queries that return sorted numbers that cannot perform the sort operation using an index.


type: long

--

*`mongodb.metrics.operation.write_conflicts`*::
+
--
The total number of queries that encountered write conflicts.


type: long

--

[float]
=== query_executor

Reports data from the query execution system.



*`mongodb.metrics.query_executor.scanned_indexes.count`*::
+
--
The total number of index items scanned during queries and query-plan evaluation.


type: long

--

*`mongodb.metrics.query_executor.scanned_documents.count`*::
+
--
The total number of documents scanned during queries and query-plan evaluation.


type: long

--

[float]
=== replication

Reports metrics related to the replication process. metrics.replication appears on all mongod instances, even those that aren't members of replica sets.



[float]
=== executor

Reports on various statistics for the replication executor.




*`mongodb.metrics.replication.executor.counters.event_created`*::
+
--
type: long

--

*`mongodb.metrics.replication.executor.counters.event_wait`*::
+
--
type: long

--

*`mongodb.metrics.replication.executor.counters.cancels`*::
+
--
type: long

--

*`mongodb.metrics.replication.executor.counters.waits`*::
+
--
type: long

--


*`mongodb.metrics.replication.executor.counters.scheduled.netcmd`*::
+
--
type: long

--

*`mongodb.metrics.replication.executor.counters.scheduled.dbwork`*::
+
--
type: long

--

*`mongodb.metrics.replication.executor.counters.scheduled.exclusive`*::
+
--
type: long

--

*`mongodb.metrics.replication.executor.counters.scheduled.work_at`*::
+
--
type: long

--

*`mongodb.metrics.replication.executor.counters.scheduled.work`*::
+
--
type: long

--

*`mongodb.metrics.replication.executor.counters.scheduled.failures`*::
+
--
type: long

--



*`mongodb.metrics.replication.executor.queues.in_progress.network`*::
+
--
type: long

--

*`mongodb.metrics.replication.executor.queues.in_progress.dbwork`*::
+
--
type: long

--

*`mongodb.metrics.replication.executor.queues.in_progress.exclusive`*::
+
--
type: long

--

*`mongodb.metrics.replication.executor.queues.sleepers`*::
+
--
type: long

--

*`mongodb.metrics.replication.executor.queues.ready`*::
+
--
type: long

--

*`mongodb.metrics.replication.executor.queues.free`*::
+
--
type: long

--

*`mongodb.metrics.replication.executor.unsignaled_events`*::
+
--
type: long

--

*`mongodb.metrics.replication.executor.event_waiters`*::
+
--
type: long

--

*`mongodb.metrics.replication.executor.shutting_down`*::
+
--
type: boolean

--

*`mongodb.metrics.replication.executor.network_interface`*::
+
--
type: keyword

--

[float]
=== apply

Reports on the application of operations from the replication oplog.



*`mongodb.metrics.replication.apply.attempts_to_become_secondary`*::
+
--
type: long

--

[float]
=== batches

Reports on the oplog application process on secondaries members of replica sets.



*`mongodb.metrics.replication.apply.batches.count`*::
+
--
The total number of batches applied across all databases.


type: long

--

*`mongodb.metrics.replication.apply.batches.time.ms`*::
+
--
The total amount of time in milliseconds the mongod has spent applying operations from the oplog.


type: long

--

*`mongodb.metrics.replication.apply.ops`*::
+
--
The total number of oplog operations applied.


type: long

--

[float]
=== buffer

MongoDB buffers oplog operations from the replication sync source buffer before applying oplog entries in a batch. metrics.replication.buffer provides a way to track the oplog buffer.



*`mongodb.metrics.replication.buffer.count`*::
+
--
The current number of operations in the oplog buffer.


type: long

--

*`mongodb.metrics.replication.buffer.max_size.bytes`*::
+
--
The maximum size of the buffer. This value is a constant setting in the mongod, and is not configurable.


type: long

--

*`mongodb.metrics.replication.buffer.size.bytes`*::
+
--
The current size of the contents of the oplog buffer.


type: long

--

[float]
=== initial_sync

Report initial sync status



*`mongodb.metrics.replication.initial_sync.completed`*::
+
--
type: long

--

*`mongodb.metrics.replication.initial_sync.failed_attempts`*::
+
--
type: long

--

*`mongodb.metrics.replication.initial_sync.failures`*::
+
--
type: long

--

[float]
=== network

Reports network use by the replication process.



*`mongodb.metrics.replication.network.bytes`*::
+
--
The total amount of data read from the replication sync source.


type: long

--

[float]
=== getmores

Reports on the getmore operations, which are requests for additional results from the oplog cursor as part of the oplog replication process.



*`mongodb.metrics.replication.network.getmores.count`*::
+
--
The total number of getmore operations


type: long

--

*`mongodb.metrics.replication.network.getmores.time.ms`*::
+
--
The total amount of time required to collect data from getmore operations.


type: long

--

*`mongodb.metrics.replication.network.ops`*::
+
--
The total number of operations read from the replication source.


type: long

--

*`mongodb.metrics.replication.network.reders_created`*::
+
--
The total number of oplog query processes created.


type: long

--

[float]
=== preload

Reports on the `pre-fetch` stage, where MongoDB loads documents and indexes into RAM to improve replication throughput.



[float]
=== docs

Reports on the documents loaded into memory during the pre-fetch stage.



*`mongodb.metrics.replication.preload.docs.count`*::
+
--
The total number of documents loaded during the pre-fetch stage of replication.


type: long

--

*`mongodb.metrics.replication.preload.docs.time.ms`*::
+
--
type: long

--

[float]
=== indexes

Reports on the index items loaded into memory during the pre-fetch stage of replication.



*`mongodb.metrics.replication.preload.indexes.count`*::
+
--
The total number of index entries loaded by members before updating documents as part of the pre-fetch stage of replication.


type: long

--

*`mongodb.metrics.replication.preload.indexes.time.ms`*::
+
--
The total amount of time, in milliseconds, spent loading index entries as part of the pre-fetch stage of replication.


type: long

--


*`mongodb.metrics.storage.free_list.search.bucket_exhausted`*::
+
--
The number of times that mongod has checked the free list without finding a suitably large record allocation.


type: long

--

*`mongodb.metrics.storage.free_list.search.requests`*::
+
--
The number of times mongod has searched for available record allocations.


type: long

--

*`mongodb.metrics.storage.free_list.search.scanned`*::
+
--
The number of available record allocations mongod has searched.


type: long

--

[float]
=== ttl

Reports on the operation of the resource use of the ttl index process.



*`mongodb.metrics.ttl.deleted_documents.count`*::
+
--
The total number of documents deleted from collections with a ttl index.


type: long

--

*`mongodb.metrics.ttl.passes.count`*::
+
--
The number of times the background process removes documents from collections with a ttl index.


type: long

--

[float]
=== replstatus

replstatus provides an overview of replica set status.



[float]
=== oplog

oplog provides an overview of replication oplog status, which is retrieved from db.getReplicationInfo().



*`mongodb.replstatus.oplog.size.allocated`*::
+
--
The total amount of space used by the replstatus in bytes.


type: long

format: bytes

--

*`mongodb.replstatus.oplog.size.used`*::
+
--
total amount of space allocated to the replstatus in bytes.


type: long

format: bytes

--

*`mongodb.replstatus.oplog.first.timestamp`*::
+
--
Timestamp of the first (i.e. earliest) operation in the replstatus


type: long

--

*`mongodb.replstatus.oplog.last.timestamp`*::
+
--
Timestamp of the last (i.e. latest) operation in the replstatus


type: long

--

*`mongodb.replstatus.oplog.window`*::
+
--
The difference between the first and last operation in the replstatus.


type: long

--

*`mongodb.replstatus.set_name`*::
+
--
The name of the replica set.


type: keyword

--

*`mongodb.replstatus.server_date`*::
+
--
Reflects the current time according to the server that processed the replSetGetStatus command.


type: date

--


*`mongodb.replstatus.optimes.last_committed`*::
+
--
Information, from the viewpoint of this member, regarding the most recent operation that has been written to a majority of replica set members.


type: long

--

*`mongodb.replstatus.optimes.applied`*::
+
--
Information, from the viewpoint of this member, regarding the most recent operation that has been applied to this member of the replica set.


type: long

--

*`mongodb.replstatus.optimes.durable`*::
+
--
Information, from the viewpoint of this member, regarding the most recent operation that has been written to the journal of this member of the replica set.


type: long

--

[float]
=== lag

Delay between a write operation on the primary and its copy to a secondary



*`mongodb.replstatus.lag.max`*::
+
--
Difference between optime of primary and slowest secondary


type: long

format: duration

--

*`mongodb.replstatus.lag.min`*::
+
--
Difference between optime of primary and fastest secondary


type: long

format: duration

--

[float]
=== headroom

Difference between the primary's oplog window and the replication lag of the secondary



*`mongodb.replstatus.headroom.max`*::
+
--
Difference between primary's oplog window and the replication lag of the fastest secondary


type: long

format: duration

--

*`mongodb.replstatus.headroom.min`*::
+
--
Difference between primary's oplog window and the replication lag of the slowest secondary


type: long

format: duration

--

[float]
=== members

Provides information about members of replica set grouped by their state



*`mongodb.replstatus.members.primary.host`*::
+
--
Host address of the primary


type: keyword

--

*`mongodb.replstatus.members.primary.optime`*::
+
--
Optime of primary


type: keyword

--

*`mongodb.replstatus.members.secondary.hosts`*::
+
--
List of secondary hosts


type: keyword

--

*`mongodb.replstatus.members.secondary.optimes`*::
+
--
Optimes of secondaries


type: keyword

--

*`mongodb.replstatus.members.secondary.count`*::
+
--
type: long

--

*`mongodb.replstatus.members.recovering.hosts`*::
+
--
List of recovering members hosts


type: keyword

--

*`mongodb.replstatus.members.recovering.count`*::
+
--
Count of members in the `recovering` state


type: long

--

*`mongodb.replstatus.members.unknown.hosts`*::
+
--
List of members' hosts in the `unknown` state


type: keyword

--

*`mongodb.replstatus.members.unknown.count`*::
+
--
Count of members with `unknown` state


type: long

--

*`mongodb.replstatus.members.startup2.hosts`*::
+
--
List of initializing members hosts


type: keyword

--

*`mongodb.replstatus.members.startup2.count`*::
+
--
Count of members in the `startup2` state


type: long

--

*`mongodb.replstatus.members.arbiter.hosts`*::
+
--
List of arbiters hosts


type: keyword

--

*`mongodb.replstatus.members.arbiter.count`*::
+
--
Count of arbiters


type: long

--

*`mongodb.replstatus.members.down.hosts`*::
+
--
List of `down` members hosts


type: keyword

--

*`mongodb.replstatus.members.down.count`*::
+
--
Count of `down` members


type: long

--

*`mongodb.replstatus.members.rollback.hosts`*::
+
--
List of members in the `rollback` state


type: keyword

--

*`mongodb.replstatus.members.rollback.count`*::
+
--
Count of members in the `rollback` state


type: long

--

*`mongodb.replstatus.members.unhealthy.hosts`*::
+
--
List of members' hosts with healthy = false


type: keyword

--

*`mongodb.replstatus.members.unhealthy.count`*::
+
--
Count of unhealthy members


type: long

--

[float]
=== status

MongoDB server status metrics.



*`mongodb.status.version`*::
+
--
Instance version.


type: alias

alias to: service.version

--

*`mongodb.status.process`*::
+
--
The current MongoDB process. Possible values are mongos or mongod.


type: alias

alias to: process.name

--

*`mongodb.status.uptime.ms`*::
+
--
Instance uptime in milliseconds.


type: long

--

*`mongodb.status.local_time`*::
+
--
Local time as reported by the MongoDB instance.


type: date

--

*`mongodb.status.asserts.regular`*::
+
--
Number of regular assertions produced by the server.


type: long

--

*`mongodb.status.asserts.warning`*::
+
--
Number of warning assertions produced by the server.


type: long

--

*`mongodb.status.asserts.msg`*::
+
--
Number of msg assertions produced by the server.


type: long

--

*`mongodb.status.asserts.user`*::
+
--
Number of user assertions produced by the server.


type: long

--

*`mongodb.status.asserts.rollovers`*::
+
--
Number of rollovers assertions produced by the server.


type: long

--

[float]
=== connections

Data regarding the current status of incoming connections and availability of the database server.



*`mongodb.status.connections.current`*::
+
--
The number of connections to the database server from clients. This number includes the current shell session. Consider the value of `available` to add more context to this datum.


type: long

--

*`mongodb.status.connections.available`*::
+
--
The number of unused available incoming connections the database can provide.


type: long

--

*`mongodb.status.connections.total_created`*::
+
--
A count of all incoming connections created to the server. This number includes connections that have since closed.


type: long

--

[float]
=== extra_info

Platform specific data.



*`mongodb.status.extra_info.heap_usage.bytes`*::
+
--
The total size in bytes of heap space used by the database process. Only available on Unix/Linux.


type: long

format: bytes

--

*`mongodb.status.extra_info.page_faults`*::
+
--
The total number of page faults that require disk operations. Page faults refer to operations that require the database server to access data that isn't available in active memory.


type: long

--

[float]
=== global_lock

Reports on lock state of the database.



*`mongodb.status.global_lock.total_time.us`*::
+
--
The time, in microseconds, since the database last started and created the globalLock. This is roughly equivalent to total server uptime.


type: long

--

[float]
=== current_queue

The number of operations queued because of a lock.



*`mongodb.status.global_lock.current_queue.total`*::
+
--
The total number of operations queued waiting for the lock (i.e., the sum of current_queue.readers and current_queue.writers).


type: long

--

*`mongodb.status.global_lock.current_queue.readers`*::
+
--
The number of operations that are currently queued and waiting for the read lock.


type: long

--

*`mongodb.status.global_lock.current_queue.writers`*::
+
--
The number of operations that are currently queued and waiting for the write lock.


type: long

--

[float]
=== active_clients

The number of connected clients and the read and write operations performed by these clients.



*`mongodb.status.global_lock.active_clients.total`*::
+
--
Total number of the active client connections performing read or write operations.


type: long

--

*`mongodb.status.global_lock.active_clients.readers`*::
+
--
The number of the active client connections performing read operations.


type: long

--

*`mongodb.status.global_lock.active_clients.writers`*::
+
--
The number of the active client connections performing write operations.


type: long

--

[float]
=== locks

A document that reports for each lock <type>, data on lock <mode>s. The possible lock <type>s are global, database, collection, metadata and oplog. The possible <mode>s are r, w, R and W which respresent shared, exclusive, intent shared and intent exclusive.
locks.<type>.acquire.count.<mode> shows the number of times the lock was acquired in the specified mode. locks.<type>.wait.count.<mode> shows the number of times the locks.acquireCount lock acquisitions encountered waits because the locks were held in a conflicting mode. locks.<type>.wait.us.<mode> shows the cumulative wait time in microseconds for the lock acquisitions. locks.<type>.deadlock.count.<mode> shows the number of times the lock acquisitions encountered deadlocks.




*`mongodb.status.locks.global.acquire.count.r`*::
+
--
type: long

--

*`mongodb.status.locks.global.acquire.count.w`*::
+
--
type: long

--

*`mongodb.status.locks.global.acquire.count.R`*::
+
--
type: long

--

*`mongodb.status.locks.global.acquire.count.W`*::
+
--
type: long

--

*`mongodb.status.locks.global.wait.count.r`*::
+
--
type: long

--

*`mongodb.status.locks.global.wait.count.w`*::
+
--
type: long

--

*`mongodb.status.locks.global.wait.count.R`*::
+
--
type: long

--

*`mongodb.status.locks.global.wait.count.W`*::
+
--
type: long

--

*`mongodb.status.locks.global.wait.us.r`*::
+
--
type: long

--

*`mongodb.status.locks.global.wait.us.w`*::
+
--
type: long

--

*`mongodb.status.locks.global.wait.us.R`*::
+
--
type: long

--

*`mongodb.status.locks.global.wait.us.W`*::
+
--
type: long

--

*`mongodb.status.locks.global.deadlock.count.r`*::
+
--
type: long

--

*`mongodb.status.locks.global.deadlock.count.w`*::
+
--
type: long

--

*`mongodb.status.locks.global.deadlock.count.R`*::
+
--
type: long

--

*`mongodb.status.locks.global.deadlock.count.W`*::
+
--
type: long

--


*`mongodb.status.locks.database.acquire.count.r`*::
+
--
type: long

--

*`mongodb.status.locks.database.acquire.count.w`*::
+
--
type: long

--

*`mongodb.status.locks.database.acquire.count.R`*::
+
--
type: long

--

*`mongodb.status.locks.database.acquire.count.W`*::
+
--
type: long

--

*`mongodb.status.locks.database.wait.count.r`*::
+
--
type: long

--

*`mongodb.status.locks.database.wait.count.w`*::
+
--
type: long

--

*`mongodb.status.locks.database.wait.count.R`*::
+
--
type: long

--

*`mongodb.status.locks.database.wait.count.W`*::
+
--
type: long

--

*`mongodb.status.locks.database.wait.us.r`*::
+
--
type: long

--

*`mongodb.status.locks.database.wait.us.w`*::
+
--
type: long

--

*`mongodb.status.locks.database.wait.us.R`*::
+
--
type: long

--

*`mongodb.status.locks.database.wait.us.W`*::
+
--
type: long

--

*`mongodb.status.locks.database.deadlock.count.r`*::
+
--
type: long

--

*`mongodb.status.locks.database.deadlock.count.w`*::
+
--
type: long

--

*`mongodb.status.locks.database.deadlock.count.R`*::
+
--
type: long

--

*`mongodb.status.locks.database.deadlock.count.W`*::
+
--
type: long

--


*`mongodb.status.locks.collection.acquire.count.r`*::
+
--
type: long

--

*`mongodb.status.locks.collection.acquire.count.w`*::
+
--
type: long

--

*`mongodb.status.locks.collection.acquire.count.R`*::
+
--
type: long

--

*`mongodb.status.locks.collection.acquire.count.W`*::
+
--
type: long

--

*`mongodb.status.locks.collection.wait.count.r`*::
+
--
type: long

--

*`mongodb.status.locks.collection.wait.count.w`*::
+
--
type: long

--

*`mongodb.status.locks.collection.wait.count.R`*::
+
--
type: long

--

*`mongodb.status.locks.collection.wait.count.W`*::
+
--
type: long

--

*`mongodb.status.locks.collection.wait.us.r`*::
+
--
type: long

--

*`mongodb.status.locks.collection.wait.us.w`*::
+
--
type: long

--

*`mongodb.status.locks.collection.wait.us.R`*::
+
--
type: long

--

*`mongodb.status.locks.collection.wait.us.W`*::
+
--
type: long

--

*`mongodb.status.locks.collection.deadlock.count.r`*::
+
--
type: long

--

*`mongodb.status.locks.collection.deadlock.count.w`*::
+
--
type: long

--

*`mongodb.status.locks.collection.deadlock.count.R`*::
+
--
type: long

--

*`mongodb.status.locks.collection.deadlock.count.W`*::
+
--
type: long

--


*`mongodb.status.locks.meta_data.acquire.count.r`*::
+
--
type: long

--

*`mongodb.status.locks.meta_data.acquire.count.w`*::
+
--
type: long

--

*`mongodb.status.locks.meta_data.acquire.count.R`*::
+
--
type: long

--

*`mongodb.status.locks.meta_data.acquire.count.W`*::
+
--
type: long

--

*`mongodb.status.locks.meta_data.wait.count.r`*::
+
--
type: long

--

*`mongodb.status.locks.meta_data.wait.count.w`*::
+
--
type: long

--

*`mongodb.status.locks.meta_data.wait.count.R`*::
+
--
type: long

--

*`mongodb.status.locks.meta_data.wait.count.W`*::
+
--
type: long

--

*`mongodb.status.locks.meta_data.wait.us.r`*::
+
--
type: long

--

*`mongodb.status.locks.meta_data.wait.us.w`*::
+
--
type: long

--

*`mongodb.status.locks.meta_data.wait.us.R`*::
+
--
type: long

--

*`mongodb.status.locks.meta_data.wait.us.W`*::
+
--
type: long

--

*`mongodb.status.locks.meta_data.deadlock.count.r`*::
+
--
type: long

--

*`mongodb.status.locks.meta_data.deadlock.count.w`*::
+
--
type: long

--

*`mongodb.status.locks.meta_data.deadlock.count.R`*::
+
--
type: long

--

*`mongodb.status.locks.meta_data.deadlock.count.W`*::
+
--
type: long

--


*`mongodb.status.locks.oplog.acquire.count.r`*::
+
--
type: long

--

*`mongodb.status.locks.oplog.acquire.count.w`*::
+
--
type: long

--

*`mongodb.status.locks.oplog.acquire.count.R`*::
+
--
type: long

--

*`mongodb.status.locks.oplog.acquire.count.W`*::
+
--
type: long

--

*`mongodb.status.locks.oplog.wait.count.r`*::
+
--
type: long

--

*`mongodb.status.locks.oplog.wait.count.w`*::
+
--
type: long

--

*`mongodb.status.locks.oplog.wait.count.R`*::
+
--
type: long

--

*`mongodb.status.locks.oplog.wait.count.W`*::
+
--
type: long

--

*`mongodb.status.locks.oplog.wait.us.r`*::
+
--
type: long

--

*`mongodb.status.locks.oplog.wait.us.w`*::
+
--
type: long

--

*`mongodb.status.locks.oplog.wait.us.R`*::
+
--
type: long

--

*`mongodb.status.locks.oplog.wait.us.W`*::
+
--
type: long

--

*`mongodb.status.locks.oplog.deadlock.count.r`*::
+
--
type: long

--

*`mongodb.status.locks.oplog.deadlock.count.w`*::
+
--
type: long

--

*`mongodb.status.locks.oplog.deadlock.count.R`*::
+
--
type: long

--

*`mongodb.status.locks.oplog.deadlock.count.W`*::
+
--
type: long

--

[float]
=== network

Platform specific data.



*`mongodb.status.network.in.bytes`*::
+
--
The amount of network traffic, in bytes, received by this database.


type: long

format: bytes

--

*`mongodb.status.network.out.bytes`*::
+
--
The amount of network traffic, in bytes, sent from this database.


type: long

format: bytes

--

*`mongodb.status.network.requests`*::
+
--
The total number of requests received by the server.


type: long

--

[float]
=== ops.latencies

Operation latencies for the database as a whole. Only mongod instances report this metric.



*`mongodb.status.ops.latencies.reads.latency`*::
+
--
Total combined latency in microseconds.


type: long

--

*`mongodb.status.ops.latencies.reads.count`*::
+
--
Total number of read operations performed on the collection since startup.


type: long

--

*`mongodb.status.ops.latencies.writes.latency`*::
+
--
Total combined latency in microseconds.


type: long

--

*`mongodb.status.ops.latencies.writes.count`*::
+
--
Total number of write operations performed on the collection since startup.


type: long

--

*`mongodb.status.ops.latencies.commands.latency`*::
+
--
Total combined latency in microseconds.


type: long

--

*`mongodb.status.ops.latencies.commands.count`*::
+
--
Total number of commands performed on the collection since startup.


type: long

--

[float]
=== ops.counters

An overview of database operations by type.



*`mongodb.status.ops.counters.insert`*::
+
--
The total number of insert operations received since the mongod instance last started.


type: long

--

*`mongodb.status.ops.counters.query`*::
+
--
The total number of queries received since the mongod instance last started.


type: long

--

*`mongodb.status.ops.counters.update`*::
+
--
The total number of update operations received since the mongod instance last started.


type: long

--

*`mongodb.status.ops.counters.delete`*::
+
--
The total number of delete operations received since the mongod instance last started.


type: long

--

*`mongodb.status.ops.counters.getmore`*::
+
--
The total number of getmore operations received since the mongod instance last started.


type: long

--

*`mongodb.status.ops.counters.command`*::
+
--
The total number of commands issued to the database since the mongod instance last started.


type: long

--

[float]
=== ops.replicated

An overview of database replication operations by type.



*`mongodb.status.ops.replicated.insert`*::
+
--
The total number of replicated insert operations received since the mongod instance last started.


type: long

--

*`mongodb.status.ops.replicated.query`*::
+
--
The total number of replicated queries received since the mongod instance last started.


type: long

--

*`mongodb.status.ops.replicated.update`*::
+
--
The total number of replicated update operations received since the mongod instance last started.


type: long

--

*`mongodb.status.ops.replicated.delete`*::
+
--
The total number of replicated delete operations received since the mongod instance last started.


type: long

--

*`mongodb.status.ops.replicated.getmore`*::
+
--
The total number of replicated getmore operations received since the mongod instance last started.


type: long

--

*`mongodb.status.ops.replicated.command`*::
+
--
The total number of replicated commands issued to the database since the mongod instance last started.


type: long

--

[float]
=== memory

Data about the current memory usage of the mongod server.



*`mongodb.status.memory.bits`*::
+
--
Either 64 or 32, depending on which target architecture was specified during the mongod compilation process.


type: long

--

*`mongodb.status.memory.resident.mb`*::
+
--
The amount of RAM, in megabytes (MB), currently used by the database process.


type: long

--

*`mongodb.status.memory.virtual.mb`*::
+
--
The amount, in megabytes (MB), of virtual memory used by the mongod process.


type: long

--

*`mongodb.status.memory.mapped.mb`*::
+
--
The amount of mapped memory, in megabytes (MB), used by the database. Because MongoDB uses memory-mapped files, this value is likely to be to be roughly equivalent to the total size of your database or databases.


type: long

--

*`mongodb.status.memory.mapped_with_journal.mb`*::
+
--
The amount of mapped memory, in megabytes (MB), including the memory used for journaling.


type: long

--

*`mongodb.status.write_backs_queued`*::
+
--
True when there are operations from a mongos instance queued for retrying.


type: boolean

--

*`mongodb.status.storage_engine.name`*::
+
--
A string that represents the name of the current storage engine.


type: keyword

--

[float]
=== wired_tiger

Statistics about the WiredTiger storage engine.



[float]
=== concurrent_transactions

Statistics about the transactions currently in progress.



*`mongodb.status.wired_tiger.concurrent_transactions.write.out`*::
+
--
Number of concurrent write transaction in progress.


type: long

--

*`mongodb.status.wired_tiger.concurrent_transactions.write.available`*::
+
--
Number of concurrent write tickets available.


type: long

--

*`mongodb.status.wired_tiger.concurrent_transactions.write.total_tickets`*::
+
--
Number of total write tickets.


type: long

--

*`mongodb.status.wired_tiger.concurrent_transactions.read.out`*::
+
--
Number of concurrent read transaction in progress.


type: long

--

*`mongodb.status.wired_tiger.concurrent_transactions.read.available`*::
+
--
Number of concurrent read tickets available.


type: long

--

*`mongodb.status.wired_tiger.concurrent_transactions.read.total_tickets`*::
+
--
Number of total read tickets.


type: long

--

[float]
=== cache

Statistics about the cache and page evictions from the cache.



*`mongodb.status.wired_tiger.cache.maximum.bytes`*::
+
--
Maximum cache size.


type: long

format: bytes

--

*`mongodb.status.wired_tiger.cache.used.bytes`*::
+
--
Size in byte of the data currently in cache.


type: long

format: bytes

--

*`mongodb.status.wired_tiger.cache.dirty.bytes`*::
+
--
Size in bytes of the dirty data in the cache.


type: long

format: bytes

--

*`mongodb.status.wired_tiger.cache.pages.read`*::
+
--
Number of pages read into the cache.


type: long

--

*`mongodb.status.wired_tiger.cache.pages.write`*::
+
--
Number of pages written from the cache.


type: long

--

*`mongodb.status.wired_tiger.cache.pages.evicted`*::
+
--
Number of pages evicted from the cache.


type: long

--

[float]
=== log

Statistics about the write ahead log used by WiredTiger.



*`mongodb.status.wired_tiger.log.size.bytes`*::
+
--
Total log size in bytes.


type: long

format: bytes

--

*`mongodb.status.wired_tiger.log.write.bytes`*::
+
--
Number of bytes written into the log.


type: long

format: bytes

--

*`mongodb.status.wired_tiger.log.max_file_size.bytes`*::
+
--
Maximum file size.


type: long

format: bytes

--

*`mongodb.status.wired_tiger.log.flushes`*::
+
--
Number of flush operations.


type: long

--

*`mongodb.status.wired_tiger.log.writes`*::
+
--
Number of write operations.


type: long

--

*`mongodb.status.wired_tiger.log.scans`*::
+
--
Number of scan operations.


type: long

--

*`mongodb.status.wired_tiger.log.syncs`*::
+
--
Number of sync operations.


type: long

--

[float]
=== background_flushing

Data about the process MongoDB uses to write data to disk. This data is only available for instances that use the MMAPv1 storage engine.



*`mongodb.status.background_flushing.flushes`*::
+
--
A counter that collects the number of times the database has flushed all writes to disk.


type: long

--

*`mongodb.status.background_flushing.total.ms`*::
+
--
The total number of milliseconds (ms) that the mongod processes have spent writing (i.e. flushing) data to disk. Because this is an absolute value, consider the value of `flushes` and `average_ms` to provide better context for this datum.


type: long

--

*`mongodb.status.background_flushing.average.ms`*::
+
--
The average time spent flushing to disk per flush event.


type: long

--

*`mongodb.status.background_flushing.last.ms`*::
+
--
The amount of time, in milliseconds, that the last flush operation took to complete.


type: long

--

*`mongodb.status.background_flushing.last_finished`*::
+
--
A timestamp of the last completed flush operation.


type: date

--

[float]
=== journaling

Data about the journaling-related operations and performance. Journaling information only appears for mongod instances that use the MMAPv1 storage engine and have journaling enabled.



*`mongodb.status.journaling.commits`*::
+
--
The number of transactions written to the journal during the last journal group commit interval.


type: long

--

*`mongodb.status.journaling.journaled.mb`*::
+
--
The amount of data in megabytes (MB) written to journal during the last journal group commit interval.


type: long

--

*`mongodb.status.journaling.write_to_data_files.mb`*::
+
--
The amount of data in megabytes (MB) written from journal to the data files during the last journal group commit interval.


type: long

--

*`mongodb.status.journaling.compression`*::
+
--
The compression ratio of the data written to the journal.


type: long

--

*`mongodb.status.journaling.commits_in_write_lock`*::
+
--
Count of the commits that occurred while a write lock was held. Commits in a write lock indicate a MongoDB node under a heavy write load and call for further diagnosis.


type: long

--

*`mongodb.status.journaling.early_commits`*::
+
--
The number of times MongoDB requested a commit before the scheduled journal group commit interval.


type: long

--

[float]
=== times

Information about the performance of the mongod instance during the various phases of journaling in the last journal group commit interval.



*`mongodb.status.journaling.times.dt.ms`*::
+
--
The amount of time over which MongoDB collected the times data. Use this field to provide context to the other times field values.


type: long

--

*`mongodb.status.journaling.times.prep_log_buffer.ms`*::
+
--
The amount of time spent preparing to write to the journal. Smaller values indicate better journal performance.


type: long

--

*`mongodb.status.journaling.times.write_to_journal.ms`*::
+
--
The amount of time spent actually writing to the journal. File system speeds and device interfaces can affect performance.


type: long

--

*`mongodb.status.journaling.times.write_to_data_files.ms`*::
+
--
The amount of time spent writing to data files after journaling. File system speeds and device interfaces can affect performance.


type: long

--

*`mongodb.status.journaling.times.remap_private_view.ms`*::
+
--
The amount of time spent remapping copy-on-write memory mapped views. Smaller values indicate better journal performance.


type: long

--

*`mongodb.status.journaling.times.commits.ms`*::
+
--
The amount of time spent for commits.


type: long

--

*`mongodb.status.journaling.times.commits_in_write_lock.ms`*::
+
--
The amount of time spent for commits that occurred while a write lock was held.


type: long

--

[[exported-fields-mssql]]
== MSSQL fields

MS SQL module


[float]
=== mssql

The root field containing all MSSQL fields


[float]
=== database

The database that the metrics is being referred to


*`mssql.database.id`*::
+
--
Unique ID of the database inside MSSQL

type: long

--

*`mssql.database.name`*::
+
--
Name of the database

type: keyword

--

[float]
=== performance

performance metricset fetches information about the Performance Counters


*`mssql.performance.page_splits_per_sec`*::
+
--
Number of page splits per second that occur as the result of overflowing index pages.

type: long

--

*`mssql.performance.lock_waits_per_sec`*::
+
--
Number of lock requests per second that required the caller to wait.

type: long

--

*`mssql.performance.user_connections`*::
+
--
Total number of user connections

type: long

--

*`mssql.performance.transactions`*::
+
--
Total number of transactions

type: long

--

*`mssql.performance.active_temp_tables`*::
+
--
Number of temporary tables/table variables in use.

type: long

--

*`mssql.performance.connections_reset_per_sec`*::
+
--
Total number of logins started from the connection pool.

type: long

--

*`mssql.performance.logins_per_sec`*::
+
--
Total number of logins started per second. This does not include pooled connections.

type: long

--

*`mssql.performance.logouts_per_sec`*::
+
--
Total number of logout operations started per second.

type: long

--

*`mssql.performance.recompilations_per_sec`*::
+
--
Number of statement recompiles per second. Counts the number of times statement recompiles are triggered. Generally, you want the recompiles to be low.

type: long

--

*`mssql.performance.compilations_per_sec`*::
+
--
Number of SQL compilations per second. Indicates the number of times the compile code path is entered. Includes compiles caused by statement-level recompilations in SQL Server. After SQL Server user activity is stable, this value reaches a steady state.

type: long

--

*`mssql.performance.batch_requests_per_sec`*::
+
--
Number of Transact-SQL command batches received per second. This statistic is affected by all constraints (such as I/O, number of users, cache size, complexity of requests, and so on). High batch requests mean good throughput.

type: long

--


[float]
=== cache_hit

Indicates the percentage of pages found in the buffer cache without having to read from disk.


*`mssql.performance.buffer.cache_hit.pct`*::
+
--
The ratio is the total number of cache hits divided by the total number of cache lookups over the last few thousand page accesses. After a long period of time, the ratio moves very little. Because reading from the cache is much less expensive than reading from disk, you want this ratio to be high

type: double

--

[float]
=== page_life_expectancy

Indicates the number of seconds a page will stay in the buffer pool without references.


*`mssql.performance.buffer.page_life_expectancy.sec`*::
+
--
Indicates the number of seconds a page will stay in the buffer pool without references (in seconds).

type: long

--

*`mssql.performance.buffer.checkpoint_pages_per_sec`*::
+
--
Indicates the number of pages flushed to disk per second by a checkpoint or other operation that require all dirty pages to be flushed.

type: long

--

*`mssql.performance.buffer.database_pages`*::
+
--
Indicates the number of pages in the buffer pool with database content.

type: long

--

*`mssql.performance.buffer.target_pages`*::
+
--
Ideal number of pages in the buffer pool.

type: long

--

[float]
=== transaction_log

transaction_log metricset will fetch information about the operation and transaction log of each database from a MSSQL instance


[float]
=== space_usage

Space usage information for the transaction log


[float]
=== since_last_backup

The amount of space used since the last log backup


*`mssql.transaction_log.space_usage.since_last_backup.bytes`*::
+
--
The amount of space used since the last log backup in bytes

type: long

--

[float]
=== total

The size of the log


*`mssql.transaction_log.space_usage.total.bytes`*::
+
--
The size of the log in bytes

type: long

--

[float]
=== used

The occupied size of the log


*`mssql.transaction_log.space_usage.used.bytes`*::
+
--
The occupied size of the log in bytes

type: long

--

*`mssql.transaction_log.space_usage.used.pct`*::
+
--
A percentage of the occupied size of the log as a percent of the total log size

type: float

--

[float]
=== stats

Returns summary level attributes and information on transaction log files of databases. Use this information for monitoring and diagnostics of transaction log health.


[float]
=== active_size

Total active transaction log size.


*`mssql.transaction_log.stats.active_size.bytes`*::
+
--
Total active transaction log size in bytes

type: long

--

*`mssql.transaction_log.stats.backup_time`*::
+
--
Last transaction log backup time.

type: date

--

[float]
=== recovery_size

Log size since log recovery log sequence number (LSN).


*`mssql.transaction_log.stats.recovery_size.bytes`*::
+
--
Log size in bytes since log recovery log sequence number (LSN).

type: long

--

[float]
=== since_last_checkpoint

Log size since last checkpoint log sequence number (LSN).


*`mssql.transaction_log.stats.since_last_checkpoint.bytes`*::
+
--
Log size in bytes since last checkpoint log sequence number (LSN).

type: long

--

[float]
=== total_size

Total transaction log size.


*`mssql.transaction_log.stats.total_size.bytes`*::
+
--
Total transaction log size in bytes.

type: long

--

[[exported-fields-munin]]
== Munin fields

Munin node metrics exporter



*`munin.metrics.*`*::
+
--
Metrics exposed by a plugin of a munin node agent.


type: object

--

*`munin.plugin.name`*::
+
--
Name of the plugin collecting these metrics.


type: keyword

--


[[exported-fields-mysql]]
== MySQL fields

MySQL server status metrics collected from MySQL.



[float]
=== mysql

`mysql` contains the metrics that were obtained from MySQL query.



[float]
=== galera_status

`galera_status` contains the metrics that were obtained by the status SQL query on Galera.



[float]
=== apply

Apply status fields.



*`mysql.galera_status.apply.oooe`*::
+
--
How often applier started write-set applying out-of-order (parallelization efficiency).


type: double

--

*`mysql.galera_status.apply.oool`*::
+
--
How often write-set was so slow to apply that write-set with higher seqno's were applied earlier. Values closer to 0 refer to a greater gap between slow and fast write-sets.


type: double

--

*`mysql.galera_status.apply.window`*::
+
--
Average distance between highest and lowest concurrently applied seqno.


type: double

--

[float]
=== cert

Certification status fields.



*`mysql.galera_status.cert.deps_distance`*::
+
--
Average distance between highest and lowest seqno value that can be possibly applied in parallel (potential degree of parallelization).


type: double

--

*`mysql.galera_status.cert.index_size`*::
+
--
The number of entries in the certification index.


type: long

--

*`mysql.galera_status.cert.interval`*::
+
--
Average number of transactions received while a transaction replicates.


type: double

--

[float]
=== cluster

Cluster status fields.



*`mysql.galera_status.cluster.conf_id`*::
+
--
Total number of cluster membership changes happened.


type: long

--

*`mysql.galera_status.cluster.size`*::
+
--
Current number of members in the cluster.


type: long

--

*`mysql.galera_status.cluster.status`*::
+
--
Status of this cluster component. That is, whether the node is part of a PRIMARY or NON_PRIMARY component.


type: keyword

--

[float]
=== commit

Commit status fields.



*`mysql.galera_status.commit.oooe`*::
+
--
How often a transaction was committed out of order.


type: double

--

*`mysql.galera_status.commit.window`*::
+
--
Average distance between highest and lowest concurrently committed seqno.


type: long

--

*`mysql.galera_status.connected`*::
+
--
If the value is OFF, the node has not yet connected to any of the cluster components. This may be due to misconfiguration. Check the error log for proper diagnostics.


type: keyword

--

[float]
=== evs

Evs Fields.



*`mysql.galera_status.evs.evict`*::
+
--
Lists the UUID's of all nodes evicted from the cluster. Evicted nodes cannot rejoin the cluster until you restart their mysqld processes.


type: keyword

--

*`mysql.galera_status.evs.state`*::
+
--
Shows the internal state of the EVS Protocol.


type: keyword

--

[float]
=== flow_ctl

Flow Control fields.



*`mysql.galera_status.flow_ctl.paused`*::
+
--
The fraction of time since the last FLUSH STATUS command that replication was paused due to flow control. In other words, how much the slave lag is slowing down the cluster.


type: double

--

*`mysql.galera_status.flow_ctl.paused_ns`*::
+
--
The total time spent in a paused state measured in nanoseconds.


type: long

--

*`mysql.galera_status.flow_ctl.recv`*::
+
--
Returns the number of FC_PAUSE events the node has received, including those the node has sent. Unlike most status variables, the counter for this one does not reset every time you run the query.


type: long

--

*`mysql.galera_status.flow_ctl.sent`*::
+
--
Returns the number of FC_PAUSE events the node has sent. Unlike most status variables, the counter for this one does not reset every time you run the query.


type: long

--

*`mysql.galera_status.last_committed`*::
+
--
The sequence number, or seqno, of the last committed transaction.


type: long

--

[float]
=== local

Node specific Cluster status fields.



*`mysql.galera_status.local.bf_aborts`*::
+
--
Total number of local transactions that were aborted by slave transactions while in execution.


type: long

--

*`mysql.galera_status.local.cert_failures`*::
+
--
Total number of local transactions that failed certification test.


type: long

--

*`mysql.galera_status.local.commits`*::
+
--
Total number of local transactions committed.


type: long

--

[float]
=== recv

Node specific recv fields.



*`mysql.galera_status.local.recv.queue`*::
+
--
Current (instantaneous) length of the recv queue.


type: long

--

*`mysql.galera_status.local.recv.queue_avg`*::
+
--
Recv queue length averaged over interval since the last FLUSH STATUS command. Values considerably larger than 0.0 mean that the node cannot apply write-sets as fast as they are received and will generate a lot of replication throttling.


type: double

--

*`mysql.galera_status.local.recv.queue_max`*::
+
--
The maximum length of the recv queue since the last FLUSH STATUS command.


type: long

--

*`mysql.galera_status.local.recv.queue_min`*::
+
--
The minimum length of the recv queue since the last FLUSH STATUS command.


type: long

--

*`mysql.galera_status.local.replays`*::
+
--
Total number of transaction replays due to asymmetric lock granularity.


type: long

--

[float]
=== send

Node specific sent fields.



*`mysql.galera_status.local.send.queue`*::
+
--
Current (instantaneous) length of the send queue.


type: long

--

*`mysql.galera_status.local.send.queue_avg`*::
+
--
Send queue length averaged over time since the last FLUSH STATUS command. Values considerably larger than 0.0 indicate replication throttling or network throughput issue.


type: double

--

*`mysql.galera_status.local.send.queue_max`*::
+
--
The maximum length of the send queue since the last FLUSH STATUS command.


type: long

--

*`mysql.galera_status.local.send.queue_min`*::
+
--
The minimum length of the send queue since the last FLUSH STATUS command.


type: long

--

*`mysql.galera_status.local.state`*::
+
--
Internal Galera Cluster FSM state number.


type: keyword

--

*`mysql.galera_status.ready`*::
+
--
Whether the server is ready to accept queries.


type: keyword

--

[float]
=== received

Write-Set receive status fields.



*`mysql.galera_status.received.count`*::
+
--
Total number of write-sets received from other nodes.


type: long

--

*`mysql.galera_status.received.bytes`*::
+
--
Total size of write-sets received from other nodes.


type: long

--

[float]
=== repl

Replication status fields.



*`mysql.galera_status.repl.data_bytes`*::
+
--
Total size of data replicated.


type: long

--

*`mysql.galera_status.repl.keys`*::
+
--
Total number of keys replicated.


type: long

--

*`mysql.galera_status.repl.keys_bytes`*::
+
--
Total size of keys replicated.


type: long

--

*`mysql.galera_status.repl.other_bytes`*::
+
--
Total size of other bits replicated.


type: long

--

*`mysql.galera_status.repl.count`*::
+
--
Total number of write-sets replicated (sent to other nodes).


type: long

--

*`mysql.galera_status.repl.bytes`*::
+
--
Total size of write-sets replicated.


type: long

--

[float]
=== status

`status` contains the metrics that were obtained by the status SQL query.



[float]
=== aborted

Aborted status fields.



*`mysql.status.aborted.clients`*::
+
--
The number of connections that were aborted because the client died without closing the connection properly.


type: long

--

*`mysql.status.aborted.connects`*::
+
--
The number of failed attempts to connect to the MySQL server.


type: long

--

[float]
=== binlog




*`mysql.status.binlog.cache.disk_use`*::
+
--


type: long

--

*`mysql.status.binlog.cache.use`*::
+
--


type: long

--

[float]
=== bytes

Bytes stats.



*`mysql.status.bytes.received`*::
+
--
The number of bytes received from all clients.


type: long

format: bytes

--

*`mysql.status.bytes.sent`*::
+
--
The number of bytes sent to all clients.


type: long

format: bytes

--

[float]
=== threads

Threads stats.



*`mysql.status.threads.cached`*::
+
--
The number of cached threads.


type: long

--

*`mysql.status.threads.created`*::
+
--
The number of created threads.


type: long

--

*`mysql.status.threads.connected`*::
+
--
The number of connected threads.


type: long

--

*`mysql.status.threads.running`*::
+
--
The number of running threads.


type: long

--

*`mysql.status.connections`*::
+
--


type: long

--

[float]
=== created




*`mysql.status.created.tmp.disk_tables`*::
+
--


type: long

--

*`mysql.status.created.tmp.files`*::
+
--


type: long

--

*`mysql.status.created.tmp.tables`*::
+
--


type: long

--

[float]
=== delayed




*`mysql.status.delayed.errors`*::
+
--


type: long

--

*`mysql.status.delayed.insert_threads`*::
+
--


type: long

--

*`mysql.status.delayed.writes`*::
+
--


type: long

--

*`mysql.status.flush_commands`*::
+
--


type: long

--

*`mysql.status.max_used_connections`*::
+
--


type: long

--

[float]
=== open




*`mysql.status.open.files`*::
+
--


type: long

--

*`mysql.status.open.streams`*::
+
--


type: long

--

*`mysql.status.open.tables`*::
+
--


type: long

--

*`mysql.status.opened_tables`*::
+
--


type: long

--

[float]
=== command




*`mysql.status.command.delete`*::
+
--
The number of DELETE queries since startup.


type: long

--

*`mysql.status.command.insert`*::
+
--
The number of INSERT queries since startup.


type: long

--

*`mysql.status.command.select`*::
+
--
The number of SELECT queries since startup.


type: long

--

*`mysql.status.command.update`*::
+
--
The number of UPDATE queries since startup.


type: long

--

*`mysql.status.queries`*::
+
--
The number of statements executed by the server. This variable includes statements executed within stored programs, unlike the Questions variable. It does not count COM_PING or COM_STATISTICS commands.


type: long

--

*`mysql.status.questions`*::
+
--
The number of statements executed by the server. This includes only statements sent to the server by clients and not statements executed within stored programs, unlike the Queries variable. This variable does not count COM_PING, COM_STATISTICS, COM_STMT_PREPARE, COM_STMT_CLOSE, or COM_STMT_RESET commands.


type: long

--

[float]
=== handler




*`mysql.status.handler.commit`*::
+
--
The number of internal COMMIT statements.


type: long

--

*`mysql.status.handler.delete`*::
+
--
The number of times that rows have been deleted from tables.


type: long

--

*`mysql.status.handler.external_lock`*::
+
--
The server increments this variable for each call to its external_lock() function, which generally occurs at the beginning and end of access to a table instance.


type: long

--

*`mysql.status.handler.mrr_init`*::
+
--
The number of times the server uses a storage engine's own Multi-Range Read implementation for table access.


type: long

--

*`mysql.status.handler.prepare`*::
+
--
A counter for the prepare phase of two-phase commit operations.


type: long

--

[float]
=== read




*`mysql.status.handler.read.first`*::
+
--
The number of times the first entry in an index was read.


type: long

--

*`mysql.status.handler.read.key`*::
+
--
The number of requests to read a row based on a key.


type: long

--

*`mysql.status.handler.read.last`*::
+
--
The number of requests to read the last key in an index. 


type: long

--

*`mysql.status.handler.read.next`*::
+
--
The number of requests to read the next row in key order.


type: long

--

*`mysql.status.handler.read.prev`*::
+
--
The number of requests to read the previous row in key order.


type: long

--

*`mysql.status.handler.read.rnd`*::
+
--
The number of requests to read a row based on a fixed position. 


type: long

--

*`mysql.status.handler.read.rnd_next`*::
+
--
The number of requests to read the next row in the data file. 


type: long

--

*`mysql.status.handler.rollback`*::
+
--
The number of requests for a storage engine to perform a rollback operation.


type: long

--

*`mysql.status.handler.savepoint`*::
+
--
The number of requests for a storage engine to place a savepoint.


type: long

--

*`mysql.status.handler.savepoint_rollback`*::
+
--
The number of requests for a storage engine to roll back to a savepoint.


type: long

--

*`mysql.status.handler.update`*::
+
--
The number of requests to update a row in a table.


type: long

--

*`mysql.status.handler.write`*::
+
--
The number of requests to insert a row in a table.


type: long

--

[float]
=== innodb




[float]
=== buffer_pool




*`mysql.status.innodb.buffer_pool.dump_status`*::
+
--
The progress of an operation to record the pages held in the InnoDB buffer pool, triggered by the setting of innodb_buffer_pool_dump_at_shutdown or innodb_buffer_pool_dump_now.


type: long

--

*`mysql.status.innodb.buffer_pool.load_status`*::
+
--
The progress of an operation to warm up the InnoDB buffer pool by reading in a set of pages corresponding to an earlier point in time, triggered by the setting of innodb_buffer_pool_load_at_startup or innodb_buffer_pool_load_now.


type: long

--

[float]
=== bytes




*`mysql.status.innodb.buffer_pool.bytes.data`*::
+
--
The total number of bytes in the InnoDB buffer pool containing data. 


type: long

--

*`mysql.status.innodb.buffer_pool.bytes.dirty`*::
+
--
The total current number of bytes held in dirty pages in the InnoDB buffer pool.


type: long

--

[float]
=== pages




*`mysql.status.innodb.buffer_pool.pages.data`*::
+
--
he number of pages in the InnoDB buffer pool containing data.


type: long

--

*`mysql.status.innodb.buffer_pool.pages.dirty`*::
+
--
The current number of dirty pages in the InnoDB buffer pool.


type: long

--

*`mysql.status.innodb.buffer_pool.pages.flushed`*::
+
--
The number of requests to flush pages from the InnoDB buffer pool.


type: long

--

*`mysql.status.innodb.buffer_pool.pages.free`*::
+
--
The number of free pages in the InnoDB buffer pool.


type: long

--

*`mysql.status.innodb.buffer_pool.pages.latched`*::
+
--
The number of latched pages in the InnoDB buffer pool.


type: long

--

*`mysql.status.innodb.buffer_pool.pages.misc`*::
+
--
The number of pages in the InnoDB buffer pool that are busy because they have been allocated for administrative overhead, such as row locks or the adaptive hash index.


type: long

--

*`mysql.status.innodb.buffer_pool.pages.total`*::
+
--
The total size of the InnoDB buffer pool, in pages.


type: long

--

[float]
=== read




*`mysql.status.innodb.buffer_pool.read.ahead`*::
+
--
The number of pages read into the InnoDB buffer pool by the read-ahead background thread.


type: long

--

*`mysql.status.innodb.buffer_pool.read.ahead_evicted`*::
+
--
The number of pages read into the InnoDB buffer pool by the read-ahead background thread that were subsequently evicted without having been accessed by queries.


type: long

--

*`mysql.status.innodb.buffer_pool.read.ahead_rnd`*::
+
--
The number of "random" read-aheads initiated by InnoDB.


type: long

--

*`mysql.status.innodb.buffer_pool.read.requests`*::
+
--
The number of logical read requests.


type: long

--

[float]
=== pool




*`mysql.status.innodb.buffer_pool.pool.reads`*::
+
--
The number of logical reads that InnoDB could not satisfy from the buffer pool, and had to read directly from disk.


type: long

--

*`mysql.status.innodb.buffer_pool.pool.resize_status`*::
+
--
The status of an operation to resize the InnoDB buffer pool dynamically, triggered by setting the innodb_buffer_pool_size parameter dynamically.


type: long

--

*`mysql.status.innodb.buffer_pool.pool.wait_free`*::
+
--
Normally, writes to the InnoDB buffer pool happen in the background. When InnoDB needs to read or create a page and no clean pages are available, InnoDB flushes some dirty pages first and waits for that operation to finish. This counter counts instances of these waits.


type: long

--

*`mysql.status.innodb.buffer_pool.write_requests`*::
+
--
The number of writes done to the InnoDB buffer pool.


type: long

--

[[exported-fields-nats]]
== Nats fields

nats Module



[float]
=== nats

`nats` contains statistics that were read from Nats



*`nats.server.id`*::
+
--
The server ID


type: keyword

--

*`nats.server.time`*::
+
--
Server time of metric creation


type: date

--

[float]
=== connections

Contains nats connection related metrics



*`nats.connections.total`*::
+
--
The number of currently active clients


type: integer

--

[float]
=== routes

Contains nats route related metrics



*`nats.routes.total`*::
+
--
The number of registered routes


type: integer

--

[float]
=== stats

Contains nats var related metrics



*`nats.stats.uptime`*::
+
--
The period the server is up (sec)


type: long

format: duration

--

*`nats.stats.mem.bytes`*::
+
--
The current memory usage of NATS process


type: long

format: bytes

--

*`nats.stats.cores`*::
+
--
The number of logical cores the NATS process runs on


type: integer

--

*`nats.stats.cpu`*::
+
--
The current cpu usage of NATs process


type: scaled_float

format: percent

--

*`nats.stats.total_connections`*::
+
--
The number of totally created clients


type: long

--

*`nats.stats.remotes`*::
+
--
The number of registered remotes


type: integer

--

[float]
=== in

The amount of incoming data



*`nats.stats.in.messages`*::
+
--
The amount of incoming messages


type: long

--

*`nats.stats.in.bytes`*::
+
--
The amount of incoming bytes


type: long

format: bytes

--

[float]
=== out

The amount of outgoing data



*`nats.stats.out.messages`*::
+
--
The amount of outgoing messages


type: long

--

*`nats.stats.out.bytes`*::
+
--
The amount of outgoing bytes


type: long

format: bytes

--

*`nats.stats.slow_consumers`*::
+
--
The number of slow consumers currently on NATS


type: long

--

[float]
=== http

The http metrics of NATS server



[float]
=== req_stats

The requests statistics



[float]
=== uri

The request distribution on monitoring URIS



*`nats.stats.http.req_stats.uri.routez`*::
+
--
The number of hits on routez monitoring uri


type: long

--

*`nats.stats.http.req_stats.uri.connz`*::
+
--
The number of hits on connz monitoring uri


type: long

--

*`nats.stats.http.req_stats.uri.varz`*::
+
--
The number of hits on varz monitoring uri


type: long

--

*`nats.stats.http.req_stats.uri.subsz`*::
+
--
The number of hits on subsz monitoring uri


type: long

--

*`nats.stats.http.req_stats.uri.root`*::
+
--
The number of hits on root monitoring uri


type: long

--

[float]
=== subscriptions

Contains nats subscriptions related metrics



*`nats.subscriptions.total`*::
+
--
The number of active subscriptions


type: integer

--

*`nats.subscriptions.inserts`*::
+
--
The number of insert operations in subscriptions list


type: long

--

*`nats.subscriptions.removes`*::
+
--
The number of remove operations in subscriptions list


type: long

--

*`nats.subscriptions.matches`*::
+
--
The number of times a match is found for a subscription


type: long

--

*`nats.subscriptions.cache.size`*::
+
--
The number of result sets in the cache


type: integer

--

*`nats.subscriptions.cache.hit_rate`*::
+
--
The rate matches are being retrieved from cache


type: scaled_float

format: percent

--

*`nats.subscriptions.cache.fanout.max`*::
+
--
The maximum fanout served by cache


type: integer

--

*`nats.subscriptions.cache.fanout.avg`*::
+
--
The average fanout served by cache


type: double

--

[[exported-fields-nginx]]
== Nginx fields

Nginx server status metrics collected from various modules.



[float]
=== nginx

`nginx` contains the metrics that were scraped from nginx.



[float]
=== stubstatus

`stubstatus` contains the metrics that were scraped from the ngx_http_stub_status_module status page.



*`nginx.stubstatus.hostname`*::
+
--
Nginx hostname.


type: keyword

--

*`nginx.stubstatus.active`*::
+
--
The current number of active client connections including Waiting connections.


type: long

--

*`nginx.stubstatus.accepts`*::
+
--
The total number of accepted client connections.


type: long

--

*`nginx.stubstatus.handled`*::
+
--
The total number of handled client connections.


type: long

--

*`nginx.stubstatus.dropped`*::
+
--
The total number of dropped client connections.


type: long

--

*`nginx.stubstatus.requests`*::
+
--
The total number of client requests.


type: long

--

*`nginx.stubstatus.current`*::
+
--
The current number of client requests.


type: long

--

*`nginx.stubstatus.reading`*::
+
--
The current number of connections where Nginx is reading the request header.


type: long

--

*`nginx.stubstatus.writing`*::
+
--
The current number of connections where Nginx is writing the response back to the client.


type: long

--

*`nginx.stubstatus.waiting`*::
+
--
The current number of idle client connections waiting for a request.


type: long

--

[[exported-fields-oracle]]
== Oracle fields

Oracle database module


[float]
=== oracle

Oracle module


[float]
=== performance

Performance related metrics on a single database instance


*`oracle.performance.machine`*::
+
--
Operating system machine name

type: keyword

--

*`oracle.performance.buffer_pool`*::
+
--
Name of the buffer pool in the instance

type: keyword

--

*`oracle.performance.username`*::
+
--
Oracle username

type: keyword

--

*`oracle.performance.io_reloads`*::
+
--
Reloads / Pins ratio. A Reload is any PIN of an object that is not the first PIN performed since the object handle was created, and which requires loading the object from disk. Pins are the number of times a PIN was requested for objects of this namespace

type: double

--

*`oracle.performance.lock_requests`*::
+
--
Average of the ratio between 'gethits' and 'gets' being 'Gethits' the number of times an object's handle was found in memory and 'gets' the number of times a lock was requested for objects of this namespace.

type: long

--

*`oracle.performance.pin_requests`*::
+
--
Average of all pinhits/pins ratios being 'PinHits' the number of times all of the metadata pieces of the library object were found in memory and 'pins' the number of times a PIN was requested for objects of this namespace

type: double

--

[float]
=== cache

Statistics about all buffer pools available for the instance


*`oracle.performance.cache.buffer.hit.pct`*::
+
--
The cache hit ratio of the specified buffer pool.

type: double

--

*`oracle.performance.cache.physical_reads`*::
+
--
Physical reads

type: long

--

[float]
=== get

Buffer pool 'get' statistics


*`oracle.performance.cache.get.consistent`*::
+
--
Consistent gets statistic

type: long

--

*`oracle.performance.cache.get.db_blocks`*::
+
--
Database blocks gotten

type: long

--

[float]
=== cursors

Cursors information


*`oracle.performance.cursors.avg`*::
+
--
Average cursors opened by username and machine

type: double

--

*`oracle.performance.cursors.max`*::
+
--
Max cursors opened by username and machine

type: double

--

*`oracle.performance.cursors.total`*::
+
--
Total opened cursors by username and machine

type: double

--

[float]
=== opened

Opened cursors statistic


*`oracle.performance.cursors.opened.current`*::
+
--
Total number of current open cursors

type: long

--

*`oracle.performance.cursors.opened.total`*::
+
--
Total number of cursors opened since the instance started

type: long

--

[float]
=== parse

Parses statistic information that occured in the current session


*`oracle.performance.cursors.parse.real`*::
+
--
Real number of parses that occurred: session cursor cache hits - parse count (total)

type: long

--

*`oracle.performance.cursors.parse.total`*::
+
--
Total number of parse calls (hard and soft). A soft parse is a check on an object already in the shared pool, to verify that the permissions on the underlying object have not changed.

type: long

--

*`oracle.performance.cursors.session.cache_hits`*::
+
--
Number of hits in the session cursor cache. A hit means that the SQL statement did not have to be reparsed.

type: long

--

*`oracle.performance.cursors.cache_hit.pct`*::
+
--
Ratio of session cursor cache hits from total number of cursors

type: double

--

[float]
=== tablespace

tablespace


*`oracle.tablespace.name`*::
+
--
Tablespace name

type: keyword

--

[float]
=== data_file

Database files information


*`oracle.tablespace.data_file.id`*::
+
--
Tablespace unique identifier

type: long

--

*`oracle.tablespace.data_file.name`*::
+
--
Filename of the data file

type: keyword

--

[float]
=== size

Size information about the file


*`oracle.tablespace.data_file.size.max.bytes`*::
+
--
Maximum file size in bytes

type: long

format: bytes

--

*`oracle.tablespace.data_file.size.bytes`*::
+
--
Size of the file in bytes

type: long

format: bytes

--

*`oracle.tablespace.data_file.size.free.bytes`*::
+
--
The size of the file available for user data. The actual size of the file minus this value is used to store file related metadata.


type: long

format: bytes

--

*`oracle.tablespace.data_file.status`*::
+
--
'File status: AVAILABLE or INVALID (INVALID means that the file number is not in use, for example, a file in a tablespace that was dropped)'


type: keyword

--

*`oracle.tablespace.data_file.online_status`*::
+
--
Last known online status of the data file. One of SYSOFF, SYSTEM, OFFLINE, ONLINE or RECOVER.

type: keyword

--

[float]
=== space

Tablespace space usage information


*`oracle.tablespace.space.free.bytes`*::
+
--
Tablespace total free space available, in bytes.

type: long

format: bytes

--

*`oracle.tablespace.space.used.bytes`*::
+
--
Tablespace used space, in bytes.

type: long

format: bytes

--

*`oracle.tablespace.space.total.bytes`*::
+
--
Tablespace total size, in bytes.

type: long

format: bytes

--

[[exported-fields-php_fpm]]
== PHP_FPM fields

PHP-FPM server status metrics collected from PHP-FPM.



[float]
=== php_fpm

`php_fpm` contains the metrics that were obtained from PHP-FPM status page call.



[float]
=== pool

`pool` contains the metrics that were obtained from the PHP-FPM process pool.



*`php_fpm.pool.name`*::
+
--
The name of the pool.


type: keyword

--

[float]
=== pool

`pool` contains the metrics that were obtained from the PHP-FPM process pool.



*`php_fpm.pool.process_manager`*::
+
--
Static, dynamic or ondemand.


type: keyword

--

[float]
=== connections

Connection state specific statistics.



*`php_fpm.pool.connections.accepted`*::
+
--
The number of incoming requests that the PHP-FPM server has accepted; when a connection is accepted it is removed from the listen queue.


type: long

--

*`php_fpm.pool.connections.queued`*::
+
--
The current number of connections that have been initiated, but not yet accepted. If this value is non-zero it typically means that all the available server processes are currently busy, and there are no processes available to serve the next request. Raising `pm.max_children` (provided the server can handle it) should help keep this number low. This property follows from the fact that PHP-FPM listens via a socket (TCP or file based), and thus inherits some of the characteristics of sockets.


type: long

--

*`php_fpm.pool.connections.max_listen_queue`*::
+
--
The maximum number of requests in the queue of pending connections since FPM has started.


type: long

--

*`php_fpm.pool.connections.listen_queue_len`*::
+
--
The size of the socket queue of pending connections.


type: long

--

[float]
=== processes

Process state specific statistics.



*`php_fpm.pool.processes.idle`*::
+
--
The number of servers in the `waiting to process` state (i.e. not currently serving a page). This value should fall between the `pm.min_spare_servers` and `pm.max_spare_servers` values when the process manager is `dynamic`.


type: long

--

*`php_fpm.pool.processes.active`*::
+
--
The number of servers current processing a page - the minimum is `1` (so even on a fully idle server, the result will be not read `0`).


type: long

--

*`php_fpm.pool.processes.total`*::
+
--
The number of idle + active processes.


type: long

--

*`php_fpm.pool.processes.max_active`*::
+
--
The maximum number of active processes since FPM has started.


type: long

--

*`php_fpm.pool.processes.max_children_reached`*::
+
--
Number of times, the process limit has been reached, when pm tries to start more children (works only for pm 'dynamic' and 'ondemand').


type: long

--

*`php_fpm.pool.slow_requests`*::
+
--
The number of times a request execution time has exceeded `request_slowlog_timeout`.


type: long

--

*`php_fpm.pool.start_since`*::
+
--
Number of seconds since FPM has started.


type: long

--

*`php_fpm.pool.start_time`*::
+
--
The date and time FPM has started.


type: date

--

[float]
=== process

process contains the metrics that were obtained from the PHP-FPM process.



*`php_fpm.process.pid`*::
+
--
The PID of the process


type: alias

alias to: process.pid

--

*`php_fpm.process.state`*::
+
--
The state of the process (Idle, Running, etc)


type: keyword

--

*`php_fpm.process.start_time`*::
+
--
The date and time the process has started


type: date

--

*`php_fpm.process.start_since`*::
+
--
The number of seconds since the process has started


type: integer

--

*`php_fpm.process.requests`*::
+
--
The number of requests the process has served


type: integer

--

*`php_fpm.process.request_duration`*::
+
--
The duration in microseconds (1 million in a second) of the current request (my own definition)


type: integer

--

*`php_fpm.process.request_method`*::
+
--
The request method (GET, POST, etc) (of the current request)


type: alias

alias to: http.request.method

--

*`php_fpm.process.request_uri`*::
+
--
The request URI with the query string (of the current request)


type: alias

alias to: url.original

--

*`php_fpm.process.content_length`*::
+
--
The content length of the request (only with POST) (of the current request)


type: alias

alias to: http.response.body.bytes

--

*`php_fpm.process.user`*::
+
--
The user (PHP_AUTH_USER) (or - if not set) (for the current request)


type: alias

alias to: user.name

--

*`php_fpm.process.script`*::
+
--
The main script called (or - if not set) (for the current request)


type: keyword

--

*`php_fpm.process.last_request_cpu`*::
+
--
The max amount of memory the last request consumed (it is always 0 if the process is not in Idle state because memory calculation is done when the request processing has terminated)


type: long

--

*`php_fpm.process.last_request_memory`*::
+
--
The content length of the request (only with POST) (of the current request)


type: integer

--

[[exported-fields-postgresql]]
== PostgreSQL fields

Metrics collected from PostgreSQL servers.



[float]
=== postgresql

PostgreSQL metrics.



[float]
=== activity

One document per server process, showing information related to the current activity of that process, such as state and current query. Collected by querying pg_stat_activity.



*`postgresql.activity.database.oid`*::
+
--
OID of the database this backend is connected to.


type: long

--

*`postgresql.activity.database.name`*::
+
--
Name of the database this backend is connected to.


type: keyword

--

*`postgresql.activity.pid`*::
+
--
Process ID of this backend.


type: long

--

*`postgresql.activity.user.id`*::
+
--
OID of the user logged into this backend.


type: long

--

*`postgresql.activity.user.name`*::
+
--
Name of the user logged into this backend.


--

*`postgresql.activity.application_name`*::
+
--
Name of the application that is connected to this backend.


--

*`postgresql.activity.client.address`*::
+
--
IP address of the client connected to this backend.


--

*`postgresql.activity.client.hostname`*::
+
--
Host name of the connected client, as reported by a reverse DNS lookup of client_addr.


--

*`postgresql.activity.client.port`*::
+
--
TCP port number that the client is using for communication with this backend, or -1 if a Unix socket is used.


type: long

--

*`postgresql.activity.backend_start`*::
+
--
Time when this process was started, i.e., when the client connected to the server.


type: date

--

*`postgresql.activity.transaction_start`*::
+
--
Time when this process' current transaction was started.


type: date

--

*`postgresql.activity.query_start`*::
+
--
Time when the currently active query was started, or if state is not active, when the last query was started.


type: date

--

*`postgresql.activity.state_change`*::
+
--
Time when the state was last changed.


type: date

--

*`postgresql.activity.waiting`*::
+
--
True if this backend is currently waiting on a lock.


type: boolean

--

*`postgresql.activity.state`*::
+
--
Current overall state of this backend. Possible values are:

  * active: The backend is executing a query.
  * idle: The backend is waiting for a new client command.
  * idle in transaction: The backend is in a transaction, but is not
    currently executing a query.
  * idle in transaction (aborted): This state is similar to idle in
    transaction, except one of the statements in the transaction caused
    an error.
  * fastpath function call: The backend is executing a fast-path function.
  * disabled: This state is reported if track_activities is disabled in this backend.


--

*`postgresql.activity.query`*::
+
--
Text of this backend's most recent query. If state is active this field shows the currently executing query. In all other states, it shows the last query that was executed.


--

[float]
=== bgwriter

Statistics about the background writer process's activity. Collected using the pg_stat_bgwriter query.



*`postgresql.bgwriter.checkpoints.scheduled`*::
+
--
Number of scheduled checkpoints that have been performed.


type: long

--

*`postgresql.bgwriter.checkpoints.requested`*::
+
--
Number of requested checkpoints that have been performed.


type: long

--

*`postgresql.bgwriter.checkpoints.times.write.ms`*::
+
--
Total amount of time that has been spent in the portion of checkpoint processing where files are written to disk, in milliseconds.


type: float

--

*`postgresql.bgwriter.checkpoints.times.sync.ms`*::
+
--
Total amount of time that has been spent in the portion of checkpoint processing where files are synchronized to disk, in milliseconds.


type: float

--

*`postgresql.bgwriter.buffers.checkpoints`*::
+
--
Number of buffers written during checkpoints.


type: long

--

*`postgresql.bgwriter.buffers.clean`*::
+
--
Number of buffers written by the background writer.


type: long

--

*`postgresql.bgwriter.buffers.clean_full`*::
+
--
Number of times the background writer stopped a cleaning scan because it had written too many buffers.


type: long

--

*`postgresql.bgwriter.buffers.backend`*::
+
--
Number of buffers written directly by a backend.


type: long

--

*`postgresql.bgwriter.buffers.backend_fsync`*::
+
--
Number of times a backend had to execute its own fsync call (normally the background writer handles those even when the backend does its own write)


type: long

--

*`postgresql.bgwriter.buffers.allocated`*::
+
--
Number of buffers allocated.


type: long

--

*`postgresql.bgwriter.stats_reset`*::
+
--
Time at which these statistics were last reset.


type: date

--

[float]
=== database

One row per database, showing database-wide statistics. Collected by querying pg_stat_database



*`postgresql.database.oid`*::
+
--
OID of the database this backend is connected to.


type: long

--

*`postgresql.database.name`*::
+
--
Name of the database this backend is connected to.


type: keyword

--

*`postgresql.database.number_of_backends`*::
+
--
Number of backends currently connected to this database.


type: long

--

*`postgresql.database.transactions.commit`*::
+
--
Number of transactions in this database that have been committed.


type: long

--

*`postgresql.database.transactions.rollback`*::
+
--
Number of transactions in this database that have been rolled back.


type: long

--

*`postgresql.database.blocks.read`*::
+
--
Number of disk blocks read in this database.


type: long

--

*`postgresql.database.blocks.hit`*::
+
--
Number of times disk blocks were found already in the buffer cache, so that a read was not necessary (this only includes hits in the PostgreSQL buffer cache, not the operating system's file system cache).


type: long

--

*`postgresql.database.blocks.time.read.ms`*::
+
--
Time spent reading data file blocks by backends in this database, in milliseconds.


type: long

--

*`postgresql.database.blocks.time.write.ms`*::
+
--
Time spent writing data file blocks by backends in this database, in milliseconds.


type: long

--

*`postgresql.database.rows.returned`*::
+
--
Number of rows returned by queries in this database.


type: long

--

*`postgresql.database.rows.fetched`*::
+
--
Number of rows fetched by queries in this database.


type: long

--

*`postgresql.database.rows.inserted`*::
+
--
Number of rows inserted by queries in this database.


type: long

--

*`postgresql.database.rows.updated`*::
+
--
Number of rows updated by queries in this database.


type: long

--

*`postgresql.database.rows.deleted`*::
+
--
Number of rows deleted by queries in this database.


type: long

--

*`postgresql.database.conflicts`*::
+
--
Number of queries canceled due to conflicts with recovery in this database.


type: long

--

*`postgresql.database.temporary.files`*::
+
--
Number of temporary files created by queries in this database. All temporary files are counted, regardless of why the temporary file was created (e.g., sorting or hashing), and regardless of the log_temp_files setting.


type: long

--

*`postgresql.database.temporary.bytes`*::
+
--
Total amount of data written to temporary files by queries in this database. All temporary files are counted, regardless of why the temporary file was created, and regardless of the log_temp_files setting.


type: long

--

*`postgresql.database.deadlocks`*::
+
--
Number of deadlocks detected in this database.


type: long

--

*`postgresql.database.stats_reset`*::
+
--
Time at which these statistics were last reset.


type: date

--

[float]
=== statement

One document per query per user per database, showing information related invocation of that query, such as cpu usage and total time. Collected by querying pg_stat_statements.



*`postgresql.statement.user.id`*::
+
--
OID of the user logged into the backend that ran the query.


type: long

--

*`postgresql.statement.database.oid`*::
+
--
OID of the database the query was run on.


type: long

--

*`postgresql.statement.query.id`*::
+
--
ID of the statement.


type: long

--

*`postgresql.statement.query.text`*::
+
--
Query text


--

*`postgresql.statement.query.calls`*::
+
--
Number of times the query has been run.


type: long

--

*`postgresql.statement.query.rows`*::
+
--
Total number of rows returned by query.


type: long

--

*`postgresql.statement.query.time.total.ms`*::
+
--
Total number of milliseconds spent running query.


type: float

--

*`postgresql.statement.query.time.min.ms`*::
+
--
Minimum number of milliseconds spent running query.


type: float

--

*`postgresql.statement.query.time.max.ms`*::
+
--
Maximum number of milliseconds spent running query.


type: float

--

*`postgresql.statement.query.time.mean.ms`*::
+
--
Mean number of milliseconds spent running query.


type: long

--

*`postgresql.statement.query.time.stddev.ms`*::
+
--
Population standard deviation of time spent running query, in milliseconds.


type: long

--

*`postgresql.statement.query.memory.shared.hit`*::
+
--
Total number of shared block cache hits by the query.


type: long

--

*`postgresql.statement.query.memory.shared.read`*::
+
--
Total number of shared block cache read by the query.


type: long

--

*`postgresql.statement.query.memory.shared.dirtied`*::
+
--
Total number of shared block cache dirtied by the query.


type: long

--

*`postgresql.statement.query.memory.shared.written`*::
+
--
Total number of shared block cache written by the query.


type: long

--

*`postgresql.statement.query.memory.local.hit`*::
+
--
Total number of local block cache hits by the query.


type: long

--

*`postgresql.statement.query.memory.local.read`*::
+
--
Total number of local block cache read by the query.


type: long

--

*`postgresql.statement.query.memory.local.dirtied`*::
+
--
Total number of local block cache dirtied by the query.


type: long

--

*`postgresql.statement.query.memory.local.written`*::
+
--
Total number of local block cache written by the query.


type: long

--

*`postgresql.statement.query.memory.temp.read`*::
+
--
Total number of temp block cache read by the query.


type: long

--

*`postgresql.statement.query.memory.temp.written`*::
+
--
Total number of temp block cache written by the query.


type: long

--

[[exported-fields-process]]
== Process fields

Process metadata fields




*`process.exe`*::
+
--
type: alias

alias to: process.executable

--

[[exported-fields-prometheus]]
== Prometheus fields

Stats scraped from a Prometheus endpoint.




*`prometheus.labels.*`*::
+
--
Prometheus metric labels


type: object

--

*`prometheus.metrics.*`*::
+
--
Prometheus metric


type: object

--

[[exported-fields-rabbitmq]]
== RabbitMQ fields

RabbitMQ module



[float]
=== rabbitmq




*`rabbitmq.vhost`*::
+
--
Virtual host name with non-ASCII characters escaped as in C.


type: keyword

--

[float]
=== connection

connection



*`rabbitmq.connection.name`*::
+
--
The name of the connection with non-ASCII characters escaped as in C.


type: keyword

--

*`rabbitmq.connection.vhost`*::
+
--
Virtual host name with non-ASCII characters escaped as in C.


type: alias

alias to: rabbitmq.vhost

--

*`rabbitmq.connection.user`*::
+
--
User name.


type: alias

alias to: user.name

--

*`rabbitmq.connection.node`*::
+
--
Node name.


type: alias

alias to: rabbitmq.node.name

--

*`rabbitmq.connection.state`*::
+
--
Connection state.


type: keyword

--

*`rabbitmq.connection.channels`*::
+
--
The number of channels on the connection.


type: long

--

*`rabbitmq.connection.channel_max`*::
+
--
The maximum number of channels allowed on the connection.


type: long

--

*`rabbitmq.connection.frame_max`*::
+
--
Maximum permissible size of a frame (in bytes) to negotiate with clients.


type: long

format: bytes

--

*`rabbitmq.connection.type`*::
+
--
Type of the connection.


type: keyword

--

*`rabbitmq.connection.host`*::
+
--
Server hostname obtained via reverse DNS, or its IP address if reverse DNS failed or was disabled.


type: keyword

--

*`rabbitmq.connection.peer.host`*::
+
--
Peer hostname obtained via reverse DNS, or its IP address if reverse DNS failed or was not enabled.


type: keyword

--

*`rabbitmq.connection.port`*::
+
--
Server port.


type: long

--

*`rabbitmq.connection.peer.port`*::
+
--
Peer port.


type: long

--

*`rabbitmq.connection.packet_count.sent`*::
+
--
Number of packets sent on the connection.


type: long

--

*`rabbitmq.connection.packet_count.received`*::
+
--
Number of packets received on the connection.


type: long

--

*`rabbitmq.connection.packet_count.pending`*::
+
--
Number of packets pending on the connection.


type: long

--

*`rabbitmq.connection.octet_count.sent`*::
+
--
Number of octets sent on the connection.


type: long

--

*`rabbitmq.connection.octet_count.received`*::
+
--
Number of octets received on the connection.


type: long

--

*`rabbitmq.connection.client_provided.name`*::
+
--
User specified connection name.


type: keyword

--

[float]
=== exchange

exchange



*`rabbitmq.exchange.name`*::
+
--
The name of the queue with non-ASCII characters escaped as in C.


type: keyword

--

*`rabbitmq.exchange.vhost`*::
+
--
Virtual host name with non-ASCII characters escaped as in C.


type: alias

alias to: rabbitmq.vhost

--

*`rabbitmq.exchange.durable`*::
+
--
Whether or not the queue survives server restarts.


type: boolean

--

*`rabbitmq.exchange.auto_delete`*::
+
--
Whether the queue will be deleted automatically when no longer used.


type: boolean

--

*`rabbitmq.exchange.internal`*::
+
--
Whether the exchange is internal, i.e. cannot be directly published to by a client.


type: boolean

--

*`rabbitmq.exchange.user`*::
+
--
User who created the exchange.


type: alias

alias to: user.name

--

*`rabbitmq.exchange.messages.publish_in.count`*::
+
--
Count of messages published "in" to an exchange, i.e. not taking account of routing.


type: long

--

*`rabbitmq.exchange.messages.publish_in.details.rate`*::
+
--
How much the exchange publish-in count has changed per second in the most recent sampling interval.


type: float

--

*`rabbitmq.exchange.messages.publish_out.count`*::
+
--
Count of messages published "out" of an exchange, i.e. taking account of routing.


type: long

--

*`rabbitmq.exchange.messages.publish_out.details.rate`*::
+
--
How much the exchange publish-out count has changed per second in the most recent sampling interval.


type: float

--

[float]
=== node

node



*`rabbitmq.node.disk.free.bytes`*::
+
--
Disk free space in bytes.


type: long

format: bytes

--

*`rabbitmq.node.disk.free.limit.bytes`*::
+
--
Point at which the disk alarm will go off.


type: long

format: bytes

--

*`rabbitmq.node.fd.total`*::
+
--
File descriptors available.


type: long

--

*`rabbitmq.node.fd.used`*::
+
--
Used file descriptors.


type: long

--

*`rabbitmq.node.gc.num.count`*::
+
--
Number of GC operations.


type: long

--

*`rabbitmq.node.gc.reclaimed.bytes`*::
+
--
GC bytes reclaimed.


type: long

format: bytes

--

*`rabbitmq.node.io.file_handle.open_attempt.avg.ms`*::
+
--
File handle open avg time


type: long

--

*`rabbitmq.node.io.file_handle.open_attempt.count`*::
+
--
File handle open attempts


type: long

--

*`rabbitmq.node.io.read.avg.ms`*::
+
--
File handle read avg time


type: long

--

*`rabbitmq.node.io.read.bytes`*::
+
--
Data read in bytes


type: long

format: bytes

--

*`rabbitmq.node.io.read.count`*::
+
--
Data read operations


type: long

--

*`rabbitmq.node.io.reopen.count`*::
+
--
Data reopen operations


type: long

--

*`rabbitmq.node.io.seek.avg.ms`*::
+
--
Data seek avg time


type: long

--

*`rabbitmq.node.io.seek.count`*::
+
--
Data seek operations


type: long

--

*`rabbitmq.node.io.sync.avg.ms`*::
+
--
Data sync avg time


type: long

--

*`rabbitmq.node.io.sync.count`*::
+
--
Data sync operations


type: long

--

*`rabbitmq.node.io.write.avg.ms`*::
+
--
Data write avg time


type: long

--

*`rabbitmq.node.io.write.bytes`*::
+
--
Data write in bytes


type: long

format: bytes

--

*`rabbitmq.node.io.write.count`*::
+
--
Data write operations


type: long

--

*`rabbitmq.node.mem.limit.bytes`*::
+
--
Point at which the memory alarm will go off.


type: long

format: bytes

--

*`rabbitmq.node.mem.used.bytes`*::
+
--
Memory used in bytes.


type: long

--

*`rabbitmq.node.mnesia.disk.tx.count`*::
+
--
Number of Mnesia transactions which have been performed that required writes to disk.


type: long

--

*`rabbitmq.node.mnesia.ram.tx.count`*::
+
--
Number of Mnesia transactions which have been performed that did not require writes to disk.


type: long

--

*`rabbitmq.node.msg.store_read.count`*::
+
--
Number of messages which have been read from the message store.


type: long

--

*`rabbitmq.node.msg.store_write.count`*::
+
--
Number of messages which have been written to the message store.


type: long

--

*`rabbitmq.node.name`*::
+
--
Node name

type: keyword

--

*`rabbitmq.node.proc.total`*::
+
--
Maximum number of Erlang processes.


type: long

--

*`rabbitmq.node.proc.used`*::
+
--
Number of Erlang processes in use.


type: long

--

*`rabbitmq.node.processors`*::
+
--
Number of cores detected and usable by Erlang.


type: long

--

*`rabbitmq.node.queue.index.journal_write.count`*::
+
--
Number of records written to the queue index journal.


type: long

--

*`rabbitmq.node.queue.index.read.count`*::
+
--
Number of records read from the queue index.


type: long

--

*`rabbitmq.node.queue.index.write.count`*::
+
--
Number of records written to the queue index.


type: long

--

*`rabbitmq.node.run.queue`*::
+
--
Average number of Erlang processes waiting to run.


type: long

--

*`rabbitmq.node.socket.total`*::
+
--
File descriptors available for use as sockets.


type: long

--

*`rabbitmq.node.socket.used`*::
+
--
File descriptors used as sockets.


type: long

--

*`rabbitmq.node.type`*::
+
--
Node type.


type: keyword

--

*`rabbitmq.node.uptime`*::
+
--
Node uptime.


type: long

--

[float]
=== queue

queue



*`rabbitmq.queue.name`*::
+
--
The name of the queue with non-ASCII characters escaped as in C.


type: keyword

--

*`rabbitmq.queue.vhost`*::
+
--
Virtual host name with non-ASCII characters escaped as in C.


type: alias

alias to: rabbitmq.vhost

--

*`rabbitmq.queue.durable`*::
+
--
Whether or not the queue survives server restarts.


type: boolean

--

*`rabbitmq.queue.auto_delete`*::
+
--
Whether the queue will be deleted automatically when no longer used.


type: boolean

--

*`rabbitmq.queue.exclusive`*::
+
--
Whether the queue is exclusive (i.e. has owner_pid).


type: boolean

--

*`rabbitmq.queue.node`*::
+
--
Node name.


type: alias

alias to: rabbitmq.node.name

--

*`rabbitmq.queue.state`*::
+
--
The state of the queue. Normally 'running', but may be "{syncing, MsgCount}" if the queue is synchronising. Queues which are located on cluster nodes that are currently down will be shown with a status of 'down'.


type: keyword

--

*`rabbitmq.queue.arguments.max_priority`*::
+
--
Maximum number of priority levels for the queue to support.


type: long

--

*`rabbitmq.queue.consumers.count`*::
+
--
Number of consumers.


type: long

--

*`rabbitmq.queue.consumers.utilisation.pct`*::
+
--
Fraction of the time (between 0.0 and 1.0) that the queue is able to immediately deliver messages to consumers. This can be less than 1.0 if consumers are limited by network congestion or prefetch count.


type: long

format: percent

--

*`rabbitmq.queue.messages.total.count`*::
+
--
Sum of ready and unacknowledged messages (queue depth).


type: long

--

*`rabbitmq.queue.messages.total.details.rate`*::
+
--
How much the queue depth has changed per second in the most recent sampling interval.


type: float

--

*`rabbitmq.queue.messages.ready.count`*::
+
--
Number of messages ready to be delivered to clients.


type: long

--

*`rabbitmq.queue.messages.ready.details.rate`*::
+
--
How much the count of messages ready has changed per second in the most recent sampling interval.


type: float

--

*`rabbitmq.queue.messages.unacknowledged.count`*::
+
--
Number of messages delivered to clients but not yet acknowledged.


type: long

--

*`rabbitmq.queue.messages.unacknowledged.details.rate`*::
+
--
How much the count of unacknowledged messages has changed per second in the most recent sampling interval.


type: float

--

*`rabbitmq.queue.messages.persistent.count`*::
+
--
Total number of persistent messages in the queue (will always be 0 for transient queues).


type: long

--

*`rabbitmq.queue.memory.bytes`*::
+
--
Bytes of memory consumed by the Erlang process associated with the queue, including stack, heap and internal structures.


type: long

format: bytes

--

*`rabbitmq.queue.disk.reads.count`*::
+
--
Total number of times messages have been read from disk by this queue since it started.


type: long

--

*`rabbitmq.queue.disk.writes.count`*::
+
--
Total number of times messages have been written to disk by this queue since it started.


type: long

--

[[exported-fields-redis]]
== Redis fields

Redis metrics collected from Redis.



[float]
=== redis

`redis` contains the information and statistics from Redis.



[float]
=== info

`info` contains the information and statistics returned by the `INFO` command.



[float]
=== clients

Redis client stats.



*`redis.info.clients.connected`*::
+
--
Number of client connections (excluding connections from slaves).


type: long

--

*`redis.info.clients.longest_output_list`*::
+
--

deprecated:[6.5.0]

Longest output list among current client connections (replaced by max_output_buffer).


type: long

--

*`redis.info.clients.max_output_buffer`*::
+
--
Longest output list among current client connections.


type: long

--

*`redis.info.clients.biggest_input_buf`*::
+
--

deprecated:[6.5.0]

Biggest input buffer among current client connections (replaced by max_input_buffer).


type: long

--

*`redis.info.clients.max_input_buffer`*::
+
--
Biggest input buffer among current client connections (on redis 5.0).


type: long

--

*`redis.info.clients.blocked`*::
+
--
Number of clients pending on a blocking call (BLPOP, BRPOP, BRPOPLPUSH).


type: long

--

[float]
=== cluster

Redis cluster information.



*`redis.info.cluster.enabled`*::
+
--
Indicates that the Redis cluster is enabled.


type: boolean

--

[float]
=== cpu

Redis CPU stats



*`redis.info.cpu.used.sys`*::
+
--
System CPU consumed by the Redis server.


type: scaled_float

--

*`redis.info.cpu.used.sys_children`*::
+
--
User CPU consumed by the Redis server.


type: scaled_float

--

*`redis.info.cpu.used.user`*::
+
--
System CPU consumed by the background processes.


type: scaled_float

--

*`redis.info.cpu.used.user_children`*::
+
--
User CPU consumed by the background processes.


type: scaled_float

--

[float]
=== memory

Redis memory stats.



*`redis.info.memory.used.value`*::
+
--
Total number of bytes allocated by Redis.


type: long

format: bytes

--

*`redis.info.memory.used.rss`*::
+
--
Number of bytes that Redis allocated as seen by the operating system (a.k.a resident set size).


type: long

format: bytes

--

*`redis.info.memory.used.peak`*::
+
--
Peak memory consumed by Redis.


type: long

format: bytes

--

*`redis.info.memory.used.lua`*::
+
--
Used memory by the Lua engine.        


type: long

format: bytes

--

*`redis.info.memory.used.dataset`*::
+
--
The size in bytes of the dataset 


type: long

format: bytes

--

*`redis.info.memory.max.value`*::
+
--
Memory limit.


type: long

format: bytes

--

*`redis.info.memory.max.policy`*::
+
--
Eviction policy to use when memory limit is reached.


type: keyword

--

*`redis.info.memory.fragmentation.ratio`*::
+
--
Ratio between used_memory_rss and used_memory


type: float

--

*`redis.info.memory.fragmentation.bytes`*::
+
--
Bytes between used_memory_rss and used_memory


type: long

format: bytes

--

*`redis.info.memory.active_defrag.is_running`*::
+
--
Flag indicating if active defragmentation is active


type: boolean

--

*`redis.info.memory.allocator`*::
+
--
Memory allocator.


type: keyword

--


*`redis.info.memory.allocator_stats.allocated`*::
+
--
Allocated memory


type: long

format: bytes

--

*`redis.info.memory.allocator_stats.active`*::
+
--
Active memeory


type: long

format: bytes

--

*`redis.info.memory.allocator_stats.resident`*::
+
--
Resident memory


type: long

format: bytes

--

*`redis.info.memory.allocator_stats.fragmentation.ratio`*::
+
--
Fragmentation ratio


type: float

--

*`redis.info.memory.allocator_stats.fragmentation.bytes`*::
+
--
Fragmented bytes


type: long

format: bytes

--

*`redis.info.memory.allocator_stats.rss.ratio`*::
+
--
Resident ratio


type: float

--

*`redis.info.memory.allocator_stats.rss.bytes`*::
+
--
Resident bytes


type: long

format: bytes

--

[float]
=== persistence

Redis CPU stats.



*`redis.info.persistence.loading`*::
+
--
Flag indicating if the load of a dump file is on-going


type: boolean

--

[float]
=== rdb

Provides information about RDB persistence



*`redis.info.persistence.rdb.last_save.changes_since`*::
+
--
Number of changes since the last dump


type: long

--

*`redis.info.persistence.rdb.last_save.time`*::
+
--
Epoch-based timestamp of last successful RDB save


type: long

--

*`redis.info.persistence.rdb.bgsave.in_progress`*::
+
--
Flag indicating a RDB save is on-going


type: boolean

--

*`redis.info.persistence.rdb.bgsave.last_status`*::
+
--
Status of the last RDB save operation


type: keyword

--

*`redis.info.persistence.rdb.bgsave.last_time.sec`*::
+
--
Duration of the last RDB save operation in seconds


type: long

format: duration

--

*`redis.info.persistence.rdb.bgsave.current_time.sec`*::
+
--
Duration of the on-going RDB save operation if any


type: long

format: duration

--

*`redis.info.persistence.rdb.copy_on_write.last_size`*::
+
--
The size in bytes of copy-on-write allocations during the last RBD save operation                


type: long

format: bytes

--

[float]
=== aof

Provides information about AOF persitence



*`redis.info.persistence.aof.enabled`*::
+
--
Flag indicating AOF logging is activated


type: boolean

--

*`redis.info.persistence.aof.rewrite.in_progress`*::
+
--
Flag indicating a AOF rewrite operation is on-going


type: boolean

--

*`redis.info.persistence.aof.rewrite.scheduled`*::
+
--
Flag indicating an AOF rewrite operation will be scheduled once the on-going RDB save is complete.


type: boolean

--

*`redis.info.persistence.aof.rewrite.last_time.sec`*::
+
--
Duration of the last AOF rewrite operation in seconds


type: long

format: duration

--

*`redis.info.persistence.aof.rewrite.current_time.sec`*::
+
--
Duration of the on-going AOF rewrite operation if any


type: long

format: duration

--

*`redis.info.persistence.aof.rewrite.buffer.size`*::
+
--
Size of the AOF rewrite buffer


type: long

format: bytes

--

*`redis.info.persistence.aof.bgrewrite.last_status`*::
+
--
Status of the last AOF rewrite operatio


type: keyword

--

*`redis.info.persistence.aof.write.last_status`*::
+
--
Status of the last write operation to the AOF


type: keyword

--

*`redis.info.persistence.aof.copy_on_write.last_size`*::
+
--
The size in bytes of copy-on-write allocations during the last RBD save operation


type: long

format: bytes

--

*`redis.info.persistence.aof.buffer.size`*::
+
--
Size of the AOF buffer


type: long

format: bytes

--

*`redis.info.persistence.aof.size.current`*::
+
--
AOF current file size             


type: long

format: bytes

--

*`redis.info.persistence.aof.size.base`*::
+
--
AOF file size on latest startup or rewrite


type: long

format: bytes

--

*`redis.info.persistence.aof.fsync.pending`*::
+
--
Number of fsync pending jobs in background I/O queue


type: long

--

*`redis.info.persistence.aof.fsync.delayed`*::
+
--
Delayed fsync counter


type: long

--

[float]
=== replication

Replication



*`redis.info.replication.role`*::
+
--
Role of the instance (can be "master", or "slave").


type: keyword

--

*`redis.info.replication.connected_slaves`*::
+
--
Number of connected slaves


type: long

--

*`redis.info.replication.master_offset`*::
+
--

deprecated:[6.5]

The server's current replication offset


type: long

--

*`redis.info.replication.backlog.active`*::
+
--
Flag indicating replication backlog is active


type: long

--

*`redis.info.replication.backlog.size`*::
+
--
Total size in bytes of the replication backlog buffer


type: long

format: bytes

--

*`redis.info.replication.backlog.first_byte_offset`*::
+
--
The master offset of the replication backlog buffer          


type: long

--

*`redis.info.replication.backlog.histlen`*::
+
--
Size in bytes of the data in the replication backlog buffer


type: long

--

*`redis.info.replication.master.offset`*::
+
--
The server's current replication offset


type: long

--

*`redis.info.replication.master.second_offset`*::
+
--
The offset up to which replication IDs are accepted


type: long

--

*`redis.info.replication.master.link_status`*::
+
--
Status of the link (up/down)


type: keyword

--

*`redis.info.replication.master.last_io_seconds_ago`*::
+
--
Number of seconds since the last interaction with master


type: long

format: duration

--

*`redis.info.replication.master.sync.in_progress`*::
+
--
Indicate the master is syncing to the slave


type: boolean

--

*`redis.info.replication.master.sync.left_bytes`*::
+
--
Number of bytes left before syncing is complete


type: long

format: bytes

--

*`redis.info.replication.master.sync.last_io_seconds_ago`*::
+
--
Number of seconds since last transfer I/O during a SYNC operation


type: long

format: duration

--

*`redis.info.replication.slave.offset`*::
+
--
The replication offset of the slave instance


type: long

--

*`redis.info.replication.slave.priority`*::
+
--
The priority of the instance as a candidate for failover


type: long

--

*`redis.info.replication.slave.is_readonly`*::
+
--
Flag indicating if the slave is read-only


type: boolean

--

[float]
=== server

Server info



*`redis.info.server.version`*::
+
--
None

type: alias

alias to: service.version

--

*`redis.info.server.git_sha1`*::
+
--
None

type: keyword

--

*`redis.info.server.git_dirty`*::
+
--
None

type: keyword

--

*`redis.info.server.build_id`*::
+
--
None

type: keyword

--

*`redis.info.server.mode`*::
+
--
None

type: keyword

--

*`redis.info.server.os`*::
+
--
None

type: alias

alias to: os.full

--

*`redis.info.server.arch_bits`*::
+
--
None

type: keyword

--

*`redis.info.server.multiplexing_api`*::
+
--
None

type: keyword

--

*`redis.info.server.gcc_version`*::
+
--
None

type: keyword

--

*`redis.info.server.process_id`*::
+
--
None

type: alias

alias to: process.pid

--

*`redis.info.server.run_id`*::
+
--
None

type: keyword

--

*`redis.info.server.tcp_port`*::
+
--
None

type: long

--

*`redis.info.server.uptime`*::
+
--
None

type: long

--

*`redis.info.server.hz`*::
+
--
None

type: long

--

*`redis.info.server.lru_clock`*::
+
--
None

type: long

--

*`redis.info.server.config_file`*::
+
--
None

type: keyword

--

[float]
=== stats

Redis stats.



*`redis.info.stats.connections.received`*::
+
--
Total number of connections received.

type: long

--

*`redis.info.stats.connections.rejected`*::
+
--
Total number of connections rejected.

type: long

--

*`redis.info.stats.commands_processed`*::
+
--
Total number of commands processed.

type: long

--

*`redis.info.stats.net.input.bytes`*::
+
--
Total network input in bytes.

type: long

--

*`redis.info.stats.net.output.bytes`*::
+
--
Total network output in bytes.

type: long

--

*`redis.info.stats.instantaneous.ops_per_sec`*::
+
--
Number of commands processed per second


type: long

--

*`redis.info.stats.instantaneous.input_kbps`*::
+
--
The network's read rate per second in KB/sec


type: scaled_float

--

*`redis.info.stats.instantaneous.output_kbps`*::
+
--
The network's write rate per second in KB/sec


type: scaled_float

--

*`redis.info.stats.sync.full`*::
+
--
The number of full resyncs with slaves


type: long

--

*`redis.info.stats.sync.partial.ok`*::
+
--
The number of accepted partial resync requests


type: long

--

*`redis.info.stats.sync.partial.err`*::
+
--
The number of denied partial resync requests


type: long

--

*`redis.info.stats.keys.expired`*::
+
--
Total number of key expiration events


type: long

--

*`redis.info.stats.keys.evicted`*::
+
--
Number of evicted keys due to maxmemory limit


type: long

--

*`redis.info.stats.keyspace.hits`*::
+
--
Number of successful lookup of keys in the main dictionary


type: long

--

*`redis.info.stats.keyspace.misses`*::
+
--
Number of failed lookup of keys in the main dictionary


type: long

--

*`redis.info.stats.pubsub.channels`*::
+
--
Global number of pub/sub channels with client subscriptions


type: long

--

*`redis.info.stats.pubsub.patterns`*::
+
--
Global number of pub/sub pattern with client subscriptions


type: long

--

*`redis.info.stats.latest_fork_usec`*::
+
--
Duration of the latest fork operation in microseconds


type: long

--

*`redis.info.stats.migrate_cached_sockets`*::
+
--
The number of sockets open for MIGRATE purposes


type: long

--

*`redis.info.stats.slave_expires_tracked_keys`*::
+
--
The number of keys tracked for expiry purposes (applicable only to writable slaves)


type: long

--

*`redis.info.stats.active_defrag.hits`*::
+
--
Number of value reallocations performed by active the defragmentation process


type: long

--

*`redis.info.stats.active_defrag.misses`*::
+
--
Number of aborted value reallocations started by the active defragmentation process


type: long

--

*`redis.info.stats.active_defrag.key_hits`*::
+
--
Number of keys that were actively defragmented


type: long

--

*`redis.info.stats.active_defrag.key_misses`*::
+
--
Number of keys that were skipped by the active defragmentation process


type: long

--

*`redis.info.slowlog.count`*::
+
--
Count of slow operations


type: long

--

[float]
=== key

`key` contains information about keys.



*`redis.key.name`*::
+
--
Key name.


type: keyword

--

*`redis.key.id`*::
+
--
Unique id for this key (With the form <keyspace>:<name>).


type: keyword

--

*`redis.key.type`*::
+
--
Key type as shown by `TYPE` command.


type: keyword

--

*`redis.key.length`*::
+
--
Length of the key (Number of elements for lists, length for strings, cardinality for sets).


type: long

--

*`redis.key.expire.ttl`*::
+
--
Seconds to expire.


type: long

--

[float]
=== keyspace

`keyspace` contains the information about the keyspaces returned by the `INFO` command.



*`redis.keyspace.id`*::
+
--
Keyspace identifier.


type: keyword

--

*`redis.keyspace.avg_ttl`*::
+
--
Average ttl.


type: long

--

*`redis.keyspace.keys`*::
+
--
Number of keys in the keyspace.


type: long

--

*`redis.keyspace.expires`*::
+
--


type: long

--

[[exported-fields-sql]]
== sql fields

SQL module fetches metrics from a SQL database




*`sql.driver`*::
+
--
Driver used to execute the query.


type: keyword

--

*`sql.query`*::
+
--
Query executed to collect metrics.


type: keyword

--

*`sql.metrics.numeric.*`*::
+
--
Numeric metrics collected.


type: object

--

*`sql.metrics.string.*`*::
+
--
Non-numeric values collected.


type: object

--

[[exported-fields-stan]]
== Stan fields

stan Module



[float]
=== stan

`stan` contains statistics that were read from Nats Streaming server (STAN)



*`stan.server.id`*::
+
--
The server ID


type: keyword

--

*`stan.cluster.id`*::
+
--
The cluster ID


type: keyword

--

[float]
=== channels

Contains stan / nats streaming/serverz endpoint metrics



*`stan.channels.name`*::
+
--
The name of the STAN streaming channel


type: keyword

--

*`stan.channels.messages`*::
+
--
The number of STAN streaming messages


type: long

--

*`stan.channels.bytes`*::
+
--
The number of STAN bytes in the channel


type: long

--

*`stan.channels.first_seq`*::
+
--
First sequence number stored in the channel. If first_seq > min([seq in subscriptions]) data loss has possibly occurred


type: long

--

*`stan.channels.last_seq`*::
+
--
Last sequence number stored in the channel


type: long

--

*`stan.channels.depth`*::
+
--
Queue depth based upon current sequence number and highest reported subscriber sequence number


type: long

--

[float]
=== stats

Contains only high-level stan / nats streaming server related metrics



*`stan.stats.state`*::
+
--
The cluster / streaming configuration state (STANDALONE, CLUSTERED)


type: keyword

--

*`stan.stats.role`*::
+
--
If clustered, role of this node in the cluster (Leader, Follower, Candidate)


type: keyword

--

*`stan.stats.clients`*::
+
--
The number of STAN clients


type: integer

--

*`stan.stats.subscriptions`*::
+
--
The number of STAN streaming subscriptions


type: integer

--

*`stan.stats.channels`*::
+
--
The number of STAN channels


type: integer

--

*`stan.stats.messages`*::
+
--
Number of messages across all STAN queues


type: long

--

*`stan.stats.bytes`*::
+
--
Number of bytes consumed across all STAN queues


type: long

--

[float]
=== subscriptions

Contains stan / nats streaming/serverz endpoint subscription metrics



*`stan.subscriptions.id`*::
+
--
The name of the STAN channel subscription (client_id)


type: keyword

--

*`stan.subscriptions.channel`*::
+
--
The name of the STAN channel the subscription is associated with


type: keyword

--

*`stan.subscriptions.queue`*::
+
--
The name of the NATS queue that the STAN channel subscription is associated with, if any


type: keyword

--

*`stan.subscriptions.last_sent`*::
+
--
Last known sequence number of the subscription that was acked


type: long

--

*`stan.subscriptions.pending`*::
+
--
Number of pending messages from / to the subscriber


type: long

--

*`stan.subscriptions.offline`*::
+
--
Is the subscriber marked as offline?


type: boolean

--

*`stan.subscriptions.stalled`*::
+
--
Is the subscriber known to be stalled?


type: boolean

--

[[exported-fields-statsd]]
== Statsd fields

Statsd module




*`statsd.*.count`*::
+
--
Statsd counters


type: object

--

*`statsd.*.*`*::
+
--
Statsd metrics


type: object

--

[[exported-fields-system]]
== System fields

System status metrics, like CPU and memory usage, that are collected from the operating system.



[float]
=== system

`system` contains local system metrics.



[float]
=== core

`system-core` contains CPU metrics for a single core of a multi-core system.



*`system.core.id`*::
+
--
CPU Core number.


type: long

--

*`system.core.user.pct`*::
+
--
The percentage of CPU time spent in user space.


type: scaled_float

format: percent

--

*`system.core.user.ticks`*::
+
--
The amount of CPU time spent in user space.


type: long

--

*`system.core.system.pct`*::
+
--
The percentage of CPU time spent in kernel space.


type: scaled_float

format: percent

--

*`system.core.system.ticks`*::
+
--
The amount of CPU time spent in kernel space.


type: long

--

*`system.core.nice.pct`*::
+
--
The percentage of CPU time spent on low-priority processes.


type: scaled_float

format: percent

--

*`system.core.nice.ticks`*::
+
--
The amount of CPU time spent on low-priority processes.


type: long

--

*`system.core.idle.pct`*::
+
--
The percentage of CPU time spent idle.


type: scaled_float

format: percent

--

*`system.core.idle.ticks`*::
+
--
The amount of CPU time spent idle.


type: long

--

*`system.core.iowait.pct`*::
+
--
The percentage of CPU time spent in wait (on disk).


type: scaled_float

format: percent

--

*`system.core.iowait.ticks`*::
+
--
The amount of CPU time spent in wait (on disk).


type: long

--

*`system.core.irq.pct`*::
+
--
The percentage of CPU time spent servicing and handling hardware interrupts.


type: scaled_float

format: percent

--

*`system.core.irq.ticks`*::
+
--
The amount of CPU time spent servicing and handling hardware interrupts.


type: long

--

*`system.core.softirq.pct`*::
+
--
The percentage of CPU time spent servicing and handling software interrupts.


type: scaled_float

format: percent

--

*`system.core.softirq.ticks`*::
+
--
The amount of CPU time spent servicing and handling software interrupts.


type: long

--

*`system.core.steal.pct`*::
+
--
The percentage of CPU time spent in involuntary wait by the virtual CPU while the hypervisor was servicing another processor. Available only on Unix.


type: scaled_float

format: percent

--

*`system.core.steal.ticks`*::
+
--
The amount of CPU time spent in involuntary wait by the virtual CPU while the hypervisor was servicing another processor. Available only on Unix.


type: long

--

[float]
=== cpu

`cpu` contains local CPU stats.



*`system.cpu.cores`*::
+
--
The number of CPU cores present on the host. The non-normalized percentages will have a maximum value of `100% * cores`. The normalized percentages already take this value into account and have a maximum value of 100%.


type: long

--

*`system.cpu.user.pct`*::
+
--
The percentage of CPU time spent in user space. On multi-core systems, you can have percentages that are greater than 100%. For example, if 3 cores are at 60% use, then the `system.cpu.user.pct` will be 180%.


type: scaled_float

format: percent

--

*`system.cpu.system.pct`*::
+
--
The percentage of CPU time spent in kernel space.


type: scaled_float

format: percent

--

*`system.cpu.nice.pct`*::
+
--
The percentage of CPU time spent on low-priority processes.


type: scaled_float

format: percent

--

*`system.cpu.idle.pct`*::
+
--
The percentage of CPU time spent idle.


type: scaled_float

format: percent

--

*`system.cpu.iowait.pct`*::
+
--
The percentage of CPU time spent in wait (on disk).


type: scaled_float

format: percent

--

*`system.cpu.irq.pct`*::
+
--
The percentage of CPU time spent servicing and handling hardware interrupts.


type: scaled_float

format: percent

--

*`system.cpu.softirq.pct`*::
+
--
The percentage of CPU time spent servicing and handling software interrupts.


type: scaled_float

format: percent

--

*`system.cpu.steal.pct`*::
+
--
The percentage of CPU time spent in involuntary wait by the virtual CPU while the hypervisor was servicing another processor. Available only on Unix.


type: scaled_float

format: percent

--

*`system.cpu.total.pct`*::
+
--
The percentage of CPU time spent in states other than Idle and IOWait.


type: scaled_float

format: percent

--

*`system.cpu.user.norm.pct`*::
+
--
The percentage of CPU time spent in user space.


type: scaled_float

format: percent

--

*`system.cpu.system.norm.pct`*::
+
--
The percentage of CPU time spent in kernel space.


type: scaled_float

format: percent

--

*`system.cpu.nice.norm.pct`*::
+
--
The percentage of CPU time spent on low-priority processes.


type: scaled_float

format: percent

--

*`system.cpu.idle.norm.pct`*::
+
--
The percentage of CPU time spent idle.


type: scaled_float

format: percent

--

*`system.cpu.iowait.norm.pct`*::
+
--
The percentage of CPU time spent in wait (on disk).


type: scaled_float

format: percent

--

*`system.cpu.irq.norm.pct`*::
+
--
The percentage of CPU time spent servicing and handling hardware interrupts.


type: scaled_float

format: percent

--

*`system.cpu.softirq.norm.pct`*::
+
--
The percentage of CPU time spent servicing and handling software interrupts.


type: scaled_float

format: percent

--

*`system.cpu.steal.norm.pct`*::
+
--
The percentage of CPU time spent in involuntary wait by the virtual CPU while the hypervisor was servicing another processor. Available only on Unix.


type: scaled_float

format: percent

--

*`system.cpu.total.norm.pct`*::
+
--
The percentage of CPU time in states other than Idle and IOWait, normalised by the number of cores.


type: scaled_float

format: percent

--

*`system.cpu.user.ticks`*::
+
--
The amount of CPU time spent in user space.


type: long

--

*`system.cpu.system.ticks`*::
+
--
The amount of CPU time spent in kernel space.


type: long

--

*`system.cpu.nice.ticks`*::
+
--
The amount of CPU time spent on low-priority processes.


type: long

--

*`system.cpu.idle.ticks`*::
+
--
The amount of CPU time spent idle.


type: long

--

*`system.cpu.iowait.ticks`*::
+
--
The amount of CPU time spent in wait (on disk).


type: long

--

*`system.cpu.irq.ticks`*::
+
--
The amount of CPU time spent servicing and handling hardware interrupts.


type: long

--

*`system.cpu.softirq.ticks`*::
+
--
The amount of CPU time spent servicing and handling software interrupts.


type: long

--

*`system.cpu.steal.ticks`*::
+
--
The amount of CPU time spent in involuntary wait by the virtual CPU while the hypervisor was servicing another processor. Available only on Unix.


type: long

--

[float]
=== diskio

`disk` contains disk IO metrics collected from the operating system.



*`system.diskio.name`*::
+
--
The disk name.


type: keyword

example: sda1

--

*`system.diskio.serial_number`*::
+
--
The disk's serial number. This may not be provided by all operating systems.


type: keyword

--

*`system.diskio.read.count`*::
+
--
The total number of reads completed successfully.


type: long

--

*`system.diskio.write.count`*::
+
--
The total number of writes completed successfully.


type: long

--

*`system.diskio.read.bytes`*::
+
--
The total number of bytes read successfully. On Linux this is the number of sectors read multiplied by an assumed sector size of 512.


type: long

format: bytes

--

*`system.diskio.write.bytes`*::
+
--
The total number of bytes written successfully. On Linux this is the number of sectors written multiplied by an assumed sector size of 512.


type: long

format: bytes

--

*`system.diskio.read.time`*::
+
--
The total number of milliseconds spent by all reads.


type: long

--

*`system.diskio.write.time`*::
+
--
The total number of milliseconds spent by all writes.


type: long

--

*`system.diskio.io.time`*::
+
--
The total number of of milliseconds spent doing I/Os.


type: long

--

*`system.diskio.iostat.read.request.merges_per_sec`*::
+
--
The number of read requests merged per second that were queued to the device.


type: float

--

*`system.diskio.iostat.write.request.merges_per_sec`*::
+
--
The number of write requests merged per second that were queued to the device.


type: float

--

*`system.diskio.iostat.read.request.per_sec`*::
+
--
The number of read requests that were issued to the device per second


type: float

--

*`system.diskio.iostat.write.request.per_sec`*::
+
--
The number of write requests that were issued to the device per second


type: float

--

*`system.diskio.iostat.read.per_sec.bytes`*::
+
--
The number of Bytes read from the device per second.


type: float

format: bytes

--

*`system.diskio.iostat.read.await`*::
+
--
The average time spent for read requests issued to the device to be served.


type: float

--

*`system.diskio.iostat.write.per_sec.bytes`*::
+
--
The number of Bytes write from the device per second.


type: float

format: bytes

--

*`system.diskio.iostat.write.await`*::
+
--
The average time spent for write requests issued to the device to be served.


type: float

--

*`system.diskio.iostat.request.avg_size`*::
+
--
The average size (in bytes) of the requests that were issued to the device.


type: float

--

*`system.diskio.iostat.queue.avg_size`*::
+
--
The average queue length of the requests that were issued to the device.


type: float

--

*`system.diskio.iostat.await`*::
+
--
The average time spent for requests issued to the device to be served.


type: float

--

*`system.diskio.iostat.service_time`*::
+
--
The average service time (in milliseconds) for I/O requests that were issued to the device.


type: float

--

*`system.diskio.iostat.busy`*::
+
--
Percentage of CPU time during which I/O requests were issued to the device (bandwidth utilization for the device). Device saturation occurs when this value is close to 100%.


type: float

--

[float]
=== entropy

Available system entropy



*`system.entropy.available_bits`*::
+
--
The available bits of entropy


type: long

--

*`system.entropy.pct`*::
+
--
The percentage of available entropy, relative to the pool size of 4096


type: scaled_float

format: percent

--

[float]
=== filesystem

`filesystem` contains local filesystem stats.



*`system.filesystem.available`*::
+
--
The disk space available to an unprivileged user in bytes.


type: long

format: bytes

--

*`system.filesystem.device_name`*::
+
--
The disk name. For example: `/dev/disk1`


type: keyword

--

*`system.filesystem.type`*::
+
--
The disk type. For example: `ext4`


type: keyword

--

*`system.filesystem.mount_point`*::
+
--
The mounting point. For example: `/`


type: keyword

--

*`system.filesystem.files`*::
+
--
The total number of file nodes in the file system.


type: long

--

*`system.filesystem.free`*::
+
--
The disk space available in bytes.


type: long

format: bytes

--

*`system.filesystem.free_files`*::
+
--
The number of free file nodes in the file system.


type: long

--

*`system.filesystem.total`*::
+
--
The total disk space in bytes.


type: long

format: bytes

--

*`system.filesystem.used.bytes`*::
+
--
The used disk space in bytes.


type: long

format: bytes

--

*`system.filesystem.used.pct`*::
+
--
The percentage of used disk space.


type: scaled_float

format: percent

--

[float]
=== fsstat

`system.fsstat` contains filesystem metrics aggregated from all mounted filesystems.



*`system.fsstat.count`*::
+
--
Number of file systems found.

type: long

--

*`system.fsstat.total_files`*::
+
--
Total number of files.

type: long

--

[float]
=== total_size

Nested file system docs.


*`system.fsstat.total_size.free`*::
+
--
Total free space.


type: long

format: bytes

--

*`system.fsstat.total_size.used`*::
+
--
Total used space.


type: long

format: bytes

--

*`system.fsstat.total_size.total`*::
+
--
Total space (used plus free).


type: long

format: bytes

--

[float]
=== load

CPU load averages.



*`system.load.1`*::
+
--
Load average for the last minute.


type: scaled_float

--

*`system.load.5`*::
+
--
Load average for the last 5 minutes.


type: scaled_float

--

*`system.load.15`*::
+
--
Load average for the last 15 minutes.


type: scaled_float

--

*`system.load.norm.1`*::
+
--
Load for the last minute divided by the number of cores.


type: scaled_float

--

*`system.load.norm.5`*::
+
--
Load for the last 5 minutes divided by the number of cores.


type: scaled_float

--

*`system.load.norm.15`*::
+
--
Load for the last 15 minutes divided by the number of cores.


type: scaled_float

--

*`system.load.cores`*::
+
--
The number of CPU cores present on the host.


type: long

--

[float]
=== memory

`memory` contains local memory stats.



*`system.memory.total`*::
+
--
Total memory.


type: long

format: bytes

--

*`system.memory.used.bytes`*::
+
--
Used memory.


type: long

format: bytes

--

*`system.memory.free`*::
+
--
The total amount of free memory in bytes. This value does not include memory consumed by system caches and buffers (see system.memory.actual.free).


type: long

format: bytes

--

*`system.memory.used.pct`*::
+
--
The percentage of used memory.


type: scaled_float

format: percent

--

[float]
=== actual

Actual memory used and free.



*`system.memory.actual.used.bytes`*::
+
--
Actual used memory in bytes. It represents the difference between the total and the available memory. The available memory depends on the OS. For more details, please check `system.actual.free`.


type: long

format: bytes

--

*`system.memory.actual.free`*::
+
--
Actual free memory in bytes. It is calculated based on the OS. On Linux this value will be MemAvailable from /proc/meminfo,  or calculated from free memory plus caches and buffers if /proc/meminfo is not available. On OSX it is a sum of free memory and the inactive memory. On Windows, it is equal to `system.memory.free`.


type: long

format: bytes

--

*`system.memory.actual.used.pct`*::
+
--
The percentage of actual used memory.


type: scaled_float

format: percent

--

[float]
=== swap

This group contains statistics related to the swap memory usage on the system.


*`system.memory.swap.total`*::
+
--
Total swap memory.


type: long

format: bytes

--

*`system.memory.swap.used.bytes`*::
+
--
Used swap memory.


type: long

format: bytes

--

*`system.memory.swap.free`*::
+
--
Available swap memory.


type: long

format: bytes

--

*`system.memory.swap.out.pages`*::
+
--
count of pages swapped out

type: long

--

*`system.memory.swap.in.pages`*::
+
--
count of pages swapped in

type: long

--

*`system.memory.swap.readahead.pages`*::
+
--
swap readahead pages

type: long

--

*`system.memory.swap.readahead.cached`*::
+
--
swap readahead cache hits

type: long

--

*`system.memory.swap.used.pct`*::
+
--
The percentage of used swap memory.


type: scaled_float

format: percent

--

[float]
=== page_stats

memory page statistics


*`system.memory.page_stats.pgscan_kswapd.pages`*::
+
--
pages scanned by kswapd

type: long

format: number

--

*`system.memory.page_stats.pgscan_direct.pages`*::
+
--
pages scanned directly

type: long

format: number

--

*`system.memory.page_stats.pgfree.pages`*::
+
--
pages freed by the system

type: long

format: number

--

*`system.memory.page_stats.pgsteal_kswapd.pages`*::
+
--
number of pages reclaimed by kswapd

type: long

format: number

--

*`system.memory.page_stats.pgsteal_direct.pages`*::
+
--
number of pages reclaimed directly

type: long

format: number

--

*`system.memory.page_stats.direct_efficiency.pct`*::
+
--
direct reclaim efficiency percentage. A lower percentage indicates the system is struggling to reclaim memory.

type: scaled_float

format: percent

--

*`system.memory.page_stats.kswapd_efficiency.pct`*::
+
--
kswapd reclaim efficiency percentage. A lower percentage indicates the system is struggling to reclaim memory.

type: scaled_float

format: percent

--

[float]
=== hugepages

This group contains statistics related to huge pages usage on the system.


*`system.memory.hugepages.total`*::
+
--
Number of huge pages in the pool.


type: long

format: number

--

*`system.memory.hugepages.used.bytes`*::
+
--
Memory used in allocated huge pages.


type: long

format: bytes

--

*`system.memory.hugepages.used.pct`*::
+
--
Percentage of huge pages used.


type: long

format: percent

--

*`system.memory.hugepages.free`*::
+
--
Number of available huge pages in the pool.


type: long

format: number

--

*`system.memory.hugepages.reserved`*::
+
--
Number of reserved but not allocated huge pages in the pool.


type: long

format: number

--

*`system.memory.hugepages.surplus`*::
+
--
Number of overcommited huge pages.


type: long

format: number

--

*`system.memory.hugepages.default_size`*::
+
--
Default size for huge pages.


type: long

format: bytes

--

[float]
=== swap.out

huge pages swapped out


*`system.memory.hugepages.swap.out.pages`*::
+
--
pages swapped out

type: long

--

*`system.memory.hugepages.swap.out.fallback`*::
+
--
Count of huge pages that must be split before swapout

type: long

--

[float]
=== network

`network` contains network IO metrics for a single network interface.



*`system.network.name`*::
+
--
The network interface name.


type: keyword

example: eth0

--

*`system.network.out.bytes`*::
+
--
The number of bytes sent.


type: long

format: bytes

--

*`system.network.in.bytes`*::
+
--
The number of bytes received.


type: long

format: bytes

--

*`system.network.out.packets`*::
+
--
The number of packets sent.


type: long

--

*`system.network.in.packets`*::
+
--
The number or packets received.


type: long

--

*`system.network.in.errors`*::
+
--
The number of errors while receiving.


type: long

--

*`system.network.out.errors`*::
+
--
The number of errors while sending.


type: long

--

*`system.network.in.dropped`*::
+
--
The number of incoming packets that were dropped.


type: long

--

*`system.network.out.dropped`*::
+
--
The number of outgoing packets that were dropped. This value is always 0 on Darwin and BSD because it is not reported by the operating system.


type: long

--

[float]
=== network_summary

Metrics relating to global network activity



*`system.network_summary.ip.*`*::
+
--
IP counters


type: object

--

*`system.network_summary.tcp.*`*::
+
--
TCP counters


type: object

--

*`system.network_summary.udp.*`*::
+
--
UDP counters


type: object

--

*`system.network_summary.udp_lite.*`*::
+
--
UDP Lite counters


type: object

--

*`system.network_summary.icmp.*`*::
+
--
ICMP counters


type: object

--

[float]
=== process

`process` contains process metadata, CPU metrics, and memory metrics.



*`system.process.name`*::
+
--
type: alias

alias to: process.name

--

*`system.process.state`*::
+
--
The process state. For example: "running".


type: keyword

--

*`system.process.pid`*::
+
--
type: alias

alias to: process.pid

--

*`system.process.ppid`*::
+
--
type: alias

alias to: process.ppid

--

*`system.process.pgid`*::
+
--
type: alias

alias to: process.pgid

--

*`system.process.cmdline`*::
+
--
The full command-line used to start the process, including the arguments separated by space.


type: keyword

--

*`system.process.username`*::
+
--
type: alias

alias to: user.name

--

*`system.process.cwd`*::
+
--
type: alias

alias to: process.working_directory

--

*`system.process.env`*::
+
--
The environment variables used to start the process. The data is available on FreeBSD, Linux, and OS X.


type: object

--

[float]
=== cpu

CPU-specific statistics per process.


*`system.process.cpu.user.ticks`*::
+
--
The amount of CPU time the process spent in user space.


type: long

--

*`system.process.cpu.total.value`*::
+
--
The value of CPU usage since starting the process.


type: long

--

*`system.process.cpu.total.pct`*::
+
--
The percentage of CPU time spent by the process since the last update. Its value is similar to the %CPU value of the process displayed by the top command on Unix systems.


type: scaled_float

format: percent

--

*`system.process.cpu.total.norm.pct`*::
+
--
The percentage of CPU time spent by the process since the last event. This value is normalized by the number of CPU cores and it ranges from 0 to 100%.


type: scaled_float

format: percent

--

*`system.process.cpu.system.ticks`*::
+
--
The amount of CPU time the process spent in kernel space.


type: long

--

*`system.process.cpu.total.ticks`*::
+
--
The total CPU time spent by the process.


type: long

--

*`system.process.cpu.start_time`*::
+
--
The time when the process was started.


type: date

--

[float]
=== memory

Memory-specific statistics per process.


*`system.process.memory.size`*::
+
--
The total virtual memory the process has.


type: long

format: bytes

--

*`system.process.memory.rss.bytes`*::
+
--
The Resident Set Size. The amount of memory the process occupied in main memory (RAM).


type: long

format: bytes

--

*`system.process.memory.rss.pct`*::
+
--
The percentage of memory the process occupied in main memory (RAM).


type: scaled_float

format: percent

--

*`system.process.memory.share`*::
+
--
The shared memory the process uses.


type: long

format: bytes

--

[float]
=== fd

File descriptor usage metrics. This set of metrics is available for Linux and FreeBSD.



*`system.process.fd.open`*::
+
--
The number of file descriptors open by the process.

type: long

--

*`system.process.fd.limit.soft`*::
+
--
The soft limit on the number of file descriptors opened by the process. The soft limit can be changed by the process at any time.


type: long

--

*`system.process.fd.limit.hard`*::
+
--
The hard limit on the number of file descriptors opened by the process. The hard limit can only be raised by root.


type: long

--

[float]
=== cgroup

Metrics and limits from the cgroup of which the task is a member. cgroup metrics are reported when the process has membership in a non-root cgroup. These metrics are only available on Linux.



*`system.process.cgroup.id`*::
+
--
The ID common to all cgroups associated with this task. If there isn't a common ID used by all cgroups this field will be absent.


type: keyword

--

*`system.process.cgroup.path`*::
+
--
The path to the cgroup relative to the cgroup subsystem's mountpoint. If there isn't a common path used by all cgroups this field will be absent.


type: keyword

--

[float]
=== cpu

The cpu subsystem schedules CPU access for tasks in the cgroup. Access can be controlled by two separate schedulers, CFS and RT. CFS stands for completely fair scheduler which proportionally divides the CPU time between cgroups based on weight. RT stands for real time scheduler which sets a maximum amount of CPU time that processes in the cgroup can consume during a given period.



*`system.process.cgroup.cpu.id`*::
+
--
ID of the cgroup.

type: keyword

--

*`system.process.cgroup.cpu.path`*::
+
--
Path to the cgroup relative to the cgroup subsystem's mountpoint.


type: keyword

--

*`system.process.cgroup.cpu.cfs.period.us`*::
+
--
Period of time in microseconds for how regularly a cgroup's access to CPU resources should be reallocated.


type: long

--

*`system.process.cgroup.cpu.cfs.quota.us`*::
+
--
Total amount of time in microseconds for which all tasks in a cgroup can run during one period (as defined by cfs.period.us).


type: long

--

*`system.process.cgroup.cpu.cfs.shares`*::
+
--
An integer value that specifies a relative share of CPU time available to the tasks in a cgroup. The value specified in the cpu.shares file must be 2 or higher.


type: long

--

*`system.process.cgroup.cpu.rt.period.us`*::
+
--
Period of time in microseconds for how regularly a cgroup's access to CPU resources is reallocated.


type: long

--

*`system.process.cgroup.cpu.rt.runtime.us`*::
+
--
Period of time in microseconds for the longest continuous period in which the tasks in a cgroup have access to CPU resources.


type: long

--

*`system.process.cgroup.cpu.stats.periods`*::
+
--
Number of period intervals (as specified in cpu.cfs.period.us) that have elapsed.


type: long

--

*`system.process.cgroup.cpu.stats.throttled.periods`*::
+
--
Number of times tasks in a cgroup have been throttled (that is, not allowed to run because they have exhausted all of the available time as specified by their quota).


type: long

--

*`system.process.cgroup.cpu.stats.throttled.ns`*::
+
--
The total time duration (in nanoseconds) for which tasks in a cgroup have been throttled.


type: long

--

[float]
=== cpuacct

CPU accounting metrics.


*`system.process.cgroup.cpuacct.id`*::
+
--
ID of the cgroup.

type: keyword

--

*`system.process.cgroup.cpuacct.path`*::
+
--
Path to the cgroup relative to the cgroup subsystem's mountpoint.


type: keyword

--

*`system.process.cgroup.cpuacct.total.ns`*::
+
--
Total CPU time in nanoseconds consumed by all tasks in the cgroup.


type: long

--

*`system.process.cgroup.cpuacct.stats.user.ns`*::
+
--
CPU time consumed by tasks in user mode.

type: long

--

*`system.process.cgroup.cpuacct.stats.system.ns`*::
+
--
CPU time consumed by tasks in user (kernel) mode.

type: long

--

*`system.process.cgroup.cpuacct.percpu`*::
+
--
CPU time (in nanoseconds) consumed on each CPU by all tasks in this cgroup.


type: object

--

[float]
=== memory

Memory limits and metrics.


*`system.process.cgroup.memory.id`*::
+
--
ID of the cgroup.

type: keyword

--

*`system.process.cgroup.memory.path`*::
+
--
Path to the cgroup relative to the cgroup subsystem's mountpoint.


type: keyword

--

*`system.process.cgroup.memory.mem.usage.bytes`*::
+
--
Total memory usage by processes in the cgroup (in bytes).


type: long

format: bytes

--

*`system.process.cgroup.memory.mem.usage.max.bytes`*::
+
--
The maximum memory used by processes in the cgroup (in bytes).


type: long

format: bytes

--

*`system.process.cgroup.memory.mem.limit.bytes`*::
+
--
The maximum amount of user memory in bytes (including file cache) that tasks in the cgroup are allowed to use.


type: long

format: bytes

--

*`system.process.cgroup.memory.mem.failures`*::
+
--
The number of times that the memory limit (mem.limit.bytes) was reached.


type: long

--

*`system.process.cgroup.memory.memsw.usage.bytes`*::
+
--
The sum of current memory usage plus swap space used by processes in the cgroup (in bytes).


type: long

format: bytes

--

*`system.process.cgroup.memory.memsw.usage.max.bytes`*::
+
--
The maximum amount of memory and swap space used by processes in the cgroup (in bytes).


type: long

format: bytes

--

*`system.process.cgroup.memory.memsw.limit.bytes`*::
+
--
The maximum amount for the sum of memory and swap usage that tasks in the cgroup are allowed to use.


type: long

format: bytes

--

*`system.process.cgroup.memory.memsw.failures`*::
+
--
The number of times that the memory plus swap space limit (memsw.limit.bytes) was reached.


type: long

--

*`system.process.cgroup.memory.kmem.usage.bytes`*::
+
--
Total kernel memory usage by processes in the cgroup (in bytes).


type: long

format: bytes

--

*`system.process.cgroup.memory.kmem.usage.max.bytes`*::
+
--
The maximum kernel memory used by processes in the cgroup (in bytes).


type: long

format: bytes

--

*`system.process.cgroup.memory.kmem.limit.bytes`*::
+
--
The maximum amount of kernel memory that tasks in the cgroup are allowed to use.


type: long

format: bytes

--

*`system.process.cgroup.memory.kmem.failures`*::
+
--
The number of times that the memory limit (kmem.limit.bytes) was reached.


type: long

--

*`system.process.cgroup.memory.kmem_tcp.usage.bytes`*::
+
--
Total memory usage for TCP buffers in bytes.


type: long

format: bytes

--

*`system.process.cgroup.memory.kmem_tcp.usage.max.bytes`*::
+
--
The maximum memory used for TCP buffers by processes in the cgroup (in bytes).


type: long

format: bytes

--

*`system.process.cgroup.memory.kmem_tcp.limit.bytes`*::
+
--
The maximum amount of memory for TCP buffers that tasks in the cgroup are allowed to use.


type: long

format: bytes

--

*`system.process.cgroup.memory.kmem_tcp.failures`*::
+
--
The number of times that the memory limit (kmem_tcp.limit.bytes) was reached.


type: long

--

*`system.process.cgroup.memory.stats.active_anon.bytes`*::
+
--
Anonymous and swap cache on active least-recently-used (LRU) list, including tmpfs (shmem), in bytes.


type: long

format: bytes

--

*`system.process.cgroup.memory.stats.active_file.bytes`*::
+
--
File-backed memory on active LRU list, in bytes.

type: long

format: bytes

--

*`system.process.cgroup.memory.stats.cache.bytes`*::
+
--
Page cache, including tmpfs (shmem), in bytes.

type: long

format: bytes

--

*`system.process.cgroup.memory.stats.hierarchical_memory_limit.bytes`*::
+
--
Memory limit for the hierarchy that contains the memory cgroup, in bytes.


type: long

format: bytes

--

*`system.process.cgroup.memory.stats.hierarchical_memsw_limit.bytes`*::
+
--
Memory plus swap limit for the hierarchy that contains the memory cgroup, in bytes.


type: long

format: bytes

--

*`system.process.cgroup.memory.stats.inactive_anon.bytes`*::
+
--
Anonymous and swap cache on inactive LRU list, including tmpfs (shmem), in bytes


type: long

format: bytes

--

*`system.process.cgroup.memory.stats.inactive_file.bytes`*::
+
--
File-backed memory on inactive LRU list, in bytes.


type: long

format: bytes

--

*`system.process.cgroup.memory.stats.mapped_file.bytes`*::
+
--
Size of memory-mapped mapped files, including tmpfs (shmem), in bytes.


type: long

format: bytes

--

*`system.process.cgroup.memory.stats.page_faults`*::
+
--
Number of times that a process in the cgroup triggered a page fault.


type: long

--

*`system.process.cgroup.memory.stats.major_page_faults`*::
+
--
Number of times that a process in the cgroup triggered a major fault. "Major" faults happen when the kernel actually has to read the data from disk.


type: long

--

*`system.process.cgroup.memory.stats.pages_in`*::
+
--
Number of pages paged into memory. This is a counter.


type: long

--

*`system.process.cgroup.memory.stats.pages_out`*::
+
--
Number of pages paged out of memory. This is a counter.


type: long

--

*`system.process.cgroup.memory.stats.rss.bytes`*::
+
--
Anonymous and swap cache (includes transparent hugepages), not including tmpfs (shmem), in bytes.


type: long

format: bytes

--

*`system.process.cgroup.memory.stats.rss_huge.bytes`*::
+
--
Number of bytes of anonymous transparent hugepages.


type: long

format: bytes

--

*`system.process.cgroup.memory.stats.swap.bytes`*::
+
--
Swap usage, in bytes.


type: long

format: bytes

--

*`system.process.cgroup.memory.stats.unevictable.bytes`*::
+
--
Memory that cannot be reclaimed, in bytes.


type: long

format: bytes

--

[float]
=== blkio

Block IO metrics.


*`system.process.cgroup.blkio.id`*::
+
--
ID of the cgroup.

type: keyword

--

*`system.process.cgroup.blkio.path`*::
+
--
Path to the cgroup relative to the cgroup subsystems mountpoint.


type: keyword

--

*`system.process.cgroup.blkio.total.bytes`*::
+
--
Total number of bytes transferred to and from all block devices by processes in the cgroup.


type: long

format: bytes

--

*`system.process.cgroup.blkio.total.ios`*::
+
--
Total number of I/O operations performed on all devices by processes in the cgroup as seen by the throttling policy.


type: long

--

[float]
=== process.summary

Summary metrics for the processes running on the host.



*`system.process.summary.total`*::
+
--
Total number of processes on this host.


type: long

--

*`system.process.summary.running`*::
+
--
Number of running processes on this host.


type: long

--

*`system.process.summary.idle`*::
+
--
Number of idle processes on this host.


type: long

--

*`system.process.summary.sleeping`*::
+
--
Number of sleeping processes on this host.


type: long

--

*`system.process.summary.stopped`*::
+
--
Number of stopped processes on this host.


type: long

--

*`system.process.summary.zombie`*::
+
--
Number of zombie processes on this host.


type: long

--

*`system.process.summary.dead`*::
+
--
Number of dead processes on this host. It's very unlikely that it will appear but in some special situations it may happen.


type: long

--

*`system.process.summary.unknown`*::
+
--
Number of processes for which the state couldn't be retrieved or is unknown.


type: long

--

[float]
=== raid

raid



*`system.raid.name`*::
+
--
Name of the device.


type: keyword

--

*`system.raid.status`*::
+
--
activity-state of the device.


type: keyword

--

*`system.raid.level`*::
+
--
The raid level of the device


type: keyword

--

*`system.raid.sync_action`*::
+
--
Current sync action, if the RAID array is redundant 


type: keyword

--

*`system.raid.disks.active`*::
+
--
Number of active disks.


type: long

--

*`system.raid.disks.total`*::
+
--
Total number of disks the device consists of.


type: long

--

*`system.raid.disks.spare`*::
+
--
Number of spared disks.


type: long

--

*`system.raid.disks.failed`*::
+
--
Number of failed disks.


type: long

--

*`system.raid.disks.states.*`*::
+
--
map of raw disk states


type: object

--

*`system.raid.blocks.total`*::
+
--
Number of blocks the device holds, in 1024-byte blocks.


type: long

--

*`system.raid.blocks.synced`*::
+
--
Number of blocks on the device that are in sync, in 1024-byte blocks.


type: long

--

[float]
=== service

metrics for system services



*`system.service.name`*::
+
--
The name of the service

type: keyword

--

*`system.service.load_state`*::
+
--
The load state of the service

type: keyword

--

*`system.service.state`*::
+
--
The activity state of the service

type: keyword

--

*`system.service.sub_state`*::
+
--
The sub-state of the service

type: keyword

--

*`system.service.state_since`*::
+
--
The timestamp of the last state change. If the service is active and running, this is its uptime.

type: date

--

*`system.service.exec_code`*::
+
--
The SIGCHLD code from the service's main process

type: keyword

--

[float]
=== resources

system metrics associated with the service


*`system.service.resources.cpu.usage.ns`*::
+
--
CPU usage in nanoseconds

type: long

--

*`system.service.resources.memory.usage.bytes`*::
+
--
memory usage in bytes

type: long

--

*`system.service.resources.tasks.count`*::
+
--
number of tasks associated with the service

type: long

--

[float]
=== network

network resource usage


*`system.service.resources.network.in.bytes`*::
+
--
bytes in

type: long

format: bytes

--

*`system.service.resources.network.in.packets`*::
+
--
packets in

type: long

format: bytes

--

*`system.service.resources.network.out.packets`*::
+
--
packets out

type: long

--

*`system.service.resources.network.out.bytes`*::
+
--
bytes out

type: long

--

[float]
=== socket

TCP sockets that are active.



*`system.socket.direction`*::
+
--
type: alias

alias to: network.direction

--

*`system.socket.family`*::
+
--
type: alias

alias to: network.type

--

*`system.socket.local.ip`*::
+
--
Local IP address. This can be an IPv4 or IPv6 address.


type: ip

example: 192.0.2.1 or 2001:0DB8:ABED:8536::1

--

*`system.socket.local.port`*::
+
--
Local port.


type: long

example: 22

--

*`system.socket.remote.ip`*::
+
--
Remote IP address. This can be an IPv4 or IPv6 address.


type: ip

example: 192.0.2.1 or 2001:0DB8:ABED:8536::1

--

*`system.socket.remote.port`*::
+
--
Remote port.


type: long

example: 22

--

*`system.socket.remote.host`*::
+
--
PTR record associated with the remote IP. It is obtained via reverse IP lookup.


type: keyword

example: 76-211-117-36.nw.example.com.

--

*`system.socket.remote.etld_plus_one`*::
+
--
The effective top-level domain (eTLD) of the remote host plus one more label. For example, the eTLD+1 for "foo.bar.golang.org." is "golang.org.". The data for determining the eTLD comes from an embedded copy of the data from http://publicsuffix.org.


type: keyword

example: example.com.

--

*`system.socket.remote.host_error`*::
+
--
Error describing the cause of the reverse lookup failure.


type: keyword

--

*`system.socket.process.pid`*::
+
--
type: alias

alias to: process.pid

--

*`system.socket.process.command`*::
+
--
type: alias

alias to: process.name

--

*`system.socket.process.cmdline`*::
+
--
Full command line


type: keyword

--

*`system.socket.process.exe`*::
+
--
type: alias

alias to: process.executable

--

*`system.socket.user.id`*::
+
--
type: alias

alias to: user.id

--

*`system.socket.user.name`*::
+
--
type: alias

alias to: user.full_name

--

[float]
=== socket.summary

Summary metrics of open sockets in the host system



[float]
=== all

All connections



*`system.socket.summary.all.count`*::
+
--
All open connections


type: integer

--

*`system.socket.summary.all.listening`*::
+
--
All listening ports


type: integer

--

[float]
=== tcp

All TCP connections



*`system.socket.summary.tcp.memory`*::
+
--
Memory used by TCP sockets in bytes, based on number of allocated pages and system page size. Corresponds to limits set in /proc/sys/net/ipv4/tcp_mem. Only available on Linux. 


type: integer

format: bytes

--

[float]
=== all

All TCP connections



*`system.socket.summary.tcp.all.orphan`*::
+
--
A count of all orphaned tcp sockets. Only available on Linux.


type: integer

--

*`system.socket.summary.tcp.all.count`*::
+
--
All open TCP connections


type: integer

--

*`system.socket.summary.tcp.all.listening`*::
+
--
All TCP listening ports


type: integer

--

*`system.socket.summary.tcp.all.established`*::
+
--
Number of established TCP connections


type: integer

--

*`system.socket.summary.tcp.all.close_wait`*::
+
--
Number of TCP connections in _close_wait_ state


type: integer

--

*`system.socket.summary.tcp.all.time_wait`*::
+
--
Number of TCP connections in _time_wait_ state


type: integer

--

*`system.socket.summary.tcp.all.syn_sent`*::
+
--
Number of TCP connections in _syn_sent_ state


type: integer

--

*`system.socket.summary.tcp.all.syn_recv`*::
+
--
Number of TCP connections in _syn_recv_ state


type: integer

--

*`system.socket.summary.tcp.all.fin_wait1`*::
+
--
Number of TCP connections in _fin_wait1_ state


type: integer

--

*`system.socket.summary.tcp.all.fin_wait2`*::
+
--
Number of TCP connections in _fin_wait2_ state


type: integer

--

*`system.socket.summary.tcp.all.last_ack`*::
+
--
Number of TCP connections in _last_ack_ state


type: integer

--

*`system.socket.summary.tcp.all.closing`*::
+
--
Number of TCP connections in _closing_ state


type: integer

--

[float]
=== udp

All UDP connections



*`system.socket.summary.udp.memory`*::
+
--
Memory used by UDP sockets in bytes, based on number of allocated pages and system page size. Corresponds to limits set in /proc/sys/net/ipv4/udp_mem. Only available on Linux. 


type: integer

format: bytes

--

[float]
=== all

All UDP connections



*`system.socket.summary.udp.all.count`*::
+
--
All open UDP connections


type: integer

--

[float]
=== uptime

`uptime` contains the operating system uptime metric.



*`system.uptime.duration.ms`*::
+
--
The OS uptime in milliseconds.


type: long

format: duration

--

[[exported-fields-tomcat]]
== Tomcat fields

Tomcat module




[float]
=== cache

Catalina Cache metrics from the WebResourceRoot


*`tomcat.cache.mbean`*::
+
--
Mbean that this event is related to

type: keyword

--

*`tomcat.cache.hit.total`*::
+
--
The number of requests for resources that were served from the cache

type: long

--

*`tomcat.cache.size.total.kb`*::
+
--
The current estimate of the cache size in kilobytes

type: long

--

*`tomcat.cache.size.max.kb`*::
+
--
The maximum permitted size of the cache in kilobytes

type: long

--

*`tomcat.cache.lookup.total`*::
+
--
The number of requests for resources

type: long

--

*`tomcat.cache.ttl.ms`*::
+
--
The time-to-live for cache entries in milliseconds

type: long

--

[float]
=== memory

Memory metrics from java.lang JMX


*`tomcat.memory.mbean`*::
+
--
Mbean that this event is related to

type: keyword

--

*`tomcat.memory.heap.usage.committed`*::
+
--
Committed heap memory usage

type: long

--

*`tomcat.memory.heap.usage.max`*::
+
--
Max heap memory usage

type: long

--

*`tomcat.memory.heap.usage.used`*::
+
--
Used heap memory usage

type: long

--

*`tomcat.memory.heap.usage.init`*::
+
--
Initial heap memory usage

type: long

--

*`tomcat.memory.other.usage.committed`*::
+
--
Committed non-heap memory usage

type: long

--

*`tomcat.memory.other.usage.max`*::
+
--
Max non-heap memory usage

type: long

--

*`tomcat.memory.other.usage.used`*::
+
--
Used non-heap memory usage

type: long

--

*`tomcat.memory.other.usage.init`*::
+
--
Initial non-heap memory usage

type: long

--

[float]
=== requests

Requests processor metrics from GlobalRequestProcessor JMX


*`tomcat.requests.mbean`*::
+
--
Mbean that this event is related to

type: keyword

--

*`tomcat.requests.total`*::
+
--
Number of requests processed

type: long

--

*`tomcat.requests.bytes.received`*::
+
--
Amount of data received, in bytes

type: long

--

*`tomcat.requests.bytes.sent`*::
+
--
Amount of data sent, in bytes

type: long

--

*`tomcat.requests.processing.ms`*::
+
--
Total time to process the requests

type: long

--

*`tomcat.requests.errors.total`*::
+
--
Number of errors

type: long

--

[float]
=== threading

Threading metrics from the Catalina's ThreadPool JMX


*`tomcat.threading.busy`*::
+
--
Current busy threads from the ThreadPool

type: long

--

*`tomcat.threading.max`*::
+
--
Max threads from the ThreadPool

type: long

--

*`tomcat.threading.current`*::
+
--
Current number of threads, taken from the ThreadPool

type: long

--

*`tomcat.threading.keep_alive.total`*::
+
--
Total keep alive on the ThreadPool

type: long

--

*`tomcat.threading.keep_alive.timeout.ms`*::
+
--
Keep alive timeout on the ThreadPool

type: long

--

*`tomcat.threading.started.total`*::
+
--
Current started threads at JVM level (from java.lang:type=Threading)

type: long

--

*`tomcat.threading.user.time.ms`*::
+
--
User time in milliseconds (from java.lang:type=Threading)

type: long

--

*`tomcat.threading.cpu.time.ms`*::
+
--
CPU time in milliseconds (from java.lang:type=Threading)

type: long

--

*`tomcat.threading.total`*::
+
--
Total threads at the JVM level (from java.lang:type=Threading)

type: long

--

*`tomcat.threading.peak`*::
+
--
Peak number of threads at JVM level (from java.lang:type=Threading)

type: long

--

[[exported-fields-traefik]]
== traefik fields

Traefik reverse proxy / load balancer metrics



[float]
=== traefik

Traefik reverse proxy / load balancer metrics



[float]
=== health

Metrics obtained from Traefik's health API endpoint



*`traefik.health.uptime.sec`*::
+
--
Uptime of Traefik instance in seconds


type: long

--

[float]
=== response

Response metrics



*`traefik.health.response.count`*::
+
--
Number of responses


type: long

--

*`traefik.health.response.avg_time.us`*::
+
--
Average response time in microseconds


type: long

--

*`traefik.health.response.status_codes.*`*::
+
--
Number of responses per status code


type: object

--

[[exported-fields-uwsgi]]
== uwsgi fields

uwsgi module



[float]
=== uwsgi




[float]
=== status

uwsgi.status metricset fields



*`uwsgi.status.total.requests`*::
+
--
Total requests handled


type: long

--

*`uwsgi.status.total.exceptions`*::
+
--
Total exceptions


type: long

--

*`uwsgi.status.total.write_errors`*::
+
--
Total requests write errors


type: long

--

*`uwsgi.status.total.read_errors`*::
+
--
Total read errors


type: long

--

*`uwsgi.status.total.pid`*::
+
--
Process id


type: long

--

*`uwsgi.status.worker.id`*::
+
--
Worker id


type: long

--

*`uwsgi.status.worker.pid`*::
+
--
Worker process id


type: long

--

*`uwsgi.status.worker.accepting`*::
+
--
State of worker, 1 if still accepting new requests otherwise 0


type: long

--

*`uwsgi.status.worker.requests`*::
+
--
Number of requests served by this worker


type: long

--

*`uwsgi.status.worker.delta_requests`*::
+
--
Number of requests served by this worker after worker is reloaded when reached MAX_REQUESTS


type: long

--

*`uwsgi.status.worker.exceptions`*::
+
--
Exceptions raised


type: long

--

*`uwsgi.status.worker.harakiri_count`*::
+
--
Dropped requests by timeout


type: long

--

*`uwsgi.status.worker.signals`*::
+
--
Emitted signals count


type: long

--

*`uwsgi.status.worker.signal_queue`*::
+
--
Number of signals waiting to be handled


type: long

--

*`uwsgi.status.worker.status`*::
+
--
Worker status (cheap, pause, sig, busy, idle)


type: keyword

--

*`uwsgi.status.worker.rss`*::
+
--
Resident Set Size. memory currently used by a process. if always zero try `--memory-report` option of uwsgi


type: keyword

--

*`uwsgi.status.worker.vsz`*::
+
--
Virtual Set Size. memory size assigned to a process. if always zero try `--memory-report` option of uwsgi


type: long

--

*`uwsgi.status.worker.running_time`*::
+
--
Process running time


type: long

--

*`uwsgi.status.worker.respawn_count`*::
+
--
Respawn count


type: long

--

*`uwsgi.status.worker.tx`*::
+
--
Transmitted size


type: long

--

*`uwsgi.status.worker.avg_rt`*::
+
--
Average response time


type: long

--

*`uwsgi.status.core.id`*::
+
--
worker ID


type: long

--

*`uwsgi.status.core.worker_pid`*::
+
--
Parent worker PID


type: long

--

*`uwsgi.status.core.requests.total`*::
+
--
Number of total requests served


type: long

--

*`uwsgi.status.core.requests.static`*::
+
--
Number of static file serves


type: long

--

*`uwsgi.status.core.requests.routed`*::
+
--
Routed requests


type: long

--

*`uwsgi.status.core.requests.offloaded`*::
+
--
Offloaded requests


type: long

--

*`uwsgi.status.core.write_errors`*::
+
--
Number of failed writes


type: long

--

*`uwsgi.status.core.read_errors`*::
+
--
Number of failed reads


type: long

--

[[exported-fields-vsphere]]
== vSphere fields

vSphere module



[float]
=== vsphere




[float]
=== datastore

datastore



*`vsphere.datastore.name`*::
+
--
Datastore name


type: keyword

--

*`vsphere.datastore.fstype`*::
+
--
Filesystem type


type: keyword

--

*`vsphere.datastore.capacity.total.bytes`*::
+
--
Total bytes of the datastore


type: long

format: bytes

--

*`vsphere.datastore.capacity.free.bytes`*::
+
--
Free bytes of the datastore


type: long

format: bytes

--

*`vsphere.datastore.capacity.used.bytes`*::
+
--
Used bytes of the datastore


type: long

format: bytes

--

*`vsphere.datastore.capacity.used.pct`*::
+
--
Used percent of the datastore


type: long

format: percent

--

[float]
=== host

host



*`vsphere.host.name`*::
+
--
Host name


type: keyword

--

*`vsphere.host.cpu.used.mhz`*::
+
--
Used CPU in Mhz


type: long

--

*`vsphere.host.cpu.total.mhz`*::
+
--
Total CPU in Mhz


type: long

--

*`vsphere.host.cpu.free.mhz`*::
+
--
Free CPU in Mhz


type: long

--

*`vsphere.host.memory.used.bytes`*::
+
--
Used Memory in bytes


type: long

format: bytes

--

*`vsphere.host.memory.total.bytes`*::
+
--
Total Memory in bytes


type: long

format: bytes

--

*`vsphere.host.memory.free.bytes`*::
+
--
Free Memory in bytes


type: long

format: bytes

--

*`vsphere.host.network_names`*::
+
--
Network names


type: keyword

--

[float]
=== virtualmachine

virtualmachine



*`vsphere.virtualmachine.host.id`*::
+
--
Host id


type: keyword

--

*`vsphere.virtualmachine.host.hostname`*::
+
--
Host name of the host


type: keyword

--

*`vsphere.virtualmachine.name`*::
+
--
Virtual Machine name


type: keyword

--

*`vsphere.virtualmachine.os`*::
+
--
Virtual Machine Operating System name


type: keyword

--

*`vsphere.virtualmachine.cpu.used.mhz`*::
+
--
Used CPU in Mhz


type: long

--

*`vsphere.virtualmachine.memory.used.guest.bytes`*::
+
--
Used Memory of Guest in bytes


type: long

format: bytes

--

*`vsphere.virtualmachine.memory.used.host.bytes`*::
+
--
Used Memory of Host in bytes


type: long

format: bytes

--

*`vsphere.virtualmachine.memory.total.guest.bytes`*::
+
--
Total Memory of Guest in bytes


type: long

format: bytes

--

*`vsphere.virtualmachine.memory.free.guest.bytes`*::
+
--
Free Memory of Guest in bytes


type: long

format: bytes

--

*`vsphere.virtualmachine.custom_fields`*::
+
--
Custom fields


type: object

--

*`vsphere.virtualmachine.network_names`*::
+
--
Network names


type: keyword

--

[[exported-fields-windows]]
== Windows fields

Module for Windows



[float]
=== windows




[float]
=== service

`service` contains the status for Windows services.



*`windows.service.id`*::
+
--
A unique ID for the service. It is a hash of the machine's GUID and the service name.


type: keyword

example: hW3NJFc1Ap

--

*`windows.service.name`*::
+
--
The service name.


type: keyword

example: Wecsvc

--

*`windows.service.display_name`*::
+
--
The display name of the service.


type: keyword

example: Windows Event Collector

--

*`windows.service.start_type`*::
+
--
The startup type of the service. The possible values are `Automatic`, `Boot`, `Disabled`, `Manual`, and `System`.


type: keyword

--

*`windows.service.start_name`*::
+
--
Account name under which a service runs.


type: keyword

example: NT AUTHORITY\LocalService

--

*`windows.service.path_name`*::
+
--
Fully qualified path to the file that implements the service, including arguments.


type: keyword

example: C:\WINDOWS\system32\svchost.exe -k LocalService -p

--

*`windows.service.state`*::
+
--
The actual state of the service. The possible values are `Continuing`, `Pausing`, `Paused`, `Running`, `Starting`, `Stopping`, and `Stopped`.


type: keyword

--

*`windows.service.exit_code`*::
+
--
For `Stopped` services this is the error code that service reports when starting to stopping. This will be the generic Windows service error code unless the service provides a service-specific error code.


type: keyword

--

*`windows.service.pid`*::
+
--
For `Running` services this is the associated process PID.


type: long

example: 1092

--

*`windows.service.uptime.ms`*::
+
--
The service's uptime specified in milliseconds.


type: long

format: duration

--

[[exported-fields-zookeeper]]
== ZooKeeper fields

ZooKeeper metrics collected by the four-letter monitoring commands.



[float]
=== zookeeper

`zookeeper` contains the metrics reported by ZooKeeper commands.



[float]
=== connection

connections



*`zookeeper.connection.interest_ops`*::
+
--
Interest ops


type: long

--

*`zookeeper.connection.queued`*::
+
--
Queued connections


type: long

--

*`zookeeper.connection.received`*::
+
--
Received connections


type: long

--

*`zookeeper.connection.sent`*::
+
--
Connections sent


type: long

--

[float]
=== mntr

`mntr` contains the metrics reported by the four-letter `mntr` command.



*`zookeeper.mntr.hostname`*::
+
--
ZooKeeper hostname.


type: keyword

--

*`zookeeper.mntr.approximate_data_size`*::
+
--
Approximate size of ZooKeeper data.


type: long

--

*`zookeeper.mntr.latency.avg`*::
+
--
Average latency between ensemble hosts in milliseconds.


type: long

--

*`zookeeper.mntr.ephemerals_count`*::
+
--
Number of ephemeral znodes.


type: long

--

*`zookeeper.mntr.followers`*::
+
--
Number of followers seen by the current host.


type: long

--

*`zookeeper.mntr.max_file_descriptor_count`*::
+
--
Maximum number of file descriptors allowed for the ZooKeeper process.


type: long

--

*`zookeeper.mntr.latency.max`*::
+
--
Maximum latency in milliseconds.


type: long

--

*`zookeeper.mntr.latency.min`*::
+
--
Minimum latency in milliseconds.


type: long

--

*`zookeeper.mntr.num_alive_connections`*::
+
--
Number of connections to ZooKeeper that are currently alive.


type: long

--

*`zookeeper.mntr.open_file_descriptor_count`*::
+
--
Number of file descriptors open by the ZooKeeper process.


type: long

--

*`zookeeper.mntr.outstanding_requests`*::
+
--
Number of outstanding requests that need to be processed by the cluster.


type: long

--

*`zookeeper.mntr.packets.received`*::
+
--
Number of ZooKeeper network packets received.


type: long

--

*`zookeeper.mntr.packets.sent`*::
+
--
Number of ZooKeeper network packets sent.


type: long

--

*`zookeeper.mntr.pending_syncs`*::
+
--
Number of pending syncs to carry out to ZooKeeper ensemble followers.


type: long

--

*`zookeeper.mntr.server_state`*::
+
--
Role in the ZooKeeper ensemble.


type: keyword

--

*`zookeeper.mntr.synced_followers`*::
+
--
Number of synced followers reported when a node server_state is leader.


type: long

--

*`zookeeper.mntr.version`*::
+
--
ZooKeeper version and build string reported.


type: alias

alias to: service.version

--

*`zookeeper.mntr.watch_count`*::
+
--
Number of watches currently set on the local ZooKeeper process.


type: long

--

*`zookeeper.mntr.znode_count`*::
+
--
Number of znodes reported by the local ZooKeeper process.


type: long

--

[float]
=== server

server contains the metrics reported by the four-letter `srvr` command.


*`zookeeper.server.connections`*::
+
--
Number of clients currently connected to the server

type: long

--


*`zookeeper.server.latency.avg`*::
+
--
Average amount of time taken for the server to respond to a client request

type: long

--

*`zookeeper.server.latency.max`*::
+
--
Maximum amount of time taken for the server to respond to a client request

type: long

--

*`zookeeper.server.latency.min`*::
+
--
Minimum amount of time taken for the server to respond to a client request

type: long

--

*`zookeeper.server.mode`*::
+
--
Mode of the server. In an ensemble, this may either be leader or follower. Otherwise, it is standalone

type: keyword

--

*`zookeeper.server.node_count`*::
+
--
Total number of nodes

type: long

--

*`zookeeper.server.outstanding`*::
+
--
Number of requests queued at the server. This exceeds zero when the server receives more requests than it is able to process

type: long

--

*`zookeeper.server.received`*::
+
--
Number of requests received by the server

type: long

--

*`zookeeper.server.sent`*::
+
--
Number of requests sent by the server

type: long

--

*`zookeeper.server.version_date`*::
+
--
Date of the Zookeeper release currently in use

type: date

--

*`zookeeper.server.zxid`*::
+
--
Unique value of the Zookeeper transaction ID. The zxid consists of an epoch and a counter. It is established by the leader and is used to determine the temporal ordering of changes

type: keyword

--

*`zookeeper.server.count`*::
+
--
Total transactions of the leader in epoch

type: long

--

*`zookeeper.server.epoch`*::
+
--
Epoch value of the Zookeeper transaction ID. An epoch signifies the period in which a server is a leader

type: long

--
<|MERGE_RESOLUTION|>--- conflicted
+++ resolved
@@ -16815,6 +16815,48 @@
 
 
 
+[[exported-fields-iis]]
+== iis fields
+
+iis module
+
+
+
+[float]
+=== iis
+
+
+
+
+[float]
+=== application_pool
+
+application_pool
+
+
+
+*`iis.application_pool.example`*::
++
+--
+Example field
+
+
+type: keyword
+
+--
+
+[float]
+=== webserver
+
+webserver
+
+
+[float]
+=== website
+
+website
+
+
 [[exported-fields-istio]]
 == istio fields
 
@@ -17695,57 +17737,10 @@
 
 --
 
-<<<<<<< HEAD
-[[exported-fields-iis]]
-== iis fields
-
-iis module
-
-
-
-[float]
-=== iis
-
-
-
-
-[float]
-=== application_pool
-
-application_pool
-
-
-
-*`iis.application_pool.example`*::
-+
---
-Example field
-
-
-type: keyword
-
---
-
-[float]
-=== webserver
-
-webserver
-
-
-[float]
-=== website
-
-website
-
-
-[[exported-fields-istio]]
-== istio fields
-=======
 *`istio.mixer.config.rule.configs`*::
 +
 --
 The number of known rules in the current config.
->>>>>>> f9403ce9
 
 
 type: long
