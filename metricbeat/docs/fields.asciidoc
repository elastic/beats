--- conflicted
+++ resolved
@@ -13413,8 +13413,7 @@
 --
 
 [float]
-<<<<<<< HEAD
-== kubeproxy fields
+=== kubeproxy
 
 Kubernetes proxy server metrics
 
@@ -13423,65 +13422,65 @@
 *`kubernetes.kubeproxy.status_code`*::
 +
 --
-type: keyword
-
 HTTP Code
 
 
+type: keyword
+
 --
 
 *`kubernetes.kubeproxy.host`*::
 +
 --
-type: keyword
-
 Host address
 
 
+type: keyword
+
 --
 
 *`kubernetes.kubeproxy.method`*::
 +
 --
-type: keyword
-
 HTTP method
 
 
+type: keyword
+
 --
 
 *`kubernetes.kubeproxy.verb`*::
 +
 --
-type: keyword
-
 HTTP method
 
 
+type: keyword
+
 --
 
 *`kubernetes.kubeproxy.url`*::
 +
 --
-type: keyword
-
 URL requested
 
 
+type: keyword
+
 --
 
 *`kubernetes.kubeproxy.handler`*::
 +
 --
-type: keyword
-
 HTTP request handler
 
 
---
-
-[float]
-== process fields
+type: keyword
+
+--
+
+[float]
+=== process
 
 kubeproxy process metrics
 
@@ -13490,35 +13489,35 @@
 *`kubernetes.kubeproxy.process.cpu.sec`*::
 +
 --
-type: long
-
 Total user and system CPU time spent in seconds
 
 
+type: long
+
 --
 
 *`kubernetes.kubeproxy.process.memory.resident.bytes`*::
 +
 --
-type: long
-
 Resident memory size in bytes
 
 
+type: long
+
 --
 
 *`kubernetes.kubeproxy.process.memory.virtual.bytes`*::
 +
 --
-type: long
-
 Resident memory size in bytes
 
 
---
-
-[float]
-== http fields
+type: long
+
+--
+
+[float]
+=== http
 
 HTTP server metrics
 
@@ -13527,45 +13526,45 @@
 *`kubernetes.kubeproxy.http.request.duration.us`*::
 +
 --
+HTTP request duration
+
+
 type: float
 
-HTTP request duration
-
-
 --
 
 *`kubernetes.kubeproxy.http.request.size.bytes`*::
 +
 --
-type: long
-
 HTTP request size
 
 
+type: long
+
 --
 
 *`kubernetes.kubeproxy.http.response.size.bytes`*::
 +
 --
-type: long
-
 HTTP response size
 
 
+type: long
+
 --
 
 *`kubernetes.kubeproxy.http.request.count`*::
 +
 --
-type: long
-
 Number of HTTP requests
 
 
---
-
-[float]
-== client fields
+type: long
+
+--
+
+[float]
+=== client
 
 kubeproxy REST client metrics
 
@@ -13574,45 +13573,45 @@
 *`kubernetes.kubeproxy.client.request.duration.us.sum`*::
 +
 --
-type: long
-
 Requests duration, sum of durations in microseconds
 
 
+type: long
+
 --
 
 *`kubernetes.kubeproxy.client.request.duration.us.count`*::
 +
 --
-type: long
-
 Request duration, number of requests
 
 
+type: long
+
 --
 
 *`kubernetes.kubeproxy.client.request.duration.us.bucket.*`*::
 +
 --
+Request duration, histogram buckets
+
+
 type: object
 
-Request duration, histogram buckets
-
-
 --
 
 *`kubernetes.kubeproxy.client.request.count`*::
 +
 --
-type: long
-
 Number of Rest requests, broken down by URL and verb
 
 
---
-
-[float]
-== sync fields
+type: long
+
+--
+
+[float]
+=== sync
 
 kubeproxy proxy rules metrics
 
@@ -13621,38 +13620,35 @@
 *`kubernetes.kubeproxy.sync.rules.duration.us.sum`*::
 +
 --
-type: long
-
 SyncProxyRules duration, sum of durations in microseconds
 
 
+type: long
+
 --
 
 *`kubernetes.kubeproxy.sync.rules.duration.us.count`*::
 +
 --
-type: long
-
 SyncProxyRules duration, number of operations
 
 
+type: long
+
 --
 
 *`kubernetes.kubeproxy.sync.rules.duration.us.bucket.*`*::
 +
 --
+SyncProxyRules duration, histogram buckets
+
+
 type: object
 
-SyncProxyRules duration, histogram buckets
-
-
---
-
-[float]
-== node fields
-=======
+--
+
+[float]
 === node
->>>>>>> cadbd9d6
 
 kubernetes node metrics
 
