--- conflicted
+++ resolved
@@ -13,11 +13,8 @@
 * <<exported-fields-beat>>
 * <<exported-fields-common>>
 * <<exported-fields-mysql>>
-<<<<<<< HEAD
 * <<exported-fields-nginx>>
-=======
 * <<exported-fields-redis>>
->>>>>>> c138b6c2
 * <<exported-fields-system>>
 * <<exported-fields-zookeeper>>
 
@@ -449,7 +446,6 @@
 The number of bytes sent to all clients.
 
 
-<<<<<<< HEAD
 [[exported-fields-nginx]]
 === Nginx Status Fields
 
@@ -533,112 +529,108 @@
 The current number of idle client connections waiting for a request.
 
 
+[[exported-fields-redis]]
+=== Redis Fields
+
+Redis metrics collected from the Redis
+
+
+
+=== redis Fields
+
+`redis` contains the information and statistics from Redis
+
+
+
+=== info Fields
+
+`info` contains the information and statistics returned by the `INFO` command.
+
+
+
+=== clients Fields
+
+Redis client stats
+
+
+
+==== redis.info.clients.connected_clients
+
+type: integer
+
+Number of client connections (excluding connections from slaves)
+
+
+==== redis.info.clients.client_longest_output_list
+
+type: integer
+
+Longest output list among current client connections.
+
+
+==== redis.info.clients.client_biggest_input_buf
+
+type: integer
+
+Biggest input buffer among current client connections
+
+
+==== redis.info.clients.blocked_clients
+
+type: integer
+
+Number of clients pending on a blocking call (BLPOP, BRPOP, BRPOPLPUSH)
+
+
+=== cluster Fields
+
+Redis cluster information
+
+
+
+==== redis.info.cluster.cluster_enabled
+
+type: boolean
+
+Indicate Redis cluster is enabled
+
+
+=== cpu Fields
+
+Redis CPU stats
+
+
+
+==== redis.info.cpu.used_cpu_sys
+
+type: float
+
+System CPU consumed by the Redis server
+
+
+==== redis.info.cpu.used_cpu_sys_children
+
+type: float
+
+User CPU consumed by the Redis server
+
+
+==== redis.info.cpu.used_cpu_user
+
+type: float
+
+System CPU consumed by the background processes
+
+
+==== redis.info.cpu.used_cpu_user_children
+
+type: float
+
+User CPU consumed by the background processes
+
+
 [[exported-fields-system]]
 === System Status Fields
-=======
-[[exported-fields-redis]]
-=== Redis Fields
->>>>>>> c138b6c2
-
-Redis metrics collected from the Redis
-
-
-
-=== redis Fields
-
-`redis` contains the information and statistics from Redis
-
-
-
-=== info Fields
-
-`info` contains the information and statistics returned by the `INFO` command.
-
-
-
-=== clients Fields
-
-Redis client stats
-
-
-
-==== redis.info.clients.connected_clients
-
-type: integer
-
-Number of client connections (excluding connections from slaves)
-
-
-==== redis.info.clients.client_longest_output_list
-
-type: integer
-
-Longest output list among current client connections.
-
-
-==== redis.info.clients.client_biggest_input_buf
-
-type: integer
-
-Biggest input buffer among current client connections
-
-
-==== redis.info.clients.blocked_clients
-
-type: integer
-
-Number of clients pending on a blocking call (BLPOP, BRPOP, BRPOPLPUSH)
-
-
-=== cluster Fields
-
-Redis cluster information
-
-
-
-==== redis.info.cluster.cluster_enabled
-
-type: boolean
-
-Indicate Redis cluster is enabled
-
-
-=== cpu Fields
-
-Redis CPU stats
-
-
-
-==== redis.info.cpu.used_cpu_sys
-
-type: float
-
-System CPU consumed by the Redis server
-
-
-==== redis.info.cpu.used_cpu_sys_children
-
-type: float
-
-User CPU consumed by the Redis server
-
-
-==== redis.info.cpu.used_cpu_user
-
-type: float
-
-System CPU consumed by the background processes
-
-
-==== redis.info.cpu.used_cpu_user_children
-
-type: float
-
-User CPU consumed by the background processes
-
-
-[[exported-fields-system]]
-=== System Status Fields
 
 System status metrics, like CPU and memory usage, that are collected from the operating system.
 
