
////
This file is generated! See _meta/fields.yml and scripts/generate_field_docs.py
////

[[exported-fields]]
= Exported fields

[partintro]

--
This document describes the fields that are exported by Metricbeat. They are
grouped in the following categories:

* <<exported-fields-aerospike>>
* <<exported-fields-apache>>
* <<exported-fields-beat>>
* <<exported-fields-ceph>>
* <<exported-fields-cloud>>
* <<exported-fields-common>>
* <<exported-fields-couchbase>>
* <<exported-fields-docker-processor>>
* <<exported-fields-docker>>
* <<exported-fields-dropwizard>>
* <<exported-fields-elasticsearch>>
* <<exported-fields-golang>>
* <<exported-fields-graphite>>
* <<exported-fields-haproxy>>
* <<exported-fields-http>>
* <<exported-fields-jolokia>>
* <<exported-fields-kafka>>
* <<exported-fields-kibana>>
* <<exported-fields-kubernetes-processor>>
* <<exported-fields-kubernetes>>
* <<exported-fields-memcached>>
* <<exported-fields-mongodb>>
* <<exported-fields-mysql>>
* <<exported-fields-nginx>>
* <<exported-fields-php_fpm>>
* <<exported-fields-postgresql>>
* <<exported-fields-prometheus>>
* <<exported-fields-rabbitmq>>
* <<exported-fields-redis>>
* <<exported-fields-system>>
* <<exported-fields-vsphere>>
* <<exported-fields-windows>>
* <<exported-fields-zookeeper>>

--
[[exported-fields-aerospike]]
== Aerospike fields

experimental[]
Aerospike module



[float]
== aerospike fields




[float]
== namespace fields

namespace



[float]
== client fields

Client stats.



[float]
== delete fields

Client delete transactions stats.



[float]
=== `aerospike.namespace.client.delete.error`

type: long

Number of client delete transactions that failed with an error.


[float]
=== `aerospike.namespace.client.delete.not_found`

type: long

Number of client delete transactions that resulted in a not found.


[float]
=== `aerospike.namespace.client.delete.success`

type: long

Number of successful client delete transactions.


[float]
=== `aerospike.namespace.client.delete.timeout`

type: long

Number of client delete transactions that timed out.


[float]
== read fields

Client read transactions stats.



[float]
=== `aerospike.namespace.client.read.error`

type: long

Number of client read transaction errors.


[float]
=== `aerospike.namespace.client.read.not_found`

type: long

Number of client read transaction that resulted in not found.


[float]
=== `aerospike.namespace.client.read.success`

type: long

Number of successful client read transactions.


[float]
=== `aerospike.namespace.client.read.timeout`

type: long

Number of client read transaction that timed out.


[float]
== write fields

Client write transactions stats.



[float]
=== `aerospike.namespace.client.write.error`

type: long

Number of client write transactions that failed with an error.


[float]
=== `aerospike.namespace.client.write.success`

type: long

Number of successful client write transactions.


[float]
=== `aerospike.namespace.client.write.timeout`

type: long

Number of client write transactions that timed out.


[float]
== device fields

Disk storage stats



[float]
=== `aerospike.namespace.device.available.pct`

type: scaled_float

format: percent

Measures the minimum contiguous disk space across all disks in a namespace.


[float]
=== `aerospike.namespace.device.free.pct`

type: scaled_float

format: percent

Percentage of disk capacity free for this namespace.


[float]
=== `aerospike.namespace.device.total.bytes`

type: long

format: bytes

Total bytes of disk space allocated to this namespace on this node.


[float]
=== `aerospike.namespace.device.used.bytes`

type: long

format: bytes

Total bytes of disk space used by this namespace on this node.


[float]
=== `aerospike.namespace.hwm_breached`

type: boolean

If true, Aerospike has breached 'high-water-[disk|memory]-pct' for this namespace.


[float]
== memory fields

Memory storage stats.



[float]
=== `aerospike.namespace.memory.free.pct`

type: scaled_float

format: percent

Percentage of memory capacity free for this namespace on this node.


[float]
=== `aerospike.namespace.memory.used.data.bytes`

type: long

format: bytes

Amount of memory occupied by data for this namespace on this node.


[float]
=== `aerospike.namespace.memory.used.index.bytes`

type: long

format: bytes

Amount of memory occupied by the index for this namespace on this node.


[float]
=== `aerospike.namespace.memory.used.sindex.bytes`

type: long

format: bytes

Amount of memory occupied by secondary indexes for this namespace on this node.


[float]
=== `aerospike.namespace.memory.used.total.bytes`

type: long

format: bytes

Total bytes of memory used by this namespace on this node.


[float]
=== `aerospike.namespace.name`

type: keyword

Namespace name


[float]
=== `aerospike.namespace.node.host`

type: keyword

[float]
=== `aerospike.namespace.node.name`

type: keyword

Node name


[float]
== objects fields

Records stats.



[float]
=== `aerospike.namespace.objects.master`

type: long

Number of records on this node which are active masters.


[float]
=== `aerospike.namespace.objects.total`

type: long

Number of records in this namespace for this node.


[float]
=== `aerospike.namespace.stop_writes`

type: boolean

If true this namespace is currently not allowing writes.


[[exported-fields-apache]]
== Apache fields

Apache HTTPD server metricsets collected from the Apache web server.



[float]
== apache fields

`apache` contains the metrics that were scraped from Apache.



[float]
== status fields

`status` contains the metrics that were scraped from the Apache status page.



[float]
=== `apache.status.hostname`

type: keyword

Apache hostname.


[float]
=== `apache.status.total_accesses`

type: long

Total number of access requests.


[float]
=== `apache.status.total_kbytes`

type: long

Total number of kilobytes served.


[float]
=== `apache.status.requests_per_sec`

type: scaled_float

Requests per second.


[float]
=== `apache.status.bytes_per_sec`

type: scaled_float

Bytes per second.


[float]
=== `apache.status.bytes_per_request`

type: scaled_float

Bytes per request.


[float]
=== `apache.status.workers.busy`

type: long

Number of busy workers.


[float]
=== `apache.status.workers.idle`

type: long

Number of idle workers.


[float]
== uptime fields

Uptime stats.



[float]
=== `apache.status.uptime.server_uptime`

type: long

Server uptime in seconds.


[float]
=== `apache.status.uptime.uptime`

type: long

Server uptime.


[float]
== cpu fields

CPU stats.



[float]
=== `apache.status.cpu.load`

type: scaled_float

CPU Load.


[float]
=== `apache.status.cpu.user`

type: scaled_float

CPU user load.


[float]
=== `apache.status.cpu.system`

type: scaled_float

System cpu.


[float]
=== `apache.status.cpu.children_user`

type: scaled_float

CPU of children user.


[float]
=== `apache.status.cpu.children_system`

type: scaled_float

CPU of children system.


[float]
== connections fields

Connection stats.



[float]
=== `apache.status.connections.total`

type: long

Total connections.


[float]
=== `apache.status.connections.async.writing`

type: long

Async connection writing.


[float]
=== `apache.status.connections.async.keep_alive`

type: long

Async keeped alive connections.


[float]
=== `apache.status.connections.async.closing`

type: long

Async closed connections.


[float]
== load fields

Load averages.



[float]
=== `apache.status.load.1`

type: scaled_float

Load average for the last minute.


[float]
=== `apache.status.load.5`

type: scaled_float

Load average for the last 5 minutes.


[float]
=== `apache.status.load.15`

type: scaled_float

Load average for the last 15 minutes.


[float]
== scoreboard fields

Scoreboard metrics.



[float]
=== `apache.status.scoreboard.starting_up`

type: long

Starting up.


[float]
=== `apache.status.scoreboard.reading_request`

type: long

Reading requests.


[float]
=== `apache.status.scoreboard.sending_reply`

type: long

Sending Reply.


[float]
=== `apache.status.scoreboard.keepalive`

type: long

Keep alive.


[float]
=== `apache.status.scoreboard.dns_lookup`

type: long

Dns Lookups.


[float]
=== `apache.status.scoreboard.closing_connection`

type: long

Closing connections.


[float]
=== `apache.status.scoreboard.logging`

type: long

Logging


[float]
=== `apache.status.scoreboard.gracefully_finishing`

type: long

Gracefully finishing.


[float]
=== `apache.status.scoreboard.idle_cleanup`

type: long

Idle cleanups.


[float]
=== `apache.status.scoreboard.open_slot`

type: long

Open slots.


[float]
=== `apache.status.scoreboard.waiting_for_connection`

type: long

Waiting for connections.


[float]
=== `apache.status.scoreboard.total`

type: long

Total.


[[exported-fields-beat]]
== Beat fields

Contains common beat fields available in all event types.



[float]
=== `beat.name`

The name of the Beat sending the log messages. If the Beat name is set in the configuration file, then that value is used. If it is not set, the hostname is used. To set the Beat name, use the `name` option in the configuration file.


[float]
=== `beat.hostname`

The hostname as returned by the operating system on which the Beat is running.


[float]
=== `beat.timezone`

The timezone as returned by the operating system on which the Beat is running.


[float]
=== `beat.version`

The version of the beat that generated this event.


[float]
=== `@timestamp`

type: date

example: August 26th 2016, 12:35:53.332

format: date

required: True

The timestamp when the event log record was generated.


[float]
=== `tags`

Arbitrary tags that can be set per Beat and per transaction type.


[float]
=== `fields`

type: object

Contains user configurable fields.


[float]
== error fields

Error fields containing additional info in case of errors.



[float]
=== `error.message`

type: text

Error message.


[float]
=== `error.code`

type: long

Error code.


[float]
=== `error.type`

type: keyword

Error type.


[[exported-fields-ceph]]
== Ceph fields

beta[]
Ceph module



[float]
== ceph fields

`ceph` contains the metrics that were scraped from CEPH.



[float]
== cluster_disk fields

cluster_disk



[float]
=== `ceph.cluster_disk.available.bytes`

type: long

format: bytes

Available bytes of the cluster


[float]
=== `ceph.cluster_disk.total.bytes`

type: long

format: bytes

Total bytes of the cluster


[float]
=== `ceph.cluster_disk.used.bytes`

type: long

format: bytes

Used bytes of the cluster


[float]
== cluster_health fields

cluster_health



[float]
=== `ceph.cluster_health.overall_status`

type: keyword

Overall status of the cluster


[float]
=== `ceph.cluster_health.timechecks.epoch`

type: long

Map version


[float]
=== `ceph.cluster_health.timechecks.round.value`

type: long

timecheck round


[float]
=== `ceph.cluster_health.timechecks.round.status`

type: keyword

Status of the round


[float]
== monitor_health fields

monitor_health stats data



[float]
=== `ceph.monitor_health.available.pct`

type: long

Available percent of the MON


[float]
=== `ceph.monitor_health.health`

type: keyword

Health of the MON


[float]
=== `ceph.monitor_health.available.kb`

type: long

Available KB of the MON


[float]
=== `ceph.monitor_health.total.kb`

type: long

Total KB of the MON


[float]
=== `ceph.monitor_health.used.kb`

type: long

Used KB of the MON


[float]
=== `ceph.monitor_health.last_updated`

type: date

Time when was updated


[float]
=== `ceph.monitor_health.name`

type: keyword

Name of the MON


[float]
=== `ceph.monitor_health.store_stats.log.bytes`

type: long

format: bytes

Log bytes of MON


[float]
=== `ceph.monitor_health.store_stats.misc.bytes`

type: long

format: bytes

Misc bytes of MON


[float]
=== `ceph.monitor_health.store_stats.sst.bytes`

type: long

format: bytes

SST bytes of MON


[float]
=== `ceph.monitor_health.store_stats.total.bytes`

type: long

format: bytes

Total bytes of MON


[float]
=== `ceph.monitor_health.store_stats.last_updated`

type: long

Last updated


[float]
== pool_disk fields

pool_disk



[float]
=== `ceph.pool_disk.id`

type: long

Id of the pool


[float]
=== `ceph.pool_disk.name`

type: keyword

Name of the pool


[float]
=== `ceph.pool_disk.stats.available.bytes`

type: long

format: bytes

Available bytes of the pool


[float]
=== `ceph.pool_disk.stats.objects`

type: long

Number of objects of the pool


[float]
=== `ceph.pool_disk.stats.used.bytes`

type: long

format: bytes

Used bytes of the pool


[float]
=== `ceph.pool_disk.stats.used.kb`

type: long

Used kb of the pool


[[exported-fields-cloud]]
== Cloud provider metadata fields

Metadata from cloud providers added by the add_cloud_metadata processor.



[float]
=== `meta.cloud.provider`

example: ec2

Name of the cloud provider. Possible values are ec2, gce, or digitalocean.


[float]
=== `meta.cloud.instance_id`

Instance ID of the host machine.


[float]
=== `meta.cloud.instance_name`

Instance name of the host machine.


[float]
=== `meta.cloud.machine_type`

example: t2.medium

Machine type of the host machine.


[float]
=== `meta.cloud.availability_zone`

example: us-east-1c

Availability zone in which this host is running.


[float]
=== `meta.cloud.project_id`

example: project-x

Name of the project in Google Cloud.


[float]
=== `meta.cloud.region`

Region in which this host is running.


[[exported-fields-common]]
== Common fields

Contains common fields available in all event types.



[float]
=== `metricset.module`

The name of the module that generated the event.


[float]
=== `metricset.name`

The name of the metricset that generated the event.


[float]
=== `metricset.host`

Hostname of the machine from which the metricset was collected. This field may not be present when the data was collected locally.


[float]
=== `metricset.rtt`

type: long

required: True

Event round trip time in microseconds.


[float]
=== `metricset.namespace`

type: keyword

Namespace of dynamic metricsets.


[float]
=== `type`

example: metricsets

required: True

The document type. Always set to "metricsets".


[[exported-fields-couchbase]]
== Couchbase fields

beta[]
Metrics collected from Couchbase servers.



[float]
== couchbase fields

`couchbase` contains the metrics that were scraped from Couchbase.



[float]
== bucket fields

Couchbase bucket metrics.



[float]
=== `couchbase.bucket.name`

type: keyword

Name of the bucket.


[float]
=== `couchbase.bucket.type`

type: keyword

Type of the bucket.


[float]
=== `couchbase.bucket.data.used.bytes`

type: long

format: bytes

Size of user data within buckets of the specified state that are resident in RAM.


[float]
=== `couchbase.bucket.disk.fetches`

type: long

Number of disk fetches.


[float]
=== `couchbase.bucket.disk.used.bytes`

type: long

format: bytes

Amount of disk used (bytes).


[float]
=== `couchbase.bucket.memory.used.bytes`

type: long

format: bytes

Amount of memory used by the bucket (bytes).


[float]
=== `couchbase.bucket.quota.ram.bytes`

type: long

format: bytes

Amount of RAM used by the bucket (bytes).


[float]
=== `couchbase.bucket.quota.use.pct`

type: scaled_float

format: percent

Percentage of RAM used (for active objects) against the configured bucket size (%).


[float]
=== `couchbase.bucket.ops_per_sec`

type: long

Number of operations per second.


[float]
=== `couchbase.bucket.item_count`

type: long

Number of items associated with the bucket.


[float]
== cluster fields

Couchbase cluster metrics.



[float]
=== `couchbase.cluster.hdd.free.bytes`

type: long

format: bytes

Free hard drive space in the cluster (bytes).


[float]
=== `couchbase.cluster.hdd.quota.total.bytes`

type: long

format: bytes

Hard drive quota total for the cluster (bytes).


[float]
=== `couchbase.cluster.hdd.total.bytes`

type: long

format: bytes

Total hard drive space available to the cluster (bytes).


[float]
=== `couchbase.cluster.hdd.used.value.bytes`

type: long

format: bytes

Hard drive space used by the cluster (bytes).


[float]
=== `couchbase.cluster.hdd.used.by_data.bytes`

type: long

format: bytes

Hard drive space used by the data in the cluster (bytes).


[float]
=== `couchbase.cluster.max_bucket_count`

type: long

Max bucket count setting.


[float]
=== `couchbase.cluster.quota.index_memory.mb`

type: long

Memory quota setting for the Index service (Mbyte).


[float]
=== `couchbase.cluster.quota.memory.mb`

type: long

Memory quota setting for the cluster (Mbyte).


[float]
=== `couchbase.cluster.ram.quota.total.value.bytes`

type: long

format: bytes

RAM quota total for the cluster (bytes).


[float]
=== `couchbase.cluster.ram.quota.total.per_node.bytes`

type: long

format: bytes

RAM quota used by the current node in the cluster (bytes).


[float]
=== `couchbase.cluster.ram.quota.used.value.bytes`

type: long

format: bytes

RAM quota used by the cluster (bytes).


[float]
=== `couchbase.cluster.ram.quota.used.per_node.bytes`

type: long

format: bytes

Ram quota used by the current node in the cluster (bytes)


[float]
=== `couchbase.cluster.ram.total.bytes`

type: long

format: bytes

Total RAM available to cluster (bytes).


[float]
=== `couchbase.cluster.ram.used.value.bytes`

type: long

format: bytes

RAM used by the cluster (bytes).


[float]
=== `couchbase.cluster.ram.used.by_data.bytes`

type: long

format: bytes

RAM used by the data in the cluster (bytes).


[float]
== node fields

Couchbase node metrics.



[float]
=== `couchbase.node.cmd_get`

type: long

Number of get commands


[float]
=== `couchbase.node.couch.docs.disk_size.bytes`

type: long

format: bytes

Amount of disk space used by Couch docs (bytes).


[float]
=== `couchbase.node.couch.docs.data_size.bytes`

type: long

format: bytes

Data size of Couch docs associated with a node (bytes).


[float]
=== `couchbase.node.couch.spatial.data_size.bytes`

type: long

Size of object data for spatial views (bytes).


[float]
=== `couchbase.node.couch.spatial.disk_size.bytes`

type: long

Amount of disk space used by spatial views (bytes).


[float]
=== `couchbase.node.couch.views.disk_size.bytes`

type: long

Amount of disk space used by Couch views (bytes).


[float]
=== `couchbase.node.couch.views.data_size.bytes`

type: long

Size of object data for Couch views (bytes).


[float]
=== `couchbase.node.cpu_utilization_rate.pct`

type: scaled_float

The CPU utilization rate (%).


[float]
=== `couchbase.node.current_items.value`

type: long

Number of current items.


[float]
=== `couchbase.node.current_items.total`

type: long

Total number of items associated with the node.


[float]
=== `couchbase.node.ep_bg_fetched`

type: long

Number of disk fetches performed since the server was started.


[float]
=== `couchbase.node.get_hits`

type: long

Number of get hits.


[float]
=== `couchbase.node.hostname`

type: keyword

The hostname of the node.


[float]
=== `couchbase.node.mcd_memory.allocated.bytes`

type: long

format: bytes

Amount of memcached memory allocated (bytes).


[float]
=== `couchbase.node.mcd_memory.reserved.bytes`

type: long

Amount of memcached memory reserved (bytes).


[float]
=== `couchbase.node.memory.free.bytes`

type: long

Amount of memory free for the node (bytes).


[float]
=== `couchbase.node.memory.total.bytes`

type: long

Total memory available to the node (bytes).


[float]
=== `couchbase.node.memory.used.bytes`

type: long

Memory used by the node (bytes).


[float]
=== `couchbase.node.ops`

type: long

Number of operations performed on Couchbase.


[float]
=== `couchbase.node.swap.total.bytes`

type: long

Total swap size allocated (bytes).


[float]
=== `couchbase.node.swap.used.bytes`

type: long

Amount of swap space used (bytes).


[float]
=== `couchbase.node.uptime.sec`

type: long

Time during which the node was in operation (sec).


[float]
=== `couchbase.node.vb_replica_curr_items`

type: long

Number of items/documents that are replicas.


[[exported-fields-docker-processor]]
== Docker fields

beta[]
Docker stats collected from Docker.




[float]
=== `docker.container.id`

type: keyword

Unique container id.


[float]
=== `docker.container.image`

type: keyword

Name of the image the container was built on.


[float]
=== `docker.container.name`

type: keyword

Container name.


[float]
=== `docker.container.labels`

type: object

Image labels.


[[exported-fields-docker]]
== Docker fields

beta[]
Docker stats collected from Docker.



[float]
== docker fields

Information and statistics about docker's running containers.



[float]
== container fields

Docker container metrics.



[float]
=== `docker.container.command`

type: keyword

Command that was executed in the Docker container.


[float]
=== `docker.container.created`

type: date

Date when the container was created.


[float]
=== `docker.container.status`

type: keyword

Container status.


[float]
== size fields

Container size metrics.



[float]
=== `docker.container.size.root_fs`

type: long

Total size of all the files in the container.


[float]
=== `docker.container.size.rw`

type: long

Size of the files that have been created or changed since creation.


[float]
=== `docker.container.tags`

type: array

Image tags.


[float]
== cpu fields

Runtime CPU metrics.



[float]
=== `docker.cpu.kernel.pct`

type: scaled_float

format: percentage

The system kernel consumed by the Docker server.


[float]
=== `docker.cpu.kernel.ticks`

type: long

CPU kernel ticks.


[float]
=== `docker.cpu.system.pct`

type: scaled_float

format: percentage



[float]
=== `docker.cpu.system.ticks`

type: long

CPU system ticks.


[float]
=== `docker.cpu.user.pct`

type: scaled_float

format: percentage



[float]
=== `docker.cpu.user.ticks`

type: long

CPU user ticks


[float]
=== `docker.cpu.total.pct`

type: scaled_float

format: percentage

Total CPU usage.


[float]
== diskio fields

Disk I/O metrics.



[float]
=== `docker.diskio.reads`

type: scaled_float

Number of reads.


[float]
=== `docker.diskio.writes`

type: scaled_float

Number of writes.


[float]
=== `docker.diskio.total`

type: scaled_float

Number of reads and writes combined.


[float]
== healthcheck fields

Docker container metrics.



[float]
=== `docker.healthcheck.failingstreak`

type: integer

concurent failed check


[float]
=== `docker.healthcheck.status`

type: keyword

Healthcheck status code


[float]
== event fields

event fields.



[float]
=== `docker.healthcheck.event.end_date`

type: date

Healthcheck end date


[float]
=== `docker.healthcheck.event.start_date`

type: date

Healthcheck start date


[float]
=== `docker.healthcheck.event.output`

type: keyword

Healthcheck output


[float]
=== `docker.healthcheck.event.exit_code`

type: integer

Healthcheck status code


[float]
== image fields

Docker image metrics.



[float]
== id fields

The image layers identifier.



[float]
=== `docker.image.id.current`

type: keyword

Unique image identifier given upon its creation.


[float]
=== `docker.image.id.parent`

type: keyword

Identifier of the image, if it exists, from which the current image directly descends.


[float]
=== `docker.image.created`

type: date

Date and time when the image was created.


[float]
== size fields

Image size layers.



[float]
=== `docker.image.size.virtual`

type: long

Size of the image.


[float]
=== `docker.image.size.regular`

type: long

Total size of the all cached images associated to the current image.


[float]
=== `docker.image.labels`

type: object

Image labels.


[float]
=== `docker.image.tags`

type: array

Image tags.


[float]
== info fields

beta[]
Info metrics based on https://docs.docker.com/engine/reference/api/docker_remote_api_v1.24/#/display-system-wide-information.



[float]
== containers fields

Overall container stats.



[float]
=== `docker.info.containers.paused`

type: long

Total number of paused containers.


[float]
=== `docker.info.containers.running`

type: long

Total number of running containers.


[float]
=== `docker.info.containers.stopped`

type: long

Total number of stopped containers.


[float]
=== `docker.info.containers.total`

type: long

Total number of existing containers.


[float]
=== `docker.info.id`

type: keyword

Unique Docker host identifier.


[float]
=== `docker.info.images`

type: long

Total number of existing images.


[float]
== memory fields

Memory metrics.



[float]
=== `docker.memory.fail.count`

type: scaled_float

Fail counter.


[float]
=== `docker.memory.limit`

type: long

format: bytes

Memory limit.


[float]
== rss fields

RSS memory stats.



[float]
=== `docker.memory.rss.total`

type: long

format: bytes

Total memory resident set size.


[float]
=== `docker.memory.rss.pct`

type: scaled_float

format: percentage

Memory resident set size percentage.


[float]
== usage fields

Usage memory stats.



[float]
=== `docker.memory.usage.max`

type: long

format: bytes

Max memory usage.


[float]
=== `docker.memory.usage.pct`

type: scaled_float

format: percentage

Memory usage percentage.


[float]
=== `docker.memory.usage.total`

type: long

format: bytes

Total memory usage.


[float]
== network fields

Network metrics.



[float]
=== `docker.network.interface`

type: keyword

Network interface name.


[float]
== in fields

Incoming network stats.



[float]
=== `docker.network.in.bytes`

type: long

format: bytes

Total number of incoming bytes.


[float]
=== `docker.network.in.dropped`

type: scaled_float

Total number of dropped incoming packets.


[float]
=== `docker.network.in.errors`

type: long

Total errors on incoming packets.


[float]
=== `docker.network.in.packets`

type: long

Total number of incoming packets.


[float]
== out fields

Outgoing network stats.



[float]
=== `docker.network.out.bytes`

type: long

format: bytes

Total number of outgoing bytes.


[float]
=== `docker.network.out.dropped`

type: scaled_float

Total number of dropped outgoing packets.


[float]
=== `docker.network.out.errors`

type: long

Total errors on outgoing packets.


[float]
=== `docker.network.out.packets`

type: long

Total number of outgoing packets.


[[exported-fields-dropwizard]]
== Dropwizard fields

beta[]
Stats collected from Dropwizard.



[float]
== dropwizard fields



[[exported-fields-elasticsearch]]
== Elasticsearch fields

experimental[]
Elasticsearch module



[float]
== elasticsearch fields




[float]
=== `elasticsearch.cluster.name`

type: keyword

Elasticsearch cluster name.


[float]
== node fields

node



[float]
=== `elasticsearch.node.jvm.memory.heap_init.bytes`

type: long

format: bytes

Heap init used by the JVM in bytes.


[float]
=== `elasticsearch.node.jvm.version`

type: keyword

JVM version.


[float]
=== `elasticsearch.node.name`

type: keyword

Node name.


[float]
=== `elasticsearch.node.version`

type: keyword

Node version.


[float]
== node.stats fields

node_stats



[float]
== indices fields

Node indices stats



[float]
=== `elasticsearch.node.stats.indices.docs.count`

type: long

Total number of existing documents.


[float]
=== `elasticsearch.node.stats.indices.docs.deleted`

type: long

Total number of deleted documents.


[float]
=== `elasticsearch.node.stats.indices.segments.count`

type: long

Total number of segments.


[float]
=== `elasticsearch.node.stats.indices.segments.memory.bytes`

type: long

format: bytes

Total size of segments in bytes.


[float]
=== `elasticsearch.node.stats.indices.store.size.bytes`

type: long

Total size of the store in bytes.


[float]
== jvm.mem.pools fields

JVM memory pool stats



[float]
== old fields

Old memory pool stats.



[float]
=== `elasticsearch.node.stats.jvm.mem.pools.old.max.bytes`

type: long

format: bytes

Max bytes.

[float]
=== `elasticsearch.node.stats.jvm.mem.pools.old.peak.bytes`

type: long

format: bytes

Peak bytes.

[float]
=== `elasticsearch.node.stats.jvm.mem.pools.old.peak_max.bytes`

type: long

format: bytes

Peak max bytes.

[float]
=== `elasticsearch.node.stats.jvm.mem.pools.old.used.bytes`

type: long

format: bytes

Used bytes.

[float]
== young fields

Young memory pool stats.



[float]
=== `elasticsearch.node.stats.jvm.mem.pools.young.max.bytes`

type: long

format: bytes

Max bytes.

[float]
=== `elasticsearch.node.stats.jvm.mem.pools.young.peak.bytes`

type: long

format: bytes

Peak bytes.

[float]
=== `elasticsearch.node.stats.jvm.mem.pools.young.peak_max.bytes`

type: long

format: bytes

Peak max bytes.

[float]
=== `elasticsearch.node.stats.jvm.mem.pools.young.used.bytes`

type: long

format: bytes

Used bytes.

[float]
== survivor fields

Survivor memory pool stats.



[float]
=== `elasticsearch.node.stats.jvm.mem.pools.survivor.max.bytes`

type: long

format: bytes

Max bytes.

[float]
=== `elasticsearch.node.stats.jvm.mem.pools.survivor.peak.bytes`

type: long

format: bytes

Peak bytes.

[float]
=== `elasticsearch.node.stats.jvm.mem.pools.survivor.peak_max.bytes`

type: long

format: bytes

Peak max bytes.

[float]
=== `elasticsearch.node.stats.jvm.mem.pools.survivor.used.bytes`

type: long

format: bytes

Used bytes.

[float]
== jvm.gc.collectors fields

GC collector stats.



[float]
== old.collection fields

Old collection gc.



[float]
=== `elasticsearch.node.stats.jvm.gc.collectors.old.collection.count`

type: long



[float]
=== `elasticsearch.node.stats.jvm.gc.collectors.old.collection.ms`

type: long



[float]
== young.collection fields

Young collection gc.



[float]
=== `elasticsearch.node.stats.jvm.gc.collectors.young.collection.count`

type: long



[float]
=== `elasticsearch.node.stats.jvm.gc.collectors.young.collection.ms`

type: long



[[exported-fields-golang]]
== Golang fields

Golang module



[float]
== golang fields




[float]
== expvar fields

expvar



[float]
=== `golang.expvar.cmdline`

type: keyword

The cmdline of this golang program start with.


[float]
== heap fields

The golang program heap information exposed by expvar.



[float]
=== `golang.heap.cmdline`

type: keyword

The cmdline of this golang program start with.


[float]
== gc fields

Garbage collector summary.



[float]
== total_pause fields

Total GC pause duration over lifetime of process.



[float]
=== `golang.heap.gc.total_pause.ns`

type: long

Duration in Ns.


[float]
=== `golang.heap.gc.total_count`

type: long

Total number of GC was happened.


[float]
=== `golang.heap.gc.next_gc_limit`

type: long

format: bytes

Next collection will happen when HeapAlloc > this amount.


[float]
=== `golang.heap.gc.cpu_fraction`

type: long

Fraction of CPU time used by GC.


[float]
== pause fields

Last GC pause durations during the monitoring period.



[float]
=== `golang.heap.gc.pause.count`

type: long

Count of GC pause duration during this collect period.


[float]
== sum fields

Total GC pause duration during this collect period.



[float]
=== `golang.heap.gc.pause.sum.ns`

type: long

Duration in Ns.


[float]
== max fields

Max GC pause duration during this collect period.



[float]
=== `golang.heap.gc.pause.max.ns`

type: long

Duration in Ns.


[float]
== avg fields

Average GC pause duration during this collect period.



[float]
=== `golang.heap.gc.pause.avg.ns`

type: long

Duration in Ns.


[float]
== system fields

Heap summary,which bytes was obtained from system.



[float]
=== `golang.heap.system.total`

type: long

format: bytes

Total bytes obtained from system (sum of XxxSys below).


[float]
=== `golang.heap.system.optained`

type: long

format: bytes

Via HeapSys, bytes obtained from system. heap_sys = heap_idle + heap_inuse.


[float]
=== `golang.heap.system.stack`

type: long

format: bytes

Bytes used by stack allocator, and these bytes was obtained from system.


[float]
=== `golang.heap.system.released`

type: long

format: bytes

Bytes released to the OS.


[float]
== allocations fields

Heap allocations summary.



[float]
=== `golang.heap.allocations.mallocs`

type: long

Number of mallocs.


[float]
=== `golang.heap.allocations.frees`

type: long

Number of frees.


[float]
=== `golang.heap.allocations.objects`

type: long

Total number of allocated objects.


[float]
=== `golang.heap.allocations.total`

type: long

format: bytes

Bytes allocated (even if freed) throughout the lifetime.


[float]
=== `golang.heap.allocations.allocated`

type: long

format: bytes

Bytes allocated and not yet freed (same as Alloc above).


[float]
=== `golang.heap.allocations.idle`

type: long

format: bytes

Bytes in idle spans.


[float]
=== `golang.heap.allocations.active`

type: long

format: bytes

Bytes in non-idle span.


[[exported-fields-graphite]]
== graphite fields

[]experimental
graphite Module



[float]
== graphite fields




[float]
== server fields

server



[float]
=== `graphite.server.example`

type: keyword

Example field


[[exported-fields-haproxy]]
== HAProxy fields

HAProxy Module



[float]
== haproxy fields

HAProxy metrics.



[float]
== info fields

General information about HAProxy processes.



[float]
=== `haproxy.info.processes`

type: long

Number of processes.


[float]
=== `haproxy.info.process_num`

type: long

Process number.


[float]
=== `haproxy.info.pid`

type: long

Process ID.


[float]
=== `haproxy.info.run_queue`

type: long



[float]
=== `haproxy.info.tasks`

type: long



[float]
=== `haproxy.info.uptime.sec`

type: long

Current uptime in seconds.


[float]
=== `haproxy.info.memory.max.bytes`

type: long

format: bytes

Maximum amount of memory usage in bytes (the 'Memmax_MB' value converted to bytes).


[float]
=== `haproxy.info.ulimit_n`

type: long

Maximum number of open files for the process.


[float]
== compress fields




[float]
== bps fields




[float]
=== `haproxy.info.compress.bps.in`

type: long



[float]
=== `haproxy.info.compress.bps.out`

type: long



[float]
=== `haproxy.info.compress.bps.rate_limit`

type: long



[float]
== connection fields




[float]
== rate fields




[float]
=== `haproxy.info.connection.rate.value`

type: long



[float]
=== `haproxy.info.connection.rate.limit`

type: long



[float]
=== `haproxy.info.connection.rate.max`

type: long



[float]
=== `haproxy.info.connection.current`

type: long

Current connections.


[float]
=== `haproxy.info.connection.total`

type: long

Total connections.


[float]
=== `haproxy.info.connection.ssl.current`

type: long

Current SSL connections.


[float]
=== `haproxy.info.connection.ssl.total`

type: long

Total SSL connections.


[float]
=== `haproxy.info.connection.ssl.max`

type: long

Maximum SSL connections.


[float]
=== `haproxy.info.connection.max`

type: long

Maximum connections.


[float]
=== `haproxy.info.connection.hard_max`

type: long



[float]
=== `haproxy.info.requests.total`

type: long



[float]
=== `haproxy.info.sockets.max`

type: long



[float]
=== `haproxy.info.requests.max`

type: long



[float]
== pipes fields




[float]
=== `haproxy.info.pipes.used`

type: integer



[float]
=== `haproxy.info.pipes.free`

type: integer



[float]
=== `haproxy.info.pipes.max`

type: integer



[float]
== session fields

None


[float]
=== `haproxy.info.session.rate.value`

type: integer



[float]
=== `haproxy.info.session.rate.limit`

type: integer



[float]
=== `haproxy.info.session.rate.max`

type: integer



[float]
== ssl fields

None


[float]
=== `haproxy.info.ssl.rate.value`

type: integer

None

[float]
=== `haproxy.info.ssl.rate.limit`

type: integer

None

[float]
=== `haproxy.info.ssl.rate.max`

type: integer

None

[float]
== frontend fields

None


[float]
=== `haproxy.info.ssl.frontend.key_rate.value`

type: integer

None

[float]
=== `haproxy.info.ssl.frontend.key_rate.max`

type: integer

None

[float]
=== `haproxy.info.ssl.frontend.session_reuse.pct`

type: scaled_float

format: percent

None

[float]
== backend fields

None


[float]
=== `haproxy.info.ssl.backend.key_rate.value`

type: integer

None

[float]
=== `haproxy.info.ssl.backend.key_rate.max`

type: integer

MaxConnRate

[float]
=== `haproxy.info.ssl.cached_lookups`

type: long

None

[float]
=== `haproxy.info.ssl.cache_misses`

type: long

None

[float]
== zlib_mem_usage fields




[float]
=== `haproxy.info.zlib_mem_usage.value`

type: integer



[float]
=== `haproxy.info.zlib_mem_usage.max`

type: integer



[float]
=== `haproxy.info.idle.pct`

type: scaled_float

format: percent



[float]
== stat fields

Stats collected from HAProxy processes.



[float]
=== `haproxy.stat.status`

type: keyword

Status (UP, DOWN, NOLB, MAINT, or MAINT(via)...).


[float]
=== `haproxy.stat.weight`

type: long

Total weight (for backends), or server weight (for servers).


[float]
=== `haproxy.stat.downtime`

type: long

Total downtime (in seconds). For backends, this value is the downtime for the whole backend, not the sum of the downtime for the servers.


[float]
=== `haproxy.stat.component_type`

type: integer

Component type (0=frontend, 1=backend, 2=server, or 3=socket/listener).


[float]
=== `haproxy.stat.process_id`

type: integer

Process ID (0 for first instance, 1 for second, and so on).


[float]
=== `haproxy.stat.service_name`

type: keyword

Service name (FRONTEND for frontend, BACKEND for backend, or any name for server/listener).


[float]
=== `haproxy.stat.in.bytes`

type: long

format: bytes

Bytes in.


[float]
=== `haproxy.stat.out.bytes`

type: long

format: bytes

Bytes out.


[float]
=== `haproxy.stat.last_change`

type: integer

Number of seconds since the last UP->DOWN or DOWN->UP transition.


[float]
=== `haproxy.stat.throttle.pct`

type: scaled_float

format: percentage

Current throttle percentage for the server when slowstart is active, or no value if slowstart is inactive.


[float]
=== `haproxy.stat.selected.total`

type: long

Total number of times a server was selected, either for new sessions, or when re-dispatching. For servers, this field reports the the number of times the server was selected.


[float]
=== `haproxy.stat.tracked.id`

type: long

ID of the proxy/server if tracking is enabled.



[float]
=== `haproxy.stat.connection.total`

type: long

Cumulative number of connections.


[float]
=== `haproxy.stat.connection.retried`

type: long

Number of times a connection to a server was retried.


[float]
=== `haproxy.stat.connection.time.avg`

type: long

Average connect time in ms over the last 1024 requests.



[float]
=== `haproxy.stat.request.denied`

type: long

Requests denied because of security concerns.

  * For TCP this is because of a matched tcp-request content rule.
  * For HTTP this is because of a matched http-request or tarpit rule.


[float]
=== `haproxy.stat.request.queued.current`

type: long

Current queued requests. For backends, this field reports the number of requests queued without a server assigned.


[float]
=== `haproxy.stat.request.queued.max`

type: long

Maximum value of queued.current.


[float]
=== `haproxy.stat.request.errors`

type: long

Request errors. Some of the possible causes are:

  * early termination from the client, before the request has been sent
  * read error from the client
  * client timeout
  * client closed connection
  * various bad requests from the client.
  * request was tarpitted.


[float]
=== `haproxy.stat.request.redispatched`

type: long

Number of times a request was redispatched to another server. For servers, this field reports the number of times the server was switched away from.


[float]
=== `haproxy.stat.request.connection.errors`

type: long

Number of requests that encountered an error trying to connect to a server. For backends, this field reports the sum of the stat for all backend servers, plus any connection errors not associated with a particular server (such as the backend having no active servers).


[float]
== rate fields




[float]
=== `haproxy.stat.request.rate.value`

type: long

Number of HTTP requests per second over the last elapsed second.


[float]
=== `haproxy.stat.request.rate.max`

type: long

Maximum number of HTTP requests per second.


[float]
=== `haproxy.stat.request.total`

type: long

Total number of HTTP requests received.



[float]
=== `haproxy.stat.response.errors`

type: long

Number of response errors. This value includes the number of data transfers aborted by the server (haproxy.stat.server.aborted).  Some other errors are:
* write errors on the client socket (won't be counted for the server stat) * failure applying filters to the response


[float]
=== `haproxy.stat.response.time.avg`

type: long

Average response time in ms over the last 1024 requests (0 for TCP).


[float]
=== `haproxy.stat.response.denied`

type: integer

Responses denied because of security concerns. For HTTP this is because of a matched http-request rule, or "option checkcache".


[float]
== http fields




[float]
=== `haproxy.stat.response.http.1xx`

type: long

HTTP responses with 1xx code.


[float]
=== `haproxy.stat.response.http.2xx`

type: long

HTTP responses with 2xx code.


[float]
=== `haproxy.stat.response.http.3xx`

type: long

HTTP responses with 3xx code.


[float]
=== `haproxy.stat.response.http.4xx`

type: long

HTTP responses with 4xx code.


[float]
=== `haproxy.stat.response.http.5xx`

type: long

HTTP responses with 5xx code.


[float]
=== `haproxy.stat.response.http.other`

type: long

HTTP responses with other codes (protocol error).



[float]
=== `haproxy.stat.session.current`

type: long

Number of current sessions.


[float]
=== `haproxy.stat.session.max`

type: long

Maximum number of sessions.


[float]
=== `haproxy.stat.session.limit`

type: long

Configured session limit.



[float]
=== `haproxy.stat.session.rate.value`

type: integer

Number of sessions per second over the last elapsed second.


[float]
=== `haproxy.stat.session.rate.limit`

type: integer

Configured limit on new sessions per second.


[float]
=== `haproxy.stat.session.rate.max`

type: integer

Maximum number of new sessions per second.


[float]
== check fields




[float]
=== `haproxy.stat.check.status`

type: keyword

Status of the last health check. One of:

  UNK     -> unknown
  INI     -> initializing
  SOCKERR -> socket error
  L4OK    -> check passed on layer 4, no upper layers testing enabled
  L4TOUT  -> layer 1-4 timeout
  L4CON   -> layer 1-4 connection problem, for example
            "Connection refused" (tcp rst) or "No route to host" (icmp)
  L6OK    -> check passed on layer 6
  L6TOUT  -> layer 6 (SSL) timeout
  L6RSP   -> layer 6 invalid response - protocol error
  L7OK    -> check passed on layer 7
  L7OKC   -> check conditionally passed on layer 7, for example 404 with
            disable-on-404
  L7TOUT  -> layer 7 (HTTP/SMTP) timeout
  L7RSP   -> layer 7 invalid response - protocol error
  L7STS   -> layer 7 response error, for example HTTP 5xx


[float]
=== `haproxy.stat.check.code`

type: long

Layer 5-7 code, if available.


[float]
=== `haproxy.stat.check.duration`

type: long

Time in ms that it took to finish the last health check.


[float]
=== `haproxy.stat.check.health.last`

type: keyword

The result of the last health check.


[float]
=== `haproxy.stat.check.health.fail`

type: long

Number of failed checks.


[float]
=== `haproxy.stat.check.agent.last`

type: integer



[float]
=== `haproxy.stat.check.failed`

type: long

Number of checks that failed while the server was up.


[float]
=== `haproxy.stat.check.down`

type: long

Number of UP->DOWN transitions. For backends, this value is the number of transitions to the whole backend being down, rather than the sum of the transitions for each server.


[float]
=== `haproxy.stat.client.aborted`

type: integer

Number of data transfers aborted by the client.


[float]
== server fields




[float]
=== `haproxy.stat.server.id`

type: integer

Server ID (unique inside a proxy).


[float]
=== `haproxy.stat.server.aborted`

type: integer

Number of data transfers aborted by the server. This value is included in haproxy.stat.response.errors.


[float]
=== `haproxy.stat.server.active`

type: integer

Number of backend servers that are active, meaning that they are healthy and can receive requests from the load balancer. 


[float]
=== `haproxy.stat.server.backup`

type: integer

Number of backend servers that are backup servers.


[float]
== compressor fields




[float]
=== `haproxy.stat.compressor.in.bytes`

type: long

format: bytes

Number of HTTP response bytes fed to the compressor.


[float]
=== `haproxy.stat.compressor.out.bytes`

type: integer

format: bytes

Number of HTTP response bytes emitted by the compressor.


[float]
=== `haproxy.stat.compressor.bypassed.bytes`

type: long

format: bytes

Number of bytes that bypassed the HTTP compressor (CPU/BW limit).


[float]
=== `haproxy.stat.compressor.response.bytes`

type: long

format: bytes

Number of HTTP responses that were compressed.


[float]
== proxy fields




[float]
=== `haproxy.stat.proxy.id`

type: integer

Unique proxy ID.


[float]
=== `haproxy.stat.proxy.name`

type: keyword

Proxy name.


[float]
== queue fields




[float]
=== `haproxy.stat.queue.limit`

type: integer

Configured queue limit (maxqueue) for the server, or nothing if the value of maxqueue is 0 (meaning no limit).


[float]
=== `haproxy.stat.queue.time.avg`

type: integer

The average queue time in ms over the last 1024 requests.


[[exported-fields-http]]
== HTTP fields

HTTP module



[float]
== http fields




[float]
== request fields

HTTP request information



[float]
=== `http.request.header`

type: nested

The HTTP headers sent


[float]
=== `http.request.method`

type: keyword

The HTTP method used


[float]
=== `http.request.body`

type: keyword

The HTTP payload sent


[float]
== response fields

HTTP response information



[float]
=== `http.response.header`

type: nested

The HTTP headers received


[float]
=== `http.response.status_code`

type: keyword

The HTTP status code


[float]
=== `http.response.body`

type: keyword

The HTTP payload received


[float]
== json fields

json metricset


[[exported-fields-jolokia]]
== Jolokia fields

beta[]
Jolokia module



[float]
== jolokia fields

jolokia contains metrics exposed via jolokia agent


[[exported-fields-kafka]]
== Kafka fields

Kafka module
beta[]



[float]
== kafka fields




[float]
== consumergroup fields

consumergroup



[float]
== broker fields

Broker Consumer Group Information have been read from (Broker handling the consumer group).



[float]
=== `kafka.consumergroup.broker.id`

type: long

Broker id


[float]
=== `kafka.consumergroup.broker.address`

type: keyword

Broker address


[float]
=== `kafka.consumergroup.id`

type: keyword

Consumer Group ID

[float]
=== `kafka.consumergroup.topic`

type: keyword

Topic name

[float]
=== `kafka.consumergroup.partition`

type: long

Partition ID

[float]
=== `kafka.consumergroup.offset`

type: long

consumer offset into partition being read

[float]
=== `kafka.consumergroup.meta`

type: text

custom consumer meta data string

[float]
=== `kafka.consumergroup.error.code`

type: long

kafka consumer/partition error code.


[float]
== client fields

Assigned client reading events from partition



[float]
=== `kafka.consumergroup.client.id`

type: keyword

Client ID (kafka setting client.id)

[float]
=== `kafka.consumergroup.client.host`

type: keyword

Client host

[float]
=== `kafka.consumergroup.client.member_id`

type: keyword

internal consumer group member ID

[float]
== partition fields

partition



[float]
== offset fields

Available offsets of the given partition.



[float]
=== `kafka.partition.offset.newest`

type: long

Newest offset of the partition.


[float]
=== `kafka.partition.offset.oldest`

type: long

Oldest offset of the partition.


[float]
== partition fields

Partition data.



[float]
=== `kafka.partition.partition.id`

type: long

Partition id.


[float]
=== `kafka.partition.partition.leader`

type: long

Leader id (broker).


[float]
=== `kafka.partition.partition.isr`

type: array

List of isr ids.


[float]
=== `kafka.partition.partition.replica`

type: long

Replica id (broker).


[float]
=== `kafka.partition.partition.insync_replica`

type: boolean

Indicates if replica is included in the in-sync replicate set (ISR).


[float]
=== `kafka.partition.partition.error.code`

type: long

Error code from fetching partition.


[float]
=== `kafka.partition.topic.error.code`

type: long

topic error code.


[float]
=== `kafka.partition.topic.name`

type: keyword

Topic name


[float]
=== `kafka.partition.broker.id`

type: long

Broker id


[float]
=== `kafka.partition.broker.address`

type: keyword

Broker address


[[exported-fields-kibana]]
== Kibana fields

experimental[]
Kibana module



[float]
== kibana fields




[float]
== status fields

Status fields



[float]
=== `kibana.status.name`

type: keyword

Kibana instance name.


[float]
=== `kibana.status.uuid`

type: keyword

Kibana instance uuid.


[float]
=== `kibana.status.version.number`

type: keyword

Kibana version number.


[float]
=== `kibana.status.status.overall.state`

type: keyword

Kibana overall state.


[float]
== metrics fields

Metrics fields



[float]
=== `kibana.status.metrics.concurrent_connections`

type: long

Current concurrent connections.


[float]
== requests fields

Request statistics.



[float]
=== `kibana.status.metrics.requests.disconnects`

type: long

Total number of disconnected connections.


[float]
=== `kibana.status.metrics.requests.total`

type: long

Total number of connections.


[[exported-fields-kubernetes-processor]]
== Kubernetes fields

beta[]
Kubernetes metadata added by the kubernetes processor




[float]
=== `kubernetes.pod.name`

type: keyword

Kubernetes pod name


[float]
=== `kubernetes.namespace`

type: keyword

Kubernetes namespace


[float]
=== `kubernetes.labels`

type: object

Kubernetes labels map


[float]
=== `kubernetes.annotations`

type: object

Kubernetes annotations map


[float]
=== `kubernetes.container.name`

type: keyword

Kubernetes container name


[float]
=== `kubernetes.container.image`

type: keyword

Kubernetes container image


[[exported-fields-kubernetes]]
== Kubernetes fields

beta[]
Kubernetes metrics



[float]
== kubernetes fields

Information and statistics of pods managed by kubernetes.



[float]
== container fields

kubernetes container metrics



[float]
=== `kubernetes.container.start_time`

type: date

Start time


[float]
== cpu fields

CPU usage metrics





[float]
=== `kubernetes.container.cpu.usage.core.ns`

type: long

Container CPU Core usage nanoseconds


[float]
=== `kubernetes.container.cpu.usage.nanocores`

type: long

CPU used nanocores


[float]
== logs fields

Logs info




[float]
=== `kubernetes.container.logs.available.bytes`

type: long

format: bytes

Logs available capacity in bytes



[float]
=== `kubernetes.container.logs.capacity.bytes`

type: long

format: bytes

Logs total capacity in bytes



[float]
=== `kubernetes.container.logs.used.bytes`

type: long

format: bytes

Logs used capacity in bytes



[float]
=== `kubernetes.container.logs.inodes.count`

type: long

Total available inodes


[float]
=== `kubernetes.container.logs.inodes.free`

type: long

Total free inodes


[float]
=== `kubernetes.container.logs.inodes.used`

type: long

Total used inodes




[float]
=== `kubernetes.container.memory.available.bytes`

type: long

format: bytes

Total available memory



[float]
=== `kubernetes.container.memory.usage.bytes`

type: long

format: bytes

Total memory usage



[float]
=== `kubernetes.container.memory.rss.bytes`

type: long

format: bytes

RSS memory usage



[float]
=== `kubernetes.container.memory.workingset.bytes`

type: long

format: bytes

Working set memory usage


[float]
=== `kubernetes.container.memory.pagefaults`

type: long

Number of page faults


[float]
=== `kubernetes.container.memory.majorpagefaults`

type: long

Number of major page faults




[float]
=== `kubernetes.container.rootfs.capacity.bytes`

type: long

format: bytes

Root filesystem total capacity in bytes



[float]
=== `kubernetes.container.rootfs.available.bytes`

type: long

format: bytes

Root filesystem total available in bytes



[float]
=== `kubernetes.container.rootfs.used.bytes`

type: long

format: bytes

Root filesystem total used in bytes



[float]
=== `kubernetes.container.rootfs.inodes.used`

type: long

Used inodes


[float]
== event fields

The Kubernetes events metricset collects events that are generated by objects running inside of Kubernetes



[float]
=== `kubernetes.event.count`

type: long

Count field records the number of times the particular event has occured


[float]
=== `kubernetes.event.message`

type: keyword

Message recorded for the given event


[float]
=== `kubernetes.event.reason`

type: keyword

Reason recorded for the given event


[float]
=== `kubernetes.event.type`

type: keyword

Type of the given event


[float]
== metadata fields

Metadata associated with the given event




[float]
=== `kubernetes.event.metadata.timestamp.created`

type: date

Timestamp of creation of the given event


[float]
=== `kubernetes.event.metadata.timestamp.deleted`

type: date

Timestamp of deletion of the given event


[float]
=== `kubernetes.event.metadata.name`

type: keyword

Name of the event


[float]
=== `kubernetes.event.metadata.namespace`

type: keyword

Namespace in which event was generated


[float]
=== `kubernetes.event.metadata.resource_version`

type: keyword

Version of the event resource


[float]
=== `kubernetes.event.metadata.uid`

type: keyword

Unique identifier to the event object


[float]
=== `kubernetes.event.metadata.self_link`

type: keyword

URL representing the event


[float]
== involved_object fields

Metadata associated with the given involved object



[float]
=== `kubernetes.event.involved_object.api_version`

type: keyword

API version of the object


[float]
=== `kubernetes.event.involved_object.kind`

type: keyword

API kind of the object


[float]
=== `kubernetes.event.involved_object.name`

type: keyword

name of the object


[float]
=== `kubernetes.event.involved_object.resource_version`

type: keyword

resource version of the object


[float]
=== `kubernetes.event.involved_object.uid`

type: keyword

UUID version of the object


[float]
== node fields

kubernetes node metrics



[float]
=== `kubernetes.node.name`

type: keyword

Node name


[float]
=== `kubernetes.node.start_time`

type: date

Start time


[float]
== cpu fields

CPU usage metrics





[float]
=== `kubernetes.node.cpu.usage.core.ns`

type: long

Node CPU Core usage nanoseconds


[float]
=== `kubernetes.node.cpu.usage.nanocores`

type: long

CPU used nanocores




[float]
=== `kubernetes.node.memory.available.bytes`

type: long

format: bytes

Total available memory



[float]
=== `kubernetes.node.memory.usage.bytes`

type: long

format: bytes

Total memory usage



[float]
=== `kubernetes.node.memory.rss.bytes`

type: long

format: bytes

RSS memory usage



[float]
=== `kubernetes.node.memory.workingset.bytes`

type: long

format: bytes

Working set memory usage


[float]
=== `kubernetes.node.memory.pagefaults`

type: long

Number of page faults


[float]
=== `kubernetes.node.memory.majorpagefaults`

type: long

Number of major page faults




[float]
=== `kubernetes.node.network.rx.bytes`

type: long

format: bytes

Received bytes


[float]
=== `kubernetes.node.network.rx.errors`

type: long

Rx errors



[float]
=== `kubernetes.node.network.tx.bytes`

type: long

format: bytes

Transmitted bytes


[float]
=== `kubernetes.node.network.tx.errors`

type: long

Tx errors




[float]
=== `kubernetes.node.fs.capacity.bytes`

type: long

format: bytes

Filesystem total capacity in bytes



[float]
=== `kubernetes.node.fs.available.bytes`

type: long

format: bytes

Filesystem total available in bytes



[float]
=== `kubernetes.node.fs.used.bytes`

type: long

format: bytes

Filesystem total used in bytes



[float]
=== `kubernetes.node.fs.inodes.used`

type: long

Number of used inodes


[float]
=== `kubernetes.node.fs.inodes.count`

type: long

Number of inodes


[float]
=== `kubernetes.node.fs.inodes.free`

type: long

Number of free inodes





[float]
=== `kubernetes.node.runtime.imagefs.capacity.bytes`

type: long

format: bytes

Image filesystem total capacity in bytes



[float]
=== `kubernetes.node.runtime.imagefs.available.bytes`

type: long

format: bytes

Image filesystem total available in bytes



[float]
=== `kubernetes.node.runtime.imagefs.used.bytes`

type: long

format: bytes

Image filesystem total used in bytes


[float]
== pod fields

kubernetes pod metrics



[float]
=== `kubernetes.pod.start_time`

type: date

Start time




[float]
=== `kubernetes.pod.network.rx.bytes`

type: long

format: bytes

Received bytes


[float]
=== `kubernetes.pod.network.rx.errors`

type: long

Rx errors



[float]
=== `kubernetes.pod.network.tx.bytes`

type: long

format: bytes

Transmitted bytes


[float]
=== `kubernetes.pod.network.tx.errors`

type: long

Tx errors


[float]
== container fields

kubernetes container metrics



[float]
=== `kubernetes.container.id`

type: keyword

Container id


[float]
=== `kubernetes.container.status.phase`

type: keyword

Container phase (running, waiting, terminated)


[float]
=== `kubernetes.container.status.ready`

type: boolean

Container ready status


[float]
=== `kubernetes.container.status.restarts`

type: integer

Container restarts count



[float]
=== `kubernetes.container.cpu.limit.nanocores`

type: long

Container CPU nanocores limit


[float]
=== `kubernetes.container.cpu.request.nanocores`

type: long

Container CPU requested nanocores



[float]
=== `kubernetes.container.memory.limit.bytes`

type: long

format: bytes

Container memory limit in bytes


[float]
=== `kubernetes.container.memory.request.bytes`

type: long

format: bytes

Container requested memory in bytes


[float]
== deployment fields

kubernetes deployment metrics



[float]
=== `kubernetes.deployment.name`

type: keyword

Kubernetes deployment name


[float]
=== `kubernetes.deployment.paused`

type: boolean

Kubernetes deployment paused status


[float]
== replicas fields

Kubernetes deployment replicas info



[float]
=== `kubernetes.deployment.replicas.desired`

type: integer

Deployment number of desired replicas (spec)


[float]
=== `kubernetes.deployment.replicas.available`

type: integer

Deployment available replicas


[float]
=== `kubernetes.deployment.replicas.unavailable`

type: integer

Deployment unavailable replicas


[float]
=== `kubernetes.deployment.replicas.updated`

type: integer

Deployment updated replicas


[float]
== node fields

kubernetes node metrics




[float]
=== `kubernetes.node.status.ready`

type: keyword

Node ready status (true, false or unknown)


[float]
=== `kubernetes.node.status.unschedulable`

type: boolean

Node unschedulable status



[float]
=== `kubernetes.node.cpu.allocatable.cores`

type: long

Node CPU allocatable cores


[float]
=== `kubernetes.node.cpu.capacity.cores`

type: long

Node CPU capacity cores



[float]
=== `kubernetes.node.memory.allocatable.bytes`

type: long

format: bytes

Node allocatable memory in bytes


[float]
=== `kubernetes.node.memory.capacity.bytes`

type: long

format: bytes

Node memory capacity in bytes



[float]
=== `kubernetes.node.pod.allocatable.total`

type: long

Node allocatable pods


[float]
=== `kubernetes.node.pod.capacity.total`

type: long

Node pod capacity


[float]
== pod fields

kubernetes pod metrics



[float]
=== `kubernetes.pod.ip`

type: ip

Kubernetes pod IP


[float]
=== `kubernetes.pod.host_ip`

type: ip

Kubernetes pod host IP


[float]
== status fields

Kubernetes pod status metrics



[float]
=== `kubernetes.pod.status.phase`

type: keyword

Kubernetes pod phase (Running, Pending...)


[float]
=== `kubernetes.pod.status.ready`

type: keyword

Kubernetes pod ready status (true, false or unknown)


[float]
=== `kubernetes.pod.status.scheduled`

type: keyword

Kubernetes pod scheduled status (true, false, unknown)


[float]
== replicaset fields

kubernetes replica set metrics



[float]
=== `kubernetes.replicaset.name`

type: keyword

Kubernetes replica set name


[float]
== replicas fields

Kubernetes replica set paused status



[float]
=== `kubernetes.replicaset.replicas.available`

type: long

The number of replicas per ReplicaSet


[float]
=== `kubernetes.replicaset.replicas.desired`

type: long

The number of replicas per ReplicaSet


[float]
=== `kubernetes.replicaset.replicas.ready`

type: long

The number of ready replicas per ReplicaSet


[float]
=== `kubernetes.replicaset.replicas.observed`

type: long

The generation observed by the ReplicaSet controller


[float]
=== `kubernetes.replicaset.replicas.labeled`

type: long

The number of fully labeled replicas per ReplicaSet


[float]
== system fields

kubernetes system containers metrics



[float]
=== `kubernetes.system.container`

type: keyword

Container name


[float]
=== `kubernetes.system.start_time`

type: date

Start time


[float]
== cpu fields

CPU usage metrics





[float]
=== `kubernetes.system.cpu.usage.core.ns`

type: long

CPU Core usage nanoseconds


[float]
=== `kubernetes.system.cpu.usage.nanocores`

type: long

CPU used nanocores




[float]
=== `kubernetes.system.memory.usage.bytes`

type: long

format: bytes

Total memory usage



[float]
=== `kubernetes.system.memory.rss.bytes`

type: long

format: bytes

RSS memory usage



[float]
=== `kubernetes.system.memory.workingset.bytes`

type: long

format: bytes

Working set memory usage


[float]
=== `kubernetes.system.memory.pagefaults`

type: long

Number of page faults


[float]
=== `kubernetes.system.memory.majorpagefaults`

type: long

Number of major page faults


[float]
== volume fields

kubernetes volume metrics



[float]
=== `kubernetes.volume.name`

type: keyword

Volume name




[float]
=== `kubernetes.volume.fs.capacity.bytes`

type: long

format: bytes

Filesystem total capacity in bytes



[float]
=== `kubernetes.volume.fs.available.bytes`

type: long

format: bytes

Filesystem total available in bytes



[float]
=== `kubernetes.volume.fs.used.bytes`

type: long

format: bytes

Filesystem total used in bytes



[float]
=== `kubernetes.volume.fs.inodes.used`

type: long

Used inodes


[float]
=== `kubernetes.volume.fs.inodes.free`

type: long

Free inodes


[float]
=== `kubernetes.volume.fs.inodes.count`

type: long

Total inodes


[[exported-fields-memcached]]
== Memcached fields

beta[]
Memcached module



[float]
== memcached fields




[float]
== stats fields

stats



[float]
=== `memcached.stats.pid`

type: long

Current process ID of the Memcached task.


[float]
=== `memcached.stats.uptime.sec`

type: long

Memcached server uptime.


[float]
=== `memcached.stats.threads`

type: long

Number of threads used by the current Memcached server process.


[float]
=== `memcached.stats.connections.current`

type: long

Number of open connections to this Memcached server, should be the same value on all servers during normal operation.


[float]
=== `memcached.stats.connections.total`

type: long

Numer of successful connect attempts to this server since it has been started.


[float]
=== `memcached.stats.get.hits`

type: long

Number of successful "get" commands (cache hits) since startup, divide them by the "cmd_get" value to get the cache hitrate.


[float]
=== `memcached.stats.get.misses`

type: long

Number of failed "get" requests because nothing was cached for this key or the cached value was too old.


[float]
=== `memcached.stats.cmd.get`

type: long

Number of "get" commands received since server startup not counting if they were successful or not.


[float]
=== `memcached.stats.cmd.set`

type: long

Number of "set" commands serviced since startup.


[float]
=== `memcached.stats.read.bytes`

type: long

Total number of bytes received from the network by this server.


[float]
=== `memcached.stats.written.bytes`

type: long

Total number of bytes send to the network by this server.


[float]
=== `memcached.stats.items.current`

type: long

Number of items currently in this server's cache.


[float]
=== `memcached.stats.items.total`

type: long

Number of items stored ever stored on this server. This is no "maximum item count" value but a counted increased by every new item stored in the cache.


[float]
=== `memcached.stats.evictions`

type: long

Number of objects removed from the cache to free up memory for new items because Memcached reached it's maximum memory setting (limit_maxbytes).


[[exported-fields-mongodb]]
== MongoDB fields

Metrics collected from MongoDB servers.



[float]
== mongodb fields

MongoDB metrics.



[float]
== dbstats fields

dbstats provides an overview of a particular mongo database. This document is most concerned with data volumes of a database.



[float]
=== `mongodb.dbstats.avg_obj_size.bytes`

type: long

format: bytes

[float]
=== `mongodb.dbstats.collections`

type: integer

[float]
=== `mongodb.dbstats.data_size.bytes`

type: long

format: bytes

[float]
=== `mongodb.dbstats.db`

type: keyword

[float]
=== `mongodb.dbstats.file_size.bytes`

type: long

format: bytes

[float]
=== `mongodb.dbstats.index_size.bytes`

type: long

format: bytes

[float]
=== `mongodb.dbstats.indexes`

type: long

[float]
=== `mongodb.dbstats.num_extents`

type: long

[float]
=== `mongodb.dbstats.objects`

type: long

[float]
=== `mongodb.dbstats.storage_size.bytes`

type: long

format: bytes

[float]
=== `mongodb.dbstats.ns_size_mb.mb`

type: long


[float]
=== `mongodb.dbstats.data_file_version.major`

type: long

[float]
=== `mongodb.dbstats.data_file_version.minor`

type: long


[float]
=== `mongodb.dbstats.extent_free_list.num`

type: long

[float]
=== `mongodb.dbstats.extent_free_list.size.bytes`

type: long

format: bytes

[float]
== status fields

MongoDB server status metrics.



[float]
=== `mongodb.status.version`

type: keyword

Instance version.


[float]
=== `mongodb.status.uptime.ms`

type: long

Instance uptime in milliseconds.


[float]
=== `mongodb.status.local_time`

type: date

Local time as reported by the MongoDB instance.


[float]
=== `mongodb.status.asserts.regular`

type: long

Number of regular assertions produced by the server.


[float]
=== `mongodb.status.asserts.warning`

type: long

Number of warning assertions produced by the server.


[float]
=== `mongodb.status.asserts.msg`

type: long

Number of msg assertions produced by the server.


[float]
=== `mongodb.status.asserts.user`

type: long

Number of user assertions produced by the server.


[float]
=== `mongodb.status.asserts.rollovers`

type: long

Number of rollovers assertions produced by the server.


[float]
== background_flushing fields

Data about the process MongoDB uses to write data to disk. This data is only available for instances that use the MMAPv1 storage engine.



[float]
=== `mongodb.status.background_flushing.flushes`

type: long

A counter that collects the number of times the database has flushed all writes to disk.


[float]
=== `mongodb.status.background_flushing.total.ms`

type: long

The total number of milliseconds (ms) that the mongod processes have spent writing (i.e. flushing) data to disk. Because this is an absolute value, consider the value of `flushes` and `average_ms` to provide better context for this datum.


[float]
=== `mongodb.status.background_flushing.average.ms`

type: long

The average time spent flushing to disk per flush event.


[float]
=== `mongodb.status.background_flushing.last.ms`

type: long

The amount of time, in milliseconds, that the last flush operation took to complete.


[float]
=== `mongodb.status.background_flushing.last_finished`

type: date

A timestamp of the last completed flush operation.


[float]
== connections fields

Data regarding the current status of incoming connections and availability of the database server.



[float]
=== `mongodb.status.connections.current`

type: long

The number of connections to the database server from clients. This number includes the current shell session. Consider the value of `available` to add more context to this datum.


[float]
=== `mongodb.status.connections.available`

type: long

The number of unused available incoming connections the database can provide.


[float]
=== `mongodb.status.connections.total_created`

type: long

A count of all incoming connections created to the server. This number includes connections that have since closed.


[float]
== journaling fields

Data about the journaling-related operations and performance. Journaling information only appears for mongod instances that use the MMAPv1 storage engine and have journaling enabled.



[float]
=== `mongodb.status.journaling.commits`

type: long

The number of transactions written to the journal during the last journal group commit interval.


[float]
=== `mongodb.status.journaling.journaled.mb`

type: long

The amount of data in megabytes (MB) written to journal during the last journal group commit interval.


[float]
=== `mongodb.status.journaling.write_to_data_files.mb`

type: long

The amount of data in megabytes (MB) written from journal to the data files during the last journal group commit interval.


[float]
=== `mongodb.status.journaling.compression`

type: long

The compression ratio of the data written to the journal.


[float]
=== `mongodb.status.journaling.commits_in_write_lock`

type: long

Count of the commits that occurred while a write lock was held. Commits in a write lock indicate a MongoDB node under a heavy write load and call for further diagnosis.


[float]
=== `mongodb.status.journaling.early_commits`

type: long

The number of times MongoDB requested a commit before the scheduled journal group commit interval.


[float]
== times fields

Information about the performance of the mongod instance during the various phases of journaling in the last journal group commit interval.



[float]
=== `mongodb.status.journaling.times.dt.ms`

type: long

The amount of time over which MongoDB collected the times data. Use this field to provide context to the other times field values.


[float]
=== `mongodb.status.journaling.times.prep_log_buffer.ms`

type: long

The amount of time spent preparing to write to the journal. Smaller values indicate better journal performance.


[float]
=== `mongodb.status.journaling.times.write_to_journal.ms`

type: long

The amount of time spent actually writing to the journal. File system speeds and device interfaces can affect performance.


[float]
=== `mongodb.status.journaling.times.write_to_data_files.ms`

type: long

The amount of time spent writing to data files after journaling. File system speeds and device interfaces can affect performance.


[float]
=== `mongodb.status.journaling.times.remap_private_view.ms`

type: long

The amount of time spent remapping copy-on-write memory mapped views. Smaller values indicate better journal performance.


[float]
=== `mongodb.status.journaling.times.commits.ms`

type: long

The amount of time spent for commits.


[float]
=== `mongodb.status.journaling.times.commits_in_write_lock.ms`

type: long

The amount of time spent for commits that occurred while a write lock was held.


[float]
== extra_info fields

Platform specific data.



[float]
=== `mongodb.status.extra_info.heap_usage.bytes`

type: long

format: bytes

The total size in bytes of heap space used by the database process. Only available on Unix/Linux.


[float]
=== `mongodb.status.extra_info.page_faults`

type: long

The total number of page faults that require disk operations. Page faults refer to operations that require the database server to access data that isn't available in active memory.


[float]
== network fields

Platform specific data.



[float]
=== `mongodb.status.network.in.bytes`

type: long

format: bytes

The amount of network traffic, in bytes, received by this database.


[float]
=== `mongodb.status.network.out.bytes`

type: long

format: bytes

The amount of network traffic, in bytes, sent from this database.


[float]
=== `mongodb.status.network.requests`

type: long

The total number of requests received by the server.


[float]
== opcounters fields

An overview of database operations by type.



[float]
=== `mongodb.status.opcounters.insert`

type: long

The total number of insert operations received since the mongod instance last started.


[float]
=== `mongodb.status.opcounters.query`

type: long

The total number of queries received since the mongod instance last started.


[float]
=== `mongodb.status.opcounters.update`

type: long

The total number of update operations received since the mongod instance last started.


[float]
=== `mongodb.status.opcounters.delete`

type: long

The total number of delete operations received since the mongod instance last started.


[float]
=== `mongodb.status.opcounters.getmore`

type: long

The total number of getmore operations received since the mongod instance last started.


[float]
=== `mongodb.status.opcounters.command`

type: long

The total number of commands issued to the database since the mongod instance last started.


[float]
== opcounters_replicated fields

An overview of database replication operations by type.



[float]
=== `mongodb.status.opcounters_replicated.insert`

type: long

The total number of replicated insert operations received since the mongod instance last started.


[float]
=== `mongodb.status.opcounters_replicated.query`

type: long

The total number of replicated queries received since the mongod instance last started.


[float]
=== `mongodb.status.opcounters_replicated.update`

type: long

The total number of replicated update operations received since the mongod instance last started.


[float]
=== `mongodb.status.opcounters_replicated.delete`

type: long

The total number of replicated delete operations received since the mongod instance last started.


[float]
=== `mongodb.status.opcounters_replicated.getmore`

type: long

The total number of replicated getmore operations received since the mongod instance last started.


[float]
=== `mongodb.status.opcounters_replicated.command`

type: long

The total number of replicated commands issued to the database since the mongod instance last started.


[float]
== memory fields

Data about the current memory usage of the mongod server.



[float]
=== `mongodb.status.memory.bits`

type: long

Either 64 or 32, depending on which target architecture was specified during the mongod compilation process.


[float]
=== `mongodb.status.memory.resident.mb`

type: long

The amount of RAM, in megabytes (MB), currently used by the database process.


[float]
=== `mongodb.status.memory.virtual.mb`

type: long

The amount, in megabytes (MB), of virtual memory used by the mongod process.


[float]
=== `mongodb.status.memory.mapped.mb`

type: long

The amount of mapped memory, in megabytes (MB), used by the database. Because MongoDB uses memory-mapped files, this value is likely to be to be roughly equivalent to the total size of your database or databases.


[float]
=== `mongodb.status.memory.mapped_with_journal.mb`

type: long

The amount of mapped memory, in megabytes (MB), including the memory used for journaling.


[float]
=== `mongodb.status.write_backs_queued`

type: boolean

True when there are operations from a mongos instance queued for retrying.


[float]
=== `mongodb.status.storage_engine.name`

type: keyword

A string that represents the name of the current storage engine.


[float]
== wired_tiger fields

Statistics about the WiredTiger storage engine.



[float]
== concurrent_transactions fields

Statistics about the transactions currently in progress.



[float]
=== `mongodb.status.wired_tiger.concurrent_transactions.write.out`

type: long

Number of concurrent write transaction in progress.


[float]
=== `mongodb.status.wired_tiger.concurrent_transactions.write.available`

type: long

Number of concurrent write tickets available.


[float]
=== `mongodb.status.wired_tiger.concurrent_transactions.write.total_tickets`

type: long

Number of total write tickets.


[float]
=== `mongodb.status.wired_tiger.concurrent_transactions.read.out`

type: long

Number of concurrent read transaction in progress.


[float]
=== `mongodb.status.wired_tiger.concurrent_transactions.read.available`

type: long

Number of concurrent read tickets available.


[float]
=== `mongodb.status.wired_tiger.concurrent_transactions.read.total_tickets`

type: long

Number of total read tickets.


[float]
== cache fields

Statistics about the cache and page evictions from the cache.



[float]
=== `mongodb.status.wired_tiger.cache.maximum.bytes`

type: long

format: bytes

Maximum cache size.


[float]
=== `mongodb.status.wired_tiger.cache.used.bytes`

type: long

format: bytes

Size in byte of the data currently in cache.


[float]
=== `mongodb.status.wired_tiger.cache.dirty.bytes`

type: long

format: bytes

Size in bytes of the dirty data in the cache.


[float]
=== `mongodb.status.wired_tiger.cache.pages.read`

type: long

Number of pages read into the cache.


[float]
=== `mongodb.status.wired_tiger.cache.pages.write`

type: long

Number of pages written from the cache.


[float]
=== `mongodb.status.wired_tiger.cache.pages.evicted`

type: long

Number of pages evicted from the cache.


[float]
== log fields

Statistics about the write ahead log used by WiredTiger.



[float]
=== `mongodb.status.wired_tiger.log.size.bytes`

type: long

format: bytes

Total log size in bytes.


[float]
=== `mongodb.status.wired_tiger.log.write.bytes`

type: long

format: bytes

Number of bytes written into the log.


[float]
=== `mongodb.status.wired_tiger.log.max_file_size.bytes`

type: long

format: bytes

Maximum file size.


[float]
=== `mongodb.status.wired_tiger.log.flushes`

type: long

Number of flush operations.


[float]
=== `mongodb.status.wired_tiger.log.writes`

type: long

Number of write operations.


[float]
=== `mongodb.status.wired_tiger.log.scans`

type: long

Number of scan operations.


[float]
=== `mongodb.status.wired_tiger.log.syncs`

type: long

Number of sync operations.


[[exported-fields-mysql]]
== MySQL fields

MySQL server status metrics collected from MySQL.



[float]
== mysql fields

`mysql` contains the metrics that were obtained from MySQL query.



[float]
== status fields

`status` contains the metrics that were obtained by the status SQL query.



[float]
== aborted fields

Aborted status fields.



[float]
=== `mysql.status.aborted.clients`

type: long

The number of connections that were aborted because the client died without closing the connection properly.


[float]
=== `mysql.status.aborted.connects`

type: long

The number of failed attempts to connect to the MySQL server.


[float]
== binlog fields




[float]
=== `mysql.status.binlog.cache.disk_use`

type: long



[float]
=== `mysql.status.binlog.cache.use`

type: long



[float]
== bytes fields

Bytes stats.



[float]
=== `mysql.status.bytes.received`

type: long

format: bytes

The number of bytes received from all clients.


[float]
=== `mysql.status.bytes.sent`

type: long

format: bytes

The number of bytes sent to all clients.


[float]
== threads fields

Threads stats.



[float]
=== `mysql.status.threads.cached`

type: long

The number of cached threads.


[float]
=== `mysql.status.threads.created`

type: long

The number of created threads.


[float]
=== `mysql.status.threads.connected`

type: long

The number of connected threads.


[float]
=== `mysql.status.threads.running`

type: long

The number of running threads.


[float]
=== `mysql.status.connections`

type: long



[float]
== created fields




[float]
=== `mysql.status.created.tmp.disk_tables`

type: long



[float]
=== `mysql.status.created.tmp.files`

type: long



[float]
=== `mysql.status.created.tmp.tables`

type: long



[float]
== delayed fields




[float]
=== `mysql.status.delayed.errors`

type: long



[float]
=== `mysql.status.delayed.insert_threads`

type: long



[float]
=== `mysql.status.delayed.writes`

type: long



[float]
=== `mysql.status.flush_commands`

type: long



[float]
=== `mysql.status.max_used_connections`

type: long



[float]
== open fields




[float]
=== `mysql.status.open.files`

type: long



[float]
=== `mysql.status.open.streams`

type: long



[float]
=== `mysql.status.open.tables`

type: long



[float]
=== `mysql.status.opened_tables`

type: long



[float]
== command fields




[float]
=== `mysql.status.command.delete`

type: long

The number of DELETE queries since startup.


[float]
=== `mysql.status.command.insert`

type: long

The number of INSERT queries since startup.


[float]
=== `mysql.status.command.select`

type: long

The number of SELECT queries since startup.


[float]
=== `mysql.status.command.update`

type: long

The number of UPDATE queries since startup.


[[exported-fields-nginx]]
== Nginx fields

Nginx server status metrics collected from various modules.



[float]
== nginx fields

`nginx` contains the metrics that were scraped from nginx.



[float]
== stubstatus fields

`stubstatus` contains the metrics that were scraped from the ngx_http_stub_status_module status page.



[float]
=== `nginx.stubstatus.hostname`

type: keyword

Nginx hostname.


[float]
=== `nginx.stubstatus.active`

type: long

The current number of active client connections including Waiting connections.


[float]
=== `nginx.stubstatus.accepts`

type: long

The total number of accepted client connections.


[float]
=== `nginx.stubstatus.handled`

type: long

The total number of handled client connections.


[float]
=== `nginx.stubstatus.dropped`

type: long

The total number of dropped client connections.


[float]
=== `nginx.stubstatus.requests`

type: long

The total number of client requests.


[float]
=== `nginx.stubstatus.current`

type: long

The current number of client requests.


[float]
=== `nginx.stubstatus.reading`

type: long

The current number of connections where Nginx is reading the request header.


[float]
=== `nginx.stubstatus.writing`

type: long

The current number of connections where Nginx is writing the response back to the client.


[float]
=== `nginx.stubstatus.waiting`

type: long

The current number of idle client connections waiting for a request.


[[exported-fields-php_fpm]]
== PHP_FPM fields

beta[]
PHP-FPM server status metrics collected from PHP-FPM.



[float]
== php_fpm fields

`php_fpm` contains the metrics that were obtained from PHP-FPM status page call.



[float]
== pool fields

`pool` contains the metrics that were obtained from the PHP-FPM process pool.



[float]
=== `php_fpm.pool.name`

type: keyword

The name of the pool.


[float]
== connections fields

Connection state specific statistics.



[float]
=== `php_fpm.pool.connections.accepted`

type: long

The number of incoming requests that the PHP-FPM server has accepted; when a connection is accepted it is removed from the listen queue.


[float]
=== `php_fpm.pool.connections.queued`

type: long

The current number of connections that have been initiated, but not yet accepted. If this value is non-zero it typically means that all the available server processes are currently busy, and there are no processes available to serve the next request. Raising `pm.max_children` (provided the server can handle it) should help keep this number low. This property follows from the fact that PHP-FPM listens via a socket (TCP or file based), and thus inherits some of the characteristics of sockets.


[float]
== processes fields

Process state specific statistics.



[float]
=== `php_fpm.pool.processes.idle`

type: long

The number of servers in the `waiting to process` state (i.e. not currently serving a page). This value should fall between the `pm.min_spare_servers` and `pm.max_spare_servers` values when the process manager is `dynamic`.


[float]
=== `php_fpm.pool.processes.active`

type: long

The number of servers current processing a page - the minimum is `1` (so even on a fully idle server, the result will be not read `0`).


[float]
=== `php_fpm.pool.slow_requests`

type: long

The number of times a request execution time has exceeded `request_slowlog_timeout`.


[[exported-fields-postgresql]]
== PostgreSQL fields

Metrics collected from PostgreSQL servers.



[float]
== postgresql fields

PostgreSQL metrics.



[float]
== activity fields

One document per server process, showing information related to the current activity of that process, such as state and current query. Collected by querying pg_stat_activity.



[float]
=== `postgresql.activity.database.oid`

type: long

OID of the database this backend is connected to.


[float]
=== `postgresql.activity.database.name`

type: keyword

Name of the database this backend is connected to.


[float]
=== `postgresql.activity.pid`

type: long

Process ID of this backend.


[float]
=== `postgresql.activity.user.id`

type: long

OID of the user logged into this backend.


[float]
=== `postgresql.activity.user.name`

Name of the user logged into this backend.


[float]
=== `postgresql.activity.application_name`

Name of the application that is connected to this backend.


[float]
=== `postgresql.activity.client.address`

IP address of the client connected to this backend.


[float]
=== `postgresql.activity.client.hostname`

Host name of the connected client, as reported by a reverse DNS lookup of client_addr.


[float]
=== `postgresql.activity.client.port`

type: long

TCP port number that the client is using for communication with this backend, or -1 if a Unix socket is used.


[float]
=== `postgresql.activity.backend_start`

type: date

Time when this process was started, i.e., when the client connected to the server.


[float]
=== `postgresql.activity.transaction_start`

type: date

Time when this process' current transaction was started.


[float]
=== `postgresql.activity.query_start`

type: date

Time when the currently active query was started, or if state is not active, when the last query was started.


[float]
=== `postgresql.activity.state_change`

type: date

Time when the state was last changed.


[float]
=== `postgresql.activity.waiting`

type: boolean

True if this backend is currently waiting on a lock.


[float]
=== `postgresql.activity.state`

Current overall state of this backend. Possible values are:

  * active: The backend is executing a query.
  * idle: The backend is waiting for a new client command.
  * idle in transaction: The backend is in a transaction, but is not
    currently executing a query.
  * idle in transaction (aborted): This state is similar to idle in
    transaction, except one of the statements in the transaction caused
    an error.
  * fastpath function call: The backend is executing a fast-path function.
  * disabled: This state is reported if track_activities is disabled in this backend.


[float]
=== `postgresql.activity.query`

Text of this backend's most recent query. If state is active this field shows the currently executing query. In all other states, it shows the last query that was executed.


[float]
== bgwriter fields

Statistics about the background writer process's activity. Collected using the pg_stat_bgwriter query.



[float]
=== `postgresql.bgwriter.checkpoints.scheduled`

type: long

Number of scheduled checkpoints that have been performed.


[float]
=== `postgresql.bgwriter.checkpoints.requested`

type: long

Number of requested checkpoints that have been performed.


[float]
=== `postgresql.bgwriter.checkpoints.times.write.ms`

type: float

Total amount of time that has been spent in the portion of checkpoint processing where files are written to disk, in milliseconds.


[float]
=== `postgresql.bgwriter.checkpoints.times.sync.ms`

type: float

Total amount of time that has been spent in the portion of checkpoint processing where files are synchronized to disk, in milliseconds.


[float]
=== `postgresql.bgwriter.buffers.checkpoints`

type: long

Number of buffers written during checkpoints.


[float]
=== `postgresql.bgwriter.buffers.clean`

type: long

Number of buffers written by the background writer.


[float]
=== `postgresql.bgwriter.buffers.clean_full`

type: long

Number of times the background writer stopped a cleaning scan because it had written too many buffers.


[float]
=== `postgresql.bgwriter.buffers.backend`

type: long

Number of buffers written directly by a backend.


[float]
=== `postgresql.bgwriter.buffers.backend_fsync`

type: long

Number of times a backend had to execute its own fsync call (normally the background writer handles those even when the backend does its own write)


[float]
=== `postgresql.bgwriter.buffers.allocated`

type: long

Number of buffers allocated.


[float]
=== `postgresql.bgwriter.stats_reset`

type: date

Time at which these statistics were last reset.


[float]
== database fields

One row per database, showing database-wide statistics. Collected by querying pg_stat_database



[float]
=== `postgresql.database.oid`

type: long

OID of the database this backend is connected to.


[float]
=== `postgresql.database.name`

type: keyword

Name of the database this backend is connected to.


[float]
=== `postgresql.database.number_of_backends`

type: long

Number of backends currently connected to this database.


[float]
=== `postgresql.database.transactions.commit`

type: long

Number of transactions in this database that have been committed.


[float]
=== `postgresql.database.transactions.rollback`

type: long

Number of transactions in this database that have been rolled back.


[float]
=== `postgresql.database.blocks.read`

type: long

Number of disk blocks read in this database.


[float]
=== `postgresql.database.blocks.hit`

type: long

Number of times disk blocks were found already in the buffer cache, so that a read was not necessary (this only includes hits in the PostgreSQL buffer cache, not the operating system's file system cache).


[float]
=== `postgresql.database.blocks.time.read.ms`

type: long

Time spent reading data file blocks by backends in this database, in milliseconds.


[float]
=== `postgresql.database.blocks.time.write.ms`

type: long

Time spent writing data file blocks by backends in this database, in milliseconds.


[float]
=== `postgresql.database.rows.returned`

type: long

Number of rows returned by queries in this database.


[float]
=== `postgresql.database.rows.fetched`

type: long

Number of rows fetched by queries in this database.


[float]
=== `postgresql.database.rows.inserted`

type: long

Number of rows inserted by queries in this database.


[float]
=== `postgresql.database.rows.updated`

type: long

Number of rows updated by queries in this database.


[float]
=== `postgresql.database.rows.deleted`

type: long

Number of rows deleted by queries in this database.


[float]
=== `postgresql.database.conflicts`

type: long

Number of queries canceled due to conflicts with recovery in this database.


[float]
=== `postgresql.database.temporary.files`

type: long

Number of temporary files created by queries in this database. All temporary files are counted, regardless of why the temporary file was created (e.g., sorting or hashing), and regardless of the log_temp_files setting.


[float]
=== `postgresql.database.temporary.bytes`

type: long

Total amount of data written to temporary files by queries in this database. All temporary files are counted, regardless of why the temporary file was created, and regardless of the log_temp_files setting.


[float]
=== `postgresql.database.deadlocks`

type: long

Number of deadlocks detected in this database.


[float]
=== `postgresql.database.stats_reset`

type: date

Time at which these statistics were last reset.


[[exported-fields-prometheus]]
== Prometheus fields

beta[]
Stats collected from Prometheus.



[float]
== prometheus fields




[float]
== stats fields

Stats about the Prometheus server.



[float]
== notifications fields

Notification stats.



[float]
=== `prometheus.stats.notifications.queue_length`

type: long

Current queue length.


[float]
=== `prometheus.stats.notifications.dropped`

type: long

Number of dropped queue events.


[float]
=== `prometheus.stats.processes.open_fds`

type: long

Number of open file descriptors.


[float]
=== `prometheus.stats.storage.chunks_to_persist`

type: long

Number of memory chunks that are not yet persisted to disk.


[[exported-fields-rabbitmq]]
== RabbitMQ fields

experimental[]
RabbitMQ module



[float]
== rabbitmq fields




[float]
== node fields

node



[float]
=== `rabbitmq.node.disk.free.bytes`

type: long

format: bytes

Disk free space in bytes.


[float]
=== `rabbitmq.node.disk.free.limit.bytes`

type: long

format: bytes

Point at which the disk alarm will go off.


[float]
=== `rabbitmq.node.fd.total`

type: long

File descriptors available.


[float]
=== `rabbitmq.node.fd.used`

type: long

Used file descriptors.


[float]
=== `rabbitmq.node.gc.num.count`

type: long

Number of GC operations.


[float]
=== `rabbitmq.node.gc.reclaimed.bytes`

type: long

format: bytes

GC bytes reclaimed.


[float]
=== `rabbitmq.node.io.file_handle.open_attempt.avg.ms`

type: long

File handle open avg time


[float]
=== `rabbitmq.node.io.file_handle.open_attempt.count`

type: long

File handle open attempts


[float]
=== `rabbitmq.node.io.read.avg.ms`

type: long

File handle read avg time


[float]
=== `rabbitmq.node.io.read.bytes`

type: long

format: bytes

Data read in bytes


[float]
=== `rabbitmq.node.io.read.count`

type: long

Data read operations


[float]
=== `rabbitmq.node.io.reopen.count`

type: long

Data reopen operations


[float]
=== `rabbitmq.node.io.seek.avg.ms`

type: long

Data seek avg time


[float]
=== `rabbitmq.node.io.seek.count`

type: long

Data seek operations


[float]
=== `rabbitmq.node.io.sync.avg.ms`

type: long

Data sync avg time


[float]
=== `rabbitmq.node.io.sync.count`

type: long

Data sync operations


[float]
=== `rabbitmq.node.io.write.avg.ms`

type: long

Data write avg time


[float]
=== `rabbitmq.node.io.write.bytes`

type: long

format: bytes

Data write in bytes


[float]
=== `rabbitmq.node.io.write.count`

type: long

Data write operations


[float]
=== `rabbitmq.node.mem.limit.bytes`

type: long

format: bytes

Point at which the memory alarm will go off. 


[float]
=== `rabbitmq.node.mem.used.bytes`

type: long

Memory used in bytes. 


[float]
=== `rabbitmq.node.mnesia.disk.tx.count`

type: long

Number of Mnesia transactions which have been performed that required writes to disk.


[float]
=== `rabbitmq.node.mnesia.ram.tx.count`

type: long

Number of Mnesia transactions which have been performed that did not require writes to disk.


[float]
=== `rabbitmq.node.msg.store_read.count`

type: long

Number of messages which have been read from the message store. 


[float]
=== `rabbitmq.node.msg.store_write.count`

type: long

Number of messages which have been written to the message store. 


[float]
=== `rabbitmq.node.name`

type: keyword

Node name


[float]
=== `rabbitmq.node.proc.total`

type: long

Maximum number of Erlang processes.


[float]
=== `rabbitmq.node.proc.used`

type: long

Number of Erlang processes in use.


[float]
=== `rabbitmq.node.processors`

type: long

Number of cores detected and usable by Erlang.


[float]
=== `rabbitmq.node.queue.index.journal_write.count`

type: long

Number of records written to the queue index journal.


[float]
=== `rabbitmq.node.queue.index.read.count`

type: long

Number of records read from the queue index. 


[float]
=== `rabbitmq.node.queue.index.write.count`

type: long

Number of records written to the queue index. 


[float]
=== `rabbitmq.node.run.queue`

type: long

Average number of Erlang processes waiting to run. 


[float]
=== `rabbitmq.node.socket.total`

type: long

File descriptors available for use as sockets. 


[float]
=== `rabbitmq.node.socket.used`

type: long

File descriptors used as sockets.


[float]
=== `rabbitmq.node.type`

type: keyword

Node type.


[float]
=== `rabbitmq.node.uptime`

type: long

Node uptime.


[[exported-fields-redis]]
== Redis fields

Redis metrics collected from Redis.



[float]
== redis fields

`redis` contains the information and statistics from Redis.



[float]
== info fields

`info` contains the information and statistics returned by the `INFO` command.



[float]
== clients fields

Redis client stats.



[float]
=== `redis.info.clients.connected`

type: long

Number of client connections (excluding connections from slaves).


[float]
=== `redis.info.clients.longest_output_list`

type: long

Longest output list among current client connections.


[float]
=== `redis.info.clients.biggest_input_buf`

type: long

Biggest input buffer among current client connections.


[float]
=== `redis.info.clients.blocked`

type: long

Number of clients pending on a blocking call (BLPOP, BRPOP, BRPOPLPUSH).


[float]
== cluster fields

Redis cluster information.



[float]
=== `redis.info.cluster.enabled`

type: boolean

Indicates that the Redis cluster is enabled.


[float]
== cpu fields

Redis CPU stats



[float]
=== `redis.info.cpu.used.sys`

type: scaled_float

System CPU consumed by the Redis server.


[float]
=== `redis.info.cpu.used.sys_children`

type: scaled_float

User CPU consumed by the Redis server.


[float]
=== `redis.info.cpu.used.user`

type: scaled_float

System CPU consumed by the background processes.


[float]
=== `redis.info.cpu.used.user_children`

type: scaled_float

User CPU consumed by the background processes.


[float]
== memory fields

Redis memory stats.



[float]
=== `redis.info.memory.used.value`

type: long

format: bytes Used memory.



[float]
=== `redis.info.memory.used.rss`

type: long

format: bytes

Used memory rss.


[float]
=== `redis.info.memory.used.peak`

type: long

format: bytes

Used memory peak.


[float]
=== `redis.info.memory.used.lua`

type: long

format: bytes

Used memory lua.


[float]
=== `redis.info.memory.allocator`

type: keyword

Memory allocator.


[float]
== persistence fields

Redis CPU stats.



[float]
=== `redis.info.persistence.loading`

type: boolean

None

[float]
== rdb fields

None


[float]
=== `redis.info.persistence.rdb.last_save.changes_since`

type: long

None

[float]
=== `redis.info.persistence.rdb.bgsave.in_progress`

type: boolean

None

[float]
=== `redis.info.persistence.rdb.last_save.time`

type: long

None

[float]
=== `redis.info.persistence.rdb.bgsave.last_status`

type: keyword

None

[float]
=== `redis.info.persistence.rdb.bgsave.last_time.sec`

type: long

None

[float]
=== `redis.info.persistence.rdb.bgsave.current_time.sec`

type: long

None

[float]
== aof fields

None


[float]
=== `redis.info.persistence.aof.enabled`

type: boolean

None

[float]
=== `redis.info.persistence.aof.rewrite.in_progress`

type: boolean

None

[float]
=== `redis.info.persistence.aof.rewrite.scheduled`

type: boolean

None

[float]
=== `redis.info.persistence.aof.rewrite.last_time.sec`

type: long

None

[float]
=== `redis.info.persistence.aof.rewrite.current_time.sec`

type: long

None

[float]
=== `redis.info.persistence.aof.bgrewrite.last_status`

type: keyword

None

[float]
=== `redis.info.persistence.aof.write.last_status`

type: keyword

None

[float]
== replication fields

Replication



[float]
=== `redis.info.replication.role`

type: keyword

None

[float]
=== `redis.info.replication.connected_slaves`

type: long

None

[float]
=== `redis.info.replication.master_offset`

type: long

None

[float]
=== `redis.info.replication.backlog.active`

type: long

None

[float]
=== `redis.info.replication.backlog.size`

type: long

None

[float]
=== `redis.info.replication.backlog.first_byte_offset`

type: long

None

[float]
=== `redis.info.replication.backlog.histlen`

type: long

None

[float]
== server fields

Server info



[float]
=== `redis.info.server.version`

type: keyword

None

[float]
=== `redis.info.server.git_sha1`

type: keyword

None

[float]
=== `redis.info.server.git_dirty`

type: keyword

None

[float]
=== `redis.info.server.build_id`

type: keyword

None

[float]
=== `redis.info.server.mode`

type: keyword

None

[float]
=== `redis.info.server.os`

type: keyword

None

[float]
=== `redis.info.server.arch_bits`

type: keyword

None

[float]
=== `redis.info.server.multiplexing_api`

type: keyword

None

[float]
=== `redis.info.server.gcc_version`

type: keyword

None

[float]
=== `redis.info.server.process_id`

type: long

None

[float]
=== `redis.info.server.run_id`

type: keyword

None

[float]
=== `redis.info.server.tcp_port`

type: long

None

[float]
=== `redis.info.server.uptime`

type: long

None

[float]
=== `redis.info.server.hz`

type: long

None

[float]
=== `redis.info.server.lru_clock`

type: long

None

[float]
=== `redis.info.server.config_file`

type: keyword

None

[float]
== stats fields

Redis stats.



[float]
=== `redis.info.stats.connections.received`

type: long

Total number of connections received.

[float]
=== `redis.info.stats.connections.rejected`

type: long

Total number of connections rejected.

[float]
=== `redis.info.stats.commands_processed`

type: long

Total number of commands preocessed.

[float]
=== `redis.info.stats.net.input.bytes`

type: long

Total network input in bytes.

[float]
=== `redis.info.stats.net.output.bytes`

type: long

Total network output in bytes.

[float]
=== `redis.info.stats.instantaneous.ops_per_sec`

type: long

None

[float]
=== `redis.info.stats.instantaneous.input_kbps`

type: scaled_float

None

[float]
=== `redis.info.stats.instantaneous.output_kbps`

type: scaled_float

None

[float]
=== `redis.info.stats.sync.full`

type: long

None

[float]
=== `redis.info.stats.sync.partial.ok`

type: long

None

[float]
=== `redis.info.stats.sync.partial.err`

type: long

None

[float]
=== `redis.info.stats.keys.expired`

type: long

None

[float]
=== `redis.info.stats.keys.evicted`

type: long

None

[float]
=== `redis.info.stats.keyspace.hits`

type: long

None

[float]
=== `redis.info.stats.keyspace.misses`

type: long

None

[float]
=== `redis.info.stats.pubsub.channels`

type: long

None

[float]
=== `redis.info.stats.pubsub.patterns`

type: long

None

[float]
=== `redis.info.stats.latest_fork_usec`

type: long

None

[float]
=== `redis.info.stats.migrate_cached_sockets`

type: long

None

[float]
== keyspace fields

`keyspace` contains the information about the keyspaces returned by the `INFO` command.



[float]
=== `redis.keyspace.id`

type: keyword

Keyspace identifier.


[float]
=== `redis.keyspace.avg_ttl`

type: long

Average ttl.


[float]
=== `redis.keyspace.keys`

type: long

Number of keys in the keyspace.


[float]
=== `redis.keyspace.expires`

type: long



[[exported-fields-system]]
== System fields

System status metrics, like CPU and memory usage, that are collected from the operating system.



[float]
== system fields

`system` contains local system metrics.



[float]
== core fields

`system-core` contains CPU metrics for a single core of a multi-core system.



[float]
=== `system.core.id`

type: long

CPU Core number.


[float]
=== `system.core.user.pct`

type: scaled_float

format: percent

The percentage of CPU time spent in user space.


[float]
=== `system.core.user.ticks`

type: long

The amount of CPU time spent in user space.


[float]
=== `system.core.system.pct`

type: scaled_float

format: percent

The percentage of CPU time spent in kernel space.


[float]
=== `system.core.system.ticks`

type: long

The amount of CPU time spent in kernel space.


[float]
=== `system.core.nice.pct`

type: scaled_float

format: percent

The percentage of CPU time spent on low-priority processes.


[float]
=== `system.core.nice.ticks`

type: long

The amount of CPU time spent on low-priority processes.


[float]
=== `system.core.idle.pct`

type: scaled_float

format: percent

The percentage of CPU time spent idle.


[float]
=== `system.core.idle.ticks`

type: long

The amount of CPU time spent idle.


[float]
=== `system.core.iowait.pct`

type: scaled_float

format: percent

The percentage of CPU time spent in wait (on disk).


[float]
=== `system.core.iowait.ticks`

type: long

The amount of CPU time spent in wait (on disk).


[float]
=== `system.core.irq.pct`

type: scaled_float

format: percent

The percentage of CPU time spent servicing and handling hardware interrupts.


[float]
=== `system.core.irq.ticks`

type: long

The amount of CPU time spent servicing and handling hardware interrupts.


[float]
=== `system.core.softirq.pct`

type: scaled_float

format: percent

The percentage of CPU time spent servicing and handling software interrupts.


[float]
=== `system.core.softirq.ticks`

type: long

The amount of CPU time spent servicing and handling software interrupts.


[float]
=== `system.core.steal.pct`

type: scaled_float

format: percent

The percentage of CPU time spent in involuntary wait by the virtual CPU while the hypervisor was servicing another processor. Available only on Unix.


[float]
=== `system.core.steal.ticks`

type: long

The amount of CPU time spent in involuntary wait by the virtual CPU while the hypervisor was servicing another processor. Available only on Unix.


[float]
== cpu fields

`cpu` contains local CPU stats.



[float]
=== `system.cpu.cores`

type: long

The number of CPU cores present on the host. The non-normalized percentages will have a maximum value of `100% * cores`. The normalized percentages already take this value into account and have a maximum value of 100%.


[float]
=== `system.cpu.user.pct`

type: scaled_float

format: percent

The percentage of CPU time spent in user space. On multi-core systems, you can have percentages that are greater than 100%. For example, if 3 cores are at 60% use, then the `system.cpu.user.pct` will be 180%.


[float]
=== `system.cpu.system.pct`

type: scaled_float

format: percent

The percentage of CPU time spent in kernel space.


[float]
=== `system.cpu.nice.pct`

type: scaled_float

format: percent

The percentage of CPU time spent on low-priority processes.


[float]
=== `system.cpu.idle.pct`

type: scaled_float

format: percent

The percentage of CPU time spent idle.


[float]
=== `system.cpu.iowait.pct`

type: scaled_float

format: percent

The percentage of CPU time spent in wait (on disk).


[float]
=== `system.cpu.irq.pct`

type: scaled_float

format: percent

The percentage of CPU time spent servicing and handling hardware interrupts.


[float]
=== `system.cpu.softirq.pct`

type: scaled_float

format: percent

The percentage of CPU time spent servicing and handling software interrupts.


[float]
=== `system.cpu.steal.pct`

type: scaled_float

format: percent

The percentage of CPU time spent in involuntary wait by the virtual CPU while the hypervisor was servicing another processor. Available only on Unix.


[float]
=== `system.cpu.user.norm.pct`

type: scaled_float

format: percent

The percentage of CPU time spent in user space.


[float]
=== `system.cpu.system.norm.pct`

type: scaled_float

format: percent

The percentage of CPU time spent in kernel space.


[float]
=== `system.cpu.nice.norm.pct`

type: scaled_float

format: percent

The percentage of CPU time spent on low-priority processes.


[float]
=== `system.cpu.idle.norm.pct`

type: scaled_float

format: percent

The percentage of CPU time spent idle.


[float]
=== `system.cpu.iowait.norm.pct`

type: scaled_float

format: percent

The percentage of CPU time spent in wait (on disk).


[float]
=== `system.cpu.irq.norm.pct`

type: scaled_float

format: percent

The percentage of CPU time spent servicing and handling hardware interrupts.


[float]
=== `system.cpu.softirq.norm.pct`

type: scaled_float

format: percent

The percentage of CPU time spent servicing and handling software interrupts.


[float]
=== `system.cpu.steal.norm.pct`

type: scaled_float

format: percent

The percentage of CPU time spent in involuntary wait by the virtual CPU while the hypervisor was servicing another processor. Available only on Unix.


[float]
=== `system.cpu.user.ticks`

type: long

The amount of CPU time spent in user space.


[float]
=== `system.cpu.system.ticks`

type: long

The amount of CPU time spent in kernel space.


[float]
=== `system.cpu.nice.ticks`

type: long

The amount of CPU time spent on low-priority processes.


[float]
=== `system.cpu.idle.ticks`

type: long

The amount of CPU time spent idle.


[float]
=== `system.cpu.iowait.ticks`

type: long

The amount of CPU time spent in wait (on disk).


[float]
=== `system.cpu.irq.ticks`

type: long

The amount of CPU time spent servicing and handling hardware interrupts.


[float]
=== `system.cpu.softirq.ticks`

type: long

The amount of CPU time spent servicing and handling software interrupts.


[float]
=== `system.cpu.steal.ticks`

type: long

The amount of CPU time spent in involuntary wait by the virtual CPU while the hypervisor was servicing another processor. Available only on Unix.


[float]
== diskio fields

`disk` contains disk IO metrics collected from the operating system.



[float]
=== `system.diskio.name`

type: keyword

example: sda1

The disk name.


[float]
=== `system.diskio.serial_number`

type: keyword

The disk's serial number. This may not be provided by all operating systems.


[float]
=== `system.diskio.read.count`

type: long

The total number of reads completed successfully.


[float]
=== `system.diskio.write.count`

type: long

The total number of writes completed successfully.


[float]
=== `system.diskio.read.bytes`

type: long

format: bytes

The total number of bytes read successfully. On Linux this is the number of sectors read multiplied by an assumed sector size of 512.


[float]
=== `system.diskio.write.bytes`

type: long

format: bytes

The total number of bytes written successfully. On Linux this is the number of sectors written multiplied by an assumed sector size of 512.


[float]
=== `system.diskio.read.time`

type: long

The total number of milliseconds spent by all reads.


[float]
=== `system.diskio.write.time`

type: long

The total number of milliseconds spent by all writes.


[float]
=== `system.diskio.io.time`

type: long

The total number of of milliseconds spent doing I/Os.


[float]
== filesystem fields

`filesystem` contains local filesystem stats.



[float]
=== `system.filesystem.available`

type: long

format: bytes

The disk space available to an unprivileged user in bytes.


[float]
=== `system.filesystem.device_name`

type: keyword

The disk name. For example: `/dev/disk1`


[float]
<<<<<<< HEAD
=== system.filesystem.type

type: keyword

The disk type. For example: `ext4`


[float]
=== system.filesystem.mount_point
=======
=== `system.filesystem.mount_point`
>>>>>>> dd8c5fd7

type: keyword

The mounting point. For example: `/`


[float]
=== `system.filesystem.files`

type: long

The total number of file nodes in the file system.


[float]
=== `system.filesystem.free`

type: long

format: bytes

The disk space available in bytes.


[float]
=== `system.filesystem.free_files`

type: long

The number of free file nodes in the file system.


[float]
=== `system.filesystem.total`

type: long

format: bytes

The total disk space in bytes.


[float]
=== `system.filesystem.used.bytes`

type: long

format: bytes

The used disk space in bytes.


[float]
=== `system.filesystem.used.pct`

type: scaled_float

format: percent

The percentage of used disk space.


[float]
== fsstat fields

`system.fsstat` contains filesystem metrics aggregated from all mounted filesystems, similar with what `df -a` prints out.



[float]
=== `system.fsstat.count`

type: long

Number of file systems found.

[float]
=== `system.fsstat.total_files`

type: long

Total number of files.

[float]
== total_size fields

Nested file system docs.


[float]
=== `system.fsstat.total_size.free`

type: long

format: bytes

Total free space.


[float]
=== `system.fsstat.total_size.used`

type: long

format: bytes

Total used space.


[float]
=== `system.fsstat.total_size.total`

type: long

format: bytes

Total space (used plus free).


[float]
== load fields

CPU load averages.



[float]
=== `system.load.1`

type: scaled_float

Load average for the last minute.


[float]
=== `system.load.5`

type: scaled_float

Load average for the last 5 minutes.


[float]
=== `system.load.15`

type: scaled_float

Load average for the last 15 minutes.


[float]
=== `system.load.norm.1`

type: scaled_float

Load for the last minute divided by the number of cores.


[float]
=== `system.load.norm.5`

type: scaled_float

Load for the last 5 minutes divided by the number of cores.


[float]
=== `system.load.norm.15`

type: scaled_float

Load for the last 15 minutes divided by the number of cores.


[float]
=== `system.load.cores`

type: long

The number of CPU cores present on the host.


[float]
== memory fields

`memory` contains local memory stats.



[float]
=== `system.memory.total`

type: long

format: bytes

Total memory.


[float]
=== `system.memory.used.bytes`

type: long

format: bytes

Used memory.


[float]
=== `system.memory.free`

type: long

format: bytes

The total amount of free memory in bytes. This value does not include memory consumed by system caches and buffers (see system.memory.actual.free).


[float]
=== `system.memory.used.pct`

type: scaled_float

format: percent

The percentage of used memory.


[float]
== actual fields

Actual memory used and free.



[float]
=== `system.memory.actual.used.bytes`

type: long

format: bytes

Actual used memory in bytes. It represents the difference between the total and the available memory. The available memory depends on the OS. For more details, please check `system.actual.free`.


[float]
=== `system.memory.actual.free`

type: long

format: bytes

Actual free memory in bytes. It is calculated based on the OS. On Linux it consists of the free memory plus caches and buffers. On OSX it is a sum of free memory and the inactive memory. On Windows, it is equal to `system.memory.free`.


[float]
=== `system.memory.actual.used.pct`

type: scaled_float

format: percent

The percentage of actual used memory.


[float]
== swap fields

This group contains statistics related to the swap memory usage on the system.


[float]
=== `system.memory.swap.total`

type: long

format: bytes

Total swap memory.


[float]
=== `system.memory.swap.used.bytes`

type: long

format: bytes

Used swap memory.


[float]
=== `system.memory.swap.free`

type: long

format: bytes

Available swap memory.


[float]
=== `system.memory.swap.used.pct`

type: scaled_float

format: percent

The percentage of used swap memory.


[float]
== network fields

`network` contains network IO metrics for a single network interface.



[float]
=== `system.network.name`

type: keyword

example: eth0

The network interface name.


[float]
=== `system.network.out.bytes`

type: long

format: bytes

The number of bytes sent.


[float]
=== `system.network.in.bytes`

type: long

format: bytes

The number of bytes received.


[float]
=== `system.network.out.packets`

type: long

The number of packets sent.


[float]
=== `system.network.in.packets`

type: long

The number or packets received.


[float]
=== `system.network.in.errors`

type: long

The number of errors while receiving.


[float]
=== `system.network.out.errors`

type: long

The number of errors while sending.


[float]
=== `system.network.in.dropped`

type: long

The number of incoming packets that were dropped.


[float]
=== `system.network.out.dropped`

type: long

The number of outgoing packets that were dropped. This value is always 0 on Darwin and BSD because it is not reported by the operating system.


[float]
== process fields

`process` contains process metadata, CPU metrics, and memory metrics.



[float]
=== `system.process.name`

type: keyword

The process name.


[float]
=== `system.process.state`

type: keyword

The process state. For example: "running".


[float]
=== `system.process.pid`

type: long

The process pid.


[float]
=== `system.process.ppid`

type: long

The process parent pid.


[float]
=== `system.process.pgid`

type: long

The process group id.


[float]
=== `system.process.cmdline`

type: keyword

The full command-line used to start the process, including the arguments separated by space.


[float]
=== `system.process.username`

type: keyword

The username of the user that created the process. If the username cannot be determined, the field will contain the user's numeric identifier (UID). On Windows, this field includes the user's domain and is formatted as `domain\username`.


[float]
=== `system.process.cwd`

type: keyword

The current working directory of the process. This field is only available on Linux.


[float]
=== `system.process.env`

type: object

The environment variables used to start the process. The data is available on FreeBSD, Linux, and OS X.


[float]
== cpu fields

CPU-specific statistics per process.


[float]
=== `system.process.cpu.user`

type: long

The amount of CPU time the process spent in user space.


[float]
=== `system.process.cpu.total.pct`

type: scaled_float

format: percent

The percentage of CPU time spent by the process since the last update. Its value is similar to the %CPU value of the process displayed by the top command on Unix systems.


[float]
=== `system.process.cpu.total.norm.pct`

type: scaled_float

format: percent

The percentage of CPU time spent by the process since the last event. This value is normalized by the number of CPU cores and it ranges from 0 to 100%.


[float]
=== `system.process.cpu.system`

type: long

The amount of CPU time the process spent in kernel space.


[float]
=== `system.process.cpu.total.ticks`

type: long

The total CPU time spent by the process.


[float]
=== `system.process.cpu.start_time`

type: date

The time when the process was started.


[float]
== memory fields

Memory-specific statistics per process.


[float]
=== `system.process.memory.size`

type: long

format: bytes

The total virtual memory the process has.


[float]
=== `system.process.memory.rss.bytes`

type: long

format: bytes

The Resident Set Size. The amount of memory the process occupied in main memory (RAM).


[float]
=== `system.process.memory.rss.pct`

type: scaled_float

format: percent

The percentage of memory the process occupied in main memory (RAM).


[float]
=== `system.process.memory.share`

type: long

format: bytes

The shared memory the process uses.


[float]
== fd fields

File descriptor usage metrics. This set of metrics is available for Linux and FreeBSD.



[float]
=== `system.process.fd.open`

type: long

The number of file descriptors open by the process.

[float]
=== `system.process.fd.limit.soft`

type: long

The soft limit on the number of file descriptors opened by the process. The soft limit can be changed by the process at any time.


[float]
=== `system.process.fd.limit.hard`

type: long

The hard limit on the number of file descriptors opened by the process. The hard limit can only be raised by root.


[float]
== cgroup fields

Metrics and limits from the cgroup of which the task is a member. cgroup metrics are reported when the process has membership in a non-root cgroup. These metrics are only available on Linux.



[float]
=== `system.process.cgroup.id`

type: keyword

The ID common to all cgroups associated with this task. If there isn't a common ID used by all cgroups this field will be absent.


[float]
=== `system.process.cgroup.path`

type: keyword

The path to the cgroup relative to the cgroup subsystem's mountpoint. If there isn't a common path used by all cgroups this field will be absent.


[float]
== cpu fields

The cpu subsystem schedules CPU access for tasks in the cgroup. Access can be controlled by two separate schedulers, CFS and RT. CFS stands for completely fair scheduler which proportionally divides the CPU time between cgroups based on weight. RT stands for real time scheduler which sets a maximum amount of CPU time that processes in the cgroup can consume during a given period.



[float]
=== `system.process.cgroup.cpu.id`

type: keyword

ID of the cgroup.

[float]
=== `system.process.cgroup.cpu.path`

type: keyword

Path to the cgroup relative to the cgroup subsystem's mountpoint.


[float]
=== `system.process.cgroup.cpu.cfs.period.us`

type: long

Period of time in microseconds for how regularly a cgroup's access to CPU resources should be reallocated.


[float]
=== `system.process.cgroup.cpu.cfs.quota.us`

type: long

Total amount of time in microseconds for which all tasks in a cgroup can run during one period (as defined by cfs.period.us).


[float]
=== `system.process.cgroup.cpu.cfs.shares`

type: long

An integer value that specifies a relative share of CPU time available to the tasks in a cgroup. The value specified in the cpu.shares file must be 2 or higher.


[float]
=== `system.process.cgroup.cpu.rt.period.us`

type: long

Period of time in microseconds for how regularly a cgroup's access to CPU resources is reallocated.


[float]
=== `system.process.cgroup.cpu.rt.runtime.us`

type: long

Period of time in microseconds for the longest continuous period in which the tasks in a cgroup have access to CPU resources.


[float]
=== `system.process.cgroup.cpu.stats.periods`

type: long

Number of period intervals (as specified in cpu.cfs.period.us) that have elapsed.


[float]
=== `system.process.cgroup.cpu.stats.throttled.periods`

type: long

Number of times tasks in a cgroup have been throttled (that is, not allowed to run because they have exhausted all of the available time as specified by their quota).


[float]
=== `system.process.cgroup.cpu.stats.throttled.ns`

type: long

The total time duration (in nanoseconds) for which tasks in a cgroup have been throttled.


[float]
== cpuacct fields

CPU accounting metrics.


[float]
=== `system.process.cgroup.cpuacct.id`

type: keyword

ID of the cgroup.

[float]
=== `system.process.cgroup.cpuacct.path`

type: keyword

Path to the cgroup relative to the cgroup subsystem's mountpoint.


[float]
=== `system.process.cgroup.cpuacct.total.ns`

type: long

Total CPU time in nanoseconds consumed by all tasks in the cgroup.


[float]
=== `system.process.cgroup.cpuacct.stats.user.ns`

type: long

CPU time consumed by tasks in user mode.

[float]
=== `system.process.cgroup.cpuacct.stats.system.ns`

type: long

CPU time consumed by tasks in user (kernel) mode.

[float]
=== `system.process.cgroup.cpuacct.percpu`

type: object

CPU time (in nanoseconds) consumed on each CPU by all tasks in this cgroup.


[float]
== memory fields

Memory limits and metrics.


[float]
=== `system.process.cgroup.memory.id`

type: keyword

ID of the cgroup.

[float]
=== `system.process.cgroup.memory.path`

type: keyword

Path to the cgroup relative to the cgroup subsystem's mountpoint.


[float]
=== `system.process.cgroup.memory.mem.usage.bytes`

type: long

format: bytes

Total memory usage by processes in the cgroup (in bytes).


[float]
=== `system.process.cgroup.memory.mem.usage.max.bytes`

type: long

format: bytes

The maximum memory used by processes in the cgroup (in bytes).


[float]
=== `system.process.cgroup.memory.mem.limit.bytes`

type: long

format: bytes

The maximum amount of user memory in bytes (including file cache) that tasks in the cgroup are allowed to use.


[float]
=== `system.process.cgroup.memory.mem.failures`

type: long

The number of times that the memory limit (mem.limit.bytes) was reached.


[float]
=== `system.process.cgroup.memory.memsw.usage.bytes`

type: long

format: bytes

The sum of current memory usage plus swap space used by processes in the cgroup (in bytes).


[float]
=== `system.process.cgroup.memory.memsw.usage.max.bytes`

type: long

format: bytes

The maximum amount of memory and swap space used by processes in the cgroup (in bytes).


[float]
=== `system.process.cgroup.memory.memsw.limit.bytes`

type: long

format: bytes

The maximum amount for the sum of memory and swap usage that tasks in the cgroup are allowed to use.


[float]
=== `system.process.cgroup.memory.memsw.failures`

type: long

The number of times that the memory plus swap space limit (memsw.limit.bytes) was reached.


[float]
=== `system.process.cgroup.memory.kmem.usage.bytes`

type: long

format: bytes

Total kernel memory usage by processes in the cgroup (in bytes).


[float]
=== `system.process.cgroup.memory.kmem.usage.max.bytes`

type: long

format: bytes

The maximum kernel memory used by processes in the cgroup (in bytes).


[float]
=== `system.process.cgroup.memory.kmem.limit.bytes`

type: long

format: bytes

The maximum amount of kernel memory that tasks in the cgroup are allowed to use.


[float]
=== `system.process.cgroup.memory.kmem.failures`

type: long

The number of times that the memory limit (kmem.limit.bytes) was reached.


[float]
=== `system.process.cgroup.memory.kmem_tcp.usage.bytes`

type: long

format: bytes

Total memory usage for TCP buffers in bytes.


[float]
=== `system.process.cgroup.memory.kmem_tcp.usage.max.bytes`

type: long

format: bytes

The maximum memory used for TCP buffers by processes in the cgroup (in bytes).


[float]
=== `system.process.cgroup.memory.kmem_tcp.limit.bytes`

type: long

format: bytes

The maximum amount of memory for TCP buffers that tasks in the cgroup are allowed to use.


[float]
=== `system.process.cgroup.memory.kmem_tcp.failures`

type: long

The number of times that the memory limit (kmem_tcp.limit.bytes) was reached.


[float]
=== `system.process.cgroup.memory.stats.active_anon.bytes`

type: long

format: bytes

Anonymous and swap cache on active least-recently-used (LRU) list, including tmpfs (shmem), in bytes.


[float]
=== `system.process.cgroup.memory.stats.active_file.bytes`

type: long

format: bytes

File-backed memory on active LRU list, in bytes.

[float]
=== `system.process.cgroup.memory.stats.cache.bytes`

type: long

format: bytes

Page cache, including tmpfs (shmem), in bytes.

[float]
=== `system.process.cgroup.memory.stats.hierarchical_memory_limit.bytes`

type: long

format: bytes

Memory limit for the hierarchy that contains the memory cgroup, in bytes.


[float]
=== `system.process.cgroup.memory.stats.hierarchical_memsw_limit.bytes`

type: long

format: bytes

Memory plus swap limit for the hierarchy that contains the memory cgroup, in bytes.


[float]
=== `system.process.cgroup.memory.stats.inactive_anon.bytes`

type: long

format: bytes

Anonymous and swap cache on inactive LRU list, including tmpfs (shmem), in bytes


[float]
=== `system.process.cgroup.memory.stats.inactive_file.bytes`

type: long

format: bytes

File-backed memory on inactive LRU list, in bytes.


[float]
=== `system.process.cgroup.memory.stats.mapped_file.bytes`

type: long

format: bytes

Size of memory-mapped mapped files, including tmpfs (shmem), in bytes.


[float]
=== `system.process.cgroup.memory.stats.page_faults`

type: long

Number of times that a process in the cgroup triggered a page fault.


[float]
=== `system.process.cgroup.memory.stats.major_page_faults`

type: long

Number of times that a process in the cgroup triggered a major fault. "Major" faults happen when the kernel actually has to read the data from disk.


[float]
=== `system.process.cgroup.memory.stats.pages_in`

type: long

Number of pages paged into memory. This is a counter.


[float]
=== `system.process.cgroup.memory.stats.pages_out`

type: long

Number of pages paged out of memory. This is a counter.


[float]
=== `system.process.cgroup.memory.stats.rss.bytes`

type: long

format: bytes

Anonymous and swap cache (includes transparent hugepages), not including tmpfs (shmem), in bytes.


[float]
=== `system.process.cgroup.memory.stats.rss_huge.bytes`

type: long

format: bytes

Number of bytes of anonymous transparent hugepages.


[float]
=== `system.process.cgroup.memory.stats.swap.bytes`

type: long

format: bytes

Swap usage, in bytes.


[float]
=== `system.process.cgroup.memory.stats.unevictable.bytes`

type: long

format: bytes

Memory that cannot be reclaimed, in bytes.


[float]
== blkio fields

Block IO metrics.


[float]
=== `system.process.cgroup.blkio.id`

type: keyword

ID of the cgroup.

[float]
=== `system.process.cgroup.blkio.path`

type: keyword

Path to the cgroup relative to the cgroup subsystems mountpoint.


[float]
=== `system.process.cgroup.blkio.total.bytes`

type: long

format: bytes

Total number of bytes transferred to and from all block devices by processes in the cgroup.


[float]
=== `system.process.cgroup.blkio.total.ios`

type: long

Total number of I/O operations performed on all devices by processes in the cgroup as seen by the throttling policy.


[float]
== process.summary fields

Summary metrics for the processes running on the host.



[float]
=== `system.process.summary.total`

type: long

Total number of processes on this host.


[float]
=== `system.process.summary.running`

type: long

Number of running processes on this host.


[float]
=== `system.process.summary.idle`

type: long

Number of idle processes on this host.


[float]
=== `system.process.summary.sleeping`

type: long

Number of sleeping processes on this host.


[float]
=== `system.process.summary.stopped`

type: long

Number of stopped processes on this host.


[float]
=== `system.process.summary.zombie`

type: long

Number of zombie processes on this host.


[float]
=== `system.process.summary.unknown`

type: long

Number of processes for which the state couldn't be retrieved or is unknown.


[float]
== socket fields

TCP sockets that are active.



[float]
=== `system.socket.direction`

type: keyword

example: incoming

How the socket was initiated. Possible values are incoming, outgoing, or listening.


[float]
=== `system.socket.family`

type: keyword

example: ipv4

Address family.


[float]
=== `system.socket.local.ip`

type: ip

example: 192.0.2.1 or 2001:0DB8:ABED:8536::1

Local IP address. This can be an IPv4 or IPv6 address.


[float]
=== `system.socket.local.port`

type: long

example: 22

Local port.


[float]
=== `system.socket.remote.ip`

type: ip

example: 192.0.2.1 or 2001:0DB8:ABED:8536::1

Remote IP address. This can be an IPv4 or IPv6 address.


[float]
=== `system.socket.remote.port`

type: long

example: 22

Remote port.


[float]
=== `system.socket.remote.host`

type: keyword

example: 76-211-117-36.nw.example.com.

PTR record associated with the remote IP. It is obtained via reverse IP lookup.


[float]
=== `system.socket.remote.etld_plus_one`

type: keyword

example: example.com.

The effective top-level domain (eTLD) of the remote host plus one more label. For example, the eTLD+1 for "foo.bar.golang.org." is "golang.org.". The data for determining the eTLD comes from an embedded copy of the data from http://publicsuffix.org.


[float]
=== `system.socket.remote.host_error`

type: keyword

Error describing the cause of the reverse lookup failure.


[float]
=== `system.socket.process.pid`

type: long

ID of the process that opened the socket.


[float]
=== `system.socket.process.command`

type: keyword

Name of the command (limited to 20 chars by the OS).


[float]
=== `system.socket.process.cmdline`

type: keyword



[float]
=== `system.socket.process.exe`

type: keyword

Absolute path to the executable.


[float]
=== `system.socket.user.id`

type: long

UID of the user running the process.


[float]
=== `system.socket.user.name`

type: keyword

Name of the user running the process.


[[exported-fields-vsphere]]
== vSphere fields

vSphere module



[float]
== vsphere fields




[float]
== datastore fields

datastore



[float]
=== `vsphere.datastore.datacenter`

type: keyword

Datacenter name


[float]
=== `vsphere.datastore.name`

type: keyword

Datastore name


[float]
=== `vsphere.datastore.fstype`

type: keyword

Filesystem type


[float]
=== `vsphere.datastore.capacity.total.bytes`

type: long

format: bytes

Total bytes of the datastore


[float]
=== `vsphere.datastore.capacity.free.bytes`

type: long

format: bytes

Free bytes of the datastore


[float]
=== `vsphere.datastore.capacity.used.bytes`

type: long

format: bytes

Used bytes of the datastore


[float]
=== `vsphere.datastore.capacity.used.pct`

type: long

format: percent

Used percent of the datastore


[float]
== host fields

host



[float]
=== `vsphere.host.datacenter`

type: keyword

Datacenter name


[float]
=== `vsphere.host.name`

type: keyword

Host name


[float]
=== `vsphere.host.cpu.used.mhz`

type: long

Used CPU in Mhz


[float]
=== `vsphere.host.cpu.total.mhz`

type: long

Total CPU in Mhz


[float]
=== `vsphere.host.cpu.free.mhz`

type: long

Free CPU in Mhz


[float]
=== `vsphere.host.memory.used.bytes`

type: long

format: bytes

Used Memory in bytes


[float]
=== `vsphere.host.memory.total.bytes`

type: long

format: bytes

Total Memory in bytes


[float]
=== `vsphere.host.memory.free.bytes`

type: long

format: bytes

Free Memory in bytes


[float]
== virtualmachine fields

virtualmachine



[float]
=== `vsphere.virtualmachine.datacenter`

type: keyword

Datacenter name


[float]
=== `vsphere.virtualmachine.name`

type: keyword

Virtual Machine name


[float]
=== `vsphere.virtualmachine.cpu.used.mhz`

type: long

Used CPU in Mhz


[float]
=== `vsphere.virtualmachine.memory.used.guest.bytes`

type: long

format: bytes

Used Memory of Guest in bytes


[float]
=== `vsphere.virtualmachine.memory.used.host.bytes`

type: long

format: bytes

Used Memory of Host in bytes


[float]
=== `vsphere.virtualmachine.memory.total.guest.bytes`

type: long

format: bytes

Total Memory of Guest in bytes


[float]
=== `vsphere.virtualmachine.memory.free.guest.bytes`

type: long

format: bytes

Free Memory of Guest in bytes


[float]
=== `vsphere.virtualmachine.custom_fields`

type: object

[[exported-fields-windows]]
== Windows fields

beta[] Module for Windows



[float]
== windows fields



[[exported-fields-zookeeper]]
== ZooKeeper fields

ZooKeeper metrics collected by the four-letter monitoring commands.



[float]
== zookeeper fields

`zookeeper` contains the metrics reported by ZooKeeper commands.



[float]
== mntr fields

`mntr` contains the metrics reported by the four-letter `mntr` command.



[float]
=== `zookeeper.mntr.hostname`

type: keyword

ZooKeeper hostname.


[float]
=== `zookeeper.mntr.approximate_data_size`

type: long

Approximate size of ZooKeeper data.


[float]
=== `zookeeper.mntr.latency.avg`

type: long

Average latency between ensemble hosts in milliseconds.


[float]
=== `zookeeper.mntr.ephemerals_count`

type: long

Number of ephemeral znodes.


[float]
=== `zookeeper.mntr.followers`

type: long

Number of followers seen by the current host.


[float]
=== `zookeeper.mntr.max_file_descriptor_count`

type: long

Maximum number of file descriptors allowed for the ZooKeeper process.


[float]
=== `zookeeper.mntr.latency.max`

type: long

Maximum latency in milliseconds.


[float]
=== `zookeeper.mntr.latency.min`

type: long

Minimum latency in milliseconds.


[float]
=== `zookeeper.mntr.num_alive_connections`

type: long

Number of connections to ZooKeeper that are currently alive.


[float]
=== `zookeeper.mntr.open_file_descriptor_count`

type: long

Number of file descriptors open by the ZooKeeper process.


[float]
=== `zookeeper.mntr.outstanding_requests`

type: long

Number of outstanding requests that need to be processed by the cluster.


[float]
=== `zookeeper.mntr.packets.received`

type: long

Number of ZooKeeper network packets received.


[float]
=== `zookeeper.mntr.packets.sent`

type: long

Number of ZooKeeper network packets sent.


[float]
=== `zookeeper.mntr.pending_syncs`

type: long

Number of pending syncs to carry out to ZooKeeper ensemble followers.


[float]
=== `zookeeper.mntr.server_state`

type: keyword

Role in the ZooKeeper ensemble.


[float]
=== `zookeeper.mntr.synced_followers`

type: long

Number of synced followers reported when a node server_state is leader.


[float]
=== `zookeeper.mntr.version`

type: keyword

ZooKeeper version and build string reported.


[float]
=== `zookeeper.mntr.watch_count`

type: long

Number of watches currently set on the local ZooKeeper process.


[float]
=== `zookeeper.mntr.znode_count`

type: long

Number of znodes reported by the local ZooKeeper process.

<|MERGE_RESOLUTION|>--- conflicted
+++ resolved
@@ -8792,8 +8792,7 @@
 
 
 [float]
-<<<<<<< HEAD
-=== system.filesystem.type
+=== `system.filesystem.type`
 
 type: keyword
 
@@ -8801,10 +8800,7 @@
 
 
 [float]
-=== system.filesystem.mount_point
-=======
 === `system.filesystem.mount_point`
->>>>>>> dd8c5fd7
 
 type: keyword
 
