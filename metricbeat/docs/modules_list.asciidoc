////
This file is generated! See scripts/mage/docs_collector.go
////

[options="header"]
|===
|Modules   |Dashboards   |Metricsets   
|<<metricbeat-module-activemq,ActiveMQ>>     |image:./images/icon-yes.png[Prebuilt dashboards are available]    |  
.3+| .3+|  |<<metricbeat-metricset-activemq-broker,broker>>   
|<<metricbeat-metricset-activemq-queue,queue>>   
|<<metricbeat-metricset-activemq-topic,topic>>   
|<<metricbeat-module-aerospike,Aerospike>>     |image:./images/icon-yes.png[Prebuilt dashboards are available]    |  
.1+| .1+|  |<<metricbeat-metricset-aerospike-namespace,namespace>>   
|<<metricbeat-module-airflow,Airflow>>  beta[]   |image:./images/icon-no.png[No prebuilt dashboards]    |  
.1+| .1+|  |<<metricbeat-metricset-airflow-statsd,statsd>> beta[]  
|<<metricbeat-module-apache,Apache>>     |image:./images/icon-yes.png[Prebuilt dashboards are available]    |  
.1+| .1+|  |<<metricbeat-metricset-apache-status,status>>   
|<<metricbeat-module-aws,AWS>>     |image:./images/icon-yes.png[Prebuilt dashboards are available]    |  
.18+| .18+|  |<<metricbeat-metricset-aws-awshealth,awshealth>> beta[]  
|<<metricbeat-metricset-aws-billing,billing>> beta[]  
|<<metricbeat-metricset-aws-cloudwatch,cloudwatch>>   
|<<metricbeat-metricset-aws-dynamodb,dynamodb>> beta[]  
|<<metricbeat-metricset-aws-ebs,ebs>>   
|<<metricbeat-metricset-aws-ec2,ec2>>   
|<<metricbeat-metricset-aws-elb,elb>>   
|<<metricbeat-metricset-aws-kinesis,kinesis>> beta[]  
|<<metricbeat-metricset-aws-lambda,lambda>>   
|<<metricbeat-metricset-aws-natgateway,natgateway>> beta[]  
|<<metricbeat-metricset-aws-rds,rds>>   
|<<metricbeat-metricset-aws-s3_daily_storage,s3_daily_storage>>   
|<<metricbeat-metricset-aws-s3_request,s3_request>>   
|<<metricbeat-metricset-aws-sns,sns>> beta[]  
|<<metricbeat-metricset-aws-sqs,sqs>>   
|<<metricbeat-metricset-aws-transitgateway,transitgateway>> beta[]  
|<<metricbeat-metricset-aws-usage,usage>> beta[]  
|<<metricbeat-metricset-aws-vpn,vpn>> beta[]  
|<<metricbeat-module-awsfargate,AWS Fargate>>  beta[]   |image:./images/icon-yes.png[Prebuilt dashboards are available]    |  
.1+| .1+|  |<<metricbeat-metricset-awsfargate-task_stats,task_stats>> beta[]  
|<<metricbeat-module-azure,Azure>>     |image:./images/icon-yes.png[Prebuilt dashboards are available]    |  
.11+| .11+|  |<<metricbeat-metricset-azure-app_insights,app_insights>> beta[]  
|<<metricbeat-metricset-azure-app_state,app_state>> beta[]  
|<<metricbeat-metricset-azure-billing,billing>> beta[]  
|<<metricbeat-metricset-azure-compute_vm,compute_vm>>   
|<<metricbeat-metricset-azure-compute_vm_scaleset,compute_vm_scaleset>>   
|<<metricbeat-metricset-azure-container_instance,container_instance>>   
|<<metricbeat-metricset-azure-container_registry,container_registry>>   
|<<metricbeat-metricset-azure-container_service,container_service>>   
|<<metricbeat-metricset-azure-database_account,database_account>>   
|<<metricbeat-metricset-azure-monitor,monitor>>   
|<<metricbeat-metricset-azure-storage,storage>>   
|<<metricbeat-module-beat,Beat>>     |image:./images/icon-no.png[No prebuilt dashboards]    |  
.2+| .2+|  |<<metricbeat-metricset-beat-state,state>>   
|<<metricbeat-metricset-beat-stats,stats>>   
|<<metricbeat-module-ceph,Ceph>>     |image:./images/icon-yes.png[Prebuilt dashboards are available]    |  
.13+| .13+|  |<<metricbeat-metricset-ceph-cluster_disk,cluster_disk>>   
|<<metricbeat-metricset-ceph-cluster_health,cluster_health>>   
|<<metricbeat-metricset-ceph-cluster_status,cluster_status>>   
|<<metricbeat-metricset-ceph-mgr_cluster_disk,mgr_cluster_disk>> beta[]  
|<<metricbeat-metricset-ceph-mgr_cluster_health,mgr_cluster_health>> beta[]  
|<<metricbeat-metricset-ceph-mgr_osd_perf,mgr_osd_perf>> beta[]  
|<<metricbeat-metricset-ceph-mgr_osd_pool_stats,mgr_osd_pool_stats>> beta[]  
|<<metricbeat-metricset-ceph-mgr_osd_tree,mgr_osd_tree>> beta[]  
|<<metricbeat-metricset-ceph-mgr_pool_disk,mgr_pool_disk>> beta[]  
|<<metricbeat-metricset-ceph-monitor_health,monitor_health>>   
|<<metricbeat-metricset-ceph-osd_df,osd_df>>   
|<<metricbeat-metricset-ceph-osd_tree,osd_tree>>   
|<<metricbeat-metricset-ceph-pool_disk,pool_disk>>   
|<<metricbeat-module-cloudfoundry,Cloudfoundry>>  beta[]   |image:./images/icon-yes.png[Prebuilt dashboards are available]    |  
.3+| .3+|  |<<metricbeat-metricset-cloudfoundry-container,container>> beta[]  
|<<metricbeat-metricset-cloudfoundry-counter,counter>> beta[]  
|<<metricbeat-metricset-cloudfoundry-value,value>> beta[]  
|<<metricbeat-module-cockroachdb,CockroachDB>>     |image:./images/icon-yes.png[Prebuilt dashboards are available]    |  
.1+| .1+|  |<<metricbeat-metricset-cockroachdb-status,status>>   
|<<metricbeat-module-consul,Consul>>  beta[]   |image:./images/icon-yes.png[Prebuilt dashboards are available]    |  
.1+| .1+|  |<<metricbeat-metricset-consul-agent,agent>> beta[]  
|<<metricbeat-module-containerd,Containerd>>  beta[]   |image:./images/icon-no.png[No prebuilt dashboards]    |  
.3+| .3+|  |<<metricbeat-metricset-containerd-blkio,blkio>> beta[]  
|<<metricbeat-metricset-containerd-cpu,cpu>> beta[]  
|<<metricbeat-metricset-containerd-memory,memory>> beta[]  
|<<metricbeat-module-coredns,Coredns>>     |image:./images/icon-yes.png[Prebuilt dashboards are available]    |  
.1+| .1+|  |<<metricbeat-metricset-coredns-stats,stats>>   
|<<metricbeat-module-couchbase,Couchbase>>     |image:./images/icon-yes.png[Prebuilt dashboards are available]    |  
.3+| .3+|  |<<metricbeat-metricset-couchbase-bucket,bucket>>   
|<<metricbeat-metricset-couchbase-cluster,cluster>>   
|<<metricbeat-metricset-couchbase-node,node>>   
|<<metricbeat-module-couchdb,CouchDB>>     |image:./images/icon-yes.png[Prebuilt dashboards are available]    |  
.1+| .1+|  |<<metricbeat-metricset-couchdb-server,server>>   
|<<metricbeat-module-docker,Docker>>     |image:./images/icon-yes.png[Prebuilt dashboards are available]    |  
.10+| .10+|  |<<metricbeat-metricset-docker-container,container>>   
|<<metricbeat-metricset-docker-cpu,cpu>>   
|<<metricbeat-metricset-docker-diskio,diskio>>   
|<<metricbeat-metricset-docker-event,event>>   
|<<metricbeat-metricset-docker-healthcheck,healthcheck>>   
|<<metricbeat-metricset-docker-image,image>>   
|<<metricbeat-metricset-docker-info,info>>   
|<<metricbeat-metricset-docker-memory,memory>>   
|<<metricbeat-metricset-docker-network,network>>   
|<<metricbeat-metricset-docker-network_summary,network_summary>> beta[]  
|<<metricbeat-module-dropwizard,Dropwizard>>     |image:./images/icon-no.png[No prebuilt dashboards]    |  
.1+| .1+|  |<<metricbeat-metricset-dropwizard-collector,collector>>   
|<<metricbeat-module-elasticsearch,Elasticsearch>>     |image:./images/icon-no.png[No prebuilt dashboards]    |  
.12+| .12+|  |<<metricbeat-metricset-elasticsearch-ccr,ccr>>   
|<<metricbeat-metricset-elasticsearch-cluster_stats,cluster_stats>>   
|<<metricbeat-metricset-elasticsearch-enrich,enrich>>   
|<<metricbeat-metricset-elasticsearch-index,index>>   
|<<metricbeat-metricset-elasticsearch-index_recovery,index_recovery>>   
|<<metricbeat-metricset-elasticsearch-index_summary,index_summary>>   
|<<metricbeat-metricset-elasticsearch-ingest_pipeline,ingest_pipeline>> beta[]  
|<<metricbeat-metricset-elasticsearch-ml_job,ml_job>>   
|<<metricbeat-metricset-elasticsearch-node,node>>   
|<<metricbeat-metricset-elasticsearch-node_stats,node_stats>>   
|<<metricbeat-metricset-elasticsearch-pending_tasks,pending_tasks>>   
|<<metricbeat-metricset-elasticsearch-shard,shard>>   
|<<metricbeat-module-enterprisesearch,Enterprise Search>>  beta[]   |image:./images/icon-yes.png[Prebuilt dashboards are available]    |  
.2+| .2+|  |<<metricbeat-metricset-enterprisesearch-health,health>> beta[]  
|<<metricbeat-metricset-enterprisesearch-stats,stats>> beta[]  
|<<metricbeat-module-envoyproxy,Envoyproxy>>     |image:./images/icon-no.png[No prebuilt dashboards]    |  
.1+| .1+|  |<<metricbeat-metricset-envoyproxy-server,server>>   
|<<metricbeat-module-etcd,Etcd>>     |image:./images/icon-no.png[No prebuilt dashboards]    |  
.4+| .4+|  |<<metricbeat-metricset-etcd-leader,leader>>   
|<<metricbeat-metricset-etcd-metrics,metrics>> beta[]  
|<<metricbeat-metricset-etcd-self,self>>   
|<<metricbeat-metricset-etcd-store,store>>   
|<<metricbeat-module-gcp,Google Cloud Platform>>     |image:./images/icon-yes.png[Prebuilt dashboards are available]    |  
.10+| .10+|  |<<metricbeat-metricset-gcp-billing,billing>>   
|<<metricbeat-metricset-gcp-carbon,carbon>> beta[]  
|<<metricbeat-metricset-gcp-compute,compute>>   
|<<metricbeat-metricset-gcp-dataproc,dataproc>>   
|<<metricbeat-metricset-gcp-firestore,firestore>>   
|<<metricbeat-metricset-gcp-gke,gke>>   
|<<metricbeat-metricset-gcp-loadbalancing,loadbalancing>>   
|<<metricbeat-metricset-gcp-metrics,metrics>>   
|<<metricbeat-metricset-gcp-pubsub,pubsub>>   
|<<metricbeat-metricset-gcp-storage,storage>>   
|<<metricbeat-module-golang,Golang>>     |image:./images/icon-yes.png[Prebuilt dashboards are available]    |  
.2+| .2+|  |<<metricbeat-metricset-golang-expvar,expvar>>   
|<<metricbeat-metricset-golang-heap,heap>>   
|<<metricbeat-module-graphite,Graphite>>     |image:./images/icon-no.png[No prebuilt dashboards]    |  
.1+| .1+|  |<<metricbeat-metricset-graphite-server,server>>   
|<<metricbeat-module-haproxy,HAProxy>>     |image:./images/icon-yes.png[Prebuilt dashboards are available]    |  
.2+| .2+|  |<<metricbeat-metricset-haproxy-info,info>>   
|<<metricbeat-metricset-haproxy-stat,stat>>   
|<<metricbeat-module-http,HTTP>>     |image:./images/icon-no.png[No prebuilt dashboards]    |  
.2+| .2+|  |<<metricbeat-metricset-http-json,json>>   
|<<metricbeat-metricset-http-server,server>>   
|<<metricbeat-module-ibmmq,IBM MQ>>  beta[]   |image:./images/icon-yes.png[Prebuilt dashboards are available]    |  
.1+| .1+|  |<<metricbeat-metricset-ibmmq-qmgr,qmgr>> beta[]  
|<<metricbeat-module-iis,IIS>>     |image:./images/icon-yes.png[Prebuilt dashboards are available]    |  
.3+| .3+|  |<<metricbeat-metricset-iis-application_pool,application_pool>>   
|<<metricbeat-metricset-iis-webserver,webserver>>   
|<<metricbeat-metricset-iis-website,website>>   
|<<metricbeat-module-istio,Istio>>  beta[]   |image:./images/icon-yes.png[Prebuilt dashboards are available]    |  
.7+| .7+|  |<<metricbeat-metricset-istio-citadel,citadel>> beta[]  
|<<metricbeat-metricset-istio-galley,galley>> beta[]  
|<<metricbeat-metricset-istio-istiod,istiod>> beta[]  
|<<metricbeat-metricset-istio-mesh,mesh>> beta[]  
|<<metricbeat-metricset-istio-mixer,mixer>> beta[]  
|<<metricbeat-metricset-istio-pilot,pilot>> beta[]  
|<<metricbeat-metricset-istio-proxy,proxy>> beta[]  
|<<metricbeat-module-jolokia,Jolokia>>     |image:./images/icon-no.png[No prebuilt dashboards]    |  
.1+| .1+|  |<<metricbeat-metricset-jolokia-jmx,jmx>>   
|<<metricbeat-module-kafka,Kafka>>     |image:./images/icon-yes.png[Prebuilt dashboards are available]    |  
.5+| .5+|  |<<metricbeat-metricset-kafka-broker,broker>> beta[]  
|<<metricbeat-metricset-kafka-consumer,consumer>> beta[]  
|<<metricbeat-metricset-kafka-consumergroup,consumergroup>>   
|<<metricbeat-metricset-kafka-partition,partition>>   
|<<metricbeat-metricset-kafka-producer,producer>> beta[]  
|<<metricbeat-module-kibana,Kibana>>     |image:./images/icon-no.png[No prebuilt dashboards]    |  
.7+| .7+|  |<<metricbeat-metricset-kibana-cluster_actions,cluster_actions>> beta[]  
|<<metricbeat-metricset-kibana-cluster_rules,cluster_rules>> beta[]  
|<<metricbeat-metricset-kibana-node_actions,node_actions>> beta[]  
|<<metricbeat-metricset-kibana-node_rules,node_rules>> beta[]  
|<<metricbeat-metricset-kibana-settings,settings>>   
|<<metricbeat-metricset-kibana-stats,stats>>   
|<<metricbeat-metricset-kibana-status,status>>   
|<<metricbeat-module-kubernetes,Kubernetes>>     |image:./images/icon-yes.png[Prebuilt dashboards are available]    |  
.23+| .23+|  |<<metricbeat-metricset-kubernetes-apiserver,apiserver>>   
|<<metricbeat-metricset-kubernetes-container,container>>   
|<<metricbeat-metricset-kubernetes-controllermanager,controllermanager>>   
|<<metricbeat-metricset-kubernetes-event,event>>   
|<<metricbeat-metricset-kubernetes-node,node>>   
|<<metricbeat-metricset-kubernetes-pod,pod>>   
|<<metricbeat-metricset-kubernetes-proxy,proxy>>   
|<<metricbeat-metricset-kubernetes-scheduler,scheduler>>   
|<<metricbeat-metricset-kubernetes-state_container,state_container>>   
|<<metricbeat-metricset-kubernetes-state_cronjob,state_cronjob>>   
|<<metricbeat-metricset-kubernetes-state_daemonset,state_daemonset>>   
|<<metricbeat-metricset-kubernetes-state_deployment,state_deployment>>   
|<<metricbeat-metricset-kubernetes-state_job,state_job>>   
|<<metricbeat-metricset-kubernetes-state_node,state_node>>   
|<<metricbeat-metricset-kubernetes-state_persistentvolumeclaim,state_persistentvolumeclaim>>   
|<<metricbeat-metricset-kubernetes-state_pod,state_pod>>   
|<<metricbeat-metricset-kubernetes-state_replicaset,state_replicaset>>   
|<<metricbeat-metricset-kubernetes-state_resourcequota,state_resourcequota>>   
|<<metricbeat-metricset-kubernetes-state_service,state_service>>   
|<<metricbeat-metricset-kubernetes-state_statefulset,state_statefulset>>   
|<<metricbeat-metricset-kubernetes-state_storageclass,state_storageclass>>   
|<<metricbeat-metricset-kubernetes-system,system>>   
|<<metricbeat-metricset-kubernetes-volume,volume>>   
|<<metricbeat-module-kvm,KVM>>  beta[]   |image:./images/icon-no.png[No prebuilt dashboards]    |  
.2+| .2+|  |<<metricbeat-metricset-kvm-dommemstat,dommemstat>> beta[]  
|<<metricbeat-metricset-kvm-status,status>> beta[]  
|<<metricbeat-module-linux,Linux>>  beta[]   |image:./images/icon-no.png[No prebuilt dashboards]    |  
.7+| .7+|  |<<metricbeat-metricset-linux-conntrack,conntrack>> beta[]  
|<<metricbeat-metricset-linux-iostat,iostat>> beta[]  
|<<metricbeat-metricset-linux-ksm,ksm>> beta[]  
|<<metricbeat-metricset-linux-memory,memory>> beta[]  
|<<metricbeat-metricset-linux-pageinfo,pageinfo>> beta[]  
|<<metricbeat-metricset-linux-pressure,pressure>> beta[]  
|<<metricbeat-metricset-linux-rapl,rapl>> beta[]  
|<<metricbeat-module-logstash,Logstash>>     |image:./images/icon-no.png[No prebuilt dashboards]    |  
.2+| .2+|  |<<metricbeat-metricset-logstash-node,node>>   
|<<metricbeat-metricset-logstash-node_stats,node_stats>>   
|<<metricbeat-module-memcached,Memcached>>     |image:./images/icon-no.png[No prebuilt dashboards]    |  
.1+| .1+|  |<<metricbeat-metricset-memcached-stats,stats>>   
|<<metricbeat-module-mongodb,MongoDB>>     |image:./images/icon-yes.png[Prebuilt dashboards are available]    |  
.5+| .5+|  |<<metricbeat-metricset-mongodb-collstats,collstats>>   
|<<metricbeat-metricset-mongodb-dbstats,dbstats>>   
|<<metricbeat-metricset-mongodb-metrics,metrics>>   
|<<metricbeat-metricset-mongodb-replstatus,replstatus>>   
|<<metricbeat-metricset-mongodb-status,status>>   
|<<metricbeat-module-mssql,MSSQL>>     |image:./images/icon-yes.png[Prebuilt dashboards are available]    |  
.2+| .2+|  |<<metricbeat-metricset-mssql-performance,performance>>   
|<<metricbeat-metricset-mssql-transaction_log,transaction_log>>   
|<<metricbeat-module-munin,Munin>>     |image:./images/icon-no.png[No prebuilt dashboards]    |  
.1+| .1+|  |<<metricbeat-metricset-munin-node,node>>   
|<<metricbeat-module-mysql,MySQL>>     |image:./images/icon-yes.png[Prebuilt dashboards are available]    |  
.4+| .4+|  |<<metricbeat-metricset-mysql-galera_status,galera_status>> beta[]  
|<<metricbeat-metricset-mysql-performance,performance>> beta[]  
|<<metricbeat-metricset-mysql-query,query>> beta[]  
|<<metricbeat-metricset-mysql-status,status>>   
|<<metricbeat-module-nats,NATS>>     |image:./images/icon-yes.png[Prebuilt dashboards are available]    |  
.6+| .6+|  |<<metricbeat-metricset-nats-connection,connection>>   
|<<metricbeat-metricset-nats-connections,connections>>   
|<<metricbeat-metricset-nats-route,route>>   
|<<metricbeat-metricset-nats-routes,routes>>   
|<<metricbeat-metricset-nats-stats,stats>>   
|<<metricbeat-metricset-nats-subscriptions,subscriptions>>   
|<<metricbeat-module-nginx,Nginx>>     |image:./images/icon-yes.png[Prebuilt dashboards are available]    |  
.1+| .1+|  |<<metricbeat-metricset-nginx-stubstatus,stubstatus>>   
|<<metricbeat-module-openmetrics,Openmetrics>>  beta[]   |image:./images/icon-no.png[No prebuilt dashboards]    |  
.1+| .1+|  |<<metricbeat-metricset-openmetrics-collector,collector>> beta[]  
|<<metricbeat-module-oracle,Oracle>>     |image:./images/icon-yes.png[Prebuilt dashboards are available]    |  
.3+| .3+|  |<<metricbeat-metricset-oracle-performance,performance>>   
|<<metricbeat-metricset-oracle-sysmetric,sysmetric>> beta[]  
|<<metricbeat-metricset-oracle-tablespace,tablespace>>   
|<<metricbeat-module-php_fpm,PHP_FPM>>     |image:./images/icon-no.png[No prebuilt dashboards]    |  
.2+| .2+|  |<<metricbeat-metricset-php_fpm-pool,pool>>   
|<<metricbeat-metricset-php_fpm-process,process>>   
|<<metricbeat-module-postgresql,PostgreSQL>>     |image:./images/icon-yes.png[Prebuilt dashboards are available]    |  
.4+| .4+|  |<<metricbeat-metricset-postgresql-activity,activity>>   
|<<metricbeat-metricset-postgresql-bgwriter,bgwriter>>   
|<<metricbeat-metricset-postgresql-database,database>>   
|<<metricbeat-metricset-postgresql-statement,statement>>   
|<<metricbeat-module-prometheus,Prometheus>>     |image:./images/icon-yes.png[Prebuilt dashboards are available]    |  
.3+| .3+|  |<<metricbeat-metricset-prometheus-collector,collector>>   
|<<metricbeat-metricset-prometheus-query,query>>   
|<<metricbeat-metricset-prometheus-remote_write,remote_write>>   
|<<metricbeat-module-rabbitmq,RabbitMQ>>     |image:./images/icon-yes.png[Prebuilt dashboards are available]    |  
.5+| .5+|  |<<metricbeat-metricset-rabbitmq-connection,connection>>   
|<<metricbeat-metricset-rabbitmq-exchange,exchange>>   
|<<metricbeat-metricset-rabbitmq-node,node>>   
|<<metricbeat-metricset-rabbitmq-queue,queue>>   
|<<metricbeat-metricset-rabbitmq-shovel,shovel>> beta[]  
|<<metricbeat-module-redis,Redis>>     |image:./images/icon-yes.png[Prebuilt dashboards are available]    |  
.3+| .3+|  |<<metricbeat-metricset-redis-info,info>>   
|<<metricbeat-metricset-redis-key,key>>   
|<<metricbeat-metricset-redis-keyspace,keyspace>>   
|<<metricbeat-module-redisenterprise,Redis Enterprise>>  beta[]   |image:./images/icon-yes.png[Prebuilt dashboards are available]    |  
.2+| .2+|  |<<metricbeat-metricset-redisenterprise-node,node>> beta[]  
|<<metricbeat-metricset-redisenterprise-proxy,proxy>> beta[]  
|<<metricbeat-module-sql,SQL>>     |image:./images/icon-no.png[No prebuilt dashboards]    |  
.1+| .1+|  |<<metricbeat-metricset-sql-query,query>>   
|<<metricbeat-module-stan,Stan>>     |image:./images/icon-yes.png[Prebuilt dashboards are available]    |  
.3+| .3+|  |<<metricbeat-metricset-stan-channels,channels>>   
|<<metricbeat-metricset-stan-stats,stats>>   
|<<metricbeat-metricset-stan-subscriptions,subscriptions>>   
|<<metricbeat-module-statsd,Statsd>>     |image:./images/icon-no.png[No prebuilt dashboards]    |  
.1+| .1+|  |<<metricbeat-metricset-statsd-server,server>>   
|<<metricbeat-module-syncgateway,SyncGateway>>  beta[]   |image:./images/icon-no.png[No prebuilt dashboards]    |  
.4+| .4+|  |<<metricbeat-metricset-syncgateway-db,db>> beta[]  
|<<metricbeat-metricset-syncgateway-memory,memory>> beta[]  
|<<metricbeat-metricset-syncgateway-replication,replication>> beta[]  
|<<metricbeat-metricset-syncgateway-resources,resources>> beta[]  
|<<metricbeat-module-system,System>>     |image:./images/icon-yes.png[Prebuilt dashboards are available]    |  
.18+| .18+|  |<<metricbeat-metricset-system-core,core>>   
|<<metricbeat-metricset-system-cpu,cpu>>   
|<<metricbeat-metricset-system-diskio,diskio>>   
|<<metricbeat-metricset-system-entropy,entropy>>   
|<<metricbeat-metricset-system-filesystem,filesystem>>   
|<<metricbeat-metricset-system-fsstat,fsstat>>   
|<<metricbeat-metricset-system-load,load>>   
|<<metricbeat-metricset-system-memory,memory>>   
|<<metricbeat-metricset-system-network,network>>   
|<<metricbeat-metricset-system-network_summary,network_summary>> beta[]  
|<<metricbeat-metricset-system-process,process>>   
|<<metricbeat-metricset-system-process_summary,process_summary>>   
|<<metricbeat-metricset-system-raid,raid>>   
|<<metricbeat-metricset-system-service,service>> beta[]  
|<<metricbeat-metricset-system-socket,socket>>   
|<<metricbeat-metricset-system-socket_summary,socket_summary>>   
|<<metricbeat-metricset-system-uptime,uptime>>   
|<<metricbeat-metricset-system-users,users>> beta[]  
|<<metricbeat-module-tomcat,Tomcat>>  beta[]   |image:./images/icon-yes.png[Prebuilt dashboards are available]    |  
.4+| .4+|  |<<metricbeat-metricset-tomcat-cache,cache>> beta[]  
|<<metricbeat-metricset-tomcat-memory,memory>> beta[]  
|<<metricbeat-metricset-tomcat-requests,requests>> beta[]  
|<<metricbeat-metricset-tomcat-threading,threading>> beta[]  
|<<metricbeat-module-traefik,Traefik>>     |image:./images/icon-no.png[No prebuilt dashboards]    |  
.1+| .1+|  |<<metricbeat-metricset-traefik-health,health>>   
|<<metricbeat-module-uwsgi,uWSGI>>     |image:./images/icon-yes.png[Prebuilt dashboards are available]    |  
.1+| .1+|  |<<metricbeat-metricset-uwsgi-status,status>>   
|<<metricbeat-module-vsphere,vSphere>>     |image:./images/icon-yes.png[Prebuilt dashboards are available]    |  
<<<<<<< HEAD
.5+| .5+|  |<<metricbeat-metricset-vsphere-cluster,cluster>> beta[]  
|<<metricbeat-metricset-vsphere-datastore,datastore>>   
=======
.5+| .5+|  |<<metricbeat-metricset-vsphere-datastore,datastore>>   
>>>>>>> 372b1267
|<<metricbeat-metricset-vsphere-host,host>>   
|<<metricbeat-metricset-vsphere-network,network>> beta[]  
|<<metricbeat-metricset-vsphere-resourcepool,resourcepool>> beta[]  
|<<metricbeat-metricset-vsphere-virtualmachine,virtualmachine>>   
|<<metricbeat-module-windows,Windows>>     |image:./images/icon-yes.png[Prebuilt dashboards are available]    |  
.2+| .2+|  |<<metricbeat-metricset-windows-perfmon,perfmon>>   
|<<metricbeat-metricset-windows-service,service>>   
|<<metricbeat-module-zookeeper,ZooKeeper>>     |image:./images/icon-yes.png[Prebuilt dashboards are available]    |  
.3+| .3+|  |<<metricbeat-metricset-zookeeper-connection,connection>>   
|<<metricbeat-metricset-zookeeper-mntr,mntr>>   
|<<metricbeat-metricset-zookeeper-server,server>>   
|===

--

include::modules/activemq.asciidoc[]
include::modules/aerospike.asciidoc[]
include::modules/airflow.asciidoc[]
include::modules/apache.asciidoc[]
include::modules/aws.asciidoc[]
include::modules/awsfargate.asciidoc[]
include::modules/azure.asciidoc[]
include::modules/beat.asciidoc[]
include::modules/ceph.asciidoc[]
include::modules/cloudfoundry.asciidoc[]
include::modules/cockroachdb.asciidoc[]
include::modules/consul.asciidoc[]
include::modules/containerd.asciidoc[]
include::modules/coredns.asciidoc[]
include::modules/couchbase.asciidoc[]
include::modules/couchdb.asciidoc[]
include::modules/docker.asciidoc[]
include::modules/dropwizard.asciidoc[]
include::modules/elasticsearch.asciidoc[]
include::modules/enterprisesearch.asciidoc[]
include::modules/envoyproxy.asciidoc[]
include::modules/etcd.asciidoc[]
include::modules/gcp.asciidoc[]
include::modules/golang.asciidoc[]
include::modules/graphite.asciidoc[]
include::modules/haproxy.asciidoc[]
include::modules/http.asciidoc[]
include::modules/ibmmq.asciidoc[]
include::modules/iis.asciidoc[]
include::modules/istio.asciidoc[]
include::modules/jolokia.asciidoc[]
include::modules/kafka.asciidoc[]
include::modules/kibana.asciidoc[]
include::modules/kubernetes.asciidoc[]
include::modules/kvm.asciidoc[]
include::modules/linux.asciidoc[]
include::modules/logstash.asciidoc[]
include::modules/memcached.asciidoc[]
include::modules/mongodb.asciidoc[]
include::modules/mssql.asciidoc[]
include::modules/munin.asciidoc[]
include::modules/mysql.asciidoc[]
include::modules/nats.asciidoc[]
include::modules/nginx.asciidoc[]
include::modules/openmetrics.asciidoc[]
include::modules/oracle.asciidoc[]
include::modules/php_fpm.asciidoc[]
include::modules/postgresql.asciidoc[]
include::modules/prometheus.asciidoc[]
include::modules/rabbitmq.asciidoc[]
include::modules/redis.asciidoc[]
include::modules/redisenterprise.asciidoc[]
include::modules/sql.asciidoc[]
include::modules/stan.asciidoc[]
include::modules/statsd.asciidoc[]
include::modules/syncgateway.asciidoc[]
include::modules/system.asciidoc[]
include::modules/tomcat.asciidoc[]
include::modules/traefik.asciidoc[]
include::modules/uwsgi.asciidoc[]
include::modules/vsphere.asciidoc[]
include::modules/windows.asciidoc[]
include::modules/zookeeper.asciidoc[]<|MERGE_RESOLUTION|>--- conflicted
+++ resolved
@@ -311,12 +311,8 @@
 |<<metricbeat-module-uwsgi,uWSGI>>     |image:./images/icon-yes.png[Prebuilt dashboards are available]    |  
 .1+| .1+|  |<<metricbeat-metricset-uwsgi-status,status>>   
 |<<metricbeat-module-vsphere,vSphere>>     |image:./images/icon-yes.png[Prebuilt dashboards are available]    |  
-<<<<<<< HEAD
 .5+| .5+|  |<<metricbeat-metricset-vsphere-cluster,cluster>> beta[]  
 |<<metricbeat-metricset-vsphere-datastore,datastore>>   
-=======
-.5+| .5+|  |<<metricbeat-metricset-vsphere-datastore,datastore>>   
->>>>>>> 372b1267
 |<<metricbeat-metricset-vsphere-host,host>>   
 |<<metricbeat-metricset-vsphere-network,network>> beta[]  
 |<<metricbeat-metricset-vsphere-resourcepool,resourcepool>> beta[]  
