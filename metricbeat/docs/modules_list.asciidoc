////
This file is generated! See scripts/mage/docs_collector.go
////

[options="header"]
|===
|Modules   |Dashboards   |Metricsets   
|<<metricbeat-module-activemq,activemq>>  beta[]   |image:./images/icon-yes.png[Prebuilt dashboards are available]    |  
.3+| .3+|  |<<metricbeat-metricset-activemq-broker,broker>> beta[]  
|<<metricbeat-metricset-activemq-queue,queue>> beta[]  
|<<metricbeat-metricset-activemq-topic,topic>> beta[]  
|<<metricbeat-module-aerospike,Aerospike>>     |image:./images/icon-yes.png[Prebuilt dashboards are available]    |  
.1+| .1+|  |<<metricbeat-metricset-aerospike-namespace,namespace>>   
|<<metricbeat-module-apache,Apache>>     |image:./images/icon-yes.png[Prebuilt dashboards are available]    |  
.1+| .1+|  |<<metricbeat-metricset-apache-status,status>>   
|<<metricbeat-module-appsearch,App Search>>  beta[]   |image:./images/icon-no.png[No prebuilt dashboards]    |  
.1+| .1+|  |<<metricbeat-metricset-appsearch-stats,stats>> beta[]  
|<<metricbeat-module-aws,aws>>     |image:./images/icon-yes.png[Prebuilt dashboards are available]    |  
.13+| .13+|  |<<metricbeat-metricset-aws-billing,billing>> beta[]  
|<<metricbeat-metricset-aws-cloudwatch,cloudwatch>>   
|<<metricbeat-metricset-aws-dynamodb,dynamodb>> beta[]  
|<<metricbeat-metricset-aws-ebs,ebs>>   
|<<metricbeat-metricset-aws-ec2,ec2>>   
|<<metricbeat-metricset-aws-elb,elb>>   
|<<metricbeat-metricset-aws-lambda,lambda>> beta[]  
|<<metricbeat-metricset-aws-rds,rds>>   
|<<metricbeat-metricset-aws-s3_daily_storage,s3_daily_storage>>   
|<<metricbeat-metricset-aws-s3_request,s3_request>>   
|<<metricbeat-metricset-aws-sns,sns>> beta[]  
|<<metricbeat-metricset-aws-sqs,sqs>>   
|<<metricbeat-metricset-aws-usage,usage>> beta[]  
|<<metricbeat-module-azure,azure>>  beta[]   |image:./images/icon-yes.png[Prebuilt dashboards are available]    |  
.4+| .4+|  |<<metricbeat-metricset-azure-compute_vm,compute_vm>> beta[]  
|<<metricbeat-metricset-azure-compute_vm_scaleset,compute_vm_scaleset>> beta[]  
|<<metricbeat-metricset-azure-monitor,monitor>> beta[]  
|<<metricbeat-metricset-azure-storage,storage>> beta[]  
|<<metricbeat-module-beat,Beat>>     |image:./images/icon-no.png[No prebuilt dashboards]    |  
.2+| .2+|  |<<metricbeat-metricset-beat-state,state>>   
|<<metricbeat-metricset-beat-stats,stats>>   
|<<metricbeat-module-ceph,Ceph>>     |image:./images/icon-yes.png[Prebuilt dashboards are available]    |  
.7+| .7+|  |<<metricbeat-metricset-ceph-cluster_disk,cluster_disk>>   
|<<metricbeat-metricset-ceph-cluster_health,cluster_health>>   
|<<metricbeat-metricset-ceph-cluster_status,cluster_status>>   
|<<metricbeat-metricset-ceph-monitor_health,monitor_health>>   
|<<metricbeat-metricset-ceph-osd_df,osd_df>>   
|<<metricbeat-metricset-ceph-osd_tree,osd_tree>>   
|<<metricbeat-metricset-ceph-pool_disk,pool_disk>>   
|<<metricbeat-module-cockroachdb,CockroachDB>>  beta[]   |image:./images/icon-yes.png[Prebuilt dashboards are available]    |  
.1+| .1+|  |<<metricbeat-metricset-cockroachdb-status,status>> beta[]  
|<<metricbeat-module-consul,consul>>  beta[]   |image:./images/icon-yes.png[Prebuilt dashboards are available]    |  
.1+| .1+|  |<<metricbeat-metricset-consul-agent,agent>> beta[]  
|<<metricbeat-module-coredns,coredns>>     |image:./images/icon-yes.png[Prebuilt dashboards are available]    |  
.1+| .1+|  |<<metricbeat-metricset-coredns-stats,stats>>   
|<<metricbeat-module-couchbase,Couchbase>>     |image:./images/icon-yes.png[Prebuilt dashboards are available]    |  
.3+| .3+|  |<<metricbeat-metricset-couchbase-bucket,bucket>>   
|<<metricbeat-metricset-couchbase-cluster,cluster>>   
|<<metricbeat-metricset-couchbase-node,node>>   
|<<metricbeat-module-couchdb,couchdb>>     |image:./images/icon-yes.png[Prebuilt dashboards are available]    |  
.1+| .1+|  |<<metricbeat-metricset-couchdb-server,server>>   
|<<metricbeat-module-docker,Docker>>     |image:./images/icon-yes.png[Prebuilt dashboards are available]    |  
.9+| .9+|  |<<metricbeat-metricset-docker-container,container>>   
|<<metricbeat-metricset-docker-cpu,cpu>>   
|<<metricbeat-metricset-docker-diskio,diskio>>   
|<<metricbeat-metricset-docker-event,event>>   
|<<metricbeat-metricset-docker-healthcheck,healthcheck>>   
|<<metricbeat-metricset-docker-image,image>>   
|<<metricbeat-metricset-docker-info,info>>   
|<<metricbeat-metricset-docker-memory,memory>>   
|<<metricbeat-metricset-docker-network,network>>   
|<<metricbeat-module-dropwizard,Dropwizard>>     |image:./images/icon-no.png[No prebuilt dashboards]    |  
.1+| .1+|  |<<metricbeat-metricset-dropwizard-collector,collector>>   
|<<metricbeat-module-elasticsearch,Elasticsearch>>     |image:./images/icon-no.png[No prebuilt dashboards]    |  
.11+| .11+|  |<<metricbeat-metricset-elasticsearch-ccr,ccr>>   
|<<metricbeat-metricset-elasticsearch-cluster_stats,cluster_stats>>   
|<<metricbeat-metricset-elasticsearch-enrich,enrich>>   
|<<metricbeat-metricset-elasticsearch-index,index>>   
|<<metricbeat-metricset-elasticsearch-index_recovery,index_recovery>>   
|<<metricbeat-metricset-elasticsearch-index_summary,index_summary>>   
|<<metricbeat-metricset-elasticsearch-ml_job,ml_job>>   
|<<metricbeat-metricset-elasticsearch-node,node>>   
|<<metricbeat-metricset-elasticsearch-node_stats,node_stats>>   
|<<metricbeat-metricset-elasticsearch-pending_tasks,pending_tasks>>   
|<<metricbeat-metricset-elasticsearch-shard,shard>>   
|<<metricbeat-module-envoyproxy,envoyproxy>>     |image:./images/icon-no.png[No prebuilt dashboards]    |  
.1+| .1+|  |<<metricbeat-metricset-envoyproxy-server,server>>   
|<<metricbeat-module-etcd,Etcd>>     |image:./images/icon-no.png[No prebuilt dashboards]    |  
.4+| .4+|  |<<metricbeat-metricset-etcd-leader,leader>>   
|<<metricbeat-metricset-etcd-metrics,metrics>> beta[]  
|<<metricbeat-metricset-etcd-self,self>>   
|<<metricbeat-metricset-etcd-store,store>>   
|<<metricbeat-module-golang,Golang>>     |image:./images/icon-yes.png[Prebuilt dashboards are available]    |  
.2+| .2+|  |<<metricbeat-metricset-golang-expvar,expvar>>   
|<<metricbeat-metricset-golang-heap,heap>>   
|<<metricbeat-module-googlecloud,Google Cloud Platform>>  beta[]   |image:./images/icon-no.png[No prebuilt dashboards]    |  
.1+| .1+|  |<<metricbeat-metricset-googlecloud-compute,compute>> beta[]  
|<<metricbeat-module-graphite,Graphite>>     |image:./images/icon-no.png[No prebuilt dashboards]    |  
.1+| .1+|  |<<metricbeat-metricset-graphite-server,server>>   
|<<metricbeat-module-haproxy,HAProxy>>     |image:./images/icon-yes.png[Prebuilt dashboards are available]    |  
.2+| .2+|  |<<metricbeat-metricset-haproxy-info,info>>   
|<<metricbeat-metricset-haproxy-stat,stat>>   
|<<metricbeat-module-http,HTTP>>     |image:./images/icon-no.png[No prebuilt dashboards]    |  
.2+| .2+|  |<<metricbeat-metricset-http-json,json>>   
|<<metricbeat-metricset-http-server,server>>   
|<<metricbeat-module-ibmmq,IBM MQ>>  beta[]   |image:./images/icon-yes.png[Prebuilt dashboards are available]    |  
.1+| .1+|  |<<metricbeat-metricset-ibmmq-qmgr,qmgr>> beta[]  
|<<metricbeat-module-istio,istio>>  beta[]   |image:./images/icon-no.png[No prebuilt dashboards]    |  
.2+| .2+|  |<<metricbeat-metricset-istio-mesh,mesh>> beta[]  
<<<<<<< HEAD
|<<metricbeat-metricset-istio-pilot,pilot>> beta[]  
=======
|<<metricbeat-metricset-istio-mixer,mixer>> beta[]  
>>>>>>> 5193ce98
|<<metricbeat-module-jolokia,Jolokia>>     |image:./images/icon-no.png[No prebuilt dashboards]    |  
.1+| .1+|  |<<metricbeat-metricset-jolokia-jmx,jmx>>   
|<<metricbeat-module-kafka,Kafka>>     |image:./images/icon-yes.png[Prebuilt dashboards are available]    |  
.5+| .5+|  |<<metricbeat-metricset-kafka-broker,broker>> beta[]  
|<<metricbeat-metricset-kafka-consumer,consumer>> beta[]  
|<<metricbeat-metricset-kafka-consumergroup,consumergroup>>   
|<<metricbeat-metricset-kafka-partition,partition>>   
|<<metricbeat-metricset-kafka-producer,producer>> beta[]  
|<<metricbeat-module-kibana,Kibana>>     |image:./images/icon-no.png[No prebuilt dashboards]    |  
.2+| .2+|  |<<metricbeat-metricset-kibana-stats,stats>>   
|<<metricbeat-metricset-kibana-status,status>>   
|<<metricbeat-module-kubernetes,Kubernetes>>     |image:./images/icon-yes.png[Prebuilt dashboards are available]    |  
.20+| .20+|  |<<metricbeat-metricset-kubernetes-apiserver,apiserver>>   
|<<metricbeat-metricset-kubernetes-container,container>>   
|<<metricbeat-metricset-kubernetes-controllermanager,controllermanager>>   
|<<metricbeat-metricset-kubernetes-event,event>>   
|<<metricbeat-metricset-kubernetes-node,node>>   
|<<metricbeat-metricset-kubernetes-pod,pod>>   
|<<metricbeat-metricset-kubernetes-proxy,proxy>>   
|<<metricbeat-metricset-kubernetes-scheduler,scheduler>>   
|<<metricbeat-metricset-kubernetes-state_container,state_container>>   
|<<metricbeat-metricset-kubernetes-state_cronjob,state_cronjob>>   
|<<metricbeat-metricset-kubernetes-state_deployment,state_deployment>>   
|<<metricbeat-metricset-kubernetes-state_node,state_node>>   
|<<metricbeat-metricset-kubernetes-state_persistentvolumeclaim,state_persistentvolumeclaim>> experimental[]  
|<<metricbeat-metricset-kubernetes-state_pod,state_pod>>   
|<<metricbeat-metricset-kubernetes-state_replicaset,state_replicaset>>   
|<<metricbeat-metricset-kubernetes-state_resourcequota,state_resourcequota>>   
|<<metricbeat-metricset-kubernetes-state_service,state_service>> experimental[]  
|<<metricbeat-metricset-kubernetes-state_statefulset,state_statefulset>>   
|<<metricbeat-metricset-kubernetes-system,system>>   
|<<metricbeat-metricset-kubernetes-volume,volume>>   
|<<metricbeat-module-kvm,kvm>>  beta[]   |image:./images/icon-no.png[No prebuilt dashboards]    |  
.1+| .1+|  |<<metricbeat-metricset-kvm-dommemstat,dommemstat>> beta[]  
|<<metricbeat-module-logstash,Logstash>>     |image:./images/icon-no.png[No prebuilt dashboards]    |  
.2+| .2+|  |<<metricbeat-metricset-logstash-node,node>>   
|<<metricbeat-metricset-logstash-node_stats,node_stats>>   
|<<metricbeat-module-memcached,Memcached>>     |image:./images/icon-no.png[No prebuilt dashboards]    |  
.1+| .1+|  |<<metricbeat-metricset-memcached-stats,stats>>   
|<<metricbeat-module-mongodb,MongoDB>>     |image:./images/icon-yes.png[Prebuilt dashboards are available]    |  
.5+| .5+|  |<<metricbeat-metricset-mongodb-collstats,collstats>>   
|<<metricbeat-metricset-mongodb-dbstats,dbstats>>   
|<<metricbeat-metricset-mongodb-metrics,metrics>>   
|<<metricbeat-metricset-mongodb-replstatus,replstatus>>   
|<<metricbeat-metricset-mongodb-status,status>>   
|<<metricbeat-module-mssql,MSSQL>>  beta[]   |image:./images/icon-yes.png[Prebuilt dashboards are available]    |  
.2+| .2+|  |<<metricbeat-metricset-mssql-performance,performance>> beta[]  
|<<metricbeat-metricset-mssql-transaction_log,transaction_log>> beta[]  
|<<metricbeat-module-munin,Munin>>     |image:./images/icon-no.png[No prebuilt dashboards]    |  
.1+| .1+|  |<<metricbeat-metricset-munin-node,node>>   
|<<metricbeat-module-mysql,MySQL>>     |image:./images/icon-yes.png[Prebuilt dashboards are available]    |  
.2+| .2+|  |<<metricbeat-metricset-mysql-galera_status,galera_status>> beta[]  
|<<metricbeat-metricset-mysql-status,status>>   
|<<metricbeat-module-nats,Nats>>     |image:./images/icon-yes.png[Prebuilt dashboards are available]    |  
.4+| .4+|  |<<metricbeat-metricset-nats-connections,connections>>   
|<<metricbeat-metricset-nats-routes,routes>>   
|<<metricbeat-metricset-nats-stats,stats>>   
|<<metricbeat-metricset-nats-subscriptions,subscriptions>>   
|<<metricbeat-module-nginx,Nginx>>     |image:./images/icon-yes.png[Prebuilt dashboards are available]    |  
.1+| .1+|  |<<metricbeat-metricset-nginx-stubstatus,stubstatus>>   
|<<metricbeat-module-oracle,Oracle>>  beta[]   |image:./images/icon-yes.png[Prebuilt dashboards are available]    |  
.2+| .2+|  |<<metricbeat-metricset-oracle-performance,performance>> beta[]  
|<<metricbeat-metricset-oracle-tablespace,tablespace>> beta[]  
|<<metricbeat-module-php_fpm,PHP_FPM>>     |image:./images/icon-no.png[No prebuilt dashboards]    |  
.2+| .2+|  |<<metricbeat-metricset-php_fpm-pool,pool>>   
|<<metricbeat-metricset-php_fpm-process,process>>   
|<<metricbeat-module-postgresql,PostgreSQL>>     |image:./images/icon-yes.png[Prebuilt dashboards are available]    |  
.4+| .4+|  |<<metricbeat-metricset-postgresql-activity,activity>>   
|<<metricbeat-metricset-postgresql-bgwriter,bgwriter>>   
|<<metricbeat-metricset-postgresql-database,database>>   
|<<metricbeat-metricset-postgresql-statement,statement>>   
|<<metricbeat-module-prometheus,Prometheus>>     |image:./images/icon-yes.png[Prebuilt dashboards are available]    |  
.1+| .1+|  |<<metricbeat-metricset-prometheus-collector,collector>>   
|<<metricbeat-module-rabbitmq,RabbitMQ>>     |image:./images/icon-yes.png[Prebuilt dashboards are available]    |  
.4+| .4+|  |<<metricbeat-metricset-rabbitmq-connection,connection>>   
|<<metricbeat-metricset-rabbitmq-exchange,exchange>>   
|<<metricbeat-metricset-rabbitmq-node,node>>   
|<<metricbeat-metricset-rabbitmq-queue,queue>>   
|<<metricbeat-module-redis,Redis>>     |image:./images/icon-yes.png[Prebuilt dashboards are available]    |  
.3+| .3+|  |<<metricbeat-metricset-redis-info,info>>   
|<<metricbeat-metricset-redis-key,key>>   
|<<metricbeat-metricset-redis-keyspace,keyspace>>   
|<<metricbeat-module-sql,sql>>  beta[]   |image:./images/icon-no.png[No prebuilt dashboards]    |  
.1+| .1+|  |<<metricbeat-metricset-sql-query,query>> beta[]  
|<<metricbeat-module-stan,Stan>>  beta[]   |image:./images/icon-yes.png[Prebuilt dashboards are available]    |  
.3+| .3+|  |<<metricbeat-metricset-stan-channels,channels>> beta[]  
|<<metricbeat-metricset-stan-stats,stats>> beta[]  
|<<metricbeat-metricset-stan-subscriptions,subscriptions>> beta[]  
|<<metricbeat-module-statsd,Statsd>>  beta[]   |image:./images/icon-no.png[No prebuilt dashboards]    |  
.1+| .1+|  |<<metricbeat-metricset-statsd-server,server>> beta[]  
|<<metricbeat-module-system,System>>     |image:./images/icon-yes.png[Prebuilt dashboards are available]    |  
.17+| .17+|  |<<metricbeat-metricset-system-core,core>>   
|<<metricbeat-metricset-system-cpu,cpu>>   
|<<metricbeat-metricset-system-diskio,diskio>>   
|<<metricbeat-metricset-system-entropy,entropy>>   
|<<metricbeat-metricset-system-filesystem,filesystem>>   
|<<metricbeat-metricset-system-fsstat,fsstat>>   
|<<metricbeat-metricset-system-load,load>>   
|<<metricbeat-metricset-system-memory,memory>>   
|<<metricbeat-metricset-system-network,network>>   
|<<metricbeat-metricset-system-network_summary,network_summary>> beta[]  
|<<metricbeat-metricset-system-process,process>>   
|<<metricbeat-metricset-system-process_summary,process_summary>>   
|<<metricbeat-metricset-system-raid,raid>>   
|<<metricbeat-metricset-system-service,service>> beta[]  
|<<metricbeat-metricset-system-socket,socket>>   
|<<metricbeat-metricset-system-socket_summary,socket_summary>>   
|<<metricbeat-metricset-system-uptime,uptime>>   
|<<metricbeat-module-tomcat,Tomcat>>  beta[]   |image:./images/icon-no.png[No prebuilt dashboards]    |  
.4+| .4+|  |<<metricbeat-metricset-tomcat-cache,cache>> beta[]  
|<<metricbeat-metricset-tomcat-memory,memory>> beta[]  
|<<metricbeat-metricset-tomcat-requests,requests>> beta[]  
|<<metricbeat-metricset-tomcat-threading,threading>> beta[]  
|<<metricbeat-module-traefik,traefik>>     |image:./images/icon-no.png[No prebuilt dashboards]    |  
.1+| .1+|  |<<metricbeat-metricset-traefik-health,health>>   
|<<metricbeat-module-uwsgi,uwsgi>>     |image:./images/icon-yes.png[Prebuilt dashboards are available]    |  
.1+| .1+|  |<<metricbeat-metricset-uwsgi-status,status>>   
|<<metricbeat-module-vsphere,vSphere>>  beta[]   |image:./images/icon-yes.png[Prebuilt dashboards are available]    |  
.3+| .3+|  |<<metricbeat-metricset-vsphere-datastore,datastore>> beta[]  
|<<metricbeat-metricset-vsphere-host,host>> beta[]  
|<<metricbeat-metricset-vsphere-virtualmachine,virtualmachine>> beta[]  
|<<metricbeat-module-windows,Windows>>     |image:./images/icon-yes.png[Prebuilt dashboards are available]    |  
.2+| .2+|  |<<metricbeat-metricset-windows-perfmon,perfmon>> beta[]  
|<<metricbeat-metricset-windows-service,service>>   
|<<metricbeat-module-zookeeper,ZooKeeper>>     |image:./images/icon-yes.png[Prebuilt dashboards are available]    |  
.3+| .3+|  |<<metricbeat-metricset-zookeeper-connection,connection>> beta[]  
|<<metricbeat-metricset-zookeeper-mntr,mntr>>   
|<<metricbeat-metricset-zookeeper-server,server>>   
|===

--

include::modules/activemq.asciidoc[]
include::modules/aerospike.asciidoc[]
include::modules/apache.asciidoc[]
include::modules/appsearch.asciidoc[]
include::modules/aws.asciidoc[]
include::modules/azure.asciidoc[]
include::modules/beat.asciidoc[]
include::modules/ceph.asciidoc[]
include::modules/cockroachdb.asciidoc[]
include::modules/consul.asciidoc[]
include::modules/coredns.asciidoc[]
include::modules/couchbase.asciidoc[]
include::modules/couchdb.asciidoc[]
include::modules/docker.asciidoc[]
include::modules/dropwizard.asciidoc[]
include::modules/elasticsearch.asciidoc[]
include::modules/envoyproxy.asciidoc[]
include::modules/etcd.asciidoc[]
include::modules/golang.asciidoc[]
include::modules/googlecloud.asciidoc[]
include::modules/graphite.asciidoc[]
include::modules/haproxy.asciidoc[]
include::modules/http.asciidoc[]
include::modules/ibmmq.asciidoc[]
include::modules/istio.asciidoc[]
include::modules/jolokia.asciidoc[]
include::modules/kafka.asciidoc[]
include::modules/kibana.asciidoc[]
include::modules/kubernetes.asciidoc[]
include::modules/kvm.asciidoc[]
include::modules/logstash.asciidoc[]
include::modules/memcached.asciidoc[]
include::modules/mongodb.asciidoc[]
include::modules/mssql.asciidoc[]
include::modules/munin.asciidoc[]
include::modules/mysql.asciidoc[]
include::modules/nats.asciidoc[]
include::modules/nginx.asciidoc[]
include::modules/oracle.asciidoc[]
include::modules/php_fpm.asciidoc[]
include::modules/postgresql.asciidoc[]
include::modules/prometheus.asciidoc[]
include::modules/rabbitmq.asciidoc[]
include::modules/redis.asciidoc[]
include::modules/sql.asciidoc[]
include::modules/stan.asciidoc[]
include::modules/statsd.asciidoc[]
include::modules/system.asciidoc[]
include::modules/tomcat.asciidoc[]
include::modules/traefik.asciidoc[]
include::modules/uwsgi.asciidoc[]
include::modules/vsphere.asciidoc[]
include::modules/windows.asciidoc[]
include::modules/zookeeper.asciidoc[]<|MERGE_RESOLUTION|>--- conflicted
+++ resolved
@@ -104,12 +104,9 @@
 |<<metricbeat-module-ibmmq,IBM MQ>>  beta[]   |image:./images/icon-yes.png[Prebuilt dashboards are available]    |  
 .1+| .1+|  |<<metricbeat-metricset-ibmmq-qmgr,qmgr>> beta[]  
 |<<metricbeat-module-istio,istio>>  beta[]   |image:./images/icon-no.png[No prebuilt dashboards]    |  
-.2+| .2+|  |<<metricbeat-metricset-istio-mesh,mesh>> beta[]  
-<<<<<<< HEAD
+.3+| .3+|  |<<metricbeat-metricset-istio-mesh,mesh>> beta[]  
+|<<metricbeat-metricset-istio-mixer,mixer>> beta[]  
 |<<metricbeat-metricset-istio-pilot,pilot>> beta[]  
-=======
-|<<metricbeat-metricset-istio-mixer,mixer>> beta[]  
->>>>>>> 5193ce98
 |<<metricbeat-module-jolokia,Jolokia>>     |image:./images/icon-no.png[No prebuilt dashboards]    |  
 .1+| .1+|  |<<metricbeat-metricset-jolokia-jmx,jmx>>   
 |<<metricbeat-module-kafka,Kafka>>     |image:./images/icon-yes.png[Prebuilt dashboards are available]    |  
