////
This file is generated! See scripts/mage/docs_collector.go
////

[options="header"]
|===
|Modules   |Dashboards   |Metricsets   
|<<metricbeat-module-activemq,activemq>>  beta[]   |image:./images/icon-yes.png[Prebuilt dashboards are available]    |  
.3+| .3+|  |<<metricbeat-metricset-activemq-broker,broker>> beta[]  
|<<metricbeat-metricset-activemq-queue,queue>> beta[]  
|<<metricbeat-metricset-activemq-topic,topic>> beta[]  
|<<metricbeat-module-aerospike,Aerospike>>     |image:./images/icon-yes.png[Prebuilt dashboards are available]    |  
.1+| .1+|  |<<metricbeat-metricset-aerospike-namespace,namespace>>   
|<<metricbeat-module-apache,Apache>>     |image:./images/icon-yes.png[Prebuilt dashboards are available]    |  
.1+| .1+|  |<<metricbeat-metricset-apache-status,status>>   
|<<metricbeat-module-appsearch,App Search>>  beta[]   |image:./images/icon-no.png[No prebuilt dashboards]    |  
.1+| .1+|  |<<metricbeat-metricset-appsearch-stats,stats>> beta[]  
|<<metricbeat-module-aws,aws>>     |image:./images/icon-yes.png[Prebuilt dashboards are available]    |  
.14+| .14+|  |<<metricbeat-metricset-aws-billing,billing>> beta[]  
|<<metricbeat-metricset-aws-cloudwatch,cloudwatch>>   
|<<metricbeat-metricset-aws-dynamodb,dynamodb>> beta[]  
|<<metricbeat-metricset-aws-ebs,ebs>>   
|<<metricbeat-metricset-aws-ec2,ec2>>   
|<<metricbeat-metricset-aws-elb,elb>>   
|<<metricbeat-metricset-aws-lambda,lambda>> beta[]  
|<<metricbeat-metricset-aws-rds,rds>>   
|<<metricbeat-metricset-aws-s3_daily_storage,s3_daily_storage>>   
|<<metricbeat-metricset-aws-s3_request,s3_request>>   
|<<metricbeat-metricset-aws-sns,sns>> beta[]  
|<<metricbeat-metricset-aws-sqs,sqs>>   
|<<metricbeat-metricset-aws-usage,usage>> beta[]  
|<<metricbeat-metricset-aws-vpc,vpc>> beta[]  
|<<metricbeat-module-azure,azure>>  beta[]   |image:./images/icon-yes.png[Prebuilt dashboards are available]    |  
.8+| .8+|  |<<metricbeat-metricset-azure-compute_vm,compute_vm>> beta[]  
|<<metricbeat-metricset-azure-compute_vm_scaleset,compute_vm_scaleset>> beta[]  
|<<metricbeat-metricset-azure-container_instance,container_instance>> beta[]  
|<<metricbeat-metricset-azure-container_registry,container_registry>> beta[]  
|<<metricbeat-metricset-azure-container_service,container_service>> beta[]  
|<<metricbeat-metricset-azure-database_account,database_account>> beta[]  
|<<metricbeat-metricset-azure-monitor,monitor>> beta[]  
|<<metricbeat-metricset-azure-storage,storage>> beta[]  
|<<metricbeat-module-beat,Beat>>     |image:./images/icon-no.png[No prebuilt dashboards]    |  
.2+| .2+|  |<<metricbeat-metricset-beat-state,state>>   
|<<metricbeat-metricset-beat-stats,stats>>   
|<<metricbeat-module-ceph,Ceph>>     |image:./images/icon-yes.png[Prebuilt dashboards are available]    |  
.13+| .13+|  |<<metricbeat-metricset-ceph-cluster_disk,cluster_disk>>   
|<<metricbeat-metricset-ceph-cluster_health,cluster_health>>   
|<<metricbeat-metricset-ceph-cluster_status,cluster_status>>   
|<<metricbeat-metricset-ceph-mgr_cluster_disk,mgr_cluster_disk>> beta[]  
|<<metricbeat-metricset-ceph-mgr_cluster_health,mgr_cluster_health>> beta[]  
|<<metricbeat-metricset-ceph-mgr_osd_perf,mgr_osd_perf>> beta[]  
|<<metricbeat-metricset-ceph-mgr_osd_pool_stats,mgr_osd_pool_stats>> beta[]  
|<<metricbeat-metricset-ceph-mgr_osd_tree,mgr_osd_tree>> beta[]  
|<<metricbeat-metricset-ceph-mgr_pool_disk,mgr_pool_disk>> beta[]  
|<<metricbeat-metricset-ceph-monitor_health,monitor_health>>   
|<<metricbeat-metricset-ceph-osd_df,osd_df>>   
|<<metricbeat-metricset-ceph-osd_tree,osd_tree>>   
|<<metricbeat-metricset-ceph-pool_disk,pool_disk>>   
|<<metricbeat-module-cloudfoundry,cloudfoundry>>  experimental[]   |image:./images/icon-no.png[No prebuilt dashboards]    |  
.3+| .3+|  |<<metricbeat-metricset-cloudfoundry-container,container>> experimental[]  
|<<metricbeat-metricset-cloudfoundry-counter,counter>> experimental[]  
|<<metricbeat-metricset-cloudfoundry-value,value>> experimental[]  
|<<metricbeat-module-cockroachdb,CockroachDB>>  beta[]   |image:./images/icon-yes.png[Prebuilt dashboards are available]    |  
.1+| .1+|  |<<metricbeat-metricset-cockroachdb-status,status>> beta[]  
|<<metricbeat-module-consul,consul>>  beta[]   |image:./images/icon-yes.png[Prebuilt dashboards are available]    |  
.1+| .1+|  |<<metricbeat-metricset-consul-agent,agent>> beta[]  
|<<metricbeat-module-coredns,coredns>>     |image:./images/icon-yes.png[Prebuilt dashboards are available]    |  
.1+| .1+|  |<<metricbeat-metricset-coredns-stats,stats>>   
|<<metricbeat-module-couchbase,Couchbase>>     |image:./images/icon-yes.png[Prebuilt dashboards are available]    |  
.3+| .3+|  |<<metricbeat-metricset-couchbase-bucket,bucket>>   
|<<metricbeat-metricset-couchbase-cluster,cluster>>   
|<<metricbeat-metricset-couchbase-node,node>>   
|<<metricbeat-module-couchdb,couchdb>>     |image:./images/icon-yes.png[Prebuilt dashboards are available]    |  
.1+| .1+|  |<<metricbeat-metricset-couchdb-server,server>>   
|<<metricbeat-module-docker,Docker>>     |image:./images/icon-yes.png[Prebuilt dashboards are available]    |  
.9+| .9+|  |<<metricbeat-metricset-docker-container,container>>   
|<<metricbeat-metricset-docker-cpu,cpu>>   
|<<metricbeat-metricset-docker-diskio,diskio>>   
|<<metricbeat-metricset-docker-event,event>>   
|<<metricbeat-metricset-docker-healthcheck,healthcheck>>   
|<<metricbeat-metricset-docker-image,image>>   
|<<metricbeat-metricset-docker-info,info>>   
|<<metricbeat-metricset-docker-memory,memory>>   
|<<metricbeat-metricset-docker-network,network>>   
|<<metricbeat-module-dropwizard,Dropwizard>>     |image:./images/icon-no.png[No prebuilt dashboards]    |  
.1+| .1+|  |<<metricbeat-metricset-dropwizard-collector,collector>>   
|<<metricbeat-module-elasticsearch,Elasticsearch>>     |image:./images/icon-no.png[No prebuilt dashboards]    |  
.11+| .11+|  |<<metricbeat-metricset-elasticsearch-ccr,ccr>>   
|<<metricbeat-metricset-elasticsearch-cluster_stats,cluster_stats>>   
|<<metricbeat-metricset-elasticsearch-enrich,enrich>>   
|<<metricbeat-metricset-elasticsearch-index,index>>   
|<<metricbeat-metricset-elasticsearch-index_recovery,index_recovery>>   
|<<metricbeat-metricset-elasticsearch-index_summary,index_summary>>   
|<<metricbeat-metricset-elasticsearch-ml_job,ml_job>>   
|<<metricbeat-metricset-elasticsearch-node,node>>   
|<<metricbeat-metricset-elasticsearch-node_stats,node_stats>>   
|<<metricbeat-metricset-elasticsearch-pending_tasks,pending_tasks>>   
|<<metricbeat-metricset-elasticsearch-shard,shard>>   
|<<metricbeat-module-envoyproxy,envoyproxy>>     |image:./images/icon-no.png[No prebuilt dashboards]    |  
.1+| .1+|  |<<metricbeat-metricset-envoyproxy-server,server>>   
|<<metricbeat-module-etcd,Etcd>>     |image:./images/icon-no.png[No prebuilt dashboards]    |  
.4+| .4+|  |<<metricbeat-metricset-etcd-leader,leader>>   
|<<metricbeat-metricset-etcd-metrics,metrics>> beta[]  
|<<metricbeat-metricset-etcd-self,self>>   
|<<metricbeat-metricset-etcd-store,store>>   
|<<metricbeat-module-golang,Golang>>     |image:./images/icon-yes.png[Prebuilt dashboards are available]    |  
.2+| .2+|  |<<metricbeat-metricset-golang-expvar,expvar>>   
|<<metricbeat-metricset-golang-heap,heap>>   
|<<metricbeat-module-googlecloud,Google Cloud Platform>>  beta[]   |image:./images/icon-no.png[No prebuilt dashboards]    |  
.2+| .2+|  |<<metricbeat-metricset-googlecloud-compute,compute>> beta[]  
<<<<<<< HEAD
|<<metricbeat-metricset-googlecloud-pubsub,pubsub>> beta[]  
=======
|<<metricbeat-metricset-googlecloud-loadbalancing,loadbalancing>> beta[]  
>>>>>>> bd19973a
|<<metricbeat-module-graphite,Graphite>>     |image:./images/icon-no.png[No prebuilt dashboards]    |  
.1+| .1+|  |<<metricbeat-metricset-graphite-server,server>>   
|<<metricbeat-module-haproxy,HAProxy>>     |image:./images/icon-yes.png[Prebuilt dashboards are available]    |  
.2+| .2+|  |<<metricbeat-metricset-haproxy-info,info>>   
|<<metricbeat-metricset-haproxy-stat,stat>>   
|<<metricbeat-module-http,HTTP>>     |image:./images/icon-no.png[No prebuilt dashboards]    |  
.2+| .2+|  |<<metricbeat-metricset-http-json,json>>   
|<<metricbeat-metricset-http-server,server>>   
|<<metricbeat-module-ibmmq,IBM MQ>>  beta[]   |image:./images/icon-yes.png[Prebuilt dashboards are available]    |  
.1+| .1+|  |<<metricbeat-metricset-ibmmq-qmgr,qmgr>> beta[]  
|<<metricbeat-module-iis,iis>>  beta[]   |image:./images/icon-no.png[No prebuilt dashboards]    |  
.3+| .3+|  |<<metricbeat-metricset-iis-application_pool,application_pool>> beta[]  
|<<metricbeat-metricset-iis-webserver,webserver>> beta[]  
|<<metricbeat-metricset-iis-website,website>> beta[]  
|<<metricbeat-module-istio,istio>>  beta[]   |image:./images/icon-no.png[No prebuilt dashboards]    |  
.5+| .5+|  |<<metricbeat-metricset-istio-citadel,citadel>> beta[]  
|<<metricbeat-metricset-istio-galley,galley>> beta[]  
|<<metricbeat-metricset-istio-mesh,mesh>> beta[]  
|<<metricbeat-metricset-istio-mixer,mixer>> beta[]  
|<<metricbeat-metricset-istio-pilot,pilot>> beta[]  
|<<metricbeat-module-jolokia,Jolokia>>     |image:./images/icon-no.png[No prebuilt dashboards]    |  
.1+| .1+|  |<<metricbeat-metricset-jolokia-jmx,jmx>>   
|<<metricbeat-module-kafka,Kafka>>     |image:./images/icon-yes.png[Prebuilt dashboards are available]    |  
.5+| .5+|  |<<metricbeat-metricset-kafka-broker,broker>> beta[]  
|<<metricbeat-metricset-kafka-consumer,consumer>> beta[]  
|<<metricbeat-metricset-kafka-consumergroup,consumergroup>>   
|<<metricbeat-metricset-kafka-partition,partition>>   
|<<metricbeat-metricset-kafka-producer,producer>> beta[]  
|<<metricbeat-module-kibana,Kibana>>     |image:./images/icon-no.png[No prebuilt dashboards]    |  
.2+| .2+|  |<<metricbeat-metricset-kibana-stats,stats>>   
|<<metricbeat-metricset-kibana-status,status>>   
|<<metricbeat-module-kubernetes,Kubernetes>>     |image:./images/icon-yes.png[Prebuilt dashboards are available]    |  
.21+| .21+|  |<<metricbeat-metricset-kubernetes-apiserver,apiserver>>   
|<<metricbeat-metricset-kubernetes-container,container>>   
|<<metricbeat-metricset-kubernetes-controllermanager,controllermanager>>   
|<<metricbeat-metricset-kubernetes-event,event>>   
|<<metricbeat-metricset-kubernetes-node,node>>   
|<<metricbeat-metricset-kubernetes-pod,pod>>   
|<<metricbeat-metricset-kubernetes-proxy,proxy>>   
|<<metricbeat-metricset-kubernetes-scheduler,scheduler>>   
|<<metricbeat-metricset-kubernetes-state_container,state_container>>   
|<<metricbeat-metricset-kubernetes-state_cronjob,state_cronjob>>   
|<<metricbeat-metricset-kubernetes-state_deployment,state_deployment>>   
|<<metricbeat-metricset-kubernetes-state_node,state_node>>   
|<<metricbeat-metricset-kubernetes-state_persistentvolumeclaim,state_persistentvolumeclaim>> experimental[]  
|<<metricbeat-metricset-kubernetes-state_pod,state_pod>>   
|<<metricbeat-metricset-kubernetes-state_replicaset,state_replicaset>>   
|<<metricbeat-metricset-kubernetes-state_resourcequota,state_resourcequota>>   
|<<metricbeat-metricset-kubernetes-state_service,state_service>> experimental[]  
|<<metricbeat-metricset-kubernetes-state_statefulset,state_statefulset>>   
|<<metricbeat-metricset-kubernetes-state_storageclass,state_storageclass>> experimental[]  
|<<metricbeat-metricset-kubernetes-system,system>>   
|<<metricbeat-metricset-kubernetes-volume,volume>>   
|<<metricbeat-module-kvm,kvm>>  beta[]   |image:./images/icon-no.png[No prebuilt dashboards]    |  
.1+| .1+|  |<<metricbeat-metricset-kvm-dommemstat,dommemstat>> beta[]  
|<<metricbeat-module-logstash,Logstash>>     |image:./images/icon-no.png[No prebuilt dashboards]    |  
.2+| .2+|  |<<metricbeat-metricset-logstash-node,node>>   
|<<metricbeat-metricset-logstash-node_stats,node_stats>>   
|<<metricbeat-module-memcached,Memcached>>     |image:./images/icon-no.png[No prebuilt dashboards]    |  
.1+| .1+|  |<<metricbeat-metricset-memcached-stats,stats>>   
|<<metricbeat-module-mongodb,MongoDB>>     |image:./images/icon-yes.png[Prebuilt dashboards are available]    |  
.5+| .5+|  |<<metricbeat-metricset-mongodb-collstats,collstats>>   
|<<metricbeat-metricset-mongodb-dbstats,dbstats>>   
|<<metricbeat-metricset-mongodb-metrics,metrics>>   
|<<metricbeat-metricset-mongodb-replstatus,replstatus>>   
|<<metricbeat-metricset-mongodb-status,status>>   
|<<metricbeat-module-mssql,MSSQL>>  beta[]   |image:./images/icon-yes.png[Prebuilt dashboards are available]    |  
.2+| .2+|  |<<metricbeat-metricset-mssql-performance,performance>> beta[]  
|<<metricbeat-metricset-mssql-transaction_log,transaction_log>> beta[]  
|<<metricbeat-module-munin,Munin>>     |image:./images/icon-no.png[No prebuilt dashboards]    |  
.1+| .1+|  |<<metricbeat-metricset-munin-node,node>>   
|<<metricbeat-module-mysql,MySQL>>     |image:./images/icon-yes.png[Prebuilt dashboards are available]    |  
.2+| .2+|  |<<metricbeat-metricset-mysql-galera_status,galera_status>> beta[]  
|<<metricbeat-metricset-mysql-status,status>>   
|<<metricbeat-module-nats,Nats>>     |image:./images/icon-yes.png[Prebuilt dashboards are available]    |  
.4+| .4+|  |<<metricbeat-metricset-nats-connections,connections>>   
|<<metricbeat-metricset-nats-routes,routes>>   
|<<metricbeat-metricset-nats-stats,stats>>   
|<<metricbeat-metricset-nats-subscriptions,subscriptions>>   
|<<metricbeat-module-nginx,Nginx>>     |image:./images/icon-yes.png[Prebuilt dashboards are available]    |  
.1+| .1+|  |<<metricbeat-metricset-nginx-stubstatus,stubstatus>>   
|<<metricbeat-module-openmetrics,Openmetrics>>  beta[]   |image:./images/icon-no.png[No prebuilt dashboards]    |  
.1+| .1+|  |<<metricbeat-metricset-openmetrics-collector,collector>> beta[]  
|<<metricbeat-module-oracle,Oracle>>  beta[]   |image:./images/icon-yes.png[Prebuilt dashboards are available]    |  
.2+| .2+|  |<<metricbeat-metricset-oracle-performance,performance>> beta[]  
|<<metricbeat-metricset-oracle-tablespace,tablespace>> beta[]  
|<<metricbeat-module-php_fpm,PHP_FPM>>     |image:./images/icon-no.png[No prebuilt dashboards]    |  
.2+| .2+|  |<<metricbeat-metricset-php_fpm-pool,pool>>   
|<<metricbeat-metricset-php_fpm-process,process>>   
|<<metricbeat-module-postgresql,PostgreSQL>>     |image:./images/icon-yes.png[Prebuilt dashboards are available]    |  
.4+| .4+|  |<<metricbeat-metricset-postgresql-activity,activity>>   
|<<metricbeat-metricset-postgresql-bgwriter,bgwriter>>   
|<<metricbeat-metricset-postgresql-database,database>>   
|<<metricbeat-metricset-postgresql-statement,statement>>   
|<<metricbeat-module-prometheus,Prometheus>>     |image:./images/icon-yes.png[Prebuilt dashboards are available]    |  
.1+| .1+|  |<<metricbeat-metricset-prometheus-collector,collector>>   
|<<metricbeat-module-rabbitmq,RabbitMQ>>     |image:./images/icon-yes.png[Prebuilt dashboards are available]    |  
.4+| .4+|  |<<metricbeat-metricset-rabbitmq-connection,connection>>   
|<<metricbeat-metricset-rabbitmq-exchange,exchange>>   
|<<metricbeat-metricset-rabbitmq-node,node>>   
|<<metricbeat-metricset-rabbitmq-queue,queue>>   
|<<metricbeat-module-redis,Redis>>     |image:./images/icon-yes.png[Prebuilt dashboards are available]    |  
.3+| .3+|  |<<metricbeat-metricset-redis-info,info>>   
|<<metricbeat-metricset-redis-key,key>>   
|<<metricbeat-metricset-redis-keyspace,keyspace>>   
|<<metricbeat-module-redisenterprise,Redis Enterprise>>  beta[]   |image:./images/icon-yes.png[Prebuilt dashboards are available]    |  
.2+| .2+|  |<<metricbeat-metricset-redisenterprise-node,node>> beta[]  
|<<metricbeat-metricset-redisenterprise-proxy,proxy>> beta[]  
|<<metricbeat-module-sql,sql>>  beta[]   |image:./images/icon-no.png[No prebuilt dashboards]    |  
.1+| .1+|  |<<metricbeat-metricset-sql-query,query>> beta[]  
|<<metricbeat-module-stan,Stan>>  beta[]   |image:./images/icon-yes.png[Prebuilt dashboards are available]    |  
.3+| .3+|  |<<metricbeat-metricset-stan-channels,channels>> beta[]  
|<<metricbeat-metricset-stan-stats,stats>> beta[]  
|<<metricbeat-metricset-stan-subscriptions,subscriptions>> beta[]  
|<<metricbeat-module-statsd,Statsd>>     |image:./images/icon-no.png[No prebuilt dashboards]    |  
.1+| .1+|  |<<metricbeat-metricset-statsd-server,server>>   
|<<metricbeat-module-system,System>>     |image:./images/icon-yes.png[Prebuilt dashboards are available]    |  
.17+| .17+|  |<<metricbeat-metricset-system-core,core>>   
|<<metricbeat-metricset-system-cpu,cpu>>   
|<<metricbeat-metricset-system-diskio,diskio>>   
|<<metricbeat-metricset-system-entropy,entropy>>   
|<<metricbeat-metricset-system-filesystem,filesystem>>   
|<<metricbeat-metricset-system-fsstat,fsstat>>   
|<<metricbeat-metricset-system-load,load>>   
|<<metricbeat-metricset-system-memory,memory>>   
|<<metricbeat-metricset-system-network,network>>   
|<<metricbeat-metricset-system-network_summary,network_summary>> beta[]  
|<<metricbeat-metricset-system-process,process>>   
|<<metricbeat-metricset-system-process_summary,process_summary>>   
|<<metricbeat-metricset-system-raid,raid>>   
|<<metricbeat-metricset-system-service,service>> beta[]  
|<<metricbeat-metricset-system-socket,socket>>   
|<<metricbeat-metricset-system-socket_summary,socket_summary>>   
|<<metricbeat-metricset-system-uptime,uptime>>   
|<<metricbeat-module-tomcat,Tomcat>>  beta[]   |image:./images/icon-yes.png[Prebuilt dashboards are available]    |  
.4+| .4+|  |<<metricbeat-metricset-tomcat-cache,cache>> beta[]  
|<<metricbeat-metricset-tomcat-memory,memory>> beta[]  
|<<metricbeat-metricset-tomcat-requests,requests>> beta[]  
|<<metricbeat-metricset-tomcat-threading,threading>> beta[]  
|<<metricbeat-module-traefik,traefik>>     |image:./images/icon-no.png[No prebuilt dashboards]    |  
.1+| .1+|  |<<metricbeat-metricset-traefik-health,health>>   
|<<metricbeat-module-uwsgi,uwsgi>>     |image:./images/icon-yes.png[Prebuilt dashboards are available]    |  
.1+| .1+|  |<<metricbeat-metricset-uwsgi-status,status>>   
|<<metricbeat-module-vsphere,vSphere>>  beta[]   |image:./images/icon-yes.png[Prebuilt dashboards are available]    |  
.3+| .3+|  |<<metricbeat-metricset-vsphere-datastore,datastore>> beta[]  
|<<metricbeat-metricset-vsphere-host,host>> beta[]  
|<<metricbeat-metricset-vsphere-virtualmachine,virtualmachine>> beta[]  
|<<metricbeat-module-windows,Windows>>     |image:./images/icon-yes.png[Prebuilt dashboards are available]    |  
.2+| .2+|  |<<metricbeat-metricset-windows-perfmon,perfmon>> beta[]  
|<<metricbeat-metricset-windows-service,service>>   
|<<metricbeat-module-zookeeper,ZooKeeper>>     |image:./images/icon-yes.png[Prebuilt dashboards are available]    |  
.3+| .3+|  |<<metricbeat-metricset-zookeeper-connection,connection>> beta[]  
|<<metricbeat-metricset-zookeeper-mntr,mntr>>   
|<<metricbeat-metricset-zookeeper-server,server>>   
|===

--

include::modules/activemq.asciidoc[]
include::modules/aerospike.asciidoc[]
include::modules/apache.asciidoc[]
include::modules/appsearch.asciidoc[]
include::modules/aws.asciidoc[]
include::modules/azure.asciidoc[]
include::modules/beat.asciidoc[]
include::modules/ceph.asciidoc[]
include::modules/cloudfoundry.asciidoc[]
include::modules/cockroachdb.asciidoc[]
include::modules/consul.asciidoc[]
include::modules/coredns.asciidoc[]
include::modules/couchbase.asciidoc[]
include::modules/couchdb.asciidoc[]
include::modules/docker.asciidoc[]
include::modules/dropwizard.asciidoc[]
include::modules/elasticsearch.asciidoc[]
include::modules/envoyproxy.asciidoc[]
include::modules/etcd.asciidoc[]
include::modules/golang.asciidoc[]
include::modules/googlecloud.asciidoc[]
include::modules/graphite.asciidoc[]
include::modules/haproxy.asciidoc[]
include::modules/http.asciidoc[]
include::modules/ibmmq.asciidoc[]
include::modules/iis.asciidoc[]
include::modules/istio.asciidoc[]
include::modules/jolokia.asciidoc[]
include::modules/kafka.asciidoc[]
include::modules/kibana.asciidoc[]
include::modules/kubernetes.asciidoc[]
include::modules/kvm.asciidoc[]
include::modules/logstash.asciidoc[]
include::modules/memcached.asciidoc[]
include::modules/mongodb.asciidoc[]
include::modules/mssql.asciidoc[]
include::modules/munin.asciidoc[]
include::modules/mysql.asciidoc[]
include::modules/nats.asciidoc[]
include::modules/nginx.asciidoc[]
include::modules/openmetrics.asciidoc[]
include::modules/oracle.asciidoc[]
include::modules/php_fpm.asciidoc[]
include::modules/postgresql.asciidoc[]
include::modules/prometheus.asciidoc[]
include::modules/rabbitmq.asciidoc[]
include::modules/redis.asciidoc[]
include::modules/redisenterprise.asciidoc[]
include::modules/sql.asciidoc[]
include::modules/stan.asciidoc[]
include::modules/statsd.asciidoc[]
include::modules/system.asciidoc[]
include::modules/tomcat.asciidoc[]
include::modules/traefik.asciidoc[]
include::modules/uwsgi.asciidoc[]
include::modules/vsphere.asciidoc[]
include::modules/windows.asciidoc[]
include::modules/zookeeper.asciidoc[]<|MERGE_RESOLUTION|>--- conflicted
+++ resolved
@@ -108,11 +108,7 @@
 |<<metricbeat-metricset-golang-heap,heap>>   
 |<<metricbeat-module-googlecloud,Google Cloud Platform>>  beta[]   |image:./images/icon-no.png[No prebuilt dashboards]    |  
 .2+| .2+|  |<<metricbeat-metricset-googlecloud-compute,compute>> beta[]  
-<<<<<<< HEAD
-|<<metricbeat-metricset-googlecloud-pubsub,pubsub>> beta[]  
-=======
 |<<metricbeat-metricset-googlecloud-loadbalancing,loadbalancing>> beta[]  
->>>>>>> bd19973a
 |<<metricbeat-module-graphite,Graphite>>     |image:./images/icon-no.png[No prebuilt dashboards]    |  
 .1+| .1+|  |<<metricbeat-metricset-graphite-server,server>>   
 |<<metricbeat-module-haproxy,HAProxy>>     |image:./images/icon-yes.png[Prebuilt dashboards are available]    |  
