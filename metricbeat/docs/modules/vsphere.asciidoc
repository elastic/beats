////
This file is generated! See scripts/mage/docs_collector.go
////

:modulename: vsphere
:edit_url: https://github.com/elastic/beats/edit/main/metricbeat/module/vsphere/_meta/docs.asciidoc


[[metricbeat-module-vsphere]]
== vSphere module

The vSphere module uses the https://github.com/vmware/govmomi[Govmomi] library to collect metrics from any Vmware SDK URL (ESXi/VCenter). This library is built for and tested against ESXi and vCenter 5.5, 6.0 and 6.5.

<<<<<<< HEAD
By default it enables the metricsets `resourcepool`, `datastore`, `host` and `virtualmachine`.
=======
By default it enables the metricsets `network`, `datastore`, `host` and `virtualmachine`.
>>>>>>> 8319dae8

[float]
=== Dashboard

The vsphere module comes with a predefined dashboard. For example:

image::./images/metricbeat_vsphere_dashboard.png[]
image::./images/metricbeat_vsphere_vm_dashboard.png[]


:edit_url:

[float]
=== Example configuration

The vSphere module supports the standard configuration options that are described
in <<configuration-metricbeat>>. Here is an example configuration:

[source,yaml]
----
metricbeat.modules:
- module: vsphere
  enabled: true
<<<<<<< HEAD
  metricsets: ["datastore", "host", "virtualmachine", "resourcepool"]
=======
  metricsets: ["datastore", "host", "virtualmachine", "network"]
>>>>>>> 8319dae8
  # Real-time data collection – An ESXi Server collects data for each performance counter every 20 seconds.
  period: 20s
  hosts: ["https://localhost/sdk"]

  username: "user"
  password: "password"
  # If insecure is true, don't verify the server's certificate chain
  insecure: false
  # Get custom fields when using virtualmachine metric set. Default false.
  # get_custom_fields: false
----

[float]
=== Metricsets

The following metricsets are available:

* <<metricbeat-metricset-vsphere-datastore,datastore>>

* <<metricbeat-metricset-vsphere-host,host>>

<<<<<<< HEAD
* <<metricbeat-metricset-vsphere-resourcepool,resourcepool>>
=======
* <<metricbeat-metricset-vsphere-network,network>>
>>>>>>> 8319dae8

* <<metricbeat-metricset-vsphere-virtualmachine,virtualmachine>>

include::vsphere/datastore.asciidoc[]

include::vsphere/host.asciidoc[]

<<<<<<< HEAD
include::vsphere/resourcepool.asciidoc[]
=======
include::vsphere/network.asciidoc[]
>>>>>>> 8319dae8

include::vsphere/virtualmachine.asciidoc[]

:edit_url!:<|MERGE_RESOLUTION|>--- conflicted
+++ resolved
@@ -11,11 +11,7 @@
 
 The vSphere module uses the https://github.com/vmware/govmomi[Govmomi] library to collect metrics from any Vmware SDK URL (ESXi/VCenter). This library is built for and tested against ESXi and vCenter 5.5, 6.0 and 6.5.
 
-<<<<<<< HEAD
-By default it enables the metricsets `resourcepool`, `datastore`, `host` and `virtualmachine`.
-=======
-By default it enables the metricsets `network`, `datastore`, `host` and `virtualmachine`.
->>>>>>> 8319dae8
+By default it enables the metricsets `network`, `resourcepool`, `datastore`, `host` and `virtualmachine`.
 
 [float]
 === Dashboard
@@ -39,11 +35,7 @@
 metricbeat.modules:
 - module: vsphere
   enabled: true
-<<<<<<< HEAD
-  metricsets: ["datastore", "host", "virtualmachine", "resourcepool"]
-=======
-  metricsets: ["datastore", "host", "virtualmachine", "network"]
->>>>>>> 8319dae8
+  metricsets: ["datastore", "host", "virtualmachine", "network", "resourcepool"]
   # Real-time data collection – An ESXi Server collects data for each performance counter every 20 seconds.
   period: 20s
   hosts: ["https://localhost/sdk"]
@@ -65,11 +57,9 @@
 
 * <<metricbeat-metricset-vsphere-host,host>>
 
-<<<<<<< HEAD
+* <<metricbeat-metricset-vsphere-network,network>>
+
 * <<metricbeat-metricset-vsphere-resourcepool,resourcepool>>
-=======
-* <<metricbeat-metricset-vsphere-network,network>>
->>>>>>> 8319dae8
 
 * <<metricbeat-metricset-vsphere-virtualmachine,virtualmachine>>
 
@@ -77,11 +67,9 @@
 
 include::vsphere/host.asciidoc[]
 
-<<<<<<< HEAD
+include::vsphere/network.asciidoc[]
+
 include::vsphere/resourcepool.asciidoc[]
-=======
-include::vsphere/network.asciidoc[]
->>>>>>> 8319dae8
 
 include::vsphere/virtualmachine.asciidoc[]
 
