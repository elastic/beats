////
This file is generated! See scripts/mage/docs_collector.go
////

:modulename: vsphere
:edit_url: https://github.com/elastic/beats/edit/main/metricbeat/module/vsphere/_meta/docs.asciidoc


[[metricbeat-module-vsphere]]
== vSphere module

The vSphere module uses the https://github.com/vmware/govmomi[Govmomi] library to collect metrics from any Vmware SDK URL (ESXi/VCenter). This library is built for and tested against ESXi and vCenter 5.5, 6.0 and 6.5.

<<<<<<< HEAD
By default it enables the metricsets `datastore`, `datastorecluster`, `host`, `network`, `resourcepool` and `virtualmachine`.
=======
By default it enables the metricsets `cluster`, `network`, `resourcepool`, `datastore`, `host` and `virtualmachine`.
>>>>>>> 1058457a

[float]
=== Dashboard

The vsphere module comes with a predefined dashboard. For example:

image::./images/metricbeat_vsphere_dashboard.png[]
image::./images/metricbeat_vsphere_vm_dashboard.png[]


:edit_url:

[float]
=== Example configuration

The vSphere module supports the standard configuration options that are described
in <<configuration-metricbeat>>. Here is an example configuration:

[source,yaml]
----
metricbeat.modules:
- module: vsphere
  enabled: true
<<<<<<< HEAD
  metricsets: ["datastore", "datastorecluster", "host", "network", "resourcepool", "virtualmachine"]
=======
  metricsets: ["cluster", "datastore", "host", "virtualmachine", "network", "resourcepool"]
>>>>>>> 1058457a
  # Real-time data collection – An ESXi Server collects data for each performance counter every 20 seconds.
  period: 20s
  hosts: ["https://localhost/sdk"]

  username: "user"
  password: "password"
  # If insecure is true, don't verify the server's certificate chain
  insecure: false
  # Get custom fields when using virtualmachine metric set. Default false.
  # get_custom_fields: false
----

[float]
=== Metricsets

The following metricsets are available:

* <<metricbeat-metricset-vsphere-cluster,cluster>>

* <<metricbeat-metricset-vsphere-datastore,datastore>>

* <<metricbeat-metricset-vsphere-datastorecluster,datastorecluster>>

* <<metricbeat-metricset-vsphere-host,host>>

* <<metricbeat-metricset-vsphere-network,network>>

* <<metricbeat-metricset-vsphere-resourcepool,resourcepool>>

* <<metricbeat-metricset-vsphere-virtualmachine,virtualmachine>>

include::vsphere/cluster.asciidoc[]

include::vsphere/datastore.asciidoc[]

include::vsphere/datastorecluster.asciidoc[]

include::vsphere/host.asciidoc[]

include::vsphere/network.asciidoc[]

include::vsphere/resourcepool.asciidoc[]

include::vsphere/virtualmachine.asciidoc[]

:edit_url!:<|MERGE_RESOLUTION|>--- conflicted
+++ resolved
@@ -11,11 +11,7 @@
 
 The vSphere module uses the https://github.com/vmware/govmomi[Govmomi] library to collect metrics from any Vmware SDK URL (ESXi/VCenter). This library is built for and tested against ESXi and vCenter 5.5, 6.0 and 6.5.
 
-<<<<<<< HEAD
-By default it enables the metricsets `datastore`, `datastorecluster`, `host`, `network`, `resourcepool` and `virtualmachine`.
-=======
-By default it enables the metricsets `cluster`, `network`, `resourcepool`, `datastore`, `host` and `virtualmachine`.
->>>>>>> 1058457a
+By default it enables the metricsets `cluster`, `datastore`, `datastorecluster`, `host`, `network`, `resourcepool` and `virtualmachine`.
 
 [float]
 === Dashboard
@@ -39,11 +35,7 @@
 metricbeat.modules:
 - module: vsphere
   enabled: true
-<<<<<<< HEAD
-  metricsets: ["datastore", "datastorecluster", "host", "network", "resourcepool", "virtualmachine"]
-=======
-  metricsets: ["cluster", "datastore", "host", "virtualmachine", "network", "resourcepool"]
->>>>>>> 1058457a
+  metricsets: ["cluster", "datastore", "datastorecluster", "host", "network", "resourcepool", "virtualmachine"]
   # Real-time data collection – An ESXi Server collects data for each performance counter every 20 seconds.
   period: 20s
   hosts: ["https://localhost/sdk"]
