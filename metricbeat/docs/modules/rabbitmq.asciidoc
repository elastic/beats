--- conflicted
+++ resolved
@@ -22,12 +22,8 @@
 ----
 metricbeat.modules:
 - module: rabbitmq
-<<<<<<< HEAD
   metricsets: ["node", "queue", "connection", "exchange"]
-=======
-  metricsets: ["node", "queue", "connection"]
   enabled: true
->>>>>>> f8425af9
   period: 10s
   hosts: ["localhost:15672"]
 
