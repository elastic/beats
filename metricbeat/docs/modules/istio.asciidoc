--- conflicted
+++ resolved
@@ -20,11 +20,7 @@
 In such case, the `istiod` endpoint collects metrics directly from the Istio Daemon while the `proxy` endpoint collects from each of the proxy sidecars.
 The metrics exposed by Istio after version `1.5` are documented on https://istio.io/latest/docs/reference/config/metrics/[Istio Documentation > Reference > Configuration > Istio Standard Metrics].
 
-<<<<<<< HEAD
-=======
-The default metricsets of the module are `mesh`, `mixer`, `pilot`, `galley`, `citadel`. When using Istio versions after `1.5`, the default metricsets must be overwritten specifying the `istiod` and/or `proxy` metricsets.
 
->>>>>>> 82fcf663
 [float]
 === Compatibility
 
