--- conflicted
+++ resolved
@@ -10,11 +10,8 @@
 - https://kubernetes.io/docs/reference/command-line-tools-reference/kubelet/[kubelet]
 - https://github.com/kubernetes/kube-state-metrics[kube-state-metrics]
 - https://kubernetes.io/docs/reference/command-line-tools-reference/kube-apiserver/[apiserver]
-<<<<<<< HEAD
 - https://kubernetes.io/docs/reference/command-line-tools-reference/kube-scheduler/[scheduler]
-=======
 - https://kubernetes.io/docs/reference/command-line-tools-reference/kube-proxy/[proxy]
->>>>>>> 6fac2f7b
 
 All metricsets with the `state_` prefix require `hosts` field pointing to kube-state-metrics
 service within the cluster, while the rest should be pointed to kubelet service. Check the
@@ -27,24 +24,23 @@
 
 The Kubernetes module is tested with Kubernetes 1.13.x and 1.14.x
 
+Dashboards for `scheduler` and `proxy` are not compatible with kibana versions below `7.2.0`
+
 [float]
 === Dashboard
 
-<<<<<<< HEAD
-Kubernetes module is shipped including default dashboards for `apiserver` and `scheduler`. 
+Kubernetes module is shipped including default dashboards for `apiserver`, `scheduler` and `proxy`.
+
 If you are using HA for those components, be aware that when gathering data from all instances the dashboard will usually show and average of the metrics. For those scenarios filtering by hosts or service address is possible.
 
 Kubernetes scheduler example:
 
 image::./images/metricbeat_kubernetes_scheduler.png[]
-=======
-Kubernetes module is shipped including default dashboards for `apiserver` and `proxy`.
-If you are using HA for those components, be aware that when gathering data from all instances the dashboard will usually show and average of the metrics. For those scenarios filtering by hosts or service address is possible.
+
 
 Kubernetes proxy example:
 
 image::./images/metricbeat-kubernetes-proxy.png[]
->>>>>>> 6fac2f7b
 
 
 [float]
