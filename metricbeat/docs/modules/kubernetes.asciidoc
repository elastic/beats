--- conflicted
+++ resolved
@@ -80,28 +80,31 @@
     - event
 
 # Kubernetes API server
+# (when running metricbeat as a pod)
 - module: kubernetes
   enabled: true
   metricsets:
     - apiserver
   hosts: ["https://${KUBERNETES_SERVICE_HOST}:${KUBERNETES_SERVICE_PORT}"]
 
-<<<<<<< HEAD
-# Kubernetes controller manager
-- module: kubernetes
-  enabled: true
-  metricsets:
-    - controllermanager
-  hosts: ["http://controller-manager:10252"]
-=======
 # Kubernetes proxy server
+# (when running metricbeat locally at hosts or as a daemonset + host network)
 - module: kubernetes
   enabled: true
   metricsets:
     - proxy
   hosts: ["localhost:10249"]
   period: 10s
->>>>>>> f3924be6
+
+# Kubernetes controller manager
+# (URL and deployment will need to be modified to match the controller manager deployment)
+- module: kubernetes
+  enabled: true
+  metricsets:
+    - controllermanager
+  hosts: ["http://controller-manager:10252"]
+  period: 10s
+
 ----
 
 This module supports TLS connections when using `ssl` config field, as described in <<configuration-ssl>>.
