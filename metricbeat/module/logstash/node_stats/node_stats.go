// Licensed to Elasticsearch B.V. under one or more contributor
// license agreements. See the NOTICE file distributed with
// this work for additional information regarding copyright
// ownership. Elasticsearch B.V. licenses this file to you under
// the Apache License, Version 2.0 (the "License"); you may
// not use this file except in compliance with the License.
// You may obtain a copy of the License at
//
//     http://www.apache.org/licenses/LICENSE-2.0
//
// Unless required by applicable law or agreed to in writing,
// software distributed under the License is distributed on an
// "AS IS" BASIS, WITHOUT WARRANTIES OR CONDITIONS OF ANY
// KIND, either express or implied.  See the License for the
// specific language governing permissions and limitations
// under the License.

package node_stats

import (
	"net/url"

	"github.com/elastic/beats/v7/metricbeat/mb"
	"github.com/elastic/beats/v7/metricbeat/mb/parse"
	"github.com/elastic/beats/v7/metricbeat/module/logstash"
)

// init registers the MetricSet with the central registry.
// The New method will be called after the setup of the module and before starting to fetch data
func init() {
	mb.Registry.MustAddMetricSet(logstash.ModuleName, "node_stats", New,
		mb.WithHostParser(hostParser),
		mb.WithNamespace("logstash.node.stats"),
		mb.DefaultMetricSet(),
	)
}

const (
	nodeStatsPath = "/_node/stats"
)

var (
	hostParser = parse.URLHostParserBuilder{
		DefaultScheme: "http",
		PathConfigKey: "path",
		DefaultPath:   nodeStatsPath,
	}.Build()
)

// MetricSet type defines all fields of the MetricSet
type MetricSet struct {
	*logstash.MetricSet
}

// New create a new instance of the MetricSet
func New(base mb.BaseMetricSet) (mb.MetricSet, error) {
	ms, err := logstash.NewMetricSet(base)
	if err != nil {
		return nil, err
	}

	return &MetricSet{
		MetricSet: ms,
	}, nil
}

// Fetch methods implements the data gathering and data conversion to the right format
// It returns the event which is then forward to the output. In case of an error, a
// descriptive error must be returned.
func (m *MetricSet) Fetch(r mb.ReporterV2) error {
	if err := m.updateServiceURI(); err != nil {
<<<<<<< HEAD
=======
		if m.XPack {
			m.Logger().Error(err)
			return nil
		}
>>>>>>> 8e56f10a
		return err
	}

	content, err := m.HTTP.FetchContent()
	if err != nil {
		return err
	}

	if err = eventMapping(r, content); err != nil {
		return err
	}

	return nil
}

func (m *MetricSet) updateServiceURI() error {
	u, err := getServiceURI(m.GetURI(), m.CheckPipelineGraphAPIsAvailable)
	if err != nil {
		return err
	}

	m.HTTP.SetURI(u)
	return nil
<<<<<<< HEAD

}

func getServiceURI(currURI string, graphAPIsAvailable func() error) (string, error) {
=======
}

func (m *MetricSet) updateServiceURI() error {
	u, err := getServiceURI(m.GetURI(), m.XPack, m.CheckPipelineGraphAPIsAvailable)
	if err != nil {
		return err
	}

	m.HTTP.SetURI(u)
	return nil

}

func getServiceURI(currURI string, xpackEnabled bool, graphAPIsAvailable func() error) (string, error) {
	if !xpackEnabled {
		// No need to request pipeline vertices from service API
		return currURI, nil
	}

>>>>>>> 8e56f10a
	if err := graphAPIsAvailable(); err != nil {
		return "", err
	}

	u, err := url.Parse(currURI)
	if err != nil {
		return "", err
	}

	q := u.Query()
	if q.Get("vertices") == "" {
		q.Set("vertices", "true")
	}

	u.RawQuery = q.Encode()
	return u.String(), nil
}<|MERGE_RESOLUTION|>--- conflicted
+++ resolved
@@ -69,13 +69,6 @@
 // descriptive error must be returned.
 func (m *MetricSet) Fetch(r mb.ReporterV2) error {
 	if err := m.updateServiceURI(); err != nil {
-<<<<<<< HEAD
-=======
-		if m.XPack {
-			m.Logger().Error(err)
-			return nil
-		}
->>>>>>> 8e56f10a
 		return err
 	}
 
@@ -99,12 +92,26 @@
 
 	m.HTTP.SetURI(u)
 	return nil
-<<<<<<< HEAD
 
 }
 
 func getServiceURI(currURI string, graphAPIsAvailable func() error) (string, error) {
-=======
+	if err := graphAPIsAvailable(); err != nil {
+		return "", err
+	}
+
+	u, err := url.Parse(currURI)
+	if err != nil {
+		return "", err
+	}
+
+	q := u.Query()
+	if q.Get("vertices") == "" {
+		q.Set("vertices", "true")
+	}
+
+	u.RawQuery = q.Encode()
+	return u.String(), nil
 }
 
 func (m *MetricSet) updateServiceURI() error {
@@ -124,7 +131,6 @@
 		return currURI, nil
 	}
 
->>>>>>> 8e56f10a
 	if err := graphAPIsAvailable(); err != nil {
 		return "", err
 	}
