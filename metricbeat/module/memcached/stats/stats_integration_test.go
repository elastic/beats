// Licensed to Elasticsearch B.V. under one or more contributor
// license agreements. See the NOTICE file distributed with
// this work for additional information regarding copyright
// ownership. Elasticsearch B.V. licenses this file to you under
// the Apache License, Version 2.0 (the "License"); you may
// not use this file except in compliance with the License.
// You may obtain a copy of the License at
//
//     http://www.apache.org/licenses/LICENSE-2.0
//
// Unless required by applicable law or agreed to in writing,
// software distributed under the License is distributed on an
// "AS IS" BASIS, WITHOUT WARRANTIES OR CONDITIONS OF ANY
// KIND, either express or implied.  See the License for the
// specific language governing permissions and limitations
// under the License.

// +build integration

package stats

import (
	"testing"

	"github.com/stretchr/testify/assert"

	"github.com/elastic/beats/libbeat/tests/compose"
	mbtest "github.com/elastic/beats/metricbeat/mb/testing"
)

func TestStats(t *testing.T) {
	runner := compose.TestRunner{Service: "memcached"}

<<<<<<< HEAD
	runner.Run(t, compose.Suite{
		"Data": testData,
	})
}

func testData(t *testing.T, r compose.R) {
	f := mbtest.NewEventFetcher(t, getConfig(r.Host()))
	err := mbtest.WriteEvent(f, t)
	if err != nil {
=======
	f := mbtest.NewReportingMetricSetV2(t, getConfig())
	events, errs := mbtest.ReportingFetchV2(f)
	if len(errs) > 0 {
		t.Fatalf("Expected 0 error, had %d. %v\n", len(errs), errs)
	}
	assert.NotEmpty(t, events)

	if err := mbtest.WriteEventsReporterV2(f, t, ""); err != nil {
>>>>>>> 2229970b
		t.Fatal("write", err)
	}
}

<<<<<<< HEAD
func getConfig(host string) map[string]interface{} {
=======
func TestFetch(t *testing.T) {
	compose.EnsureUp(t, "memcached")

	f := mbtest.NewReportingMetricSetV2(t, getConfig())
	events, errs := mbtest.ReportingFetchV2(f)
	if len(errs) > 0 {
		t.Fatalf("Expected 0 error, had %d. %v\n", len(errs), errs)
	}
	assert.NotEmpty(t, events)
	event := events[0].MetricSetFields

	t.Logf("%s/%s event: %+v", f.Module().Name(), f.Name(), event)
}

func getConfig() map[string]interface{} {
>>>>>>> 2229970b
	return map[string]interface{}{
		"module":     "memcached",
		"metricsets": []string{"stats"},
		"hosts":      []string{host},
	}
}<|MERGE_RESOLUTION|>--- conflicted
+++ resolved
@@ -30,38 +30,21 @@
 
 func TestStats(t *testing.T) {
 	runner := compose.TestRunner{Service: "memcached"}
-
-<<<<<<< HEAD
 	runner.Run(t, compose.Suite{
-		"Data": testData,
+		"Data":  testData,
+		"Fetch": testFetch,
 	})
 }
 
 func testData(t *testing.T, r compose.R) {
-	f := mbtest.NewEventFetcher(t, getConfig(r.Host()))
-	err := mbtest.WriteEvent(f, t)
-	if err != nil {
-=======
-	f := mbtest.NewReportingMetricSetV2(t, getConfig())
-	events, errs := mbtest.ReportingFetchV2(f)
-	if len(errs) > 0 {
-		t.Fatalf("Expected 0 error, had %d. %v\n", len(errs), errs)
-	}
-	assert.NotEmpty(t, events)
-
+	f := mbtest.NewReportingMetricSetV2(t, getConfig(r.Host()))
 	if err := mbtest.WriteEventsReporterV2(f, t, ""); err != nil {
->>>>>>> 2229970b
 		t.Fatal("write", err)
 	}
 }
 
-<<<<<<< HEAD
-func getConfig(host string) map[string]interface{} {
-=======
-func TestFetch(t *testing.T) {
-	compose.EnsureUp(t, "memcached")
-
-	f := mbtest.NewReportingMetricSetV2(t, getConfig())
+func testFetch(t *testing.T, r compose.R) {
+	f := mbtest.NewReportingMetricSetV2(t, getConfig(r.Host()))
 	events, errs := mbtest.ReportingFetchV2(f)
 	if len(errs) > 0 {
 		t.Fatalf("Expected 0 error, had %d. %v\n", len(errs), errs)
@@ -72,8 +55,7 @@
 	t.Logf("%s/%s event: %+v", f.Module().Name(), f.Name(), event)
 }
 
-func getConfig() map[string]interface{} {
->>>>>>> 2229970b
+func getConfig(host string) map[string]interface{} {
 	return map[string]interface{}{
 		"module":     "memcached",
 		"metricsets": []string{"stats"},
