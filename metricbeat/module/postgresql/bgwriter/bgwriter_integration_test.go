// Licensed to Elasticsearch B.V. under one or more contributor
// license agreements. See the NOTICE file distributed with
// this work for additional information regarding copyright
// ownership. Elasticsearch B.V. licenses this file to you under
// the Apache License, Version 2.0 (the "License"); you may
// not use this file except in compliance with the License.
// You may obtain a copy of the License at
//
//     http://www.apache.org/licenses/LICENSE-2.0
//
// Unless required by applicable law or agreed to in writing,
// software distributed under the License is distributed on an
// "AS IS" BASIS, WITHOUT WARRANTIES OR CONDITIONS OF ANY
// KIND, either express or implied.  See the License for the
// specific language governing permissions and limitations
// under the License.

// +build integration

package bgwriter

import (
	"testing"

	"github.com/elastic/beats/libbeat/common"
	"github.com/elastic/beats/libbeat/tests/compose"
	mbtest "github.com/elastic/beats/metricbeat/mb/testing"
	"github.com/elastic/beats/metricbeat/module/postgresql/mtest"

	"github.com/stretchr/testify/assert"
)

func TestBgwriter(t *testing.T) {
	mtest.Runner.Run(t, compose.Suite{
		"Fetch": testFetch,
		"Data":  testData,
	})
}

<<<<<<< HEAD
func testFetch(t *testing.T, r compose.R) {
	f := mbtest.NewEventFetcher(t, mtest.GetConfig("bgwriter", r.Host()))
	event, err := f.Fetch()
	if !assert.NoError(t, err) {
		t.FailNow()
=======
	f := mbtest.NewReportingMetricSetV2(t, getConfig())
	events, errs := mbtest.ReportingFetchV2(f)
	if len(errs) > 0 {
		t.Fatalf("Expected 0 error, had %d. %v\n", len(errs), errs)
>>>>>>> 288a76c6
	}
	assert.NotEmpty(t, events)
	event := events[0].MetricSetFields

	t.Logf("%s/%s event: %+v", f.Module().Name(), f.Name(), event)

	assert.Contains(t, event, "checkpoints")
	assert.Contains(t, event, "buffers")
	assert.Contains(t, event, "stats_reset")

	checkpoints := event["checkpoints"].(common.MapStr)
	assert.Contains(t, checkpoints, "scheduled")
	assert.Contains(t, checkpoints, "requested")
	assert.Contains(t, checkpoints, "times")

	buffers := event["buffers"].(common.MapStr)
	assert.Contains(t, buffers, "checkpoints")
	assert.Contains(t, buffers, "clean")
	assert.Contains(t, buffers, "clean_full")
	assert.Contains(t, buffers, "backend")
	assert.Contains(t, buffers, "backend_fsync")
	assert.Contains(t, buffers, "allocated")
}

<<<<<<< HEAD
func testData(t *testing.T, r compose.R) {
	f := mbtest.NewEventFetcher(t, mtest.GetConfig("bgwriter", r.Host()))
=======
func TestData(t *testing.T) {
	compose.EnsureUp(t, "postgresql")

	f := mbtest.NewReportingMetricSetV2(t, getConfig())
	events, errs := mbtest.ReportingFetchV2(f)
	if len(errs) > 0 {
		t.Fatalf("Expected 0 error, had %d. %v\n", len(errs), errs)
	}
	assert.NotEmpty(t, events)
>>>>>>> 288a76c6

	if err := mbtest.WriteEventsReporterV2(f, t, ""); err != nil {
		t.Fatal("write", err)
	}
}<|MERGE_RESOLUTION|>--- conflicted
+++ resolved
@@ -37,18 +37,11 @@
 	})
 }
 
-<<<<<<< HEAD
 func testFetch(t *testing.T, r compose.R) {
-	f := mbtest.NewEventFetcher(t, mtest.GetConfig("bgwriter", r.Host()))
-	event, err := f.Fetch()
-	if !assert.NoError(t, err) {
-		t.FailNow()
-=======
-	f := mbtest.NewReportingMetricSetV2(t, getConfig())
+	f := mbtest.NewReportingMetricSetV2(t, mtest.GetConfig("bgwriter", r.Host()))
 	events, errs := mbtest.ReportingFetchV2(f)
 	if len(errs) > 0 {
 		t.Fatalf("Expected 0 error, had %d. %v\n", len(errs), errs)
->>>>>>> 288a76c6
 	}
 	assert.NotEmpty(t, events)
 	event := events[0].MetricSetFields
@@ -73,21 +66,8 @@
 	assert.Contains(t, buffers, "allocated")
 }
 
-<<<<<<< HEAD
 func testData(t *testing.T, r compose.R) {
-	f := mbtest.NewEventFetcher(t, mtest.GetConfig("bgwriter", r.Host()))
-=======
-func TestData(t *testing.T) {
-	compose.EnsureUp(t, "postgresql")
-
-	f := mbtest.NewReportingMetricSetV2(t, getConfig())
-	events, errs := mbtest.ReportingFetchV2(f)
-	if len(errs) > 0 {
-		t.Fatalf("Expected 0 error, had %d. %v\n", len(errs), errs)
-	}
-	assert.NotEmpty(t, events)
->>>>>>> 288a76c6
-
+	f := mbtest.NewReportingMetricSetV2(t, mtest.GetConfig("bgwriter", r.Host()))
 	if err := mbtest.WriteEventsReporterV2(f, t, ""); err != nil {
 		t.Fatal("write", err)
 	}
