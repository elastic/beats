// Licensed to Elasticsearch B.V. under one or more contributor
// license agreements. See the NOTICE file distributed with
// this work for additional information regarding copyright
// ownership. Elasticsearch B.V. licenses this file to you under
// the Apache License, Version 2.0 (the "License"); you may
// not use this file except in compliance with the License.
// You may obtain a copy of the License at
//
//     http://www.apache.org/licenses/LICENSE-2.0
//
// Unless required by applicable law or agreed to in writing,
// software distributed under the License is distributed on an
// "AS IS" BASIS, WITHOUT WARRANTIES OR CONDITIONS OF ANY
// KIND, either express or implied.  See the License for the
// specific language governing permissions and limitations
// under the License.

// +build integration

package activity

import (
	"testing"

	"github.com/elastic/beats/libbeat/common"
	"github.com/elastic/beats/libbeat/tests/compose"
	mbtest "github.com/elastic/beats/metricbeat/mb/testing"
	"github.com/elastic/beats/metricbeat/module/postgresql/mtest"

	"github.com/stretchr/testify/assert"
)

func TestActivity(t *testing.T) {
	mtest.Runner.Run(t, compose.Suite{
		"Fetch": testFetch,
		"Data":  testData,
	})
}

<<<<<<< HEAD
func testFetch(t *testing.T, r compose.R) {
	f := mbtest.NewEventsFetcher(t, mtest.GetConfig("activity", r.Host()))
	events, err := f.Fetch()
	if !assert.NoError(t, err) {
		t.FailNow()
=======
	f := mbtest.NewReportingMetricSetV2(t, getConfig())
	events, errs := mbtest.ReportingFetchV2(f)
	if len(errs) > 0 {
		t.Fatalf("Expected 0 error, had %d. %v\n", len(errs), errs)
>>>>>>> 2229970b
	}
	assert.NotEmpty(t, events)
	event := events[0].MetricSetFields

	t.Logf("%s/%s event: %+v", f.Module().Name(), f.Name(), event)

	// Check event fields
	assert.Contains(t, event, "database")
	db_oid := event["database"].(common.MapStr)["oid"].(int64)
	assert.True(t, db_oid > 0)

	assert.Contains(t, event, "pid")
	assert.True(t, event["pid"].(int64) > 0)

	assert.Contains(t, event, "user")
	assert.Contains(t, event["user"].(common.MapStr), "name")
	assert.Contains(t, event["user"].(common.MapStr), "id")
}

<<<<<<< HEAD
func testData(t *testing.T, r compose.R) {
	f := mbtest.NewEventsFetcher(t, mtest.GetConfig("activity", r.Host()))
=======
func TestData(t *testing.T) {
	compose.EnsureUp(t, "postgresql")
>>>>>>> 2229970b

	f := mbtest.NewReportingMetricSetV2(t, getConfig())
	events, errs := mbtest.ReportingFetchV2(f)
	if len(errs) > 0 {
		t.Fatalf("Expected 0 error, had %d. %v\n", len(errs), errs)
	}
	assert.NotEmpty(t, events)

	if err := mbtest.WriteEventsReporterV2(f, t, ""); err != nil {
		t.Fatal("write", err)
	}
}<|MERGE_RESOLUTION|>--- conflicted
+++ resolved
@@ -37,18 +37,11 @@
 	})
 }
 
-<<<<<<< HEAD
 func testFetch(t *testing.T, r compose.R) {
-	f := mbtest.NewEventsFetcher(t, mtest.GetConfig("activity", r.Host()))
-	events, err := f.Fetch()
-	if !assert.NoError(t, err) {
-		t.FailNow()
-=======
-	f := mbtest.NewReportingMetricSetV2(t, getConfig())
+	f := mbtest.NewReportingMetricSetV2(t, mtest.GetConfig("activity", r.Host()))
 	events, errs := mbtest.ReportingFetchV2(f)
 	if len(errs) > 0 {
 		t.Fatalf("Expected 0 error, had %d. %v\n", len(errs), errs)
->>>>>>> 2229970b
 	}
 	assert.NotEmpty(t, events)
 	event := events[0].MetricSetFields
@@ -68,21 +61,8 @@
 	assert.Contains(t, event["user"].(common.MapStr), "id")
 }
 
-<<<<<<< HEAD
 func testData(t *testing.T, r compose.R) {
-	f := mbtest.NewEventsFetcher(t, mtest.GetConfig("activity", r.Host()))
-=======
-func TestData(t *testing.T) {
-	compose.EnsureUp(t, "postgresql")
->>>>>>> 2229970b
-
-	f := mbtest.NewReportingMetricSetV2(t, getConfig())
-	events, errs := mbtest.ReportingFetchV2(f)
-	if len(errs) > 0 {
-		t.Fatalf("Expected 0 error, had %d. %v\n", len(errs), errs)
-	}
-	assert.NotEmpty(t, events)
-
+	f := mbtest.NewReportingMetricSetV2(t, mtest.GetConfig("activity", r.Host()))
 	if err := mbtest.WriteEventsReporterV2(f, t, ""); err != nil {
 		t.Fatal("write", err)
 	}
