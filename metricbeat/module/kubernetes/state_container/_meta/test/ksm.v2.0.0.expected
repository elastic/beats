[
	{
		"RootFields": {
			"container": {
<<<<<<< HEAD
				"id": "a55ee307ef431d293c02a7eb96417963d7b81b298a8ebfac2f77fe4ca58e1461",
				"image": {
					"name": "k8s.gcr.io/kube-proxy:v1.16.15"
=======
				"id": "3101d1525d6133851881f4b7cd439033663daefeb4849e5322d1428f09620628",
				"image": {
					"name": "k8s.gcr.io/coredns:1.6.2"
>>>>>>> 529b9de3
				},
				"runtime": "containerd"
			}
		},
		"ModuleFields": {
			"namespace": {
				"name": "kube-system"
			},
			"node": {
				"name": "kind-control-plane"
			},
			"pod": {
<<<<<<< HEAD
				"name": "kube-proxy-cm525"
			}
		},
		"MetricSetFields": {
			"id": "containerd://a55ee307ef431d293c02a7eb96417963d7b81b298a8ebfac2f77fe4ca58e1461",
			"name": "kube-proxy",
=======
				"name": "coredns-5644d7b6d9-zgdsx"
			}
		},
		"MetricSetFields": {
			"cpu": {
				"request": {
					"cores": 0.1
				}
			},
			"id": "containerd://3101d1525d6133851881f4b7cd439033663daefeb4849e5322d1428f09620628",
			"memory": {
				"limit": {
					"bytes": 178257920
				},
				"request": {
					"bytes": 73400320
				}
			},
			"name": "coredns",
>>>>>>> 529b9de3
			"status": {
				"phase": "running",
				"ready": true,
				"restarts": 4
			}
		},
		"Index": "",
		"ID": "",
		"Namespace": "kubernetes.container",
		"Timestamp": "0001-01-01T00:00:00Z",
		"Error": null,
		"Host": "",
		"Service": "",
		"Took": 0,
		"Period": 0,
		"DisableTimeSeries": false
	},
	{
		"RootFields": {
			"container": {
<<<<<<< HEAD
				"id": "9afadbf7fd5374d1849b008e8ad4287cdbfbbf499bab9740bf0c7a5cd6730ad9",
=======
				"id": "ffdc200c097349d8ed96f5768387d276751497297730121e6335a31c2d3332a4",
				"image": {
					"name": "k8s.gcr.io/kube-apiserver:v1.16.15"
				},
				"runtime": "containerd"
			}
		},
		"ModuleFields": {
			"namespace": "kube-system",
			"node": {
				"name": "kind-control-plane"
			},
			"pod": {
				"name": "kube-apiserver-kind-control-plane"
			}
		},
		"MetricSetFields": {
			"cpu": {
				"request": {
					"cores": 0.25
				}
			},
			"id": "containerd://ffdc200c097349d8ed96f5768387d276751497297730121e6335a31c2d3332a4",
			"name": "kube-apiserver",
			"status": {
				"phase": "running",
				"ready": true,
				"restarts": 0
			}
		},
		"Index": "",
		"ID": "",
		"Namespace": "kubernetes.container",
		"Timestamp": "0001-01-01T00:00:00Z",
		"Error": null,
		"Host": "",
		"Service": "",
		"Took": 0,
		"Period": 0,
		"DisableTimeSeries": false
	},
	{
		"RootFields": {
			"container": {
				"id": "f2926bdf120aa838838aa55640b5511291e7279eb07ee8c17e01bf23a8695c2c",
>>>>>>> 529b9de3
				"image": {
					"name": "docker.io/kindest/kindnetd:v20210326-1e038dc5"
				},
				"runtime": "containerd"
			}
		},
		"ModuleFields": {
			"namespace": {
				"name": "kube-system"
			},
			"node": {
				"name": "kind-worker"
			},
			"pod": {
				"name": "kindnet-9fgst"
			}
		},
		"MetricSetFields": {
			"cpu": {
				"limit": {
					"cores": 0.1,
					"nanocores": 100000000
				},
				"request": {
					"cores": 0.1,
					"nanocores": 100000000
				}
			},
			"id": "containerd://9afadbf7fd5374d1849b008e8ad4287cdbfbbf499bab9740bf0c7a5cd6730ad9",
			"memory": {
				"limit": {
					"bytes": 52428800
				},
				"request": {
					"bytes": 52428800
				}
			},
			"name": "kindnet-cni",
			"status": {
				"phase": "running",
				"ready": true,
				"restarts": 4
			}
		},
		"Index": "",
		"ID": "",
		"Namespace": "kubernetes.container",
		"Timestamp": "0001-01-01T00:00:00Z",
		"Error": null,
		"Host": "",
		"Service": "",
		"Took": 0,
		"Period": 0,
		"DisableTimeSeries": false
	},
	{
		"RootFields": {
			"container": {
<<<<<<< HEAD
				"id": "a84953a247df489898d85ecfd0f893c2655ed1915ac902b309ee6e3658c7e258",
				"image": {
					"name": "docker.io/library/busybox:latest"
=======
				"id": "8af6de6644ef1e5bb36b9d1f87d65e9b893096ae2c0f3e57061fad70f094d1be",
				"image": {
					"name": "k8s.gcr.io/kube-proxy:v1.16.15"
>>>>>>> 529b9de3
				},
				"runtime": "containerd"
			}
		},
		"ModuleFields": {
			"namespace": {
				"name": "default"
			},
			"node": {
				"name": "kind-worker"
			},
			"pod": {
<<<<<<< HEAD
				"name": "hello-zf6gh"
			}
		},
		"MetricSetFields": {
			"id": "containerd://a84953a247df489898d85ecfd0f893c2655ed1915ac902b309ee6e3658c7e258",
			"name": "hello",
=======
				"name": "kube-proxy-22znl"
			}
		},
		"MetricSetFields": {
			"id": "containerd://8af6de6644ef1e5bb36b9d1f87d65e9b893096ae2c0f3e57061fad70f094d1be",
			"name": "kube-proxy",
>>>>>>> 529b9de3
			"status": {
				"phase": "terminated",
				"ready": false,
				"reason": "Completed",
				"restarts": 0
			}
		},
		"Index": "",
		"ID": "",
		"Namespace": "kubernetes.container",
		"Timestamp": "0001-01-01T00:00:00Z",
		"Error": null,
		"Host": "",
		"Service": "",
		"Took": 0,
		"Period": 0,
		"DisableTimeSeries": false
	},
	{
		"RootFields": {
			"container": {
<<<<<<< HEAD
				"id": "cd368e1731c278b039642fab2fe90902e2cfa470fd70a7ccfd5c2549a552cea5",
				"image": {
					"name": "k8s.gcr.io/kube-scheduler:v1.16.15"
=======
				"id": "02b0705f60dc6131a6b5d4e9a48e2510463f89a0f77e7e1bafa6b5f45cc595e8",
				"image": {
					"name": "docker.io/odise/busybox-python:latest"
>>>>>>> 529b9de3
				},
				"runtime": "containerd"
			}
		},
		"ModuleFields": {
<<<<<<< HEAD
			"namespace": {
				"name": "kube-system"
			},
			"node": {
				"name": "kind-control-plane"
			},
			"pod": {
				"name": "kube-scheduler-kind-control-plane"
			}
		},
		"MetricSetFields": {
			"cpu": {
				"request": {
					"cores": 0.1,
					"nanocores": 100000000
				}
			},
			"id": "containerd://cd368e1731c278b039642fab2fe90902e2cfa470fd70a7ccfd5c2549a552cea5",
			"name": "kube-scheduler",
			"status": {
				"phase": "running",
				"ready": true,
				"restarts": 4
=======
			"namespace": "default",
			"node": {
				"name": "kind-worker"
			},
			"pod": {
				"name": "hello-python-566b5479f5-ndwdl"
			}
		},
		"MetricSetFields": {
			"id": "containerd://02b0705f60dc6131a6b5d4e9a48e2510463f89a0f77e7e1bafa6b5f45cc595e8",
			"name": "hello-python",
			"status": {
				"phase": "running",
				"ready": true,
				"restarts": 18
>>>>>>> 529b9de3
			}
		},
		"Index": "",
		"ID": "",
		"Namespace": "kubernetes.container",
		"Timestamp": "0001-01-01T00:00:00Z",
		"Error": null,
		"Host": "",
		"Service": "",
		"Took": 0,
		"Period": 0,
		"DisableTimeSeries": false
	},
	{
		"RootFields": {
			"container": {
<<<<<<< HEAD
				"id": "f2926bdf120aa838838aa55640b5511291e7279eb07ee8c17e01bf23a8695c2c",
=======
				"id": "09603a8146bd6aacb32d55a1e52e929143f003ea30c84052f765efca129fd90a",
>>>>>>> 529b9de3
				"image": {
					"name": "docker.io/kindest/kindnetd:v20210326-1e038dc5"
				},
				"runtime": "containerd"
			}
		},
		"ModuleFields": {
			"namespace": {
				"name": "kube-system"
			},
			"node": {
<<<<<<< HEAD
				"name": "kind-worker2"
			},
			"pod": {
				"name": "kube-proxy-lf6md"
			}
		},
		"MetricSetFields": {
			"id": "containerd://f2926bdf120aa838838aa55640b5511291e7279eb07ee8c17e01bf23a8695c2c",
			"name": "kube-proxy",
=======
				"name": "kind-control-plane"
			},
			"pod": {
				"name": "kindnet-kch2v"
			}
		},
		"MetricSetFields": {
			"cpu": {
				"limit": {
					"cores": 0.1
				},
				"request": {
					"cores": 0.1
				}
			},
			"id": "containerd://09603a8146bd6aacb32d55a1e52e929143f003ea30c84052f765efca129fd90a",
			"memory": {
				"limit": {
					"bytes": 52428800
				},
				"request": {
					"bytes": 52428800
				}
			},
			"name": "kindnet-cni",
>>>>>>> 529b9de3
			"status": {
				"phase": "running",
				"ready": true,
				"restarts": 4
			}
		},
		"Index": "",
		"ID": "",
		"Namespace": "kubernetes.container",
		"Timestamp": "0001-01-01T00:00:00Z",
		"Error": null,
		"Host": "",
		"Service": "",
		"Took": 0,
		"Period": 0,
		"DisableTimeSeries": false
	},
	{
		"RootFields": {
			"container": {
<<<<<<< HEAD
				"id": "3037e577635e9cbcefe1f273e5b06784d36807af76158e4add887e840c42e1ef",
				"image": {
					"name": "docker.io/kindest/kindnetd:v20210326-1e038dc5"
=======
				"id": "cd368e1731c278b039642fab2fe90902e2cfa470fd70a7ccfd5c2549a552cea5",
				"image": {
					"name": "k8s.gcr.io/kube-scheduler:v1.16.15"
>>>>>>> 529b9de3
				},
				"runtime": "containerd"
			}
		},
		"ModuleFields": {
<<<<<<< HEAD
			"namespace": {
				"name": "kube-system"
			},
			"node": {
				"name": "kind-worker2"
			},
			"pod": {
				"name": "kindnet-tg7tl"
=======
			"namespace": "kube-system",
			"node": {
				"name": "kind-control-plane"
			},
			"pod": {
				"name": "kube-scheduler-kind-control-plane"
>>>>>>> 529b9de3
			}
		},
		"MetricSetFields": {
			"cpu": {
<<<<<<< HEAD
				"limit": {
					"cores": 0.1,
					"nanocores": 100000000
				},
				"request": {
					"cores": 0.1,
					"nanocores": 100000000
				}
			},
			"id": "containerd://3037e577635e9cbcefe1f273e5b06784d36807af76158e4add887e840c42e1ef",
			"memory": {
				"limit": {
					"bytes": 52428800
				},
				"request": {
					"bytes": 52428800
				}
			},
			"name": "kindnet-cni",
=======
				"request": {
					"cores": 0.1
				}
			},
			"id": "containerd://cd368e1731c278b039642fab2fe90902e2cfa470fd70a7ccfd5c2549a552cea5",
			"name": "kube-scheduler",
>>>>>>> 529b9de3
			"status": {
				"phase": "running",
				"ready": true,
				"restarts": 4
			}
		},
		"Index": "",
		"ID": "",
		"Namespace": "kubernetes.container",
		"Timestamp": "0001-01-01T00:00:00Z",
		"Error": null,
		"Host": "",
		"Service": "",
		"Took": 0,
		"Period": 0,
		"DisableTimeSeries": false
	},
	{
		"RootFields": {
			"container": {
				"id": "8af6de6644ef1e5bb36b9d1f87d65e9b893096ae2c0f3e57061fad70f094d1be",
				"image": {
					"name": "k8s.gcr.io/kube-proxy:v1.16.15"
				},
				"runtime": "containerd"
			}
		},
		"ModuleFields": {
			"namespace": {
				"name": "kube-system"
			},
			"node": {
				"name": "kind-worker"
			},
			"pod": {
				"name": "kube-proxy-22znl"
			}
		},
		"MetricSetFields": {
			"id": "containerd://8af6de6644ef1e5bb36b9d1f87d65e9b893096ae2c0f3e57061fad70f094d1be",
			"name": "kube-proxy",
			"status": {
				"phase": "running",
				"ready": true,
				"restarts": 4
			}
		},
		"Index": "",
		"ID": "",
		"Namespace": "kubernetes.container",
		"Timestamp": "0001-01-01T00:00:00Z",
		"Error": null,
		"Host": "",
		"Service": "",
		"Took": 0,
		"Period": 0,
		"DisableTimeSeries": false
	},
	{
		"RootFields": {
			"container": {
<<<<<<< HEAD
				"id": "90560da422742a41de53c281969942c25f24d7b6bf73af6e4f226ee62338f640",
=======
				"id": "d66f649ad0f6c1822039f1c4ea27b6f792f6a86029bf862e77afa2966042a1ce",
>>>>>>> 529b9de3
				"image": {
					"name": "docker.elastic.co/beats/metricbeat:7.15.0-SNAPSHOT"
				},
				"runtime": "containerd"
			}
		},
		"ModuleFields": {
			"namespace": {
				"name": "kube-system"
			},
			"node": {
<<<<<<< HEAD
				"name": "kind-worker"
			},
			"pod": {
				"name": "metricbeat-bvr2v"
=======
				"name": "kind-worker2"
			},
			"pod": {
				"name": "metricbeat-55fp7"
>>>>>>> 529b9de3
			}
		},
		"MetricSetFields": {
			"cpu": {
				"request": {
<<<<<<< HEAD
					"cores": 0.1,
					"nanocores": 100000000
				}
			},
			"id": "containerd://90560da422742a41de53c281969942c25f24d7b6bf73af6e4f226ee62338f640",
=======
					"cores": 0.1
				}
			},
			"id": "containerd://d66f649ad0f6c1822039f1c4ea27b6f792f6a86029bf862e77afa2966042a1ce",
>>>>>>> 529b9de3
			"memory": {
				"limit": {
					"bytes": 209715200
				},
				"request": {
					"bytes": 104857600
				}
			},
			"name": "metricbeat",
			"status": {
				"phase": "running",
				"ready": true,
				"restarts": 1
			}
		},
		"Index": "",
		"ID": "",
		"Namespace": "kubernetes.container",
		"Timestamp": "0001-01-01T00:00:00Z",
		"Error": null,
		"Host": "",
		"Service": "",
		"Took": 0,
		"Period": 0,
		"DisableTimeSeries": false
	},
	{
		"RootFields": {
			"container": {
<<<<<<< HEAD
				"id": "3101d1525d6133851881f4b7cd439033663daefeb4849e5322d1428f09620628",
=======
				"id": "33315399455b7213d316f6f799155d890659ca407f80d58307075b3ee70e7e07",
>>>>>>> 529b9de3
				"image": {
					"name": "k8s.gcr.io/coredns:1.6.2"
				},
				"runtime": "containerd"
			}
		},
		"ModuleFields": {
			"namespace": {
				"name": "kube-system"
			},
			"node": {
				"name": "kind-control-plane"
			},
			"pod": {
<<<<<<< HEAD
				"name": "coredns-5644d7b6d9-zgdsx"
=======
				"name": "coredns-5644d7b6d9-nnwmb"
>>>>>>> 529b9de3
			}
		},
		"MetricSetFields": {
			"cpu": {
				"request": {
<<<<<<< HEAD
					"cores": 0.1,
					"nanocores": 100000000
				}
			},
			"id": "containerd://3101d1525d6133851881f4b7cd439033663daefeb4849e5322d1428f09620628",
=======
					"cores": 0.1
				}
			},
			"id": "containerd://33315399455b7213d316f6f799155d890659ca407f80d58307075b3ee70e7e07",
>>>>>>> 529b9de3
			"memory": {
				"limit": {
					"bytes": 178257920
				},
				"request": {
					"bytes": 73400320
				}
			},
			"name": "coredns",
			"status": {
				"phase": "running",
				"ready": true,
				"restarts": 4
			}
		},
		"Index": "",
		"ID": "",
		"Namespace": "kubernetes.container",
		"Timestamp": "0001-01-01T00:00:00Z",
		"Error": null,
		"Host": "",
		"Service": "",
		"Took": 0,
		"Period": 0,
		"DisableTimeSeries": false
	},
	{
		"RootFields": {
			"container": {
<<<<<<< HEAD
				"id": "1c1919c3b07bf3369b5e1a4bf187762f2724b3bc7eb113239af3919f12202337",
				"image": {
					"name": "k8s.gcr.io/kube-controller-manager:v1.16.15"
=======
				"id": "fae8ef6fa6ea716f5ce0a65a1b2407d1e4839b04452d6013cdb6d5be8db8ada0",
				"image": {
					"name": "docker.io/library/redis:5.0.4"
>>>>>>> 529b9de3
				},
				"runtime": "containerd"
			}
		},
		"ModuleFields": {
<<<<<<< HEAD
			"namespace": {
				"name": "kube-system"
			},
			"node": {
				"name": "kind-control-plane"
			},
			"pod": {
				"name": "kube-controller-manager-kind-control-plane"
=======
			"namespace": "default",
			"node": {
				"name": "kind-worker2"
			},
			"pod": {
				"name": "redis"
>>>>>>> 529b9de3
			}
		},
		"MetricSetFields": {
			"cpu": {
<<<<<<< HEAD
				"request": {
					"cores": 0.2,
					"nanocores": 200000000
				}
			},
			"id": "containerd://1c1919c3b07bf3369b5e1a4bf187762f2724b3bc7eb113239af3919f12202337",
			"name": "kube-controller-manager",
=======
				"limit": {
					"cores": 0.1
				},
				"request": {
					"cores": 0.1
				}
			},
			"id": "containerd://fae8ef6fa6ea716f5ce0a65a1b2407d1e4839b04452d6013cdb6d5be8db8ada0",
			"name": "redis",
>>>>>>> 529b9de3
			"status": {
				"phase": "running",
				"ready": true,
				"restarts": 1
			}
		},
		"Index": "",
		"ID": "",
		"Namespace": "kubernetes.container",
		"Timestamp": "0001-01-01T00:00:00Z",
		"Error": null,
		"Host": "",
		"Service": "",
		"Took": 0,
		"Period": 0,
		"DisableTimeSeries": false
	},
	{
		"RootFields": {
			"container": {
				"id": "9afadbf7fd5374d1849b008e8ad4287cdbfbbf499bab9740bf0c7a5cd6730ad9",
				"image": {
					"name": "docker.io/kindest/kindnetd:v20210326-1e038dc5"
				},
				"runtime": "containerd"
			}
		},
		"ModuleFields": {
<<<<<<< HEAD
			"namespace": {
				"name": "default"
			},
=======
			"namespace": "kube-system",
>>>>>>> 529b9de3
			"node": {
				"name": "kind-worker"
			},
			"pod": {
				"name": "kindnet-9fgst"
			}
		},
		"MetricSetFields": {
			"cpu": {
				"limit": {
					"cores": 0.1
				},
				"request": {
					"cores": 0.1
				}
			},
			"id": "containerd://9afadbf7fd5374d1849b008e8ad4287cdbfbbf499bab9740bf0c7a5cd6730ad9",
			"memory": {
				"limit": {
					"bytes": 52428800
				},
				"request": {
					"bytes": 52428800
				}
			},
			"name": "kindnet-cni",
			"status": {
				"phase": "running",
				"ready": true,
				"restarts": 4
			}
		},
		"Index": "",
		"ID": "",
		"Namespace": "kubernetes.container",
		"Timestamp": "0001-01-01T00:00:00Z",
		"Error": null,
		"Host": "",
		"Service": "",
		"Took": 0,
		"Period": 0,
		"DisableTimeSeries": false
	},
	{
		"RootFields": {
			"container": {
				"id": "3f9250f160ca15f681b8c7da78fdf34cd8be8a86fde3910b682ad413b940a8c5",
				"image": {
					"name": "k8s.gcr.io/etcd:3.3.15-0"
				},
				"runtime": "containerd"
			}
		},
		"ModuleFields": {
			"namespace": {
				"name": "kube-system"
			},
			"node": {
				"name": "kind-control-plane"
			},
			"pod": {
				"name": "etcd-kind-control-plane"
			}
		},
		"MetricSetFields": {
			"id": "containerd://3f9250f160ca15f681b8c7da78fdf34cd8be8a86fde3910b682ad413b940a8c5",
			"name": "etcd",
			"status": {
				"phase": "running",
				"ready": true,
				"restarts": 0
			}
		},
		"Index": "",
		"ID": "",
		"Namespace": "kubernetes.container",
		"Timestamp": "0001-01-01T00:00:00Z",
		"Error": null,
		"Host": "",
		"Service": "",
		"Took": 0,
		"Period": 0,
		"DisableTimeSeries": false
	},
	{
		"RootFields": {
			"container": {
				"id": "09603a8146bd6aacb32d55a1e52e929143f003ea30c84052f765efca129fd90a",
				"image": {
					"name": "docker.io/kindest/kindnetd:v20210326-1e038dc5"
				},
				"runtime": "containerd"
			}
		},
		"ModuleFields": {
			"namespace": {
				"name": "kube-system"
			},
			"node": {
				"name": "kind-control-plane"
			},
			"pod": {
				"name": "kindnet-kch2v"
			}
		},
		"MetricSetFields": {
			"cpu": {
				"limit": {
					"cores": 0.1,
					"nanocores": 100000000
				},
				"request": {
					"cores": 0.1
				}
			},
			"id": "containerd://09603a8146bd6aacb32d55a1e52e929143f003ea30c84052f765efca129fd90a",
			"memory": {
				"limit": {
					"bytes": 52428800
				},
				"request": {
					"bytes": 52428800
				}
			},
			"name": "kindnet-cni",
			"status": {
				"phase": "running",
				"ready": true,
				"restarts": 4
			}
		},
		"Index": "",
		"ID": "",
		"Namespace": "kubernetes.container",
		"Timestamp": "0001-01-01T00:00:00Z",
		"Error": null,
		"Host": "",
		"Service": "",
		"Took": 0,
		"Period": 0,
		"DisableTimeSeries": false
	},
	{
		"RootFields": {
			"container": {
				"id": "ae513b826459c9382984bea986eb3546aa45fd0e650051cb9591ab7a8efed6ea",
				"image": {
					"name": "k8s.gcr.io/kube-state-metrics/kube-state-metrics:v2.1.0"
				},
				"runtime": "containerd"
			}
		},
		"ModuleFields": {
			"namespace": {
				"name": "kube-system"
			},
			"node": {
				"name": "kind-worker"
			},
			"pod": {
				"name": "kube-state-metrics-f655d484d-hj69w"
			}
		},
		"MetricSetFields": {
			"id": "containerd://ae513b826459c9382984bea986eb3546aa45fd0e650051cb9591ab7a8efed6ea",
			"name": "kube-state-metrics",
			"status": {
				"phase": "running",
				"ready": true,
				"restarts": 2
			}
		},
		"Index": "",
		"ID": "",
		"Namespace": "kubernetes.container",
		"Timestamp": "0001-01-01T00:00:00Z",
		"Error": null,
		"Host": "",
		"Service": "",
		"Took": 0,
		"Period": 0,
		"DisableTimeSeries": false
	},
	{
		"RootFields": {
			"container": {
				"id": "02b0705f60dc6131a6b5d4e9a48e2510463f89a0f77e7e1bafa6b5f45cc595e8",
				"image": {
					"name": "docker.io/odise/busybox-python:latest"
				},
				"runtime": "containerd"
			}
		},
		"ModuleFields": {
			"namespace": {
				"name": "default"
			},
			"node": {
				"name": "kind-worker"
			},
			"pod": {
				"name": "hello-python-566b5479f5-ndwdl"
			}
		},
		"MetricSetFields": {
			"id": "containerd://02b0705f60dc6131a6b5d4e9a48e2510463f89a0f77e7e1bafa6b5f45cc595e8",
			"name": "hello-python",
			"status": {
				"phase": "running",
				"ready": true,
				"restarts": 18
			}
		},
		"Index": "",
		"ID": "",
		"Namespace": "kubernetes.container",
		"Timestamp": "0001-01-01T00:00:00Z",
		"Error": null,
		"Host": "",
		"Service": "",
		"Took": 0,
		"Period": 0,
		"DisableTimeSeries": false
	},
	{
		"RootFields": {
			"container": {
<<<<<<< HEAD
				"id": "ffdc200c097349d8ed96f5768387d276751497297730121e6335a31c2d3332a4",
				"image": {
					"name": "k8s.gcr.io/kube-apiserver:v1.16.15"
				},
				"runtime": "containerd"
			}
		},
		"ModuleFields": {
			"namespace": {
				"name": "kube-system"
			},
			"node": {
				"name": "kind-control-plane"
			},
			"pod": {
				"name": "kube-apiserver-kind-control-plane"
			}
		},
		"MetricSetFields": {
			"cpu": {
				"request": {
					"cores": 0.25,
					"nanocores": 250000000
				}
			},
			"id": "containerd://ffdc200c097349d8ed96f5768387d276751497297730121e6335a31c2d3332a4",
			"name": "kube-apiserver",
			"status": {
				"phase": "running",
				"ready": true,
				"restarts": 0
			}
		},
		"Index": "",
		"ID": "",
		"Namespace": "kubernetes.container",
		"Timestamp": "0001-01-01T00:00:00Z",
		"Error": null,
		"Host": "",
		"Service": "",
		"Took": 0,
		"Period": 0,
		"DisableTimeSeries": false
	},
	{
		"RootFields": {
			"container": {
				"id": "1a223dbb8b51a7404836789fd049701a9e4df7bb69878fb893ab10419ff4eb29",
=======
				"id": "3f9250f160ca15f681b8c7da78fdf34cd8be8a86fde3910b682ad413b940a8c5",
>>>>>>> 529b9de3
				"image": {
					"name": "docker.io/rancher/local-path-provisioner:v0.0.14"
				},
				"runtime": "containerd"
			}
		},
		"ModuleFields": {
			"namespace": {
				"name": "local-path-storage"
			},
			"node": {
				"name": "kind-control-plane"
			},
			"pod": {
				"name": "local-path-provisioner-5bf465b47d-h8hjn"
			}
		},
		"MetricSetFields": {
			"id": "containerd://1a223dbb8b51a7404836789fd049701a9e4df7bb69878fb893ab10419ff4eb29",
			"name": "local-path-provisioner",
			"status": {
				"phase": "running",
				"ready": true,
				"restarts": 8
			}
		},
		"Index": "",
		"ID": "",
		"Namespace": "kubernetes.container",
		"Timestamp": "0001-01-01T00:00:00Z",
		"Error": null,
		"Host": "",
		"Service": "",
		"Took": 0,
		"Period": 0,
		"DisableTimeSeries": false
	},
	{
		"RootFields": {
			"container": {
<<<<<<< HEAD
				"id": "d66f649ad0f6c1822039f1c4ea27b6f792f6a86029bf862e77afa2966042a1ce",
				"image": {
					"name": "docker.elastic.co/beats/metricbeat:7.15.0-SNAPSHOT"
=======
				"id": "3037e577635e9cbcefe1f273e5b06784d36807af76158e4add887e840c42e1ef",
				"image": {
					"name": "docker.io/kindest/kindnetd:v20210326-1e038dc5"
>>>>>>> 529b9de3
				},
				"runtime": "containerd"
			}
		},
		"ModuleFields": {
			"namespace": {
				"name": "kube-system"
			},
			"node": {
				"name": "kind-worker2"
			},
			"pod": {
<<<<<<< HEAD
				"name": "metricbeat-55fp7"
=======
				"name": "kindnet-tg7tl"
>>>>>>> 529b9de3
			}
		},
		"MetricSetFields": {
			"cpu": {
				"limit": {
					"cores": 0.1
				},
				"request": {
					"cores": 0.1
				}
			},
<<<<<<< HEAD
			"id": "containerd://d66f649ad0f6c1822039f1c4ea27b6f792f6a86029bf862e77afa2966042a1ce",
			"memory": {
				"limit": {
					"bytes": 209715200
				},
				"request": {
					"bytes": 104857600
				}
			},
			"name": "metricbeat",
=======
			"id": "containerd://3037e577635e9cbcefe1f273e5b06784d36807af76158e4add887e840c42e1ef",
			"memory": {
				"limit": {
					"bytes": 52428800
				},
				"request": {
					"bytes": 52428800
				}
			},
			"name": "kindnet-cni",
>>>>>>> 529b9de3
			"status": {
				"phase": "running",
				"ready": true,
				"restarts": 1
			}
		},
		"Index": "",
		"ID": "",
		"Namespace": "kubernetes.container",
		"Timestamp": "0001-01-01T00:00:00Z",
		"Error": null,
		"Host": "",
		"Service": "",
		"Took": 0,
		"Period": 0,
		"DisableTimeSeries": false
	},
	{
		"RootFields": {
			"container": {
<<<<<<< HEAD
				"id": "33315399455b7213d316f6f799155d890659ca407f80d58307075b3ee70e7e07",
				"image": {
					"name": "k8s.gcr.io/coredns:1.6.2"
=======
				"id": "1c1919c3b07bf3369b5e1a4bf187762f2724b3bc7eb113239af3919f12202337",
				"image": {
					"name": "k8s.gcr.io/kube-controller-manager:v1.16.15"
>>>>>>> 529b9de3
				},
				"runtime": "containerd"
			}
		},
		"ModuleFields": {
			"namespace": {
				"name": "kube-system"
			},
			"node": {
				"name": "kind-control-plane"
			},
			"pod": {
<<<<<<< HEAD
				"name": "coredns-5644d7b6d9-nnwmb"
=======
				"name": "kube-controller-manager-kind-control-plane"
>>>>>>> 529b9de3
			}
		},
		"MetricSetFields": {
			"cpu": {
				"request": {
					"cores": 0.2
				}
			},
<<<<<<< HEAD
			"id": "containerd://33315399455b7213d316f6f799155d890659ca407f80d58307075b3ee70e7e07",
			"memory": {
				"limit": {
					"bytes": 178257920
				},
				"request": {
					"bytes": 73400320
				}
			},
			"name": "coredns",
=======
			"id": "containerd://1c1919c3b07bf3369b5e1a4bf187762f2724b3bc7eb113239af3919f12202337",
			"name": "kube-controller-manager",
>>>>>>> 529b9de3
			"status": {
				"phase": "running",
				"ready": true,
				"restarts": 4
			}
		},
		"Index": "",
		"ID": "",
		"Namespace": "kubernetes.container",
		"Timestamp": "0001-01-01T00:00:00Z",
		"Error": null,
		"Host": "",
		"Service": "",
		"Took": 0,
		"Period": 0,
		"DisableTimeSeries": false
	}
]<|MERGE_RESOLUTION|>--- conflicted
+++ resolved
@@ -2,15 +2,66 @@
 	{
 		"RootFields": {
 			"container": {
-<<<<<<< HEAD
+				"id": "3037e577635e9cbcefe1f273e5b06784d36807af76158e4add887e840c42e1ef",
+				"image": {
+					"name": "docker.io/kindest/kindnetd:v20210326-1e038dc5"
+				},
+				"runtime": "containerd"
+			}
+		},
+		"ModuleFields": {
+			"namespace": {
+				"name": "kube-system"
+			},
+			"node": {
+				"name": "kind-worker2"
+			},
+			"pod": {
+				"name": "kindnet-tg7tl"
+			}
+		},
+		"MetricSetFields": {
+			"cpu": {
+				"limit": {
+					"cores": 0.1
+				},
+				"request": {
+					"cores": 0.1
+				}
+			},
+			"id": "containerd://3037e577635e9cbcefe1f273e5b06784d36807af76158e4add887e840c42e1ef",
+			"memory": {
+				"limit": {
+					"bytes": 52428800
+				},
+				"request": {
+					"bytes": 52428800
+				}
+			},
+			"name": "kindnet-cni",
+			"status": {
+				"phase": "running",
+				"ready": true,
+				"restarts": 4
+			}
+		},
+		"Index": "",
+		"ID": "",
+		"Namespace": "kubernetes.container",
+		"Timestamp": "0001-01-01T00:00:00Z",
+		"Error": null,
+		"Host": "",
+		"Service": "",
+		"Took": 0,
+		"Period": 0,
+		"DisableTimeSeries": false
+	},
+	{
+		"RootFields": {
+			"container": {
 				"id": "a55ee307ef431d293c02a7eb96417963d7b81b298a8ebfac2f77fe4ca58e1461",
 				"image": {
 					"name": "k8s.gcr.io/kube-proxy:v1.16.15"
-=======
-				"id": "3101d1525d6133851881f4b7cd439033663daefeb4849e5322d1428f09620628",
-				"image": {
-					"name": "k8s.gcr.io/coredns:1.6.2"
->>>>>>> 529b9de3
 				},
 				"runtime": "containerd"
 			}
@@ -23,34 +74,12 @@
 				"name": "kind-control-plane"
 			},
 			"pod": {
-<<<<<<< HEAD
 				"name": "kube-proxy-cm525"
 			}
 		},
 		"MetricSetFields": {
 			"id": "containerd://a55ee307ef431d293c02a7eb96417963d7b81b298a8ebfac2f77fe4ca58e1461",
 			"name": "kube-proxy",
-=======
-				"name": "coredns-5644d7b6d9-zgdsx"
-			}
-		},
-		"MetricSetFields": {
-			"cpu": {
-				"request": {
-					"cores": 0.1
-				}
-			},
-			"id": "containerd://3101d1525d6133851881f4b7cd439033663daefeb4849e5322d1428f09620628",
-			"memory": {
-				"limit": {
-					"bytes": 178257920
-				},
-				"request": {
-					"bytes": 73400320
-				}
-			},
-			"name": "coredns",
->>>>>>> 529b9de3
 			"status": {
 				"phase": "running",
 				"ready": true,
@@ -71,149 +100,27 @@
 	{
 		"RootFields": {
 			"container": {
-<<<<<<< HEAD
-				"id": "9afadbf7fd5374d1849b008e8ad4287cdbfbbf499bab9740bf0c7a5cd6730ad9",
-=======
-				"id": "ffdc200c097349d8ed96f5768387d276751497297730121e6335a31c2d3332a4",
-				"image": {
-					"name": "k8s.gcr.io/kube-apiserver:v1.16.15"
-				},
-				"runtime": "containerd"
-			}
-		},
-		"ModuleFields": {
-			"namespace": "kube-system",
-			"node": {
-				"name": "kind-control-plane"
-			},
-			"pod": {
-				"name": "kube-apiserver-kind-control-plane"
-			}
-		},
-		"MetricSetFields": {
-			"cpu": {
-				"request": {
-					"cores": 0.25
-				}
-			},
-			"id": "containerd://ffdc200c097349d8ed96f5768387d276751497297730121e6335a31c2d3332a4",
-			"name": "kube-apiserver",
-			"status": {
-				"phase": "running",
-				"ready": true,
-				"restarts": 0
-			}
-		},
-		"Index": "",
-		"ID": "",
-		"Namespace": "kubernetes.container",
-		"Timestamp": "0001-01-01T00:00:00Z",
-		"Error": null,
-		"Host": "",
-		"Service": "",
-		"Took": 0,
-		"Period": 0,
-		"DisableTimeSeries": false
-	},
-	{
-		"RootFields": {
-			"container": {
-				"id": "f2926bdf120aa838838aa55640b5511291e7279eb07ee8c17e01bf23a8695c2c",
->>>>>>> 529b9de3
-				"image": {
-					"name": "docker.io/kindest/kindnetd:v20210326-1e038dc5"
-				},
-				"runtime": "containerd"
-			}
-		},
-		"ModuleFields": {
-			"namespace": {
-				"name": "kube-system"
+				"id": "a84953a247df489898d85ecfd0f893c2655ed1915ac902b309ee6e3658c7e258",
+				"image": {
+					"name": "docker.io/library/busybox:latest"
+				},
+				"runtime": "containerd"
+			}
+		},
+		"ModuleFields": {
+			"namespace": {
+				"name": "default"
 			},
 			"node": {
 				"name": "kind-worker"
 			},
 			"pod": {
-				"name": "kindnet-9fgst"
-			}
-		},
-		"MetricSetFields": {
-			"cpu": {
-				"limit": {
-					"cores": 0.1,
-					"nanocores": 100000000
-				},
-				"request": {
-					"cores": 0.1,
-					"nanocores": 100000000
-				}
-			},
-			"id": "containerd://9afadbf7fd5374d1849b008e8ad4287cdbfbbf499bab9740bf0c7a5cd6730ad9",
-			"memory": {
-				"limit": {
-					"bytes": 52428800
-				},
-				"request": {
-					"bytes": 52428800
-				}
-			},
-			"name": "kindnet-cni",
-			"status": {
-				"phase": "running",
-				"ready": true,
-				"restarts": 4
-			}
-		},
-		"Index": "",
-		"ID": "",
-		"Namespace": "kubernetes.container",
-		"Timestamp": "0001-01-01T00:00:00Z",
-		"Error": null,
-		"Host": "",
-		"Service": "",
-		"Took": 0,
-		"Period": 0,
-		"DisableTimeSeries": false
-	},
-	{
-		"RootFields": {
-			"container": {
-<<<<<<< HEAD
-				"id": "a84953a247df489898d85ecfd0f893c2655ed1915ac902b309ee6e3658c7e258",
-				"image": {
-					"name": "docker.io/library/busybox:latest"
-=======
-				"id": "8af6de6644ef1e5bb36b9d1f87d65e9b893096ae2c0f3e57061fad70f094d1be",
-				"image": {
-					"name": "k8s.gcr.io/kube-proxy:v1.16.15"
->>>>>>> 529b9de3
-				},
-				"runtime": "containerd"
-			}
-		},
-		"ModuleFields": {
-			"namespace": {
-				"name": "default"
-			},
-			"node": {
-				"name": "kind-worker"
-			},
-			"pod": {
-<<<<<<< HEAD
 				"name": "hello-zf6gh"
 			}
 		},
 		"MetricSetFields": {
 			"id": "containerd://a84953a247df489898d85ecfd0f893c2655ed1915ac902b309ee6e3658c7e258",
 			"name": "hello",
-=======
-				"name": "kube-proxy-22znl"
-			}
-		},
-		"MetricSetFields": {
-			"id": "containerd://8af6de6644ef1e5bb36b9d1f87d65e9b893096ae2c0f3e57061fad70f094d1be",
-			"name": "kube-proxy",
->>>>>>> 529b9de3
 			"status": {
 				"phase": "terminated",
 				"ready": false,
@@ -235,21 +142,248 @@
 	{
 		"RootFields": {
 			"container": {
-<<<<<<< HEAD
+				"id": "f2926bdf120aa838838aa55640b5511291e7279eb07ee8c17e01bf23a8695c2c",
+				"image": {
+					"name": "k8s.gcr.io/kube-proxy:v1.16.15"
+				},
+				"runtime": "containerd"
+			}
+		},
+		"ModuleFields": {
+			"namespace": {
+				"name": "kube-system"
+			},
+			"node": {
+				"name": "kind-worker2"
+			},
+			"pod": {
+				"name": "kube-proxy-lf6md"
+			}
+		},
+		"MetricSetFields": {
+			"id": "containerd://f2926bdf120aa838838aa55640b5511291e7279eb07ee8c17e01bf23a8695c2c",
+			"name": "kube-proxy",
+			"status": {
+				"phase": "running",
+				"ready": true,
+				"restarts": 4
+			}
+		},
+		"Index": "",
+		"ID": "",
+		"Namespace": "kubernetes.container",
+		"Timestamp": "0001-01-01T00:00:00Z",
+		"Error": null,
+		"Host": "",
+		"Service": "",
+		"Took": 0,
+		"Period": 0,
+		"DisableTimeSeries": false
+	},
+	{
+		"RootFields": {
+			"container": {
+				"id": "1c1919c3b07bf3369b5e1a4bf187762f2724b3bc7eb113239af3919f12202337",
+				"image": {
+					"name": "k8s.gcr.io/kube-controller-manager:v1.16.15"
+				},
+				"runtime": "containerd"
+			}
+		},
+		"ModuleFields": {
+			"namespace": {
+				"name": "kube-system"
+			},
+			"node": {
+				"name": "kind-control-plane"
+			},
+			"pod": {
+				"name": "kube-controller-manager-kind-control-plane"
+			}
+		},
+		"MetricSetFields": {
+			"cpu": {
+				"request": {
+					"cores": 0.2
+				}
+			},
+			"id": "containerd://1c1919c3b07bf3369b5e1a4bf187762f2724b3bc7eb113239af3919f12202337",
+			"name": "kube-controller-manager",
+			"status": {
+				"phase": "running",
+				"ready": true,
+				"restarts": 4
+			}
+		},
+		"Index": "",
+		"ID": "",
+		"Namespace": "kubernetes.container",
+		"Timestamp": "0001-01-01T00:00:00Z",
+		"Error": null,
+		"Host": "",
+		"Service": "",
+		"Took": 0,
+		"Period": 0,
+		"DisableTimeSeries": false
+	},
+	{
+		"RootFields": {
+			"container": {
+				"id": "8af6de6644ef1e5bb36b9d1f87d65e9b893096ae2c0f3e57061fad70f094d1be",
+				"image": {
+					"name": "k8s.gcr.io/kube-proxy:v1.16.15"
+				},
+				"runtime": "containerd"
+			}
+		},
+		"ModuleFields": {
+			"namespace": {
+				"name": "kube-system"
+			},
+			"node": {
+				"name": "kind-worker"
+			},
+			"pod": {
+				"name": "kube-proxy-22znl"
+			}
+		},
+		"MetricSetFields": {
+			"id": "containerd://8af6de6644ef1e5bb36b9d1f87d65e9b893096ae2c0f3e57061fad70f094d1be",
+			"name": "kube-proxy",
+			"status": {
+				"phase": "running",
+				"ready": true,
+				"restarts": 4
+			}
+		},
+		"Index": "",
+		"ID": "",
+		"Namespace": "kubernetes.container",
+		"Timestamp": "0001-01-01T00:00:00Z",
+		"Error": null,
+		"Host": "",
+		"Service": "",
+		"Took": 0,
+		"Period": 0,
+		"DisableTimeSeries": false
+	},
+	{
+		"RootFields": {
+			"container": {
+				"id": "9afadbf7fd5374d1849b008e8ad4287cdbfbbf499bab9740bf0c7a5cd6730ad9",
+				"image": {
+					"name": "docker.io/kindest/kindnetd:v20210326-1e038dc5"
+				},
+				"runtime": "containerd"
+			}
+		},
+		"ModuleFields": {
+			"namespace": {
+				"name": "kube-system"
+			},
+			"node": {
+				"name": "kind-worker"
+			},
+			"pod": {
+				"name": "kindnet-9fgst"
+			}
+		},
+		"MetricSetFields": {
+			"cpu": {
+				"limit": {
+					"cores": 0.1
+				},
+				"request": {
+					"cores": 0.1
+				}
+			},
+			"id": "containerd://9afadbf7fd5374d1849b008e8ad4287cdbfbbf499bab9740bf0c7a5cd6730ad9",
+			"memory": {
+				"limit": {
+					"bytes": 52428800
+				},
+				"request": {
+					"bytes": 52428800
+				}
+			},
+			"name": "kindnet-cni",
+			"status": {
+				"phase": "running",
+				"ready": true,
+				"restarts": 4
+			}
+		},
+		"Index": "",
+		"ID": "",
+		"Namespace": "kubernetes.container",
+		"Timestamp": "0001-01-01T00:00:00Z",
+		"Error": null,
+		"Host": "",
+		"Service": "",
+		"Took": 0,
+		"Period": 0,
+		"DisableTimeSeries": false
+	},
+	{
+		"RootFields": {
+			"container": {
+				"id": "fae8ef6fa6ea716f5ce0a65a1b2407d1e4839b04452d6013cdb6d5be8db8ada0",
+				"image": {
+					"name": "docker.io/library/redis:5.0.4"
+				},
+				"runtime": "containerd"
+			}
+		},
+		"ModuleFields": {
+			"namespace": {
+				"name": "default"
+			},
+			"node": {
+				"name": "kind-worker2"
+			},
+			"pod": {
+				"name": "redis"
+			}
+		},
+		"MetricSetFields": {
+			"cpu": {
+				"limit": {
+					"cores": 0.1
+				},
+				"request": {
+					"cores": 0.1
+				}
+			},
+			"id": "containerd://fae8ef6fa6ea716f5ce0a65a1b2407d1e4839b04452d6013cdb6d5be8db8ada0",
+			"name": "redis",
+			"status": {
+				"phase": "running",
+				"ready": true,
+				"restarts": 1
+			}
+		},
+		"Index": "",
+		"ID": "",
+		"Namespace": "kubernetes.container",
+		"Timestamp": "0001-01-01T00:00:00Z",
+		"Error": null,
+		"Host": "",
+		"Service": "",
+		"Took": 0,
+		"Period": 0,
+		"DisableTimeSeries": false
+	},
+	{
+		"RootFields": {
+			"container": {
 				"id": "cd368e1731c278b039642fab2fe90902e2cfa470fd70a7ccfd5c2549a552cea5",
 				"image": {
 					"name": "k8s.gcr.io/kube-scheduler:v1.16.15"
-=======
-				"id": "02b0705f60dc6131a6b5d4e9a48e2510463f89a0f77e7e1bafa6b5f45cc595e8",
-				"image": {
-					"name": "docker.io/odise/busybox-python:latest"
->>>>>>> 529b9de3
-				},
-				"runtime": "containerd"
-			}
-		},
-		"ModuleFields": {
-<<<<<<< HEAD
+				},
+				"runtime": "containerd"
+			}
+		},
+		"ModuleFields": {
 			"namespace": {
 				"name": "kube-system"
 			},
@@ -263,8 +397,7 @@
 		"MetricSetFields": {
 			"cpu": {
 				"request": {
-					"cores": 0.1,
-					"nanocores": 100000000
+					"cores": 0.1
 				}
 			},
 			"id": "containerd://cd368e1731c278b039642fab2fe90902e2cfa470fd70a7ccfd5c2549a552cea5",
@@ -273,8 +406,434 @@
 				"phase": "running",
 				"ready": true,
 				"restarts": 4
-=======
-			"namespace": "default",
+			}
+		},
+		"Index": "",
+		"ID": "",
+		"Namespace": "kubernetes.container",
+		"Timestamp": "0001-01-01T00:00:00Z",
+		"Error": null,
+		"Host": "",
+		"Service": "",
+		"Took": 0,
+		"Period": 0,
+		"DisableTimeSeries": false
+	},
+	{
+		"RootFields": {
+			"container": {
+				"id": "90560da422742a41de53c281969942c25f24d7b6bf73af6e4f226ee62338f640",
+				"image": {
+					"name": "docker.elastic.co/beats/metricbeat:7.15.0-SNAPSHOT"
+				},
+				"runtime": "containerd"
+			}
+		},
+		"ModuleFields": {
+			"namespace": {
+				"name": "kube-system"
+			},
+			"node": {
+				"name": "kind-worker"
+			},
+			"pod": {
+				"name": "metricbeat-bvr2v"
+			}
+		},
+		"MetricSetFields": {
+			"cpu": {
+				"request": {
+					"cores": 0.1
+				}
+			},
+			"id": "containerd://90560da422742a41de53c281969942c25f24d7b6bf73af6e4f226ee62338f640",
+			"memory": {
+				"limit": {
+					"bytes": 209715200
+				},
+				"request": {
+					"bytes": 104857600
+				}
+			},
+			"name": "metricbeat",
+			"status": {
+				"phase": "running",
+				"ready": true,
+				"restarts": 1
+			}
+		},
+		"Index": "",
+		"ID": "",
+		"Namespace": "kubernetes.container",
+		"Timestamp": "0001-01-01T00:00:00Z",
+		"Error": null,
+		"Host": "",
+		"Service": "",
+		"Took": 0,
+		"Period": 0,
+		"DisableTimeSeries": false
+	},
+	{
+		"RootFields": {
+			"container": {
+				"id": "33315399455b7213d316f6f799155d890659ca407f80d58307075b3ee70e7e07",
+				"image": {
+					"name": "k8s.gcr.io/coredns:1.6.2"
+				},
+				"runtime": "containerd"
+			}
+		},
+		"ModuleFields": {
+			"namespace": {
+				"name": "kube-system"
+			},
+			"node": {
+				"name": "kind-control-plane"
+			},
+			"pod": {
+				"name": "coredns-5644d7b6d9-nnwmb"
+			}
+		},
+		"MetricSetFields": {
+			"cpu": {
+				"request": {
+					"cores": 0.1
+				}
+			},
+			"id": "containerd://33315399455b7213d316f6f799155d890659ca407f80d58307075b3ee70e7e07",
+			"memory": {
+				"limit": {
+					"bytes": 178257920
+				},
+				"request": {
+					"bytes": 73400320
+				}
+			},
+			"name": "coredns",
+			"status": {
+				"phase": "running",
+				"ready": true,
+				"restarts": 4
+			}
+		},
+		"Index": "",
+		"ID": "",
+		"Namespace": "kubernetes.container",
+		"Timestamp": "0001-01-01T00:00:00Z",
+		"Error": null,
+		"Host": "",
+		"Service": "",
+		"Took": 0,
+		"Period": 0,
+		"DisableTimeSeries": false
+	},
+	{
+		"RootFields": {
+			"container": {
+				"id": "3f9250f160ca15f681b8c7da78fdf34cd8be8a86fde3910b682ad413b940a8c5",
+				"image": {
+					"name": "k8s.gcr.io/etcd:3.3.15-0"
+				},
+				"runtime": "containerd"
+			}
+		},
+		"ModuleFields": {
+			"namespace": {
+				"name": "kube-system"
+			},
+			"node": {
+				"name": "kind-control-plane"
+			},
+			"pod": {
+				"name": "etcd-kind-control-plane"
+			}
+		},
+		"MetricSetFields": {
+			"id": "containerd://3f9250f160ca15f681b8c7da78fdf34cd8be8a86fde3910b682ad413b940a8c5",
+			"name": "etcd",
+			"status": {
+				"phase": "running",
+				"ready": true,
+				"restarts": 0
+			}
+		},
+		"Index": "",
+		"ID": "",
+		"Namespace": "kubernetes.container",
+		"Timestamp": "0001-01-01T00:00:00Z",
+		"Error": null,
+		"Host": "",
+		"Service": "",
+		"Took": 0,
+		"Period": 0,
+		"DisableTimeSeries": false
+	},
+	{
+		"RootFields": {
+			"container": {
+				"id": "ffdc200c097349d8ed96f5768387d276751497297730121e6335a31c2d3332a4",
+				"image": {
+					"name": "k8s.gcr.io/kube-apiserver:v1.16.15"
+				},
+				"runtime": "containerd"
+			}
+		},
+		"ModuleFields": {
+			"namespace": {
+				"name": "kube-system"
+			},
+			"node": {
+				"name": "kind-control-plane"
+			},
+			"pod": {
+				"name": "kube-apiserver-kind-control-plane"
+			}
+		},
+		"MetricSetFields": {
+			"cpu": {
+				"request": {
+					"cores": 0.25
+				}
+			},
+			"id": "containerd://ffdc200c097349d8ed96f5768387d276751497297730121e6335a31c2d3332a4",
+			"name": "kube-apiserver",
+			"status": {
+				"phase": "running",
+				"ready": true,
+				"restarts": 0
+			}
+		},
+		"Index": "",
+		"ID": "",
+		"Namespace": "kubernetes.container",
+		"Timestamp": "0001-01-01T00:00:00Z",
+		"Error": null,
+		"Host": "",
+		"Service": "",
+		"Took": 0,
+		"Period": 0,
+		"DisableTimeSeries": false
+	},
+	{
+		"RootFields": {
+			"container": {
+				"id": "3101d1525d6133851881f4b7cd439033663daefeb4849e5322d1428f09620628",
+				"image": {
+					"name": "k8s.gcr.io/coredns:1.6.2"
+				},
+				"runtime": "containerd"
+			}
+		},
+		"ModuleFields": {
+			"namespace": {
+				"name": "kube-system"
+			},
+			"node": {
+				"name": "kind-control-plane"
+			},
+			"pod": {
+				"name": "coredns-5644d7b6d9-zgdsx"
+			}
+		},
+		"MetricSetFields": {
+			"cpu": {
+				"request": {
+					"cores": 0.1
+				}
+			},
+			"id": "containerd://3101d1525d6133851881f4b7cd439033663daefeb4849e5322d1428f09620628",
+			"memory": {
+				"limit": {
+					"bytes": 178257920
+				},
+				"request": {
+					"bytes": 73400320
+				}
+			},
+			"name": "coredns",
+			"status": {
+				"phase": "running",
+				"ready": true,
+				"restarts": 4
+			}
+		},
+		"Index": "",
+		"ID": "",
+		"Namespace": "kubernetes.container",
+		"Timestamp": "0001-01-01T00:00:00Z",
+		"Error": null,
+		"Host": "",
+		"Service": "",
+		"Took": 0,
+		"Period": 0,
+		"DisableTimeSeries": false
+	},
+	{
+		"RootFields": {
+			"container": {
+				"id": "d66f649ad0f6c1822039f1c4ea27b6f792f6a86029bf862e77afa2966042a1ce",
+				"image": {
+					"name": "docker.elastic.co/beats/metricbeat:7.15.0-SNAPSHOT"
+				},
+				"runtime": "containerd"
+			}
+		},
+		"ModuleFields": {
+			"namespace": {
+				"name": "kube-system"
+			},
+			"node": {
+				"name": "kind-worker2"
+			},
+			"pod": {
+				"name": "metricbeat-55fp7"
+			}
+		},
+		"MetricSetFields": {
+			"cpu": {
+				"request": {
+					"cores": 0.1
+				}
+			},
+			"id": "containerd://d66f649ad0f6c1822039f1c4ea27b6f792f6a86029bf862e77afa2966042a1ce",
+			"memory": {
+				"limit": {
+					"bytes": 209715200
+				},
+				"request": {
+					"bytes": 104857600
+				}
+			},
+			"name": "metricbeat",
+			"status": {
+				"phase": "running",
+				"ready": true,
+				"restarts": 1
+			}
+		},
+		"Index": "",
+		"ID": "",
+		"Namespace": "kubernetes.container",
+		"Timestamp": "0001-01-01T00:00:00Z",
+		"Error": null,
+		"Host": "",
+		"Service": "",
+		"Took": 0,
+		"Period": 0,
+		"DisableTimeSeries": false
+	},
+	{
+		"RootFields": {
+			"container": {
+				"id": "ae513b826459c9382984bea986eb3546aa45fd0e650051cb9591ab7a8efed6ea",
+				"image": {
+					"name": "k8s.gcr.io/kube-state-metrics/kube-state-metrics:v2.1.0"
+				},
+				"runtime": "containerd"
+			}
+		},
+		"ModuleFields": {
+			"namespace": {
+				"name": "kube-system"
+			},
+			"node": {
+				"name": "kind-worker"
+			},
+			"pod": {
+				"name": "kube-state-metrics-f655d484d-hj69w"
+			}
+		},
+		"MetricSetFields": {
+			"id": "containerd://ae513b826459c9382984bea986eb3546aa45fd0e650051cb9591ab7a8efed6ea",
+			"name": "kube-state-metrics",
+			"status": {
+				"phase": "running",
+				"ready": true,
+				"restarts": 2
+			}
+		},
+		"Index": "",
+		"ID": "",
+		"Namespace": "kubernetes.container",
+		"Timestamp": "0001-01-01T00:00:00Z",
+		"Error": null,
+		"Host": "",
+		"Service": "",
+		"Took": 0,
+		"Period": 0,
+		"DisableTimeSeries": false
+	},
+	{
+		"RootFields": {
+			"container": {
+				"id": "09603a8146bd6aacb32d55a1e52e929143f003ea30c84052f765efca129fd90a",
+				"image": {
+					"name": "docker.io/kindest/kindnetd:v20210326-1e038dc5"
+				},
+				"runtime": "containerd"
+			}
+		},
+		"ModuleFields": {
+			"namespace": {
+				"name": "kube-system"
+			},
+			"node": {
+				"name": "kind-control-plane"
+			},
+			"pod": {
+				"name": "kindnet-kch2v"
+			}
+		},
+		"MetricSetFields": {
+			"cpu": {
+				"limit": {
+					"cores": 0.1
+				},
+				"request": {
+					"cores": 0.1
+				}
+			},
+			"id": "containerd://09603a8146bd6aacb32d55a1e52e929143f003ea30c84052f765efca129fd90a",
+			"memory": {
+				"limit": {
+					"bytes": 52428800
+				},
+				"request": {
+					"bytes": 52428800
+				}
+			},
+			"name": "kindnet-cni",
+			"status": {
+				"phase": "running",
+				"ready": true,
+				"restarts": 4
+			}
+		},
+		"Index": "",
+		"ID": "",
+		"Namespace": "kubernetes.container",
+		"Timestamp": "0001-01-01T00:00:00Z",
+		"Error": null,
+		"Host": "",
+		"Service": "",
+		"Took": 0,
+		"Period": 0,
+		"DisableTimeSeries": false
+	},
+	{
+		"RootFields": {
+			"container": {
+				"id": "02b0705f60dc6131a6b5d4e9a48e2510463f89a0f77e7e1bafa6b5f45cc595e8",
+				"image": {
+					"name": "docker.io/odise/busybox-python:latest"
+				},
+				"runtime": "containerd"
+			}
+		},
+		"ModuleFields": {
+			"namespace": {
+				"name": "default"
+			},
 			"node": {
 				"name": "kind-worker"
 			},
@@ -289,711 +848,6 @@
 				"phase": "running",
 				"ready": true,
 				"restarts": 18
->>>>>>> 529b9de3
-			}
-		},
-		"Index": "",
-		"ID": "",
-		"Namespace": "kubernetes.container",
-		"Timestamp": "0001-01-01T00:00:00Z",
-		"Error": null,
-		"Host": "",
-		"Service": "",
-		"Took": 0,
-		"Period": 0,
-		"DisableTimeSeries": false
-	},
-	{
-		"RootFields": {
-			"container": {
-<<<<<<< HEAD
-				"id": "f2926bdf120aa838838aa55640b5511291e7279eb07ee8c17e01bf23a8695c2c",
-=======
-				"id": "09603a8146bd6aacb32d55a1e52e929143f003ea30c84052f765efca129fd90a",
->>>>>>> 529b9de3
-				"image": {
-					"name": "docker.io/kindest/kindnetd:v20210326-1e038dc5"
-				},
-				"runtime": "containerd"
-			}
-		},
-		"ModuleFields": {
-			"namespace": {
-				"name": "kube-system"
-			},
-			"node": {
-<<<<<<< HEAD
-				"name": "kind-worker2"
-			},
-			"pod": {
-				"name": "kube-proxy-lf6md"
-			}
-		},
-		"MetricSetFields": {
-			"id": "containerd://f2926bdf120aa838838aa55640b5511291e7279eb07ee8c17e01bf23a8695c2c",
-			"name": "kube-proxy",
-=======
-				"name": "kind-control-plane"
-			},
-			"pod": {
-				"name": "kindnet-kch2v"
-			}
-		},
-		"MetricSetFields": {
-			"cpu": {
-				"limit": {
-					"cores": 0.1
-				},
-				"request": {
-					"cores": 0.1
-				}
-			},
-			"id": "containerd://09603a8146bd6aacb32d55a1e52e929143f003ea30c84052f765efca129fd90a",
-			"memory": {
-				"limit": {
-					"bytes": 52428800
-				},
-				"request": {
-					"bytes": 52428800
-				}
-			},
-			"name": "kindnet-cni",
->>>>>>> 529b9de3
-			"status": {
-				"phase": "running",
-				"ready": true,
-				"restarts": 4
-			}
-		},
-		"Index": "",
-		"ID": "",
-		"Namespace": "kubernetes.container",
-		"Timestamp": "0001-01-01T00:00:00Z",
-		"Error": null,
-		"Host": "",
-		"Service": "",
-		"Took": 0,
-		"Period": 0,
-		"DisableTimeSeries": false
-	},
-	{
-		"RootFields": {
-			"container": {
-<<<<<<< HEAD
-				"id": "3037e577635e9cbcefe1f273e5b06784d36807af76158e4add887e840c42e1ef",
-				"image": {
-					"name": "docker.io/kindest/kindnetd:v20210326-1e038dc5"
-=======
-				"id": "cd368e1731c278b039642fab2fe90902e2cfa470fd70a7ccfd5c2549a552cea5",
-				"image": {
-					"name": "k8s.gcr.io/kube-scheduler:v1.16.15"
->>>>>>> 529b9de3
-				},
-				"runtime": "containerd"
-			}
-		},
-		"ModuleFields": {
-<<<<<<< HEAD
-			"namespace": {
-				"name": "kube-system"
-			},
-			"node": {
-				"name": "kind-worker2"
-			},
-			"pod": {
-				"name": "kindnet-tg7tl"
-=======
-			"namespace": "kube-system",
-			"node": {
-				"name": "kind-control-plane"
-			},
-			"pod": {
-				"name": "kube-scheduler-kind-control-plane"
->>>>>>> 529b9de3
-			}
-		},
-		"MetricSetFields": {
-			"cpu": {
-<<<<<<< HEAD
-				"limit": {
-					"cores": 0.1,
-					"nanocores": 100000000
-				},
-				"request": {
-					"cores": 0.1,
-					"nanocores": 100000000
-				}
-			},
-			"id": "containerd://3037e577635e9cbcefe1f273e5b06784d36807af76158e4add887e840c42e1ef",
-			"memory": {
-				"limit": {
-					"bytes": 52428800
-				},
-				"request": {
-					"bytes": 52428800
-				}
-			},
-			"name": "kindnet-cni",
-=======
-				"request": {
-					"cores": 0.1
-				}
-			},
-			"id": "containerd://cd368e1731c278b039642fab2fe90902e2cfa470fd70a7ccfd5c2549a552cea5",
-			"name": "kube-scheduler",
->>>>>>> 529b9de3
-			"status": {
-				"phase": "running",
-				"ready": true,
-				"restarts": 4
-			}
-		},
-		"Index": "",
-		"ID": "",
-		"Namespace": "kubernetes.container",
-		"Timestamp": "0001-01-01T00:00:00Z",
-		"Error": null,
-		"Host": "",
-		"Service": "",
-		"Took": 0,
-		"Period": 0,
-		"DisableTimeSeries": false
-	},
-	{
-		"RootFields": {
-			"container": {
-				"id": "8af6de6644ef1e5bb36b9d1f87d65e9b893096ae2c0f3e57061fad70f094d1be",
-				"image": {
-					"name": "k8s.gcr.io/kube-proxy:v1.16.15"
-				},
-				"runtime": "containerd"
-			}
-		},
-		"ModuleFields": {
-			"namespace": {
-				"name": "kube-system"
-			},
-			"node": {
-				"name": "kind-worker"
-			},
-			"pod": {
-				"name": "kube-proxy-22znl"
-			}
-		},
-		"MetricSetFields": {
-			"id": "containerd://8af6de6644ef1e5bb36b9d1f87d65e9b893096ae2c0f3e57061fad70f094d1be",
-			"name": "kube-proxy",
-			"status": {
-				"phase": "running",
-				"ready": true,
-				"restarts": 4
-			}
-		},
-		"Index": "",
-		"ID": "",
-		"Namespace": "kubernetes.container",
-		"Timestamp": "0001-01-01T00:00:00Z",
-		"Error": null,
-		"Host": "",
-		"Service": "",
-		"Took": 0,
-		"Period": 0,
-		"DisableTimeSeries": false
-	},
-	{
-		"RootFields": {
-			"container": {
-<<<<<<< HEAD
-				"id": "90560da422742a41de53c281969942c25f24d7b6bf73af6e4f226ee62338f640",
-=======
-				"id": "d66f649ad0f6c1822039f1c4ea27b6f792f6a86029bf862e77afa2966042a1ce",
->>>>>>> 529b9de3
-				"image": {
-					"name": "docker.elastic.co/beats/metricbeat:7.15.0-SNAPSHOT"
-				},
-				"runtime": "containerd"
-			}
-		},
-		"ModuleFields": {
-			"namespace": {
-				"name": "kube-system"
-			},
-			"node": {
-<<<<<<< HEAD
-				"name": "kind-worker"
-			},
-			"pod": {
-				"name": "metricbeat-bvr2v"
-=======
-				"name": "kind-worker2"
-			},
-			"pod": {
-				"name": "metricbeat-55fp7"
->>>>>>> 529b9de3
-			}
-		},
-		"MetricSetFields": {
-			"cpu": {
-				"request": {
-<<<<<<< HEAD
-					"cores": 0.1,
-					"nanocores": 100000000
-				}
-			},
-			"id": "containerd://90560da422742a41de53c281969942c25f24d7b6bf73af6e4f226ee62338f640",
-=======
-					"cores": 0.1
-				}
-			},
-			"id": "containerd://d66f649ad0f6c1822039f1c4ea27b6f792f6a86029bf862e77afa2966042a1ce",
->>>>>>> 529b9de3
-			"memory": {
-				"limit": {
-					"bytes": 209715200
-				},
-				"request": {
-					"bytes": 104857600
-				}
-			},
-			"name": "metricbeat",
-			"status": {
-				"phase": "running",
-				"ready": true,
-				"restarts": 1
-			}
-		},
-		"Index": "",
-		"ID": "",
-		"Namespace": "kubernetes.container",
-		"Timestamp": "0001-01-01T00:00:00Z",
-		"Error": null,
-		"Host": "",
-		"Service": "",
-		"Took": 0,
-		"Period": 0,
-		"DisableTimeSeries": false
-	},
-	{
-		"RootFields": {
-			"container": {
-<<<<<<< HEAD
-				"id": "3101d1525d6133851881f4b7cd439033663daefeb4849e5322d1428f09620628",
-=======
-				"id": "33315399455b7213d316f6f799155d890659ca407f80d58307075b3ee70e7e07",
->>>>>>> 529b9de3
-				"image": {
-					"name": "k8s.gcr.io/coredns:1.6.2"
-				},
-				"runtime": "containerd"
-			}
-		},
-		"ModuleFields": {
-			"namespace": {
-				"name": "kube-system"
-			},
-			"node": {
-				"name": "kind-control-plane"
-			},
-			"pod": {
-<<<<<<< HEAD
-				"name": "coredns-5644d7b6d9-zgdsx"
-=======
-				"name": "coredns-5644d7b6d9-nnwmb"
->>>>>>> 529b9de3
-			}
-		},
-		"MetricSetFields": {
-			"cpu": {
-				"request": {
-<<<<<<< HEAD
-					"cores": 0.1,
-					"nanocores": 100000000
-				}
-			},
-			"id": "containerd://3101d1525d6133851881f4b7cd439033663daefeb4849e5322d1428f09620628",
-=======
-					"cores": 0.1
-				}
-			},
-			"id": "containerd://33315399455b7213d316f6f799155d890659ca407f80d58307075b3ee70e7e07",
->>>>>>> 529b9de3
-			"memory": {
-				"limit": {
-					"bytes": 178257920
-				},
-				"request": {
-					"bytes": 73400320
-				}
-			},
-			"name": "coredns",
-			"status": {
-				"phase": "running",
-				"ready": true,
-				"restarts": 4
-			}
-		},
-		"Index": "",
-		"ID": "",
-		"Namespace": "kubernetes.container",
-		"Timestamp": "0001-01-01T00:00:00Z",
-		"Error": null,
-		"Host": "",
-		"Service": "",
-		"Took": 0,
-		"Period": 0,
-		"DisableTimeSeries": false
-	},
-	{
-		"RootFields": {
-			"container": {
-<<<<<<< HEAD
-				"id": "1c1919c3b07bf3369b5e1a4bf187762f2724b3bc7eb113239af3919f12202337",
-				"image": {
-					"name": "k8s.gcr.io/kube-controller-manager:v1.16.15"
-=======
-				"id": "fae8ef6fa6ea716f5ce0a65a1b2407d1e4839b04452d6013cdb6d5be8db8ada0",
-				"image": {
-					"name": "docker.io/library/redis:5.0.4"
->>>>>>> 529b9de3
-				},
-				"runtime": "containerd"
-			}
-		},
-		"ModuleFields": {
-<<<<<<< HEAD
-			"namespace": {
-				"name": "kube-system"
-			},
-			"node": {
-				"name": "kind-control-plane"
-			},
-			"pod": {
-				"name": "kube-controller-manager-kind-control-plane"
-=======
-			"namespace": "default",
-			"node": {
-				"name": "kind-worker2"
-			},
-			"pod": {
-				"name": "redis"
->>>>>>> 529b9de3
-			}
-		},
-		"MetricSetFields": {
-			"cpu": {
-<<<<<<< HEAD
-				"request": {
-					"cores": 0.2,
-					"nanocores": 200000000
-				}
-			},
-			"id": "containerd://1c1919c3b07bf3369b5e1a4bf187762f2724b3bc7eb113239af3919f12202337",
-			"name": "kube-controller-manager",
-=======
-				"limit": {
-					"cores": 0.1
-				},
-				"request": {
-					"cores": 0.1
-				}
-			},
-			"id": "containerd://fae8ef6fa6ea716f5ce0a65a1b2407d1e4839b04452d6013cdb6d5be8db8ada0",
-			"name": "redis",
->>>>>>> 529b9de3
-			"status": {
-				"phase": "running",
-				"ready": true,
-				"restarts": 1
-			}
-		},
-		"Index": "",
-		"ID": "",
-		"Namespace": "kubernetes.container",
-		"Timestamp": "0001-01-01T00:00:00Z",
-		"Error": null,
-		"Host": "",
-		"Service": "",
-		"Took": 0,
-		"Period": 0,
-		"DisableTimeSeries": false
-	},
-	{
-		"RootFields": {
-			"container": {
-				"id": "9afadbf7fd5374d1849b008e8ad4287cdbfbbf499bab9740bf0c7a5cd6730ad9",
-				"image": {
-					"name": "docker.io/kindest/kindnetd:v20210326-1e038dc5"
-				},
-				"runtime": "containerd"
-			}
-		},
-		"ModuleFields": {
-<<<<<<< HEAD
-			"namespace": {
-				"name": "default"
-			},
-=======
-			"namespace": "kube-system",
->>>>>>> 529b9de3
-			"node": {
-				"name": "kind-worker"
-			},
-			"pod": {
-				"name": "kindnet-9fgst"
-			}
-		},
-		"MetricSetFields": {
-			"cpu": {
-				"limit": {
-					"cores": 0.1
-				},
-				"request": {
-					"cores": 0.1
-				}
-			},
-			"id": "containerd://9afadbf7fd5374d1849b008e8ad4287cdbfbbf499bab9740bf0c7a5cd6730ad9",
-			"memory": {
-				"limit": {
-					"bytes": 52428800
-				},
-				"request": {
-					"bytes": 52428800
-				}
-			},
-			"name": "kindnet-cni",
-			"status": {
-				"phase": "running",
-				"ready": true,
-				"restarts": 4
-			}
-		},
-		"Index": "",
-		"ID": "",
-		"Namespace": "kubernetes.container",
-		"Timestamp": "0001-01-01T00:00:00Z",
-		"Error": null,
-		"Host": "",
-		"Service": "",
-		"Took": 0,
-		"Period": 0,
-		"DisableTimeSeries": false
-	},
-	{
-		"RootFields": {
-			"container": {
-				"id": "3f9250f160ca15f681b8c7da78fdf34cd8be8a86fde3910b682ad413b940a8c5",
-				"image": {
-					"name": "k8s.gcr.io/etcd:3.3.15-0"
-				},
-				"runtime": "containerd"
-			}
-		},
-		"ModuleFields": {
-			"namespace": {
-				"name": "kube-system"
-			},
-			"node": {
-				"name": "kind-control-plane"
-			},
-			"pod": {
-				"name": "etcd-kind-control-plane"
-			}
-		},
-		"MetricSetFields": {
-			"id": "containerd://3f9250f160ca15f681b8c7da78fdf34cd8be8a86fde3910b682ad413b940a8c5",
-			"name": "etcd",
-			"status": {
-				"phase": "running",
-				"ready": true,
-				"restarts": 0
-			}
-		},
-		"Index": "",
-		"ID": "",
-		"Namespace": "kubernetes.container",
-		"Timestamp": "0001-01-01T00:00:00Z",
-		"Error": null,
-		"Host": "",
-		"Service": "",
-		"Took": 0,
-		"Period": 0,
-		"DisableTimeSeries": false
-	},
-	{
-		"RootFields": {
-			"container": {
-				"id": "09603a8146bd6aacb32d55a1e52e929143f003ea30c84052f765efca129fd90a",
-				"image": {
-					"name": "docker.io/kindest/kindnetd:v20210326-1e038dc5"
-				},
-				"runtime": "containerd"
-			}
-		},
-		"ModuleFields": {
-			"namespace": {
-				"name": "kube-system"
-			},
-			"node": {
-				"name": "kind-control-plane"
-			},
-			"pod": {
-				"name": "kindnet-kch2v"
-			}
-		},
-		"MetricSetFields": {
-			"cpu": {
-				"limit": {
-					"cores": 0.1,
-					"nanocores": 100000000
-				},
-				"request": {
-					"cores": 0.1
-				}
-			},
-			"id": "containerd://09603a8146bd6aacb32d55a1e52e929143f003ea30c84052f765efca129fd90a",
-			"memory": {
-				"limit": {
-					"bytes": 52428800
-				},
-				"request": {
-					"bytes": 52428800
-				}
-			},
-			"name": "kindnet-cni",
-			"status": {
-				"phase": "running",
-				"ready": true,
-				"restarts": 4
-			}
-		},
-		"Index": "",
-		"ID": "",
-		"Namespace": "kubernetes.container",
-		"Timestamp": "0001-01-01T00:00:00Z",
-		"Error": null,
-		"Host": "",
-		"Service": "",
-		"Took": 0,
-		"Period": 0,
-		"DisableTimeSeries": false
-	},
-	{
-		"RootFields": {
-			"container": {
-				"id": "ae513b826459c9382984bea986eb3546aa45fd0e650051cb9591ab7a8efed6ea",
-				"image": {
-					"name": "k8s.gcr.io/kube-state-metrics/kube-state-metrics:v2.1.0"
-				},
-				"runtime": "containerd"
-			}
-		},
-		"ModuleFields": {
-			"namespace": {
-				"name": "kube-system"
-			},
-			"node": {
-				"name": "kind-worker"
-			},
-			"pod": {
-				"name": "kube-state-metrics-f655d484d-hj69w"
-			}
-		},
-		"MetricSetFields": {
-			"id": "containerd://ae513b826459c9382984bea986eb3546aa45fd0e650051cb9591ab7a8efed6ea",
-			"name": "kube-state-metrics",
-			"status": {
-				"phase": "running",
-				"ready": true,
-				"restarts": 2
-			}
-		},
-		"Index": "",
-		"ID": "",
-		"Namespace": "kubernetes.container",
-		"Timestamp": "0001-01-01T00:00:00Z",
-		"Error": null,
-		"Host": "",
-		"Service": "",
-		"Took": 0,
-		"Period": 0,
-		"DisableTimeSeries": false
-	},
-	{
-		"RootFields": {
-			"container": {
-				"id": "02b0705f60dc6131a6b5d4e9a48e2510463f89a0f77e7e1bafa6b5f45cc595e8",
-				"image": {
-					"name": "docker.io/odise/busybox-python:latest"
-				},
-				"runtime": "containerd"
-			}
-		},
-		"ModuleFields": {
-			"namespace": {
-				"name": "default"
-			},
-			"node": {
-				"name": "kind-worker"
-			},
-			"pod": {
-				"name": "hello-python-566b5479f5-ndwdl"
-			}
-		},
-		"MetricSetFields": {
-			"id": "containerd://02b0705f60dc6131a6b5d4e9a48e2510463f89a0f77e7e1bafa6b5f45cc595e8",
-			"name": "hello-python",
-			"status": {
-				"phase": "running",
-				"ready": true,
-				"restarts": 18
-			}
-		},
-		"Index": "",
-		"ID": "",
-		"Namespace": "kubernetes.container",
-		"Timestamp": "0001-01-01T00:00:00Z",
-		"Error": null,
-		"Host": "",
-		"Service": "",
-		"Took": 0,
-		"Period": 0,
-		"DisableTimeSeries": false
-	},
-	{
-		"RootFields": {
-			"container": {
-<<<<<<< HEAD
-				"id": "ffdc200c097349d8ed96f5768387d276751497297730121e6335a31c2d3332a4",
-				"image": {
-					"name": "k8s.gcr.io/kube-apiserver:v1.16.15"
-				},
-				"runtime": "containerd"
-			}
-		},
-		"ModuleFields": {
-			"namespace": {
-				"name": "kube-system"
-			},
-			"node": {
-				"name": "kind-control-plane"
-			},
-			"pod": {
-				"name": "kube-apiserver-kind-control-plane"
-			}
-		},
-		"MetricSetFields": {
-			"cpu": {
-				"request": {
-					"cores": 0.25,
-					"nanocores": 250000000
-				}
-			},
-			"id": "containerd://ffdc200c097349d8ed96f5768387d276751497297730121e6335a31c2d3332a4",
-			"name": "kube-apiserver",
-			"status": {
-				"phase": "running",
-				"ready": true,
-				"restarts": 0
 			}
 		},
 		"Index": "",
@@ -1011,9 +865,6 @@
 		"RootFields": {
 			"container": {
 				"id": "1a223dbb8b51a7404836789fd049701a9e4df7bb69878fb893ab10419ff4eb29",
-=======
-				"id": "3f9250f160ca15f681b8c7da78fdf34cd8be8a86fde3910b682ad413b940a8c5",
->>>>>>> 529b9de3
 				"image": {
 					"name": "docker.io/rancher/local-path-provisioner:v0.0.14"
 				},
@@ -1050,154 +901,5 @@
 		"Took": 0,
 		"Period": 0,
 		"DisableTimeSeries": false
-	},
-	{
-		"RootFields": {
-			"container": {
-<<<<<<< HEAD
-				"id": "d66f649ad0f6c1822039f1c4ea27b6f792f6a86029bf862e77afa2966042a1ce",
-				"image": {
-					"name": "docker.elastic.co/beats/metricbeat:7.15.0-SNAPSHOT"
-=======
-				"id": "3037e577635e9cbcefe1f273e5b06784d36807af76158e4add887e840c42e1ef",
-				"image": {
-					"name": "docker.io/kindest/kindnetd:v20210326-1e038dc5"
->>>>>>> 529b9de3
-				},
-				"runtime": "containerd"
-			}
-		},
-		"ModuleFields": {
-			"namespace": {
-				"name": "kube-system"
-			},
-			"node": {
-				"name": "kind-worker2"
-			},
-			"pod": {
-<<<<<<< HEAD
-				"name": "metricbeat-55fp7"
-=======
-				"name": "kindnet-tg7tl"
->>>>>>> 529b9de3
-			}
-		},
-		"MetricSetFields": {
-			"cpu": {
-				"limit": {
-					"cores": 0.1
-				},
-				"request": {
-					"cores": 0.1
-				}
-			},
-<<<<<<< HEAD
-			"id": "containerd://d66f649ad0f6c1822039f1c4ea27b6f792f6a86029bf862e77afa2966042a1ce",
-			"memory": {
-				"limit": {
-					"bytes": 209715200
-				},
-				"request": {
-					"bytes": 104857600
-				}
-			},
-			"name": "metricbeat",
-=======
-			"id": "containerd://3037e577635e9cbcefe1f273e5b06784d36807af76158e4add887e840c42e1ef",
-			"memory": {
-				"limit": {
-					"bytes": 52428800
-				},
-				"request": {
-					"bytes": 52428800
-				}
-			},
-			"name": "kindnet-cni",
->>>>>>> 529b9de3
-			"status": {
-				"phase": "running",
-				"ready": true,
-				"restarts": 1
-			}
-		},
-		"Index": "",
-		"ID": "",
-		"Namespace": "kubernetes.container",
-		"Timestamp": "0001-01-01T00:00:00Z",
-		"Error": null,
-		"Host": "",
-		"Service": "",
-		"Took": 0,
-		"Period": 0,
-		"DisableTimeSeries": false
-	},
-	{
-		"RootFields": {
-			"container": {
-<<<<<<< HEAD
-				"id": "33315399455b7213d316f6f799155d890659ca407f80d58307075b3ee70e7e07",
-				"image": {
-					"name": "k8s.gcr.io/coredns:1.6.2"
-=======
-				"id": "1c1919c3b07bf3369b5e1a4bf187762f2724b3bc7eb113239af3919f12202337",
-				"image": {
-					"name": "k8s.gcr.io/kube-controller-manager:v1.16.15"
->>>>>>> 529b9de3
-				},
-				"runtime": "containerd"
-			}
-		},
-		"ModuleFields": {
-			"namespace": {
-				"name": "kube-system"
-			},
-			"node": {
-				"name": "kind-control-plane"
-			},
-			"pod": {
-<<<<<<< HEAD
-				"name": "coredns-5644d7b6d9-nnwmb"
-=======
-				"name": "kube-controller-manager-kind-control-plane"
->>>>>>> 529b9de3
-			}
-		},
-		"MetricSetFields": {
-			"cpu": {
-				"request": {
-					"cores": 0.2
-				}
-			},
-<<<<<<< HEAD
-			"id": "containerd://33315399455b7213d316f6f799155d890659ca407f80d58307075b3ee70e7e07",
-			"memory": {
-				"limit": {
-					"bytes": 178257920
-				},
-				"request": {
-					"bytes": 73400320
-				}
-			},
-			"name": "coredns",
-=======
-			"id": "containerd://1c1919c3b07bf3369b5e1a4bf187762f2724b3bc7eb113239af3919f12202337",
-			"name": "kube-controller-manager",
->>>>>>> 529b9de3
-			"status": {
-				"phase": "running",
-				"ready": true,
-				"restarts": 4
-			}
-		},
-		"Index": "",
-		"ID": "",
-		"Namespace": "kubernetes.container",
-		"Timestamp": "0001-01-01T00:00:00Z",
-		"Error": null,
-		"Host": "",
-		"Service": "",
-		"Took": 0,
-		"Period": 0,
-		"DisableTimeSeries": false
 	}
 ]