// Licensed to Elasticsearch B.V. under one or more contributor
// license agreements. See the NOTICE file distributed with
// this work for additional information regarding copyright
// ownership. Elasticsearch B.V. licenses this file to you under
// the Apache License, Version 2.0 (the "License"); you may
// not use this file except in compliance with the License.
// You may obtain a copy of the License at
//
//     http://www.apache.org/licenses/LICENSE-2.0
//
// Unless required by applicable law or agreed to in writing,
// software distributed under the License is distributed on an
// "AS IS" BASIS, WITHOUT WARRANTIES OR CONDITIONS OF ANY
// KIND, either express or implied.  See the License for the
// specific language governing permissions and limitations
// under the License.

package jmx

import (
	"testing"

	"github.com/stretchr/testify/assert"

	"github.com/elastic/elastic-agent-libs/logp"
)

func TestBuildJolokiaGETUri(t *testing.T) {
	cases := []struct {
		mbean      string
		attributes []Attribute
		expected   string
	}{
		{
			mbean: `java.lang:type=Memory`,
			attributes: []Attribute{
				Attribute{
					Attr:  `HeapMemoryUsage`,
					Field: `heapMemoryUsage`,
				},
			},
			expected: `/read/java.lang:type=Memory/HeapMemoryUsage`,
		},
		{
			mbean: `java.lang:type=Memory`,
			attributes: []Attribute{
				Attribute{
					Attr:  `HeapMemoryUsage`,
					Field: `heapMemoryUsage`,
				},
				Attribute{
					Attr:  `NonHeapMemoryUsage`,
					Field: `nonHeapMemoryUsage`,
				},
			},
			expected: `/read/java.lang:type=Memory/HeapMemoryUsage,NonHeapMemoryUsage`,
		},
		{
			mbean: `Catalina:name=HttpRequest1,type=RequestProcessor,worker=!"http-nio-8080!"`,
			attributes: []Attribute{
				Attribute{
					Attr:  `globalProcessor`,
					Field: `maxTime`,
				}},
			expected: `/read/Catalina:name=HttpRequest1,type=RequestProcessor,worker=!"http-nio-8080!"/globalProcessor`,
		},
	}

	for _, c := range cases {
		jolokiaGETFetcher := &JolokiaHTTPGetFetcher{}
		getURI := jolokiaGETFetcher.buildJolokiaGETUri(c.mbean, c.attributes)

		assert.Equal(t, c.expected, getURI, "mbean: "+c.mbean)

	}
}

func TestParseMBean(t *testing.T) {

	cases := map[string]struct {
		mbean    string
		expected *MBeanName
		ok       bool
	}{
		"empty": {
			mbean: ``,
			ok:    false,
		},
		"no domain": {
			mbean: `type=Runtime`,
			ok:    false,
		},
		"no properties": {
			mbean: `java.lang`,
			ok:    false,
		},
		"no properties, with colon": {
			mbean: `java.lang:`,
			ok:    false,
		},
		"property without value": {
			mbean: `java.lang:type=Runtime,name`,
			ok:    false,
		},
		"single property": {
			mbean: `java.lang:type=Runtime`,
			expected: &MBeanName{
				Domain: `java.lang`,
				Properties: map[string]string{
					"type": "Runtime",
				},
			},
			ok: true,
		},
		"other single property": {
			mbean: `java.lang:type=Memory`,
			expected: &MBeanName{
				Domain: `java.lang`,
				Properties: map[string]string{
					"type": "Memory",
				},
			},
			ok: true,
		},
		"multiple properties": {
			mbean: `java.lang:name=Foo,type=Runtime`,
			expected: &MBeanName{
				Domain: `java.lang`,
				Properties: map[string]string{
					"name": "Foo",
					"type": "Runtime",
				},
			},
			ok: true,
		},
		"property with wildcard": {
			mbean: `java.lang:type=Runtime,name=Foo*`,
			expected: &MBeanName{
				Domain: `java.lang`,
				Properties: map[string]string{
					"name": "Foo*",
					"type": "Runtime",
				},
			},
			ok: true,
		},
		"property with wildcard as value": {
			mbean: `java.lang:type=Runtime,name=*`,
			expected: &MBeanName{
				Domain: `java.lang`,
				Properties: map[string]string{
					"name": "*",
					"type": "Runtime",
				},
			},
			ok: true,
		},
		"quoted property": {
			mbean: `java.lang:name="foo,bar",type=Runtime`,
			expected: &MBeanName{
				Domain: `java.lang`,
				Properties: map[string]string{
					"name": `"foo,bar"`,
					"type": "Runtime",
				},
			},
			ok: true,
		},
		"multiple quoted properties": {
			mbean: `java.lang:name="foo",othername="bar",type=Runtime`,
			expected: &MBeanName{
				Domain: `java.lang`,
				Properties: map[string]string{
					"name":      `"foo"`,
					"othername": `"bar"`,
					"type":      "Runtime",
				},
			},
			ok: true,
		},
		"escaped quote in quoted property": {
			mbean: `java.lang:name="foo,\"bar\"",type=Runtime`,
			expected: &MBeanName{
				Domain: `java.lang`,
				Properties: map[string]string{
					"name": `"foo,\"bar\""`,
					"type": "Runtime",
				},
			},
			ok: true,
		},
		"newline in quoted property": {
			mbean: `java.lang:name="foo\nbar",type=Runtime`,
			expected: &MBeanName{
				Domain: `java.lang`,
				Properties: map[string]string{
					"name": `"foo\nbar"`,
					"type": "Runtime",
				},
			},
			ok: true,
		},
		"real catalina mbean": {
			mbean: `Catalina:name=HttpRequest1,type=RequestProcessor,worker="http-nio-8080"`,
			expected: &MBeanName{
				Domain: `Catalina`,
				Properties: map[string]string{
					"name":   "HttpRequest1",
					"type":   "RequestProcessor",
					"worker": `"http-nio-8080"`,
				},
			},
			ok: true,
		},
		"real activemq artemis mbean": {
			mbean: `org.apache.activemq.artemis:broker="0.0.0.0",component=addresses,address="helloworld",subcomponent=queues,routing-type="anycast",queue="helloworld"`,
			expected: &MBeanName{
				Domain: `org.apache.activemq.artemis`,
				Properties: map[string]string{
					"broker":       `"0.0.0.0"`,
					"component":    `addresses`,
					"address":      `"helloworld"`,
					"subcomponent": `queues`,
					"routing-type": `"anycast"`,
					"queue":        `"helloworld"`,
				},
			},
			ok: true,
		},
	}

	for title, c := range cases {
		t.Run(title, func(t *testing.T) {
			beanObj, err := ParseMBeanName(c.mbean)

			if c.ok {
				if assert.NoError(t, err, "failed parsing for: "+c.mbean) {
					t.Log("Canonicalized mbean: ", beanObj.Canonicalize(true))
				}
				assert.Equal(t, c.expected, beanObj, "mbean: "+c.mbean)
			} else {
				assert.Error(t, err, "should have failed for: "+c.mbean)
			}
		})
	}

}

func TestCanonicalizeMbeanName(t *testing.T) {

	cases := []struct {
		mbean    *MBeanName
		expected string
		escape   bool
	}{

		{
			mbean: &MBeanName{
				Domain: `java.lang`,
				Properties: map[string]string{
					"type": "Runtime",
				},
			},
			escape:   true,
			expected: `java.lang:type=Runtime`,
		},
		{
			mbean: &MBeanName{
				Domain: `java.lang`,
				Properties: map[string]string{
					"type": "Runtime",
				},
			},
			escape:   false,
			expected: `java.lang:type=Runtime`,
		},
		{
			mbean: &MBeanName{
				Domain: `java.lang`,
				Properties: map[string]string{
					"name": "Foo",
					"type": "Runtime",
				},
			},
			escape:   true,
			expected: `java.lang:name=Foo,type=Runtime`,
		},
		{
			mbean: &MBeanName{
				Domain: `java.lang`,
				Properties: map[string]string{
					"name": "Foo",
					"type": "Runtime",
				},
			},
			escape:   false,
			expected: `java.lang:name=Foo,type=Runtime`,
		},
		{
			mbean: &MBeanName{
				Domain: `java.lang`,
				Properties: map[string]string{
					"name": "Foo",
					"type": "Runtime",
				},
			},
			escape:   true,
			expected: `java.lang:name=Foo,type=Runtime`,
		},
		{
			mbean: &MBeanName{
				Domain: `java.lang`,
				Properties: map[string]string{
					"name": "Foo*",
					"type": "Runtime",
				},
			},
			escape:   true,
			expected: `java.lang:name=Foo*,type=Runtime`,
		},
		{
			mbean: &MBeanName{
				Domain: `java.lang`,
				Properties: map[string]string{
					"name": "*",
					"type": "Runtime",
				},
			},
			escape:   true,
			expected: `java.lang:name=*,type=Runtime`,
		},
		{
			mbean: &MBeanName{
				Domain: `java.lang`,
				Properties: map[string]string{
					"name": `"foo,bar"`,
					"type": "Runtime",
				},
			},
			escape:   true,
			expected: `java.lang:name=!"foo,bar!",type=Runtime`,
		},
		{
			expected: `java.lang:type=Memory`,
			mbean: &MBeanName{
				Domain: `java.lang`,
				Properties: map[string]string{
					"type": "Memory",
				},
			},
			escape: true,
		},
		{
			expected: `jboss.jmx:alias=jmx!/rmi!/RMIAdaptor!/State`,
			mbean: &MBeanName{
				Domain: `jboss.jmx`,
				Properties: map[string]string{
					"alias": "jmx/rmi/RMIAdaptor/State",
				},
			},
			escape: true,
		},
		{
			mbean: &MBeanName{
				Domain: `Catalina`,
				Properties: map[string]string{
					"name":   "HttpRequest1",
					"type":   "RequestProcessor",
					"worker": `"http-nio-8080"`,
				},
			},
			escape:   true,
			expected: `Catalina:name=HttpRequest1,type=RequestProcessor,worker=!"http-nio-8080!"`,
		},
		{
			mbean: &MBeanName{
				Domain: `solr`,
				Properties: map[string]string{
					"dom1":  "jvm",
					"name":  "used",
					"name0": "memory",
					"name1": "total",
				},
			},
			escape:   true,
			expected: `solr:dom1=jvm,name=used,name0=memory,name1=total`,
		},
	}

	for _, c := range cases {
		canonicalString := c.mbean.Canonicalize(c.escape)

		assert.Equal(t, c.expected, canonicalString)
	}

}

func TestMBeanAttributeHasField(t *testing.T) {

	cases := []struct {
		attribute *Attribute
		expected  bool
	}{

		{
			attribute: &Attribute{
				Attr:  "CollectionTime",
				Field: "",
			},
			expected: false,
		},
		{
			attribute: &Attribute{
				Attr:  "CollectionTime",
				Field: "  ",
			},

			expected: false,
		},
		{
			attribute: &Attribute{
				Attr:  "CollectionTime",
				Field: "gc.cms_collection_time",
			},
			expected: true,
		},
	}

	for _, c := range cases {
		jolokiaGETFetcher := &JolokiaHTTPGetFetcher{}
		hasField := jolokiaGETFetcher.mBeanAttributeHasField(c.attribute)

		assert.Equal(t, c.expected, hasField, "mbean attribute: "+c.attribute.Attr, "mbean attribute field: "+c.attribute.Field)
	}
}

func TestBuildGETRequestsAndMappings(t *testing.T) {

	cases := []struct {
		mappings          []JMXMapping
		httpMethod        string
		uris              []string
		attributeMappings AttributeMapping
		ok                bool
	}{
		{
			mappings: []JMXMapping{
				{

					MBean: "java.lang:type=Runtime",
					Attributes: []Attribute{
						{
							Attr:  "Uptime",
							Field: "uptime",
						},
					},
					Target: Target{
						URL:      `service:jmx:rmi:///jndi/rmi://targethost:9999/jmxrmi`,
						User:     "jolokia",
						Password: "password",
					},
				},
				{
					MBean: "java.lang:type=GarbageCollector,name=ConcurrentMarkSweep",
					Attributes: []Attribute{
						{
							Attr:  "CollectionTime",
							Field: "gc.cms_collection_time",
						},
						{
							Attr:  "CollectionCount",
							Field: "gc.cms_collection_count",
						},
					},
					Target: Target{
						URL:      `service:jmx:rmi:///jndi/rmi://targethost:9999/jmxrmi`,
						User:     "jolokia",
						Password: "password",
					},
				},
				{
					MBean: "java.lang:type=Memory",
					Attributes: []Attribute{
						{
							Attr:  "HeapMemoryUsage",
							Field: "memory.heap_usage",
						},
						{
							Attr:  "NonHeapMemoryUsage",
							Field: "memory.non_heap_usage",
						},
					},
					Target: Target{
						URL:      `service:jmx:rmi:///jndi/rmi://targethost:9999/jmxrmi`,
						User:     "jolokia",
						Password: "password",
					},
				},
			},
			ok: false,
		},
		{
			mappings: []JMXMapping{
				{

					MBean: "java.lang:type=Runtime",
					Attributes: []Attribute{
						{
							Attr:  "Uptime",
							Field: "uptime",
						},
					},
				},
				{
					MBean: "java.lang:type=GarbageCollector,name=ConcurrentMarkSweep",
					Attributes: []Attribute{
						{
							Attr:  "CollectionTime",
							Field: "gc.cms_collection_time",
						},
						{
							Attr:  "CollectionCount",
							Field: "gc.cms_collection_count",
						},
					},
				},
				{
					MBean: "java.lang:type=Memory",
					Attributes: []Attribute{
						{
							Attr:  "HeapMemoryUsage",
							Field: "memory.heap_usage",
						},
						{
							Attr:  "NonHeapMemoryUsage",
							Field: "memory.non_heap_usage",
						},
					},
				},
			},
			httpMethod: "GET",
			uris: []string{
				"/read/java.lang:type=Runtime/Uptime",
				"/read/java.lang:name=ConcurrentMarkSweep,type=GarbageCollector/CollectionTime,CollectionCount",
				"/read/java.lang:type=Memory/HeapMemoryUsage,NonHeapMemoryUsage",
			},
			attributeMappings: map[attributeMappingKey]Attribute{
				attributeMappingKey{"java.lang:type=Runtime", "Uptime"}: Attribute{
					Attr:  "Uptime",
					Field: "uptime",
				},
				attributeMappingKey{"java.lang:name=ConcurrentMarkSweep,type=GarbageCollector", "CollectionTime"}: Attribute{
					Attr:  "CollectionTime",
					Field: "gc.cms_collection_time",
				},
				attributeMappingKey{"java.lang:name=ConcurrentMarkSweep,type=GarbageCollector", "CollectionCount"}: Attribute{
					Attr:  "CollectionCount",
					Field: "gc.cms_collection_count",
				},
				attributeMappingKey{"java.lang:type=Memory", "HeapMemoryUsage"}: Attribute{
					Attr:  "HeapMemoryUsage",
					Field: "memory.heap_usage",
				},
				attributeMappingKey{"java.lang:type=Memory", "NonHeapMemoryUsage"}: Attribute{
					Attr:  "NonHeapMemoryUsage",
					Field: "memory.non_heap_usage",
				},
			},
			ok: true,
		},
	}

	for _, c := range cases {

		jolokiaGETFetcher := &JolokiaHTTPGetFetcher{}

		httpReqs, attrMaps, myerr := jolokiaGETFetcher.BuildRequestsAndMappings(c.mappings)

		if c.ok == false {
			assert.Error(t, myerr, "should have failed for httpMethod: "+c.httpMethod)
			continue
		}

		assert.Nil(t, myerr)
		assert.NotNil(t, attrMaps)

		// Test returned URIs
		for i, r := range httpReqs {
			assert.Equal(t, c.uris[i], r.URI, "request uri: ", r.URI)
		}

		assert.Equal(t, c.attributeMappings, attrMaps)

	}

}
func TestBuildPOSTRequestsAndMappings(t *testing.T) {

	cases := []struct {
		mappings          []JMXMapping
		httpMethod        string
		body              string
		attributeMappings AttributeMapping
	}{

		{
			mappings: []JMXMapping{
				{

					MBean: "java.lang:type=Runtime",
					Attributes: []Attribute{
						{
							Attr:  "Uptime",
							Field: "uptime",
						},
					},
					Target: Target{
						URL:      `service:jmx:rmi:///jndi/rmi://targethost:9999/jmxrmi`,
						User:     "jolokia",
						Password: "password",
					},
				},
				{

					MBean: "java.lang:type=Runtime",
					Attributes: []Attribute{
						{
							Attr:  "Uptime",
							Field: "uptime",
						},
					},
				}, {
					MBean: "java.lang:type=GarbageCollector,name=ConcurrentMarkSweep",
					Attributes: []Attribute{
						{
							Attr:  "CollectionTime",
							Field: "gc.cms_collection_time",
						},
						{
							Attr:  "CollectionCount",
							Field: "gc.cms_collection_count",
						},
					},
				},
				{
					MBean: "java.lang:type=Memory",
					Attributes: []Attribute{
						{
							Attr:  "HeapMemoryUsage",
							Field: "memory.heap_usage",
						},
						{
							Attr:  "NonHeapMemoryUsage",
							Field: "memory.non_heap_usage",
						},
					},
				},
			},
			httpMethod: "POST",
			body:       `[{"type":"read","mbean":"java.lang:type=Runtime","attribute":["Uptime"],"config":{"canonicalNaming":true,"ignoreErrors":true},"target":{"url":"service:jmx:rmi:///jndi/rmi://targethost:9999/jmxrmi","user":"jolokia","password":"password"}},{"type":"read","mbean":"java.lang:type=Runtime","attribute":["Uptime"],"config":{"canonicalNaming":true,"ignoreErrors":true}},{"type":"read","mbean":"java.lang:name=ConcurrentMarkSweep,type=GarbageCollector","attribute":["CollectionTime","CollectionCount"],"config":{"canonicalNaming":true,"ignoreErrors":true}},{"type":"read","mbean":"java.lang:type=Memory","attribute":["HeapMemoryUsage","NonHeapMemoryUsage"],"config":{"canonicalNaming":true,"ignoreErrors":true}}]`,
			attributeMappings: map[attributeMappingKey]Attribute{
				attributeMappingKey{"java.lang:type=Runtime", "Uptime"}: Attribute{
					Attr:  "Uptime",
					Field: "uptime",
				},
				attributeMappingKey{"java.lang:name=ConcurrentMarkSweep,type=GarbageCollector", "CollectionTime"}: Attribute{
					Attr:  "CollectionTime",
					Field: "gc.cms_collection_time",
				},
				attributeMappingKey{"java.lang:name=ConcurrentMarkSweep,type=GarbageCollector", "CollectionCount"}: Attribute{
					Attr:  "CollectionCount",
					Field: "gc.cms_collection_count",
				},
				attributeMappingKey{"java.lang:type=Memory", "HeapMemoryUsage"}: Attribute{
					Attr:  "HeapMemoryUsage",
					Field: "memory.heap_usage",
				},
				attributeMappingKey{"java.lang:type=Memory", "NonHeapMemoryUsage"}: Attribute{
					Attr:  "NonHeapMemoryUsage",
					Field: "memory.non_heap_usage",
				},
			},
		},
	}

	for _, c := range cases {

		jolokiaPOSTBuilder := &JolokiaHTTPPostFetcher{}

		httpReqs, attrMaps, myerr := jolokiaPOSTBuilder.BuildRequestsAndMappings(c.mappings)

		assert.Nil(t, myerr)
		assert.NotNil(t, attrMaps)

		// Test returned URIs
		for _, r := range httpReqs {
			// assert.Equal(t, c.uris[i], r.Uri, "request uri: ", r.Uri)
			assert.Equal(t, c.body, string(r.Body), "body", r.Body)
		}

		assert.Equal(t, c.attributeMappings, attrMaps)

	}

}

func TestNewJolokiaHTTPClient(t *testing.T) {

	cases := []struct {
		httpMethod string
		expected   JolokiaHTTPRequestFetcher
	}{

		{
			httpMethod: "GET",
			expected:   &JolokiaHTTPGetFetcher{logp.NewNopLogger()},
		},
		{
			httpMethod: "",
			expected:   &JolokiaHTTPPostFetcher{logp.NewNopLogger()},
		},
		{
			httpMethod: "GET",
			expected:   &JolokiaHTTPGetFetcher{logp.NewNopLogger()},
		},
		{
			httpMethod: "POST",
			expected:   &JolokiaHTTPPostFetcher{logp.NewNopLogger()},
		},
	}

	for _, c := range cases {
		jolokiaGETClient := NewJolokiaHTTPRequestFetcher(c.httpMethod, logp.NewNopLogger())

		assert.Equal(t, c.expected, jolokiaGETClient, "httpMethod: "+c.httpMethod)
	}
}

<<<<<<< HEAD
func FuzzParseMBeanName(f *testing.F) {
	f.Add(`type=Runtime`)
	f.Add(`java.lang:name=Foo,type=Runtime`)

	f.Fuzz(func(t *testing.T, mBeanName string) {
		_, _ = ParseMBeanName(mBeanName)
	})
=======
func TestSetUpdatedURL(t *testing.T) {
	tests := []struct {
		name         string
		sanitizedURI string
		uri          string
		expected     string
	}{
		{
			name:         "With encoded query in sanitizedURI",
			sanitizedURI: "http://localhost:8778/jolokia%3FignoreErrors=false&canonicalNaming=false",
			uri:          "/read/java.lang:type=Runtime/Uptime",
			expected:     "http://localhost:8778/jolokia/read/java.lang:type=Runtime/Uptime/?ignoreErrors=false&canonicalNaming=false",
		},
		{
			name:         "With encoded query and trailing slash",
			sanitizedURI: "http://localhost:8778/jolokia/%3FmaxDepth=2",
			uri:          "/read/java.lang:type=Memory/HeapMemoryUsage",
			expected:     "http://localhost:8778/jolokia/read/java.lang:type=Memory/HeapMemoryUsage/?maxDepth=2",
		},
		{
			name:         "Without encoded query, add default",
			sanitizedURI: "http://localhost:8778/jolokia",
			uri:          "/read/java.lang:type=Runtime/Uptime",
			expected:     "http://localhost:8778/jolokia/read/java.lang:type=Runtime/Uptime/?ignoreErrors=true&canonicalNaming=false",
		},
		{
			name:         "Without encoded query, trailing slash",
			sanitizedURI: "http://localhost:8778/jolokia/",
			uri:          "/read/java.lang:type=Threading/ThreadCount",
			expected:     "http://localhost:8778/jolokia/read/java.lang:type=Threading/ThreadCount/?ignoreErrors=true&canonicalNaming=false",
		},
	}

	for _, tt := range tests {
		t.Run(tt.name, func(t *testing.T) {
			result := SetUpdatedURL(tt.sanitizedURI, tt.uri)
			if result != tt.expected {
				t.Errorf("got: %s, want: %s", result, tt.expected)
			}
		})
	}
>>>>>>> b2a696c3
}<|MERGE_RESOLUTION|>--- conflicted
+++ resolved
@@ -736,15 +736,6 @@
 	}
 }
 
-<<<<<<< HEAD
-func FuzzParseMBeanName(f *testing.F) {
-	f.Add(`type=Runtime`)
-	f.Add(`java.lang:name=Foo,type=Runtime`)
-
-	f.Fuzz(func(t *testing.T, mBeanName string) {
-		_, _ = ParseMBeanName(mBeanName)
-	})
-=======
 func TestSetUpdatedURL(t *testing.T) {
 	tests := []struct {
 		name         string
@@ -786,5 +777,13 @@
 			}
 		})
 	}
->>>>>>> b2a696c3
+}
+
+func FuzzParseMBeanName(f *testing.F) {
+	f.Add(`type=Runtime`)
+	f.Add(`java.lang:name=Foo,type=Runtime`)
+
+	f.Fuzz(func(t *testing.T, mBeanName string) {
+		_, _ = ParseMBeanName(mBeanName)
+	})
 }