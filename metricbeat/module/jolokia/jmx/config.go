package jmx

import "encoding/json"

type JMXMapping struct {
	MBean      string
	Attributes []Attribute
	Target     Target
}

type Attribute struct {
	Attr  string
	Field string
}

type Target struct {
	Url      string
	User     string
	Password string
}

// RequestBlock is used to build the request blocks of the following format:
//
// [
//    {
//       "type":"read",
//       "mbean":"java.lang:type=Runtime",
//       "attribute":[
//          "Uptime"
//       ]
//    },
//    {
//       "type":"read",
//       "mbean":"java.lang:type=GarbageCollector,name=ConcurrentMarkSweep",
//       "attribute":[
//          "CollectionTime",
//          "CollectionCount"
//       ]
//    }
// ]
type RequestBlock struct {
<<<<<<< HEAD
	Type      string   `json:"type"`
	MBean     string   `json:"mbean"`
	Attribute []string `json:"attribute"`
	Target    TargetBlock `json:"target"`
=======
	Type      string       `json:"type"`
	MBean     string       `json:"mbean"`
	Attribute []string     `json:"attribute"`
	Target    *TargetBlock `json:"target,omitempty"`
>>>>>>> a0c68e60
}

type TargetBlock struct {
	Url      string `json:"url"`
<<<<<<< HEAD
	User     string `json:"user"`
	Password string `json:"password"`
=======
	User     string `json:"user,omitempty"`
	Password string `json:"password,omitempty"`
>>>>>>> a0c68e60
}

func buildRequestBodyAndMapping(mappings []JMXMapping) ([]byte, map[string]string, error) {
	responseMapping := map[string]string{}
	var blocks []RequestBlock

	for _, mapping := range mappings {
		rb := RequestBlock{
			Type:  "read",
			MBean: mapping.MBean,
			Target: TargetBlock {
				Url: mapping.Target.Url,
				User: mapping.Target.User,
				Password: mapping.Target.Password,
			},
		}

		if len(mapping.Target.Url) != 0 {
			rb.Target = new(TargetBlock)
			rb.Target.Url = mapping.Target.Url
			rb.Target.User = mapping.Target.User
			rb.Target.Password = mapping.Target.Password
		}

		for _, attribute := range mapping.Attributes {
			rb.Attribute = append(rb.Attribute, attribute.Attr)
			responseMapping[mapping.MBean+"_"+attribute.Attr] = attribute.Field
		}
		blocks = append(blocks, rb)
	}

	content, err := json.Marshal(blocks)
	return content, responseMapping, err
}<|MERGE_RESOLUTION|>--- conflicted
+++ resolved
@@ -39,28 +39,16 @@
 //    }
 // ]
 type RequestBlock struct {
-<<<<<<< HEAD
-	Type      string   `json:"type"`
-	MBean     string   `json:"mbean"`
-	Attribute []string `json:"attribute"`
-	Target    TargetBlock `json:"target"`
-=======
 	Type      string       `json:"type"`
 	MBean     string       `json:"mbean"`
 	Attribute []string     `json:"attribute"`
 	Target    *TargetBlock `json:"target,omitempty"`
->>>>>>> a0c68e60
 }
 
 type TargetBlock struct {
 	Url      string `json:"url"`
-<<<<<<< HEAD
-	User     string `json:"user"`
-	Password string `json:"password"`
-=======
 	User     string `json:"user,omitempty"`
 	Password string `json:"password,omitempty"`
->>>>>>> a0c68e60
 }
 
 func buildRequestBodyAndMapping(mappings []JMXMapping) ([]byte, map[string]string, error) {
@@ -71,11 +59,6 @@
 		rb := RequestBlock{
 			Type:  "read",
 			MBean: mapping.MBean,
-			Target: TargetBlock {
-				Url: mapping.Target.Url,
-				User: mapping.Target.User,
-				Password: mapping.Target.Password,
-			},
 		}
 
 		if len(mapping.Target.Url) != 0 {
