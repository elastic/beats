{
    "@timestamp": "2017-10-12T08:05:34.853Z",
    "elasticsearch": {
        "cluster": {
            "id": "8l_zoGznQRmtoX9iSC-goA",
            "name": "docker-cluster"
        },
        "ml": {
            "job": {
                "data_counts": {
                    "invalid_date_count": 0,
<<<<<<< HEAD
                    "processed_record_count": 14
                },
                "id": "55",
                "model_size": {},
                "state": "closed"
=======
                    "processed_record_count": 1216
                },
                "forecasts_stats": {
                    "total": 1
                },
                "id": "low_request_rate",
                "model_size": {
                    "memory_status": "ok"
                },
                "state": "opened"
>>>>>>> 7c977555
            }
        },
        "node": {
            "id": "a14cf47ef7f2"
        }
    },
    "event": {
        "dataset": "elasticsearch.ml.job",
        "duration": 115000,
        "module": "elasticsearch"
    },
    "metricset": {
        "name": "ml_job",
        "period": 10000
    },
    "service": {
<<<<<<< HEAD
        "address": "127.0.0.1:46763",
=======
        "address": "127.0.0.1:38585",
>>>>>>> 7c977555
        "name": "elasticsearch",
        "type": "elasticsearch"
    }
}<|MERGE_RESOLUTION|>--- conflicted
+++ resolved
@@ -9,13 +9,6 @@
             "job": {
                 "data_counts": {
                     "invalid_date_count": 0,
-<<<<<<< HEAD
-                    "processed_record_count": 14
-                },
-                "id": "55",
-                "model_size": {},
-                "state": "closed"
-=======
                     "processed_record_count": 1216
                 },
                 "forecasts_stats": {
@@ -26,7 +19,6 @@
                     "memory_status": "ok"
                 },
                 "state": "opened"
->>>>>>> 7c977555
             }
         },
         "node": {
@@ -43,11 +35,7 @@
         "period": 10000
     },
     "service": {
-<<<<<<< HEAD
-        "address": "127.0.0.1:46763",
-=======
         "address": "127.0.0.1:38585",
->>>>>>> 7c977555
         "name": "elasticsearch",
         "type": "elasticsearch"
     }
