// Licensed to Elasticsearch B.V. under one or more contributor
// license agreements. See the NOTICE file distributed with
// this work for additional information regarding copyright
// ownership. Elasticsearch B.V. licenses this file to you under
// the Apache License, Version 2.0 (the "License"); you may
// not use this file except in compliance with the License.
// You may obtain a copy of the License at
//
//     http://www.apache.org/licenses/LICENSE-2.0
//
// Unless required by applicable law or agreed to in writing,
// software distributed under the License is distributed on an
// "AS IS" BASIS, WITHOUT WARRANTIES OR CONDITIONS OF ANY
// KIND, either express or implied.  See the License for the
// specific language governing permissions and limitations
// under the License.

// +build integration

package elasticsearch_test

import (
	"bytes"
	"encoding/json"
	"fmt"
	"io/ioutil"
	"net/http"
	"testing"

	"github.com/pkg/errors"

	"github.com/stretchr/testify/assert"

	"github.com/elastic/beats/libbeat/common"
	"github.com/elastic/beats/libbeat/tests/compose"
	"github.com/elastic/beats/metricbeat/helper/elastic"
	mbtest "github.com/elastic/beats/metricbeat/mb/testing"
	"github.com/elastic/beats/metricbeat/module/elasticsearch"
	_ "github.com/elastic/beats/metricbeat/module/elasticsearch/ccr"
	_ "github.com/elastic/beats/metricbeat/module/elasticsearch/cluster_stats"
	_ "github.com/elastic/beats/metricbeat/module/elasticsearch/index"
	_ "github.com/elastic/beats/metricbeat/module/elasticsearch/index_recovery"
	_ "github.com/elastic/beats/metricbeat/module/elasticsearch/index_summary"
	_ "github.com/elastic/beats/metricbeat/module/elasticsearch/ml_job"
	_ "github.com/elastic/beats/metricbeat/module/elasticsearch/node"
	_ "github.com/elastic/beats/metricbeat/module/elasticsearch/node_stats"
	_ "github.com/elastic/beats/metricbeat/module/elasticsearch/shard"
)

var metricSets = []string{
	"ccr",
	"cluster_stats",
	"index",
	"index_recovery",
	"index_summary",
	"ml_job",
	"node",
	"node_stats",
	"shard",
}

func TestElasticsearch(t *testing.T) {
	runner := compose.TestRunner{
		Service: "elasticsearch",
		Options: compose.RunnerOptions{
			"ELASTICSEARCH_VERSION": {
				// "7.0.0-alpha2",
				"6.5.4",
				"6.4.3",
				"6.3.2",
				"6.2.4",
				"5.6.14",
			},
		},
		Parallel: true,
	}

	runner.Run(t, compose.Suite{
		"Fetch": testFetch,
		"Data":  testData,
	})
}

func testFetch(t *testing.T, r compose.R) {
	if v := r.Option("ELASTICSEARCH_VERSION"); v == "6.2.4" || v == "5.6.14" {
		t.Skip("This test fails on this version")
	}

	host := r.Host()
	err := createIndex(host)
	assert.NoError(t, err)

	version, err := getElasticsearchVersion(host)
	if err != nil {
		t.Fatal("getting elasticsearch version", err)
	}

	err = enableTrialLicense(host, version)
	assert.NoError(t, err)

	err = createMLJob(host, version)
	assert.NoError(t, err)

	err = createCCRStats(host)
	assert.NoError(t, err)

	for _, metricSet := range metricSets {
<<<<<<< HEAD
=======
		checkSkip(t, metricSet, version)
>>>>>>> 288a76c6
		t.Run(metricSet, func(t *testing.T) {
			checkSkip(t, metricSet, host)
			f := mbtest.NewReportingMetricSetV2(t, getConfig(metricSet, host))
			events, errs := mbtest.ReportingFetchV2(f)

			assert.Empty(t, errs)
			if !assert.NotEmpty(t, events) {
				t.FailNow()
			}
			t.Logf("%s/%s event: %+v", f.Module().Name(), f.Name(),
				events[0].BeatEvent("elasticsearch", metricSet).Fields.StringToPrint())
		})
	}
}

<<<<<<< HEAD
func testData(t *testing.T, r compose.R) {
	for _, metricSet := range metricSets {
=======
func TestData(t *testing.T) {
	compose.EnsureUp(t, "elasticsearch")

	host := net.JoinHostPort(getEnvHost(), getEnvPort())

	version, err := getElasticsearchVersion(host)
	if err != nil {
		t.Fatal("getting elasticsearch version", err)
	}

	for _, metricSet := range metricSets {
		checkSkip(t, metricSet, version)
>>>>>>> 288a76c6
		t.Run(metricSet, func(t *testing.T) {
			checkSkip(t, metricSet, r.Host())
			f := mbtest.NewReportingMetricSetV2(t, getConfig(metricSet, r.Host()))
			err := mbtest.WriteEventsReporterV2(f, t, metricSet)
			if err != nil {
				t.Fatal("write", err)
			}
		})
	}
}

// GetConfig returns config for elasticsearch module
func getConfig(metricset string, host string) map[string]interface{} {
	return map[string]interface{}{
		"module":                     elasticsearch.ModuleName,
		"metricsets":                 []string{metricset},
		"hosts":                      []string{host},
		"index_recovery.active_only": false,
	}
}

// createIndex creates and elasticsearch index in case it does not exit yet
func createIndex(host string) error {
	client := &http.Client{}

	if checkExists("http://" + host + "/testindex") {
		return nil
	}

	req, err := http.NewRequest("PUT", "http://"+host+"/testindex", nil)
	if err != nil {
		return err
	}

	resp, err := client.Do(req)
	if err != nil {
		return err
	}
	defer resp.Body.Close()

	if resp.StatusCode != 200 {
		return fmt.Errorf("HTTP error %d: %s", resp.StatusCode, resp.Status)
	}

	return nil
}

// createIndex creates and elasticsearch index in case it does not exit yet
func enableTrialLicense(host string, version *common.Version) error {
	client := &http.Client{}

	var enableXPackURL string
	if version.Major < 7 {
		enableXPackURL = "/_xpack/license/start_trial?acknowledge=true"
	} else {
		enableXPackURL = "/_license/start_trial?acknowledge=true"
	}

	req, err := http.NewRequest("POST", "http://"+host+enableXPackURL, nil)
	if err != nil {
		return err
	}

	resp, err := client.Do(req)
	if err != nil {
		return err
	}
	defer resp.Body.Close()

	if resp.StatusCode != 200 {
		body, err := ioutil.ReadAll(resp.Body)
		if err != nil {
			return err
		}
		return fmt.Errorf("could not enable trial license, response = %v", string(body))
	}

	return nil
}

func createMLJob(host string, version *common.Version) error {

	mlJob, err := ioutil.ReadFile("ml_job/_meta/test/test_job.json")
	if err != nil {
		return err
	}

	var jobURL string
	if version.Major < 7 {
		jobURL = "/_xpack/ml/anomaly_detectors/total-requests"
	} else {
		jobURL = "/_ml/anomaly_detectors/total-requests"
	}

	if checkExists("http://" + host + jobURL) {
		return nil
	}

	body, resp, err := httpPutJSON(host, jobURL, mlJob)
	if err != nil {
		return errors.Wrap(err, "error doing PUT request when creating ML job")
	}

	if resp.StatusCode != 200 {
		return fmt.Errorf("HTTP error loading ml job %d: %s, %s", resp.StatusCode, resp.Status, string(body))
	}

	return nil
}

func createCCRStats(host string) error {
	err := setupCCRRemote(host)
	if err != nil {
		return errors.Wrap(err, "error setup CCR remote settings")
	}

	err = createCCRLeaderIndex(host)
	if err != nil {
		return errors.Wrap(err, "error creating CCR leader index")
	}

	err = createCCRFollowerIndex(host)
	if err != nil {
		return errors.Wrap(err, "error creating CCR follower index")
	}

	return nil
}

func setupCCRRemote(host string) error {
	remoteSettings, err := ioutil.ReadFile("ccr/_meta/test/test_remote_settings.json")
	if err != nil {
		return err
	}

	settingsURL := "/_cluster/settings"
	_, _, err = httpPutJSON(host, settingsURL, remoteSettings)
	return err
}

func createCCRLeaderIndex(host string) error {
	leaderIndex, err := ioutil.ReadFile("ccr/_meta/test/test_leader_index.json")
	if err != nil {
		return err
	}

	indexURL := "/pied_piper"
	_, _, err = httpPutJSON(host, indexURL, leaderIndex)
	return err
}

func createCCRFollowerIndex(host string) error {
	followerIndex, err := ioutil.ReadFile("ccr/_meta/test/test_follower_index.json")
	if err != nil {
		return err
	}

	followURL := "/rats/_ccr/follow"
	_, _, err = httpPutJSON(host, followURL, followerIndex)
	return err
}

func checkExists(url string) bool {
	resp, err := http.Get(url)
	if err != nil {
		return false
	}
	resp.Body.Close()

	// Entry exists
	if resp.StatusCode == 200 {
		return true
	}
	return false
}

func checkSkip(t *testing.T, metricset string, version *common.Version) {
	if metricset != "ccr" {
		return
	}

	isCCRStatsAPIAvailable := elastic.IsFeatureAvailable(version, elasticsearch.CCRStatsAPIAvailableVersion)

	if !isCCRStatsAPIAvailable {
		t.Skip("elasticsearch CCR stats API is not available until " + elasticsearch.CCRStatsAPIAvailableVersion.String())
	}
}

func getElasticsearchVersion(elasticsearchHostPort string) (*common.Version, error) {
	resp, err := http.Get("http://" + elasticsearchHostPort + "/")
	if err != nil {
		return nil, err
	}
	defer resp.Body.Close()

	body, err := ioutil.ReadAll(resp.Body)
	if err != nil {
		return nil, err
	}

	var data common.MapStr
	err = json.Unmarshal(body, &data)
	if err != nil {
		return nil, err
	}

	version, err := data.GetValue("version.number")
	if err != nil {
		return nil, err
	}

	return common.NewVersion(version.(string))
}

func httpPutJSON(host, path string, body []byte) ([]byte, *http.Response, error) {
	req, err := http.NewRequest("PUT", "http://"+host+path, bytes.NewReader(body))
	if err != nil {
		return nil, nil, err
	}
	req.Header.Add("Content-Type", "application/json")

	client := &http.Client{}
	resp, err := client.Do(req)
	if err != nil {
		return nil, nil, err
	}
	defer resp.Body.Close()

	body, err = ioutil.ReadAll(resp.Body)
	if err != nil {
		return nil, nil, err
	}

	return body, resp, nil
}<|MERGE_RESOLUTION|>--- conflicted
+++ resolved
@@ -105,12 +105,8 @@
 	assert.NoError(t, err)
 
 	for _, metricSet := range metricSets {
-<<<<<<< HEAD
-=======
-		checkSkip(t, metricSet, version)
->>>>>>> 288a76c6
 		t.Run(metricSet, func(t *testing.T) {
-			checkSkip(t, metricSet, host)
+			checkSkip(t, metricSet, version, host)
 			f := mbtest.NewReportingMetricSetV2(t, getConfig(metricSet, host))
 			events, errs := mbtest.ReportingFetchV2(f)
 
@@ -124,25 +120,15 @@
 	}
 }
 
-<<<<<<< HEAD
 func testData(t *testing.T, r compose.R) {
+	version, err := getElasticsearchVersion(r.Host())
+	if err != nil {
+		t.Fatal("getting elasticsearch version", err)
+	}
+
 	for _, metricSet := range metricSets {
-=======
-func TestData(t *testing.T) {
-	compose.EnsureUp(t, "elasticsearch")
-
-	host := net.JoinHostPort(getEnvHost(), getEnvPort())
-
-	version, err := getElasticsearchVersion(host)
-	if err != nil {
-		t.Fatal("getting elasticsearch version", err)
-	}
-
-	for _, metricSet := range metricSets {
-		checkSkip(t, metricSet, version)
->>>>>>> 288a76c6
 		t.Run(metricSet, func(t *testing.T) {
-			checkSkip(t, metricSet, r.Host())
+			checkSkip(t, metricSet, version, r.Host())
 			f := mbtest.NewReportingMetricSetV2(t, getConfig(metricSet, r.Host()))
 			err := mbtest.WriteEventsReporterV2(f, t, metricSet)
 			if err != nil {
@@ -317,7 +303,7 @@
 	return false
 }
 
-func checkSkip(t *testing.T, metricset string, version *common.Version) {
+func checkSkip(t *testing.T, metricset string, version *common.Version, host string) {
 	if metricset != "ccr" {
 		return
 	}
