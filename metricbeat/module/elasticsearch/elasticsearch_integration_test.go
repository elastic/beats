--- conflicted
+++ resolved
@@ -86,18 +86,11 @@
 			err = createMLJob(host)
 			assert.NoError(t, err)
 
-<<<<<<< HEAD
 			for _, metricSet := range metricSets {
 				t.Run(metricSet, func(t *testing.T) {
+					checkSkip(t, metricSet, host)
 					f := mbtest.NewReportingMetricSetV2(t, getConfig(metricSet, host))
 					events, errs := mbtest.ReportingFetchV2(f)
-=======
-	for _, metricSet := range metricSets {
-		checkSkip(t, metricSet, host)
-		t.Run(metricSet, func(t *testing.T) {
-			f := mbtest.NewReportingMetricSetV2(t, getConfig(metricSet))
-			events, errs := mbtest.ReportingFetchV2(f)
->>>>>>> eb0ee32e
 
 					assert.Empty(t, errs)
 					if !assert.NotEmpty(t, events) {
@@ -107,36 +100,17 @@
 						events[0].BeatEvent("elasticsearch", metricSet).Fields.StringToPrint())
 				})
 			}
-<<<<<<< HEAD
 		},
 		"Data": func(t *testing.T, r compose.R) {
 			for _, metricSet := range metricSets {
 				t.Run(metricSet, func(t *testing.T) {
+					checkSkip(t, metricSet, r.Host())
 					f := mbtest.NewReportingMetricSetV2(t, getConfig(metricSet, r.Host()))
 					err := mbtest.WriteEventsReporterV2(f, t, metricSet)
 					if err != nil {
 						t.Fatal("write", err)
 					}
 				})
-=======
-			t.Logf("%s/%s event: %+v", f.Module().Name(), f.Name(),
-				events[0].BeatEvent("elasticsearch", metricSet).Fields.StringToPrint())
-		})
-	}
-}
-
-func TestData(t *testing.T) {
-	compose.EnsureUp(t, "elasticsearch")
-
-	host := net.JoinHostPort(getEnvHost(), getEnvPort())
-	for _, metricSet := range metricSets {
-		checkSkip(t, metricSet, host)
-		t.Run(metricSet, func(t *testing.T) {
-			f := mbtest.NewReportingMetricSetV2(t, getConfig(metricSet))
-			err := mbtest.WriteEventsReporterV2(f, t, metricSet)
-			if err != nil {
-				t.Fatal("write", err)
->>>>>>> eb0ee32e
 			}
 		},
 	})
