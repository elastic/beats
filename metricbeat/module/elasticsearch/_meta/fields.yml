- key: elasticsearch
  title: "Elasticsearch"
  description: >
    Elasticsearch module
  release: ga
  settings: ["ssl", "http"]
  short_config: false
  fields:
    - name: cluster_state
      type: group
      fields:
        - name: nodes_hash
          type: alias
          path: elasticsearch.cluster.stats.state.nodes_hash
        - name: version
          type: alias
          path: elasticsearch.cluster.stats.state.version
        - name: master_node
          type: alias
          path: elasticsearch.cluster.stats.state.master_node
        - name: state_uuid
          type: alias
          path: elasticsearch.cluster.stats.state.state_uuid
        - name: status
          type: alias
          path: elasticsearch.cluster.stats.state.status
    - name: timestamp
      type: alias
      path: "@timestamp"
    - name: cluster_uuid
      type: alias
      path: elasticsearch.cluster.id
    - name: source_node
      type: group
      fields:
        - name: uuid
          type: alias
          path: elasticsearch.node.id
        - name: name
          type: alias
          path: elasticsearch.node.name
<<<<<<< HEAD
    - name: job_stats.job_id
      type: alias
      path: elasticsearch.ml.job.id
=======
    - name: index_stats
      type: group
      fields:
        - name: index
          path: elasticsearch.index.name
          type: alias
        - name: primaries
          type: group
          fields:
            - name: store.size_in_bytes
              type: alias
              path: elasticsearch.index.primaries.store.size_in_bytes
            - name: docs.count
              type: alias
              path: elasticsearch.index.primaries.docs.count
            - name: segments.count
              type: alias
              path: elasticsearch.index.primaries.segments.count
            - name: refresh.total_time_in_millis
              type: alias
              path: elasticsearch.index.primaries.refresh.total_time_in_millis
            - name: merges.total_size_in_bytes
              type: alias
              path: elasticsearch.index.primaries.merges.total_size_in_bytes
            - name: indexing
              type: group
              fields:
                - name: index_total
                  type: alias
                  path: elasticsearch.index.primaries.indexing.index_total
                - name: index_time_in_millis
                  type: alias
                  path: elasticsearch.index.primaries.indexing.index_time_in_millis
                - name: throttle_time_in_millis
                  type: alias
                  path: elasticsearch.index.primaries.indexing.throttle_time_in_millis
        - name: total
          type: group
          fields:
            - name: query_cache.memory_size_in_bytes
              type: alias
              path: elasticsearch.index.total.query_cache.memory_size_in_bytes
            - name: fielddata.memory_size_in_bytes
              type: alias
              path: elasticsearch.index.total.fielddata.memory_size_in_bytes
            - name: request_cache.memory_size_in_bytes
              type: alias
              path: elasticsearch.index.total.request_cache.memory_size_in_bytes
            - name: merges.total_size_in_bytes
              type: alias
              path: elasticsearch.index.total.merges.total_size_in_bytes
            - name: refresh.total_time_in_millis
              type: alias
              path: elasticsearch.index.total.refresh.total_time_in_millis
            - name: store.size_in_bytes
              type: alias
              path: elasticsearch.index.total.store.size_in_bytes
            - name: indexing
              type: group
              fields:
                - name: index_total
                  type: alias
                  path: elasticsearch.index.total.indexing.index_total
                - name: index_time_in_millis
                  type: alias
                  path: elasticsearch.index.total.indexing.index_time_in_millis
                - name: throttle_time_in_millis
                  type: alias
                  path: elasticsearch.index.total.indexing.throttle_time_in_millis
            - name: search
              type: group
              fields:
                - name: query_total
                  type: alias
                  path: elasticsearch.index.total.search.query_total
                - name: query_time_in_millis
                  type: alias
                  path: elasticsearch.index.total.search.query_time_in_millis
            - name: segments
              type: group
              fields:
                - name: query_total
                  type: alias
                  path: elasticsearch.index.total.segments.memory_in_bytes
                - name: terms_memory_in_bytes
                  type: alias
                  path: elasticsearch.index.total.segments.terms_memory_in_bytes
                - name: points_memory_in_bytes
                  type: alias
                  path: elasticsearch.index.total.segments.points_memory_in_bytes
                - name: count
                  type: alias
                  path: elasticsearch.index.total.segments.count
                - name: doc_values_memory_in_bytes
                  type: alias
                  path: elasticsearch.index.total.segments.doc_values_memory_in_bytes
                - name: norms_memory_in_bytes
                  type: alias
                  path: elasticsearch.index.total.segments.norms_memory_in_bytes
                - name: stored_fields_memory_in_bytes
                  type: alias
                  path: elasticsearch.index.total.segments.stored_fields_memory_in_bytes
                - name: fixed_bit_set_memory_in_bytes
                  type: alias
                  path: elasticsearch.index.total.segments.fixed_bit_set_memory_in_bytes
                - name: term_vectors_memory_in_bytes
                  type: alias
                  path: elasticsearch.index.total.segments.term_vectors_memory_in_bytes
                - name: version_map_memory_in_bytes
                  type: alias
                  path: elasticsearch.index.total.segments.version_map_memory_in_bytes
                - name: index_writer_memory_in_bytes
                  type: alias
                  path: elasticsearch.index.total.segments.index_writer_memory_in_bytes

    - name: ccr_auto_follow_stats
      type: group
      fields:
        - name: number_of_failed_follow_indices
          type: alias
          path: elasticsearch.ccr.auto_follow.failed.follow_indices.count
        - name: number_of_failed_remote_cluster_state_requests
          type: alias
          path: elasticsearch.ccr.auto_follow.failed.remote_cluster_state_requests.count
        - name: number_of_successful_follow_indices
          type: alias
          path: elasticsearch.ccr.auto_follow.success.follow_indices.count
    - name: ccr_stats
      type: group
      fields:
        - name: shard_id
          type: alias
          path: elasticsearch.ccr.shard_id
        - name: remote_cluster
          type: alias
          path: elasticsearch.ccr.remote_cluster
        - name: leader_index
          type: alias
          path: elasticsearch.ccr.leader.index
        - name: follower_index
          type: alias
          path: elasticsearch.ccr.follower.index
        - name: leader_global_checkpoint
          type: alias
          path: elasticsearch.ccr.leader.global_checkpoint
        - name: leader_max_seq_no
          type: alias
          path: elasticsearch.ccr.leader.max_seq_no
        - name: follower_global_checkpoint
          type: alias
          path: elasticsearch.ccr.follower.global_checkpoint
        - name: follower_max_seq_no
          type: alias
          path: elasticsearch.ccr.follower.max_seq_no
        - name: last_requested_seq_no
          type: alias
          path: elasticsearch.ccr.last_requested_seq_no
        - name: outstanding_read_requests
          type: alias
          path: elasticsearch.ccr.requests.outstanding.read.count
        - name: outstanding_write_requests
          type: alias
          path: elasticsearch.ccr.requests.outstanding.write.count
        - name: write_buffer_operation_count
          type: alias
          path: elasticsearch.ccr.write_buffer.operation.count
        - name: write_buffer_size_in_bytes
          type: alias
          path: elasticsearch.ccr.write_buffer.size.bytes
        - name: follower_mapping_version
          type: alias
          path: elasticsearch.ccr.follower.mapping_version
        - name: follower_settings_version
          type: alias
          path: elasticsearch.ccr.follower.settings_version
        - name: follower_aliases_version
          type: alias
          path: elasticsearch.ccr.follower.aliases_version
        - name: total_read_time_millis
          type: alias
          path: elasticsearch.ccr.total_time.read.ms
        - name: total_read_remote_exec_time_millis
          type: alias
          path: elasticsearch.ccr.total_time.read.remote_exec.ms
        - name: successful_read_requests
          type: alias
          path: elasticsearch.ccr.requests.successful.read.count
        - name: failed_read_requests
          type: alias
          path: elasticsearch.ccr.requests.failed.read.count
        - name: operations_read
          type: alias
          path: elasticsearch.ccr.follower.operations.read.count
        - name: operations_written
          type: alias
          path: elasticsearch.ccr.follower.operations_written
        - name: bytes_read
          type: alias
          path: elasticsearch.ccr.bytes_read
        - name: total_write_time_millis
          type: alias
          path: elasticsearch.ccr.total_time.write.ms
        - name: successful_write_requests
          type: alias
          path: elasticsearch.ccr.requests.successful.write.count
        - name: failed_write_requests
          type: alias
          path: elasticsearch.ccr.requests.failed.write.count

>>>>>>> ae189ad6
    - name: node_stats
      type: group
      fields:
        - name: fs
          type: group
          fields:
            - name: total
              type: group
              fields:
                - name: available_in_bytes
                  path: elasticsearch.node.stats.fs.summary.available.bytes
                  type: alias
            - name: io_stats
              type: group
              fields:
                - name: total
                  type: group
                  fields:
                    - name: operations
                      path: elasticsearch.node.stats.fs.io_stats.total.operations.count
                      type: alias
                    - name: read_operations
                      path: elasticsearch.node.stats.fs.io_stats.total.read.operations.count
                      type: alias
                    - name: write_operations
                      path: elasticsearch.node.stats.fs.io_stats.total.write.operations.count
                      type: alias
        - name: indices
          type: group
          fields:
            - name: indexing
              type: group
              fields:
                - name: index_time_in_millis
                  path: elasticsearch.node.stats.indices.indexing.index_time.ms
                  type: alias
                - name: index_total
                  path: elasticsearch.node.stats.indices.indexing.index_total.count
                  type: alias
                - name: throttle_time_in_millis
                  path: elasticsearch.node.stats.indices.indexing.throttle_time.ms
                  type: alias
            - name: fielddata
              type: group
              fields:
                - name: memory_size_in_bytes
                  path: elasticsearch.node.stats.indices.fielddata.memory.bytes
                  type: alias
            - name: query_cache
              type: group
              fields:
                - name: memory_size_in_bytes
                  path: elasticsearch.node.stats.indices.query_cache.memory.bytes
                  type: alias
            - name: request_cache
              type: group
              fields:
                - name: memory_size_in_bytes
                  path: elasticsearch.node.stats.indices.request_cache.memory.bytes
                  type: alias
            - name: search
              type: group
              fields:
                - name: query_time_in_millis
                  path: elasticsearch.node.stats.indices.search.query_time.ms
                  type: alias
                - name: query_total
                  path: elasticsearch.node.stats.indices.search.query_total.count
                  type: alias
            - name: segments
              type: group
              fields:
                - name: count
                  path: elasticsearch.node.stats.indices.segments.count
                  type: alias
                - name: doc_values_memory_in_bytes
                  path: elasticsearch.node.stats.indices.segments.doc_values.memory.bytes
                  type: alias
                - name: fixed_bit_set_memory_in_bytes
                  path: elasticsearch.node.stats.indices.segments.fixed_bit_set.memory.bytes
                  type: alias
                - name: index_writer_memory_in_bytes
                  path: elasticsearch.node.stats.indices.segments.index_writer.memory.bytes
                  type: alias
                - name: memory_in_bytes
                  path: elasticsearch.node.stats.indices.segments.memory.bytes
                  type: alias
                - name: norms_memory_in_bytes
                  path: elasticsearch.node.stats.indices.segments.norms.memory.bytes
                  type: alias
                - name: points_memory_in_bytes
                  path: elasticsearch.node.stats.indices.segments.points.memory.bytes
                  type: alias
                - name: stored_fields_memory_in_bytes
                  path: elasticsearch.node.stats.indices.segments.stored_fields.memory.bytes
                  type: alias
                - name: term_vectors_memory_in_bytes
                  path: elasticsearch.node.stats.indices.segments.term_vectors.memory.bytes
                  type: alias
                - name: terms_memory_in_bytes
                  path: elasticsearch.node.stats.indices.segments.terms.memory.bytes
                  type: alias
                - name: version_map_memory_in_bytes
                  path: elasticsearch.node.stats.indices.segments.version_map.memory.bytes
                  type: alias
        - name: jvm
          type: group
          fields:
            - name: gc
              type: group
              fields:
                - name: collectors
                  type: group
                  fields:
                    - name: old
                      type: group
                      fields:
                        - name: collection_count
                          path: elasticsearch.node.stats.jvm.gc.collectors.old.collection.count
                          type: alias
                        - name: collection_time_in_millis
                          path: elasticsearch.node.stats.jvm.gc.collectors.old.collection.ms
                          type: alias
                    - name: young
                      type: group
                      fields:
                        - name: collection_count
                          path: elasticsearch.node.stats.jvm.gc.collectors.young.collection.count
                          type: alias
                        - name: collection_time_in_millis
                          path: elasticsearch.node.stats.jvm.gc.collectors.young.collection.ms
                          type: alias
            - name: mem
              type: group
              fields:
                - name: heap_max_in_bytes
                  path: elasticsearch.node.stats.jvm.mem.heap.max.bytes
                  type: alias
                - name: heap_used_in_bytes
                  path: elasticsearch.node.stats.jvm.mem.heap.used.bytes
                  type: alias
                - name: heap_used_percent
                  path: elasticsearch.node.stats.jvm.mem.heap.used.pct
                  type: alias
        - name: node_id
          path: elasticsearch.node.id
          type: alias
        - name: os
          type: group
          fields:
            - name: cpu
              type: group
              fields:
                - name: load_average
                  type: group
                  fields:
                    - name: 1m
                      path: elasticsearch.node.stats.os.cpu.load_avg.1m
                      type: alias
            - name: cgroup
              type: group
              fields:
                - name: cpuacct
                  type: group
                  fields:
                    - name: usage_nanos
                      path: elasticsearch.node.stats.os.cgroup.cpuacct.usage.ns
                      type: alias
                - name: cpu
                  type: group
                  fields:
                    - name: cfs_quota_micros
                      path: elasticsearch.node.stats.os.cgroup.cpu.cfs.quota.us
                      type: alias
                    - name: stat
                      type: group
                      fields:
                        - name: number_of_elapsed_periods
                          path: elasticsearch.node.stats.os.cgroup.cpu.stat.elapsed_periods.count
                          type: alias
                        - name: number_of_times_throttled
                          path: elasticsearch.node.stats.os.cgroup.cpu.stat.times_throttled.count
                          type: alias
                        - name: time_throttled_nanos
                          path: elasticsearch.node.stats.os.cgroup.cpu.stat.time_throttled.ns
                          type: alias
                - name: memory
                  type: group
                  fields:
                    - name: control_group
                      path: elasticsearch.node.stats.os.cgroup.memory.control_group
                      type: alias
                    - name: limit_in_bytes
                      path: elasticsearch.node.stats.os.cgroup.memory.limit.bytes
                      type: alias
                    - name: usage_in_bytes
                      path: elasticsearch.node.stats.os.cgroup.memory.usage.bytes
                      type: alias
        - name: process
          type: group
          fields:
            - name: cpu
              type: group
              fields:
                - name: percent
                  path: elasticsearch.node.stats.process.cpu.pct
                  type: alias
        - name: thread_pool
          type: group
          fields:
            - name: bulk
              type: group
              fields:
                - name: queue
                  path: elasticsearch.node.stats.thread_pool.bulk.queue.count
                  type: alias
                - name: rejected
                  path: elasticsearch.node.stats.thread_pool.bulk.rejected.count
                  type: alias
            - name: get
              type: group
              fields:
                - name: queue
                  path: elasticsearch.node.stats.thread_pool.get.queue.count
                  type: alias
                - name: rejected
                  path: elasticsearch.node.stats.thread_pool.get.rejected.count
                  type: alias
            - name: index
              type: group
              fields:
                - name: queue
                  path: elasticsearch.node.stats.thread_pool.index.queue.count
                  type: alias
                - name: rejected
                  path: elasticsearch.node.stats.thread_pool.index.rejected.count
                  type: alias
            - name: search
              type: group
              fields:
                - name: queue
                  path: elasticsearch.node.stats.thread_pool.search.queue.count
                  type: alias
                - name: rejected
                  path: elasticsearch.node.stats.thread_pool.search.rejected.count
                  type: alias
            - name: write
              type: group
              fields:
                - name: queue
                  path: elasticsearch.node.stats.thread_pool.write.queue.count
                  type: alias
                - name: rejected
                  path: elasticsearch.node.stats.thread_pool.write.rejected.count
                  type: alias
    - name: indices_stats
      type: group
      fields:
        - name: _all
          type: group
          fields:
            - name: primaries
              type: group
              fields:
                - name: indexing
                  type: group
                  fields:
                    - name: index_total
                      type: alias
                      path: elasticsearch.index.summary.primaries.indexing.index.count
                    - name: index_time_in_millis
                      type: alias
                      path: elasticsearch.index.summary.primaries.indexing.index.time.ms
            - name: total
              type: group
              fields:
                - name: search
                  type: group
                  fields:
                    - name: query_total
                      type: alias
                      path: elasticsearch.index.summary.total.search.query.count
                    - name: query_time_in_millis
                      type: alias
                      path: elasticsearch.index.summary.total.search.query.time.ms
                - name: indexing
                  type: group
                  fields:
                    - name: index_total
                      type: alias
                      path: elasticsearch.index.summary.total.indexing.index.count
    - name: elasticsearch
      type: group
      fields:
        - name: cluster.name
          type: keyword
          description: >
            Elasticsearch cluster name.
        - name: cluster.id
          type: keyword
          description: >
            Elasticsearch cluster id.
        - name: cluster.state.id
          type: keyword
          description: >
            Elasticsearch state id.
        - name: node
          type: group
          fields:
            - name: id
              type: keyword
              description: >
                Node ID
            - name: name
              type: keyword
              description: >
                Node name.
            - name: master
              type: boolean
              description: >
                Is the node the master node?
            - name: mlockall
              type: boolean
              description: >
                Is mlockall enabled on the node?<|MERGE_RESOLUTION|>--- conflicted
+++ resolved
@@ -39,11 +39,9 @@
         - name: name
           type: alias
           path: elasticsearch.node.name
-<<<<<<< HEAD
     - name: job_stats.job_id
       type: alias
       path: elasticsearch.ml.job.id
-=======
     - name: index_stats
       type: group
       fields:
@@ -253,7 +251,6 @@
           type: alias
           path: elasticsearch.ccr.requests.failed.write.count
 
->>>>>>> ae189ad6
     - name: node_stats
       type: group
       fields:
