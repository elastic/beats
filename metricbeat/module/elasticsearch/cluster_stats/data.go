// Licensed to Elasticsearch B.V. under one or more contributor
// license agreements. See the NOTICE file distributed with
// this work for additional information regarding copyright
// ownership. Elasticsearch B.V. licenses this file to you under
// the Apache License, Version 2.0 (the "License"); you may
// not use this file except in compliance with the License.
// You may obtain a copy of the License at
//
//     http://www.apache.org/licenses/LICENSE-2.0
//
// Unless required by applicable law or agreed to in writing,
// software distributed under the License is distributed on an
// "AS IS" BASIS, WITHOUT WARRANTIES OR CONDITIONS OF ANY
// KIND, either express or implied.  See the License for the
// specific language governing permissions and limitations
// under the License.

package cluster_stats

import (
	"encoding/json"
	"fmt"
	"hash/fnv"
	"sort"
	"strings"

	"github.com/pkg/errors"

	"github.com/elastic/beats/v7/libbeat/common"
	s "github.com/elastic/beats/v7/libbeat/common/schema"
	c "github.com/elastic/beats/v7/libbeat/common/schema/mapstriface"
	"github.com/elastic/beats/v7/metricbeat/helper"
	"github.com/elastic/beats/v7/metricbeat/helper/elastic"
	"github.com/elastic/beats/v7/metricbeat/mb"
	"github.com/elastic/beats/v7/metricbeat/module/elasticsearch"
)

var (
	schema = s.Schema{
		"status": c.Str("status"),
		"nodes": c.Dict("nodes", s.Schema{
<<<<<<< HEAD
			"count":  c.Int("count.total"),
			"master": c.Int("count.master"),
=======
			"versions": c.Ifc("versions"),
			"count":    c.Int("count.total"),
			"master":   c.Int("count.master"),
>>>>>>> 7c977555
			"fs": c.Dict("fs", s.Schema{
				"total": s.Object{
					"bytes": c.Int("total_in_bytes"),
				},
				"available": s.Object{
					"bytes": c.Int("available_in_bytes"),
				},
			}),
			"jvm": c.Dict("jvm", s.Schema{
				"max_uptime": s.Object{
					"ms": c.Int("max_uptime_in_millis"),
				},
				"memory": c.Dict("mem", s.Schema{
					"heap": s.Object{
						"used": s.Object{
							"bytes": c.Int("heap_used_in_bytes"),
						},
						"max": s.Object{
							"bytes": c.Int("heap_max_in_bytes"),
						},
					},
				}),
			}),
		}),

		"indices": c.Dict("indices", s.Schema{
			"docs": c.Dict("docs", s.Schema{
				"total": c.Int("count"),
			}),
			"total": c.Int("count"),
			"shards": c.Dict("shards", s.Schema{
				"count":     c.Int("total"),
				"primaries": c.Int("primaries"),
			}),
			"store": c.Dict("store", s.Schema{
				"size": s.Object{"bytes": c.Int("size_in_bytes")},
			}),
			"fielddata": c.Dict("fielddata", s.Schema{
				"memory": s.Object{
					"bytes": c.Int("memory_size_in_bytes"),
				},
			}),
		}),
	}

	stackSchema = s.Schema{
		"xpack": c.Dict("xpack", s.Schema{
			"ccr": c.Dict("ccr", s.Schema{
				"enabled":   c.Bool("enabled"),
				"available": c.Bool("available"),
			}),
		}),
	}
)

func clusterNeedsTLSEnabled(license *elasticsearch.License, stackStats common.MapStr) (bool, error) {
	// TLS does not need to be enabled if license type is something other than trial
	if !license.IsOneOf("trial") {
		return false, nil
	}

	// TLS does not need to be enabled if security is not enabled
	value, err := stackStats.GetValue("security.enabled")
	if err != nil {
		return false, elastic.MakeErrorForMissingField("security.enabled", elastic.Elasticsearch)
	}

	isSecurityEnabled, ok := value.(bool)
	if !ok {
		return false, fmt.Errorf("security enabled flag is not a boolean")
	}

	if !isSecurityEnabled {
		return false, nil
	}

	// TLS does not need to be enabled if TLS is already enabled on the transport protocol
	value, err = stackStats.GetValue("security.ssl.transport.enabled")
	if err != nil {
		return false, elastic.MakeErrorForMissingField("security.ssl.transport.enabled", elastic.Elasticsearch)
	}

	isTLSAlreadyEnabled, ok := value.(bool)
	if !ok {
		return false, fmt.Errorf("transport protocol SSL enabled flag is not a boolean")
	}

	return !isTLSAlreadyEnabled, nil
}

// computeNodesHash computes a simple hash value that can be used to determine if the nodes listing has changed since the last report.
func computeNodesHash(clusterState common.MapStr) (int32, error) {
	value, err := clusterState.GetValue("nodes")
	if err != nil {
		return 0, elastic.MakeErrorForMissingField("nodes", elastic.Elasticsearch)
	}

	nodes, ok := value.(map[string]interface{})
	if !ok {
		return 0, fmt.Errorf("nodes is not a map")
	}

	var nodeEphemeralIDs []string
	for _, value := range nodes {
		nodeData, ok := value.(map[string]interface{})
		if !ok {
			return 0, fmt.Errorf("node data is not a map")
		}

		value, ok := nodeData["ephemeral_id"]
		if !ok {
			return 0, fmt.Errorf("node data does not contain ephemeral ID")
		}

		ephemeralID, ok := value.(string)
		if !ok {
			return 0, fmt.Errorf("node ephemeral ID is not a string")
		}

		nodeEphemeralIDs = append(nodeEphemeralIDs, ephemeralID)
	}

	sort.Strings(nodeEphemeralIDs)

	combinedNodeEphemeralIDs := strings.Join(nodeEphemeralIDs, "")
	return hash(combinedNodeEphemeralIDs), nil
}

func hash(s string) int32 {
	h := fnv.New32()
	h.Write([]byte(s))
	return int32(h.Sum32()) // This cast is needed because the ES mapping is for a 32-bit *signed* integer
}

func apmIndicesExist(clusterState common.MapStr) (bool, error) {
	value, err := clusterState.GetValue("routing_table.indices")
	if err != nil {
		return false, elastic.MakeErrorForMissingField("routing_table.indices", elastic.Elasticsearch)
	}

	indices, ok := value.(map[string]interface{})
	if !ok {
		return false, fmt.Errorf("routing table indices is not a map")
	}

	for name := range indices {
		if strings.HasPrefix(name, "apm-") {
			return true, nil
		}
	}

	return false, nil
}

func getClusterMetadataSettings(httpClient *helper.HTTP) (common.MapStr, error) {
	// For security reasons we only get the display_name setting
	filterPaths := []string{"*.cluster.metadata.display_name"}
	clusterSettings, err := elasticsearch.GetClusterSettingsWithDefaults(httpClient, httpClient.GetURI(), filterPaths)
	if err != nil {
		return nil, errors.Wrap(err, "failure to get cluster settings")
	}

	clusterSettings, err = elasticsearch.MergeClusterSettings(clusterSettings)
	if err != nil {
		return nil, errors.Wrap(err, "failure to merge cluster settings")
	}

	return clusterSettings, nil
}

func eventMapping(r mb.ReporterV2, httpClient *helper.HTTP, info elasticsearch.Info, content []byte) error {
	var data map[string]interface{}
	err := json.Unmarshal(content, &data)
	if err != nil {
		return errors.Wrap(err, "failure parsing Elasticsearch Cluster Stats API response")
	}

	clusterStats := common.MapStr(data)
	clusterStats.Delete("_nodes")

	license, err := elasticsearch.GetLicense(httpClient, httpClient.GetURI())
	if err != nil {
		return errors.Wrap(err, "failed to get license from Elasticsearch")
	}

	clusterStateMetrics := []string{"version", "master_node", "nodes", "routing_table"}
	clusterState, err := elasticsearch.GetClusterState(httpClient, httpClient.GetURI(), clusterStateMetrics)
	if err != nil {
		return errors.Wrap(err, "failed to get cluster state from Elasticsearch")
	}
	clusterState.Delete("cluster_name")

	clusterStateReduced := common.MapStr{}
	if err = elasticsearch.PassThruField("status", clusterStats, clusterStateReduced); err != nil {
		return errors.Wrap(err, "failed to pass through status field")
	}
	clusterStateReduced.Delete("status")

	if err = elasticsearch.PassThruField("master_node", clusterState, clusterStateReduced); err != nil {
		return errors.Wrap(err, "failed to pass through master_node field")
	}

	if err = elasticsearch.PassThruField("state_uuid", clusterState, clusterStateReduced); err != nil {
		return errors.Wrap(err, "failed to pass through state_uuid field")
	}

	if err = elasticsearch.PassThruField("nodes", clusterState, clusterStateReduced); err != nil {
		return errors.Wrap(err, "failed to pass through nodes field")
	}

	nodesHash, err := computeNodesHash(clusterState)
	if err != nil {
		return errors.Wrap(err, "failed to compute nodes hash")
	}
	clusterStateReduced.Put("nodes_hash", nodesHash)

	usage, err := elasticsearch.GetStackUsage(httpClient, httpClient.GetURI())
	if err != nil {
		return errors.Wrap(err, "failed to get stack usage from Elasticsearch")
	}

	clusterNeedsTLS, err := clusterNeedsTLSEnabled(license, usage)
	if err != nil {
		return errors.Wrap(err, "failed to determine if cluster needs TLS enabled")
	}

	l := license.ToMapStr()
	l["cluster_needs_tls"] = clusterNeedsTLS

	isAPMFound, err := apmIndicesExist(clusterState)
	if err != nil {
		return errors.Wrap(err, "failed to determine if APM indices exist")
	}
	delete(clusterState, "routing_table") // We don't want to index the routing table in monitoring indices

	stackStats := map[string]interface{}{
		"xpack": usage,
		"apm": map[string]interface{}{
			"found": isAPMFound,
		},
	}
	stackData, _ := stackSchema.Apply(stackStats)

	event := mb.Event{
		ModuleFields: common.MapStr{},
		RootFields:   common.MapStr{},
	}
	event.ModuleFields.Put("cluster.name", info.ClusterName)
	event.ModuleFields.Put("cluster.id", info.ClusterID)

	clusterSettings, err := getClusterMetadataSettings(httpClient)
	if err != nil {
		return err
	}
	if clusterSettings != nil {
		event.RootFields.Put("cluster_settings", clusterSettings)
	}

	metricSetFields, _ := schema.Apply(data)

	metricSetFields.Put("stack", stackData)
	metricSetFields.Put("license", struct {
		Status       string `json:"status"`
		Type         string `json:"type"`
		ExpiryDateMs int    `json:"expiry_date_in_millis"`
	}{
		Status:       license.Status,
		Type:         license.Type,
		ExpiryDateMs: license.ExpiryDateInMillis,
	})

	metricSetFields.Put("state", clusterStateReduced)

	if err = elasticsearch.PassThruField("version", clusterState, event.ModuleFields); err != nil {
		return errors.Wrap(err, "failed to pass through version field")
	}

	event.MetricSetFields = metricSetFields

	r.Event(event)

	return nil
}<|MERGE_RESOLUTION|>--- conflicted
+++ resolved
@@ -39,14 +39,9 @@
 	schema = s.Schema{
 		"status": c.Str("status"),
 		"nodes": c.Dict("nodes", s.Schema{
-<<<<<<< HEAD
-			"count":  c.Int("count.total"),
-			"master": c.Int("count.master"),
-=======
 			"versions": c.Ifc("versions"),
 			"count":    c.Int("count.total"),
 			"master":   c.Int("count.master"),
->>>>>>> 7c977555
 			"fs": c.Dict("fs", s.Schema{
 				"total": s.Object{
 					"bytes": c.Int("total_in_bytes"),
