--- conflicted
+++ resolved
@@ -56,14 +56,10 @@
                             }
                         }
                     },
-<<<<<<< HEAD
-                    "master": 1
-=======
                     "master": 1,
                     "versions": [
                         "8.0.0"
                     ]
->>>>>>> 7c977555
                 },
                 "stack": {
                     "xpack": {
@@ -106,11 +102,7 @@
         "period": 10000
     },
     "service": {
-<<<<<<< HEAD
-        "address": "127.0.0.1:34983",
-=======
         "address": "127.0.0.1:39279",
->>>>>>> 7c977555
         "type": "elasticsearch"
     }
 }