--- conflicted
+++ resolved
@@ -384,20 +384,12 @@
 
 			isPrimary, ok := shard["primary"].(bool)
 			if !ok {
-<<<<<<< HEAD
-				return "", fmt.Errorf("%v.shards[primary] is not a bool", indexName)
-=======
 				return "", fmt.Errorf("%v.shards[%v].primary is not a boolean", indexName, shardIdx)
->>>>>>> 93b018a8
 			}
 
 			state, ok := shard["state"].(string)
 			if !ok {
-<<<<<<< HEAD
-				return "", fmt.Errorf("%v.shards[state] is not a string", indexName)
-=======
 				return "", fmt.Errorf("%v.shards[%v].state is not a string", indexName, shardIdx)
->>>>>>> 93b018a8
 			}
 
 			if isPrimary {
@@ -448,20 +440,12 @@
 
 			isPrimary, ok := shard["primary"].(bool)
 			if !ok {
-<<<<<<< HEAD
-				return nil, fmt.Errorf("%v.shards[primary] is not a bool", indexName)
-=======
 				return nil, fmt.Errorf("%v.shards[%v].primary is not a boolean", indexName, shardIdx)
->>>>>>> 93b018a8
 			}
 
 			state, ok := shard["state"].(string)
 			if !ok {
-<<<<<<< HEAD
-				return nil, fmt.Errorf("%v.shards[state] is not a string", indexName)
-=======
 				return nil, fmt.Errorf("%v.shards[%v].state is not a string", indexName, shardIdx)
->>>>>>> 93b018a8
 			}
 
 			if isPrimary {
