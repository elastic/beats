// Licensed to Elasticsearch B.V. under one or more contributor
// license agreements. See the NOTICE file distributed with
// this work for additional information regarding copyright
// ownership. Elasticsearch B.V. licenses this file to you under
// the Apache License, Version 2.0 (the "License"); you may
// not use this file except in compliance with the License.
// You may obtain a copy of the License at
//
//     http://www.apache.org/licenses/LICENSE-2.0
//
// Unless required by applicable law or agreed to in writing,
// software distributed under the License is distributed on an
// "AS IS" BASIS, WITHOUT WARRANTIES OR CONDITIONS OF ANY
// KIND, either express or implied.  See the License for the
// specific language governing permissions and limitations
// under the License.

package datastore

import (
	"context"
	"fmt"
	"strings"

	"github.com/elastic/beats/v7/libbeat/common"
	"github.com/elastic/beats/v7/metricbeat/mb"
	"github.com/elastic/beats/v7/metricbeat/module/vsphere"

	"github.com/vmware/govmomi"
	"github.com/vmware/govmomi/performance"
	"github.com/vmware/govmomi/property"
	"github.com/vmware/govmomi/view"
	"github.com/vmware/govmomi/vim25/mo"
	"github.com/vmware/govmomi/vim25/types"
)

func init() {
	mb.Registry.MustAddMetricSet("vsphere", "datastore", New,
		mb.WithHostParser(vsphere.HostParser),
		mb.DefaultMetricSet(),
	)
}

// MetricSet type defines all fields of the MetricSet.
type DataStoreMetricSet struct {
	*vsphere.MetricSet
}

// New creates a new instance of the MetricSet.
func New(base mb.BaseMetricSet) (mb.MetricSet, error) {
	ms, err := vsphere.NewMetricSet(base)
	if err != nil {
		return nil, err
	}
	return &DataStoreMetricSet{ms}, nil
}

<<<<<<< HEAD
type triggeredAlarm struct {
=======
type triggerdAlarm struct {
>>>>>>> 1552b9bf
	Name          string      `json:"name"`
	ID            string      `json:"id"`
	Status        string      `json:"status"`
	TriggeredTime common.Time `json:"triggered_time"`
	Description   string      `json:"description"`
	EntityName    string      `json:"entity_name"`
}

type metricData struct {
<<<<<<< HEAD
	perfMetrics     map[string]interface{}
	assetNames      assetNames
	triggeredAlarms []triggeredAlarm
=======
	perfMetrics    map[string]interface{}
	assetNames     assetNames
	triggerdAlarms []triggerdAlarm
>>>>>>> 1552b9bf
}

type assetNames struct {
	outputVmNames   []string
	outputHostNames []string
}

// Define metrics to be collected
var metricSet = map[string]struct{}{
	"datastore.read.average":      {},
	"datastore.write.average":     {},
	"disk.capacity.latest":        {},
	"disk.capacity.usage.average": {},
	"disk.provisioned.latest":     {},
}

// Fetch methods implements the data gathering and data conversion to the right
// format. It publishes the event which is then forwarded to the output. In case
// of an error set the Error field of mb.Event or simply call report.Error().
func (m *DataStoreMetricSet) Fetch(ctx context.Context, reporter mb.ReporterV2) error {
	ctx, cancel := context.WithCancel(ctx)
	defer cancel()

	client, err := govmomi.NewClient(ctx, m.HostURL, m.Insecure)
	if err != nil {
		return fmt.Errorf("error in NewClient: %w", err)
	}
	defer func() {
		if err := client.Logout(ctx); err != nil {
			m.Logger().Errorf("error trying to logout from vSphere: %v", err)
		}
	}()

	c := client.Client

	// Create a view of Datastore objects
	mgr := view.NewManager(c)

	v, err := mgr.CreateContainerView(ctx, c.ServiceContent.RootFolder, []string{"Datastore"}, true)
	if err != nil {
		return fmt.Errorf("error in creating container view: %w", err)
	}

	defer func() {
		if err := v.Destroy(ctx); err != nil {
			m.Logger().Debugf("error trying to destroy view from vSphere: %v", err)
		}
	}()

	// Retrieve summary property for all datastores
	var dst []mo.Datastore
	err = v.Retrieve(ctx, []string{"Datastore"}, []string{"summary", "host", "vm", "overallStatus", "triggeredAlarmState"}, &dst)
	if err != nil {
		return fmt.Errorf("error in Retrieve: %w", err)
	}

	// Create a performance manager
	perfManager := performance.NewManager(c)

	// Retrieve all available metrics
	metrics, err := perfManager.CounterInfoByName(ctx)
	if err != nil {
		return fmt.Errorf("failed to retrieve metrics: %w", err)
	}

	pc := property.DefaultCollector(client.Client)
	for i := range dst {
		if ctx.Err() != nil {
			return ctx.Err()
<<<<<<< HEAD
		default:
			assetNames, err := getAssetNames(ctx, pc, &dst[i])
			if err != nil {
				m.Logger().Errorf("Failed to retrieve object from host %s: %w", dst[i].Name, err)
				continue
			}

			spec := types.PerfQuerySpec{
				Entity:     dst[i].Reference(),
				MetricId:   metricIds,
				MaxSample:  1,
				IntervalId: 20, // right now we are only grabbing real time metrics from the performance manager
			}

			// Query performance data
			samples, err := perfManager.Query(ctx, []types.PerfQuerySpec{spec})
			if err != nil {
				m.Logger().Debugf("Failed to query performance data for host %s: %v", dst[i].Name, err)
				continue
			}

		triggeredAlarm, err := getTriggeredAlarm(ctx, pc, dst[i].TriggeredAlarmState)
=======
		}

		assetNames, err := getAssetNames(ctx, pc, &dst[i])
		if err != nil {
			m.Logger().Errorf("Failed to retrieve object from datastore %s: %v", dst[i].Name, err)
		}

		metricMap, err := m.getPerfMetrics(ctx, perfManager, dst[i], metrics)
		if err != nil {
			m.Logger().Errorf("Failed to retrieve performance metrics from datastore %s: %v", dst[i].Name, err)
		}

		triggerdAlarm, err := getTriggerdAlarm(ctx, pc, dst[i].TriggeredAlarmState)
>>>>>>> 1552b9bf
		if err != nil {
			m.Logger().Errorf("Failed to retrieve alerts from datastore %s: %w", dst[i].Name, err)
		}

		reporter.Event(mb.Event{
			MetricSetFields: m.mapEvent(dst[i], &metricData{
<<<<<<< HEAD
				perfMetrics:     metricMap,
				triggeredAlarms: triggeredAlarm,
				assetNames:      assetNames,
=======
				perfMetrics:    metricMap,
				triggerdAlarms: triggerdAlarm,
				assetNames:     assetNames,
>>>>>>> 1552b9bf
			}),
		})
	}

	return nil
}

func getAssetNames(ctx context.Context, pc *property.Collector, ds *mo.Datastore) (assetNames, error) {
	outputVmNames := make([]string, 0, len(ds.Vm))
	if len(ds.Vm) > 0 {
		var objects []mo.ManagedEntity
		if err := pc.Retrieve(ctx, ds.Vm, []string{"name"}, &objects); err != nil {
			return assetNames{}, err
		}

		for _, ob := range objects {
			if ob.Reference().Type == "VirtualMachine" {
				name := strings.ReplaceAll(ob.Name, ".", "_")
				outputVmNames = append(outputVmNames, name)
			}
		}
	}

	// calling Host explicitly because of mo.Datastore.Host has types.DatastoreHostMount instead of mo.ManagedEntity
	outputHostNames := make([]string, 0, len(ds.Host))
	if len(ds.Host) > 0 {
		hsRefs := make([]types.ManagedObjectReference, 0, len(ds.Host))
		for _, obj := range ds.Host {
			if obj.Key.Type == "HostSystem" {
				hsRefs = append(hsRefs, obj.Key)
			}
		}

		// Retrieve Host names
		var hosts []mo.HostSystem
		if len(hsRefs) > 0 {
			err := pc.Retrieve(ctx, hsRefs, []string{"name"}, &hosts)
			if err != nil {
				return assetNames{}, err
			}
		}

		for _, host := range hosts {
			name := strings.ReplaceAll(host.Name, ".", "_")
			outputHostNames = append(outputHostNames, name)
		}
	}

	return assetNames{
		outputHostNames: outputHostNames,
		outputVmNames:   outputVmNames,
	}, nil
}

<<<<<<< HEAD
func getTriggeredAlarm(ctx context.Context, pc *property.Collector, triggeredAlarmState []types.AlarmState) ([]triggeredAlarm, error) {
	var triggeredAlarms []triggeredAlarm
	for _, alarmState := range triggeredAlarmState {
		var triggeredAlarm triggeredAlarm
=======
func getTriggerdAlarm(ctx context.Context, pc *property.Collector, triggeredAlarmState []types.AlarmState) ([]triggerdAlarm, error) {
	var triggeredAlarms []triggerdAlarm
	for _, alarmState := range triggeredAlarmState {
		var triggeredAlarm triggerdAlarm
>>>>>>> 1552b9bf
		var alarm mo.Alarm
		err := pc.RetrieveOne(ctx, alarmState.Alarm, nil, &alarm)
		if err != nil {
			return nil, err
		}
		triggeredAlarm.Name = alarm.Info.Name

		var entityName string
		if alarmState.Entity.Type == "Network" {
			var entity mo.Network
			if err := pc.RetrieveOne(ctx, alarmState.Entity, []string{"name"}, &entity); err != nil {
				return nil, err
			}

			entityName = entity.Name
		} else {
			var entity mo.ManagedEntity
			if err := pc.RetrieveOne(ctx, alarmState.Entity, []string{"name"}, &entity); err != nil {
				return nil, err
			}

			entityName = entity.Name
		}
		triggeredAlarm.EntityName = entityName

		triggeredAlarm.Description = alarm.Info.Description
		triggeredAlarm.ID = alarmState.Key
		triggeredAlarm.Status = string(alarmState.OverallStatus)
		triggeredAlarm.TriggeredTime = common.Time(alarmState.Time)

		triggeredAlarms = append(triggeredAlarms, triggeredAlarm)
	}

	return triggeredAlarms, nil
}

func (m *DataStoreMetricSet) getPerfMetrics(ctx context.Context, perfManager *performance.Manager, dst mo.Datastore, metrics map[string]*types.PerfCounterInfo) (metricMap map[string]interface{}, err error) {
	metricMap = make(map[string]interface{})

	period := int32(m.Module().Config().Period.Seconds())
	availableMetric, err := perfManager.AvailableMetric(ctx, dst.Reference(), period)
	if err != nil {
		return nil, fmt.Errorf("failed to get available metrics: %w", err)
	}

	availableMetricByKey := availableMetric.ByKey()

	// Filter for required metrics
	var metricIDs []types.PerfMetricId
	for key, metric := range metricSet {
		if counter, ok := metrics[key]; ok {
			if _, exists := availableMetricByKey[counter.Key]; exists {
				metricIDs = append(metricIDs, types.PerfMetricId{
					CounterId: counter.Key,
					Instance:  "*",
				})
			}
		} else {
			m.Logger().Warnf("Metric %s not found", metric)
		}
	}

	spec := types.PerfQuerySpec{
		Entity:     dst.Reference(),
		MetricId:   metricIDs,
		MaxSample:  1,
		IntervalId: period, // using refreshRate as interval
	}

	// Query performance data
	samples, err := perfManager.Query(ctx, []types.PerfQuerySpec{spec})
	if err != nil {
		if strings.Contains(err.Error(), "ServerFaultCode: A specified parameter was not correct: querySpec.interval") {
			return metricMap, fmt.Errorf("failed to query performance data: use one of the system's supported interval. consider adjusting period: %w", err)
		}

		return metricMap, fmt.Errorf("failed to query performance data: %w", err)
	}

	if len(samples) == 0 {
		m.Logger().Debug("No samples returned from performance manager")
		return metricMap, nil
	}

	results, err := perfManager.ToMetricSeries(ctx, samples)
	if err != nil {
		return metricMap, fmt.Errorf("failed to convert performance data to metric series: %w", err)
	}

	if len(results) == 0 {
		m.Logger().Debug("No results returned from metric series conversion")
		return metricMap, nil
	}

	for _, result := range results[0].Value {
		if len(result.Value) > 0 {
			metricMap[result.Name] = result.Value[0]
			continue
		}
		m.Logger().Debugf("For datastore %s, Metric %s: No result found", dst.Name, result.Name)
	}

	return metricMap, nil
}<|MERGE_RESOLUTION|>--- conflicted
+++ resolved
@@ -55,11 +55,7 @@
 	return &DataStoreMetricSet{ms}, nil
 }
 
-<<<<<<< HEAD
 type triggeredAlarm struct {
-=======
-type triggerdAlarm struct {
->>>>>>> 1552b9bf
 	Name          string      `json:"name"`
 	ID            string      `json:"id"`
 	Status        string      `json:"status"`
@@ -69,15 +65,9 @@
 }
 
 type metricData struct {
-<<<<<<< HEAD
 	perfMetrics     map[string]interface{}
 	assetNames      assetNames
 	triggeredAlarms []triggeredAlarm
-=======
-	perfMetrics    map[string]interface{}
-	assetNames     assetNames
-	triggerdAlarms []triggerdAlarm
->>>>>>> 1552b9bf
 }
 
 type assetNames struct {
@@ -147,30 +137,6 @@
 	for i := range dst {
 		if ctx.Err() != nil {
 			return ctx.Err()
-<<<<<<< HEAD
-		default:
-			assetNames, err := getAssetNames(ctx, pc, &dst[i])
-			if err != nil {
-				m.Logger().Errorf("Failed to retrieve object from host %s: %w", dst[i].Name, err)
-				continue
-			}
-
-			spec := types.PerfQuerySpec{
-				Entity:     dst[i].Reference(),
-				MetricId:   metricIds,
-				MaxSample:  1,
-				IntervalId: 20, // right now we are only grabbing real time metrics from the performance manager
-			}
-
-			// Query performance data
-			samples, err := perfManager.Query(ctx, []types.PerfQuerySpec{spec})
-			if err != nil {
-				m.Logger().Debugf("Failed to query performance data for host %s: %v", dst[i].Name, err)
-				continue
-			}
-
-		triggeredAlarm, err := getTriggeredAlarm(ctx, pc, dst[i].TriggeredAlarmState)
-=======
 		}
 
 		assetNames, err := getAssetNames(ctx, pc, &dst[i])
@@ -183,23 +149,16 @@
 			m.Logger().Errorf("Failed to retrieve performance metrics from datastore %s: %v", dst[i].Name, err)
 		}
 
-		triggerdAlarm, err := getTriggerdAlarm(ctx, pc, dst[i].TriggeredAlarmState)
->>>>>>> 1552b9bf
+		triggeredAlarm, err := getTriggeredAlarm(ctx, pc, dst[i].TriggeredAlarmState)
 		if err != nil {
 			m.Logger().Errorf("Failed to retrieve alerts from datastore %s: %w", dst[i].Name, err)
 		}
 
 		reporter.Event(mb.Event{
 			MetricSetFields: m.mapEvent(dst[i], &metricData{
-<<<<<<< HEAD
 				perfMetrics:     metricMap,
 				triggeredAlarms: triggeredAlarm,
 				assetNames:      assetNames,
-=======
-				perfMetrics:    metricMap,
-				triggerdAlarms: triggerdAlarm,
-				assetNames:     assetNames,
->>>>>>> 1552b9bf
 			}),
 		})
 	}
@@ -254,17 +213,10 @@
 	}, nil
 }
 
-<<<<<<< HEAD
 func getTriggeredAlarm(ctx context.Context, pc *property.Collector, triggeredAlarmState []types.AlarmState) ([]triggeredAlarm, error) {
 	var triggeredAlarms []triggeredAlarm
 	for _, alarmState := range triggeredAlarmState {
 		var triggeredAlarm triggeredAlarm
-=======
-func getTriggerdAlarm(ctx context.Context, pc *property.Collector, triggeredAlarmState []types.AlarmState) ([]triggerdAlarm, error) {
-	var triggeredAlarms []triggerdAlarm
-	for _, alarmState := range triggeredAlarmState {
-		var triggeredAlarm triggerdAlarm
->>>>>>> 1552b9bf
 		var alarm mo.Alarm
 		err := pc.RetrieveOne(ctx, alarmState.Alarm, nil, &alarm)
 		if err != nil {
