// Licensed to Elasticsearch B.V. under one or more contributor
// license agreements. See the NOTICE file distributed with
// this work for additional information regarding copyright
// ownership. Elasticsearch B.V. licenses this file to you under
// the Apache License, Version 2.0 (the "License"); you may
// not use this file except in compliance with the License.
// You may obtain a copy of the License at
//
//     http://www.apache.org/licenses/LICENSE-2.0
//
// Unless required by applicable law or agreed to in writing,
// software distributed under the License is distributed on an
// "AS IS" BASIS, WITHOUT WARRANTIES OR CONDITIONS OF ANY
// KIND, either express or implied.  See the License for the
// specific language governing permissions and limitations
// under the License.

package datastore

import (
	"context"
	"fmt"
	"strings"

	"github.com/elastic/beats/v7/libbeat/common"
	"github.com/elastic/beats/v7/metricbeat/mb"
	"github.com/elastic/beats/v7/metricbeat/module/vsphere"

	"github.com/vmware/govmomi"
	"github.com/vmware/govmomi/performance"
	"github.com/vmware/govmomi/property"
	"github.com/vmware/govmomi/view"
	"github.com/vmware/govmomi/vim25/mo"
	"github.com/vmware/govmomi/vim25/types"
)

func init() {
	mb.Registry.MustAddMetricSet("vsphere", "datastore", New,
		mb.WithHostParser(vsphere.HostParser),
		mb.DefaultMetricSet(),
	)
}

// MetricSet type defines all fields of the MetricSet.
type DataStoreMetricSet struct {
	*vsphere.MetricSet
}

// New creates a new instance of the MetricSet.
func New(base mb.BaseMetricSet) (mb.MetricSet, error) {
	ms, err := vsphere.NewMetricSet(base)
	if err != nil {
		return nil, err
	}
	return &DataStoreMetricSet{ms}, nil
}

type triggerdAlarm struct {
	Name          string      `json:"name"`
	ID            string      `json:"id"`
	Status        string      `json:"status"`
	TriggeredTime common.Time `json:"triggered_time"`
	Description   string      `json:"description"`
	EntityName    string      `json:"entity_name"`
}

type metricData struct {
	perfMetrics    map[string]interface{}
	assetNames     assetNames
	triggerdAlarms []triggerdAlarm
}

type assetNames struct {
	outputVmNames   []string
	outputHostNames []string
}

// Define metrics to be collected
var metricSet = map[string]struct{}{
	"datastore.read.average":      {},
	"datastore.write.average":     {},
	"disk.capacity.latest":        {},
	"disk.capacity.usage.average": {},
	"disk.provisioned.latest":     {},
}

// Fetch methods implements the data gathering and data conversion to the right
// format. It publishes the event which is then forwarded to the output. In case
// of an error set the Error field of mb.Event or simply call report.Error().
func (m *DataStoreMetricSet) Fetch(ctx context.Context, reporter mb.ReporterV2) error {
	ctx, cancel := context.WithCancel(ctx)
	defer cancel()

	client, err := govmomi.NewClient(ctx, m.HostURL, m.Insecure)
	if err != nil {
		return fmt.Errorf("error in NewClient: %w", err)
	}
	defer func() {
		if err := client.Logout(ctx); err != nil {
			m.Logger().Errorf("error trying to logout from vSphere: %v", err)
		}
	}()

	c := client.Client

	// Create a view of Datastore objects
	mgr := view.NewManager(c)

	v, err := mgr.CreateContainerView(ctx, c.ServiceContent.RootFolder, []string{"Datastore"}, true)
	if err != nil {
		return fmt.Errorf("error in creating container view: %w", err)
	}

	defer func() {
		if err := v.Destroy(ctx); err != nil {
			m.Logger().Debugf("error trying to destroy view from vSphere: %v", err)
		}
	}()

	// Retrieve summary property for all datastores
	var dst []mo.Datastore
	err = v.Retrieve(ctx, []string{"Datastore"}, []string{"summary", "host", "vm", "overallStatus", "triggeredAlarmState"}, &dst)
	if err != nil {
		return fmt.Errorf("error in Retrieve: %w", err)
	}

	// Create a performance manager
	perfManager := performance.NewManager(c)

	// Retrieve all available metrics
	metrics, err := perfManager.CounterInfoByName(ctx)
	if err != nil {
		return fmt.Errorf("failed to retrieve metrics: %w", err)
	}

	pc := property.DefaultCollector(client.Client)
	for i := range dst {
		if ctx.Err() != nil {
			return ctx.Err()
		}

		assetNames, err := getAssetNames(ctx, pc, &dst[i])
		if err != nil {
			m.Logger().Errorf("Failed to retrieve object from datastore %s: %v", dst[i].Name, err)
		}

<<<<<<< HEAD
			triggerdAlarm, err := getTriggerdAlarm(ctx, pc, dst[i].TriggeredAlarmState)
			if err != nil {
				m.Logger().Errorf("Failed to retrieve alerts from datastore %s: %w", dst[i].Name, err)
			}

			reporter.Event(mb.Event{
				MetricSetFields: m.mapEvent(dst[i], &metricData{
					perfMetrics:    metricMap,
					triggerdAlarms: triggerdAlarm,
					assetNames:     assetNames,
				}),
			})
=======
		metricMap, err := m.getPerfMetrics(ctx, perfManager, dst[i], metrics)
		if err != nil {
			m.Logger().Errorf("Failed to retrieve performance metrics from datastore %s: %v", dst[i].Name, err)
>>>>>>> 3f44bd1f
		}

		reporter.Event(mb.Event{
			MetricSetFields: m.mapEvent(dst[i], &metricData{
				perfMetrics: metricMap,
				assetNames:  assetNames,
			}),
		})
	}

	return nil
}

func getAssetNames(ctx context.Context, pc *property.Collector, ds *mo.Datastore) (assetNames, error) {
	outputVmNames := make([]string, 0, len(ds.Vm))
	if len(ds.Vm) > 0 {
		var objects []mo.ManagedEntity
		if err := pc.Retrieve(ctx, ds.Vm, []string{"name"}, &objects); err != nil {
			return assetNames{}, err
		}

		for _, ob := range objects {
			if ob.Reference().Type == "VirtualMachine" {
				name := strings.ReplaceAll(ob.Name, ".", "_")
				outputVmNames = append(outputVmNames, name)
			}
		}
	}

	// calling Host explicitly because of mo.Datastore.Host has types.DatastoreHostMount instead of mo.ManagedEntity
	outputHostNames := make([]string, 0, len(ds.Host))
	if len(ds.Host) > 0 {
		hsRefs := make([]types.ManagedObjectReference, 0, len(ds.Host))
		for _, obj := range ds.Host {
			if obj.Key.Type == "HostSystem" {
				hsRefs = append(hsRefs, obj.Key)
			}
		}

		// Retrieve Host names
		var hosts []mo.HostSystem
		if len(hsRefs) > 0 {
			err := pc.Retrieve(ctx, hsRefs, []string{"name"}, &hosts)
			if err != nil {
				return assetNames{}, err
			}
		}

		for _, host := range hosts {
			name := strings.ReplaceAll(host.Name, ".", "_")
			outputHostNames = append(outputHostNames, name)
		}
	}

	return assetNames{
		outputHostNames: outputHostNames,
		outputVmNames:   outputVmNames,
	}, nil
}

<<<<<<< HEAD
func getTriggerdAlarm(ctx context.Context, pc *property.Collector, triggeredAlarmState []types.AlarmState) ([]triggerdAlarm, error) {
	var triggeredAlarms []triggerdAlarm
	for _, alarmState := range triggeredAlarmState {
		var triggeredAlarm triggerdAlarm
		var alarm mo.Alarm
		err := pc.RetrieveOne(ctx, alarmState.Alarm, nil, &alarm)
		if err != nil {
			return nil, err
		}
		triggeredAlarm.Name = alarm.Info.Name

		var entityName string
		if alarmState.Entity.Type == "Network" {
			var entity mo.Network
			if err := pc.RetrieveOne(ctx, alarmState.Entity, []string{"name"}, &entity); err != nil {
				return nil, err
			}

			entityName = entity.Name
		} else {
			var entity mo.ManagedEntity
			if err := pc.RetrieveOne(ctx, alarmState.Entity, []string{"name"}, &entity); err != nil {
				return nil, err
			}

			entityName = entity.Name
		}
		triggeredAlarm.EntityName = entityName

		triggeredAlarm.Description = alarm.Info.Description
		triggeredAlarm.ID = alarmState.Key
		triggeredAlarm.Status = string(alarmState.OverallStatus)
		triggeredAlarm.TriggeredTime = common.Time(alarmState.Time)

		triggeredAlarms = append(triggeredAlarms, triggeredAlarm)
	}

	return triggeredAlarms, nil
}

func (m *DataStoreMetricSet) getPerfMetrics(ctx context.Context, perfManager *performance.Manager, dst mo.Datastore, metricIds []types.PerfMetricId) (metricMap map[string]interface{}, err error) {
=======
func (m *DataStoreMetricSet) getPerfMetrics(ctx context.Context, perfManager *performance.Manager, dst mo.Datastore, metrics map[string]*types.PerfCounterInfo) (metricMap map[string]interface{}, err error) {
>>>>>>> 3f44bd1f
	metricMap = make(map[string]interface{})

	period := int32(m.Module().Config().Period.Seconds())
	availableMetric, err := perfManager.AvailableMetric(ctx, dst.Reference(), period)
	if err != nil {
		return nil, fmt.Errorf("failed to get available metrics: %w", err)
	}

	availableMetricByKey := availableMetric.ByKey()

	// Filter for required metrics
	var metricIDs []types.PerfMetricId
	for key, metric := range metricSet {
		if counter, ok := metrics[key]; ok {
			if _, exists := availableMetricByKey[counter.Key]; exists {
				metricIDs = append(metricIDs, types.PerfMetricId{
					CounterId: counter.Key,
					Instance:  "*",
				})
			}
		} else {
			m.Logger().Warnf("Metric %s not found", metric)
		}
	}

	spec := types.PerfQuerySpec{
		Entity:     dst.Reference(),
		MetricId:   metricIDs,
		MaxSample:  1,
		IntervalId: period, // using refreshRate as interval
	}

	// Query performance data
	samples, err := perfManager.Query(ctx, []types.PerfQuerySpec{spec})
	if err != nil {
		if strings.Contains(err.Error(), "ServerFaultCode: A specified parameter was not correct: querySpec.interval") {
			return metricMap, fmt.Errorf("failed to query performance data: use one of the system's supported interval. consider adjusting period: %w", err)
		}

		return metricMap, fmt.Errorf("failed to query performance data: %w", err)
	}

	if len(samples) == 0 {
		m.Logger().Debug("No samples returned from performance manager")
		return metricMap, nil
	}

	results, err := perfManager.ToMetricSeries(ctx, samples)
	if err != nil {
		return metricMap, fmt.Errorf("failed to convert performance data to metric series: %w", err)
	}

	if len(results) == 0 {
		m.Logger().Debug("No results returned from metric series conversion")
		return metricMap, nil
	}

	for _, result := range results[0].Value {
		if len(result.Value) > 0 {
			metricMap[result.Name] = result.Value[0]
			continue
		}
		m.Logger().Debugf("For datastore %s, Metric %s: No result found", dst.Name, result.Name)
	}

	return metricMap, nil
}<|MERGE_RESOLUTION|>--- conflicted
+++ resolved
@@ -144,30 +144,21 @@
 			m.Logger().Errorf("Failed to retrieve object from datastore %s: %v", dst[i].Name, err)
 		}
 
-<<<<<<< HEAD
-			triggerdAlarm, err := getTriggerdAlarm(ctx, pc, dst[i].TriggeredAlarmState)
-			if err != nil {
-				m.Logger().Errorf("Failed to retrieve alerts from datastore %s: %w", dst[i].Name, err)
-			}
-
-			reporter.Event(mb.Event{
-				MetricSetFields: m.mapEvent(dst[i], &metricData{
-					perfMetrics:    metricMap,
-					triggerdAlarms: triggerdAlarm,
-					assetNames:     assetNames,
-				}),
-			})
-=======
 		metricMap, err := m.getPerfMetrics(ctx, perfManager, dst[i], metrics)
 		if err != nil {
 			m.Logger().Errorf("Failed to retrieve performance metrics from datastore %s: %v", dst[i].Name, err)
->>>>>>> 3f44bd1f
+		}
+
+		triggerdAlarm, err := getTriggerdAlarm(ctx, pc, dst[i].TriggeredAlarmState)
+		if err != nil {
+			m.Logger().Errorf("Failed to retrieve alerts from datastore %s: %w", dst[i].Name, err)
 		}
 
 		reporter.Event(mb.Event{
 			MetricSetFields: m.mapEvent(dst[i], &metricData{
-				perfMetrics: metricMap,
-				assetNames:  assetNames,
+				perfMetrics:    metricMap,
+				triggerdAlarms: triggerdAlarm,
+				assetNames:     assetNames,
 			}),
 		})
 	}
@@ -222,7 +213,6 @@
 	}, nil
 }
 
-<<<<<<< HEAD
 func getTriggerdAlarm(ctx context.Context, pc *property.Collector, triggeredAlarmState []types.AlarmState) ([]triggerdAlarm, error) {
 	var triggeredAlarms []triggerdAlarm
 	for _, alarmState := range triggeredAlarmState {
@@ -263,10 +253,7 @@
 	return triggeredAlarms, nil
 }
 
-func (m *DataStoreMetricSet) getPerfMetrics(ctx context.Context, perfManager *performance.Manager, dst mo.Datastore, metricIds []types.PerfMetricId) (metricMap map[string]interface{}, err error) {
-=======
 func (m *DataStoreMetricSet) getPerfMetrics(ctx context.Context, perfManager *performance.Manager, dst mo.Datastore, metrics map[string]*types.PerfCounterInfo) (metricMap map[string]interface{}, err error) {
->>>>>>> 3f44bd1f
 	metricMap = make(map[string]interface{})
 
 	period := int32(m.Module().Config().Period.Seconds())
