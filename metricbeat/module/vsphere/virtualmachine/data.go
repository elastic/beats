// Licensed to Elasticsearch B.V. under one or more contributor
// license agreements. See the NOTICE file distributed with
// this work for additional information regarding copyright
// ownership. Elasticsearch B.V. licenses this file to you under
// the Apache License, Version 2.0 (the "License"); you may
// not use this file except in compliance with the License.
// You may obtain a copy of the License at
//
//     http://www.apache.org/licenses/LICENSE-2.0
//
// Unless required by applicable law or agreed to in writing,
// software distributed under the License is distributed on an
// "AS IS" BASIS, WITHOUT WARRANTIES OR CONDITIONS OF ANY
// KIND, either express or implied.  See the License for the
// specific language governing permissions and limitations
// under the License.

package virtualmachine

import (
	"github.com/elastic/elastic-agent-libs/mapstr"
)

func (m *MetricSet) mapEvent(data VMData) mapstr.M {
	const bytesMultiplier = int64(1024 * 1024)
	usedMemory := int64(data.VM.Summary.QuickStats.GuestMemoryUsage) * bytesMultiplier
	usedCPU := data.VM.Summary.QuickStats.OverallCpuUsage
	totalCPU := data.VM.Summary.Config.CpuReservation
	totalMemory := int64(data.VM.Summary.Config.MemorySizeMB) * bytesMultiplier

	freeCPU := max(0, totalCPU-usedCPU)
	freeMemory := max(0, totalMemory-usedMemory)

	event := mapstr.M{
		"name":   data.VM.Summary.Config.Name,
		"os":     data.VM.Summary.Config.GuestFullName,
		"uptime": data.VM.Summary.QuickStats.UptimeSeconds,
		"status": data.VM.Summary.OverallStatus,
		"host": mapstr.M{
			"id":       data.HostID,
			"hostname": data.HostName,
		},
		"cpu": mapstr.M{
			"used":  mapstr.M{"mhz": usedCPU},
			"total": mapstr.M{"mhz": totalCPU},
			"free":  mapstr.M{"mhz": freeCPU},
		},
		"memory": mapstr.M{
			"used": mapstr.M{
				"guest": mapstr.M{"bytes": usedMemory},
				"host":  mapstr.M{"bytes": int64(data.VM.Summary.QuickStats.HostMemoryUsage) * bytesMultiplier},
			},
			"total": mapstr.M{
				"guest": mapstr.M{"bytes": totalMemory},
			},
			"free": mapstr.M{
				"guest": mapstr.M{"bytes": freeMemory},
			},
		},
	}
	if len(data.CustomFields) > 0 {
		event["custom_fields"] = data.CustomFields
	}
	if len(data.NetworkNames) > 0 {
		event.Put("network.count", len(data.NetworkNames))
		event.Put("network.names", data.NetworkNames)
		event["network_names"] = data.NetworkNames
	}
	if len(data.DatastoreNames) > 0 {
		event.Put("datastore.count", len(data.DatastoreNames))
		event.Put("datastore.names", data.DatastoreNames)
	}
	if len(data.Snapshots) > 0 {
		event.Put("snapshot.count", len(data.Snapshots))
		event.Put("snapshot.info", data.Snapshots)
	}
<<<<<<< HEAD
	if len(data.triggeredAlarms) > 0 {
		event.Put("triggered_alarms", data.triggeredAlarms)
=======
	if len(data.triggerdAlarms) > 0 {
		event.Put("triggerd_alarms", data.triggerdAlarms)
>>>>>>> 1552b9bf
	}

	return event
}<|MERGE_RESOLUTION|>--- conflicted
+++ resolved
@@ -74,13 +74,8 @@
 		event.Put("snapshot.count", len(data.Snapshots))
 		event.Put("snapshot.info", data.Snapshots)
 	}
-<<<<<<< HEAD
 	if len(data.triggeredAlarms) > 0 {
 		event.Put("triggered_alarms", data.triggeredAlarms)
-=======
-	if len(data.triggerdAlarms) > 0 {
-		event.Put("triggerd_alarms", data.triggerdAlarms)
->>>>>>> 1552b9bf
 	}
 
 	return event
