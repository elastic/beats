--- conflicted
+++ resolved
@@ -64,11 +64,7 @@
 	ID          int32                          `json:"id"`
 	Name        string                         `json:"name"`
 	Description string                         `json:"description"`
-<<<<<<< HEAD
 	CreateTime  common.Time                    `json:"createtime"`
-=======
-	CreateTime  time.Time                      `json:"createtime"`
->>>>>>> ffd7f251
 	State       types.VirtualMachinePowerState `json:"state"`
 }
 
