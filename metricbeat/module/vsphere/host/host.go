// Licensed to Elasticsearch B.V. under one or more contributor
// license agreements. See the NOTICE file distributed with
// this work for additional information regarding copyright
// ownership. Elasticsearch B.V. licenses this file to you under
// the Apache License, Version 2.0 (the "License"); you may
// not use this file except in compliance with the License.
// You may obtain a copy of the License at
//
//     http://www.apache.org/licenses/LICENSE-2.0
//
// Unless required by applicable law or agreed to in writing,
// software distributed under the License is distributed on an
// "AS IS" BASIS, WITHOUT WARRANTIES OR CONDITIONS OF ANY
// KIND, either express or implied.  See the License for the
// specific language governing permissions and limitations
// under the License.

package host

import (
	"context"
	"fmt"
	"strings"

	"github.com/elastic/beats/v7/libbeat/common"
	"github.com/elastic/beats/v7/metricbeat/mb"
	"github.com/elastic/beats/v7/metricbeat/module/vsphere"

	"github.com/vmware/govmomi"
	"github.com/vmware/govmomi/performance"
	"github.com/vmware/govmomi/property"
	"github.com/vmware/govmomi/view"
	"github.com/vmware/govmomi/vim25/mo"
	"github.com/vmware/govmomi/vim25/types"
)

func init() {
	mb.Registry.MustAddMetricSet("vsphere", "host", New,
		mb.WithHostParser(vsphere.HostParser),
		mb.DefaultMetricSet(),
	)
}

// MetricSet type defines all fields of the MetricSet.
type HostMetricSet struct {
	*vsphere.MetricSet
}

// New creates a new instance of the MetricSet.
func New(base mb.BaseMetricSet) (mb.MetricSet, error) {
	ms, err := vsphere.NewMetricSet(base)
	if err != nil {
		return nil, err
	}
	return &HostMetricSet{ms}, nil
}

<<<<<<< HEAD
type triggeredAlarm struct {
=======
type triggerdAlarm struct {
>>>>>>> 1552b9bf
	Name          string      `json:"name"`
	ID            string      `json:"id"`
	Status        string      `json:"status"`
	TriggeredTime common.Time `json:"triggered_time"`
	Description   string      `json:"description"`
	EntityName    string      `json:"entity_name"`
}

type metricData struct {
<<<<<<< HEAD
	perfMetrics     map[string]interface{}
	assetNames      assetNames
	triggeredAlarms []triggeredAlarm
=======
	perfMetrics    map[string]interface{}
	assetNames     assetNames
	triggerdAlarms []triggerdAlarm
>>>>>>> 1552b9bf
}

type assetNames struct {
	outputNetworkNames []string
	outputDsNames      []string
	outputVmNames      []string
}

// Define metrics to be collected
var metricSet = map[string]struct{}{
	"disk.capacity.usage.average": {},
	"disk.deviceLatency.average":  {},
	"disk.maxTotalLatency.latest": {},
	"disk.usage.average":          {},
	"disk.read.average":           {},
	"disk.write.average":          {},
	"net.transmitted.average":     {},
	"net.received.average":        {},
	"net.usage.average":           {},
	"net.packetsTx.summation":     {},
	"net.packetsRx.summation":     {},
	"net.errorsTx.summation":      {},
	"net.errorsRx.summation":      {},
	"net.multicastTx.summation":   {},
	"net.multicastRx.summation":   {},
	"net.droppedTx.summation":     {},
	"net.droppedRx.summation":     {},
}

// Fetch methods implements the data gathering and data conversion to the right
// format. It publishes the event which is then forwarded to the output. In case
// of an error set the Error field of mb.Event or simply call report.Error().
func (m *HostMetricSet) Fetch(ctx context.Context, reporter mb.ReporterV2) error {
	ctx, cancel := context.WithCancel(ctx)
	defer cancel()

	client, err := govmomi.NewClient(ctx, m.HostURL, m.Insecure)
	if err != nil {
		return fmt.Errorf("error in NewClient: %w", err)
	}

	defer func() {
		if err := client.Logout(ctx); err != nil {
			m.Logger().Errorf("error trying to logout from vSphere: %v", err)
		}
	}()

	c := client.Client

	// Create a view of HostSystem objects.
	mgr := view.NewManager(c)

	v, err := mgr.CreateContainerView(ctx, c.ServiceContent.RootFolder, []string{"HostSystem"}, true)
	if err != nil {
		return fmt.Errorf("error in CreateContainerView: %w", err)
	}

	defer func() {
		if err := v.Destroy(ctx); err != nil {
			m.Logger().Errorf("error trying to destroy view from vSphere: %v", err)
		}
	}()

	// Retrieve summary property for all hosts.
	var hst []mo.HostSystem
	err = v.Retrieve(ctx, []string{"HostSystem"}, []string{"summary", "network", "name", "vm", "datastore", "triggeredAlarmState"}, &hst)
	if err != nil {
		return fmt.Errorf("error in Retrieve: %w", err)
	}

	// Create a performance manager
	perfManager := performance.NewManager(c)

	// Retrieve all available metrics
	metrics, err := perfManager.CounterInfoByName(ctx)
	if err != nil {
		return fmt.Errorf("failed to retrieve metrics: %w", err)
	}

	pc := property.DefaultCollector(c)
	for i := range hst {
		if ctx.Err() != nil {
			return ctx.Err()
<<<<<<< HEAD
		default:
			assetNames, err := getAssetNames(ctx, pc, &hst[i])
			if err != nil {
				m.Logger().Errorf("Failed to retrieve object from host %s: %w", hst[i].Name, err)
			}

			spec := types.PerfQuerySpec{
				Entity:     hst[i].Reference(),
				MetricId:   metricIds,
				MaxSample:  1,
				IntervalId: 20, // right now we are only grabbing real time metrics from the performance manager
			}

		triggeredAlarm, err := getTriggeredAlarm(ctx, pc, hst[i].TriggeredAlarmState)
		if err != nil {
			m.Logger().Errorf("Failed to retrieve triggered alarms from host %s: %w", hst[i].Name, err)
=======
		}
		assetNames, err := getAssetNames(ctx, pc, &hst[i])
		if err != nil {
			m.Logger().Errorf("Failed to retrieve object from host %s: %v", hst[i].Name, err)
		}

		metricMap, err := m.getPerfMetrics(ctx, perfManager, hst[i], metrics)
		if err != nil {
			m.Logger().Errorf("Failed to retrieve performance metrics from host %s: %v", hst[i].Name, err)
		}

		triggerdAlarm, err := getTriggerdAlarm(ctx, pc, hst[i].TriggeredAlarmState)
		if err != nil {
			m.Logger().Errorf("Failed to retrieve triggerd alarms from host %s: %w", hst[i].Name, err)
>>>>>>> 1552b9bf
		}

		reporter.Event(mb.Event{
			MetricSetFields: m.mapEvent(hst[i], &metricData{
<<<<<<< HEAD
				perfMetrics:     metricMap,
				triggeredAlarms: triggeredAlarm,
				assetNames:      assetNames,
=======
				perfMetrics:    metricMap,
				triggerdAlarms: triggerdAlarm,
				assetNames:     assetNames,
>>>>>>> 1552b9bf
			}),
		})
	}

	return nil
}

func getAssetNames(ctx context.Context, pc *property.Collector, hs *mo.HostSystem) (assetNames, error) {
	referenceList := append(hs.Datastore, hs.Vm...)

	var objects []mo.ManagedEntity
	if len(referenceList) > 0 {
		if err := pc.Retrieve(ctx, referenceList, []string{"name"}, &objects); err != nil {
			return assetNames{}, err
		}
	}

	outputDsNames := make([]string, 0, len(hs.Datastore))
	outputVmNames := make([]string, 0, len(hs.Vm))
	for _, ob := range objects {
		name := strings.ReplaceAll(ob.Name, ".", "_")
		switch ob.Reference().Type {
		case "Datastore":
			outputDsNames = append(outputDsNames, name)
		case "VirtualMachine":
			outputVmNames = append(outputVmNames, name)
		}
	}

	// calling network explicitly because of mo.Network's ManagedEntityObject.Name does not store Network name
	// instead mo.Network.Name contains correct value of Network name
	outputNetworkNames := make([]string, 0, len(hs.Network))
	if len(hs.Network) > 0 {
		var netObjects []mo.Network
		if err := pc.Retrieve(ctx, hs.Network, []string{"name"}, &netObjects); err != nil {
			return assetNames{}, err
		}
		for _, ob := range netObjects {
			outputNetworkNames = append(outputNetworkNames, strings.ReplaceAll(ob.Name, ".", "_"))
		}
	}

	return assetNames{
		outputNetworkNames: outputNetworkNames,
		outputDsNames:      outputDsNames,
		outputVmNames:      outputVmNames,
	}, nil
}

<<<<<<< HEAD
func getTriggeredAlarm(ctx context.Context, pc *property.Collector, triggeredAlarmState []types.AlarmState) ([]triggeredAlarm, error) {
	var triggeredAlarms []triggeredAlarm
	for _, alarmState := range triggeredAlarmState {
		var triggeredAlarm triggeredAlarm
=======
func getTriggerdAlarm(ctx context.Context, pc *property.Collector, triggeredAlarmState []types.AlarmState) ([]triggerdAlarm, error) {
	var triggeredAlarms []triggerdAlarm
	for _, alarmState := range triggeredAlarmState {
		var triggeredAlarm triggerdAlarm
>>>>>>> 1552b9bf
		var alarm mo.Alarm
		err := pc.RetrieveOne(ctx, alarmState.Alarm, nil, &alarm)
		if err != nil {
			return nil, err
		}
		triggeredAlarm.Name = alarm.Info.Name

		var entityName string
		if alarmState.Entity.Type == "Network" {
			var entity mo.Network
			if err := pc.RetrieveOne(ctx, alarmState.Entity, []string{"name"}, &entity); err != nil {
				return nil, err
			}

			entityName = entity.Name
		} else {
			var entity mo.ManagedEntity
			if err := pc.RetrieveOne(ctx, alarmState.Entity, []string{"name"}, &entity); err != nil {
				return nil, err
			}

			entityName = entity.Name
		}
		triggeredAlarm.EntityName = entityName

		triggeredAlarm.Description = alarm.Info.Description
		triggeredAlarm.ID = alarmState.Key
		triggeredAlarm.Status = string(alarmState.OverallStatus)
		triggeredAlarm.TriggeredTime = common.Time(alarmState.Time)

		triggeredAlarms = append(triggeredAlarms, triggeredAlarm)
	}

	return triggeredAlarms, nil
}

func (m *HostMetricSet) getPerfMetrics(ctx context.Context, perfManager *performance.Manager, hst mo.HostSystem, metrics map[string]*types.PerfCounterInfo) (metricMap map[string]interface{}, err error) {
	metricMap = make(map[string]interface{})

	period := int32(m.Module().Config().Period.Seconds())
	availableMetric, err := perfManager.AvailableMetric(ctx, hst.Reference(), period)
	if err != nil {
		return nil, fmt.Errorf("failed to get available metrics: %w", err)
	}

	availableMetricByKey := availableMetric.ByKey()

	// Filter for required metrics
	var metricIDs []types.PerfMetricId
	for key, metric := range metricSet {
		if counter, ok := metrics[key]; ok {
			if _, exists := availableMetricByKey[counter.Key]; exists {
				metricIDs = append(metricIDs, types.PerfMetricId{
					CounterId: counter.Key,
					Instance:  "*",
				})
			}
		} else {
			m.Logger().Warnf("Metric %s not found", metric)
		}
	}

	spec := types.PerfQuerySpec{
		Entity:     hst.Reference(),
		MetricId:   metricIDs,
		MaxSample:  1,
		IntervalId: period,
	}

	// Query performance data
	samples, err := perfManager.Query(ctx, []types.PerfQuerySpec{spec})
	if err != nil {
		if strings.Contains(err.Error(), "ServerFaultCode: A specified parameter was not correct: querySpec.interval") {
			return metricMap, fmt.Errorf("failed to query performance data: use one of the system's supported interval. consider adjusting period: %w", err)
		}

		return metricMap, fmt.Errorf("failed to query performance data: %w", err)
	}

	if len(samples) == 0 {
		m.Logger().Debug("No samples returned from performance manager")
		return metricMap, nil
	}

	results, err := perfManager.ToMetricSeries(ctx, samples)
	if err != nil {
		return metricMap, fmt.Errorf("failed to convert performance data to metric series: %w", err)
	}

	if len(results) == 0 {
		m.Logger().Debug("No results returned from metric series conversion")
		return metricMap, nil
	}

	for _, result := range results[0].Value {
		if len(result.Value) > 0 {
			metricMap[result.Name] = result.Value[0]
			continue
		}
		m.Logger().Debugf("For host %s, Metric %s: No result found", hst.Name, result.Name)
	}

	return metricMap, nil
}<|MERGE_RESOLUTION|>--- conflicted
+++ resolved
@@ -55,11 +55,7 @@
 	return &HostMetricSet{ms}, nil
 }
 
-<<<<<<< HEAD
 type triggeredAlarm struct {
-=======
-type triggerdAlarm struct {
->>>>>>> 1552b9bf
 	Name          string      `json:"name"`
 	ID            string      `json:"id"`
 	Status        string      `json:"status"`
@@ -69,15 +65,9 @@
 }
 
 type metricData struct {
-<<<<<<< HEAD
 	perfMetrics     map[string]interface{}
 	assetNames      assetNames
 	triggeredAlarms []triggeredAlarm
-=======
-	perfMetrics    map[string]interface{}
-	assetNames     assetNames
-	triggerdAlarms []triggerdAlarm
->>>>>>> 1552b9bf
 }
 
 type assetNames struct {
@@ -161,52 +151,27 @@
 	for i := range hst {
 		if ctx.Err() != nil {
 			return ctx.Err()
-<<<<<<< HEAD
-		default:
-			assetNames, err := getAssetNames(ctx, pc, &hst[i])
-			if err != nil {
-				m.Logger().Errorf("Failed to retrieve object from host %s: %w", hst[i].Name, err)
-			}
-
-			spec := types.PerfQuerySpec{
-				Entity:     hst[i].Reference(),
-				MetricId:   metricIds,
-				MaxSample:  1,
-				IntervalId: 20, // right now we are only grabbing real time metrics from the performance manager
-			}
+		}
+		assetNames, err := getAssetNames(ctx, pc, &hst[i])
+		if err != nil {
+			m.Logger().Errorf("Failed to retrieve object from host %s: %v", hst[i].Name, err)
+		}
+
+		metricMap, err := m.getPerfMetrics(ctx, perfManager, hst[i], metrics)
+		if err != nil {
+			m.Logger().Errorf("Failed to retrieve performance metrics from host %s: %v", hst[i].Name, err)
+		}
 
 		triggeredAlarm, err := getTriggeredAlarm(ctx, pc, hst[i].TriggeredAlarmState)
 		if err != nil {
 			m.Logger().Errorf("Failed to retrieve triggered alarms from host %s: %w", hst[i].Name, err)
-=======
-		}
-		assetNames, err := getAssetNames(ctx, pc, &hst[i])
-		if err != nil {
-			m.Logger().Errorf("Failed to retrieve object from host %s: %v", hst[i].Name, err)
-		}
-
-		metricMap, err := m.getPerfMetrics(ctx, perfManager, hst[i], metrics)
-		if err != nil {
-			m.Logger().Errorf("Failed to retrieve performance metrics from host %s: %v", hst[i].Name, err)
-		}
-
-		triggerdAlarm, err := getTriggerdAlarm(ctx, pc, hst[i].TriggeredAlarmState)
-		if err != nil {
-			m.Logger().Errorf("Failed to retrieve triggerd alarms from host %s: %w", hst[i].Name, err)
->>>>>>> 1552b9bf
 		}
 
 		reporter.Event(mb.Event{
 			MetricSetFields: m.mapEvent(hst[i], &metricData{
-<<<<<<< HEAD
 				perfMetrics:     metricMap,
 				triggeredAlarms: triggeredAlarm,
 				assetNames:      assetNames,
-=======
-				perfMetrics:    metricMap,
-				triggerdAlarms: triggerdAlarm,
-				assetNames:     assetNames,
->>>>>>> 1552b9bf
 			}),
 		})
 	}
@@ -256,17 +221,10 @@
 	}, nil
 }
 
-<<<<<<< HEAD
 func getTriggeredAlarm(ctx context.Context, pc *property.Collector, triggeredAlarmState []types.AlarmState) ([]triggeredAlarm, error) {
 	var triggeredAlarms []triggeredAlarm
 	for _, alarmState := range triggeredAlarmState {
 		var triggeredAlarm triggeredAlarm
-=======
-func getTriggerdAlarm(ctx context.Context, pc *property.Collector, triggeredAlarmState []types.AlarmState) ([]triggerdAlarm, error) {
-	var triggeredAlarms []triggerdAlarm
-	for _, alarmState := range triggeredAlarmState {
-		var triggeredAlarm triggerdAlarm
->>>>>>> 1552b9bf
 		var alarm mo.Alarm
 		err := pc.RetrieveOne(ctx, alarmState.Alarm, nil, &alarm)
 		if err != nil {
