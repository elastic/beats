{
    "@timestamp": "2022-09-06T06:41:22.128Z",
    "metricset": {
        "name": "host",
        "period": 10000
    },
    "service": {
        "address": "https://localhost:8989/sdk",
        "type": "vsphere"
    },
    "event": {
        "module": "vsphere",
        "duration": 23519250,
        "dataset": "vsphere.host"
    },
    "vsphere": {
        "host": {
<<<<<<< HEAD
            "triggered_alarms": [
=======
            "triggerd_alarms": [
>>>>>>> 1552b9bf
                {
                    "status": "red",
                    "triggered_time": "2024-09-09T13:23:00.786Z",
                    "description": "Default alarm to monitor system boards.  See the host's Hardware Status tab for more details.",
                    "entity_name": "121.0.0.0",
                    "name": "Host hardware system board status",
                    "id": "alarm-121.host-12"
                },
                {
                    "triggered_time": "2024-09-09T13:23:00.786Z",
                    "description": "Default alarm to monitor storage.  See the host's Hardware Status tab for more details.",
                    "entity_name": "121.0.0.0",
                    "name": "Host storage status",
                    "id": "alarm-124.host-12",
                    "status": "red"
                },
                {
                    "entity_name": "121.0.0.0",
                    "name": "Host memory usage",
                    "id": "alarm-4.host-12",
                    "status": "yellow",
                    "triggered_time": "2024-08-28T10:31:26.621Z",
                    "description": "Default alarm to monitor host memory usage"
                },
                {
                    "name": "CPU Utilization",
                    "id": "alarm-703.host-12",
                    "status": "red",
                    "triggered_time": "2024-08-28T10:31:26.621Z",
                    "description": "",
                    "entity_name": "121.0.0.0"
                }
            ],
            "cpu": {
                "used": {
                    "mhz": 67
                },
                "total": {
                    "mhz": 4588
                },
                "free": {
                    "mhz": 4521
                }
            },
            "disk": {
                "capacity": {
                    "usage": {
                        "bytes": 0
                    }
                },
                "devicelatency": {
                    "average": {
                        "ms": 0
                    }
                },
                "latency": {
                    "total": {
                        "ms": 18
                    }
                },
                "total": {
                    "bytes": 262000
                },
                "read": {
                    "bytes": 13000
                },
                "write": {
                    "bytes": 248000
                }
            },
            "memory": {
                "free": {
                    "bytes": 2822230016
                },
                "total": {
                    "bytes": 4294430720
                },
                "used": {
                    "bytes": 1472200704
                }
            },
            "network": {
                "bandwidth": {
                    "total": {
                        "bytes": 372000
                    },
                    "transmitted": {
                        "bytes": 0
                    },
                    "received": {
                        "bytes": 371000
                    }
                },
                "packets": {
                    "received": {
                        "count": 9463
                    },
                    "errors": {
                        "transmitted": {
                            "count": 0
                        },
                        "received": {
                            "count": 0
                        },
                        "total": {
                            "count": 0
                        }
                    },
                    "multicast": {
                        "total": {
                            "count": 6679
                        },
                        "transmitted": {
                            "count": 0
                        },
                        "received": {
                            "count": 6679
                        }
                    },
                    "dropped": {
                        "received": {
                            "count": 0
                        },
                        "total": {
                            "count": 0
                        },
                        "transmitted": {
                            "count": 0
                        }
                    },
                    "transmitted": {
                        "count": 54
                    }
                }
            },
            "vm": {
                "count": 2,
                "names": [
                    "DC0_H0_VM0",
                    "DC0_H0_VM1"
                ]
            },
            "datastore": {
                "count": 1,
                "names": [
                    "LocalDS_0"
                ]
            },
            "network_names": [
                "VM Network"
            ],
            "name": "DC0_H0",
            "status": "green",
            "uptime": 1728865
        }
    }
}<|MERGE_RESOLUTION|>--- conflicted
+++ resolved
@@ -15,11 +15,7 @@
     },
     "vsphere": {
         "host": {
-<<<<<<< HEAD
             "triggered_alarms": [
-=======
-            "triggerd_alarms": [
->>>>>>> 1552b9bf
                 {
                     "status": "red",
                     "triggered_time": "2024-09-09T13:23:00.786Z",
