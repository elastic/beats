--- conflicted
+++ resolved
@@ -1,9 +1,5 @@
 ARG VSPHERE_GOLANG_VERSION
-<<<<<<< HEAD
-FROM golang:1.24.8-bookworm
-=======
 FROM golang:1.24.9
->>>>>>> cc01f47c
 
 RUN apt-get install curl git
 RUN go install github.com/vmware/govmomi/vcsim@v0.30.4
