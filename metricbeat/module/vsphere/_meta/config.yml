- module: vsphere
  #metricsets:
  #  - datastore
  #  - host
  #  - virtualmachine
<<<<<<< HEAD
  #  - datastore_cluster
=======
  #  - network
>>>>>>> 8319dae8
  # Real-time data collection – An ESXi Server collects data for each performance counter every 20 seconds.
  period: 20s
  hosts: ["https://localhost/sdk"]

  username: "user"
  password: "password"
  # If insecure is true, don't verify the server's certificate chain
  insecure: false
  # Get custom fields when using virtualmachine metric set. Default false.
  # get_custom_fields: false<|MERGE_RESOLUTION|>--- conflicted
+++ resolved
@@ -3,11 +3,8 @@
   #  - datastore
   #  - host
   #  - virtualmachine
-<<<<<<< HEAD
+  #  - network
   #  - datastore_cluster
-=======
-  #  - network
->>>>>>> 8319dae8
   # Real-time data collection – An ESXi Server collects data for each performance counter every 20 seconds.
   period: 20s
   hosts: ["https://localhost/sdk"]
