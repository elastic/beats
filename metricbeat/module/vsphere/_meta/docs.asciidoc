The vSphere module uses the https://github.com/vmware/govmomi[Govmomi] library to collect metrics from any Vmware SDK URL (ESXi/VCenter). This library is built for and tested against ESXi and vCenter 5.5, 6.0 and 6.5.

<<<<<<< HEAD
By default it enables the metricsets `cluster`, `datastore`, `host` and `virtualmachine`.
=======
By default it enables the metricsets `network`, `datastore`, `host` and `virtualmachine`.
>>>>>>> 8319dae8

[float]
=== Dashboard

The vsphere module comes with a predefined dashboard. For example:

image::./images/metricbeat_vsphere_dashboard.png[]
image::./images/metricbeat_vsphere_vm_dashboard.png[]<|MERGE_RESOLUTION|>--- conflicted
+++ resolved
@@ -1,10 +1,6 @@
 The vSphere module uses the https://github.com/vmware/govmomi[Govmomi] library to collect metrics from any Vmware SDK URL (ESXi/VCenter). This library is built for and tested against ESXi and vCenter 5.5, 6.0 and 6.5.
 
-<<<<<<< HEAD
-By default it enables the metricsets `cluster`, `datastore`, `host` and `virtualmachine`.
-=======
-By default it enables the metricsets `network`, `datastore`, `host` and `virtualmachine`.
->>>>>>> 8319dae8
+By default it enables the metricsets `cluster`, `network`, `datastore`, `host` and `virtualmachine`.
 
 [float]
 === Dashboard
