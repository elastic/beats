// Licensed to Elasticsearch B.V. under one or more contributor
// license agreements. See the NOTICE file distributed with
// this work for additional information regarding copyright
// ownership. Elasticsearch B.V. licenses this file to you under
// the Apache License, Version 2.0 (the "License"); you may
// not use this file except in compliance with the License.
// You may obtain a copy of the License at
//
//     http://www.apache.org/licenses/LICENSE-2.0
//
// Unless required by applicable law or agreed to in writing,
// software distributed under the License is distributed on an
// "AS IS" BASIS, WITHOUT WARRANTIES OR CONDITIONS OF ANY
// KIND, either express or implied.  See the License for the
// specific language governing permissions and limitations
// under the License.

package cluster

import (
	"context"
	"fmt"
	"strings"

	"github.com/elastic/beats/v7/libbeat/common"
	"github.com/elastic/beats/v7/metricbeat/mb"
	"github.com/elastic/beats/v7/metricbeat/module/vsphere"

	"github.com/vmware/govmomi"
	"github.com/vmware/govmomi/property"
	"github.com/vmware/govmomi/view"
	"github.com/vmware/govmomi/vim25/mo"
	"github.com/vmware/govmomi/vim25/types"
)

// init registers the MetricSet with the central registry as soon as the program
// starts. The New function will be called later to instantiate an instance of
// the MetricSet for each network is defined in the module's configuration. After the
// MetricSet has been created then Fetch will begin to be called periodically.
func init() {
	mb.Registry.MustAddMetricSet("vsphere", "cluster", New,
		mb.WithHostParser(vsphere.HostParser),
		mb.DefaultMetricSet(),
	)
}

// MetricSet type defines all fields of the MetricSet.
type ClusterMetricSet struct {
	*vsphere.MetricSet
}

type assetNames struct {
	outputNetworkNames   []string
	outputDatastoreNames []string
	outputHostNames      []string
}

<<<<<<< HEAD
type triggeredAlarm struct {
=======
type triggerdAlarm struct {
>>>>>>> 1552b9bf
	Name          string      `json:"name"`
	ID            string      `json:"id"`
	Status        string      `json:"status"`
	TriggeredTime common.Time `json:"triggered_time"`
	Description   string      `json:"description"`
	EntityName    string      `json:"entity_name"`
}

type metricData struct {
<<<<<<< HEAD
	assetNames      assetNames
	triggeredAlarms []triggeredAlarm
=======
	assetNames     assetNames
	triggerdAlarms []triggerdAlarm
>>>>>>> 1552b9bf
}

// New creates a new instance of the MetricSet.
func New(base mb.BaseMetricSet) (mb.MetricSet, error) {
	ms, err := vsphere.NewMetricSet(base)
	if err != nil {
		return nil, err
	}
	return &ClusterMetricSet{ms}, nil
}

// Fetch methods implements the data gathering and data conversion to the right
// format. It publishes the event which is then forwarded to the output. In case
// of an error set the Error field of mb.Event or simply call report.Error().
func (m *ClusterMetricSet) Fetch(ctx context.Context, reporter mb.ReporterV2) error {
	ctx, cancel := context.WithCancel(ctx)
	defer cancel()

	client, err := govmomi.NewClient(ctx, m.HostURL, m.Insecure)
	if err != nil {
		return fmt.Errorf("error in NewClient: %w", err)
	}
	defer func() {
		if err := client.Logout(ctx); err != nil {
			m.Logger().Errorf("error trying to logout from vSphere: %v", err)
		}
	}()

	c := client.Client

	// Create a view of Cluster objects
	mgr := view.NewManager(c)

	v, err := mgr.CreateContainerView(ctx, c.ServiceContent.RootFolder, []string{"ClusterComputeResource"}, true)
	if err != nil {
		return fmt.Errorf("error in CreateContainerView: %w", err)
	}

	defer func() {
		if err := v.Destroy(ctx); err != nil {
			m.Logger().Errorf("error trying to destroy view from vSphere: %v", err)
		}
	}()

	// Retrieve summary property for all Clusters
	var clt []mo.ClusterComputeResource
	err = v.Retrieve(ctx, []string{"ClusterComputeResource"}, []string{"name", "host", "network", "datastore", "configuration", "triggeredAlarmState"}, &clt)
	if err != nil {
		return fmt.Errorf("error in Retrieve: %w", err)
	}

	pc := property.DefaultCollector(c)
	for i := range clt {
		select {
		case <-ctx.Done():
			return ctx.Err()
		default:
			assetNames, err := getAssetNames(ctx, pc, &clt[i])
			if err != nil {
				m.Logger().Errorf("Failed to retrieve object from cluster %s: %v", clt[i].Name, err)
			}

			if clt[i].Configuration.DasConfig.AdmissionControlEnabled == nil {
				m.Logger().Warn("Metric das_config.admission.control.enabled not found")
			}
			if clt[i].Configuration.DasConfig.Enabled == nil {
				m.Logger().Warn("Metric das_config.enabled not found")
			}

<<<<<<< HEAD
			triggeredAlarm, err := getTriggeredAlarm(ctx, pc, clt[i].TriggeredAlarmState)
=======
			triggerdAlarm, err := getTriggerdAlarm(ctx, pc, clt[i].TriggeredAlarmState)
>>>>>>> 1552b9bf
			if err != nil {
				m.Logger().Errorf("Failed to retrieve alerts from cluster %s: %w", clt[i].Name, err)
			}

			reporter.Event(mb.Event{
<<<<<<< HEAD
				MetricSetFields: m.mapEvent(clt[i], &metricData{assetNames: assetNames, triggeredAlarms: triggeredAlarm}),
=======
				MetricSetFields: m.mapEvent(clt[i], &metricData{assetNames: assetNames, triggerdAlarms: triggerdAlarm}),
>>>>>>> 1552b9bf
			})
		}
	}
	return nil

}

func getAssetNames(ctx context.Context, pc *property.Collector, cl *mo.ClusterComputeResource) (assetNames, error) {
	referenceList := append(cl.Datastore, cl.Host...)

	outputDatastoreNames := make([]string, 0, len(cl.Datastore))
	outputHostNames := make([]string, 0, len(cl.Host))
	if len(referenceList) > 0 {
		var objects []mo.ManagedEntity
		if err := pc.Retrieve(ctx, referenceList, []string{"name"}, &objects); err != nil {
			return assetNames{}, fmt.Errorf("failed to retrieve managed entities: %w", err)
		}

		for _, ob := range objects {
			name := strings.ReplaceAll(ob.Name, ".", "_")
			switch ob.Reference().Type {
			case "Datastore":
				outputDatastoreNames = append(outputDatastoreNames, name)
			case "HostSystem":
				outputHostNames = append(outputHostNames, name)
			}
		}
	}

	// calling network explicitly because of mo.Network's ManagedEntityObject.Name does not store Network name
	// instead mo.Network.Name contains correct value of Network name
	outputNetworkNames := make([]string, 0, len(cl.Network))
	if len(cl.Network) > 0 {
		var netObjects []mo.Network
		if err := pc.Retrieve(ctx, cl.Network, []string{"name"}, &netObjects); err != nil {
			return assetNames{}, fmt.Errorf("failed to retrieve network objects: %w", err)
		}

		for _, ob := range netObjects {
			name := strings.ReplaceAll(ob.Name, ".", "_")
			outputNetworkNames = append(outputNetworkNames, name)
		}
	}

	return assetNames{
		outputNetworkNames:   outputNetworkNames,
		outputDatastoreNames: outputDatastoreNames,
		outputHostNames:      outputHostNames,
	}, nil
}

<<<<<<< HEAD
func getTriggeredAlarm(ctx context.Context, pc *property.Collector, triggeredAlarmState []types.AlarmState) ([]triggeredAlarm, error) {
	var triggeredAlarms []triggeredAlarm
	for _, alarmState := range triggeredAlarmState {
		var triggeredAlarm triggeredAlarm
=======
func getTriggerdAlarm(ctx context.Context, pc *property.Collector, triggeredAlarmState []types.AlarmState) ([]triggerdAlarm, error) {
	var triggeredAlarms []triggerdAlarm
	for _, alarmState := range triggeredAlarmState {
		var triggeredAlarm triggerdAlarm
>>>>>>> 1552b9bf
		var alarm mo.Alarm
		err := pc.RetrieveOne(ctx, alarmState.Alarm, nil, &alarm)
		if err != nil {
			return nil, err
		}
		triggeredAlarm.Name = alarm.Info.Name

		var entityName string
		if alarmState.Entity.Type == "Network" {
			var entity mo.Network
			if err := pc.RetrieveOne(ctx, alarmState.Entity, []string{"name"}, &entity); err != nil {
				return nil, err
			}

			entityName = entity.Name
		} else {
			var entity mo.ManagedEntity
			if err := pc.RetrieveOne(ctx, alarmState.Entity, []string{"name"}, &entity); err != nil {
				return nil, err
			}

			entityName = entity.Name
		}
		triggeredAlarm.EntityName = entityName

		triggeredAlarm.Description = alarm.Info.Description
		triggeredAlarm.ID = alarmState.Key
		triggeredAlarm.Status = string(alarmState.OverallStatus)
		triggeredAlarm.TriggeredTime = common.Time(alarmState.Time)

		triggeredAlarms = append(triggeredAlarms, triggeredAlarm)
	}

	return triggeredAlarms, nil
}<|MERGE_RESOLUTION|>--- conflicted
+++ resolved
@@ -55,11 +55,7 @@
 	outputHostNames      []string
 }
 
-<<<<<<< HEAD
 type triggeredAlarm struct {
-=======
-type triggerdAlarm struct {
->>>>>>> 1552b9bf
 	Name          string      `json:"name"`
 	ID            string      `json:"id"`
 	Status        string      `json:"status"`
@@ -69,13 +65,8 @@
 }
 
 type metricData struct {
-<<<<<<< HEAD
 	assetNames      assetNames
 	triggeredAlarms []triggeredAlarm
-=======
-	assetNames     assetNames
-	triggerdAlarms []triggerdAlarm
->>>>>>> 1552b9bf
 }
 
 // New creates a new instance of the MetricSet.
@@ -145,21 +136,13 @@
 				m.Logger().Warn("Metric das_config.enabled not found")
 			}
 
-<<<<<<< HEAD
 			triggeredAlarm, err := getTriggeredAlarm(ctx, pc, clt[i].TriggeredAlarmState)
-=======
-			triggerdAlarm, err := getTriggerdAlarm(ctx, pc, clt[i].TriggeredAlarmState)
->>>>>>> 1552b9bf
 			if err != nil {
 				m.Logger().Errorf("Failed to retrieve alerts from cluster %s: %w", clt[i].Name, err)
 			}
 
 			reporter.Event(mb.Event{
-<<<<<<< HEAD
 				MetricSetFields: m.mapEvent(clt[i], &metricData{assetNames: assetNames, triggeredAlarms: triggeredAlarm}),
-=======
-				MetricSetFields: m.mapEvent(clt[i], &metricData{assetNames: assetNames, triggerdAlarms: triggerdAlarm}),
->>>>>>> 1552b9bf
 			})
 		}
 	}
@@ -211,17 +194,10 @@
 	}, nil
 }
 
-<<<<<<< HEAD
 func getTriggeredAlarm(ctx context.Context, pc *property.Collector, triggeredAlarmState []types.AlarmState) ([]triggeredAlarm, error) {
 	var triggeredAlarms []triggeredAlarm
 	for _, alarmState := range triggeredAlarmState {
 		var triggeredAlarm triggeredAlarm
-=======
-func getTriggerdAlarm(ctx context.Context, pc *property.Collector, triggeredAlarmState []types.AlarmState) ([]triggerdAlarm, error) {
-	var triggeredAlarms []triggerdAlarm
-	for _, alarmState := range triggeredAlarmState {
-		var triggeredAlarm triggerdAlarm
->>>>>>> 1552b9bf
 		var alarm mo.Alarm
 		err := pc.RetrieveOne(ctx, alarmState.Alarm, nil, &alarm)
 		if err != nil {
