- name: network
  type: group
  release: beta
  description: >
    Network-related information.
  fields:
    - name: accessible
      type: boolean
      description: >
        Indicates whether at least one host is configured to provide this network.
    - name: config.status
      type: keyword
      description: >
        Indicates whether the system has detected a configuration issue.
    - name: host
      type: group
      fields:
        - name: names
          type: keyword
          description: >
            Names of the hosts connected to this network.
        - name: count
          type: long
          description: >
            Number of hosts connected to this network.
    - name: name
      type: keyword
      description: >
        Name of the network.
    - name: status
      type: keyword
      description: >
        General health of the Network.
    - name: type
      type: keyword
      description: >
        Type of the network (e.g., Network(Standard), DistributedVirtualport).
    - name: vm
      type: group
      fields:
        - name: names
          type: keyword
          description: >
            Names of the virtual machines connected to this network.
        - name: count
          type: long
          description: >
            Number of virtual machines connected to this network.
<<<<<<< HEAD
    - name: triggered_alarms.*
      type: object
      object_type: keyword
      description: >
        List of all the triggered alarms.
=======
    - name: triggerd_alarms.*
      type: object
      object_type: keyword
      description: >
        List of all the triggerd alarms.
>>>>>>> 1552b9bf
<|MERGE_RESOLUTION|>--- conflicted
+++ resolved
@@ -46,16 +46,8 @@
           type: long
           description: >
             Number of virtual machines connected to this network.
-<<<<<<< HEAD
     - name: triggered_alarms.*
       type: object
       object_type: keyword
       description: >
-        List of all the triggered alarms.
-=======
-    - name: triggerd_alarms.*
-      type: object
-      object_type: keyword
-      description: >
-        List of all the triggerd alarms.
->>>>>>> 1552b9bf
+        List of all the triggered alarms.