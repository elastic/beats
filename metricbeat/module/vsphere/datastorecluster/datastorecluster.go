// Licensed to Elasticsearch B.V. under one or more contributor
// license agreements. See the NOTICE file distributed with
// this work for additional information regarding copyright
// ownership. Elasticsearch B.V. licenses this file to you under
// the Apache License, Version 2.0 (the "License"); you may
// not use this file except in compliance with the License.
// You may obtain a copy of the License at
//
//     http://www.apache.org/licenses/LICENSE-2.0
//
// Unless required by applicable law or agreed to in writing,
// software distributed under the License is distributed on an
// "AS IS" BASIS, WITHOUT WARRANTIES OR CONDITIONS OF ANY
// KIND, either express or implied.  See the License for the
// specific language governing permissions and limitations
// under the License.

package datastorecluster

import (
	"context"
	"fmt"
	"strings"

	"github.com/vmware/govmomi"
	"github.com/vmware/govmomi/property"
	"github.com/vmware/govmomi/view"
	"github.com/vmware/govmomi/vim25/mo"
	"github.com/vmware/govmomi/vim25/types"

	"github.com/elastic/beats/v7/libbeat/common"
	"github.com/elastic/beats/v7/metricbeat/mb"
	"github.com/elastic/beats/v7/metricbeat/module/vsphere"
)

// init registers the MetricSet with the central registry as soon as the program
// starts. The New function will be called later to instantiate an instance of
// the MetricSet for each network is defined in the module's configuration. After the
// MetricSet has been created then Fetch will begin to be called periodically.

func init() {
	mb.Registry.MustAddMetricSet("vsphere", "datastorecluster", New,
		mb.WithHostParser(vsphere.HostParser),
		mb.DefaultMetricSet(),
	)
}

// MetricSet type defines all fields of the MetricSet.
type DatastoreClusterMetricSet struct {
	*vsphere.MetricSet
}

// New creates a new instance of the MetricSet.
func New(base mb.BaseMetricSet) (mb.MetricSet, error) {
	ms, err := vsphere.NewMetricSet(base)
	if err != nil {
		return nil, fmt.Errorf("failed to create vSphere metricset: %w", err)
	}
	return &DatastoreClusterMetricSet{ms}, nil
}

type metricData struct {
	assetNames     assetNames
	triggerdAlarms []triggerdAlarm
}

type triggerdAlarm struct {
	Name          string      `json:"name"`
	ID            string      `json:"id"`
	Status        string      `json:"status"`
	TriggeredTime common.Time `json:"triggered_time"`
	Description   string      `json:"description"`
	EntityName    string      `json:"entity_name"`
}

type assetNames struct {
	outputDsNames []string
}

func (m *DatastoreClusterMetricSet) Fetch(ctx context.Context, reporter mb.ReporterV2) error {
	ctx, cancel := context.WithCancel(ctx)
	defer cancel()

	client, err := govmomi.NewClient(ctx, m.HostURL, m.Insecure)
	if err != nil {
		return fmt.Errorf("error in NewClient: %w", err)
	}

	defer func() {
		if err := client.Logout(ctx); err != nil {
			m.Logger().Errorf("error trying to logout from vSphere: %v", err)
		}
	}()

	c := client.Client

	v, err := view.NewManager(c).CreateContainerView(ctx, c.ServiceContent.RootFolder, []string{"StoragePod"}, true)
	if err != nil {
		return fmt.Errorf("error in creating container view: %w", err)
	}

	defer func() {
		if err := v.Destroy(ctx); err != nil {
			m.Logger().Errorf("error trying to destroy view from vSphere: %v", err)
		}
	}()

	var datastoreCluster []mo.StoragePod
	err = v.Retrieve(ctx, []string{"StoragePod"}, []string{"name", "summary", "childEntity", "triggeredAlarmState"}, &datastoreCluster)
	if err != nil {
		return fmt.Errorf("error in retrieve from vsphere: %w", err)
	}

	pc := property.DefaultCollector(c)
	for i := range datastoreCluster {
		if ctx.Err() != nil {
			return ctx.Err()
		}

		assetNames, err := getAssetNames(ctx, pc, &datastoreCluster[i])
		if err != nil {
<<<<<<< HEAD
			m.Logger().Errorf("Failed to retrieve object from datastore cluster %s: v", datastoreCluster[i].Name, err)
=======
			m.Logger().Errorf("Failed to retrieve object from host %s: v", datastoreCluster[i].Name, err)
>>>>>>> c3a001cb
		}

		triggerdAlarm, err := getTriggerdAlarm(ctx, pc, datastoreCluster[i].TriggeredAlarmState)
		if err != nil {
			m.Logger().Errorf("Failed to retrieve alerts from datastore cluster %s: %w", datastoreCluster[i].Name, err)
		}

		reporter.Event(mb.Event{MetricSetFields: m.mapEvent(datastoreCluster[i], &metricData{assetNames: assetNames, triggerdAlarms: triggerdAlarm})})
	}

	return nil
}

func getAssetNames(ctx context.Context, pc *property.Collector, dsc *mo.StoragePod) (assetNames, error) {
	var objects []mo.ManagedEntity
	if len(dsc.ChildEntity) > 0 {
		if err := pc.Retrieve(ctx, dsc.ChildEntity, []string{"name"}, &objects); err != nil {
			return assetNames{}, err
		}
	}

	outputDsNames := make([]string, 0)
	for _, ob := range objects {
		if ob.Reference().Type == "Datastore" {
			name := strings.ReplaceAll(ob.Name, ".", "_")
			outputDsNames = append(outputDsNames, name)
		}
	}

	return assetNames{
		outputDsNames: outputDsNames,
	}, nil
}

func getTriggerdAlarm(ctx context.Context, pc *property.Collector, triggeredAlarmState []types.AlarmState) ([]triggerdAlarm, error) {
	var triggeredAlarms []triggerdAlarm
	for _, alarmState := range triggeredAlarmState {
		var triggeredAlarm triggerdAlarm
		var alarm mo.Alarm
		err := pc.RetrieveOne(ctx, alarmState.Alarm, nil, &alarm)
		if err != nil {
			return nil, err
		}
		triggeredAlarm.Name = alarm.Info.Name

		var entityName string
		if alarmState.Entity.Type == "Network" {
			var entity mo.Network
			if err := pc.RetrieveOne(ctx, alarmState.Entity, []string{"name"}, &entity); err != nil {
				return nil, err
			}

			entityName = entity.Name
		} else {
			var entity mo.ManagedEntity
			if err := pc.RetrieveOne(ctx, alarmState.Entity, []string{"name"}, &entity); err != nil {
				return nil, err
			}

			entityName = entity.Name
		}
		triggeredAlarm.EntityName = entityName

		triggeredAlarm.Description = alarm.Info.Description
		triggeredAlarm.ID = alarmState.Key
		triggeredAlarm.Status = string(alarmState.OverallStatus)
		triggeredAlarm.TriggeredTime = common.Time(alarmState.Time)

		triggeredAlarms = append(triggeredAlarms, triggeredAlarm)
	}

	return triggeredAlarms, nil
}<|MERGE_RESOLUTION|>--- conflicted
+++ resolved
@@ -119,11 +119,7 @@
 
 		assetNames, err := getAssetNames(ctx, pc, &datastoreCluster[i])
 		if err != nil {
-<<<<<<< HEAD
 			m.Logger().Errorf("Failed to retrieve object from datastore cluster %s: v", datastoreCluster[i].Name, err)
-=======
-			m.Logger().Errorf("Failed to retrieve object from host %s: v", datastoreCluster[i].Name, err)
->>>>>>> c3a001cb
 		}
 
 		triggerdAlarm, err := getTriggerdAlarm(ctx, pc, datastoreCluster[i].TriggeredAlarmState)
