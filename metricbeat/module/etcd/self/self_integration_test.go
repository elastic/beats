// Licensed to Elasticsearch B.V. under one or more contributor
// license agreements. See the NOTICE file distributed with
// this work for additional information regarding copyright
// ownership. Elasticsearch B.V. licenses this file to you under
// the Apache License, Version 2.0 (the "License"); you may
// not use this file except in compliance with the License.
// You may obtain a copy of the License at
//
//     http://www.apache.org/licenses/LICENSE-2.0
//
// Unless required by applicable law or agreed to in writing,
// software distributed under the License is distributed on an
// "AS IS" BASIS, WITHOUT WARRANTIES OR CONDITIONS OF ANY
// KIND, either express or implied.  See the License for the
// specific language governing permissions and limitations
// under the License.

// +build integration

package self

import (
	"testing"

	"github.com/stretchr/testify/assert"

	"github.com/elastic/beats/libbeat/tests/compose"
	mbtest "github.com/elastic/beats/metricbeat/mb/testing"
)

<<<<<<< HEAD
func TestLeader(t *testing.T) {
	runner := compose.TestRunner{Service: "etcd"}

	runner.Run(t, compose.Suite{
		"Fetch": testFetch,
		"Data":  testData,
	})
}

func testFetch(t *testing.T, r compose.R) {
	f := mbtest.NewEventFetcher(t, getConfig(r.Host()))
	event, err := f.Fetch()
	if !assert.NoError(t, err) {
		t.FailNow()
=======
func TestFetch(t *testing.T) {
	compose.EnsureUp(t, "etcd")

	f := mbtest.NewReportingMetricSetV2(t, getConfig())
	events, errs := mbtest.ReportingFetchV2(f)
	if len(errs) > 0 {
		t.Fatalf("Expected 0 error, had %d. %v\n", len(errs), errs)
	}
	assert.NotEmpty(t, events)

	t.Logf("%s/%s event: %+v", f.Module().Name(), f.Name(), events[0])
}

func TestData(t *testing.T) {
	compose.EnsureUp(t, "etcd")

	f := mbtest.NewReportingMetricSetV2(t, getConfig())
	events, errs := mbtest.ReportingFetchV2(f)
	if len(errs) > 0 {
		t.Fatalf("Expected 0 error, had %d. %v\n", len(errs), errs)
>>>>>>> 288a76c6
	}
	assert.NotEmpty(t, events)

	if err := mbtest.WriteEventsReporterV2(f, t, ""); err != nil {
		t.Fatal("write", err)
	}
}

func testData(t *testing.T, r compose.R) {
	f := mbtest.NewEventFetcher(t, getConfig(r.Host()))
	err := mbtest.WriteEvent(f, t)
	if err != nil {
		t.Fatal("write", err)
	}
}

func getConfig(host string) map[string]interface{} {
	return map[string]interface{}{
		"module":     "etcd",
		"metricsets": []string{"self"},
		"hosts":      []string{host},
	}
}<|MERGE_RESOLUTION|>--- conflicted
+++ resolved
@@ -28,7 +28,6 @@
 	mbtest "github.com/elastic/beats/metricbeat/mb/testing"
 )
 
-<<<<<<< HEAD
 func TestLeader(t *testing.T) {
 	runner := compose.TestRunner{Service: "etcd"}
 
@@ -39,15 +38,7 @@
 }
 
 func testFetch(t *testing.T, r compose.R) {
-	f := mbtest.NewEventFetcher(t, getConfig(r.Host()))
-	event, err := f.Fetch()
-	if !assert.NoError(t, err) {
-		t.FailNow()
-=======
-func TestFetch(t *testing.T) {
-	compose.EnsureUp(t, "etcd")
-
-	f := mbtest.NewReportingMetricSetV2(t, getConfig())
+	f := mbtest.NewReportingMetricSetV2(t, getConfig(r.Host()))
 	events, errs := mbtest.ReportingFetchV2(f)
 	if len(errs) > 0 {
 		t.Fatalf("Expected 0 error, had %d. %v\n", len(errs), errs)
@@ -57,26 +48,9 @@
 	t.Logf("%s/%s event: %+v", f.Module().Name(), f.Name(), events[0])
 }
 
-func TestData(t *testing.T) {
-	compose.EnsureUp(t, "etcd")
-
-	f := mbtest.NewReportingMetricSetV2(t, getConfig())
-	events, errs := mbtest.ReportingFetchV2(f)
-	if len(errs) > 0 {
-		t.Fatalf("Expected 0 error, had %d. %v\n", len(errs), errs)
->>>>>>> 288a76c6
-	}
-	assert.NotEmpty(t, events)
-
+func testData(t *testing.T, r compose.R) {
+	f := mbtest.NewReportingMetricSetV2(t, getConfig(r.Host()))
 	if err := mbtest.WriteEventsReporterV2(f, t, ""); err != nil {
-		t.Fatal("write", err)
-	}
-}
-
-func testData(t *testing.T, r compose.R) {
-	f := mbtest.NewEventFetcher(t, getConfig(r.Host()))
-	err := mbtest.WriteEvent(f, t)
-	if err != nil {
 		t.Fatal("write", err)
 	}
 }
