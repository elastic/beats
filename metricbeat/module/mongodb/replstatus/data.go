--- conflicted
+++ resolved
@@ -17,7 +17,9 @@
 
 package replstatus
 
-import "github.com/elastic/elastic-agent-libs/mapstr"
+import (
+	"github.com/elastic/elastic-agent-libs/mapstr"
+)
 
 func eventMapping(oplogInfo oplogInfo, replStatus MongoReplStatus) mapstr.M {
 	var result mapstr.M = make(mapstr.M)
@@ -37,17 +39,10 @@
 	}
 	result["set_name"] = replStatus.Set
 	result["server_date"] = replStatus.Date
-<<<<<<< HEAD
-	result["optimes"] = common.MapStr{
+	result["optimes"] = mapstr.M{
 		"last_committed": replStatus.OpTimes.LastCommitted.Ts.T,
 		"applied":        replStatus.OpTimes.Applied.Ts.T,
 		"durable":        replStatus.OpTimes.Durable.Ts.T,
-=======
-	result["optimes"] = mapstr.M{
-		"last_committed": replStatus.OpTimes.LastCommitted.getTimeStamp(),
-		"applied":        replStatus.OpTimes.Applied.getTimeStamp(),
-		"durable":        replStatus.OpTimes.Durable.getTimeStamp(),
->>>>>>> c35761dd
 	}
 
 	// find lag and headroom
@@ -58,15 +53,9 @@
 			"min": minLag,
 		}
 
-<<<<<<< HEAD
-		result["headroom"] = common.MapStr{
+		result["headroom"] = mapstr.M{
 			"max": int64(oplogInfo.diff) - minLag,
 			"min": int64(oplogInfo.diff) - maxLag,
-=======
-		result["headroom"] = mapstr.M{
-			"max": oplogInfo.diff - minLag,
-			"min": oplogInfo.diff - maxLag,
->>>>>>> c35761dd
 		}
 	} else {
 		result["lag"] = mapstr.M{
