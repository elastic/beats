// Licensed to Elasticsearch B.V. under one or more contributor
// license agreements. See the NOTICE file distributed with
// this work for additional information regarding copyright
// ownership. Elasticsearch B.V. licenses this file to you under
// the Apache License, Version 2.0 (the "License"); you may
// not use this file except in compliance with the License.
// You may obtain a copy of the License at
//
//     http://www.apache.org/licenses/LICENSE-2.0
//
// Unless required by applicable law or agreed to in writing,
// software distributed under the License is distributed on an
// "AS IS" BASIS, WITHOUT WARRANTIES OR CONDITIONS OF ANY
// KIND, either express or implied.  See the License for the
// specific language governing permissions and limitations
// under the License.

// +build integration

package mntr

import (
	"testing"

	"github.com/stretchr/testify/assert"

	"github.com/elastic/beats/libbeat/common"
	"github.com/elastic/beats/libbeat/tests/compose"
	mbtest "github.com/elastic/beats/metricbeat/mb/testing"
)

func TestMntr(t *testing.T) {
	runner := compose.TestRunner{Service: "zookeeper", Parallel: true}

<<<<<<< HEAD
	runner.Run(t, compose.Suite{
		"Fetch": testFetch,
		"Data":  testData,
	})

}
func testFetch(t *testing.T, r compose.R) {
	f := mbtest.NewEventFetcher(t, getConfig(r.Host()))
	event, err := f.Fetch()
	if !assert.NoError(t, err) {
=======
	f := mbtest.NewReportingMetricSetV2(t, getConfig())
	events, errs := mbtest.ReportingFetchV2(f)

	assert.Empty(t, errs)
	if !assert.NotEmpty(t, events) {
>>>>>>> 288a76c6
		t.FailNow()
	}
	t.Logf("%s/%s event: %+v", f.Module().Name(), f.Name(),
		events[0].BeatEvent("zookeeper", "mntr").Fields.StringToPrint())

	e, _ := events[0].BeatEvent("zookeeper", "mntr").Fields.GetValue("zookeeper.mntr")
	event := e.(common.MapStr)
	// Check values
	avgLatency := event["latency"].(common.MapStr)["avg"].(int64)
	maxLatency := event["latency"].(common.MapStr)["max"].(int64)
	numAliveConnections := event["num_alive_connections"].(int64)

	assert.True(t, avgLatency >= 0)
	assert.True(t, maxLatency >= 0)
	assert.True(t, numAliveConnections > 0)

	// Check number of fields. At least 10, depending on environment
	assert.True(t, len(event) >= 10)
}

<<<<<<< HEAD
func testData(t *testing.T, r compose.R) {
	f := mbtest.NewEventFetcher(t, getConfig(r.Host()))

	err := mbtest.WriteEvent(f, t)
=======
func TestData(t *testing.T) {
	compose.EnsureUp(t, "zookeeper")

	f := mbtest.NewReportingMetricSetV2(t, getConfig())
	err := mbtest.WriteEventsReporterV2(f, t, ".")
>>>>>>> 288a76c6
	if err != nil {
		t.Fatal("write", err)
	}
}

func getConfig(host string) map[string]interface{} {
	return map[string]interface{}{
		"module":     "zookeeper",
		"metricsets": []string{"mntr"},
		"hosts":      []string{host},
	}
}<|MERGE_RESOLUTION|>--- conflicted
+++ resolved
@@ -32,24 +32,19 @@
 func TestMntr(t *testing.T) {
 	runner := compose.TestRunner{Service: "zookeeper", Parallel: true}
 
-<<<<<<< HEAD
 	runner.Run(t, compose.Suite{
 		"Fetch": testFetch,
 		"Data":  testData,
 	})
 
 }
+
 func testFetch(t *testing.T, r compose.R) {
-	f := mbtest.NewEventFetcher(t, getConfig(r.Host()))
-	event, err := f.Fetch()
-	if !assert.NoError(t, err) {
-=======
-	f := mbtest.NewReportingMetricSetV2(t, getConfig())
+	f := mbtest.NewReportingMetricSetV2(t, getConfig(r.Host()))
 	events, errs := mbtest.ReportingFetchV2(f)
 
 	assert.Empty(t, errs)
 	if !assert.NotEmpty(t, events) {
->>>>>>> 288a76c6
 		t.FailNow()
 	}
 	t.Logf("%s/%s event: %+v", f.Module().Name(), f.Name(),
@@ -70,18 +65,9 @@
 	assert.True(t, len(event) >= 10)
 }
 
-<<<<<<< HEAD
 func testData(t *testing.T, r compose.R) {
-	f := mbtest.NewEventFetcher(t, getConfig(r.Host()))
-
-	err := mbtest.WriteEvent(f, t)
-=======
-func TestData(t *testing.T) {
-	compose.EnsureUp(t, "zookeeper")
-
-	f := mbtest.NewReportingMetricSetV2(t, getConfig())
+	f := mbtest.NewReportingMetricSetV2(t, getConfig(r.Host()))
 	err := mbtest.WriteEventsReporterV2(f, t, ".")
->>>>>>> 288a76c6
 	if err != nil {
 		t.Fatal("write", err)
 	}
