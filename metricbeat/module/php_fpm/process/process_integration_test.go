--- conflicted
+++ resolved
@@ -29,21 +29,15 @@
 	"github.com/elastic/beats/metricbeat/module/php_fpm/mtest"
 )
 
-<<<<<<< HEAD
 func TestProcess(t *testing.T) {
 	mtest.Runner.Run(t, compose.Suite{
-		"Data": testData,
+		"Fetch": testFetch,
+		"Data":  testData,
 	})
 }
 
-func testData(t *testing.T, r compose.R) {
+func testFetch(t *testing.T, r compose.R) {
 	f := mbtest.NewReportingMetricSetV2(t, mtest.GetConfig("process", r.Host()))
-	err := mbtest.WriteEventsReporterV2(f, t, "")
-=======
-func TestFetch(t *testing.T) {
-	compose.EnsureUp(t, "phpfpm")
-
-	f := mbtest.NewReportingMetricSetV2(t, getConfig())
 	events, errs := mbtest.ReportingFetchV2(f)
 
 	assert.Empty(t, errs)
@@ -56,11 +50,9 @@
 
 }
 
-func TestData(t *testing.T) {
-	compose.EnsureUp(t, "phpfpm")
-	f := mbtest.NewReportingMetricSetV2(t, getConfig())
-	err := mbtest.WriteEventsReporterV2(f, t, ".")
->>>>>>> 288a76c6
+func testData(t *testing.T, r compose.R) {
+	f := mbtest.NewReportingMetricSetV2(t, mtest.GetConfig("process", r.Host()))
+	err := mbtest.WriteEventsReporterV2(f, t, "")
 	if err != nil {
 		t.Fatal("write", err)
 	}
