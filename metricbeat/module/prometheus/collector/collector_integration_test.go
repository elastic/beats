// Licensed to Elasticsearch B.V. under one or more contributor
// license agreements. See the NOTICE file distributed with
// this work for additional information regarding copyright
// ownership. Elasticsearch B.V. licenses this file to you under
// the Apache License, Version 2.0 (the "License"); you may
// not use this file except in compliance with the License.
// You may obtain a copy of the License at
//
//     http://www.apache.org/licenses/LICENSE-2.0
//
// Unless required by applicable law or agreed to in writing,
// software distributed under the License is distributed on an
// "AS IS" BASIS, WITHOUT WARRANTIES OR CONDITIONS OF ANY
// KIND, either express or implied.  See the License for the
// specific language governing permissions and limitations
// under the License.

// +build integration

package collector

import (
	"testing"

	"github.com/elastic/beats/libbeat/tests/compose"
	mbtest "github.com/elastic/beats/metricbeat/mb/testing"
<<<<<<< HEAD
	"github.com/elastic/beats/metricbeat/module/prometheus/mtest"

	"github.com/stretchr/testify/assert"
)

// These tests are running with prometheus metrics as an example as this container is already available
// Every prometheus exporter should work here.

func TestCollector(t *testing.T) {
	mtest.Runner.Run(t, compose.Suite{
		"Fetch": testFetch,
		"Data":  testData,
	})
}

func testFetch(t *testing.T, r compose.R) {
	f := mbtest.NewEventsFetcher(t, getConfig(r.Host()))
	event, err := f.Fetch()
	if !assert.NoError(t, err) {
		t.FailNow()
	}

	t.Logf("%s/%s event: %+v", f.Module().Name(), f.Name(), event)
}

func testData(t *testing.T, r compose.R) {
	f := mbtest.NewEventsFetcher(t, getConfig(r.Host()))

	err := mbtest.WriteEvents(f, t)
=======
)

func TestData(t *testing.T) {
	compose.EnsureUp(t, "prometheus")

	ms := mbtest.NewReportingMetricSetV2(t, getConfig())
	err := mbtest.WriteEventsReporterV2(ms, t, "")
>>>>>>> 288a76c6
	if err != nil {
		t.Fatal(err)
	}
}

func getConfig(host string) map[string]interface{} {
	config := mtest.GetConfig("collector", host)
	config["namespace"] = "collector"
	return config
}<|MERGE_RESOLUTION|>--- conflicted
+++ resolved
@@ -24,52 +24,19 @@
 
 	"github.com/elastic/beats/libbeat/tests/compose"
 	mbtest "github.com/elastic/beats/metricbeat/mb/testing"
-<<<<<<< HEAD
 	"github.com/elastic/beats/metricbeat/module/prometheus/mtest"
-
-	"github.com/stretchr/testify/assert"
 )
-
-// These tests are running with prometheus metrics as an example as this container is already available
-// Every prometheus exporter should work here.
 
 func TestCollector(t *testing.T) {
 	mtest.Runner.Run(t, compose.Suite{
-		"Fetch": testFetch,
-		"Data":  testData,
+		"Data": testData,
 	})
 }
 
-func testFetch(t *testing.T, r compose.R) {
-	f := mbtest.NewEventsFetcher(t, getConfig(r.Host()))
-	event, err := f.Fetch()
-	if !assert.NoError(t, err) {
-		t.FailNow()
-	}
-
-	t.Logf("%s/%s event: %+v", f.Module().Name(), f.Name(), event)
-}
-
 func testData(t *testing.T, r compose.R) {
-	f := mbtest.NewEventsFetcher(t, getConfig(r.Host()))
-
-	err := mbtest.WriteEvents(f, t)
-=======
-)
-
-func TestData(t *testing.T) {
-	compose.EnsureUp(t, "prometheus")
-
-	ms := mbtest.NewReportingMetricSetV2(t, getConfig())
+	ms := mbtest.NewReportingMetricSetV2(t, mtest.GetConfig("collector", r.Host()))
 	err := mbtest.WriteEventsReporterV2(ms, t, "")
->>>>>>> 288a76c6
 	if err != nil {
 		t.Fatal(err)
 	}
-}
-
-func getConfig(host string) map[string]interface{} {
-	config := mtest.GetConfig("collector", host)
-	config["namespace"] = "collector"
-	return config
 }