- module: system
  metricsets:
    - cpu             # CPU usage
    - load            # CPU load averages
    - memory          # Memory usage
    - network         # Network IO
    - process         # Per process metrics
    - process_summary # Process summary
    - uptime          # System Uptime
    - socket_summary  # Socket summary
    #- core           # Per CPU core usage
    #- diskio         # Disk IO
    #- filesystem     # File system usage for each mountpoint
    #- fsstat         # File system summary metrics
    #- raid           # Raid
    #- socket         # Sockets and connection info (linux only)
    #- service        # systemd service information
  enabled: true
  period: 10s
  processes: ['.*']

  # Configure the mount point of the host’s filesystem for use in monitoring a host from within a container
  #hostfs: "/hostfs"

  # Configure the metric types that are included by these metricsets.
  cpu.metrics:  ["percentages","normalized_percentages"]  # The other available option is ticks.
  core.metrics: ["percentages"]  # The other available option is ticks.

  # A list of filesystem types to ignore. The filesystem metricset will not
  # collect data from filesystems matching any of the specified types, and
  # fsstats will not include data from these filesystems in its summary stats.
  # If not set, types associated to virtual filesystems are automatically
  # added when this information is available in the system (e.g. the list of
  # `nodev` types in `/proc/filesystem`).
  #filesystem.ignore_types: []

  # These options allow you to filter out all processes that are not
  # in the top N by CPU or memory, in order to reduce the number of documents created.
  # If both the `by_cpu` and `by_memory` options are used, the union of the two sets
  # is included.
  #process.include_top_n:

    # Set to false to disable this feature and include all processes
    #enabled: true

    # How many processes to include from the top by CPU. The processes are sorted
    # by the `system.process.cpu.total.pct` field.
    #by_cpu: 0

    # How many processes to include from the top by memory. The processes are sorted
    # by the `system.process.memory.rss.bytes` field.
    #by_memory: 0

  # If false, cmdline of a process is not cached.
  #process.cmdline.cache.enabled: true

  # Enable collection of cgroup metrics from processes on Linux.
  #process.cgroups.enabled: true

  # A list of regular expressions used to whitelist environment variables
  # reported with the process metricset's events. Defaults to empty.
  #process.env.whitelist: []

  # Include the cumulative CPU tick values with the process metrics. Defaults
  # to false.
  #process.include_cpu_ticks: false

  # Raid mount point to monitor
  #raid.mount_point: '/'

  # Configure reverse DNS lookup on remote IP addresses in the socket metricset.
  #socket.reverse_lookup.enabled: false
  #socket.reverse_lookup.success_ttl: 60s
  #socket.reverse_lookup.failure_ttl: 60s

  # Diskio configurations
  #diskio.include_devices: []

  # Filter systemd services by status or sub-status
  #service.state_filter: ["active"]

  # Filter systemd services based on a name pattern
  #service.pattern_filter: ["ssh*", "nfs*"]
<<<<<<< HEAD
<<<<<<< HEAD
=======
=======
>>>>>>> 08d9b21e

  # This option enables the use of performance counters to collect data for cpu/core metricset.
  # Only effective for Windows.
  # You should use this option if running beats on machins with more than 64 cores.
<<<<<<< HEAD
  #use_performance_counters: false
>>>>>>> f3a063f1d (chore: disable performance counters (#42041))
=======
  #use_performance_counters: true
>>>>>>> 08d9b21e
<|MERGE_RESOLUTION|>--- conflicted
+++ resolved
@@ -81,18 +81,8 @@
 
   # Filter systemd services based on a name pattern
   #service.pattern_filter: ["ssh*", "nfs*"]
-<<<<<<< HEAD
-<<<<<<< HEAD
-=======
-=======
->>>>>>> 08d9b21e
 
   # This option enables the use of performance counters to collect data for cpu/core metricset.
   # Only effective for Windows.
   # You should use this option if running beats on machins with more than 64 cores.
-<<<<<<< HEAD
-  #use_performance_counters: false
->>>>>>> f3a063f1d (chore: disable performance counters (#42041))
-=======
-  #use_performance_counters: true
->>>>>>> 08d9b21e
+  #use_performance_counters: false