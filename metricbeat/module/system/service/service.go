// Licensed to Elasticsearch B.V. under one or more contributor
// license agreements. See the NOTICE file distributed with
// this work for additional information regarding copyright
// ownership. Elasticsearch B.V. licenses this file to you under
// the Apache License, Version 2.0 (the "License"); you may
// not use this file except in compliance with the License.
// You may obtain a copy of the License at
//
//     http://www.apache.org/licenses/LICENSE-2.0
//
// Unless required by applicable law or agreed to in writing,
// software distributed under the License is distributed on an
// "AS IS" BASIS, WITHOUT WARRANTIES OR CONDITIONS OF ANY
// KIND, either express or implied.  See the License for the
// specific language governing permissions and limitations
// under the License.

<<<<<<< HEAD
//+build linux
=======
//go:build !netbsd
// +build !netbsd
>>>>>>> df49fe7f

package service

import (
	"path/filepath"

	"github.com/coreos/go-systemd/v22/dbus"
	"github.com/mitchellh/mapstructure"
	"github.com/pkg/errors"

	"github.com/elastic/beats/v7/libbeat/common/cfgwarn"
	"github.com/elastic/beats/v7/metricbeat/mb"
)

// Config stores the config object
type Config struct {
	StateFilter   []string `config:"service.state_filter"`
	PatternFilter []string `config:"service.pattern_filter"`
}

// init registers the MetricSet with the central registry as soon as the program
// starts. The New function will be called later to instantiate an instance of
// the MetricSet for each host defined in the module's configuration. After the
// MetricSet has been created then Fetch will begin to be called periodically.
func init() {
	mb.Registry.MustAddMetricSet("system", "service", New)
}

// MetricSet holds any configuration or state information. It must implement
// the mb.MetricSet interface. And this is best achieved by embedding
// mb.BaseMetricSet because it implements all of the required mb.MetricSet
// interface methods except for Fetch.
type MetricSet struct {
	mb.BaseMetricSet
	conn     *dbus.Conn
	cfg      Config
	unitList unitFetcher
}

// New creates a new instance of the MetricSet. New is responsible for unpacking
// any MetricSet specific configuration options if there are any.
func New(base mb.BaseMetricSet) (mb.MetricSet, error) {
	cfgwarn.Beta("The system service metricset is beta.")

	var config Config
	if err := base.Module().UnpackConfig(&config); err != nil {
		return nil, err
	}

	conn, err := dbus.New()
	if err != nil {
		return nil, errors.Wrap(err, "error connecting to dbus")
	}

	unitFunction, err := instrospectForUnitMethods()
	if err != nil {
		return nil, errors.Wrap(err, "error finding ListUnits Method")
	}

	return &MetricSet{
		BaseMetricSet: base,
		conn:          conn,
		cfg:           config,
		unitList:      unitFunction,
	}, nil
}

// Fetch methods implements the data gathering and data conversion to the right
// format. It publishes the event which is then forwarded to the output. In case
// of an error set the Error field of mb.Event or simply call report.Error().
func (m *MetricSet) Fetch(report mb.ReporterV2) error {

	units, err := m.unitList(m.conn, m.cfg.StateFilter, m.cfg.PatternFilter)
	if err != nil {
		return errors.Wrap(err, "error getting list of running units")
	}

	for _, unit := range units {
		//Skip what are basically errors dude to systemd's declarative dependency system
		if unit.LoadState == "not-found" {
			continue
		}

		match, err := filepath.Match("*.service", unit.Name)
		if err != nil {
			m.Logger().Errorf("Error matching unit service %s: %s", unit.Name, err)
			continue
		}
		// If we don't have a *.service, skip
		if !match {
			continue
		}

		props, err := getProps(m.conn, unit.Name)
		if err != nil {
			m.Logger().Errorf("error getting properties for service: %s", err)
			continue
		}

		event, err := formProperties(unit, props)
		if err != nil {
			m.Logger().Errorf("Error getting properties for systemd service %s: %s", unit.Name, err)
			continue
		}

		isOpen := report.Event(event)
		if !isOpen {
			return nil
		}

	}
	return nil
}

// Get Properties for a given unit, cast to a struct
func getProps(conn *dbus.Conn, unit string) (Properties, error) {
	rawProps, err := conn.GetAllProperties(unit)
	if err != nil {
		return Properties{}, errors.Wrap(err, "error getting list of running units")
	}
	parsed := Properties{}
	if err := mapstructure.Decode(rawProps, &parsed); err != nil {
		return parsed, errors.Wrap(err, "error decoding properties")
	}
	return parsed, nil
}<|MERGE_RESOLUTION|>--- conflicted
+++ resolved
@@ -15,12 +15,8 @@
 // specific language governing permissions and limitations
 // under the License.
 
-<<<<<<< HEAD
-//+build linux
-=======
-//go:build !netbsd
-// +build !netbsd
->>>>>>> df49fe7f
+//go:build linux
+// +build linux
 
 package service
 
