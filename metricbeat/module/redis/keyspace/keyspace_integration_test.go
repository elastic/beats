// Licensed to Elasticsearch B.V. under one or more contributor
// license agreements. See the NOTICE file distributed with
// this work for additional information regarding copyright
// ownership. Elasticsearch B.V. licenses this file to you under
// the Apache License, Version 2.0 (the "License"); you may
// not use this file except in compliance with the License.
// You may obtain a copy of the License at
//
//     http://www.apache.org/licenses/LICENSE-2.0
//
// Unless required by applicable law or agreed to in writing,
// software distributed under the License is distributed on an
// "AS IS" BASIS, WITHOUT WARRANTIES OR CONDITIONS OF ANY
// KIND, either express or implied.  See the License for the
// specific language governing permissions and limitations
// under the License.

// +build integration

package keyspace

import (
	"strings"
	"testing"

	"github.com/elastic/beats/libbeat/tests/compose"
	mbtest "github.com/elastic/beats/metricbeat/mb/testing"
	"github.com/elastic/beats/metricbeat/module/redis/mtest"

	rd "github.com/garyburd/redigo/redis"
	"github.com/stretchr/testify/assert"
)

func TestKeyspace(t *testing.T) {
	mtest.Runner.Run(t, compose.Suite{
		"Fetch": testFetch,
		"Data":  testData,
	})
}

func testFetch(t *testing.T, r compose.R) {
	addEntry(t, r.Host())

	// Fetch data
<<<<<<< HEAD
	f := mbtest.NewEventsFetcher(t, getConfig(r.Host()))
	events, err := f.Fetch()
=======
	ms := mbtest.NewReportingMetricSetV2(t, getConfig())
	events, err := mbtest.ReportingFetchV2(ms)
>>>>>>> 99926ead
	if err != nil {
		t.Fatal("fetch", err)
	}

	t.Logf("%s/%s event: %+v", ms.Module().Name(), ms.Name(), events)

	// Make sure at least 1 db keyspace exists
	assert.True(t, len(events) > 0)

	keyspace := events[0].MetricSetFields

	assert.True(t, keyspace["avg_ttl"].(int64) >= 0)
	assert.True(t, keyspace["expires"].(int64) >= 0)
	assert.True(t, keyspace["keys"].(int64) >= 0)
	assert.True(t, strings.Contains(keyspace["id"].(string), "db"))
}

func testData(t *testing.T, r compose.R) {
	addEntry(t, r.Host())

<<<<<<< HEAD
	f := mbtest.NewEventsFetcher(t, getConfig(r.Host()))

	err := mbtest.WriteEvents(f, t)
=======
	ms := mbtest.NewReportingMetricSetV2(t, getConfig())
	err := mbtest.WriteEventsReporterV2(ms, t, "")
>>>>>>> 99926ead
	if err != nil {
		t.Fatal("write", err)
	}
}

// addEntry adds an entry to redis
func addEntry(t *testing.T, host string) {
	// Insert at least one event to make sure db exists
	c, err := rd.Dial("tcp", host)
	if err != nil {
		t.Fatal("connect", err)
	}
	defer c.Close()
	_, err = c.Do("SET", "foo", "bar")
	if err != nil {
		t.Fatal("SET", err)
	}
}

func getConfig(host string) map[string]interface{} {
	return map[string]interface{}{
		"module":     "redis",
		"metricsets": []string{"keyspace"},
		"hosts":      []string{host},
	}
}<|MERGE_RESOLUTION|>--- conflicted
+++ resolved
@@ -42,13 +42,8 @@
 	addEntry(t, r.Host())
 
 	// Fetch data
-<<<<<<< HEAD
-	f := mbtest.NewEventsFetcher(t, getConfig(r.Host()))
-	events, err := f.Fetch()
-=======
-	ms := mbtest.NewReportingMetricSetV2(t, getConfig())
+	ms := mbtest.NewReportingMetricSetV2(t, getConfig(r.Host()))
 	events, err := mbtest.ReportingFetchV2(ms)
->>>>>>> 99926ead
 	if err != nil {
 		t.Fatal("fetch", err)
 	}
@@ -69,14 +64,8 @@
 func testData(t *testing.T, r compose.R) {
 	addEntry(t, r.Host())
 
-<<<<<<< HEAD
-	f := mbtest.NewEventsFetcher(t, getConfig(r.Host()))
-
-	err := mbtest.WriteEvents(f, t)
-=======
-	ms := mbtest.NewReportingMetricSetV2(t, getConfig())
+	ms := mbtest.NewReportingMetricSetV2(t, getConfig(r.Host()))
 	err := mbtest.WriteEventsReporterV2(ms, t, "")
->>>>>>> 99926ead
 	if err != nil {
 		t.Fatal("write", err)
 	}
