--- conflicted
+++ resolved
@@ -25,7 +25,6 @@
 	c "github.com/elastic/beats/libbeat/common/schema/mapstriface"
 	"github.com/elastic/beats/metricbeat/helper/elastic"
 	"github.com/elastic/beats/metricbeat/mb"
-	"github.com/elastic/beats/metricbeat/module/kibana"
 )
 
 var (
@@ -100,30 +99,18 @@
 	// Set elasticsearch cluster id
 	elasticsearchClusterID, ok := data["cluster_uuid"]
 	if !ok {
-<<<<<<< HEAD
-		return kibana.ReportErrorForMissingField("cluster_uuid", r)
-=======
 		return elastic.ReportErrorForMissingField("cluster_uuid", elastic.Kibana, r)
->>>>>>> 6a25c09e
 	}
 	event.RootFields.Put("elasticsearch.cluster.id", elasticsearchClusterID)
 
 	// Set process PID
 	process, ok := data["process"].(map[string]interface{})
 	if !ok {
-<<<<<<< HEAD
-		return kibana.ReportErrorForMissingField("process", r)
-	}
-	pid, ok := process["pid"].(float64)
-	if !ok {
-		return kibana.ReportErrorForMissingField("process.pid", r)
-=======
 		return elastic.ReportErrorForMissingField("process", elastic.Kibana, r)
 	}
 	pid, ok := process["pid"].(float64)
 	if !ok {
 		return elastic.ReportErrorForMissingField("process.pid", elastic.Kibana, r)
->>>>>>> 6a25c09e
 	}
 	event.RootFields.Put("process.pid", int(pid))
 
