--- conflicted
+++ resolved
@@ -208,11 +208,7 @@
 		factory = bt.factoryWrapper(factory)
 	}
 
-<<<<<<< HEAD
 	runners := make(map[uint64]cfgfile.Runner) // Active list of module runners.
-=======
-	factory := module.NewFactory(b.Info, b.Monitoring, registry, moduleOptions...)
->>>>>>> 1b1a4c6f
 
 	for _, moduleCfg := range bt.config.Modules {
 		if !moduleCfg.Enabled() {
@@ -272,13 +268,8 @@
 	}
 
 	// Centrally managed modules
-<<<<<<< HEAD
-	modulesFactory := module.NewFactory(b.Info, bt.registry, bt.moduleOptions...)
-	modules := cfgfile.NewRunnerList(management.DebugK, modulesFactory, b.Publisher, bt.logger)
-=======
 	factory := module.NewFactory(b.Info, b.Monitoring, bt.registry, bt.moduleOptions...)
 	modules := cfgfile.NewRunnerList(management.DebugK, factory, b.Publisher, bt.logger)
->>>>>>> 1b1a4c6f
 	b.Registry.MustRegisterInput(modules)
 	wg.Add(1)
 	go func() {
