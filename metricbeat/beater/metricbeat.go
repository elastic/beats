// Licensed to Elasticsearch B.V. under one or more contributor
// license agreements. See the NOTICE file distributed with
// this work for additional information regarding copyright
// ownership. Elasticsearch B.V. licenses this file to you under
// the Apache License, Version 2.0 (the "License"); you may
// not use this file except in compliance with the License.
// You may obtain a copy of the License at
//
//     http://www.apache.org/licenses/LICENSE-2.0
//
// Unless required by applicable law or agreed to in writing,
// software distributed under the License is distributed on an
// "AS IS" BASIS, WITHOUT WARRANTIES OR CONDITIONS OF ANY
// KIND, either express or implied.  See the License for the
// specific language governing permissions and limitations
// under the License.

package beater

import (
	"sync"

	"github.com/pkg/errors"

	"github.com/elastic/beats/v7/libbeat/autodiscover"
	"github.com/elastic/beats/v7/libbeat/beat"
	"github.com/elastic/beats/v7/libbeat/cfgfile"
	"github.com/elastic/beats/v7/libbeat/common"
	"github.com/elastic/beats/v7/libbeat/common/reload"
	"github.com/elastic/beats/v7/libbeat/logp"
	"github.com/elastic/beats/v7/libbeat/management"
	"github.com/elastic/beats/v7/libbeat/paths"
	"github.com/elastic/beats/v7/metricbeat/mb"
	"github.com/elastic/beats/v7/metricbeat/mb/module"

	// include all metricbeat specific builders
	_ "github.com/elastic/beats/v7/metricbeat/autodiscover/builder/hints"

	// include all metricbeat specific appenders
	_ "github.com/elastic/beats/v7/metricbeat/autodiscover/appender/kubernetes/token"

	// Add metricbeat default processors
	_ "github.com/elastic/beats/v7/metricbeat/processor/add_kubernetes_metadata"
)

// Metricbeat implements the Beater interface for metricbeat.
type Metricbeat struct {
	done         chan struct{}   // Channel used to initiate shutdown.
	runners      []module.Runner // Active list of module runners.
	config       Config
	autodiscover *autodiscover.Autodiscover

	// Options
	moduleOptions []module.Option
}

// Option specifies some optional arguments used for configuring the behavior
// of the Metricbeat framework.
type Option func(mb *Metricbeat)

// WithModuleOptions sets the given module options on the Metricbeat framework
// and these options will be used anytime a new module is instantiated.
func WithModuleOptions(options ...module.Option) Option {
	return func(mb *Metricbeat) {
		mb.moduleOptions = append(mb.moduleOptions, options...)
	}
}

// WithLightModules enables light modules support
func WithLightModules() Option {
	return func(*Metricbeat) {
		path := paths.Resolve(paths.Home, "module")
		mb.Registry.SetSecondarySource(mb.NewLightModulesSource(path))
	}
}

// Creator returns a beat.Creator for instantiating a new instance of the
// Metricbeat framework with the given options.
func Creator(options ...Option) beat.Creator {
	return func(b *beat.Beat, c *common.Config) (beat.Beater, error) {
		return newMetricbeat(b, c, options...)
	}
}

// DefaultCreator returns a beat.Creator for instantiating a new instance of
// Metricbeat framework with the traditional Metricbeat module option of
// module.WithMetricSetInfo.
//
// This is equivalent to calling
//
//     beater.Creator(
//         beater.WithModuleOptions(
//             module.WithMetricSetInfo(),
//         ),
//     )
func DefaultCreator() beat.Creator {
	return Creator(
		WithLightModules(),
		WithModuleOptions(
			module.WithMetricSetInfo(),
			module.WithServiceName(),
		),
	)
}

// DefaultTestModulesCreator returns a customized instance of Metricbeat
// where startup delay has been disabled to workaround the fact that
// Modules() will return the static modules (not the dynamic ones)
// with a start delay.
//
// This is equivalent to calling
//
//  beater.Creator(
//		beater.WithLightModules(),
//		beater.WithModuleOptions(
//			module.WithMetricSetInfo(),
//			module.WithMaxStartDelay(0),
//		),
//	)
func DefaultTestModulesCreator() beat.Creator {
	return Creator(
		WithLightModules(),
		WithModuleOptions(
			module.WithMetricSetInfo(),
			module.WithMaxStartDelay(0),
		),
	)
}

// newMetricbeat creates and returns a new Metricbeat instance.
func newMetricbeat(b *beat.Beat, c *common.Config, options ...Option) (*Metricbeat, error) {
	config := defaultConfig
	if err := c.Unpack(&config); err != nil {
		return nil, errors.Wrap(err, "error reading configuration file")
	}

	dynamicCfgEnabled := config.ConfigModules.Enabled() || config.Autodiscover != nil || b.ConfigManager.Enabled()
	if !dynamicCfgEnabled && len(config.Modules) == 0 {
		return nil, mb.ErrEmptyConfig
	}

	metricbeat := &Metricbeat{
		done:   make(chan struct{}),
		config: config,
	}
	for _, applyOption := range options {
		applyOption(metricbeat)
	}

	// List all registered modules and metricsets.
	logp.Debug("modules", "Available modules and metricsets: %s", mb.Registry.String())

	if b.InSetupCmd {
		// Return without instantiating the metricsets.
		return metricbeat, nil
	}

	moduleOptions := append(
		[]module.Option{module.WithMaxStartDelay(config.MaxStartDelay)},
		metricbeat.moduleOptions...)

	factory := module.NewFactory(b.Info, moduleOptions...)

	for _, moduleCfg := range config.Modules {
		if !moduleCfg.Enabled() {
			continue
		}

		runner, err := factory.Create(b.Publisher, moduleCfg, nil)
		if err != nil {
			return nil, err
		}

		metricbeat.runners = append(metricbeat.runners, runner)
	}

	if len(metricbeat.runners) == 0 && !dynamicCfgEnabled {
		return nil, mb.ErrAllModulesDisabled
	}

	if config.Autodiscover != nil {
		var err error
<<<<<<< HEAD
		adapter := autodiscover.NewFactoryAdapter(factory)
		autodiscover.SetAutodiscoverKeystore(b.Keystore)
		metricbeat.autodiscover, err = autodiscover.NewAutodiscover("metricbeat", b.Publisher, adapter, config.Autodiscover)
=======
		metricbeat.autodiscover, err = autodiscover.NewAutodiscover(
			"metricbeat", b.Publisher, factory, autodiscover.QueryConfig(), config.Autodiscover)
>>>>>>> ba46955a
		if err != nil {
			return nil, err
		}
	}

	return metricbeat, nil
}

// Run starts the workers for Metricbeat and blocks until Stop is called
// and the workers complete. Each host associated with a MetricSet is given its
// own goroutine for fetching data. The ensures that each host is isolated so
// that a single unresponsive host cannot inadvertently block other hosts
// within the same Module and MetricSet from collection.
func (bt *Metricbeat) Run(b *beat.Beat) error {
	var wg sync.WaitGroup

	// Static modules (metricbeat.runners)
	for _, r := range bt.runners {
		r.Start()
		wg.Add(1)

		thatRunner := r
		go func() {
			defer wg.Done()
			<-bt.done
			thatRunner.Stop()
		}()
	}

	// Centrally managed modules
	factory := module.NewFactory(b.Info, bt.moduleOptions...)
	modules := cfgfile.NewRunnerList(management.DebugK, factory, b.Publisher)
	reload.Register.MustRegisterList(b.Info.Beat+".modules", modules)
	wg.Add(1)
	go func() {
		defer wg.Done()
		<-bt.done
		modules.Stop()
	}()

	// Dynamic file based modules (metricbeat.config.modules)
	if bt.config.ConfigModules.Enabled() {
		moduleReloader := cfgfile.NewReloader(b.Publisher, bt.config.ConfigModules)

		if err := moduleReloader.Check(factory); err != nil {
			return err
		}

		go moduleReloader.Run(factory)
		wg.Add(1)
		go func() {
			defer wg.Done()
			<-bt.done
			moduleReloader.Stop()
		}()
	}

	// Autodiscover (metricbeat.autodiscover)
	if bt.autodiscover != nil {
		bt.autodiscover.Start()
		wg.Add(1)
		go func() {
			defer wg.Done()
			<-bt.done
			bt.autodiscover.Stop()
		}()
	}

	wg.Wait()
	return nil
}

// Stop signals to Metricbeat that it should stop. It closes the "done" channel
// and closes the publisher client associated with each Module.
//
// Stop should only be called a single time. Calling it more than once may
// result in undefined behavior.
func (bt *Metricbeat) Stop() {
	close(bt.done)
}

// Modules return a list of all configured modules.
func (bt *Metricbeat) Modules() ([]*module.Wrapper, error) {
	return module.ConfiguredModules(bt.config.Modules, bt.config.ConfigModules, bt.moduleOptions)
}<|MERGE_RESOLUTION|>--- conflicted
+++ resolved
@@ -180,14 +180,9 @@
 
 	if config.Autodiscover != nil {
 		var err error
-<<<<<<< HEAD
-		adapter := autodiscover.NewFactoryAdapter(factory)
 		autodiscover.SetAutodiscoverKeystore(b.Keystore)
-		metricbeat.autodiscover, err = autodiscover.NewAutodiscover("metricbeat", b.Publisher, adapter, config.Autodiscover)
-=======
 		metricbeat.autodiscover, err = autodiscover.NewAutodiscover(
 			"metricbeat", b.Publisher, factory, autodiscover.QueryConfig(), config.Autodiscover)
->>>>>>> ba46955a
 		if err != nil {
 			return nil, err
 		}
