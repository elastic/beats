--- conflicted
+++ resolved
@@ -79,7 +79,17 @@
                 - "windows-10"
             branches: true     ## for all the branches
             tags: true         ## for all the tags
-<<<<<<< HEAD
+    windows-8:
+        mage: "mage build unitTest"
+        platforms:             ## override default labels in this specific stage.
+            - "windows-8"
+        when:                  ## Override the top-level when.
+            comments:
+                - "/test metricbeat for windows-8"
+            labels:
+                - "windows-8"
+            branches: true     ## for all the branches
+            tags: true         ## for all the tags
     windows-7:
         mage: "mage build unitTest"
         platforms:             ## override default labels in this specific stage.
@@ -89,16 +99,5 @@
                 - "/test metricbeat for windows-7"
             labels:
                 - "windows-7"
-=======
-    windows-8:
-        mage: "mage build unitTest"
-        platforms:             ## override default labels in this specific stage.
-            - "windows-8"
-        when:                  ## Override the top-level when.
-            comments:
-                - "/test metricbeat for windows-8"
-            labels:
-                - "windows-8"
->>>>>>> fc4d0093
             branches: true     ## for all the branches
             tags: true         ## for all the tags