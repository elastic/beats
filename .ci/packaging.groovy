--- conflicted
+++ resolved
@@ -375,26 +375,15 @@
       suites += "${suite},"
     };
   }
-<<<<<<< HEAD
-<<<<<<< HEAD
-=======
   echo 'runE2E will run now in a sync mode to validate packages can be published.'
   runE2E(runTestsSuites: suites,
-         testMatrixFile: '.ci/e2e-tests-beats.yaml',
-=======
-  echo 'runE2E will run now in a sync mode to validate packages can be published.'
-  runE2E(runTestsSuites: suites,
->>>>>>> 638844db
+         testMatrixFile: '.ci/.e2e-tests-beats.yaml',
          beatVersion: "${env.BEAT_VERSION}-SNAPSHOT",
          gitHubCheckName: env.GITHUB_CHECK_E2E_TESTS_NAME,
          gitHubCheckRepo: env.REPO,
          gitHubCheckSha1: env.GIT_BASE_COMMIT,
          propagate: true,
          wait: true)
-<<<<<<< HEAD
->>>>>>> 03b013e63c (chore: use a different e2e profile for running them from Beats (#31531))
-=======
->>>>>>> 638844db
 }
 
 /**
