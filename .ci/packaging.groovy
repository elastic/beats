--- conflicted
+++ resolved
@@ -38,11 +38,7 @@
       when {
         beforeAgent true
         expression {
-<<<<<<< HEAD
           echo "C: ${isCommentTrigger()} - U: ${isUserTrigger()} - UP: ${isUpstreamTrigger()}"
-
-=======
->>>>>>> 12fc9dd4
           def ret = isCommentTrigger() || isUserTrigger() || isUpstreamTrigger()
           if(!ret){
             currentBuild.result = 'NOT_BUILT'
