--- conflicted
+++ resolved
@@ -374,35 +374,6 @@
       }
     }
   }
-<<<<<<< HEAD
-}
-
-/**
-* This method fixes the filesystem permissions after the build has happenend. The reason is to
-* ensure any non-ephemeral workers don't have any leftovers that could cause some environmental
-* issues.
-*/
-def deleteWorkspace() {
-  catchError(buildResult: 'SUCCESS', stageResult: 'SUCCESS') {
-    fixPermissions()
-    deleteDir()
-  }
-}
-
-def fixPermissions() {
-  if(isUnix()) {
-    catchError(buildResult: 'SUCCESS', stageResult: 'SUCCESS') {
-      dir("${env.BASE_DIR}") {
-        if (fileExists('script/fix_permissions.sh')) {
-          sh(label: 'Fix permissions', script: """#!/usr/bin/env bash
-            set +x
-            source ./dev-tools/common.bash
-            docker_setup
-            script/fix_permissions.sh ${WORKSPACE}""", returnStatus: true)
-        }
-      }
-    }
-  }
 }
 
 def notifyStatus(def args = [:]) {
@@ -412,6 +383,4 @@
                       to: "${env.NOTIFY_TO}",
                       subject: args.subject,
                       body: args.body)
-=======
->>>>>>> 43267508
 }