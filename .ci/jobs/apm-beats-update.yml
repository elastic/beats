- job:
    name: Beats/apm-beats-update
    display-name: 'APM Server Beats update'
    description: 'Check if the Beats lib update works on the APM server main branch'
    view: Beats
    concurrent: true
    project-type: multibranch
    prune-dead-branches: true
    number-to-keep: 10
    days-to-keep: 30
    script-path: '.ci/apm-beats-update.groovy'
    triggers: []
    wrappers: []
    scm:
    - github:
        branch-discovery: 'no-pr'
        discover-pr-forks-strategy: 'merge-current'
        discover-pr-forks-trust: 'permission'
        discover-pr-origin: 'merge-current'
        discover-tags: true
<<<<<<< HEAD
        head-filter-regex: '(main|7\.[x789]|7\.1\d|8\.\d+|PR-.*|v\d+\.\d+\.\d+)'
=======
        head-filter-regex: '(master|7\.1[6789]|8\.\d+|PR-.*|v\d+\.\d+\.\d+)'
>>>>>>> b6e347f3
        disable-pr-notifications: true
        notification-context: 'apm-beats-update'
        repo: 'beats'
        repo-owner: 'elastic'
        credentials-id: github-app-beats-ci
        ssh-checkout:
          credentials: f6c7695a-671e-4f4f-a331-acdce44ff9ba
        build-strategies:
        - skip-initial-build: true
        - tags:
            ignore-tags-older-than: -1
            ignore-tags-newer-than: 30
        - named-branches:
            - exact-name:
                name: 'main'
                case-sensitive: true
            - regex-name:
                regex: '7\.1[6789]'
                case-sensitive: true
            - regex-name:
                regex: '8\.\d+'
                case-sensitive: true
        - change-request:
            ignore-target-only-changes: true
        clean:
            after: true
            before: true
        prune: true
        shallow-clone: true
        depth: 10
        do-not-fetch-tags: true
        submodule:
            disable: false
            recursive: true
            parent-credentials: true
            timeout: 100
        timeout: '15'
        use-author: true
        wipe-workspace: true<|MERGE_RESOLUTION|>--- conflicted
+++ resolved
@@ -18,11 +18,7 @@
         discover-pr-forks-trust: 'permission'
         discover-pr-origin: 'merge-current'
         discover-tags: true
-<<<<<<< HEAD
-        head-filter-regex: '(main|7\.[x789]|7\.1\d|8\.\d+|PR-.*|v\d+\.\d+\.\d+)'
-=======
-        head-filter-regex: '(master|7\.1[6789]|8\.\d+|PR-.*|v\d+\.\d+\.\d+)'
->>>>>>> b6e347f3
+        head-filter-regex: '(main|7\.1[6789]|8\.\d+|PR-.*|v\d+\.\d+\.\d+)'
         disable-pr-notifications: true
         notification-context: 'apm-beats-update'
         repo: 'beats'
