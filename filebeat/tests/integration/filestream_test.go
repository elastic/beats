--- conflicted
+++ resolved
@@ -274,10 +274,7 @@
 	filebeat.WaitForLogs(
 		"Input 'filestream' starting",
 		10*time.Second,
-<<<<<<< HEAD
 		"Filebeat did not log a validation error")
-=======
-		"Filebeat did log a validation error")
 }
 
 func TestFilestreamCanMigrateIdentity(t *testing.T) {
@@ -562,5 +559,4 @@
 	eofMsg := fmt.Sprintf("End of file reached: %s; Backoff now.", logFilepath)
 	fb.WaitForLogs(eofMsg, time.Second*10, "EOF was not reached")
 	requirePublishedEvents(t, fb, outputTotal, outputFilepath)
->>>>>>> 111a480d
 }