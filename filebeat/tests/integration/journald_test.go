// Licensed to Elasticsearch B.V. under one or more contributor
// license agreements. See the NOTICE file distributed with
// this work for additional information regarding copyright
// ownership. Elasticsearch B.V. licenses this file to you under
// the Apache License, Version 2.0 (the "License"); you may
// not use this file except in compliance with the License.
// You may obtain a copy of the License at
//
//     http://www.apache.org/licenses/LICENSE-2.0
//
// Unless required by applicable law or agreed to in writing,
// software distributed under the License is distributed on an
// "AS IS" BASIS, WITHOUT WARRANTIES OR CONDITIONS OF ANY
// KIND, either express or implied.  See the License for the
// specific language governing permissions and limitations
// under the License.

//go:build integration && linux

package integration

import (
	_ "embed"
	"encoding/json"
	"fmt"
	"math/rand/v2"
	"os/exec"
	"strings"
	"syscall"
	"testing"
	"time"

	"github.com/gofrs/uuid/v5"

	"github.com/elastic/beats/v7/libbeat/tests/integration"
)

//go:embed testdata/filebeat_journald.yml
var journaldInputCfg string

func TestJournaldInputRunsAndRecoversFromJournalctlFailures(t *testing.T) {
	filebeat := integration.NewBeat(
		t,
		"filebeat",
		"../../filebeat.test",
	)

	// render configuration
	syslogID := fmt.Sprintf("%s-%s", t.Name(), uuid.Must(uuid.NewV4()).String())
	yamlCfg := fmt.Sprintf(journaldInputCfg, syslogID, filebeat.TempDir())

	generateJournaldLogs(t, syslogID, 3, 100)

	filebeat.WriteConfigFile(yamlCfg)
	filebeat.Start()
	// On a normal execution we run journalclt twice, the first time to read all messages from the
	// previous boot until 'now' and the second one with the --follow flag that should keep on running.
	filebeat.WaitLogsContains("journalctl started with PID", 10*time.Second, "journalctl did not start")
	filebeat.WaitLogsContains("journalctl started with PID", 10*time.Second, "journalctl did not start")

	pidLine := filebeat.GetLastLogLine("journalctl started with PID")
	logEntry := struct{ Message string }{}
	if err := json.Unmarshal([]byte(pidLine), &logEntry); err != nil {
		t.Errorf("could not parse PID log entry as JSON: %s", err)
	}

	pid := 0
<<<<<<< HEAD
	_, _ = fmt.Sscanf(logEntry.Message, "journalctl started with PID %d", &pid)

	filebeat.WaitLogsContains("Count: 003", 5*time.Second, "did not find the third event in published events")
=======
	fmt.Sscanf(logEntry.Message, "journalctl started with PID %d", &pid) ///nolint:errcheck
	filebeat.WaitPublishedEvents(5*time.Second, 3)
>>>>>>> bf63860f

	// Kill journalctl
	if err := syscall.Kill(pid, syscall.SIGKILL); err != nil {
		t.Fatalf("coluld not kill journalctl with PID %d: %s", pid, err)
	}

<<<<<<< HEAD
	go generateJournaldLogs(t, context.Background(), syslogID, 5)
	filebeat.WaitLogsContains("journalctl started with PID", 10*time.Second, "journalctl did not start")
	filebeat.WaitLogsContains("Count: 005", time.Second, "expected log message not found in published events SECOND")

	eventsPublished := filebeat.CountFileLines(filepath.Join(filebeat.TempDir(), "output-*.ndjson"))

	if eventsPublished != 8 {
		t.Fatalf("expecting 8 published events, got %d instead'", eventsPublished)
	}
=======
	generateJournaldLogs(t, syslogID, 5, 100)
	filebeat.WaitForLogs("journalctl started with PID", 10*time.Second, "journalctl did not start")
	filebeat.WaitPublishedEvents(5*time.Second, 8)
>>>>>>> bf63860f
}

func TestJournaldInputDoesNotDuplicateData(t *testing.T) {
	filebeat := integration.NewBeat(
		t,
		"filebeat",
		"../../filebeat.test",
	)

	// render configuration
	syslogID := fmt.Sprintf("%s-%s", t.Name(), uuid.Must(uuid.NewV4()).String())
	yamlCfg := fmt.Sprintf(journaldInputCfg, syslogID, filebeat.TempDir())

	defer func() {
		if t.Failed() {
			t.Logf("Syslog ID: %q", syslogID)
		}
	}()
	generateJournaldLogs(t, syslogID, 3, 100)

	filebeat.WriteConfigFile(yamlCfg)
	filebeat.Start()
	// On a normal execution we run journalclt twice, the first time to read all messages from the
	// previous boot until 'now' and the second one with the --follow flag that should keep on running.
	filebeat.WaitLogsContains("journalctl started with PID", 10*time.Second, "journalctl did not start")
	filebeat.WaitLogsContains("journalctl started with PID", 10*time.Second, "journalctl did not start")

	pidLine := filebeat.GetLastLogLine("journalctl started with PID")
	logEntry := struct{ Message string }{}
	if err := json.Unmarshal([]byte(pidLine), &logEntry); err != nil {
		t.Errorf("could not parse PID log entry as JSON: %s", err)
	}

<<<<<<< HEAD
	filebeat.WaitLogsContains("Count: 003", 5*time.Second, "did not find the third event in published events")
=======
	filebeat.WaitPublishedEvents(5*time.Second, 3)
>>>>>>> bf63860f

	// Stop Filebeat
	filebeat.Stop()

	// Generate more logs
	generateJournaldLogs(t, syslogID, 5, 100)
	// Restart Filebeat
	filebeat.Start()

	// Wait for journalctl to start
	filebeat.WaitLogsContains("journalctl started with PID", 10*time.Second, "journalctl did not start")

<<<<<<< HEAD
	// Wait for last even in the debug logs
	filebeat.WaitLogsContains("Count: 005", time.Second, "did not find the last event in published events")
=======
	// Wait for last even in the output
	filebeat.WaitPublishedEvents(5*time.Second, 8)
}

func TestJournaldLargeLines(t *testing.T) {
	filebeat := integration.NewBeat(
		t,
		"filebeat",
		"../../filebeat.test",
	)
>>>>>>> bf63860f

	// render configuration
	syslogID := fmt.Sprintf("%s-%s", t.Name(), uuid.Must(uuid.NewV4()).String())
	yamlCfg := fmt.Sprintf(journaldInputCfg, syslogID, filebeat.TempDir())

	defer func() {
		if t.Failed() {
			t.Logf("Syslog ID: %q", syslogID)
		}
	}()

	filebeat.WriteConfigFile(yamlCfg)
	filebeat.Start()

	evtLen := 9000
	generateJournaldLogs(t, syslogID, 5, evtLen)

	filebeat.WaitPublishedEvents(20*time.Second, 5)
	type evt struct {
		Message string `json:"message"`
	}

	evts := integration.GetEventsFromFileOutput[evt](filebeat, 5)
	for i, e := range evts {
		if len(e.Message) != evtLen {
			t.Errorf("event %d: expecting len %d, got %d", i, evtLen, len(e.Message))
		}
	}
}

func generateJournaldLogs(t *testing.T, syslogID string, lines, size int) {
	cmd := exec.Command("systemd-cat", "-t", syslogID)
	w, err := cmd.StdinPipe()
	if err != nil {
		t.Errorf("cannot get stdin pipe from systemd-cat: %s", err)
	}
	if err := cmd.Start(); err != nil {
		t.Errorf("cannot start 'systemd-cat': %s", err)
	}
	defer func() {
		// Make sure systemd-cat terminates successfully so the messages
		// are correctly written to the journal
		if err := cmd.Wait(); err != nil {
			t.Errorf("error waiting for system-cat to finish: %s", err)
		}

		if !cmd.ProcessState.Success() {
			t.Errorf("systemd-cat exited with %d", cmd.ProcessState.ExitCode())
		}
	}()

	for range lines {
		expectedBytes := size + 1
		written, err := fmt.Fprintln(w, largeStr(t, size))
		if err != nil {
			t.Errorf("could not write message to journald: %s", err)
		}
		if written != expectedBytes {
			t.Errorf("could not write the whole message, expecing to write %d bytes, but wrote %d", expectedBytes, written)
		}
		time.Sleep(time.Millisecond)
	}

	if err := w.Close(); err != nil {
		t.Errorf("could not close stdin from systemd-cat, messages are likely not written to the  journal: %s", err)
	}
}

func largeStr(t *testing.T, len int) string {
	str := strings.Builder{}
	for range len {
		c := rand.Int32N(93) + 33
		if err := str.WriteByte(byte(c)); err != nil {
			t.Fatal(err)
		}
	}

	gen := str.String()
	return gen
}<|MERGE_RESOLUTION|>--- conflicted
+++ resolved
@@ -65,35 +65,17 @@
 	}
 
 	pid := 0
-<<<<<<< HEAD
-	_, _ = fmt.Sscanf(logEntry.Message, "journalctl started with PID %d", &pid)
-
-	filebeat.WaitLogsContains("Count: 003", 5*time.Second, "did not find the third event in published events")
-=======
 	fmt.Sscanf(logEntry.Message, "journalctl started with PID %d", &pid) ///nolint:errcheck
 	filebeat.WaitPublishedEvents(5*time.Second, 3)
->>>>>>> bf63860f
 
 	// Kill journalctl
 	if err := syscall.Kill(pid, syscall.SIGKILL); err != nil {
 		t.Fatalf("coluld not kill journalctl with PID %d: %s", pid, err)
 	}
 
-<<<<<<< HEAD
-	go generateJournaldLogs(t, context.Background(), syslogID, 5)
-	filebeat.WaitLogsContains("journalctl started with PID", 10*time.Second, "journalctl did not start")
-	filebeat.WaitLogsContains("Count: 005", time.Second, "expected log message not found in published events SECOND")
-
-	eventsPublished := filebeat.CountFileLines(filepath.Join(filebeat.TempDir(), "output-*.ndjson"))
-
-	if eventsPublished != 8 {
-		t.Fatalf("expecting 8 published events, got %d instead'", eventsPublished)
-	}
-=======
 	generateJournaldLogs(t, syslogID, 5, 100)
-	filebeat.WaitForLogs("journalctl started with PID", 10*time.Second, "journalctl did not start")
+	filebeat.WaitLogsContains("journalctl started with PID", 10*time.Second, "journalctl did not start")
 	filebeat.WaitPublishedEvents(5*time.Second, 8)
->>>>>>> bf63860f
 }
 
 func TestJournaldInputDoesNotDuplicateData(t *testing.T) {
@@ -127,11 +109,7 @@
 		t.Errorf("could not parse PID log entry as JSON: %s", err)
 	}
 
-<<<<<<< HEAD
-	filebeat.WaitLogsContains("Count: 003", 5*time.Second, "did not find the third event in published events")
-=======
 	filebeat.WaitPublishedEvents(5*time.Second, 3)
->>>>>>> bf63860f
 
 	// Stop Filebeat
 	filebeat.Stop()
@@ -144,10 +122,6 @@
 	// Wait for journalctl to start
 	filebeat.WaitLogsContains("journalctl started with PID", 10*time.Second, "journalctl did not start")
 
-<<<<<<< HEAD
-	// Wait for last even in the debug logs
-	filebeat.WaitLogsContains("Count: 005", time.Second, "did not find the last event in published events")
-=======
 	// Wait for last even in the output
 	filebeat.WaitPublishedEvents(5*time.Second, 8)
 }
@@ -158,7 +132,6 @@
 		"filebeat",
 		"../../filebeat.test",
 	)
->>>>>>> bf63860f
 
 	// render configuration
 	syslogID := fmt.Sprintf("%s-%s", t.Name(), uuid.Must(uuid.NewV4()).String())
@@ -185,6 +158,9 @@
 	for i, e := range evts {
 		if len(e.Message) != evtLen {
 			t.Errorf("event %d: expecting len %d, got %d", i, evtLen, len(e.Message))
+			if len(e.Message) < 100 {
+				t.Logf("Message: %q", e.Message)
+			}
 		}
 	}
 }
