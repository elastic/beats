// Licensed to Elasticsearch B.V. under one or more contributor
// license agreements. See the NOTICE file distributed with
// this work for additional information regarding copyright
// ownership. Elasticsearch B.V. licenses this file to you under
// the Apache License, Version 2.0 (the "License"); you may
// not use this file except in compliance with the License.
// You may obtain a copy of the License at
//
//     http://www.apache.org/licenses/LICENSE-2.0
//
// Unless required by applicable law or agreed to in writing,
// software distributed under the License is distributed on an
// "AS IS" BASIS, WITHOUT WARRANTIES OR CONDITIONS OF ANY
// KIND, either express or implied.  See the License for the
// specific language governing permissions and limitations
// under the License.

package channel

import (
	"fmt"

	"github.com/elastic/beats/libbeat/beat"
	"github.com/elastic/beats/libbeat/common"
	"github.com/elastic/beats/libbeat/common/fmtstr"
	"github.com/elastic/beats/libbeat/processors"
)

// ConnectorFunc is an adapter for using ordinary functions as Connector.
type ConnectorFunc func(*common.Config, beat.ClientConfig) (Outleter, error)

type pipelineConnector struct {
	parent   *OutletFactory
	pipeline beat.Pipeline
}

// addFormattedIndex is a Processor to set an event's "raw_index" metadata field
// with a given TimestampFormatString. The elasticsearch output interprets
// that field as specifying the (raw string) index the event should be sent to;
// in other outputs it is just included in the metadata.
type addFormattedIndex struct {
	formatString *fmtstr.TimestampFormatString
}

// Connect passes the cfg and the zero value of beat.ClientConfig to the underlying function.
func (fn ConnectorFunc) Connect(cfg *common.Config) (Outleter, error) {
	return fn(cfg, beat.ClientConfig{})
}

// ConnectWith passes the configuration and the pipeline connection setting to the underlying function.
func (fn ConnectorFunc) ConnectWith(cfg *common.Config, clientCfg beat.ClientConfig) (Outleter, error) {
	return fn(cfg, clientCfg)
}

func (c *pipelineConnector) Connect(cfg *common.Config) (Outleter, error) {
	return c.ConnectWith(cfg, beat.ClientConfig{})
}

func (c *pipelineConnector) ConnectWith(cfg *common.Config, clientCfg beat.ClientConfig) (Outleter, error) {
	config := inputOutletConfig{}
	if err := cfg.Unpack(&config); err != nil {
		return nil, err
	}

	procs, err := buildProcessorList(c.parent.beatInfo, config, clientCfg)
	if err != nil {
		return nil, err
	}

	setOptional := func(to common.MapStr, key string, value string) {
		if value != "" {
			to.Put(key, value)
		}
	}

	meta := clientCfg.Processing.Meta.Clone()
	fields := clientCfg.Processing.Fields.Clone()

	serviceType := config.ServiceType
	if serviceType == "" {
		serviceType = config.Module
	}

	setOptional(meta, "pipeline", config.Pipeline)
	setOptional(fields, "fileset.name", config.Fileset)
	setOptional(fields, "service.type", serviceType)
	setOptional(fields, "input.type", config.Type)
	if config.Module != "" {
		event := common.MapStr{"module": config.Module}
		if config.Fileset != "" {
			event["dataset"] = config.Module + "." + config.Fileset
		}
		fields["event"] = event
	}

	mode := clientCfg.PublishMode
	if mode == beat.DefaultGuarantees {
		mode = beat.GuaranteedSend
	}

	// connect with updated configuration
	clientCfg.PublishMode = mode
	clientCfg.Processing.EventMetadata = config.EventMetadata
	clientCfg.Processing.Meta = meta
	clientCfg.Processing.Fields = fields
<<<<<<< HEAD
	clientCfg.Processing.Processor = procs
=======
	clientCfg.Processing.Processor = userProcessors
	clientCfg.Processing.KeepNull = config.KeepNull
>>>>>>> 2a526ac5
	client, err := c.pipeline.ConnectWith(clientCfg)
	if err != nil {
		return nil, err
	}

	outlet := newOutlet(client, c.parent.wgEvents)
	if c.parent.done != nil {
		return CloseOnSignal(outlet, c.parent.done), nil
	}
	return outlet, nil
}

// buildProcessorList assembles the Processors for a pipelineConnector.
func buildProcessorList(
	beatInfo beat.Info, config inputOutletConfig, clientCfg beat.ClientConfig,
) (*processors.Processors, error) {
	procs := processors.NewList(nil)

	// Processor ordering is important:
	// 1. Index configuration
	if !config.Index.IsEmpty() {
		staticFields := fmtstr.FieldsForBeat(beatInfo.Beat, beatInfo.Version)
		timestampFormat, err :=
			fmtstr.NewTimestampFormatString(&config.Index, staticFields)
		if err != nil {
			return nil, err
		}
		indexProcessor := &addFormattedIndex{timestampFormat}
		procs.List = append(procs.List, indexProcessor)
	}

	// 2. ClientConfig processors
	if lst := clientCfg.Processing.Processor; lst != nil {
		procs.List = append(procs.List, lst)
	}

	// 3. User processors
	userProcessors, err := processors.New(config.Processors)
	if err != nil {
		return nil, err
	}
	procs.List = append(procs.List, userProcessors)
	return procs, nil
}

func (p *addFormattedIndex) Run(event *beat.Event) (*beat.Event, error) {
	index, err := p.formatString.Run(event.Timestamp)
	if err != nil {
		return nil, err
	}

	if event.Meta == nil {
		event.Meta = common.MapStr{}
	}
	event.Meta["raw_index"] = index
	return event, nil
}

func (p *addFormattedIndex) String() string {
	return fmt.Sprintf("add_index_pattern=%v", p.formatString)
}<|MERGE_RESOLUTION|>--- conflicted
+++ resolved
@@ -103,12 +103,8 @@
 	clientCfg.Processing.EventMetadata = config.EventMetadata
 	clientCfg.Processing.Meta = meta
 	clientCfg.Processing.Fields = fields
-<<<<<<< HEAD
 	clientCfg.Processing.Processor = procs
-=======
-	clientCfg.Processing.Processor = userProcessors
 	clientCfg.Processing.KeepNull = config.KeepNull
->>>>>>> 2a526ac5
 	client, err := c.pipeline.ConnectWith(clientCfg)
 	if err != nil {
 		return nil, err
