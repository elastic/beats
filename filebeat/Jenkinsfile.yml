--- conflicted
+++ resolved
@@ -33,8 +33,4 @@
         mage: "mage build unitTest"
         platforms:             ## override default labels in this specific stage.
             - "windows-2019"
-<<<<<<< HEAD
-            - "windows-2012-r2"
-=======
-            #- "windows-2016"  https://github.com/elastic/beats/issues/19641
->>>>>>> 2d2c4c30
+            #- "windows-2016"  https://github.com/elastic/beats/issues/19641