--- conflicted
+++ resolved
@@ -46,10 +46,6 @@
         mage: "mage build unitTest"
         platforms:             ## override default labels in this specific stage.
             - "windows-2019"
-<<<<<<< HEAD
-            #- "windows-2016"  https://github.com/elastic/beats/issues/19641
-            #- "windows-10"  https://github.com/elastic/beats/issues/19641
-=======
     windows-2016:
         mage: "mage build unitTest"
         platforms:             ## override default labels in this specific stage.
@@ -61,4 +57,18 @@
                 - "windows-2016"
             branches: true     ## for all the branches
             tags: true         ## for all the tags
->>>>>>> f8ff7cec
+            branches: true     ## for all the branches
+            tags: true         ## for all the tags
+    windows-10:
+        mage: "mage build unitTest"
+        platforms:             ## override default labels in this specific stage.
+            - "windows-10"
+        when:                  ## Override the top-level when.
+            comments:
+                - "/test filebeat for windows-10"
+            labels:
+                - "windows-10"
+            branches: true     ## for all the branches
+            tags: true         ## for all the tags
+            branches: true     ## for all the branches
+            tags: true         ## for all the tags