package prospector

import (
	"fmt"
	"sync/atomic"

	"github.com/elastic/beats/filebeat/harvester"
	"github.com/elastic/beats/filebeat/input/file"
	"github.com/elastic/beats/libbeat/logp"
)

<<<<<<< HEAD
type ProspectorStdin struct {
	harvester  *harvester.Harvester
	Prospector *Prospector
	started    bool
=======
// Stdin is a prospector for stdin
type Stdin struct {
	harvester *harvester.Harvester
	started   bool
>>>>>>> 11c003fa
}

// NewStdin creates a new stdin prospector
// This prospector contains one harvester which is reading from stdin
func NewStdin(p *Prospector) (*Stdin, error) {

<<<<<<< HEAD
	prospectorer := &ProspectorStdin{}
	prospectorer.Prospector = p
=======
	prospectorer := &Stdin{
		started: false,
	}
>>>>>>> 11c003fa

	var err error

	prospectorer.harvester, err = p.createHarvester(file.State{Source: "-"})
	if err != nil {
		return nil, fmt.Errorf("Error initializing stdin harvester: %v", err)
	}

	return prospectorer, nil
}

// LoadStates loads the states
func (s *Stdin) LoadStates(states []file.State) error {
	return nil
}

// Run runs the prospector
func (s *Stdin) Run() {

	// Make sure stdin harvester is only started once
	if !s.started {
		reader, err := s.harvester.Setup()
		if err != nil {
			logp.Err("Error starting stdin harvester: %s", err)
			return
		}
<<<<<<< HEAD

		p.Prospector.wg.Add(1)
		atomic.AddUint64(&p.Prospector.harvesterCounter, 1)

		go func() {
			defer func() {
				atomic.AddUint64(&p.Prospector.harvesterCounter, ^uint64(0))
				p.Prospector.wg.Done()
			}()

			p.harvester.Harvest(reader)
			p.started = true
		}()
=======
		go s.harvester.Harvest(reader)
		s.started = true
>>>>>>> 11c003fa
	}
}<|MERGE_RESOLUTION|>--- conflicted
+++ resolved
@@ -9,31 +9,21 @@
 	"github.com/elastic/beats/libbeat/logp"
 )
 
-<<<<<<< HEAD
-type ProspectorStdin struct {
-	harvester  *harvester.Harvester
-	Prospector *Prospector
-	started    bool
-=======
 // Stdin is a prospector for stdin
 type Stdin struct {
 	harvester *harvester.Harvester
+  Prospector *Prospector
 	started   bool
->>>>>>> 11c003fa
 }
 
 // NewStdin creates a new stdin prospector
 // This prospector contains one harvester which is reading from stdin
 func NewStdin(p *Prospector) (*Stdin, error) {
 
-<<<<<<< HEAD
-	prospectorer := &ProspectorStdin{}
-	prospectorer.Prospector = p
-=======
 	prospectorer := &Stdin{
 		started: false,
 	}
->>>>>>> 11c003fa
+  prospectorer.Prospector = p
 
 	var err error
 
@@ -60,23 +50,16 @@
 			logp.Err("Error starting stdin harvester: %s", err)
 			return
 		}
-<<<<<<< HEAD
 
-		p.Prospector.wg.Add(1)
-		atomic.AddUint64(&p.Prospector.harvesterCounter, 1)
+		s.Prospector.wg.Add(1)
 
 		go func() {
 			defer func() {
-				atomic.AddUint64(&p.Prospector.harvesterCounter, ^uint64(0))
 				p.Prospector.wg.Done()
 			}()
 
-			p.harvester.Harvest(reader)
-			p.started = true
+			s.harvester.Harvest(reader)
+			s.started = true
 		}()
-=======
-		go s.harvester.Harvest(reader)
-		s.started = true
->>>>>>> 11c003fa
 	}
 }