// Licensed to Elasticsearch B.V. under one or more contributor
// license agreements. See the NOTICE file distributed with
// this work for additional information regarding copyright
// ownership. Elasticsearch B.V. licenses this file to you under
// the Apache License, Version 2.0 (the "License"); you may
// not use this file except in compliance with the License.
// You may obtain a copy of the License at
//
//     http://www.apache.org/licenses/LICENSE-2.0
//
// Unless required by applicable law or agreed to in writing,
// software distributed under the License is distributed on an
// "AS IS" BASIS, WITHOUT WARRANTIES OR CONDITIONS OF ANY
// KIND, either express or implied.  See the License for the
// specific language governing permissions and limitations
// under the License.

package kafka

import (
	"context"
	"encoding/json"
	"fmt"
	"strings"
	"sync"
	"time"

	"github.com/Shopify/sarama"

	"github.com/elastic/beats/filebeat/channel"
	"github.com/elastic/beats/filebeat/input"
	"github.com/elastic/beats/libbeat/beat"
	"github.com/elastic/beats/libbeat/common"
	"github.com/elastic/beats/libbeat/common/backoff"
	"github.com/elastic/beats/libbeat/common/kafka"
	"github.com/elastic/beats/libbeat/logp"

	"github.com/pkg/errors"
)

func init() {
	err := input.Register("kafka", NewInput)
	if err != nil {
		panic(err)
	}
}

// Input contains the input and its config
type kafkaInput struct {
	config          kafkaInputConfig
	saramaConfig    *sarama.Config
	context         input.Context
	outlet          channel.Outleter
	saramaWaitGroup sync.WaitGroup // indicates a sarama consumer group is active
	log             *logp.Logger
	runOnce         sync.Once
}

// NewInput creates a new kafka input
func NewInput(
	cfg *common.Config,
	connector channel.Connector,
	inputContext input.Context,
) (input.Input, error) {

	config := defaultConfig()
	if err := cfg.Unpack(&config); err != nil {
		return nil, errors.Wrap(err, "reading kafka input config")
	}

	out, err := connector.ConnectWith(cfg, beat.ClientConfig{
		Processing: beat.ProcessingConfig{
			DynamicFields: inputContext.DynamicFields,
		},
		ACKEvents: func(events []interface{}) {
			for _, event := range events {
				if meta, ok := event.(eventMeta); ok {
					meta.handler.ack(meta.message)
				}
			}
		},
		CloseRef:  doneChannelContext(inputContext.Done),
		WaitClose: config.WaitClose,
	})
	if err != nil {
		return nil, err
	}

	saramaConfig, err := newSaramaConfig(config)
	if err != nil {
		return nil, errors.Wrap(err, "initializing Sarama config")
	}

	input := &kafkaInput{
		config:       config,
		saramaConfig: saramaConfig,
		context:      inputContext,
		outlet:       out,
		log:          logp.NewLogger("kafka input").With("hosts", config.Hosts),
	}

	return input, nil
}

func (input *kafkaInput) runConsumerGroup(
	context context.Context, consumerGroup sarama.ConsumerGroup,
) {

	handler := &groupHandler{
		version: input.config.Version,
		outlet:  input.outlet,
<<<<<<< HEAD
		// yieldEventsFromField will be assigned the configuration option yield_events_from_field,
		// if the fileset using this input expects to receive multiple messages bundled under a specific field then this value is assigned
		// ex. in this case are the azure fielsets where the events are found under the json object "records"
		yieldEventsFromField: input.config.YieldEventsFromField,
=======
		// expandEventListFromField will be assigned the configuration option expand_event_list_from_field
		expandEventListFromField: input.config.ExpandEventListFromField,
		log:                      input.log,
>>>>>>> 065f291a
	}

	input.saramaWaitGroup.Add(1)
	defer func() {
		consumerGroup.Close()
		input.saramaWaitGroup.Done()
	}()

	// Listen asynchronously to any errors during the consume process
	go func() {
		for err := range consumerGroup.Errors() {
			input.log.Errorw("Error reading from kafka", "error", err)
		}
	}()

	err := consumerGroup.Consume(context, input.config.Topics, handler)
	if err != nil {
		input.log.Errorw("Kafka consume error", "error", err)
	}
}

// Run starts the input by scanning for incoming messages and errors.
func (input *kafkaInput) Run() {
	input.runOnce.Do(func() {
		go func() {
			// Sarama uses standard go contexts to control cancellation, so we need
			// to wrap our input context channel in that interface.
			context := doneChannelContext(input.context.Done)

			// If the consumer fails to connect, we use exponential backoff with
			// jitter up to 8 * the initial backoff interval.
			backoff := backoff.NewEqualJitterBackoff(
				input.context.Done,
				input.config.ConnectBackoff,
				8*input.config.ConnectBackoff)

			for context.Err() == nil {
				// Connect to Kafka with a new consumer group.
				consumerGroup, err := sarama.NewConsumerGroup(
					input.config.Hosts, input.config.GroupID, input.saramaConfig)
				if err != nil {
					input.log.Errorw(
						"Error initializing kafka consumer group", "error", err)
					backoff.Wait()
					continue
				}
				// We've successfully connected, reset the backoff timer.
				backoff.Reset()

				// We have a connected consumer group now, try to start the main event
				// loop by calling Consume (which starts an asynchronous consumer).
				// In an ideal run, this function never returns until shutdown; if it
				// does, it means the errors have been logged and the consumer group
				// has been closed, so we try creating a new one in the next iteration.
				input.runConsumerGroup(context, consumerGroup)
			}
		}()
	})
}

// Stop doesn't need to do anything because the kafka consumer group and the
// input's outlet both have a context based on input.context.Done and will
// shut themselves down, since the done channel is already closed as part of
// the shutdown process in Runner.Stop().
func (input *kafkaInput) Stop() {
}

// Wait should shut down the input and wait for it to complete, however (see
// Stop above) we don't need to take actions to shut down as long as the
// input.config.Done channel is closed, so we just make a (currently no-op)
// call to Stop() and then wait for sarama to signal completion.
func (input *kafkaInput) Wait() {
	input.Stop()
	// Wait for sarama to shut down
	input.saramaWaitGroup.Wait()
}

func arrayForKafkaHeaders(headers []*sarama.RecordHeader) []string {
	array := []string{}
	for _, header := range headers {
		// Rather than indexing headers in the same object structure Kafka does
		// (which would give maximal fidelity, but would be effectively unsearchable
		// in elasticsearch and kibana) we compromise by serializing them all as
		// strings in the form "<key>: <value>". For this we need to mask
		// occurrences of ":" in the original key, which we expect to be uncommon.
		// We may consider another approach in the future when it's more clear what
		// the most common use cases are.
		key := strings.ReplaceAll(string(header.Key), ":", "_")
		value := string(header.Value)
		array = append(array, fmt.Sprintf("%s: %s", key, value))
	}
	return array
}

// A barebones implementation of context.Context wrapped around the done
// channels that are more common in the beats codebase.
// TODO(faec): Generalize this to a common utility in a shared library
// (https://github.com/elastic/beats/issues/13125).
type channelCtx <-chan struct{}

func doneChannelContext(ch <-chan struct{}) context.Context {
	return channelCtx(ch)
}

func (c channelCtx) Deadline() (deadline time.Time, ok bool) { return }
func (c channelCtx) Done() <-chan struct{} {
	return (<-chan struct{})(c)
}
func (c channelCtx) Err() error {
	select {
	case <-c:
		return context.Canceled
	default:
		return nil
	}
}
func (c channelCtx) Value(key interface{}) interface{} { return nil }

// The group handler for the sarama consumer group interface. In addition to
// providing the basic consumption callbacks needed by sarama, groupHandler is
// also currently responsible for marshalling kafka messages into beat.Event,
// and passing ACKs from the output channel back to the kafka cluster.
type groupHandler struct {
	sync.Mutex
<<<<<<< HEAD
	version              kafka.Version
	session              sarama.ConsumerGroupSession
	outlet               channel.Outleter
	yieldEventsFromField string
=======
	version kafka.Version
	session sarama.ConsumerGroupSession
	outlet  channel.Outleter
	// if the fileset using this input expects to receive multiple messages bundled under a specific field then this value is assigned
	// ex. in this case are the azure fielsets where the events are found under the json object "records"
	expandEventListFromField string
	log                      *logp.Logger
>>>>>>> 065f291a
}

// The metadata attached to incoming events so they can be ACKed once they've
// been successfully sent.
type eventMeta struct {
	handler *groupHandler
	message *sarama.ConsumerMessage
}

func (h *groupHandler) createEvents(
	sess sarama.ConsumerGroupSession,
	claim sarama.ConsumerGroupClaim,
	message *sarama.ConsumerMessage,
) []beat.Event {
	timestamp := time.Now()
	kafkaFields := common.MapStr{
		"topic":     claim.Topic(),
		"partition": claim.Partition(),
		"offset":    message.Offset,
		"key":       string(message.Key),
	}

	version, versionOk := h.version.Get()
	if versionOk && version.IsAtLeast(sarama.V0_10_0_0) {
		timestamp = message.Timestamp
		if !message.BlockTimestamp.IsZero() {
			kafkaFields["block_timestamp"] = message.BlockTimestamp
		}
	}
	if versionOk && version.IsAtLeast(sarama.V0_11_0_0) {
		kafkaFields["headers"] = arrayForKafkaHeaders(message.Headers)
	}

<<<<<<< HEAD
	// if azure input, then a check for the message is done regarding the list of events

	var events []beat.Event
	var messages []string
	// if no values are ser
	if h.yieldEventsFromField == "" {
=======
	// if expandEventListFromField has been set, then a check for the actual json object will be done and a return for multiple messages is executed
	var events []beat.Event
	var messages []string
	if h.expandEventListFromField == "" {
>>>>>>> 065f291a
		messages = []string{string(message.Value)}
	} else {
		messages = h.parseMultipleMessages(message.Value)
	}
	for _, msg := range messages {
		event := beat.Event{
			Timestamp: timestamp,
			Fields: common.MapStr{
				"message": msg,
				"kafka":   kafkaFields,
			},
			Private: eventMeta{
				handler: h,
				message: message,
			},
		}
		events = append(events, event)

	}
	return events
}

func (h *groupHandler) Setup(session sarama.ConsumerGroupSession) error {
	h.Lock()
	h.session = session
	h.Unlock()
	return nil
}

func (h *groupHandler) Cleanup(_ sarama.ConsumerGroupSession) error {
	h.Lock()
	h.session = nil
	h.Unlock()
	return nil
}

// ack informs the kafka cluster that this message has been consumed. Called
// from the input's ACKEvents handler.
func (h *groupHandler) ack(message *sarama.ConsumerMessage) {
	h.Lock()
	defer h.Unlock()
	if h.session != nil {
		h.session.MarkMessage(message, "")
	}
}

func (h *groupHandler) ConsumeClaim(sess sarama.ConsumerGroupSession, claim sarama.ConsumerGroupClaim) error {
	for msg := range claim.Messages() {
<<<<<<< HEAD
		events := h.createEvent(sess, claim, msg)
=======
		events := h.createEvents(sess, claim, msg)
>>>>>>> 065f291a
		for _, event := range events {
			h.outlet.OnEvent(event)
		}
	}
	return nil
}

// parseMultipleMessages will try to split the message into multiple ones based on the group field provided by the configuration
func (h *groupHandler) parseMultipleMessages(bMessage []byte) []string {
<<<<<<< HEAD
	var messages []string
	var obj map[string][]interface{}
	err := json.Unmarshal(bMessage, &obj)
	if err != nil {
		return messages
	}
	if len(obj[h.yieldEventsFromField]) > 0 {
		for _, ms := range obj[h.yieldEventsFromField] {
			js, err := json.Marshal(ms)
			if err == nil {
=======
	var obj map[string][]interface{}
	err := json.Unmarshal(bMessage, &obj)
	if err != nil {
		h.log.Errorw(fmt.Sprintf("Kafka desirializing multiple messages using the group object %s", h.expandEventListFromField), "error", err)
		return []string{}
	}
	var messages []string
	if len(obj[h.expandEventListFromField]) > 0 {
		for _, ms := range obj[h.expandEventListFromField] {
			js, err := json.Marshal(ms)
			if err == nil {
				h.log.Errorw(fmt.Sprintf("Kafka serializing message %s", ms), "error", err)
>>>>>>> 065f291a
				messages = append(messages, string(js))
			}
		}
	}
	return messages
}<|MERGE_RESOLUTION|>--- conflicted
+++ resolved
@@ -105,20 +105,12 @@
 func (input *kafkaInput) runConsumerGroup(
 	context context.Context, consumerGroup sarama.ConsumerGroup,
 ) {
-
 	handler := &groupHandler{
 		version: input.config.Version,
 		outlet:  input.outlet,
-<<<<<<< HEAD
-		// yieldEventsFromField will be assigned the configuration option yield_events_from_field,
-		// if the fileset using this input expects to receive multiple messages bundled under a specific field then this value is assigned
-		// ex. in this case are the azure fielsets where the events are found under the json object "records"
-		yieldEventsFromField: input.config.YieldEventsFromField,
-=======
 		// expandEventListFromField will be assigned the configuration option expand_event_list_from_field
 		expandEventListFromField: input.config.ExpandEventListFromField,
 		log:                      input.log,
->>>>>>> 065f291a
 	}
 
 	input.saramaWaitGroup.Add(1)
@@ -243,12 +235,6 @@
 // and passing ACKs from the output channel back to the kafka cluster.
 type groupHandler struct {
 	sync.Mutex
-<<<<<<< HEAD
-	version              kafka.Version
-	session              sarama.ConsumerGroupSession
-	outlet               channel.Outleter
-	yieldEventsFromField string
-=======
 	version kafka.Version
 	session sarama.ConsumerGroupSession
 	outlet  channel.Outleter
@@ -256,7 +242,6 @@
 	// ex. in this case are the azure fielsets where the events are found under the json object "records"
 	expandEventListFromField string
 	log                      *logp.Logger
->>>>>>> 065f291a
 }
 
 // The metadata attached to incoming events so they can be ACKed once they've
@@ -290,19 +275,10 @@
 		kafkaFields["headers"] = arrayForKafkaHeaders(message.Headers)
 	}
 
-<<<<<<< HEAD
-	// if azure input, then a check for the message is done regarding the list of events
-
-	var events []beat.Event
-	var messages []string
-	// if no values are ser
-	if h.yieldEventsFromField == "" {
-=======
 	// if expandEventListFromField has been set, then a check for the actual json object will be done and a return for multiple messages is executed
 	var events []beat.Event
 	var messages []string
 	if h.expandEventListFromField == "" {
->>>>>>> 065f291a
 		messages = []string{string(message.Value)}
 	} else {
 		messages = h.parseMultipleMessages(message.Value)
@@ -351,11 +327,7 @@
 
 func (h *groupHandler) ConsumeClaim(sess sarama.ConsumerGroupSession, claim sarama.ConsumerGroupClaim) error {
 	for msg := range claim.Messages() {
-<<<<<<< HEAD
-		events := h.createEvent(sess, claim, msg)
-=======
 		events := h.createEvents(sess, claim, msg)
->>>>>>> 065f291a
 		for _, event := range events {
 			h.outlet.OnEvent(event)
 		}
@@ -365,18 +337,6 @@
 
 // parseMultipleMessages will try to split the message into multiple ones based on the group field provided by the configuration
 func (h *groupHandler) parseMultipleMessages(bMessage []byte) []string {
-<<<<<<< HEAD
-	var messages []string
-	var obj map[string][]interface{}
-	err := json.Unmarshal(bMessage, &obj)
-	if err != nil {
-		return messages
-	}
-	if len(obj[h.yieldEventsFromField]) > 0 {
-		for _, ms := range obj[h.yieldEventsFromField] {
-			js, err := json.Marshal(ms)
-			if err == nil {
-=======
 	var obj map[string][]interface{}
 	err := json.Unmarshal(bMessage, &obj)
 	if err != nil {
@@ -389,7 +349,6 @@
 			js, err := json.Marshal(ms)
 			if err == nil {
 				h.log.Errorw(fmt.Sprintf("Kafka serializing message %s", ms), "error", err)
->>>>>>> 065f291a
 				messages = append(messages, string(js))
 			}
 		}
