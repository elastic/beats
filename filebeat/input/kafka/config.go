--- conflicted
+++ resolved
@@ -34,25 +34,6 @@
 
 type kafkaInputConfig struct {
 	// Kafka hosts with port, e.g. "localhost:9092"
-<<<<<<< HEAD
-	Hosts                []string          `config:"hosts" validate:"required"`
-	Topics               []string          `config:"topics" validate:"required"`
-	GroupID              string            `config:"group_id" validate:"required"`
-	ClientID             string            `config:"client_id"`
-	Version              kafka.Version     `config:"version"`
-	InitialOffset        initialOffset     `config:"initial_offset"`
-	ConnectBackoff       time.Duration     `config:"connect_backoff" validate:"min=0"`
-	ConsumeBackoff       time.Duration     `config:"consume_backoff" validate:"min=0"`
-	WaitClose            time.Duration     `config:"wait_close" validate:"min=0"`
-	MaxWaitTime          time.Duration     `config:"max_wait_time"`
-	IsolationLevel       isolationLevel    `config:"isolation_level"`
-	Fetch                kafkaFetch        `config:"fetch"`
-	Rebalance            kafkaRebalance    `config:"rebalance"`
-	TLS                  *tlscommon.Config `config:"ssl"`
-	Username             string            `config:"username"`
-	Password             string            `config:"password"`
-	YieldEventsFromField string            `config:"expand_event_list_from_field"`
-=======
 	Hosts                    []string          `config:"hosts" validate:"required"`
 	Topics                   []string          `config:"topics" validate:"required"`
 	GroupID                  string            `config:"group_id" validate:"required"`
@@ -70,7 +51,6 @@
 	Username                 string            `config:"username"`
 	Password                 string            `config:"password"`
 	ExpandEventListFromField string            `config:"expand_event_list_from_field"`
->>>>>>> 065f291a
 }
 
 type kafkaFetch struct {
