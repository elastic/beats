--- conflicted
+++ resolved
@@ -115,24 +115,14 @@
 	Err() error
 }
 
-<<<<<<< HEAD
+type cancelerCtx struct {
+	Canceler
+}
+
 func GoContextFromCanceler(c Canceler) context.Context {
 	return cancelerCtx{c}
 }
 
-=======
->>>>>>> 45619e3f
-type cancelerCtx struct {
-	Canceler
-}
-
-<<<<<<< HEAD
-=======
-func GoContextFromCanceler(c Canceler) context.Context {
-	return cancelerCtx{c}
-}
-
->>>>>>> 45619e3f
 func (c cancelerCtx) Deadline() (deadline time.Time, ok bool) {
 	return time.Time{}, false
 }
