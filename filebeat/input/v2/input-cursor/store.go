// Licensed to Elasticsearch B.V. under one or more contributor
// license agreements. See the NOTICE file distributed with
// this work for additional information regarding copyright
// ownership. Elasticsearch B.V. licenses this file to you under
// the Apache License, Version 2.0 (the "License"); you may
// not use this file except in compliance with the License.
// You may obtain a copy of the License at
//
//     http://www.apache.org/licenses/LICENSE-2.0
//
// Unless required by applicable law or agreed to in writing,
// software distributed under the License is distributed on an
// "AS IS" BASIS, WITHOUT WARRANTIES OR CONDITIONS OF ANY
// KIND, either express or implied.  See the License for the
// specific language governing permissions and limitations
// under the License.

package cursor

import (
	"strings"
	"sync"
	"sync/atomic"
	"time"

	"github.com/elastic/beats/v7/libbeat/common/cleanup"
	"github.com/elastic/beats/v7/libbeat/common/transform/typeconv"
	"github.com/elastic/beats/v7/libbeat/statestore"
	"github.com/elastic/elastic-agent-libs/logp"
	"github.com/elastic/go-concert"
	"github.com/elastic/go-concert/unison"
)

// store encapsulates the persistent store and the in memory state store, that
// can be ahead of the the persistent store.
// The store lifetime is managed by a reference counter. Once all owners (the
// session, and the resource cleaner) have dropped ownership, backing resources
// will be released and closed.
type store struct {
	log             *logp.Logger
	refCount        concert.RefCount
	persistentStore *statestore.Store
	ephemeralStore  *states
}

// states stores resource states in memory. When a cursor for an input is updated,
// it's state is updated first. The entry in the persistent store 'follows' the internal state.
// As long as a resources stored in states is not 'Finished', the in memory
// store is assumed to be ahead (in memory and persistent state are out of
// sync).
type states struct {
	mu    sync.Mutex
	table map[string]*resource
}

// resource holds the in memory state and keeps track of pending updates and inputs collecting
// event for the resource its key.
// A resource is assumed active for as long as at least one input has (or tries
// to) acuired the lock, and as long as there are pending updateOp instances in
// the pipeline not ACKed yet. The key can not gc'ed by the cleaner, as long as the resource is active.
//
// State chagnes and writes to the persistent store are protected using the
// stateMutex, to ensure full consistency between direct writes and updates
// after ACK.
type resource struct {
	// pending counts the number of Inputs and outstanding registry updates.
	// as long as pending is > 0 the resource is in used and must not be garbage collected.
	pending atomic.Uint64

	// lock guarantees only one input create updates for this entry
	lock unison.Mutex

	// key of the resource as used for the registry.
	key string

	// stateMutex is used to lock the resource when it is update/read from
	// multiple go-routines like the ACK handler or the input publishing an
	// event.
	// stateMutex is used to access the fields 'stored', 'state' and 'internalInSync'
	stateMutex sync.Mutex

	// stored indicates that the state is available in the registry file. It is false for new entries.
	stored bool

	// internalInSync is true if all 'Internal' metadata like TTL or update timestamp are in sync.
	// Normally resources are added when being created. But if operations failed we will retry inserting
	// them on each update operation until we eventually succeeded
	internalInSync bool

	activeCursorOperations uint
	internalState          stateInternal

	// cursor states. The cursor holds the state as it is currently known to the
	// persistent store, while pendingCursor contains the most recent update
	// (in-memory state), that still needs to be synced to the persistent store.
	// The pendingCursor is nil if there are no pending updates.
	// When processing update operations on ACKs, the state is applied to cursor
	// first, which is finally written to the persistent store. This ensures that
	// we always write the complete state of the key/value pair.
	cursor        interface{}
	pendingCursor interface{}
}

type (
	// state represents the full document as it is stored in the registry.
	//
	// The TTL and Update fields are for internal use only.
	//
	// The `Cursor` namespace is used to store the cursor information that are
	// required to continue processing from the last known position. Cursor
	// updates in the registry file are only executed after events have been
	// ACKed by the outputs. Therefore the cursor MUST NOT include any
	// information that are require to identify/track the source we are
	// collecting from.
	state struct {
		TTL     time.Duration
		Updated time.Time
		Cursor  interface{}
	}

	stateInternal struct {
		TTL     time.Duration
		Updated time.Time
	}
)

// hook into store close for testing purposes
var closeStore = (*store).close

func openStore(log *logp.Logger, statestore StateStore, prefix string, inputID string, fullInit bool) (*store, error) {
	ok := false

	log.Debugf("input-cursor::openStore: prefix: %v", prefix)
	persistentStore, err := statestore.Access(prefix)
	if err != nil {
		return nil, err
	}
	defer cleanup.IfNot(&ok, func() { persistentStore.Close() })
	persistentStore.SetID(inputID)

	states, err := readStates(log, persistentStore, prefix, fullInit)
	if err != nil {
		return nil, err
	}

	ok = true
	return &store{
		log:             log,
		persistentStore: persistentStore,
		ephemeralStore:  states,
	}, nil
}

func (s *store) Retain() { s.refCount.Retain() }
func (s *store) Release() {
	if s.refCount.Release() {
		closeStore(s)
	}
}

func (s *store) close() {
	if err := s.persistentStore.Close(); err != nil {
		s.log.Errorf("Closing registry store did report an error: %+v", err)
	}
}

// Get returns the resource for the key.
// A new shared resource is generated if the key is not known. The generated
// resource is not synced to disk yet.
func (s *store) Get(key string) *resource {
	return s.ephemeralStore.Find(key, true)
}

// UpdateTTL updates the time-to-live of a resource. Inactive resources with expired TTL are subject to removal.
// The TTL value is part of the internal state, and will be written immediately to the persistent store.
// On update the resource its `cursor` state is used, to keep the cursor state in sync with the current known
// on disk store state.
func (s *store) UpdateTTL(resource *resource, ttl time.Duration) {
	resource.stateMutex.Lock()
	defer resource.stateMutex.Unlock()
	if resource.stored && resource.internalState.TTL == ttl {
		return
	}

	resource.internalState.TTL = ttl
	if resource.internalState.Updated.IsZero() {
		resource.internalState.Updated = time.Now()
	}

	err := s.persistentStore.Set(resource.key, state{
		TTL:     resource.internalState.TTL,
		Updated: resource.internalState.Updated,
		Cursor:  resource.cursor,
	})
	if err != nil {
		s.log.Errorf("Failed to update resource management fields for '%v'", resource.key)
		resource.internalInSync = false
	} else {
		resource.stored = true
		resource.internalInSync = true
	}
}

// Find returns the resource for a given key. If the key is unknown and create is set to false nil will be returned.
// The resource returned by Find is marked as active. (*resource).Release must be called to mark the resource as inactive again.
func (s *states) Find(key string, create bool) *resource {
	s.mu.Lock()
	defer s.mu.Unlock()

	if resource := s.table[key]; resource != nil {
		resource.Retain()
		return resource
	}

	if !create {
		return nil
	}

	// resource is owned by table(session) and input that uses the resource.
	resource := &resource{
		stored: false,
		key:    key,
		lock:   unison.MakeMutex(),
	}
	s.table[key] = resource
	resource.Retain()
	return resource
}

// IsNew returns true if we have no state recorded for the current resource.
func (r *resource) IsNew() bool {
	r.stateMutex.Lock()
	defer r.stateMutex.Unlock()
	return r.pendingCursor == nil && r.cursor == nil
}

// Retain is used to indicate that 'resource' gets an additional 'owner'.
// Owners of an resource can be active inputs or pending update operations
// not yet written to disk.
func (r *resource) Retain() { r.pending.Add(1) }

// Release reduced the owner ship counter of the resource.
func (r *resource) Release() { r.pending.Add(^uint64(0)) }

// UpdatesReleaseN is used to release ownership of N pending update operations.
func (r *resource) UpdatesReleaseN(n uint) {
	r.pending.Add(^uint64(n - 1))
}

// Finished returns true if the resource is not in use and if there are no pending updates
// that still need to be written to the registry.
func (r *resource) Finished() bool { return r.pending.Load() == 0 }

// UnpackCursor deserializes the in memory state.
func (r *resource) UnpackCursor(to interface{}) error {
	r.stateMutex.Lock()
	defer r.stateMutex.Unlock()
	if r.activeCursorOperations == 0 {
		return typeconv.Convert(to, r.cursor)
	}
	return typeconv.Convert(to, r.pendingCursor)
}

// syncStateSnapshot returns the current insync state based on already ACKed update operations.
func (r *resource) inSyncStateSnapshot() state {
	return state{
		TTL:     r.internalState.TTL,
		Updated: r.internalState.Updated,
		Cursor:  r.cursor,
	}
}

// stateSnapshot returns the current in memory state, that already contains state updates
// not yet ACKed.
func (r *resource) stateSnapshot() state {
	cursor := r.pendingCursor
	if r.activeCursorOperations == 0 {
		cursor = r.cursor
	}

	return state{
		TTL:     r.internalState.TTL,
		Updated: r.internalState.Updated,
		Cursor:  cursor,
	}
}

func readStates(log *logp.Logger, store *statestore.Store, prefix string, fullInit bool) (*states, error) {
	keyPrefix := prefix + "::"
	states := &states{
		table: map[string]*resource{},
	}

<<<<<<< HEAD
	if fullInit {
		err := store.Each(func(key string, dec statestore.ValueDecoder) (bool, error) {
			if !strings.HasPrefix(key, keyPrefix) {
				return true, nil
			}

			var st state
			if err := dec.Decode(&st); err != nil {
				log.Errorf("Failed to read regisry state for '%v', cursor state will be ignored. Error was: %+v",
					key, err)
				return true, nil
			}

			log.Debugf("input-cursor store.Each, got: key:%v, val: %#v", key, st)

			resource := &resource{
				key:            key,
				stored:         true,
				lock:           unison.MakeMutex(),
				internalInSync: true,
				internalState: stateInternal{
					TTL:     st.TTL,
					Updated: st.Updated,
				},
				cursor: st.Cursor,
			}
			states.table[resource.key] = resource
=======
	err := store.Each(func(key string, dec statestore.ValueDecoder) (bool, error) {
		if !strings.HasPrefix(key, keyPrefix) {
			return true, nil
		}
>>>>>>> fb93eee6

			return true, nil
		})
		if err != nil {
			return nil, err
		}
	}
	return states, nil
}<|MERGE_RESOLUTION|>--- conflicted
+++ resolved
@@ -291,7 +291,6 @@
 		table: map[string]*resource{},
 	}
 
-<<<<<<< HEAD
 	if fullInit {
 		err := store.Each(func(key string, dec statestore.ValueDecoder) (bool, error) {
 			if !strings.HasPrefix(key, keyPrefix) {
@@ -319,12 +318,6 @@
 				cursor: st.Cursor,
 			}
 			states.table[resource.key] = resource
-=======
-	err := store.Each(func(key string, dec statestore.ValueDecoder) (bool, error) {
-		if !strings.HasPrefix(key, keyPrefix) {
-			return true, nil
-		}
->>>>>>> fb93eee6
 
 			return true, nil
 		})
