--- conflicted
+++ resolved
@@ -103,11 +103,7 @@
 	ctx.UpdateStatus(status.Configuring, "")
 
 	const pollInterval = time.Minute
-<<<<<<< HEAD
 	metrics := netmetrics.NewTCP(ctx, s.config.Host, pollInterval, log)
-=======
-	metrics := netmetrics.NewTCP("tcp", ctx.ID, s.Host, pollInterval, log)
->>>>>>> a75b4e74
 	defer metrics.Close()
 
 	split, err := streaming.SplitFunc(s.Framing, []byte(s.LineDelimiter))
