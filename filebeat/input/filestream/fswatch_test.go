--- conflicted
+++ resolved
@@ -833,11 +833,6 @@
     offset: 0
     length: 1024
 `
-<<<<<<< HEAD
-		//nolint:staticcheck // It's a test
-		logp.DevelopmentSetup(logp.ToObserverOutput())
-=======
->>>>>>> b91d8913
 
 		// the glob for the very small files
 		paths := []string{filepath.Join(dir, undersizedGlob)}
@@ -894,12 +889,8 @@
 		err = ns.Unpack(cfg)
 		require.NoError(t, err)
 
-<<<<<<< HEAD
-		_, err = newFileWatcher(paths, ns, false)
-=======
 		logger := logptest.NewTestingLogger(t, "log-selector")
-		_, err = newFileWatcher(logger, paths, ns)
->>>>>>> b91d8913
+		_, err = newFileWatcher(logger, paths, ns, false)
 		require.Error(t, err)
 		require.Contains(t, err.Error(), "fingerprint size 1 bytes cannot be smaller than 64 bytes")
 	})
@@ -1005,11 +996,7 @@
 	err = ns.Unpack(cfg)
 	require.NoError(t, err)
 
-<<<<<<< HEAD
-	fw, err := newFileWatcher(paths, ns, false)
-=======
-	fw, err := newFileWatcher(logger, paths, ns)
->>>>>>> b91d8913
+	fw, err := newFileWatcher(logger, paths, ns, false)
 	require.NoError(t, err)
 
 	return fw
