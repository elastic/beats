// Licensed to Elasticsearch B.V. under one or more contributor
// license agreements. See the NOTICE file distributed with
// this work for additional information regarding copyright
// ownership. Elasticsearch B.V. licenses this file to you under
// the Apache License, Version 2.0 (the "License"); you may
// not use this file except in compliance with the License.
// You may obtain a copy of the License at
//
//     http://www.apache.org/licenses/LICENSE-2.0
//
// Unless required by applicable law or agreed to in writing,
// software distributed under the License is distributed on an
// "AS IS" BASIS, WITHOUT WARRANTIES OR CONDITIONS OF ANY
// KIND, either express or implied.  See the License for the
// specific language governing permissions and limitations
// under the License.

package filestream

import (
	"errors"
	"fmt"
	"io"
	"os"
	"slices"
	"time"

	"golang.org/x/text/transform"

	"github.com/elastic/go-concert/ctxtool"

	loginp "github.com/elastic/beats/v7/filebeat/input/filestream/internal/input-logfile"
	input "github.com/elastic/beats/v7/filebeat/input/v2"
	"github.com/elastic/beats/v7/libbeat/common/cleanup"
	"github.com/elastic/beats/v7/libbeat/common/file"
	"github.com/elastic/beats/v7/libbeat/common/match"
	"github.com/elastic/beats/v7/libbeat/feature"
	"github.com/elastic/beats/v7/libbeat/reader"
	"github.com/elastic/beats/v7/libbeat/reader/debug"
	"github.com/elastic/beats/v7/libbeat/reader/parser"
	"github.com/elastic/beats/v7/libbeat/reader/readfile"
	"github.com/elastic/beats/v7/libbeat/reader/readfile/encoding"
	"github.com/elastic/beats/v7/libbeat/statestore"
	conf "github.com/elastic/elastic-agent-libs/config"
	"github.com/elastic/elastic-agent-libs/logp"
	"github.com/elastic/elastic-agent-libs/mapstr"
)

const pluginName = "filestream"

type state struct {
	Offset int64 `json:"offset" struct:"offset"`
}

type fileMeta struct {
	Source         string `json:"source" struct:"source"`
	IdentifierName string `json:"identifier_name" struct:"identifier_name"`
}

// filestream is the input for reading from files which
// are actively written by other applications.
type filestream struct {
	readerConfig         readerConfig
	encodingFactory      encoding.EncodingFactory
	closerConfig         closerConfig
	deleterConfig        deleterConfig
	parsers              parser.Config
	takeOver             loginp.TakeOverConfig
	scannerCheckInterval time.Duration

	// Function references for testing
	waitGracePeriodFn func(
		ctx input.Context,
		logger *logp.Logger,
		cursor loginp.Cursor,
		path string,
		gracePeriod, checkInterval time.Duration,
		statFn func(string) (os.FileInfo, error),
	) (bool, error)
	tickFn   func(time.Duration) <-chan time.Time
	removeFn func(string) error
	statFn   func(string) (os.FileInfo, error)
}

// Plugin creates a new filestream input plugin for creating a stateful input.
func Plugin(log *logp.Logger, store statestore.States) input.Plugin {
	return input.Plugin{
		Name:       pluginName,
		Stability:  feature.Stable,
		Deprecated: false,
		Info:       "filestream input",
		Doc:        "The filestream input collects logs from the local filestream service",
		Manager: &loginp.InputManager{
			Logger:              log,
			StateStore:          store,
			Type:                pluginName,
			Configure:           configure,
			DefaultCleanTimeout: -1,
		},
	}
}

func configure(cfg *conf.C, log *logp.Logger) (loginp.Prospector, loginp.Harvester, error) {
	c := defaultConfig()
	if err := cfg.Unpack(&c); err != nil {
		return nil, nil, err
	}

<<<<<<< HEAD
	// log warning if deprecated params are set
	config.checkUnsupportedParams(log)

	config.TakeOver.LogWarnings(log)
=======
	c.TakeOver.LogWarnings(log)
>>>>>>> 7850362c

	prospector, err := newProspector(c, log)
	if err != nil {
		return nil, nil, fmt.Errorf("cannot create prospector: %w", err)
	}

	encodingFactory, ok := encoding.FindEncoding(c.Reader.Encoding)
	if !ok || encodingFactory == nil {
		return nil, nil, fmt.Errorf("unknown encoding('%v')", c.Reader.Encoding)
	}

	filestream := &filestream{
		readerConfig:      c.Reader,
		encodingFactory:   encodingFactory,
		closerConfig:      c.Close,
		parsers:           c.Reader.Parsers,
		takeOver:          c.TakeOver,
		deleterConfig:     c.Delete,
		waitGracePeriodFn: waitGracePeriod,
		tickFn:            time.Tick,
		removeFn:          os.Remove,
		statFn:            os.Stat,
	}

	// Read the scan interval from the prospector so we can use during the
	// grace period of the delete
	if c.FileWatcher != nil {
		tmpCfg := struct {
			CheckInterval time.Duration `config:"check_interval"`
		}{}
		if err := c.FileWatcher.Config().Unpack(&tmpCfg); err != nil {
			return nil, nil, fmt.Errorf("cannot unpack 'scanner.check_interval: %w'", err)
		}

		filestream.scannerCheckInterval = tmpCfg.CheckInterval
	}

	return prospector, filestream, nil
}

func (inp *filestream) Name() string { return pluginName }

func (inp *filestream) Test(src loginp.Source, ctx input.TestContext) error {
	fs, ok := src.(fileSource)
	if !ok {
		return fmt.Errorf("not file source")
	}

	reader, _, err := inp.open(ctx.Logger, ctx.Cancelation, fs, 0)
	if err != nil {
		return err
	}
	return reader.Close()
}

func (inp *filestream) Run(
	ctx input.Context,
	src loginp.Source,
	cursor loginp.Cursor,
	publisher loginp.Publisher,
	metrics *loginp.Metrics,
) error {
	fs, ok := src.(fileSource)
	if !ok {
		return fmt.Errorf("not file source")
	}

	log := ctx.Logger.With("path", fs.newPath).With("state-id", src.Name())
	state := initState(log, cursor, fs)

	r, truncated, err := inp.open(log, ctx.Cancelation, fs, state.Offset)
	if err != nil {
		log.Errorf("File could not be opened for reading: %v", err)
		return err
	}

	if truncated {
		state.Offset = 0
	}

	metrics.FilesActive.Inc()
	metrics.HarvesterRunning.Inc()
	defer metrics.FilesActive.Dec()
	defer metrics.HarvesterRunning.Dec()

	_, streamCancel := ctxtool.WithFunc(ctx.Cancelation, func() {
		log.Debug("Closing reader of filestream")
		err := r.Close()
		if err != nil {
			log.Errorf("Error stopping filestream reader %v", err)
		}
	})
	defer streamCancel()

	// The caller of Run already reports the error and filters out
	// 'context cancelled'.
	err = inp.readFromSource(ctx, log, r, fs.newPath, state, publisher, metrics)
	if err != nil {
		// First handle actual errors
		if !errors.Is(err, io.EOF) && !errors.Is(err, ErrInactive) {
			return fmt.Errorf("error reading from source: %w", err)
		}

		if inp.deleterConfig.Enabled {
			if err := inp.deleteFile(ctx, log, cursor, fs.newPath); err != nil {
				return fmt.Errorf("cannot remove file '%s': %w", fs.newPath, err)
			}
		}
	}

	return nil
}

func (inp *filestream) deleteFile(
	ctx input.Context,
	logger *logp.Logger,
	cursor loginp.Cursor,
	path string,
) error {
	// We can only try deleting the file if all events have been published.
	// There are some cases when not all events have been published:
	//   - The output is a little behind the input
	//   - Filebeat is experiencing back pressure
	//   - The output is down
	// If not all events have been published, return so the harvester
	// can close. It will be recreated in the next scan.
	if !cursor.AllEventsPublished() {
		logger.Debugf(
			"not all events from '%s' have been published, "+
				"closing harvester",
			path)
		return nil
	}
	logger.Infof(
		"all events from '%s' have been published, waiting for %s grace period",
		path, inp.deleterConfig.GracePeriod.String())

	canRemove, err := inp.waitGracePeriodFn(
		ctx,
		logger,
		cursor,
		path,
		inp.deleterConfig.GracePeriod,
		inp.scannerCheckInterval,
		inp.statFn,
	)
	if err != nil {
		return err
	}

	if !canRemove {
		return nil
	}

	if err := inp.removeFn(path); err != nil {
		// The first try at removing the file failed,
		// retry with a constant backoff
		lastErr := err

		tickerChan := inp.tickFn(inp.deleterConfig.retryBackoff)

		retries := 0
		for retries < inp.deleterConfig.retries {
			logger.Errorf(
				"could not remove '%s', retrying in 2s. Error: %s",
				path,
				lastErr,
			)

			select {
			case <-ctx.Cancelation.Done():
				return ctx.Cancelation.Err()

			case <-tickerChan:
				retries++
				err := inp.removeFn(path)
				if err == nil {
					logger.Infof("'%s' removed", path)
					return nil
				}
				if errors.Is(err, os.ErrNotExist) {
					logger.Infof("'%s' was removed by an external process", path)
					return nil
				}

				lastErr = err
			}
		}

		return fmt.Errorf(
			"cannot remove '%s' after %d retries. Last error: %w",
			path,
			retries,
			lastErr)
	}

	logger.Infof("'%s' removed", path)
	return nil
}

// waitGracePeriod waits for the delete grace period while monitoring the file
// for any changes, if the file changes or any error is encountered, false
// is returned. True is only returned if the grace period expires with
// no error and no context cancellation.
func waitGracePeriod(
	ctx input.Context,
	logger *logp.Logger,
	cursor loginp.Cursor,
	path string,
	gracePeriod, checkInterval time.Duration,
	statFn func(string) (os.FileInfo, error),
) (bool, error) {
	// Check if file grows during the grace period
	// We know all events have been published because cursor.AllEventsPublished
	// returns is true (it is called by deleteFile), so we can get the offset
	// from the cursor and compare it with the file size.
	st := state{}
	if err := cursor.Unpack(&st); err != nil {
		return false, fmt.Errorf("cannot unpack cursor from '%s' to read offset: %w",
			path,
			err)
	}

	if gracePeriod > 0 {
		graceTimerChan := time.After(gracePeriod)
		checkIntervalTickerChan := time.Tick(checkInterval)
		// Wait for the grace period or for the context to be cancelled
	LOOP:
		for {
			select {
			case <-ctx.Cancelation.Done():
				return false, ctx.Cancelation.Err()
			case <-checkIntervalTickerChan:
				canDelete, err := canDeleteFile(logger, path, st.Offset, statFn)
				if err != nil && !canDelete {
					return false, err
				}
			case <-graceTimerChan:
				break LOOP
			}
		}
	}

	return canDeleteFile(logger, path, st.Offset, statFn)
}

// canDeleteFile returns true if the file size has not changed and
// the file can be removed. If the file does not exist, false is returned.
// If there is an error reading the file size, false and an error are returned.
func canDeleteFile(
	logger *logp.Logger,
	path string,
	expectedSize int64,
	statFn func(string) (os.FileInfo, error),
) (bool, error) {

	stat, err := statFn(path)
	if err != nil {
		// If the file does not exist any more, return false
		// (do not delete) and no error.
		if errors.Is(err, os.ErrNotExist) {
			return false, nil
		}
		// Return the error and cause the harvester to close
		return false, fmt.Errorf("cannot stat '%s': %w", path, err)
	}

	// If the file has been written to, close the harvester so the filewatcher
	// can start a new one
	if stat.Size() != expectedSize {
		logger.Debugf("'%s' was updated, won't remove. Closing harvester", path)
		return false, nil
	}

	return true, nil
}

func initState(log *logp.Logger, c loginp.Cursor, s fileSource) state {
	var state state
	if c.IsNew() || s.truncated {
		return state
	}

	err := c.Unpack(&state)
	if err != nil {
		log.Error("Cannot serialize cursor data into file state: %+v", err)
	}

	return state
}

func (inp *filestream) open(
	log *logp.Logger,
	canceler input.Canceler,
	fs fileSource,
	offset int64,
) (reader.Reader, bool, error) {

	f, encoding, truncated, err := inp.openFile(log, fs.newPath, offset)
	if err != nil {
		return nil, truncated, err
	}

	if truncated {
		offset = 0
	}

	ok := false // used for cleanup
	defer cleanup.IfNot(&ok, cleanup.IgnoreError(f.Close))

	log.Debug("newLogFileReader with config.MaxBytes:", inp.readerConfig.MaxBytes)

	// if the file is archived, it means that it is not going to be updated in the future
	// thus, when EOF is reached, it can be closed
	closerCfg := inp.closerConfig
	if fs.archived && !inp.closerConfig.Reader.OnEOF {
		closerCfg = closerConfig{
			Reader: readerCloserConfig{
				OnEOF:         true,
				AfterInterval: inp.closerConfig.Reader.AfterInterval,
			},
			OnStateChange: inp.closerConfig.OnStateChange,
		}
	}
	// NewLineReader uses additional buffering to deal with encoding and testing
	// for new lines in input stream. Simple 8-bit based encodings, or plain
	// don't require 'complicated' logic.
	logReader, err := newFileReader(log, canceler, f, inp.readerConfig, closerCfg)
	if err != nil {
		return nil, truncated, err
	}

	dbgReader, err := debug.AppendReaders(logReader)
	if err != nil {
		return nil, truncated, err
	}

	// Configure MaxBytes limit for EncodeReader as multiplied by 4
	// for the worst case scenario where incoming UTF32 charchers are decoded to the single byte UTF-8 characters.
	// This limit serves primarily to avoid memory bload or potential OOM with expectedly long lines in the file.
	// The further size limiting is performed by LimitReader at the end of the readers pipeline as needed.
	encReaderMaxBytes := inp.readerConfig.MaxBytes * 4

	var r reader.Reader
	r, err = readfile.NewEncodeReader(dbgReader, readfile.Config{
		Codec:      encoding,
		BufferSize: inp.readerConfig.BufferSize,
		Terminator: inp.readerConfig.LineTerminator,
		MaxBytes:   encReaderMaxBytes,
	}, log)
	if err != nil {
		return nil, truncated, err
	}

	r = readfile.NewStripNewline(r, inp.readerConfig.LineTerminator)

	r = readfile.NewFilemeta(r, fs.newPath, fs.desc.Info, fs.desc.Fingerprint, offset)

	r = inp.parsers.Create(r, log)

	r = readfile.NewLimitReader(r, inp.readerConfig.MaxBytes)

	ok = true // no need to close the file
	return r, truncated, nil
}

// openFile opens a file and checks for the encoding. In case the encoding cannot be detected
// or the file cannot be opened because for example of failing read permissions, an error
// is returned and the harvester is closed. The file will be picked up again the next time
// the file system is scanned.
//
// openFile will also detect and hadle file truncation. If a file is truncated
// then the 3rd return value is true.
func (inp *filestream) openFile(
	log *logp.Logger,
	path string,
	offset int64,
) (*os.File, encoding.Encoding, bool, error) {
	fi, err := os.Stat(path)
	if err != nil {
		return nil, nil, false, fmt.Errorf("failed to stat source file %s: %w", path, err)
	}

	// it must be checked if the file is not a named pipe before we try to open it
	// if it is a named pipe os.OpenFile fails, so there is no need to try opening it.
	if fi.Mode()&os.ModeNamedPipe != 0 {
		return nil, nil, false, fmt.Errorf("failed to open file %s, named pipes are not supported", fi.Name())
	}

	f, err := file.ReadOpen(path)
	if err != nil {
		return nil, nil, false, fmt.Errorf("failed opening %s: %w", path, err)
	}
	ok := false
	defer cleanup.IfNot(&ok, cleanup.IgnoreError(f.Close))

	fi, err = f.Stat()
	if err != nil {
		return nil, nil, false, fmt.Errorf("failed to stat source file %s: %w", path, err)
	}

	err = checkFileBeforeOpening(fi)
	if err != nil {
		return nil, nil, false, err
	}

	truncated := false
	if fi.Size() < offset {
		// if the file was truncated we need to reset the offset and notify
		// all callers so they can also reset their offsets
		truncated = true
		log.Infof("File was truncated. Reading file from offset 0. Path=%s", path)
		offset = 0
	}
	err = inp.initFileOffset(f, offset)
	if err != nil {
		return nil, nil, truncated, err
	}

	encoding, err := inp.encodingFactory(f)
	if err != nil {
		if errors.Is(err, transform.ErrShortSrc) {
			return nil, nil, truncated, fmt.Errorf("initialising encoding for '%v' failed due to file being too short", f)
		}
		return nil, nil, truncated, fmt.Errorf("initialising encoding for '%v' failed: %w", f, err)
	}

	ok = true // no need to close the file
	return f, encoding, truncated, nil
}

func checkFileBeforeOpening(fi os.FileInfo) error {
	if !fi.Mode().IsRegular() {
		return fmt.Errorf("tried to open non regular file: %q %s", fi.Mode(), fi.Name())
	}

	return nil
}

func (inp *filestream) initFileOffset(file *os.File, offset int64) error {
	if offset > 0 {
		_, err := file.Seek(offset, io.SeekCurrent)
		return err
	}

	// get offset from file in case of encoding factory was required to read some data.
	_, err := file.Seek(0, io.SeekCurrent)
	return err
}

func (inp *filestream) readFromSource(
	ctx input.Context,
	log *logp.Logger,
	r reader.Reader,
	path string,
	s state,
	p loginp.Publisher,
	metrics *loginp.Metrics,
) error {
	metrics.FilesOpened.Inc()
	metrics.HarvesterOpenFiles.Inc()
	metrics.HarvesterStarted.Inc()
	defer metrics.FilesClosed.Inc()
	defer metrics.HarvesterOpenFiles.Dec()
	defer metrics.HarvesterClosed.Inc()

	for ctx.Cancelation.Err() == nil {
		message, err := r.Next()
		if err != nil {
			if errors.Is(err, ErrFileTruncate) {
				log.Infof("File was truncated, nothing to read. Path='%s'", path)
			} else if errors.Is(err, ErrClosed) {
				log.Debugf("Reader was closed. Closing. Path='%s'", path)
			} else if errors.Is(err, io.EOF) {
				log.Debugf("EOF has been reached. Closing. Path='%s'", path)
				if inp.deleterConfig.Enabled {
					return err
				}
			} else if errors.Is(err, ErrInactive) {
				log.Debugf("File is inactive. Closing. Path='%s'", path)
				return err
			} else {
				log.Errorf("Read line error: %v", err)
				metrics.ProcessingErrors.Inc()
			}

			return nil
		}

		s.Offset += int64(message.Bytes) + int64(message.Offset)

		flags, err := message.Fields.GetValue("log.flags")
		if err == nil {
			if flags, ok := flags.([]string); ok {
				if slices.Contains(flags, "truncated") { //nolint:typecheck,nolintlint // linter fails to infer generics
					metrics.MessagesTruncated.Add(1)
				}
			}
		}

		metrics.MessagesRead.Inc()
		if message.IsEmpty() || inp.isDroppedLine(log, string(message.Content)) {
			continue
		}

		//nolint:gosec // message.Bytes is always positive
		metrics.BytesProcessed.Add(uint64(message.Bytes))

		// add "take_over" tag if `take_over` is set to true
		if inp.takeOver.Enabled {
			_ = mapstr.AddTags(message.Fields, []string{"take_over"})
		}

		if err := p.Publish(message.ToEvent(), s); err != nil {
			metrics.ProcessingErrors.Inc()
			return err
		}

		metrics.EventsProcessed.Inc()
		metrics.ProcessingTime.Update(time.Since(message.Ts).Nanoseconds())
	}
	return nil
}

// isDroppedLine decides if the line is exported or not based on
// the include_lines and exclude_lines options.
func (inp *filestream) isDroppedLine(log *logp.Logger, line string) bool {
	if len(inp.readerConfig.IncludeLines) > 0 {
		if !matchAny(inp.readerConfig.IncludeLines, line) {
			log.Debug("Drop line as it does not match any of the include patterns %s", line)
			return true
		}
	}
	if len(inp.readerConfig.ExcludeLines) > 0 {
		if matchAny(inp.readerConfig.ExcludeLines, line) {
			log.Debug("Drop line as it does match one of the exclude patterns%s", line)
			return true
		}
	}

	return false
}

func matchAny(matchers []match.Matcher, text string) bool {
	for _, m := range matchers {
		if m.MatchString(text) {
			return true
		}
	}
	return false
}<|MERGE_RESOLUTION|>--- conflicted
+++ resolved
@@ -106,14 +106,13 @@
 		return nil, nil, err
 	}
 
-<<<<<<< HEAD
 	// log warning if deprecated params are set
 	config.checkUnsupportedParams(log)
 
-	config.TakeOver.LogWarnings(log)
-=======
+	// log warning if deprecated params are set
+	c.checkUnsupportedParams(log)
+
 	c.TakeOver.LogWarnings(log)
->>>>>>> 7850362c
 
 	prospector, err := newProspector(c, log)
 	if err != nil {
