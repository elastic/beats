--- conflicted
+++ resolved
@@ -134,10 +134,6 @@
 }
 
 func (w *fileWatcher) watch(ctx unison.Canceler) {
-<<<<<<< HEAD
-
-=======
->>>>>>> dde36eb5
 	paths := w.scanner.GetFiles()
 
 	newFiles := make(map[string]os.FileInfo)
