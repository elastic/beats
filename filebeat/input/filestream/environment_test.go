// Licensed to Elasticsearch B.V. under one or more contributor
// license agreements. See the NOTICE file distributed with
// this work for additional information regarding copyright
// ownership. Elasticsearch B.V. licenses this file to you under
// the Apache License, Version 2.0 (the "License"); you may
// not use this file except in compliance with the License.
// You may obtain a copy of the License at
//
//     http://www.apache.org/licenses/LICENSE-2.0
//
// Unless required by applicable law or agreed to in writing,
// software distributed under the License is distributed on an
// "AS IS" BASIS, WITHOUT WARRANTIES OR CONDITIONS OF ANY
// KIND, either express or implied.  See the License for the
// specific language governing permissions and limitations
// under the License.

//go:build integration

package filestream

import (
	"context"
	"encoding/json"
	"fmt"
	"os"
	"path/filepath"
	"strings"
	"sync"
	"testing"
	"time"

	"github.com/stretchr/testify/require"

	loginp "github.com/elastic/beats/v7/filebeat/input/filestream/internal/input-logfile"
	v2 "github.com/elastic/beats/v7/filebeat/input/v2"
	"github.com/elastic/beats/v7/libbeat/beat"
	"github.com/elastic/beats/v7/libbeat/common/acker"
	"github.com/elastic/beats/v7/libbeat/common/file"
	"github.com/elastic/beats/v7/libbeat/common/transform/typeconv"
	"github.com/elastic/beats/v7/libbeat/monitoring/inputmon"
	"github.com/elastic/beats/v7/libbeat/statestore"
	"github.com/elastic/beats/v7/libbeat/statestore/storetest"
	conf "github.com/elastic/elastic-agent-libs/config"
	"github.com/elastic/elastic-agent-libs/logp"
	"github.com/elastic/go-concert/unison"
)

type inputTestingEnvironment struct {
	t          *testing.T
	workingDir string
	stateStore statestore.States
	pipeline   *mockPipelineConnector
	monitoring beat.Monitoring

	pluginInitOnce sync.Once
	plugin         v2.Plugin

	wg  sync.WaitGroup
	grp unison.TaskGroup
}

type registryEntry struct {
	Cursor struct {
		Offset int `json:"offset"`
	} `json:"cursor"`
	Meta interface{} `json:"meta,omitempty"`
}

func newInputTestingEnvironment(t *testing.T) *inputTestingEnvironment {
	logp.DevelopmentSetup(logp.ToObserverOutput())

	t.Cleanup(func() {
		if t.Failed() {
			t.Logf("Debug Logs:\n")
			for _, log := range logp.ObserverLogs().TakeAll() {
				data, err := json.Marshal(log)
				if err != nil {
					t.Errorf("failed encoding log as JSON: %s", err)
				}
				t.Logf("%s", string(data))
			}
			return
		}
	})

	return &inputTestingEnvironment{
		t:          t,
		workingDir: t.TempDir(),
		stateStore: openTestStatestore(),
		pipeline:   &mockPipelineConnector{},
		monitoring: beat.NewMonitoring(),
	}
}

func (e *inputTestingEnvironment) mustCreateInput(config map[string]interface{}) v2.Input {
	e.t.Helper()
	e.grp = unison.TaskGroup{}
	manager := e.getManager()
	_ = manager.Init(&e.grp)
	c := conf.MustNewConfigFrom(config)
	inp, err := manager.Create(c)
	if err != nil {
		e.t.Fatalf("failed to create input using manager: %+v", err)
	}
	return inp
}

func (e *inputTestingEnvironment) createInput(config map[string]interface{}) (v2.Input, error) {
	e.grp = unison.TaskGroup{}
	manager := e.getManager()
	_ = manager.Init(&e.grp)
	c := conf.MustNewConfigFrom(config)
	inp, err := manager.Create(c)
	if err != nil {
		return nil, err
	}

	return inp, nil
}

func (e *inputTestingEnvironment) getManager() v2.InputManager {
	e.pluginInitOnce.Do(func() {
		e.plugin = Plugin(logp.L(), e.stateStore)
	})
	return e.plugin.Manager
}

func (e *inputTestingEnvironment) startInput(ctx context.Context, id string, inp v2.Input) {
	e.wg.Add(1)
	go func(wg *sync.WaitGroup, grp *unison.TaskGroup) {
		defer wg.Done()
		defer func() { _ = grp.Stop() }()

<<<<<<< HEAD
		logger, _ := logp.NewDevelopmentLogger("")
		info := beat.Info{Monitoring: beat.Monitoring{
			Namespace: monitoring.GetNamespace("dataset")},
		}
		reg := inputmon.NewMetricsRegistry(
			id, inp.Name(), info.Monitoring.NamespaceRegistry(), logger)
		defer inputmon.CancelMetricsRegistry(
			id, inp.Name(), info.Monitoring.NamespaceRegistry(), logger)
=======
		reg := inputmon.NewMetricsRegistry(
			id, inp.Name(), e.monitoring.InputsRegistry(), logp.L())
		defer inputmon.CancelMetricsRegistry(
			id, inp.Name(), e.monitoring.InputsRegistry(), logp.L())
>>>>>>> 2e0d006b

		inputCtx := v2.Context{
			ID:              id,
			IDWithoutName:   id,
			Name:            inp.Name(),
			Cancelation:     ctx,
			StatusReporter:  nil,
			MetricsRegistry: reg,
			Logger:          logp.L(),
		}
		_ = inp.Run(inputCtx, e.pipeline)
	}(&e.wg, &e.grp)
}

func (e *inputTestingEnvironment) waitUntilInputStops() {
	e.wg.Wait()
}

func (e *inputTestingEnvironment) mustWriteToFile(filename string, data []byte) {
	path := e.abspath(filename)
	err := os.WriteFile(path, data, 0o644)
	if err != nil {
		e.t.Fatalf("failed to write file '%s': %+v", path, err)
	}
}

func (e *inputTestingEnvironment) mustAppendToFile(filename string, data []byte) {
	path := e.abspath(filename)
	f, err := os.OpenFile(path, os.O_WRONLY|os.O_APPEND, 0o644)
	if err != nil {
		e.t.Fatalf("failed to open file '%s': %+v", path, err)
	}
	defer f.Close()

	_, err = f.Write(data)
	if err != nil {
		e.t.Fatalf("append data to file '%s': %+v", path, err)
	}
}

func (e *inputTestingEnvironment) mustRenameFile(oldname, newname string) {
	err := os.Rename(e.abspath(oldname), e.abspath(newname))
	if err != nil {
		e.t.Fatalf("failed to rename file '%s': %+v", oldname, err)
	}
}

func (e *inputTestingEnvironment) mustRemoveFile(filename string) {
	path := e.abspath(filename)
	err := os.Remove(path)
	if err != nil {
		e.t.Fatalf("failed to rename file '%s': %+v", path, err)
	}
}

func (e *inputTestingEnvironment) mustSymlink(filename, symlinkname string) {
	err := os.Symlink(e.abspath(filename), e.abspath(symlinkname))
	if err != nil {
		e.t.Fatalf("failed to create symlink to file '%s': %+v", filename, err)
	}
}

func (e *inputTestingEnvironment) mustTruncateFile(filename string, size int64) {
	path := e.abspath(filename)
	err := os.Truncate(path, size)
	if err != nil {
		e.t.Fatalf("failed to truncate file '%s': %+v", path, err)
	}
}

func (e *inputTestingEnvironment) abspath(filename string) string {
	return filepath.Join(e.workingDir, filename)
}

func (e *inputTestingEnvironment) requireRegistryEntryCount(expectedCount int) {
	inputStore, _ := e.stateStore.StoreFor("")

	actual := 0
	err := inputStore.Each(func(_ string, _ statestore.ValueDecoder) (bool, error) {
		actual += 1
		return true, nil
	})
	if err != nil {
		e.t.Fatalf("error while iterating through registry: %+v", err)
	}

	require.Equal(e.t, actual, expectedCount)
}

// requireOffsetInRegistry checks if the expected offset is set for a file.
func (e *inputTestingEnvironment) requireOffsetInRegistry(filename, inputID string, expectedOffset int) {
	e.t.Helper()
	var offsetStr strings.Builder

	filepath := e.abspath(filename)
	fi, err := os.Stat(filepath)
	if err != nil {
		e.t.Fatalf("cannot stat file when cheking for offset: %+v", err)
	}

	id := getIDFromPath(filepath, inputID, fi)
	var entry registryEntry
	require.Eventuallyf(e.t, func() bool {
		offsetStr.Reset()

		entry, err = e.getRegistryState(id)
		if err != nil {
			e.t.Fatalf("could not get state for '%s' from registry, err: %s", id, err)
		}

		fmt.Fprint(&offsetStr, entry.Cursor.Offset)

		return expectedOffset == entry.Cursor.Offset
	},
		time.Second,
		100*time.Millisecond,
		"expected offset: '%d', cursor offset: '%s'",
		expectedOffset,
		&offsetStr)
}

// requireMetaInRegistry checks if the expected metadata is saved to the registry.
func (e *inputTestingEnvironment) waitUntilMetaInRegistry(filename, inputID string, expectedMeta fileMeta) {
	for {
		filepath := e.abspath(filename)
		fi, err := os.Stat(filepath)
		if err != nil {
			continue
		}

		id := getIDFromPath(filepath, inputID, fi)
		entry, err := e.getRegistryState(id)
		if err != nil {
			continue
		}

		if entry.Meta == nil {
			continue
		}

		var meta fileMeta
		err = typeconv.Convert(&meta, entry.Meta)
		if err != nil {
			e.t.Fatalf("cannot convert: %+v", err)
		}

		if requireMetadataEquals(expectedMeta, meta) {
			break
		}
		time.Sleep(10 * time.Millisecond)
	}
}

func requireMetadataEquals(one, other fileMeta) bool {
	return one == other
}

// waitUntilOffsetInRegistry waits for the expected offset is set for a file.
// If timeout is reached or there is an error getting the state from the
// registry, the test fails
func (e *inputTestingEnvironment) waitUntilOffsetInRegistry(
	filename, inputID string,
	expectedOffset int,
	timeout time.Duration) {

	var cursorString strings.Builder
	var fileSizeString strings.Builder

	filepath := e.abspath(filename)
	fi, err := os.Stat(filepath)
	if err != nil {
		e.t.Fatalf("cannot stat file when cheking for offset: %+v", err)
	}

	id := getIDFromPath(filepath, inputID, fi)

	require.Eventuallyf(e.t, func() bool {
		cursorString.Reset()
		fileSizeString.Reset()

		entry, err := e.getRegistryState(id)
		if err != nil {
			e.t.Fatalf(
				"error getting state for ID '%s' from the registry, err: %s",
				id, err)
		}

		fi, err := os.Stat(filepath)
		if err != nil {
			e.t.Fatalf("could not stat '%s', err: %s", filepath, err)
		}

		fileSizeString.WriteString(fmt.Sprint(fi.Size()))
		cursorString.WriteString(fmt.Sprint(entry.Cursor.Offset))

		return entry.Cursor.Offset == expectedOffset
	},
		timeout,
		100*time.Millisecond,
		"expected offset: '%d', cursor offset: '%s', file size: '%s'",
		expectedOffset,
		&cursorString,
		&fileSizeString)
}

func (e *inputTestingEnvironment) requireNoEntryInRegistry(filename, inputID string) {
	filepath := e.abspath(filename)
	fi, err := os.Stat(filepath)
	if err != nil {
		e.t.Fatalf("cannot stat file when cheking for offset: %+v", err)
	}

	inputStore, _ := e.stateStore.StoreFor("")
	id := getIDFromPath(filepath, inputID, fi)

	var entry registryEntry
	err = inputStore.Get(id, &entry)
	if err == nil {
		e.t.Fatalf("key is not expected to be present '%s'", id)
	}
}

// requireOffsetInRegistry checks if the expected offset is set for a file.
func (e *inputTestingEnvironment) requireOffsetInRegistryByID(key string, expectedOffset int) {
	entry, err := e.getRegistryState(key)
	if err != nil {
		e.t.Fatal(err.Error())
	}

	require.Equal(e.t, expectedOffset, entry.Cursor.Offset)
}

func (e *inputTestingEnvironment) getRegistryState(key string) (registryEntry, error) {
	inputStore, _ := e.stateStore.StoreFor("")

	var entry registryEntry
	err := inputStore.Get(key, &entry)
	if err != nil {
		var keys []string
		_ = inputStore.Each(func(key string, _ statestore.ValueDecoder) (bool, error) {
			keys = append(keys, key)
			return false, nil
		})
		e.t.Logf("keys in store: %v", keys)

		return registryEntry{},
			fmt.Errorf("error when getting expected key '%s' from store: %w",
				key, err)
	}

	return entry, nil
}

func getIDFromPath(filepath, inputID string, fi os.FileInfo) string {
	identifier, _ := newINodeDeviceIdentifier(nil)
	src := identifier.GetSource(loginp.FSEvent{
		Descriptor: loginp.FileDescriptor{
			Info: file.ExtendFileInfo(fi),
		},
		Op:      loginp.OpCreate,
		NewPath: filepath,
	})
	return "filestream::" + inputID + "::" + src.Name()
}

// waitUntilEventCount waits until total count events arrive to the client.
func (e *inputTestingEnvironment) waitUntilEventCount(count int) {
	e.t.Helper()
	msg := &strings.Builder{}
	require.Eventuallyf(e.t, func() bool {
		msg.Reset()

		events := e.pipeline.GetAllEvents()
		sum := len(events)
		if sum == count {
			return true
		}
		fmt.Fprintf(msg, "unexpected number of events; expected: %d, actual: %d\n",
			count, sum)

		return false
	}, 2*time.Minute, 10*time.Millisecond, "%s", msg)
}

// waitUntilEventCountCtx calls waitUntilEventCount, but fails if ctx is cancelled.
func (e *inputTestingEnvironment) waitUntilEventCountCtx(ctx context.Context, count int) {
	e.t.Helper()
	ch := make(chan struct{})

	go func() {
		e.waitUntilEventCount(count)
		ch <- struct{}{}
	}()

	select {
	case <-ctx.Done():
		logLines := map[string][]string{}
		for _, evt := range e.pipeline.GetAllEvents() {
			flat := evt.Fields.Flatten()
			pathi, _ := flat.GetValue("log.file.path")
			path, ok := pathi.(string)
			if !ok {
				e.t.Fatalf("waitUntilEventCountCtx: path is not a string: %v", pathi)
			}
			msgi, _ := flat.GetValue("message")
			msg, ok := msgi.(string)
			if !ok {
				e.t.Fatalf("waitUntilEventCountCtx: message is not a string: %v", msgi)
			}
			logLines[path] = append(logLines[path], msg)
		}

		e.t.Fatalf("waitUntilEventCountCtx: %v. Want %d events, got %d: %v",
			ctx.Err(),
			count,
			len(e.pipeline.GetAllEvents()),
			logLines)
	case <-ch:
		return
	}
}

// waitUntilAtLeastEventCount waits until at least count events arrive to the client.
func (e *inputTestingEnvironment) waitUntilAtLeastEventCount(count int) {
	for {
		sum := len(e.pipeline.GetAllEvents())
		if count <= sum {
			return
		}
		time.Sleep(10 * time.Millisecond)
	}
}

// waitUntilHarvesterIsDone detects Harvester stop by checking if the last client has been closed
// as when a Harvester stops the client is closed.
func (e *inputTestingEnvironment) waitUntilHarvesterIsDone() {
	require.Eventually(
		e.t,
		func() bool {
			return e.pipeline.clients[len(e.pipeline.clients)-1].closed
		},
		time.Second*10,
		time.Millisecond*10,
		"The last connected client has not closed it's connection")
}

// requireEventsReceived requires that the list of messages has made it into the output.
func (e *inputTestingEnvironment) requireEventsReceived(events []string) {
	foundEvents := make([]bool, len(events))
	checkedEventCount := 0
	for _, c := range e.pipeline.clients {
		for _, evt := range c.GetEvents() {
			if len(events) == checkedEventCount {
				e.t.Fatalf("not enough expected elements")
			}
			message, ok := evt.Fields["message"].(string)
			if !ok {
				e.t.Fatalf("message is not string %+v", evt.Fields["message"])
			}
			if message == events[checkedEventCount] {
				foundEvents[checkedEventCount] = true
			}
			checkedEventCount += 1
		}
	}

	var missingEvents []string
	for i, found := range foundEvents {
		if !found {
			missingEvents = append(missingEvents, events[i])
		}
	}

	require.Equal(e.t, 0, len(missingEvents),
		"following events are missing: %+v", missingEvents)
}

func (e *inputTestingEnvironment) getOutputMessages() []string {
	messages := make([]string, 0)
	for _, c := range e.pipeline.clients {
		for _, evt := range c.GetEvents() {
			messages = append(messages, evt.Fields["message"].(string))
		}
	}
	return messages
}

func (e *inputTestingEnvironment) requireEventContents(nr int, key, value string) {
	events := make([]beat.Event, 0)
	for _, c := range e.pipeline.clients {
		events = append(events, c.GetEvents()...)
	}

	selectedEvent := events[nr]
	v, err := selectedEvent.Fields.GetValue(key)
	if err != nil {
		e.t.Fatalf("cannot find key %s in event %+v", key, selectedEvent)
	}

	val, ok := v.(string)
	if !ok {
		e.t.Fatalf("value is not string %+v", v)
	}
	require.Equal(e.t, value, val)
}

func (e *inputTestingEnvironment) requireEventTimestamp(nr int, ts string) {
	tm, err := time.Parse("2006-01-02T15:04:05.999", ts)
	if err != nil {
		e.t.Fatal(err)
	}
	events := make([]beat.Event, 0)
	for _, c := range e.pipeline.clients {
		events = append(events, c.GetEvents()...)
	}

	selectedEvent := events[nr]
	require.True(e.t, selectedEvent.Timestamp.Equal(tm), "got: %s, expected: %s", selectedEvent.Timestamp.String(), tm.String())
}

var _ statestore.States = (*testInputStore)(nil)

type testInputStore struct {
	registry *statestore.Registry
}

func openTestStatestore() statestore.States {
	return &testInputStore{
		registry: statestore.NewRegistry(storetest.NewMemoryStoreBackend()),
	}
}

func (s *testInputStore) Close() {
	s.registry.Close()
}

func (s *testInputStore) StoreFor(string) (*statestore.Store, error) {
	return s.registry.Get("filebeat")
}

func (s *testInputStore) CleanupInterval() time.Duration {
	return 24 * time.Hour
}

type mockClient struct {
	publishing []beat.Event
	published  []beat.Event
	ackHandler beat.EventListener
	closed     bool
	mtx        sync.Mutex
	canceler   context.CancelFunc
}

// GetEvents returns the published events
func (c *mockClient) GetEvents() []beat.Event {
	c.mtx.Lock()
	defer c.mtx.Unlock()

	return c.published
}

// Publish mocks the Client Publish method
func (c *mockClient) Publish(e beat.Event) {
	c.PublishAll([]beat.Event{e})
}

// PublishAll mocks the Client PublishAll method
func (c *mockClient) PublishAll(events []beat.Event) {
	c.mtx.Lock()
	defer c.mtx.Unlock()

	c.publishing = append(c.publishing, events...)
	for _, event := range events {
		c.ackHandler.AddEvent(event, true)
	}
	c.ackHandler.ACKEvents(len(events))

	c.published = append(c.published, events...)
}

func (c *mockClient) waitUntilPublishingHasStarted() {
	for len(c.publishing) == 0 {
		time.Sleep(10 * time.Millisecond)
	}
}

// Close mocks the Client Close method
func (c *mockClient) Close() error {
	c.mtx.Lock()
	defer c.mtx.Unlock()

	if c.closed {
		return fmt.Errorf("mock client already closed")
	}

	c.closed = true
	return nil
}

// mockPipelineConnector mocks the PipelineConnector interface
type mockPipelineConnector struct {
	blocking bool
	clients  []*mockClient
	mtx      sync.Mutex
}

// GetAllEvents returns all events associated with a pipeline
func (pc *mockPipelineConnector) GetAllEvents() []beat.Event {
	pc.mtx.Lock()
	defer pc.mtx.Unlock()

	var evList []beat.Event
	for _, clientEvents := range pc.clients {
		evList = append(evList, clientEvents.GetEvents()...)
	}

	return evList
}

// Connect mocks the PipelineConnector Connect method
func (pc *mockPipelineConnector) Connect() (beat.Client, error) {
	return pc.ConnectWith(beat.ClientConfig{})
}

// ConnectWith mocks the PipelineConnector ConnectWith method
func (pc *mockPipelineConnector) ConnectWith(config beat.ClientConfig) (beat.Client, error) {
	pc.mtx.Lock()
	defer pc.mtx.Unlock()

	ctx, cancel := context.WithCancel(context.Background())
	c := &mockClient{
		canceler:   cancel,
		ackHandler: newMockACKHandler(ctx, pc.blocking, config),
	}

	pc.clients = append(pc.clients, c)

	return c, nil
}

func (pc *mockPipelineConnector) cancelAllClients() {
	pc.mtx.Lock()
	defer pc.mtx.Unlock()

	for _, client := range pc.clients {
		client.canceler()
	}
}

func newMockACKHandler(starter context.Context, blocking bool, config beat.ClientConfig) beat.EventListener {
	if !blocking {
		return config.EventListener
	}

	return acker.Combine(blockingACKer(starter), config.EventListener)
}

func blockingACKer(starter context.Context) beat.EventListener {
	return acker.EventPrivateReporter(func(acked int, private []interface{}) {
		for starter.Err() == nil {
		}
	})
}

func (pc *mockPipelineConnector) clientsCount() int {
	pc.mtx.Lock()
	defer pc.mtx.Unlock()

	return len(pc.clients)
}

func (pc *mockPipelineConnector) invertBlocking() {
	pc.mtx.Lock()
	defer pc.mtx.Unlock()

	pc.blocking = !pc.blocking
}<|MERGE_RESOLUTION|>--- conflicted
+++ resolved
@@ -43,6 +43,7 @@
 	"github.com/elastic/beats/v7/libbeat/statestore/storetest"
 	conf "github.com/elastic/elastic-agent-libs/config"
 	"github.com/elastic/elastic-agent-libs/logp"
+	"github.com/elastic/elastic-agent-libs/monitoring"
 	"github.com/elastic/go-concert/unison"
 )
 
@@ -132,7 +133,6 @@
 		defer wg.Done()
 		defer func() { _ = grp.Stop() }()
 
-<<<<<<< HEAD
 		logger, _ := logp.NewDevelopmentLogger("")
 		info := beat.Info{Monitoring: beat.Monitoring{
 			Namespace: monitoring.GetNamespace("dataset")},
@@ -141,12 +141,6 @@
 			id, inp.Name(), info.Monitoring.NamespaceRegistry(), logger)
 		defer inputmon.CancelMetricsRegistry(
 			id, inp.Name(), info.Monitoring.NamespaceRegistry(), logger)
-=======
-		reg := inputmon.NewMetricsRegistry(
-			id, inp.Name(), e.monitoring.InputsRegistry(), logp.L())
-		defer inputmon.CancelMetricsRegistry(
-			id, inp.Name(), e.monitoring.InputsRegistry(), logp.L())
->>>>>>> 2e0d006b
 
 		inputCtx := v2.Context{
 			ID:              id,
