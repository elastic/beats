--- conflicted
+++ resolved
@@ -144,21 +144,14 @@
 		defer wg.Done()
 		defer func() { _ = grp.Stop() }()
 
-<<<<<<< HEAD
-		reg := inputmon.NewMetricsRegistry(
-			id, inp.Name(), e.monitoring.InputsRegistry, logp.L())
-		defer inputmon.CancelMetricsRegistry(
-			id, inp.Name(), e.monitoring.InputsRegistry, logp.L())
-=======
 		logger, _ := logp.NewDevelopmentLogger("")
 		info := beat.Info{Monitoring: beat.Monitoring{
 			Namespace: monitoring.GetNamespace("dataset")},
 		}
 		reg := inputmon.NewMetricsRegistry(
-			id, inp.Name(), info.Monitoring.NamespaceRegistry(), logger)
+			id, inp.Name(), e.monitoring.InputsRegistry, logger)
 		defer inputmon.CancelMetricsRegistry(
-			id, inp.Name(), info.Monitoring.NamespaceRegistry(), logger)
->>>>>>> 62864922
+			id, inp.Name(), e.monitoring.InputsRegistry, logger)
 
 		inputCtx := v2.Context{
 			ID:              id,
