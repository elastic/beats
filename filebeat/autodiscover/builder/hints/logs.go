// Licensed to Elasticsearch B.V. under one or more contributor
// license agreements. See the NOTICE file distributed with
// this work for additional information regarding copyright
// ownership. Elasticsearch B.V. licenses this file to you under
// the Apache License, Version 2.0 (the "License"); you may
// not use this file except in compliance with the License.
// You may obtain a copy of the License at
//
//     http://www.apache.org/licenses/LICENSE-2.0
//
// Unless required by applicable law or agreed to in writing,
// software distributed under the License is distributed on an
// "AS IS" BASIS, WITHOUT WARRANTIES OR CONDITIONS OF ANY
// KIND, either express or implied.  See the License for the
// specific language governing permissions and limitations
// under the License.

package hints

import (
	"fmt"
	"regexp"

	"github.com/elastic/go-ucfg"

	"github.com/elastic/elastic-agent-autodiscover/bus"
	"github.com/elastic/elastic-agent-autodiscover/utils"

	"github.com/elastic/beats/v7/filebeat/fileset"
	"github.com/elastic/beats/v7/filebeat/harvester"
	"github.com/elastic/beats/v7/libbeat/autodiscover"
	"github.com/elastic/beats/v7/libbeat/autodiscover/template"
	"github.com/elastic/beats/v7/libbeat/beat"
	conf "github.com/elastic/elastic-agent-libs/config"
	"github.com/elastic/elastic-agent-libs/logp"
	"github.com/elastic/elastic-agent-libs/mapstr"
)

const (
	multiline    = "multiline"
	includeLines = "include_lines"
	excludeLines = "exclude_lines"
	processors   = "processors"
	json         = "json"
	pipeline     = "pipeline"
	ndjson       = "ndjson"
	parsers      = "parsers"
)

// validModuleNames to sanitize user input
var validModuleNames = regexp.MustCompile(`[^a-zA-Z0-9\\_\\-]+`)

type logHints struct {
	config   *config
	registry *fileset.ModuleRegistry
	log      *logp.Logger
}

// InitializeModule initializes this module.
func InitializeModule() {
	_ = autodiscover.Registry.AddBuilder("hints", NewLogHints)
}

// NewLogHints builds a log hints builder
func NewLogHints(cfg *conf.C, logger *logp.Logger) (autodiscover.Builder, error) {
	config := defaultConfig()
	if err := cfg.Unpack(&config); err != nil {
		return nil, fmt.Errorf("unable to unpack hints config due to error: %w", err)
	}

	moduleRegistry, err := fileset.NewModuleRegistry(nil, beat.Info{Logger: logger}, false, fileset.FilesetOverrides{})
	if err != nil {
		return nil, err
	}

	return &logHints{&config, moduleRegistry, logger.Named("hints.builder")}, nil
}

// Create config based on input hints in the bus event
func (l *logHints) CreateConfig(event bus.Event, options ...ucfg.Option) []*conf.C {
	var hints mapstr.M
	if hintsIfc, found := event["hints"]; found {
		hints, _ = hintsIfc.(mapstr.M)
	}

	// Hint must be explicitly enabled when default_config sets enabled=false.
	if !l.config.DefaultConfig.Enabled() && !utils.IsEnabled(hints, l.config.Key) ||
		utils.IsDisabled(hints, l.config.Key, l.log) {
		l.log.Debugw("Hints config is not enabled.", "autodiscover.event", event)
		return nil
	}

	if inputConfig := l.getInputsConfigs(hints); inputConfig != nil {
		var configs []*conf.C
		for _, cfg := range inputConfig {
			if config, err := conf.NewConfigFrom(cfg); err == nil {
				configs = append(configs, config)
			} else {
				l.log.Warnw("Failed to create config from input.", "error", err)
			}
		}
		l.log.Debugf("Generated %d input configs from hint.", len(configs))
		// Apply information in event to the template to generate the final config
		return template.ApplyConfigTemplate(event, configs, l.log)
	}

	var configs []*conf.C //nolint:prealloc //breaks tests
	inputs := l.getInputs(hints)
	for _, h := range inputs {
		// Clone original config, enable it if disabled
		config, _ := conf.NewConfigFrom(l.config.DefaultConfig)
		_, err := config.Remove("enabled", -1)
		if err != nil {
			continue
		}

		inputType, _ := config.String("type", -1)
		tempCfg := mapstr.M{}

		if mline := l.getMultiline(h); len(mline) != 0 {
			if inputType == harvester.FilestreamType {
				// multiline options should be under multiline parser in filestream input
				parsersTempCfg := []mapstr.M{}
				mlineTempCfg := mapstr.M{}
				shouldPut(mlineTempCfg, multiline, mline, l.log)
				parsersTempCfg = append(parsersTempCfg, mlineTempCfg)
				shouldPut(tempCfg, parsers, parsersTempCfg, l.log)
			} else {
				shouldPut(tempCfg, multiline, mline, l.log)
			}
		}
		if ilines := l.getIncludeLines(h); len(ilines) != 0 {
			shouldPut(tempCfg, includeLines, ilines, l.log)
		}
		if elines := l.getExcludeLines(h); len(elines) != 0 {
			shouldPut(tempCfg, excludeLines, elines, l.log)
		}

		if procs := l.getProcessors(h); len(procs) != 0 {
			shouldPut(tempCfg, processors, procs, l.log)
		}

		if pip := l.getPipeline(h); len(pip) != 0 {
			shouldPut(tempCfg, pipeline, pip, l.log)
		}

		if jsonOpts := l.getJSONOptions(h); len(jsonOpts) != 0 {
			if inputType == harvester.FilestreamType {
				// json options should be under ndjson parser in filestream input
				parsersTempCfg := []mapstr.M{}
				ndjsonTempCfg := mapstr.M{}
				shouldPut(ndjsonTempCfg, ndjson, jsonOpts, l.log)
				parsersTempCfg = append(parsersTempCfg, ndjsonTempCfg)
				shouldPut(tempCfg, parsers, parsersTempCfg, l.log)
			} else {
				shouldPut(tempCfg, json, jsonOpts, l.log)
			}

		}
		// Merge config template with the configs from the annotations
		// AppendValues option is used to append arrays from annotations to existing arrays while merging
		if err := config.MergeWithOpts(tempCfg, ucfg.AppendValues); err != nil {
<<<<<<< HEAD
			l.log.Named("hints.builder").Debugf("config merge failed with error: %v", err)
=======
			l.log.Debugf("config merge failed with error: %v", err)
>>>>>>> 128846e9
			continue
		}
		module := l.getModule(hints)
		if module != "" {
			moduleConf := map[string]interface{}{
				"module": module,
			}

			filesets := l.getFilesets(hints, module)
			for fileset, cfg := range filesets {
				filesetConf, _ := conf.NewConfigFrom(config)
				switch inputType {
				case harvester.ContainerType:
					_ = filesetConf.SetString("stream", -1, cfg.Stream)
				case harvester.FilestreamType:
					filestreamContainerParser := map[string]interface{}{
						"container": map[string]interface{}{
							"stream": cfg.Stream,
							"format": "auto",
						},
					}
					parserCfg, _ := conf.NewConfigFrom(filestreamContainerParser)
					_ = filesetConf.SetChild("parsers", 0, parserCfg)
				default:
					_ = filesetConf.SetString("containers.stream", -1, cfg.Stream)
				}

				moduleConf[fileset+".enabled"] = cfg.Enabled
				moduleConf[fileset+".input"] = filesetConf

				l.log.Debugf("generated config %+v", moduleConf)
			}
			config, _ = conf.NewConfigFrom(moduleConf)
		}
		l.log.Debugf("generated config %+v of logHints %+v", config, l)
		configs = append(configs, config)
	}
	// Apply information in event to the template to generate the final config
	return template.ApplyConfigTemplate(event, configs, l.log)
}

func (l *logHints) getMultiline(hints mapstr.M) mapstr.M {
	return utils.GetHintMapStr(hints, l.config.Key, multiline)
}

func (l *logHints) getIncludeLines(hints mapstr.M) []string {
	return utils.GetHintAsList(hints, l.config.Key, includeLines)
}

func (l *logHints) getExcludeLines(hints mapstr.M) []string {
	return utils.GetHintAsList(hints, l.config.Key, excludeLines)
}

func (l *logHints) getModule(hints mapstr.M) string {
	module := utils.GetHintString(hints, l.config.Key, "module")
	// for security, strip module name
	return validModuleNames.ReplaceAllString(module, "")
}

func (l *logHints) getInputsConfigs(hints mapstr.M) []mapstr.M {
	return utils.GetHintAsConfigs(hints, l.config.Key, l.log)
}

func (l *logHints) getProcessors(hints mapstr.M) []mapstr.M {
	return utils.GetProcessors(hints, l.config.Key, l.log)
}

func (l *logHints) getPipeline(hints mapstr.M) string {
	return utils.GetHintString(hints, l.config.Key, "pipeline")
}

func (l *logHints) getJSONOptions(hints mapstr.M) mapstr.M {
	return utils.GetHintMapStr(hints, l.config.Key, json)
}

type filesetConfig struct {
	Enabled bool
	Stream  string
}

// Return a map containing filesets -> enabled & stream (stdout, stderr, all)
func (l *logHints) getFilesets(hints mapstr.M, module string) map[string]*filesetConfig {
	var configured bool
	filesets := make(map[string]*filesetConfig)

	moduleFilesets, err := l.registry.ModuleAvailableFilesets(module)
	if err != nil {
		l.log.Errorf("Error retrieving module filesets: %+v", err)
		return nil
	}

	for _, fileset := range moduleFilesets {
		filesets[fileset] = &filesetConfig{Enabled: false, Stream: "all"}
	}

	// If a single fileset is given, pass all streams to it
	fileset := utils.GetHintString(hints, l.config.Key, "fileset")
	if fileset != "" {
		if conf, ok := filesets[fileset]; ok {
			conf.Enabled = true
			configured = true
		}
	}

	// If fileset is defined per stream, return all of them
	for _, stream := range []string{"all", "stdout", "stderr"} {
		fileset := utils.GetHintString(hints, l.config.Key, "fileset."+stream)
		if fileset != "" {
			if conf, ok := filesets[fileset]; ok {
				conf.Enabled = true
				conf.Stream = stream
				configured = true
			}
		}
	}

	// No fileset defined, return defaults for the module, all streams to all filesets
	if !configured {
		for _, conf := range filesets {
			conf.Enabled = true
		}
	}

	return filesets
}

func (l *logHints) getInputs(hints mapstr.M) []mapstr.M {
	modules := utils.GetHintsAsList(hints, l.config.Key)
	var output []mapstr.M //nolint:prealloc //breaks tests

	for _, mod := range modules {
		output = append(output, mapstr.M{
			l.config.Key: mod,
		})
	}

	// Generate this so that no hints with completely valid templates work
	if len(output) == 0 {
		output = append(output, mapstr.M{
			l.config.Key: mapstr.M{},
		})
	}

	return output
}

func shouldPut(event mapstr.M, field string, value interface{}, logger *logp.Logger) {
	_, err := event.Put(field, value)
	if err != nil {
		logger.Debugf("Failed to put field '%s' with value '%s': %s", field, value, err)
	}
}<|MERGE_RESOLUTION|>--- conflicted
+++ resolved
@@ -160,11 +160,7 @@
 		// Merge config template with the configs from the annotations
 		// AppendValues option is used to append arrays from annotations to existing arrays while merging
 		if err := config.MergeWithOpts(tempCfg, ucfg.AppendValues); err != nil {
-<<<<<<< HEAD
-			l.log.Named("hints.builder").Debugf("config merge failed with error: %v", err)
-=======
 			l.log.Debugf("config merge failed with error: %v", err)
->>>>>>> 128846e9
 			continue
 		}
 		module := l.getModule(hints)
