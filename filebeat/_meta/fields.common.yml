- key: log
  title: Log file content
  description: >
    Contains log file lines.
  fields:
    - name: source
      type: keyword
      required: true
      description: >
        The file from which the line was read. This field contains the absolute path to the file.
        For example: `/var/log/system.log`.

    - name: offset
      type: long
      required: false
      description: >
        The file offset the reported line starts at.

    - name: message
      type: text
      ignore_above: 0
      required: true
      description: >
        The content of the line read from the log file.

    - name: stream
      type: keyword
      required: false
      description: >
        Log stream when reading container logs, can be 'stdout' or 'stderr'

    - name: prospector.type
      required: true
      deprecated: 6.3
      description: >
        The input type from which the event was generated. This field is set to the value specified
        for the `type` option in the input section of the Filebeat config file. (DEPRECATED: see `input.type`)

    - name: input.type
      required: true
      description: >
        The input type from which the event was generated. This field is set to the value specified
        for the `type` option in the input section of the Filebeat config file.

    - name: read_timestamp
      description: >
        In case the ingest pipeline parses the timestamp from the log contents, it stores
        the original `@timestamp` (representing the time when the log line was read) in this
        field.

    - name: fileset.module
      description: >
        The Filebeat module that generated this event.

    - name: fileset.name
      description: >
        The Filebeat fileset that generated this event.

    - name: syslog.facility
      type: long
      required: false
      description: >
        The facility extracted from the priority.

    - name: syslog.priority
      type: long
      required: false
      description: >
        The priority of the syslog event.

    - name: syslog.severity_label
      type: keyword
      required: false
      description: >
        The human readable severity.

    - name: syslog.facility_label
      type: keyword
      required: false
      description: >
        The human readable facility.

    - name: process.program
      type: keyword
      required: false
      description: >
        The name of the program.

    - name: log.flags
      description: >
        This field contains the flags of the event.

    - name: http.response.elapsed_time
      type: long
      description: >
        Elapsed time between request and response in milli seconds.

    - name: http.response.content_length
      type: long
      description: >
        Content length of the HTTP response body.
<<<<<<< HEAD

    - name: http.request.method
      type: keyword
      description: >
        Request method.

    - name: docker.attrs
      type: object
      object_type: keyword
      description: >
        docker.attrs contains labels and environment variables written by docker's JSON File logging driver.
        These fields are only available when they are configured in the logging driver options.
=======
>>>>>>> 95e20bc8
<|MERGE_RESOLUTION|>--- conflicted
+++ resolved
@@ -99,18 +99,10 @@
       type: long
       description: >
         Content length of the HTTP response body.
-<<<<<<< HEAD
-
-    - name: http.request.method
-      type: keyword
-      description: >
-        Request method.
 
     - name: docker.attrs
       type: object
       object_type: keyword
       description: >
         docker.attrs contains labels and environment variables written by docker's JSON File logging driver.
-        These fields are only available when they are configured in the logging driver options.
-=======
->>>>>>> 95e20bc8
+        These fields are only available when they are configured in the logging driver options.