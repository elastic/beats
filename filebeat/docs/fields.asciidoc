
////
This file is generated! See _meta/fields.yml and scripts/generate_fields_docs.py
////

[[exported-fields]]
= Exported fields

[partintro]

--
This document describes the fields that are exported by Filebeat. They are
grouped in the following categories:

* <<exported-fields-activemq>>
* <<exported-fields-apache>>
* <<exported-fields-auditd>>
* <<exported-fields-aws>>
* <<exported-fields-azure>>
* <<exported-fields-beat-common>>
* <<exported-fields-cef>>
* <<exported-fields-cef-module>>
* <<exported-fields-cisco>>
* <<exported-fields-cloud>>
* <<exported-fields-coredns>>
* <<exported-fields-docker-processor>>
* <<exported-fields-ecs>>
* <<exported-fields-elasticsearch>>
* <<exported-fields-envoyproxy>>
* <<exported-fields-googlecloud>>
* <<exported-fields-haproxy>>
* <<exported-fields-host-processor>>
* <<exported-fields-ibmmq>>
* <<exported-fields-icinga>>
* <<exported-fields-iis>>
* <<exported-fields-iptables>>
* <<exported-fields-jolokia-autodiscover>>
* <<exported-fields-kafka>>
* <<exported-fields-kibana>>
* <<exported-fields-kubernetes-processor>>
* <<exported-fields-log>>
* <<exported-fields-logstash>>
* <<exported-fields-misp>>
* <<exported-fields-mongodb>>
* <<exported-fields-mssql>>
* <<exported-fields-mysql>>
* <<exported-fields-nats>>
* <<exported-fields-netflow>>
* <<exported-fields-netflow-module>>
* <<exported-fields-nginx>>
* <<exported-fields-osquery>>
* <<exported-fields-panw>>
* <<exported-fields-postgresql>>
* <<exported-fields-process>>
* <<exported-fields-rabbitmq>>
* <<exported-fields-redis>>
* <<exported-fields-s3>>
* <<exported-fields-santa>>
* <<exported-fields-suricata>>
* <<exported-fields-system>>
* <<exported-fields-traefik>>
* <<exported-fields-zeek>>

--
[[exported-fields-activemq]]
== activemq fields

Module for parsing ActiveMQ log files.



[float]
=== activemq




*`activemq.caller`*::
+
--
Name of the caller issuing the logging request (class or resource).


type: keyword

--

*`activemq.thread`*::
+
--
Thread that generated the logging event.


type: keyword

--

*`activemq.user`*::
+
--
User that generated the logging event.


type: keyword

--

[float]
=== audit

Fields from ActiveMQ audit logs.


[float]
=== log

Fields from ActiveMQ application logs.



*`activemq.log.stack_trace`*::
+
--
type: keyword

--

[[exported-fields-apache]]
== Apache fields

Apache Module



[float]
=== apache2

Aliases for backward compatibility with old apache2 fields




*`apache2.access.remote_ip`*::
+
--
type: alias

alias to: source.address

--

*`apache2.access.ssl.protocol`*::
+
--
type: alias

alias to: apache.access.ssl.protocol

--

*`apache2.access.ssl.cipher`*::
+
--
type: alias

alias to: apache.access.ssl.cipher

--

*`apache2.access.body_sent.bytes`*::
+
--
type: alias

alias to: http.response.body.bytes

--

*`apache2.access.user_name`*::
+
--
type: alias

alias to: user.name

--

*`apache2.access.method`*::
+
--
type: alias

alias to: http.request.method

--

*`apache2.access.url`*::
+
--
type: alias

alias to: url.original

--

*`apache2.access.http_version`*::
+
--
type: alias

alias to: http.version

--

*`apache2.access.response_code`*::
+
--
type: alias

alias to: http.response.status_code

--

*`apache2.access.referrer`*::
+
--
type: alias

alias to: http.request.referrer

--

*`apache2.access.agent`*::
+
--
type: alias

alias to: user_agent.original

--


*`apache2.access.user_agent.device`*::
+
--
type: alias

alias to: user_agent.device.name

--

*`apache2.access.user_agent.name`*::
+
--
type: alias

alias to: user_agent.name

--

*`apache2.access.user_agent.os`*::
+
--
type: alias

alias to: user_agent.os.full_name

--

*`apache2.access.user_agent.os_name`*::
+
--
type: alias

alias to: user_agent.os.name

--

*`apache2.access.user_agent.original`*::
+
--
type: alias

alias to: user_agent.original

--


*`apache2.access.geoip.continent_name`*::
+
--
type: alias

alias to: source.geo.continent_name

--

*`apache2.access.geoip.country_iso_code`*::
+
--
type: alias

alias to: source.geo.country_iso_code

--

*`apache2.access.geoip.location`*::
+
--
type: alias

alias to: source.geo.location

--

*`apache2.access.geoip.region_name`*::
+
--
type: alias

alias to: source.geo.region_name

--

*`apache2.access.geoip.city_name`*::
+
--
type: alias

alias to: source.geo.city_name

--

*`apache2.access.geoip.region_iso_code`*::
+
--
type: alias

alias to: source.geo.region_iso_code

--


*`apache2.error.level`*::
+
--
type: alias

alias to: log.level

--

*`apache2.error.message`*::
+
--
type: alias

alias to: message

--

*`apache2.error.pid`*::
+
--
type: alias

alias to: process.pid

--

*`apache2.error.tid`*::
+
--
type: alias

alias to: process.thread.id

--

*`apache2.error.module`*::
+
--
type: alias

alias to: apache.error.module

--

[float]
=== apache

Apache fields.



[float]
=== access

Contains fields for the Apache HTTP Server access logs.



*`apache.access.ssl.protocol`*::
+
--
SSL protocol version.


type: keyword

--

*`apache.access.ssl.cipher`*::
+
--
SSL cipher name.


type: keyword

--

[float]
=== error

Fields from the Apache error logs.



*`apache.error.module`*::
+
--
The module producing the logged message.


type: keyword

--

[[exported-fields-auditd]]
== Auditd fields

Module for parsing auditd logs.




*`user.terminal`*::
+
--
Terminal or tty device on which the user is performing the observed activity.


type: keyword

--


*`user.audit.id`*::
+
--
One or multiple unique identifiers of the user.


type: keyword

--

*`user.audit.name`*::
+
--
Short name or login of the user.


type: keyword

example: albert

--

*`user.audit.group.id`*::
+
--
Unique identifier for the group on the system/platform.


type: keyword

--

*`user.audit.group.name`*::
+
--
Name of the group.


type: keyword

--


*`user.effective.id`*::
+
--
One or multiple unique identifiers of the user.


type: keyword

--

*`user.effective.name`*::
+
--
Short name or login of the user.


type: keyword

example: albert

--

*`user.effective.group.id`*::
+
--
Unique identifier for the group on the system/platform.


type: keyword

--

*`user.effective.group.name`*::
+
--
Name of the group.


type: keyword

--


*`user.filesystem.id`*::
+
--
One or multiple unique identifiers of the user.


type: keyword

--

*`user.filesystem.name`*::
+
--
Short name or login of the user.


type: keyword

example: albert

--

*`user.filesystem.group.id`*::
+
--
Unique identifier for the group on the system/platform.


type: keyword

--

*`user.filesystem.group.name`*::
+
--
Name of the group.


type: keyword

--


*`user.owner.id`*::
+
--
One or multiple unique identifiers of the user.


type: keyword

--

*`user.owner.name`*::
+
--
Short name or login of the user.


type: keyword

example: albert

--

*`user.owner.group.id`*::
+
--
Unique identifier for the group on the system/platform.


type: keyword

--

*`user.owner.group.name`*::
+
--
Name of the group.


type: keyword

--


*`user.saved.id`*::
+
--
One or multiple unique identifiers of the user.


type: keyword

--

*`user.saved.name`*::
+
--
Short name or login of the user.


type: keyword

example: albert

--

*`user.saved.group.id`*::
+
--
Unique identifier for the group on the system/platform.


type: keyword

--

*`user.saved.group.name`*::
+
--
Name of the group.


type: keyword

--

[float]
=== auditd

Fields from the auditd logs.



[float]
=== log

Fields from the Linux audit log. Not all fields are documented here because they are dynamic and vary by audit event type.



*`auditd.log.old_auid`*::
+
--
For login events this is the old audit ID used for the user prior to this login.


--

*`auditd.log.new_auid`*::
+
--
For login events this is the new audit ID. The audit ID can be used to trace future events to the user even if their identity changes (like becoming root).


--

*`auditd.log.old_ses`*::
+
--
For login events this is the old session ID used for the user prior to this login.


--

*`auditd.log.new_ses`*::
+
--
For login events this is the new session ID. It can be used to tie a user to future events by session ID.


--

*`auditd.log.sequence`*::
+
--
The audit event sequence number.


type: long

--

*`auditd.log.items`*::
+
--
The number of items in an event.


--

*`auditd.log.item`*::
+
--
The item field indicates which item out of the total number of items. This number is zero-based; a value of 0 means it is the first item.


--

*`auditd.log.tty`*::
+
--
type: keyword

--

*`auditd.log.a0`*::
+
--
The first argument to the system call.


--

*`auditd.log.addr`*::
+
--
type: ip

--

*`auditd.log.rport`*::
+
--
type: long

--

*`auditd.log.laddr`*::
+
--
type: ip

--

*`auditd.log.lport`*::
+
--
type: long

--

*`auditd.log.acct`*::
+
--
type: alias

alias to: user.name

--

*`auditd.log.pid`*::
+
--
type: alias

alias to: process.pid

--

*`auditd.log.ppid`*::
+
--
type: alias

alias to: process.ppid

--

*`auditd.log.res`*::
+
--
type: alias

alias to: event.outcome

--

*`auditd.log.record_type`*::
+
--
type: alias

alias to: event.action

--


*`auditd.log.geoip.continent_name`*::
+
--
type: alias

alias to: source.geo.continent_name

--

*`auditd.log.geoip.country_iso_code`*::
+
--
type: alias

alias to: source.geo.country_iso_code

--

*`auditd.log.geoip.location`*::
+
--
type: alias

alias to: source.geo.location

--

*`auditd.log.geoip.region_name`*::
+
--
type: alias

alias to: source.geo.region_name

--

*`auditd.log.geoip.city_name`*::
+
--
type: alias

alias to: source.geo.city_name

--

*`auditd.log.geoip.region_iso_code`*::
+
--
type: alias

alias to: source.geo.region_iso_code

--

*`auditd.log.arch`*::
+
--
type: alias

alias to: host.architecture

--

*`auditd.log.gid`*::
+
--
type: alias

alias to: user.group.id

--

*`auditd.log.uid`*::
+
--
type: alias

alias to: user.id

--

*`auditd.log.agid`*::
+
--
type: alias

alias to: user.audit.group.id

--

*`auditd.log.auid`*::
+
--
type: alias

alias to: user.audit.id

--

*`auditd.log.fsgid`*::
+
--
type: alias

alias to: user.filesystem.group.id

--

*`auditd.log.fsuid`*::
+
--
type: alias

alias to: user.filesystem.id

--

*`auditd.log.egid`*::
+
--
type: alias

alias to: user.effective.group.id

--

*`auditd.log.euid`*::
+
--
type: alias

alias to: user.effective.id

--

*`auditd.log.sgid`*::
+
--
type: alias

alias to: user.saved.group.id

--

*`auditd.log.suid`*::
+
--
type: alias

alias to: user.saved.id

--

*`auditd.log.ogid`*::
+
--
type: alias

alias to: user.owner.group.id

--

*`auditd.log.ouid`*::
+
--
type: alias

alias to: user.owner.id

--

*`auditd.log.comm`*::
+
--
type: alias

alias to: process.name

--

*`auditd.log.exe`*::
+
--
type: alias

alias to: process.executable

--

*`auditd.log.terminal`*::
+
--
type: alias

alias to: user.terminal

--

*`auditd.log.msg`*::
+
--
type: alias

alias to: message

--

*`auditd.log.src`*::
+
--
type: alias

alias to: source.address

--

*`auditd.log.dst`*::
+
--
type: alias

alias to: destination.address

--

[[exported-fields-aws]]
== AWS fields

Module for handling logs from AWS.



[float]
=== aws

Fields from AWS logs.



[float]
=== elb

Fields for AWS ELB logs.



*`aws.elb.name`*::
+
--
The name of the load balancer.


type: keyword

--

*`aws.elb.type`*::
+
--
The type of the load balancer for v2 Load Balancers.


type: keyword

--

*`aws.elb.target_group.arn`*::
+
--
The ARN of the target group handling the request.


type: keyword

--

*`aws.elb.listener`*::
+
--
The ELB listener that received the connection.


type: keyword

--

*`aws.elb.protocol`*::
+
--
The protocol of the load balancer (http or tcp).


type: keyword

--

*`aws.elb.request_processing_time.sec`*::
+
--
The total time in seconds since the connection or request is received until it is sent to a registered backend.


type: float

--

*`aws.elb.backend_processing_time.sec`*::
+
--
The total time in seconds since the connection is sent to the backend till the backend starts responding.


type: float

--

*`aws.elb.response_processing_time.sec`*::
+
--
The total time in seconds since the response is received from the backend till it is sent to the client.


type: float

--

*`aws.elb.connection_time.ms`*::
+
--
The total time of the connection in milliseconds, since it is opened till it is closed.


type: long

--

*`aws.elb.tls_handshake_time.ms`*::
+
--
The total time for the TLS handshake to complete in milliseconds once the connection has been established.


type: long

--

*`aws.elb.backend.ip`*::
+
--
The IP address of the backend processing this connection.


type: keyword

--

*`aws.elb.backend.port`*::
+
--
The port in the backend processing this connection.


type: keyword

--

*`aws.elb.backend.http.response.status_code`*::
+
--
The status code from the backend (status code sent to the client from ELB is stored in `http.response.status_code`


type: keyword

--

*`aws.elb.ssl_cipher`*::
+
--
The SSL cipher used in TLS/SSL connections.


type: keyword

--

*`aws.elb.ssl_protocol`*::
+
--
The SSL protocol used in TLS/SSL connections.


type: keyword

--

*`aws.elb.chosen_cert.arn`*::
+
--
The ARN of the chosen certificate presented to the client in TLS/SSL connections.


type: keyword

--

*`aws.elb.chosen_cert.serial`*::
+
--
The serial number of the chosen certificate presented to the client in TLS/SSL connections.


type: keyword

--

*`aws.elb.incoming_tls_alert`*::
+
--
The integer value of TLS alerts received by the load balancer from the client, if present.


type: keyword

--

*`aws.elb.tls_named_group`*::
+
--
The TLS named group.


type: keyword

--

*`aws.elb.trace_id`*::
+
--
The contents of the `X-Amzn-Trace-Id` header.


type: keyword

--

*`aws.elb.matched_rule_priority`*::
+
--
The priority value of the rule that matched the request, if a rule matched.


type: keyword

--

*`aws.elb.action_executed`*::
+
--
The action executed when processing the request (forward, fixed-response, authenticate...). It can contain several values.


type: keyword

--

*`aws.elb.redirect_url`*::
+
--
The URL used if a redirection action was executed.


type: keyword

--

*`aws.elb.error.reason`*::
+
--
The error reason if the executed action failed.

type: keyword

--

[float]
=== s3access

Fields for AWS S3 server access logs.



*`aws.s3access.bucket_owner`*::
+
--
The canonical user ID of the owner of the source bucket.


type: keyword

--

*`aws.s3access.bucket`*::
+
--
The name of the bucket that the request was processed against.


type: keyword

--

*`aws.s3access.remote_ip`*::
+
--
The apparent internet address of the requester.


type: ip

--

*`aws.s3access.requester`*::
+
--
The canonical user ID of the requester, or a - for unauthenticated requests.


type: keyword

--

*`aws.s3access.request_id`*::
+
--
A string generated by Amazon S3 to uniquely identify each request.


type: keyword

--

*`aws.s3access.operation`*::
+
--
The operation listed here is declared as SOAP.operation, REST.HTTP_method.resource_type, WEBSITE.HTTP_method.resource_type, or BATCH.DELETE.OBJECT.


type: keyword

--

*`aws.s3access.key`*::
+
--
The "key" part of the request, URL encoded, or "-" if the operation does not take a key parameter.


type: keyword

--

*`aws.s3access.request_uri`*::
+
--
The Request-URI part of the HTTP request message.


type: keyword

--

*`aws.s3access.http_status`*::
+
--
The numeric HTTP status code of the response.


type: long

--

*`aws.s3access.error_code`*::
+
--
The Amazon S3 Error Code, or "-" if no error occurred.


type: keyword

--

*`aws.s3access.bytes_sent`*::
+
--
The number of response bytes sent, excluding HTTP protocol overhead, or "-" if zero.


type: long

--

*`aws.s3access.object_size`*::
+
--
The total size of the object in question.


type: long

--

*`aws.s3access.total_time`*::
+
--
The number of milliseconds the request was in flight from the server's perspective.


type: long

--

*`aws.s3access.turn_around_time`*::
+
--
The number of milliseconds that Amazon S3 spent processing your request.


type: long

--

*`aws.s3access.referrer`*::
+
--
The value of the HTTP Referrer header, if present.


type: keyword

--

*`aws.s3access.user_agent`*::
+
--
The value of the HTTP User-Agent header.


type: keyword

--

*`aws.s3access.version_id`*::
+
--
The version ID in the request, or "-" if the operation does not take a versionId parameter.


type: keyword

--

*`aws.s3access.host_id`*::
+
--
The x-amz-id-2 or Amazon S3 extended request ID.


type: keyword

--

*`aws.s3access.signature_version`*::
+
--
The signature version, SigV2 or SigV4, that was used to authenticate the request or a - for unauthenticated requests.


type: keyword

--

*`aws.s3access.cipher_suite`*::
+
--
The Secure Sockets Layer (SSL) cipher that was negotiated for HTTPS request or a - for HTTP.


type: keyword

--

*`aws.s3access.authentication_type`*::
+
--
The type of request authentication used, AuthHeader for authentication headers, QueryString for query string (pre-signed URL) or a - for unauthenticated requests.


type: keyword

--

*`aws.s3access.host_header`*::
+
--
The endpoint used to connect to Amazon S3.


type: keyword

--

*`aws.s3access.tls_version`*::
+
--
The Transport Layer Security (TLS) version negotiated by the client.


type: keyword

--

[float]
=== vpcflow

Fields for AWS VPC flow logs.



*`aws.vpcflow.version`*::
+
--
The VPC Flow Logs version. If you use the default format, the version is 2. If you specify a custom format, the version is 3.


type: keyword

--

*`aws.vpcflow.account_id`*::
+
--
The AWS account ID for the flow log.


type: keyword

--

*`aws.vpcflow.interface_id`*::
+
--
The ID of the network interface for which the traffic is recorded.


type: keyword

--

*`aws.vpcflow.action`*::
+
--
The action that is associated with the traffic, ACCEPT or REJECT.


type: keyword

--

*`aws.vpcflow.log_status`*::
+
--
The logging status of the flow log, OK, NODATA or SKIPDATA.


type: keyword

--

*`aws.vpcflow.instance_id`*::
+
--
The ID of the instance that's associated with network interface for which the traffic is recorded, if the instance is owned by you.


type: keyword

--

*`aws.vpcflow.pkt_srcaddr`*::
+
--
The packet-level (original) source IP address of the traffic.


type: ip

--

*`aws.vpcflow.pkt_dstaddr`*::
+
--
The packet-level (original) destination IP address for the traffic.


type: ip

--

*`aws.vpcflow.vpc_id`*::
+
--
The ID of the VPC that contains the network interface for which the traffic is recorded.


type: keyword

--

*`aws.vpcflow.subnet_id`*::
+
--
The ID of the subnet that contains the network interface for which the traffic is recorded.


type: keyword

--

*`aws.vpcflow.tcp_flags`*::
+
--
The bitmask value for the following TCP flags: 2=SYN,18=SYN-ACK,1=FIN,4=RST


type: keyword

--

*`aws.vpcflow.type`*::
+
--
The type of traffic: IPv4, IPv6, or EFA.


type: keyword

--

[[exported-fields-azure]]
== Azure fields

Azure Module



[float]
=== azure




*`azure.subscription_id`*::
+
--
Azure subscription ID


type: keyword

--

*`azure.correlation_id`*::
+
--
Correlation ID


type: keyword

--

*`azure.tenant_id`*::
+
--
tenant ID


type: keyword

--

[float]
=== resource

Resource



*`azure.resource.id`*::
+
--
Resource ID


type: keyword

--

*`azure.resource.group`*::
+
--
Resource group


type: keyword

--

*`azure.resource.provider`*::
+
--
Resource type/namespace


type: keyword

--

*`azure.resource.namespace`*::
+
--
Resource type/namespace


type: keyword

--

*`azure.resource.name`*::
+
--
Name


type: keyword

--

*`azure.resource.authorization_rule`*::
+
--
Authorization rule


type: keyword

--

[float]
=== activitylogs

Fields for Azure activity logs.



[float]
=== identity

Identity



[float]
=== claims_initiated_by_user

Claims initiated by user



*`azure.activitylogs.identity.claims_initiated_by_user.name`*::
+
--
Name


type: keyword

--

*`azure.activitylogs.identity.claims_initiated_by_user.givenname`*::
+
--
Givenname


type: keyword

--

*`azure.activitylogs.identity.claims_initiated_by_user.surname`*::
+
--
Surname


type: keyword

--

*`azure.activitylogs.identity.claims_initiated_by_user.fullname`*::
+
--
Fullname


type: keyword

--

*`azure.activitylogs.identity.claims_initiated_by_user.schema`*::
+
--
Schema


type: keyword

--

*`azure.activitylogs.identity.claims.*`*::
+
--
Claims


type: object

--

[float]
=== authorization

Authorization



*`azure.activitylogs.identity.authorization.scope`*::
+
--
Scope


type: keyword

--

*`azure.activitylogs.identity.authorization.action`*::
+
--
Action


type: keyword

--

[float]
=== evidence

Evidence



*`azure.activitylogs.identity.authorization.evidence.role_assignment_scope`*::
+
--
Role assignment scope


type: keyword

--

*`azure.activitylogs.identity.authorization.evidence.role_definition_id`*::
+
--
Role definition ID


type: keyword

--

*`azure.activitylogs.identity.authorization.evidence.role`*::
+
--
Role


type: keyword

--

*`azure.activitylogs.identity.authorization.evidence.role_assignment_id`*::
+
--
Role assignment ID


type: keyword

--

*`azure.activitylogs.identity.authorization.evidence.principal_id`*::
+
--
Principal ID


type: keyword

--

*`azure.activitylogs.identity.authorization.evidence.principal_type`*::
+
--
Principal type


type: keyword

--

*`azure.activitylogs.operation_name`*::
+
--
Operation name


type: keyword

--

*`azure.activitylogs.result_signature`*::
+
--
Result signature


type: keyword

--

*`azure.activitylogs.category`*::
+
--
Category


type: keyword

--

[float]
=== properties

Properties



*`azure.activitylogs.properties.service_request_id`*::
+
--
Service Request Id


type: keyword

--

*`azure.activitylogs.properties.status_code`*::
+
--
Status code


type: keyword

--

[float]
=== auditlogs

Fields for Azure audit logs.



*`azure.auditlogs.operation_name`*::
+
--
The operation name


type: keyword

--

*`azure.auditlogs.operation_version`*::
+
--
The operation version


type: keyword

--

*`azure.auditlogs.identity`*::
+
--
Identity


type: keyword

--

*`azure.auditlogs.tenant_id`*::
+
--
Tenant ID


type: keyword

--

*`azure.auditlogs.result_signature`*::
+
--
Result signature


type: keyword

--

[float]
=== properties

The audit log properties



*`azure.auditlogs.properties.result`*::
+
--
Log result


type: keyword

--

*`azure.auditlogs.properties.activity_display_name`*::
+
--
Activity display name


type: keyword

--

*`azure.auditlogs.properties.result_reason`*::
+
--
Reason for the log result


type: keyword

--

*`azure.auditlogs.properties.correlation_id`*::
+
--
Correlation ID


type: keyword

--

*`azure.auditlogs.properties.logged_by_service`*::
+
--
Logged by service


type: keyword

--

*`azure.auditlogs.properties.operation_type`*::
+
--
Operation type


type: keyword

--

*`azure.auditlogs.properties.id`*::
+
--
ID


type: keyword

--

*`azure.auditlogs.properties.activity_datetime`*::
+
--
Activity timestamp


type: date

--

*`azure.auditlogs.properties.category`*::
+
--
category


type: keyword

--

[float]
=== target_resources.*

Target resources



*`azure.auditlogs.properties.target_resources.*.display_name`*::
+
--
Display name


type: keyword

--

*`azure.auditlogs.properties.target_resources.*.id`*::
+
--
ID


type: keyword

--

*`azure.auditlogs.properties.target_resources.*.type`*::
+
--
Type


type: keyword

--

*`azure.auditlogs.properties.target_resources.*.ip_address`*::
+
--
ip Address


type: keyword

--

*`azure.auditlogs.properties.target_resources.*.user_principal_name`*::
+
--
User principal name


type: keyword

--

[float]
=== modified_properties.*

Modified properties



*`azure.auditlogs.properties.target_resources.*.modified_properties.*.new_value`*::
+
--
New value


type: keyword

--

*`azure.auditlogs.properties.target_resources.*.modified_properties.*.display_name`*::
+
--
Display value


type: keyword

--

*`azure.auditlogs.properties.target_resources.*.modified_properties.*.old_value`*::
+
--
Old value


type: keyword

--

[float]
=== initiated_by

Information regarding the initiator



[float]
=== app

App



*`azure.auditlogs.properties.initiated_by.app.servicePrincipalName`*::
+
--
Service principal name


type: keyword

--

*`azure.auditlogs.properties.initiated_by.app.displayName`*::
+
--
Display name


type: keyword

--

*`azure.auditlogs.properties.initiated_by.app.appId`*::
+
--
App ID


type: keyword

--

*`azure.auditlogs.properties.initiated_by.app.servicePrincipalId`*::
+
--
Service principal ID


type: keyword

--

[float]
=== user

User



*`azure.auditlogs.properties.initiated_by.user.userPrincipalName`*::
+
--
User principal name


type: keyword

--

*`azure.auditlogs.properties.initiated_by.user.displayName`*::
+
--
Display name


type: keyword

--

*`azure.auditlogs.properties.initiated_by.user.id`*::
+
--
ID


type: keyword

--

*`azure.auditlogs.properties.initiated_by.user.ipAddress`*::
+
--
ip Address


type: keyword

--

[float]
=== signinlogs

Fields for Azure sign-in logs.



*`azure.signinlogs.operation_name`*::
+
--
The operation name


type: keyword

--

*`azure.signinlogs.operation_version`*::
+
--
The operation version


type: keyword

--

*`azure.signinlogs.tenant_id`*::
+
--
Tenant ID


type: keyword

--

*`azure.signinlogs.result_signature`*::
+
--
Result signature


type: keyword

--

*`azure.signinlogs.result_description`*::
+
--
Result description


type: keyword

--

*`azure.signinlogs.identity`*::
+
--
Identity


type: keyword

--

[float]
=== properties

The signin log properties



*`azure.signinlogs.properties.id`*::
+
--
ID


type: keyword

--

*`azure.signinlogs.properties.created_at`*::
+
--
Created date time


type: date

--

*`azure.signinlogs.properties.user_display_name`*::
+
--
User display name


type: keyword

--

*`azure.signinlogs.properties.correlation_id`*::
+
--
Correlation ID


type: keyword

--

*`azure.signinlogs.properties.user_principal_name`*::
+
--
User principal name


type: keyword

--

*`azure.signinlogs.properties.user_id`*::
+
--
User ID


type: keyword

--

*`azure.signinlogs.properties.app_id`*::
+
--
App ID


type: keyword

--

*`azure.signinlogs.properties.app_display_name`*::
+
--
App display name


type: keyword

--

*`azure.signinlogs.properties.ip_address`*::
+
--
Ip address


type: keyword

--

*`azure.signinlogs.properties.client_app_used`*::
+
--
Client app used


type: keyword

--

*`azure.signinlogs.properties.conditional_access_status`*::
+
--
Conditional access status


type: keyword

--

*`azure.signinlogs.properties.original_request_id`*::
+
--
Original request ID


type: keyword

--

*`azure.signinlogs.properties.is_interactive`*::
+
--
Is interactive


type: keyword

--

*`azure.signinlogs.properties.token_issuer_name`*::
+
--
Token issuer name


type: keyword

--

*`azure.signinlogs.properties.token_issuer_type`*::
+
--
Token issuer type


type: keyword

--

*`azure.signinlogs.properties.processing_time_ms`*::
+
--
Processing time in milliseconds


type: float

--

*`azure.signinlogs.properties.risk_detail`*::
+
--
Risk detail


type: keyword

--

*`azure.signinlogs.properties.risk_level_aggregated`*::
+
--
Risk level aggregated


type: keyword

--

*`azure.signinlogs.properties.risk_level_during_signin`*::
+
--
Risk level during signIn


type: keyword

--

*`azure.signinlogs.properties.risk_state`*::
+
--
Risk state


type: keyword

--

*`azure.signinlogs.properties.resource_display_name`*::
+
--
Resource display name


type: keyword

--

[float]
=== status

Status



*`azure.signinlogs.properties.status.error_code`*::
+
--
Error code


type: keyword

--

*`azure.signinlogs.properties.status.additional_details`*::
+
--
Additional details


type: keyword

--

[float]
=== device_detail

Status



*`azure.signinlogs.properties.device_detail.device_id`*::
+
--
Device ID


type: keyword

--

*`azure.signinlogs.properties.device_detail.operating_system`*::
+
--
Operating system


type: keyword

--

*`azure.signinlogs.properties.device_detail.browser`*::
+
--
Browser


type: keyword

--

*`azure.signinlogs.properties.device_detail.display_name`*::
+
--
Display name


type: keyword

--

*`azure.signinlogs.properties.device_detail.trust_type`*::
+
--
Trust type


type: keyword

--

*`azure.signinlogs.properties.service_principal_id`*::
+
--
Status


type: keyword

--

[[exported-fields-beat-common]]
== Beat fields

Contains common beat fields available in all event types.



*`agent.hostname`*::
+
--
Hostname of the agent.

type: keyword

--

*`beat.timezone`*::
+
--
type: alias

alias to: event.timezone

--

*`fields`*::
+
--
Contains user configurable fields.


type: object

--

*`beat.name`*::
+
--
type: alias

alias to: host.name

--

*`beat.hostname`*::
+
--
type: alias

alias to: agent.hostname

--

*`timeseries.instance`*::
+
--
Time series instance id

type: keyword

--

[[exported-fields-cef]]
== Decode CEF processor fields fields

Common Event Format (CEF) data.



[float]
=== cef

By default the `decode_cef` processor writes all data from the CEF message to this `cef` object. It contains the CEF header fields and the extension data.



*`cef.version`*::
+
--
Version of the CEF specification used by the message.


type: keyword

--

*`cef.device.vendor`*::
+
--
Vendor of the device that produced the message.


type: keyword

--

*`cef.device.product`*::
+
--
Product of the device that produced the message.


type: keyword

--

*`cef.device.version`*::
+
--
Version of the product that produced the message.


type: keyword

--

*`cef.device.event_class_id`*::
+
--
Unique identifier of the event type.


type: keyword

--

*`cef.severity`*::
+
--
Importance of the event. The valid string values are Unknown, Low, Medium, High, and Very-High. The valid integer values are 0-3=Low, 4-6=Medium, 7- 8=High, and 9-10=Very-High.


type: keyword

example: Very-High

--

*`cef.name`*::
+
--
Short description of the event.


type: keyword

--

[float]
=== extensions

Collection of key-value pairs carried in the CEF extension field.



*`cef.extensions.agentAddress`*::
+
--
The IP address of the ArcSight connector that processed the event.

type: ip

--

*`cef.extensions.agentDnsDomain`*::
+
--
The DNS domain name of the ArcSight connector that processed the event.

type: keyword

--

*`cef.extensions.agentHostName`*::
+
--
The hostname of the ArcSight connector that processed the event.

type: keyword

--

*`cef.extensions.agentId`*::
+
--
The agent ID of the ArcSight connector that processed the event.

type: keyword

--

*`cef.extensions.agentMacAddress`*::
+
--
The MAC address of the ArcSight connector that processed the event.

type: keyword

--

*`cef.extensions.agentNtDomain`*::
+
--
None

type: keyword

--

*`cef.extensions.agentReceiptTime`*::
+
--
The time at which information about the event was received by the ArcSight connector.

type: date

--

*`cef.extensions.agentTimeZone`*::
+
--
The agent time zone of the ArcSight connector that processed the event.

type: keyword

--

*`cef.extensions.agentTranslatedAddress`*::
+
--
None

type: ip

--

*`cef.extensions.agentTranslatedZoneExternalID`*::
+
--
None

type: keyword

--

*`cef.extensions.agentTranslatedZoneURI`*::
+
--
None

type: keyword

--

*`cef.extensions.agentType`*::
+
--
The agent type of the ArcSight connector that processed the event

type: keyword

--

*`cef.extensions.agentVersion`*::
+
--
The version of the ArcSight connector that processed the event.

type: keyword

--

*`cef.extensions.agentZoneExternalID`*::
+
--
None

type: keyword

--

*`cef.extensions.agentZoneURI`*::
+
--
None

type: keyword

--

*`cef.extensions.applicationProtocol`*::
+
--
Application level protocol, example values are HTTP, HTTPS, SSHv2, Telnet, POP, IMPA, IMAPS, and so on.

type: keyword

--

*`cef.extensions.baseEventCount`*::
+
--
A count associated with this event. How many times was this same event observed? Count can be omitted if it is 1.

type: long

--

*`cef.extensions.bytesIn`*::
+
--
Number of bytes transferred inbound, relative to the source to destination relationship, meaning that data was flowing from source to destination.

type: long

--

*`cef.extensions.bytesOut`*::
+
--
Number of bytes transferred outbound relative to the source to destination relationship. For example, the byte number of data flowing from the destination to the source.

type: long

--

*`cef.extensions.customerExternalID`*::
+
--
None

type: keyword

--

*`cef.extensions.customerURI`*::
+
--
None

type: keyword

--

*`cef.extensions.destinationAddress`*::
+
--
Identifies the destination address that the event refers to in an IP network. The format is an IPv4 address.

type: ip

--

*`cef.extensions.destinationDnsDomain`*::
+
--
The DNS domain part of the complete fully qualified domain name (FQDN).

type: keyword

--

*`cef.extensions.destinationGeoLatitude`*::
+
--
The latitudinal value from which the destination's IP address belongs.

type: double

--

*`cef.extensions.destinationGeoLongitude`*::
+
--
The longitudinal value from which the destination's IP address belongs.

type: double

--

*`cef.extensions.destinationHostName`*::
+
--
Identifies the destination that an event refers to in an IP network. The format should be a fully qualified domain name (FQDN) associated with the destination node, when a node is available.

type: keyword

--

*`cef.extensions.destinationMacAddress`*::
+
--
Six colon-seperated hexadecimal numbers.

type: keyword

--

*`cef.extensions.destinationNtDomain`*::
+
--
The Windows domain name of the destination address.

type: keyword

--

*`cef.extensions.destinationPort`*::
+
--
The valid port numbers are between 0 and 65535.

type: long

--

*`cef.extensions.destinationProcessId`*::
+
--
Provides the ID of the destination process associated with the event. For example, if an event contains process ID 105, "105" is the process ID.

type: long

--

*`cef.extensions.destinationProcessName`*::
+
--
The name of the event's destination process.

type: keyword

--

*`cef.extensions.destinationServiceName`*::
+
--
The service targeted by this event.

type: keyword

--

*`cef.extensions.destinationTranslatedAddress`*::
+
--
Identifies the translated destination that the event refers to in an IP network.

type: ip

--

*`cef.extensions.destinationTranslatedPort`*::
+
--
Port after it was translated; for example, a firewall. Valid port numbers are 0 to 65535.

type: long

--

*`cef.extensions.destinationTranslatedZoneExternalID`*::
+
--
None

type: keyword

--

*`cef.extensions.destinationTranslatedZoneURI`*::
+
--
The URI for the Translated Zone that the destination asset has been assigned to in ArcSight.

type: keyword

--

*`cef.extensions.destinationUserId`*::
+
--
Identifies the destination user by ID. For example, in UNIX, the root user is generally associated with user ID 0.

type: keyword

--

*`cef.extensions.destinationUserName`*::
+
--
Identifies the destination user by name. This is the user associated with the event's destination. Email addresses are often mapped into the UserName fields. The recipient is a candidate to put into this field.

type: keyword

--

*`cef.extensions.destinationUserPrivileges`*::
+
--
The typical values are "Administrator", "User", and "Guest". This identifies the destination user's privileges. In UNIX, for example, activity executed on the root user would be identified with destinationUser Privileges of "Administrator".

type: keyword

--

*`cef.extensions.destinationZoneExternalID`*::
+
--
None

type: keyword

--

*`cef.extensions.destinationZoneURI`*::
+
--
The URI for the Zone that the destination asset has been assigned to in ArcSight.

type: keyword

--

*`cef.extensions.deviceAction`*::
+
--
Action taken by the device.

type: keyword

--

*`cef.extensions.deviceAddress`*::
+
--
Identifies the device address that an event refers to in an IP network.

type: ip

--

*`cef.extensions.deviceCustomFloatingPoint1Label`*::
+
--
All custom fields have a corresponding label field. Each of these fields is a string and describes the purpose of the custom field.

type: keyword

--

*`cef.extensions.deviceCustomFloatingPoint3Label`*::
+
--
All custom fields have a corresponding label field. Each of these fields is a string and describes the purpose of the custom field.

type: keyword

--

*`cef.extensions.deviceCustomFloatingPoint4Label`*::
+
--
All custom fields have a corresponding label field. Each of these fields is a string and describes the purpose of the custom field.

type: keyword

--

*`cef.extensions.deviceCustomDate1`*::
+
--
One of two timestamp fields available to map fields that do not apply to any other in this dictionary.

type: date

--

*`cef.extensions.deviceCustomDate1Label`*::
+
--
All custom fields have a corresponding label field. Each of these fields is a string and describes the purpose of the custom field.

type: keyword

--

*`cef.extensions.deviceCustomDate2`*::
+
--
One of two timestamp fields available to map fields that do not apply to any other in this dictionary.

type: date

--

*`cef.extensions.deviceCustomDate2Label`*::
+
--
All custom fields have a corresponding label field. Each of these fields is a string and describes the purpose of the custom field.

type: keyword

--

*`cef.extensions.deviceCustomFloatingPoint1`*::
+
--
One of four floating point fields available to map fields that do not apply to any other in this dictionary.

type: double

--

*`cef.extensions.deviceCustomFloatingPoint2`*::
+
--
One of four floating point fields available to map fields that do not apply to any other in this dictionary.

type: double

--

*`cef.extensions.deviceCustomFloatingPoint2Label`*::
+
--
All custom fields have a corresponding label field. Each of these fields is a string and describes the purpose of the custom field.

type: keyword

--

*`cef.extensions.deviceCustomFloatingPoint3`*::
+
--
One of four floating point fields available to map fields that do not apply to any other in this dictionary.

type: double

--

*`cef.extensions.deviceCustomFloatingPoint4`*::
+
--
One of four floating point fields available to map fields that do not apply to any other in this dictionary.

type: double

--

*`cef.extensions.deviceCustomIPv6Address1Label`*::
+
--
All custom fields have a corresponding label field. Each of these fields is a string and describes the purpose of the custom field.

type: keyword

--

*`cef.extensions.deviceCustomIPv6Address4`*::
+
--
One of four IPv6 address fields available to map fields that do not apply to any other in this dictionary.

type: ip

--

*`cef.extensions.deviceCustomIPv6Address4Label`*::
+
--
All custom fields have a corresponding label field. Each of these fields is a string and describes the purpose of the custom field.

type: keyword

--

*`cef.extensions.deviceCustomIPv6Address1`*::
+
--
One of four IPv6 address fields available to map fields that do not apply to any other in this dictionary.

type: ip

--

*`cef.extensions.deviceCustomIPv6Address3`*::
+
--
One of four IPv6 address fields available to map fields that do not apply to any other in this dictionary.

type: ip

--

*`cef.extensions.deviceCustomIPv6Address3Label`*::
+
--
All custom fields have a corresponding label field. Each of these fields is a string and describes the purpose of the custom field.

type: keyword

--

*`cef.extensions.deviceCustomNumber1`*::
+
--
One of three number fields available to map fields that do not apply to any other in this dictionary. Use sparingly and seek a more specific, dictionary supplied field when possible.

type: long

--

*`cef.extensions.deviceCustomNumber1Label`*::
+
--
All custom fields have a corresponding label field. Each of these fields is a string and describes the purpose of the custom field.

type: keyword

--

*`cef.extensions.DeviceCustomNumber2`*::
+
--
One of three number fields available to map fields that do not apply to any other in this dictionary. Use sparingly and seek a more specific, dictionary supplied field when possible.

type: long

--

*`cef.extensions.deviceCustomNumber2Label`*::
+
--
All custom fields have a corresponding label field. Each of these fields is a string and describes the purpose of the custom field.

type: keyword

--

*`cef.extensions.deviceCustomNumber3`*::
+
--
One of three number fields available to map fields that do not apply to any other in this dictionary. Use sparingly and seek a more specific, dictionary supplied field when possible.

type: long

--

*`cef.extensions.deviceCustomNumber3Label`*::
+
--
All custom fields have a corresponding label field. Each of these fields is a string and describes the purpose of the custom field.

type: keyword

--

*`cef.extensions.deviceCustomString1`*::
+
--
One of six strings available to map fields that do not apply to any other in this dictionary. Use sparingly and seek a more specific, dictionary supplied field when possible.

type: keyword

--

*`cef.extensions.deviceCustomString1Label`*::
+
--
All custom fields have a corresponding label field. Each of these fields is a string and describes the purpose of the custom field.

type: keyword

--

*`cef.extensions.deviceCustomString2`*::
+
--
One of six strings available to map fields that do not apply to any other in this dictionary. Use sparingly and seek a more specific, dictionary supplied field when possible.

type: keyword

--

*`cef.extensions.deviceCustomString2Label`*::
+
--
All custom fields have a corresponding label field. Each of these fields is a string and describes the purpose of the custom field.

type: keyword

--

*`cef.extensions.deviceCustomString3`*::
+
--
One of six strings available to map fields that do not apply to any other in this dictionary. Use sparingly and seek a more specific, dictionary supplied field when possible.

type: keyword

--

*`cef.extensions.deviceCustomString3Label`*::
+
--
All custom fields have a corresponding label field. Each of these fields is a string and describes the purpose of the custom field.

type: keyword

--

*`cef.extensions.deviceCustomString4`*::
+
--
One of six strings available to map fields that do not apply to any other in this dictionary. Use sparingly and seek a more specific, dictionary supplied field when possible.

type: keyword

--

*`cef.extensions.deviceCustomString4Label`*::
+
--
All custom fields have a corresponding label field. Each of these fields is a string and describes the purpose of the custom field.

type: keyword

--

*`cef.extensions.deviceCustomString5`*::
+
--
One of six strings available to map fields that do not apply to any other in this dictionary. Use sparingly and seek a more specific, dictionary supplied field when possible.

type: keyword

--

*`cef.extensions.deviceCustomString5Label`*::
+
--
All custom fields have a corresponding label field. Each of these fields is a string and describes the purpose of the custom field.

type: keyword

--

*`cef.extensions.deviceCustomString6`*::
+
--
One of six strings available to map fields that do not apply to any other in this dictionary. Use sparingly and seek a more specific, dictionary supplied field when possible.

type: keyword

--

*`cef.extensions.deviceCustomString6Label`*::
+
--
All custom fields have a corresponding label field. Each of these fields is a string and describes the purpose of the custom field.

type: keyword

--

*`cef.extensions.deviceDirection`*::
+
--
Any information about what direction the observed communication has taken. The following values are supported - "0" for inbound or "1" for outbound.

type: long

--

*`cef.extensions.deviceDnsDomain`*::
+
--
The DNS domain part of the complete fully qualified domain name (FQDN).

type: keyword

--

*`cef.extensions.deviceEventCategory`*::
+
--
Represents the category assigned by the originating device. Devices often use their own categorization schema to classify event. Example "/Monitor/Disk/Read".

type: keyword

--

*`cef.extensions.deviceExternalId`*::
+
--
A name that uniquely identifies the device generating this event.

type: keyword

--

*`cef.extensions.deviceFacility`*::
+
--
The facility generating this event. For example, Syslog has an explicit facility associated with every event.

type: keyword

--

*`cef.extensions.deviceHostName`*::
+
--
The format should be a fully qualified domain name (FQDN) associated with the device node, when a node is available.

type: keyword

--

*`cef.extensions.deviceInboundInterface`*::
+
--
Interface on which the packet or data entered the device.

type: keyword

--

*`cef.extensions.deviceMacAddress`*::
+
--
Six colon-separated hexadecimal numbers.

type: keyword

--

*`cef.extensions.deviceNtDomain`*::
+
--
The Windows domain name of the device address.

type: keyword

--

*`cef.extensions.deviceOutboundInterface`*::
+
--
Interface on which the packet or data left the device.

type: keyword

--

*`cef.extensions.devicePayloadId`*::
+
--
Unique identifier for the payload associated with the event.

type: keyword

--

*`cef.extensions.deviceProcessId`*::
+
--
Provides the ID of the process on the device generating the event.

type: long

--

*`cef.extensions.deviceProcessName`*::
+
--
Process name associated with the event. An example might be the process generating the syslog entry in UNIX.

type: keyword

--

*`cef.extensions.deviceReceiptTime`*::
+
--
The time at which the event related to the activity was received. The format is MMM dd yyyy HH:mm:ss or milliseconds since epoch (Jan 1st 1970)

type: date

--

*`cef.extensions.deviceTimeZone`*::
+
--
The timezone for the device generating the event.

type: keyword

--

*`cef.extensions.deviceTranslatedAddress`*::
+
--
Identifies the translated device address that the event refers to in an IP network.

type: ip

--

*`cef.extensions.deviceTranslatedZoneExternalID`*::
+
--
None

type: keyword

--

*`cef.extensions.deviceTranslatedZoneURI`*::
+
--
The URI for the Translated Zone that the device asset has been assigned to in ArcSight.

type: keyword

--

*`cef.extensions.deviceZoneExternalID`*::
+
--
None

type: keyword

--

*`cef.extensions.deviceZoneURI`*::
+
--
Thee URI for the Zone that the device asset has been assigned to in ArcSight.

type: keyword

--

*`cef.extensions.endTime`*::
+
--
The time at which the activity related to the event ended. The format is MMM dd yyyy HH:mm:ss or milliseconds since epoch (Jan 1st1970). An example would be reporting the end of a session.

type: date

--

*`cef.extensions.eventId`*::
+
--
This is a unique ID that ArcSight assigns to each event.

type: long

--

*`cef.extensions.eventOutcome`*::
+
--
Displays the outcome, usually as 'success' or 'failure'.

type: keyword

--

*`cef.extensions.externalId`*::
+
--
The ID used by an originating device. They are usually increasing numbers, associated with events.

type: keyword

--

*`cef.extensions.fileCreateTime`*::
+
--
Time when the file was created.

type: date

--

*`cef.extensions.fileHash`*::
+
--
Hash of a file.

type: keyword

--

*`cef.extensions.fileId`*::
+
--
An ID associated with a file could be the inode.

type: keyword

--

*`cef.extensions.fileModificationTime`*::
+
--
Time when the file was last modified.

type: date

--

*`cef.extensions.filename`*::
+
--
Name of the file only (without its path).

type: keyword

--

*`cef.extensions.filePath`*::
+
--
Full path to the file, including file name itself.

type: keyword

--

*`cef.extensions.filePermission`*::
+
--
Permissions of the file.

type: keyword

--

*`cef.extensions.fileSize`*::
+
--
Size of the file.

type: long

--

*`cef.extensions.fileType`*::
+
--
Type of file (pipe, socket, etc.)

type: keyword

--

*`cef.extensions.flexDate1`*::
+
--
A timestamp field available to map a timestamp that does not apply to any other defined timestamp field in this dictionary. Use all flex fields sparingly and seek a more specific, dictionary supplied field when possible. These fields are typically reserved for customer use and should not be set by vendors unless necessary.

type: date

--

*`cef.extensions.flexDate1Label`*::
+
--
The label field is a string and describes the purpose of the flex field.

type: keyword

--

*`cef.extensions.flexString1`*::
+
--
One of four floating point fields available to map fields that do not apply to any other in this dictionary. Use sparingly and seek a more specific, dictionary supplied field when possible. These fields are typically reserved for customer use and should not be set by vendors unless necessary.

type: keyword

--

*`cef.extensions.flexString2`*::
+
--
One of four floating point fields available to map fields that do not apply to any other in this dictionary. Use sparingly and seek a more specific, dictionary supplied field when possible. These fields are typically reserved for customer use and should not be set by vendors unless necessary.

type: keyword

--

*`cef.extensions.flexString1Label`*::
+
--
The label field is a string and describes the purpose of the flex field.

type: keyword

--

*`cef.extensions.flexString2Label`*::
+
--
The label field is a string and describes the purpose of the flex field.

type: keyword

--

*`cef.extensions.message`*::
+
--
An arbitrary message giving more details about the event. Multi-line entries can be produced by using \n as the new line separator.

type: keyword

--

*`cef.extensions.oldFileCreateTime`*::
+
--
Time when old file was created.

type: date

--

*`cef.extensions.oldFileHash`*::
+
--
Hash of the old file.

type: keyword

--

*`cef.extensions.oldFileId`*::
+
--
An ID associated with the old file could be the inode.

type: keyword

--

*`cef.extensions.oldFileModificationTime`*::
+
--
Time when old file was last modified.

type: date

--

*`cef.extensions.oldFileName`*::
+
--
Name of the old file.

type: keyword

--

*`cef.extensions.oldFilePath`*::
+
--
Full path to the old file, including the file name itself.

type: keyword

--

*`cef.extensions.oldFilePermission`*::
+
--
Permissions of the old file.

type: keyword

--

*`cef.extensions.oldFileSize`*::
+
--
Size of the old file.

type: long

--

*`cef.extensions.oldFileType`*::
+
--
Type of the old file (pipe, socket, etc.)

type: keyword

--

*`cef.extensions.rawEvent`*::
+
--
None

type: keyword

--

*`cef.extensions.Reason`*::
+
--
The reason an audit event was generated. For example "bad password" or "unknown user". This could also be an error or return code. Example "0x1234".

type: keyword

--

*`cef.extensions.requestClientApplication`*::
+
--
The User-Agent associated with the request.

type: keyword

--

*`cef.extensions.requestContext`*::
+
--
Description of the content from which the request originated (for example, HTTP Referrer)

type: keyword

--

*`cef.extensions.requestCookies`*::
+
--
Cookies associated with the request.

type: keyword

--

*`cef.extensions.requestMethod`*::
+
--
The HTTP method used to access a URL.

type: keyword

--

*`cef.extensions.requestUrl`*::
+
--
In the case of an HTTP request, this field contains the URL accessed. The URL should contain the protocol as well.

type: keyword

--

*`cef.extensions.sourceAddress`*::
+
--
Identifies the source that an event refers to in an IP network.

type: ip

--

*`cef.extensions.sourceDnsDomain`*::
+
--
The DNS domain part of the complete fully qualified domain name (FQDN).

type: keyword

--

*`cef.extensions.sourceGeoLatitude`*::
+
--
None

type: double

--

*`cef.extensions.sourceGeoLongitude`*::
+
--
None

type: double

--

*`cef.extensions.sourceHostName`*::
+
--
Identifies the source that an event refers to in an IP network. The format should be a fully qualified domain name (FQDN) associated with the source node, when a mode is available. Examples: 'host' or 'host.domain.com'.


type: keyword

--

*`cef.extensions.sourceMacAddress`*::
+
--
Six colon-separated hexadecimal numbers.

type: keyword

example: 00:0d:60:af:1b:61

--

*`cef.extensions.sourceNtDomain`*::
+
--
The Windows domain name for the source address.

type: keyword

--

<<<<<<< HEAD
[float]
=== device_detail

Status
=======
*`cef.extensions.sourcePort`*::
+
--
The valid port numbers are 0 to 65535.

type: long

--

*`cef.extensions.sourceProcessId`*::
+
--
The ID of the source process associated with the event.
>>>>>>> 1ab1ec43

type: long

--

*`cef.extensions.sourceProcessName`*::
+
--
The name of the event's source process.

type: keyword

--

*`cef.extensions.sourceServiceName`*::
+
--
The service that is responsible for generating this event.

type: keyword

--

*`cef.extensions.sourceTranslatedAddress`*::
+
--
Identifies the translated source that the event refers to in an IP network.

type: ip

--

*`cef.extensions.sourceTranslatedPort`*::
+
--
A port number after being translated by, for example, a firewall. Valid port numbers are 0 to 65535.

type: long

--

*`cef.extensions.sourceTranslatedZoneExternalID`*::
+
--
None

type: keyword

--

*`cef.extensions.sourceTranslatedZoneURI`*::
+
--
The URI for the Translated Zone that the destination asset has been assigned to in ArcSight.

type: keyword

--

*`cef.extensions.sourceUserId`*::
+
--
Identifies the source user by ID. This is the user associated with the source of the event. For example, in UNIX, the root user is generally associated with user ID 0.

type: keyword

--

*`cef.extensions.sourceUserName`*::
+
--
Identifies the source user by name. Email addresses are also mapped into the UserName fields. The sender is a candidate to put into this field.

type: keyword

--

*`cef.extensions.sourceUserPrivileges`*::
+
--
The typical values are "Administrator", "User", and "Guest". It identifies the source user's privileges. In UNIX, for example, activity executed by the root user would be identified with "Administrator".

type: keyword

--

*`cef.extensions.sourceZoneExternalID`*::
+
--
None

type: keyword

--

*`cef.extensions.sourceZoneURI`*::
+
--
The URI for the Zone that the source asset has been assigned to in ArcSight.

type: keyword

--

*`cef.extensions.startTime`*::
+
--
The time when the activity the event referred to started. The format is MMM dd yyyy HH:mm:ss or milliseconds since epoch (Jan 1st 1970)

type: date

--

*`cef.extensions.transportProtocol`*::
+
--
Identifies the Layer-4 protocol used. The possible values are protocols such as TCP or UDP.

type: keyword

--

*`cef.extensions.type`*::
+
--
0 means base event, 1 means aggregated, 2 means correlation, and 3 means action. This field can be omitted for base events (type 0).

type: long

--

*`cef.extensions.categoryDeviceType`*::
+
--
Device type. Examples - Proxy, IDS, Web Server

type: keyword

--

*`cef.extensions.categoryObject`*::
+
--
Object that the event is about. For example it can be an operating sytem, database, file, etc.

type: keyword

--

*`cef.extensions.categoryBehavior`*::
+
--
Action or a behavior associated with an event. It's what is being done to the object.

type: keyword

--

*`cef.extensions.categoryTechnique`*::
+
--
Technique being used (e.g. /DoS).

type: keyword

--

*`cef.extensions.categoryDeviceGroup`*::
+
--
General device group like Firewall.

type: keyword

--

*`cef.extensions.categorySignificance`*::
+
--
Characterization of the importance of the event.

type: keyword

--

*`cef.extensions.categoryOutcome`*::
+
--
Outcome of the event (e.g. sucess, failure, or attempt).

type: keyword

--

*`cef.extensions.managerReceiptTime`*::
+
--
When the Arcsight ESM received the event.

type: date

--

*`source.service.name`*::
+
--
Service that is the source of the event.

type: keyword

--

*`destination.service.name`*::
+
--
Service that is the target of the event.

type: keyword

--

[[exported-fields-cef-module]]
== CEF fields

Module for receiving CEF logs over Syslog. The module does not add fields beyond what the decode_cef processor provides.


[[exported-fields-cisco]]
== Cisco fields

Module for handling Cisco network device logs.



[float]
=== cisco

Fields from Cisco logs.



[float]
=== asa

Fields for Cisco ASA Firewall.



*`cisco.asa.message_id`*::
+
--
The Cisco ASA message identifier.


type: keyword

--

*`cisco.asa.suffix`*::
+
--
Optional suffix after %ASA identifier.


type: keyword

example: session

--

*`cisco.asa.source_interface`*::
+
--
Source interface for the flow or event.


type: keyword

--

*`cisco.asa.destination_interface`*::
+
--
Destination interface for the flow or event.


type: keyword

--

*`cisco.asa.rule_name`*::
+
--
Name of the Access Control List rule that matched this event.


type: keyword

--

*`cisco.asa.source_username`*::
+
--
Name of the user that is the source for this event.


type: keyword

--

*`cisco.asa.destination_username`*::
+
--
Name of the user that is the destination for this event.


type: keyword

--

*`cisco.asa.mapped_source_ip`*::
+
--
The translated source IP address.


type: ip

--

*`cisco.asa.mapped_source_port`*::
+
--
The translated source port.


type: long

--

*`cisco.asa.mapped_destination_ip`*::
+
--
The translated destination IP address.


type: ip

--

*`cisco.asa.mapped_destination_port`*::
+
--
The translated destination port.


type: long

--

*`cisco.asa.threat_level`*::
+
--
Threat level for malware / botnet traffic. One of very-low, low, moderate, high or very-high.


type: keyword

--

*`cisco.asa.threat_category`*::
+
--
Category for the malware / botnet traffic. For example: virus, botnet, trojan, etc.


type: keyword

--

*`cisco.asa.connection_id`*::
+
--
Unique identifier for a flow.


type: keyword

--

*`cisco.asa.icmp_type`*::
+
--
ICMP type.


type: short

--

*`cisco.asa.icmp_code`*::
+
--
ICMP code.


type: short

--

[float]
=== ftd

Fields for Cisco Firepower Threat Defense Firewall.



*`cisco.ftd.message_id`*::
+
--
The Cisco FTD message identifier.


type: keyword

--

*`cisco.ftd.suffix`*::
+
--
Optional suffix after %FTD identifier.


type: keyword

example: session

--

*`cisco.ftd.source_interface`*::
+
--
Source interface for the flow or event.


type: keyword

--

*`cisco.ftd.destination_interface`*::
+
--
Destination interface for the flow or event.


type: keyword

--

*`cisco.ftd.rule_name`*::
+
--
Name of the Access Control List rule that matched this event.


type: keyword

--

*`cisco.ftd.source_username`*::
+
--
Name of the user that is the source for this event.


type: keyword

--

*`cisco.ftd.destination_username`*::
+
--
Name of the user that is the destination for this event.


type: keyword

--

*`cisco.ftd.mapped_source_ip`*::
+
--
The translated source IP address. Use ECS source.nat.ip.


type: ip

--

*`cisco.ftd.mapped_source_port`*::
+
--
The translated source port. Use ECS source.nat.port.


type: long

--

*`cisco.ftd.mapped_destination_ip`*::
+
--
The translated destination IP address. Use ECS destination.nat.ip.


type: ip

--

*`cisco.ftd.mapped_destination_port`*::
+
--
The translated destination port. Use ECS destination.nat.port.


type: long

--

*`cisco.ftd.threat_level`*::
+
--
Threat level for malware / botnet traffic. One of very-low, low, moderate, high or very-high.


type: keyword

--

*`cisco.ftd.threat_category`*::
+
--
Category for the malware / botnet traffic. For example: virus, botnet, trojan, etc.


type: keyword

--

*`cisco.ftd.connection_id`*::
+
--
Unique identifier for a flow.


type: keyword

--

*`cisco.ftd.icmp_type`*::
+
--
ICMP type.


type: short

--

*`cisco.ftd.icmp_code`*::
+
--
ICMP code.


type: short

--

*`cisco.ftd.security`*::
+
--
Raw fields for Security Events.

type: object

--

[float]
=== ios

Fields for Cisco IOS logs.



*`cisco.ios.access_list`*::
+
--
Name of the IP access list.


type: keyword

--

*`cisco.ios.facility`*::
+
--
The facility to which the message refers (for example, SNMP, SYS, and so forth). A facility can be a hardware device, a protocol, or a module of the system software. It denotes the source or the cause of the system message.


type: keyword

example: SEC

--

[[exported-fields-cloud]]
== Cloud provider metadata fields

Metadata from cloud providers added by the add_cloud_metadata processor.



*`cloud.project.id`*::
+
--
Name of the project in Google Cloud.


example: project-x

--

*`cloud.image.id`*::
+
--
Image ID for the cloud instance.


example: ami-abcd1234

--

*`meta.cloud.provider`*::
+
--
type: alias

alias to: cloud.provider

--

*`meta.cloud.instance_id`*::
+
--
type: alias

alias to: cloud.instance.id

--

*`meta.cloud.instance_name`*::
+
--
type: alias

alias to: cloud.instance.name

--

*`meta.cloud.machine_type`*::
+
--
type: alias

alias to: cloud.machine.type

--

*`meta.cloud.availability_zone`*::
+
--
type: alias

alias to: cloud.availability_zone

--

*`meta.cloud.project_id`*::
+
--
type: alias

alias to: cloud.project.id

--

*`meta.cloud.region`*::
+
--
type: alias

alias to: cloud.region

--

[[exported-fields-coredns]]
== Coredns fields

Module for handling logs produced by coredns



[float]
=== coredns

coredns fields after normalization



*`coredns.id`*::
+
--
id of the DNS transaction


type: keyword

--

*`coredns.query.size`*::
+
--
size of the DNS query


type: integer

format: bytes

--

*`coredns.query.class`*::
+
--
DNS query class


type: keyword

--

*`coredns.query.name`*::
+
--
DNS query name


type: keyword

--

*`coredns.query.type`*::
+
--
DNS query type


type: keyword

--

*`coredns.response.code`*::
+
--
DNS response code


type: keyword

--

*`coredns.response.flags`*::
+
--
DNS response flags


type: keyword

--

*`coredns.response.size`*::
+
--
size of the DNS response


type: integer

format: bytes

--

*`coredns.dnssec_ok`*::
+
--
dnssec flag


type: boolean

--

[[exported-fields-docker-processor]]
== Docker fields

Docker stats collected from Docker.




*`docker.container.id`*::
+
--
type: alias

alias to: container.id

--

*`docker.container.image`*::
+
--
type: alias

alias to: container.image.name

--

*`docker.container.name`*::
+
--
type: alias

alias to: container.name

--

*`docker.container.labels`*::
+
--
Image labels.


type: object

--

[[exported-fields-ecs]]
== ECS fields

ECS Fields.


*`@timestamp`*::
+
--
Date/time when the event originated.
This is the date/time extracted from the event, typically representing when the event was generated by the source.
If the event source has no original timestamp, this value is typically populated by the first time the event was received by the pipeline.
Required field for all events.

type: date

example: 2016-05-23T08:05:34.853Z

required: True

--

*`labels`*::
+
--
Custom key/value pairs.
Can be used to add meta information to events. Should not contain nested objects. All values are stored as keyword.
Example: `docker` and `k8s` labels.

type: object

example: {'application': 'foo-bar', 'env': 'production'}

--

*`message`*::
+
--
For log events the message field contains the log message, optimized for viewing in a log viewer.
For structured logs without an original message field, other fields can be concatenated to form a human-readable summary of the event.
If multiple messages exist, they can be combined into one message.

type: text

example: Hello World

--

*`tags`*::
+
--
List of keywords used to tag each event.

type: keyword

example: ["production", "env2"]

--

[float]
=== agent

The agent fields contain the data about the software entity, if any, that collects, detects, or observes events on a host, or takes measurements on a host.
Examples include Beats. Agents may also run on observers. ECS agent.* fields shall be populated with details of the agent running on the host or observer where the event happened or the measurement was taken.


*`agent.ephemeral_id`*::
+
--
Ephemeral identifier of this agent (if one exists).
This id normally changes across restarts, but `agent.id` does not.

type: keyword

example: 8a4f500f

--

*`agent.id`*::
+
--
Unique identifier of this agent (if one exists).
Example: For Beats this would be beat.id.

type: keyword

example: 8a4f500d

--

*`agent.name`*::
+
--
Custom name of the agent.
This is a name that can be given to an agent. This can be helpful if for example two Filebeat instances are running on the same host but a human readable separation is needed on which Filebeat instance data is coming from.
If no name is given, the name is often left empty.

type: keyword

example: foo

--

*`agent.type`*::
+
--
Type of the agent.
The agent type stays always the same and should be given by the agent used. In case of Filebeat the agent would always be Filebeat also if two Filebeat instances are run on the same machine.

type: keyword

example: filebeat

--

*`agent.version`*::
+
--
Version of the agent.

type: keyword

example: 6.0.0-rc2

--

[float]
=== as

An autonomous system (AS) is a collection of connected Internet Protocol (IP) routing prefixes under the control of one or more network operators on behalf of a single administrative entity or domain that presents a common, clearly defined routing policy to the internet.


*`as.number`*::
+
--
Unique number allocated to the autonomous system. The autonomous system number (ASN) uniquely identifies each network on the Internet.

type: long

example: 15169

--

*`as.organization.name`*::
+
--
Organization name.

type: keyword

example: Google LLC

--

[float]
=== client

A client is defined as the initiator of a network connection for events regarding sessions, connections, or bidirectional flow records.
For TCP events, the client is the initiator of the TCP connection that sends the SYN packet(s). For other protocols, the client is generally the initiator or requestor in the network transaction. Some systems use the term "originator" to refer the client in TCP connections. The client fields describe details about the system acting as the client in the network event. Client fields are usually populated in conjunction with server fields. Client fields are generally not populated for packet-level events.
Client / server representations can add semantic context to an exchange, which is helpful to visualize the data in certain situations. If your context falls in that category, you should still ensure that source and destination are filled appropriately.


*`client.address`*::
+
--
Some event client addresses are defined ambiguously. The event will sometimes list an IP, a domain or a unix socket.  You should always store the raw address in the `.address` field.
Then it should be duplicated to `.ip` or `.domain`, depending on which one it is.

type: keyword

--

*`client.as.number`*::
+
--
Unique number allocated to the autonomous system. The autonomous system number (ASN) uniquely identifies each network on the Internet.

type: long

example: 15169

--

*`client.as.organization.name`*::
+
--
Organization name.

type: keyword

example: Google LLC

--

*`client.bytes`*::
+
--
Bytes sent from the client to the server.

type: long

example: 184

format: bytes

--

*`client.domain`*::
+
--
Client domain.

type: keyword

--

*`client.geo.city_name`*::
+
--
City name.

type: keyword

example: Montreal

--

*`client.geo.continent_name`*::
+
--
Name of the continent.

type: keyword

example: North America

--

*`client.geo.country_iso_code`*::
+
--
Country ISO code.

type: keyword

example: CA

--

*`client.geo.country_name`*::
+
--
Country name.

type: keyword

example: Canada

--

*`client.geo.location`*::
+
--
Longitude and latitude.

type: geo_point

example: { "lon": -73.614830, "lat": 45.505918 }

--

*`client.geo.name`*::
+
--
User-defined description of a location, at the level of granularity they care about.
Could be the name of their data centers, the floor number, if this describes a local physical entity, city names.
Not typically used in automated geolocation.

type: keyword

example: boston-dc

--

*`client.geo.region_iso_code`*::
+
--
Region ISO code.

type: keyword

example: CA-QC

--

*`client.geo.region_name`*::
+
--
Region name.

type: keyword

example: Quebec

--

*`client.ip`*::
+
--
IP address of the client.
Can be one or multiple IPv4 or IPv6 addresses.

type: ip

--

*`client.mac`*::
+
--
MAC address of the client.

type: keyword

--

*`client.nat.ip`*::
+
--
Translated IP of source based NAT sessions (e.g. internal client to internet).
Typically connections traversing load balancers, firewalls, or routers.

type: ip

--

*`client.nat.port`*::
+
--
Translated port of source based NAT sessions (e.g. internal client to internet).
Typically connections traversing load balancers, firewalls, or routers.

type: long

format: string

--

*`client.packets`*::
+
--
Packets sent from the client to the server.

type: long

example: 12

--

*`client.port`*::
+
--
Port of the client.

type: long

format: string

--

*`client.registered_domain`*::
+
--
The highest registered client domain, stripped of the subdomain.
For example, the registered domain for "foo.google.com" is "google.com".
This value can be determined precisely with a list like the public suffix list (http://publicsuffix.org). Trying to approximate this by simply taking the last two labels will not work well for TLDs such as "co.uk".

type: keyword

example: google.com

--

*`client.top_level_domain`*::
+
--
The effective top level domain (eTLD), also known as the domain suffix, is the last part of the domain name. For example, the top level domain for google.com is "com".
This value can be determined precisely with a list like the public suffix list (http://publicsuffix.org). Trying to approximate this by simply taking the last label will not work well for effective TLDs such as "co.uk".

type: keyword

example: co.uk

--

*`client.user.domain`*::
+
--
Name of the directory the user is a member of.
For example, an LDAP or Active Directory domain name.

type: keyword

--

*`client.user.email`*::
+
--
User email address.

type: keyword

--

*`client.user.full_name`*::
+
--
User's full name, if available.

type: keyword

example: Albert Einstein

--

*`client.user.group.domain`*::
+
--
Name of the directory the group is a member of.
For example, an LDAP or Active Directory domain name.

type: keyword

--

*`client.user.group.id`*::
+
--
Unique identifier for the group on the system/platform.

type: keyword

--

*`client.user.group.name`*::
+
--
Name of the group.

type: keyword

--

*`client.user.hash`*::
+
--
Unique user hash to correlate information for a user in anonymized form.
Useful if `user.id` or `user.name` contain confidential information and cannot be used.

type: keyword

--

*`client.user.id`*::
+
--
One or multiple unique identifiers of the user.

type: keyword

--

*`client.user.name`*::
+
--
Short name or login of the user.

type: keyword

example: albert

--

[float]
=== cloud

Fields related to the cloud or infrastructure the events are coming from.


*`cloud.account.id`*::
+
--
The cloud account or organization id used to identify different entities in a multi-tenant environment.
Examples: AWS account id, Google Cloud ORG Id, or other unique identifier.

type: keyword

example: 666777888999

--

*`cloud.availability_zone`*::
+
--
Availability zone in which this host is running.

type: keyword

example: us-east-1c

--

*`cloud.instance.id`*::
+
--
Instance ID of the host machine.

type: keyword

example: i-1234567890abcdef0

--

*`cloud.instance.name`*::
+
--
Instance name of the host machine.

type: keyword

--

*`cloud.machine.type`*::
+
--
Machine type of the host machine.

type: keyword

example: t2.medium

--

*`cloud.provider`*::
+
--
Name of the cloud provider. Example values are aws, azure, gcp, or digitalocean.

type: keyword

example: aws

--

*`cloud.region`*::
+
--
Region in which this host is running.

type: keyword

example: us-east-1

--

[float]
=== container

Container fields are used for meta information about the specific container that is the source of information.
These fields help correlate data based containers from any runtime.


*`container.id`*::
+
--
Unique container id.

type: keyword

--

*`container.image.name`*::
+
--
Name of the image the container was built on.

type: keyword

--

*`container.image.tag`*::
+
--
Container image tag.

type: keyword

--

*`container.labels`*::
+
--
Image labels.

type: object

--

*`container.name`*::
+
--
Container name.

type: keyword

--

*`container.runtime`*::
+
--
Runtime managing this container.

type: keyword

example: docker

--

[float]
=== destination

Destination fields describe details about the destination of a packet/event.
Destination fields are usually populated in conjunction with source fields.


*`destination.address`*::
+
--
Some event destination addresses are defined ambiguously. The event will sometimes list an IP, a domain or a unix socket.  You should always store the raw address in the `.address` field.
Then it should be duplicated to `.ip` or `.domain`, depending on which one it is.

type: keyword

--

*`destination.as.number`*::
+
--
Unique number allocated to the autonomous system. The autonomous system number (ASN) uniquely identifies each network on the Internet.

type: long

example: 15169

--

*`destination.as.organization.name`*::
+
--
Organization name.

type: keyword

example: Google LLC

--

*`destination.bytes`*::
+
--
Bytes sent from the destination to the source.

type: long

example: 184

format: bytes

--

*`destination.domain`*::
+
--
Destination domain.

type: keyword

--

*`destination.geo.city_name`*::
+
--
City name.

type: keyword

example: Montreal

--

*`destination.geo.continent_name`*::
+
--
Name of the continent.

type: keyword

example: North America

--

*`destination.geo.country_iso_code`*::
+
--
Country ISO code.

type: keyword

example: CA

--

*`destination.geo.country_name`*::
+
--
Country name.

type: keyword

example: Canada

--

*`destination.geo.location`*::
+
--
Longitude and latitude.

type: geo_point

example: { "lon": -73.614830, "lat": 45.505918 }

--

*`destination.geo.name`*::
+
--
User-defined description of a location, at the level of granularity they care about.
Could be the name of their data centers, the floor number, if this describes a local physical entity, city names.
Not typically used in automated geolocation.

type: keyword

example: boston-dc

--

*`destination.geo.region_iso_code`*::
+
--
Region ISO code.

type: keyword

example: CA-QC

--

*`destination.geo.region_name`*::
+
--
Region name.

type: keyword

example: Quebec

--

*`destination.ip`*::
+
--
IP address of the destination.
Can be one or multiple IPv4 or IPv6 addresses.

type: ip

--

*`destination.mac`*::
+
--
MAC address of the destination.

type: keyword

--

*`destination.nat.ip`*::
+
--
Translated ip of destination based NAT sessions (e.g. internet to private DMZ)
Typically used with load balancers, firewalls, or routers.

type: ip

--

*`destination.nat.port`*::
+
--
Port the source session is translated to by NAT Device.
Typically used with load balancers, firewalls, or routers.

type: long

format: string

--

*`destination.packets`*::
+
--
Packets sent from the destination to the source.

type: long

example: 12

--

*`destination.port`*::
+
--
Port of the destination.

type: long

format: string

--

*`destination.registered_domain`*::
+
--
The highest registered destination domain, stripped of the subdomain.
For example, the registered domain for "foo.google.com" is "google.com".
This value can be determined precisely with a list like the public suffix list (http://publicsuffix.org). Trying to approximate this by simply taking the last two labels will not work well for TLDs such as "co.uk".

type: keyword

example: google.com

--

*`destination.top_level_domain`*::
+
--
The effective top level domain (eTLD), also known as the domain suffix, is the last part of the domain name. For example, the top level domain for google.com is "com".
This value can be determined precisely with a list like the public suffix list (http://publicsuffix.org). Trying to approximate this by simply taking the last label will not work well for effective TLDs such as "co.uk".

type: keyword

example: co.uk

--

*`destination.user.domain`*::
+
--
Name of the directory the user is a member of.
For example, an LDAP or Active Directory domain name.

type: keyword

--

*`destination.user.email`*::
+
--
User email address.

type: keyword

--

*`destination.user.full_name`*::
+
--
User's full name, if available.

type: keyword

example: Albert Einstein

--

*`destination.user.group.domain`*::
+
--
Name of the directory the group is a member of.
For example, an LDAP or Active Directory domain name.

type: keyword

--

*`destination.user.group.id`*::
+
--
Unique identifier for the group on the system/platform.

type: keyword

--

*`destination.user.group.name`*::
+
--
Name of the group.

type: keyword

--

*`destination.user.hash`*::
+
--
Unique user hash to correlate information for a user in anonymized form.
Useful if `user.id` or `user.name` contain confidential information and cannot be used.

type: keyword

--

*`destination.user.id`*::
+
--
One or multiple unique identifiers of the user.

type: keyword

--

*`destination.user.name`*::
+
--
Short name or login of the user.

type: keyword

example: albert

--

[float]
=== dns

Fields describing DNS queries and answers.
DNS events should either represent a single DNS query prior to getting answers (`dns.type:query`) or they should represent a full exchange and contain the query details as well as all of the answers that were provided for this query (`dns.type:answer`).


*`dns.answers`*::
+
--
An array containing an object for each answer section returned by the server.
The main keys that should be present in these objects are defined by ECS. Records that have more information may contain more keys than what ECS defines.
Not all DNS data sources give all details about DNS answers. At minimum, answer objects must contain the `data` key. If more information is available, map as much of it to ECS as possible, and add any additional fields to the answer objects as custom fields.

type: object

--

*`dns.answers.class`*::
+
--
The class of DNS data contained in this resource record.

type: keyword

example: IN

--

*`dns.answers.data`*::
+
--
The data describing the resource.
The meaning of this data depends on the type and class of the resource record.

type: keyword

example: 10.10.10.10

--

*`dns.answers.name`*::
+
--
The domain name to which this resource record pertains.
If a chain of CNAME is being resolved, each answer's `name` should be the one that corresponds with the answer's `data`. It should not simply be the original `question.name` repeated.

type: keyword

example: www.google.com

--

*`dns.answers.ttl`*::
+
--
The time interval in seconds that this resource record may be cached before it should be discarded. Zero values mean that the data should not be cached.

type: long

example: 180

--

*`dns.answers.type`*::
+
--
The type of data contained in this resource record.

type: keyword

example: CNAME

--

*`dns.header_flags`*::
+
--
Array of 2 letter DNS header flags.
Expected values are: AA, TC, RD, RA, AD, CD, DO.

type: keyword

example: ['RD', 'RA']

--

*`dns.id`*::
+
--
The DNS packet identifier assigned by the program that generated the query. The identifier is copied to the response.

type: keyword

example: 62111

--

*`dns.op_code`*::
+
--
The DNS operation code that specifies the kind of query in the message. This value is set by the originator of a query and copied into the response.

type: keyword

example: QUERY

--

*`dns.question.class`*::
+
--
The class of of records being queried.

type: keyword

example: IN

--

*`dns.question.name`*::
+
--
The name being queried.
If the name field contains non-printable characters (below 32 or above 126), those characters should be represented as escaped base 10 integers (\DDD). Back slashes and quotes should be escaped. Tabs, carriage returns, and line feeds should be converted to \t, \r, and \n respectively.

type: keyword

example: www.google.com

--

*`dns.question.registered_domain`*::
+
--
The highest registered domain, stripped of the subdomain.
For example, the registered domain for "foo.google.com" is "google.com".
This value can be determined precisely with a list like the public suffix list (http://publicsuffix.org). Trying to approximate this by simply taking the last two labels will not work well for TLDs such as "co.uk".

type: keyword

example: google.com

--

*`dns.question.subdomain`*::
+
--
The subdomain is all of the labels under the registered_domain.
If the domain has multiple levels of subdomain, such as "sub2.sub1.example.com", the subdomain field should contain "sub2.sub1", with no trailing period.

type: keyword

example: www

--

*`dns.question.top_level_domain`*::
+
--
The effective top level domain (eTLD), also known as the domain suffix, is the last part of the domain name. For example, the top level domain for google.com is "com".
This value can be determined precisely with a list like the public suffix list (http://publicsuffix.org). Trying to approximate this by simply taking the last label will not work well for effective TLDs such as "co.uk".

type: keyword

example: co.uk

--

*`dns.question.type`*::
+
--
The type of record being queried.

type: keyword

example: AAAA

--

*`dns.resolved_ip`*::
+
--
Array containing all IPs seen in `answers.data`.
The `answers` array can be difficult to use, because of the variety of data formats it can contain. Extracting all IP addresses seen in there to `dns.resolved_ip` makes it possible to index them as IP addresses, and makes them easier to visualize and query for.

type: ip

example: ['10.10.10.10', '10.10.10.11']

--

*`dns.response_code`*::
+
--
The DNS response code.

type: keyword

example: NOERROR

--

*`dns.type`*::
+
--
The type of DNS event captured, query or answer.
If your source of DNS events only gives you DNS queries, you should only create dns events of type `dns.type:query`.
If your source of DNS events gives you answers as well, you should create one event per query (optionally as soon as the query is seen). And a second event containing all query details as well as an array of answers.

type: keyword

example: answer

--

[float]
=== ecs

Meta-information specific to ECS.


*`ecs.version`*::
+
--
ECS version this event conforms to. `ecs.version` is a required field and must exist in all events.
When querying across multiple indices -- which may conform to slightly different ECS versions -- this field lets integrations adjust to the schema version of the events.

type: keyword

example: 1.0.0

required: True

--

[float]
=== error

These fields can represent errors of any kind.
Use them for errors that happen while fetching events or in cases where the event itself contains an error.


*`error.code`*::
+
--
Error code describing the error.

type: keyword

--

*`error.id`*::
+
--
Unique identifier for the error.

type: keyword

--

*`error.message`*::
+
--
Error message.

type: text

--

*`error.stack_trace`*::
+
--
The stack trace of this error in plain text.

type: keyword

--

*`error.type`*::
+
--
The type of the error, for example the class name of the exception.

type: keyword

example: java.lang.NullPointerException

--

[float]
=== event

The event fields are used for context information about the log or metric event itself.
A log is defined as an event containing details of something that happened. Log events must include the time at which the thing happened. Examples of log events include a process starting on a host, a network packet being sent from a source to a destination, or a network connection between a client and a server being initiated or closed. A metric is defined as an event containing one or more numerical or categorical measurements and the time at which the measurement was taken. Examples of metric events include memory pressure measured on a host, or vulnerabilities measured on a scanned host.


*`event.action`*::
+
--
The action captured by the event.
This describes the information in the event. It is more specific than `event.category`. Examples are `group-add`, `process-started`, `file-created`. The value is normally defined by the implementer.

type: keyword

example: user-password-change

--

*`event.category`*::
+
--
Event category.
This contains high-level information about the contents of the event. It is more generic than `event.action`, in the sense that typically a category contains multiple actions. Warning: In future versions of ECS, we plan to provide a list of acceptable values for this field, please use with caution.

type: keyword

example: user-management

--

*`event.code`*::
+
--
Identification code for this event, if one exists.
Some event sources use event codes to identify messages unambiguously, regardless of message language or wording adjustments over time. An example of this is the Windows Event ID.

type: keyword

example: 4648

--

*`event.created`*::
+
--
event.created contains the date/time when the event was first read by an agent, or by your pipeline.
This field is distinct from @timestamp in that @timestamp typically contain the time extracted from the original event.
In most situations, these two timestamps will be slightly different. The difference can be used to calculate the delay between your source generating an event, and the time when your agent first processed it. This can be used to monitor your agent's or pipeline's ability to keep up with your event source.
In case the two timestamps are identical, @timestamp should be used.

type: date

--

*`event.dataset`*::
+
--
Name of the dataset.
If an event source publishes more than one type of log or events (e.g. access log, error log), the dataset is used to specify which one the event comes from.
It's recommended but not required to start the dataset name with the module name, followed by a dot, then the dataset name.

type: keyword

example: apache.access

--

*`event.duration`*::
+
--
Duration of the event in nanoseconds.
If event.start and event.end are known this value should be the difference between the end and start time.

type: long

format: duration

--

*`event.end`*::
+
--
event.end contains the date when the event ended or when the activity was last observed.

type: date

--

*`event.hash`*::
+
--
Hash (perhaps logstash fingerprint) of raw field to be able to demonstrate log integrity.

type: keyword

example: 123456789012345678901234567890ABCD

--

*`event.id`*::
+
--
Unique ID to describe the event.

type: keyword

example: 8a4f500d

--

*`event.kind`*::
+
--
The kind of the event.
This gives information about what type of information the event contains, without being specific to the contents of the event.  Examples are `event`, `state`, `alarm`. Warning: In future versions of ECS, we plan to provide a list of acceptable values for this field, please use with caution.

type: keyword

example: state

--

*`event.module`*::
+
--
Name of the module this data is coming from.
If your monitoring agent supports the concept of modules or plugins to process events of a given source (e.g. Apache logs), `event.module` should contain the name of this module.

type: keyword

example: apache

--

*`event.original`*::
+
--
Raw text message of entire event. Used to demonstrate log integrity.
This field is not indexed and doc_values are disabled. It cannot be searched, but it can be retrieved from `_source`.

type: keyword

example: Sep 19 08:26:10 host CEF:0&#124;Security&#124; threatmanager&#124;1.0&#124;100&#124; worm successfully stopped&#124;10&#124;src=10.0.0.1 dst=2.1.2.2spt=1232

--

*`event.outcome`*::
+
--
The outcome of the event.
If the event describes an action, this fields contains the outcome of that action. Examples outcomes are `success` and `failure`. Warning: In future versions of ECS, we plan to provide a list of acceptable values for this field, please use with caution.

type: keyword

example: success

--

*`event.provider`*::
+
--
Source of the event.
Event transports such as Syslog or the Windows Event Log typically mention the source of an event. It can be the name of the software that generated the event (e.g. Sysmon, httpd), or of a subsystem of the operating system (kernel, Microsoft-Windows-Security-Auditing).

type: keyword

example: kernel

--

*`event.risk_score`*::
+
--
Risk score or priority of the event (e.g. security solutions). Use your system's original value here.

type: float

--

*`event.risk_score_norm`*::
+
--
Normalized risk score or priority of the event, on a scale of 0 to 100.
This is mainly useful if you use more than one system that assigns risk scores, and you want to see a normalized value across all systems.

type: float

--

*`event.sequence`*::
+
--
Sequence number of the event.
The sequence number is a value published by some event sources, to make the exact ordering of events unambiguous, regarless of the timestamp precision.

type: long

format: string

--

*`event.severity`*::
+
--
The numeric severity of the event according to your event source.
What the different severity values mean can be different between sources and use cases. It's up to the implementer to make sure severities are consistent across events from the same source.
The Syslog severity belongs in `log.syslog.severity.code`. `event.severity` is meant to represent the severity according to the event source (e.g. firewall, IDS). If the event source does not publish its own severity, you may optionally copy the `log.syslog.severity.code` to `event.severity`.

type: long

example: 7

format: string

--

*`event.start`*::
+
--
event.start contains the date when the event started or when the activity was first observed.

type: date

--

*`event.timezone`*::
+
--
This field should be populated when the event's timestamp does not include timezone information already (e.g. default Syslog timestamps). It's optional otherwise.
Acceptable timezone formats are: a canonical ID (e.g. "Europe/Amsterdam"), abbreviated (e.g. "EST") or an HH:mm differential (e.g. "-05:00").

type: keyword

--

*`event.type`*::
+
--
Reserved for future usage.
Please avoid using this field for user data.

type: keyword

--

[float]
=== file

A file is defined as a set of information that has been created on, or has existed on a filesystem.
File objects can be associated with host events, network events, and/or file events (e.g., those produced by File Integrity Monitoring [FIM] products or services). File fields provide details about the affected file associated with the event or metric.


*`file.accessed`*::
+
--
Last time the file was accessed.
Note that not all filesystems keep track of access time.

type: date

--

*`file.created`*::
+
--
File creation time.
Note that not all filesystems store the creation time.

type: date

--

*`file.ctime`*::
+
--
Last time the file attributes or metadata changed.
Note that changes to the file content will update `mtime`. This implies `ctime` will be adjusted at the same time, since `mtime` is an attribute of the file.

type: date

--

*`file.device`*::
+
--
Device that is the source of the file.

type: keyword

example: sda

--

*`file.directory`*::
+
--
Directory where the file is located.

type: keyword

example: /home/alice

--

*`file.extension`*::
+
--
File extension.

type: keyword

example: png

--

*`file.gid`*::
+
--
Primary group ID (GID) of the file.

type: keyword

example: 1001

--

*`file.group`*::
+
--
Primary group name of the file.

type: keyword

example: alice

--

*`file.hash.md5`*::
+
--
MD5 hash.

type: keyword

--

*`file.hash.sha1`*::
+
--
SHA1 hash.

type: keyword

--

*`file.hash.sha256`*::
+
--
SHA256 hash.

type: keyword

--

*`file.hash.sha512`*::
+
--
SHA512 hash.

type: keyword

--

*`file.inode`*::
+
--
Inode representing the file in the filesystem.

type: keyword

example: 256383

--

*`file.mode`*::
+
--
Mode of the file in octal representation.

type: keyword

example: 0640

--

*`file.mtime`*::
+
--
Last time the file content was modified.

type: date

--

*`file.name`*::
+
--
Name of the file including the extension, without the directory.

type: keyword

example: example.png

--

*`file.owner`*::
+
--
File owner's username.

type: keyword

example: alice

--

*`file.path`*::
+
--
Full path to the file.

type: keyword

example: /home/alice/example.png

--

*`file.size`*::
+
--
File size in bytes.
Only relevant when `file.type` is "file".

type: long

example: 16384

--

*`file.target_path`*::
+
--
Target path for symlinks.

type: keyword

--

*`file.type`*::
+
--
File type (file, dir, or symlink).

type: keyword

example: file

--

*`file.uid`*::
+
--
The user ID (UID) or security identifier (SID) of the file owner.

type: keyword

example: 1001

--

[float]
=== geo

Geo fields can carry data about a specific location related to an event.
This geolocation information can be derived from techniques such as Geo IP, or be user-supplied.


*`geo.city_name`*::
+
--
City name.

type: keyword

example: Montreal

--

*`geo.continent_name`*::
+
--
Name of the continent.

type: keyword

example: North America

--

*`geo.country_iso_code`*::
+
--
Country ISO code.

type: keyword

example: CA

--

*`geo.country_name`*::
+
--
Country name.

type: keyword

example: Canada

--

*`geo.location`*::
+
--
Longitude and latitude.

type: geo_point

example: { "lon": -73.614830, "lat": 45.505918 }

--

*`geo.name`*::
+
--
User-defined description of a location, at the level of granularity they care about.
Could be the name of their data centers, the floor number, if this describes a local physical entity, city names.
Not typically used in automated geolocation.

type: keyword

example: boston-dc

--

*`geo.region_iso_code`*::
+
--
Region ISO code.

type: keyword

example: CA-QC

--

*`geo.region_name`*::
+
--
Region name.

type: keyword

example: Quebec

--

[float]
=== group

The group fields are meant to represent groups that are relevant to the event.


*`group.domain`*::
+
--
Name of the directory the group is a member of.
For example, an LDAP or Active Directory domain name.

type: keyword

--

*`group.id`*::
+
--
Unique identifier for the group on the system/platform.

type: keyword

--

*`group.name`*::
+
--
Name of the group.

type: keyword

--

[float]
=== hash

The hash fields represent different hash algorithms and their values.
Field names for common hashes (e.g. MD5, SHA1) are predefined. Add fields for other hashes by lowercasing the hash algorithm name and using underscore separators as appropriate (snake case, e.g. sha3_512).


*`hash.md5`*::
+
--
MD5 hash.

type: keyword

--

*`hash.sha1`*::
+
--
SHA1 hash.

type: keyword

--

*`hash.sha256`*::
+
--
SHA256 hash.

type: keyword

--

*`hash.sha512`*::
+
--
SHA512 hash.

type: keyword

--

[float]
=== host

A host is defined as a general computing instance.
ECS host.* fields should be populated with details about the host on which the event happened, or from which the measurement was taken. Host types include hardware, virtual machines, Docker containers, and Kubernetes nodes.


*`host.architecture`*::
+
--
Operating system architecture.

type: keyword

example: x86_64

--

*`host.geo.city_name`*::
+
--
City name.

type: keyword

example: Montreal

--

*`host.geo.continent_name`*::
+
--
Name of the continent.

type: keyword

example: North America

--

*`host.geo.country_iso_code`*::
+
--
Country ISO code.

type: keyword

example: CA

--

*`host.geo.country_name`*::
+
--
Country name.

type: keyword

example: Canada

--

*`host.geo.location`*::
+
--
Longitude and latitude.

type: geo_point

example: { "lon": -73.614830, "lat": 45.505918 }

--

*`host.geo.name`*::
+
--
User-defined description of a location, at the level of granularity they care about.
Could be the name of their data centers, the floor number, if this describes a local physical entity, city names.
Not typically used in automated geolocation.

type: keyword

example: boston-dc

--

*`host.geo.region_iso_code`*::
+
--
Region ISO code.

type: keyword

example: CA-QC

--

*`host.geo.region_name`*::
+
--
Region name.

type: keyword

example: Quebec

--

*`host.hostname`*::
+
--
Hostname of the host.
It normally contains what the `hostname` command returns on the host machine.

type: keyword

--

*`host.id`*::
+
--
Unique host id.
As hostname is not always unique, use values that are meaningful in your environment.
Example: The current usage of `beat.name`.

type: keyword

--

*`host.ip`*::
+
--
Host ip address.

type: ip

--

*`host.mac`*::
+
--
Host mac address.

type: keyword

--

*`host.name`*::
+
--
Name of the host.
It can contain what `hostname` returns on Unix systems, the fully qualified domain name, or a name specified by the user. The sender decides which value to use.

type: keyword

--

*`host.os.family`*::
+
--
OS family (such as redhat, debian, freebsd, windows).

type: keyword

example: debian

--

*`host.os.full`*::
+
--
Operating system name, including the version or code name.

type: keyword

example: Mac OS Mojave

--

*`host.os.kernel`*::
+
--
Operating system kernel version as a raw string.

type: keyword

example: 4.4.0-112-generic

--

*`host.os.name`*::
+
--
Operating system name, without the version.

type: keyword

example: Mac OS X

--

*`host.os.platform`*::
+
--
Operating system platform (such centos, ubuntu, windows).

type: keyword

example: darwin

--

*`host.os.version`*::
+
--
Operating system version as a raw string.

type: keyword

example: 10.14.1

--

*`host.type`*::
+
--
Type of host.
For Cloud providers this can be the machine type like `t2.medium`. If vm, this could be the container, for example, or other information meaningful in your environment.

type: keyword

--

*`host.uptime`*::
+
--
Seconds the host has been up.

type: long

example: 1325

--

*`host.user.domain`*::
+
--
Name of the directory the user is a member of.
For example, an LDAP or Active Directory domain name.

type: keyword

--

*`host.user.email`*::
+
--
User email address.

type: keyword

--

*`host.user.full_name`*::
+
--
User's full name, if available.

type: keyword

example: Albert Einstein

--

*`host.user.group.domain`*::
+
--
Name of the directory the group is a member of.
For example, an LDAP or Active Directory domain name.

type: keyword

--

*`host.user.group.id`*::
+
--
Unique identifier for the group on the system/platform.

type: keyword

--

*`host.user.group.name`*::
+
--
Name of the group.

type: keyword

--

*`host.user.hash`*::
+
--
Unique user hash to correlate information for a user in anonymized form.
Useful if `user.id` or `user.name` contain confidential information and cannot be used.

type: keyword

--

*`host.user.id`*::
+
--
One or multiple unique identifiers of the user.

type: keyword

--

*`host.user.name`*::
+
--
Short name or login of the user.

type: keyword

example: albert

--

[float]
=== http

Fields related to HTTP activity. Use the `url` field set to store the url of the request.


*`http.request.body.bytes`*::
+
--
Size in bytes of the request body.

type: long

example: 887

format: bytes

--

*`http.request.body.content`*::
+
--
The full HTTP request body.

type: keyword

example: Hello world

--

*`http.request.bytes`*::
+
--
Total size in bytes of the request (body and headers).

type: long

example: 1437

format: bytes

--

*`http.request.method`*::
+
--
HTTP request method.
The field value must be normalized to lowercase for querying. See the documentation section "Implementing ECS".

type: keyword

example: get, post, put

--

*`http.request.referrer`*::
+
--
Referrer for this HTTP request.

type: keyword

example: https://blog.example.com/

--

*`http.response.body.bytes`*::
+
--
Size in bytes of the response body.

type: long

example: 887

format: bytes

--

*`http.response.body.content`*::
+
--
The full HTTP response body.

type: keyword

example: Hello world

--

*`http.response.bytes`*::
+
--
Total size in bytes of the response (body and headers).

type: long

example: 1437

format: bytes

--

*`http.response.status_code`*::
+
--
HTTP response status code.

type: long

example: 404

format: string

--

*`http.version`*::
+
--
HTTP version.

type: keyword

example: 1.1

--

[float]
=== log

Details about the event's logging mechanism or logging transport.
The log.* fields are typically populated with details about the logging mechanism used to create and/or transport the event. For example, syslog details belong under `log.syslog.*`.
The details specific to your event source are typically not logged under `log.*`, but rather in `event.*` or in other ECS fields.


*`log.level`*::
+
--
Original log level of the log event.
If the source of the event provides a log level or textual severity, this is the one that goes in `log.level`. If your source doesn't specify one, you may put your event transport's severity here (e.g. Syslog severity).
Some examples are `warn`, `err`, `i`, `informational`.

type: keyword

example: error

--

*`log.logger`*::
+
--
The name of the logger inside an application. This is usually the name of the class which initialized the logger, or can be a custom name.

type: keyword

example: org.elasticsearch.bootstrap.Bootstrap

--

*`log.origin.file.line`*::
+
--
The line number of the file containing the source code which originated the log event.

type: integer

example: 42

--

*`log.origin.file.name`*::
+
--
The name of the file containing the source code which originated the log event. Note that this is not the name of the log file.

type: keyword

example: Bootstrap.java

--

*`log.origin.function`*::
+
--
The name of the function or method which originated the log event.

type: keyword

example: init

--

*`log.original`*::
+
--
This is the original log message and contains the full log message before splitting it up in multiple parts.
In contrast to the `message` field which can contain an extracted part of the log message, this field contains the original, full log message. It can have already some modifications applied like encoding or new lines removed to clean up the log message.
This field is not indexed and doc_values are disabled so it can't be queried but the value can be retrieved from `_source`.

type: keyword

example: Sep 19 08:26:10 localhost My log

--

*`log.syslog`*::
+
--
The Syslog metadata of the event, if the event was transmitted via Syslog. Please see RFCs 5424 or 3164.

type: object

--

*`log.syslog.facility.code`*::
+
--
The Syslog numeric facility of the log event, if available.
According to RFCs 5424 and 3164, this value should be an integer between 0 and 23.

type: long

example: 23

format: string

--

*`log.syslog.facility.name`*::
+
--
The Syslog text-based facility of the log event, if available.

type: keyword

example: local7

--

*`log.syslog.priority`*::
+
--
Syslog numeric priority of the event, if available.
According to RFCs 5424 and 3164, the priority is 8 * facility + severity. This number is therefore expected to contain a value between 0 and 191.

type: long

example: 135

format: string

--

*`log.syslog.severity.code`*::
+
--
The Syslog numeric severity of the log event, if available.
If the event source publishing via Syslog provides a different numeric severity value (e.g. firewall, IDS), your source's numeric severity should go to `event.severity`. If the event source does not specify a distinct severity, you can optionally copy the Syslog severity to `event.severity`.

type: long

example: 3

--

*`log.syslog.severity.name`*::
+
--
The Syslog numeric severity of the log event, if available.
If the event source publishing via Syslog provides a different severity value (e.g. firewall, IDS), your source's text severity should go to `log.level`. If the event source does not specify a distinct severity, you can optionally copy the Syslog severity to `log.level`.

type: keyword

example: Error

--

[float]
=== network

The network is defined as the communication path over which a host or network event happens.
The network.* fields should be populated with details about the network activity associated with an event.


*`network.application`*::
+
--
A name given to an application level protocol. This can be arbitrarily assigned for things like microservices, but also apply to things like skype, icq, facebook, twitter. This would be used in situations where the vendor or service can be decoded such as from the source/dest IP owners, ports, or wire format.
The field value must be normalized to lowercase for querying. See the documentation section "Implementing ECS".

type: keyword

example: aim

--

*`network.bytes`*::
+
--
Total bytes transferred in both directions.
If `source.bytes` and `destination.bytes` are known, `network.bytes` is their sum.

type: long

example: 368

format: bytes

--

*`network.community_id`*::
+
--
A hash of source and destination IPs and ports, as well as the protocol used in a communication. This is a tool-agnostic standard to identify flows.
Learn more at https://github.com/corelight/community-id-spec.

type: keyword

example: 1:hO+sN4H+MG5MY/8hIrXPqc4ZQz0=

--

*`network.direction`*::
+
--
Direction of the network traffic.
Recommended values are:
  * inbound
  * outbound
  * internal
  * external
  * unknown

When mapping events from a host-based monitoring context, populate this field from the host's point of view.
When mapping events from a network or perimeter-based monitoring context, populate this field from the point of view of your network perimeter.

type: keyword

example: inbound

--

*`network.forwarded_ip`*::
+
--
Host IP address when the source IP address is the proxy.

type: ip

example: 192.1.1.2

--

*`network.iana_number`*::
+
--
IANA Protocol Number (https://www.iana.org/assignments/protocol-numbers/protocol-numbers.xhtml). Standardized list of protocols. This aligns well with NetFlow and sFlow related logs which use the IANA Protocol Number.

type: keyword

example: 6

--

*`network.name`*::
+
--
Name given by operators to sections of their network.

type: keyword

example: Guest Wifi

--

*`network.packets`*::
+
--
Total packets transferred in both directions.
If `source.packets` and `destination.packets` are known, `network.packets` is their sum.

type: long

example: 24

--

*`network.protocol`*::
+
--
L7 Network protocol name. ex. http, lumberjack, transport protocol.
The field value must be normalized to lowercase for querying. See the documentation section "Implementing ECS".

type: keyword

example: http

--

*`network.transport`*::
+
--
Same as network.iana_number, but instead using the Keyword name of the transport layer (udp, tcp, ipv6-icmp, etc.)
The field value must be normalized to lowercase for querying. See the documentation section "Implementing ECS".

type: keyword

example: tcp

--

*`network.type`*::
+
--
In the OSI Model this would be the Network Layer. ipv4, ipv6, ipsec, pim, etc
The field value must be normalized to lowercase for querying. See the documentation section "Implementing ECS".

type: keyword

example: ipv4

--

[float]
=== observer

An observer is defined as a special network, security, or application device used to detect, observe, or create network, security, or application-related events and metrics.
This could be a custom hardware appliance or a server that has been configured to run special network, security, or application software. Examples include firewalls, web proxies, intrusion detection/prevention systems, network monitoring sensors, web application firewalls, data loss prevention systems, and APM servers. The observer.* fields shall be populated with details of the system, if any, that detects, observes and/or creates a network, security, or application event or metric. Message queues and ETL components used in processing events or metrics are not considered observers in ECS.


*`observer.geo.city_name`*::
+
--
City name.

type: keyword

example: Montreal

--

*`observer.geo.continent_name`*::
+
--
Name of the continent.

type: keyword

example: North America

--

*`observer.geo.country_iso_code`*::
+
--
Country ISO code.

type: keyword

example: CA

--

*`observer.geo.country_name`*::
+
--
Country name.

type: keyword

example: Canada

--

*`observer.geo.location`*::
+
--
Longitude and latitude.

type: geo_point

example: { "lon": -73.614830, "lat": 45.505918 }

--

*`observer.geo.name`*::
+
--
User-defined description of a location, at the level of granularity they care about.
Could be the name of their data centers, the floor number, if this describes a local physical entity, city names.
Not typically used in automated geolocation.

type: keyword

example: boston-dc

--

*`observer.geo.region_iso_code`*::
+
--
Region ISO code.

type: keyword

example: CA-QC

--

*`observer.geo.region_name`*::
+
--
Region name.

type: keyword

example: Quebec

--

*`observer.hostname`*::
+
--
Hostname of the observer.

type: keyword

--

*`observer.ip`*::
+
--
IP address of the observer.

type: ip

--

*`observer.mac`*::
+
--
MAC address of the observer

type: keyword

--

*`observer.name`*::
+
--
Custom name of the observer.
This is a name that can be given to an observer. This can be helpful for example if multiple firewalls of the same model are used in an organization.
If no custom name is needed, the field can be left empty.

type: keyword

example: 1_proxySG

--

*`observer.os.family`*::
+
--
OS family (such as redhat, debian, freebsd, windows).

type: keyword

example: debian

--

*`observer.os.full`*::
+
--
Operating system name, including the version or code name.

type: keyword

example: Mac OS Mojave

--

*`observer.os.kernel`*::
+
--
Operating system kernel version as a raw string.

type: keyword

example: 4.4.0-112-generic

--

*`observer.os.name`*::
+
--
Operating system name, without the version.

type: keyword

example: Mac OS X

--

*`observer.os.platform`*::
+
--
Operating system platform (such centos, ubuntu, windows).

type: keyword

example: darwin

--

*`observer.os.version`*::
+
--
Operating system version as a raw string.

type: keyword

example: 10.14.1

--

*`observer.product`*::
+
--
The product name of the observer.

type: keyword

example: s200

--

*`observer.serial_number`*::
+
--
Observer serial number.

type: keyword

--

*`observer.type`*::
+
--
The type of the observer the data is coming from.
There is no predefined list of observer types. Some examples are `forwarder`, `firewall`, `ids`, `ips`, `proxy`, `poller`, `sensor`, `APM server`.

type: keyword

example: firewall

--

*`observer.vendor`*::
+
--
Vendor name of the observer.

type: keyword

example: Symantec

--

*`observer.version`*::
+
--
Observer version.

type: keyword

--

[float]
=== organization

The organization fields enrich data with information about the company or entity the data is associated with.
These fields help you arrange or filter data stored in an index by one or multiple organizations.


*`organization.id`*::
+
--
Unique identifier for the organization.

type: keyword

--

*`organization.name`*::
+
--
Organization name.

type: keyword

--

[float]
=== os

The OS fields contain information about the operating system.


*`os.family`*::
+
--
OS family (such as redhat, debian, freebsd, windows).

type: keyword

example: debian

--

*`os.full`*::
+
--
Operating system name, including the version or code name.

type: keyword

example: Mac OS Mojave

--

*`os.kernel`*::
+
--
Operating system kernel version as a raw string.

type: keyword

example: 4.4.0-112-generic

--

*`os.name`*::
+
--
Operating system name, without the version.

type: keyword

example: Mac OS X

--

*`os.platform`*::
+
--
Operating system platform (such centos, ubuntu, windows).

type: keyword

example: darwin

--

*`os.version`*::
+
--
Operating system version as a raw string.

type: keyword

example: 10.14.1

--

[float]
=== package

These fields contain information about an installed software package. It contains general information about a package, such as name, version or size. It also contains installation details, such as time or location.


*`package.architecture`*::
+
--
Package architecture.

type: keyword

example: x86_64

--

*`package.checksum`*::
+
--
Checksum of the installed package for verification.

type: keyword

example: 68b329da9893e34099c7d8ad5cb9c940

--

*`package.description`*::
+
--
Description of the package.

type: keyword

example: Open source programming language to build simple/reliable/efficient software.

--

*`package.install_scope`*::
+
--
Indicating how the package was installed, e.g. user-local, global.

type: keyword

example: global

--

*`package.installed`*::
+
--
Time when package was installed.

type: date

--

*`package.license`*::
+
--
License under which the package was released.
Use a short name, e.g. the license identifier from SPDX License List where possible (https://spdx.org/licenses/).

type: keyword

example: Apache License 2.0

--

*`package.name`*::
+
--
Package name

type: keyword

example: go

--

*`package.path`*::
+
--
Path where the package is installed.

type: keyword

example: /usr/local/Cellar/go/1.12.9/

--

*`package.size`*::
+
--
Package size in bytes.

type: long

example: 62231

format: string

--

*`package.version`*::
+
--
Package version

type: keyword

example: 1.12.9

--

[float]
=== process

These fields contain information about a process.
These fields can help you correlate metrics information with a process id/name from a log message.  The `process.pid` often stays in the metric itself and is copied to the global field for correlation.


*`process.args`*::
+
--
Array of process arguments.
May be filtered to protect sensitive information.

type: keyword

example: ['ssh', '-l', 'user', '10.0.0.16']

--

*`process.executable`*::
+
--
Absolute path to the process executable.

type: keyword

example: /usr/bin/ssh

--

*`process.hash.md5`*::
+
--
MD5 hash.

type: keyword

--

*`process.hash.sha1`*::
+
--
SHA1 hash.

type: keyword

--

*`process.hash.sha256`*::
+
--
SHA256 hash.

type: keyword

--

*`process.hash.sha512`*::
+
--
SHA512 hash.

type: keyword

--

*`process.name`*::
+
--
Process name.
Sometimes called program name or similar.

type: keyword

example: ssh

--

*`process.pgid`*::
+
--
Identifier of the group of processes the process belongs to.

type: long

format: string

--

*`process.pid`*::
+
--
Process id.

type: long

example: 4242

format: string

--

*`process.ppid`*::
+
--
Parent process' pid.

type: long

example: 4241

format: string

--

*`process.start`*::
+
--
The time the process started.

type: date

example: 2016-05-23T08:05:34.853Z

--

*`process.thread.id`*::
+
--
Thread ID.

type: long

example: 4242

format: string

--

*`process.thread.name`*::
+
--
Thread name.

type: keyword

example: thread-0

--

*`process.title`*::
+
--
Process title.
The proctitle, some times the same as process name. Can also be different: for example a browser setting its title to the web page currently opened.

type: keyword

--

*`process.uptime`*::
+
--
Seconds the process has been up.

type: long

example: 1325

--

*`process.working_directory`*::
+
--
The working directory of the process.

type: keyword

example: /home/alice

--

[float]
=== related

This field set is meant to facilitate pivoting around a piece of data.
Some pieces of information can be seen in many places in an ECS event. To facilitate searching for them, store an array of all seen values to their corresponding field in `related.`.
A concrete example is IP addresses, which can be under host, observer, source, destination, client, server, and network.forwarded_ip. If you append all IPs to `related.ip`, you can then search for a given IP trivially, no matter where it appeared, by querying `related.ip:a.b.c.d`.


*`related.ip`*::
+
--
All of the IPs seen on your event.

type: ip

--

[float]
=== server

A Server is defined as the responder in a network connection for events regarding sessions, connections, or bidirectional flow records.
For TCP events, the server is the receiver of the initial SYN packet(s) of the TCP connection. For other protocols, the server is generally the responder in the network transaction. Some systems actually use the term "responder" to refer the server in TCP connections. The server fields describe details about the system acting as the server in the network event. Server fields are usually populated in conjunction with client fields. Server fields are generally not populated for packet-level events.
Client / server representations can add semantic context to an exchange, which is helpful to visualize the data in certain situations. If your context falls in that category, you should still ensure that source and destination are filled appropriately.


*`server.address`*::
+
--
Some event server addresses are defined ambiguously. The event will sometimes list an IP, a domain or a unix socket.  You should always store the raw address in the `.address` field.
Then it should be duplicated to `.ip` or `.domain`, depending on which one it is.

type: keyword

--

*`server.as.number`*::
+
--
Unique number allocated to the autonomous system. The autonomous system number (ASN) uniquely identifies each network on the Internet.

type: long

example: 15169

--

*`server.as.organization.name`*::
+
--
Organization name.

type: keyword

example: Google LLC

--

*`server.bytes`*::
+
--
Bytes sent from the server to the client.

type: long

example: 184

format: bytes

--

*`server.domain`*::
+
--
Server domain.

type: keyword

--

*`server.geo.city_name`*::
+
--
City name.

type: keyword

example: Montreal

--

*`server.geo.continent_name`*::
+
--
Name of the continent.

type: keyword

example: North America

--

*`server.geo.country_iso_code`*::
+
--
Country ISO code.

type: keyword

example: CA

--

*`server.geo.country_name`*::
+
--
Country name.

type: keyword

example: Canada

--

*`server.geo.location`*::
+
--
Longitude and latitude.

type: geo_point

example: { "lon": -73.614830, "lat": 45.505918 }

--

*`server.geo.name`*::
+
--
User-defined description of a location, at the level of granularity they care about.
Could be the name of their data centers, the floor number, if this describes a local physical entity, city names.
Not typically used in automated geolocation.

type: keyword

example: boston-dc

--

*`server.geo.region_iso_code`*::
+
--
Region ISO code.

type: keyword

example: CA-QC

--

*`server.geo.region_name`*::
+
--
Region name.

type: keyword

example: Quebec

--

*`server.ip`*::
+
--
IP address of the server.
Can be one or multiple IPv4 or IPv6 addresses.

type: ip

--

*`server.mac`*::
+
--
MAC address of the server.

type: keyword

--

*`server.nat.ip`*::
+
--
Translated ip of destination based NAT sessions (e.g. internet to private DMZ)
Typically used with load balancers, firewalls, or routers.

type: ip

--

*`server.nat.port`*::
+
--
Translated port of destination based NAT sessions (e.g. internet to private DMZ)
Typically used with load balancers, firewalls, or routers.

type: long

format: string

--

*`server.packets`*::
+
--
Packets sent from the server to the client.

type: long

example: 12

--

*`server.port`*::
+
--
Port of the server.

type: long

format: string

--

*`server.registered_domain`*::
+
--
The highest registered server domain, stripped of the subdomain.
For example, the registered domain for "foo.google.com" is "google.com".
This value can be determined precisely with a list like the public suffix list (http://publicsuffix.org). Trying to approximate this by simply taking the last two labels will not work well for TLDs such as "co.uk".

type: keyword

example: google.com

--

*`server.top_level_domain`*::
+
--
The effective top level domain (eTLD), also known as the domain suffix, is the last part of the domain name. For example, the top level domain for google.com is "com".
This value can be determined precisely with a list like the public suffix list (http://publicsuffix.org). Trying to approximate this by simply taking the last label will not work well for effective TLDs such as "co.uk".

type: keyword

example: co.uk

--

*`server.user.domain`*::
+
--
Name of the directory the user is a member of.
For example, an LDAP or Active Directory domain name.

type: keyword

--

*`server.user.email`*::
+
--
User email address.

type: keyword

--

*`server.user.full_name`*::
+
--
User's full name, if available.

type: keyword

example: Albert Einstein

--

*`server.user.group.domain`*::
+
--
Name of the directory the group is a member of.
For example, an LDAP or Active Directory domain name.

type: keyword

--

*`server.user.group.id`*::
+
--
Unique identifier for the group on the system/platform.

type: keyword

--

*`server.user.group.name`*::
+
--
Name of the group.

type: keyword

--

*`server.user.hash`*::
+
--
Unique user hash to correlate information for a user in anonymized form.
Useful if `user.id` or `user.name` contain confidential information and cannot be used.

type: keyword

--

*`server.user.id`*::
+
--
One or multiple unique identifiers of the user.

type: keyword

--

*`server.user.name`*::
+
--
Short name or login of the user.

type: keyword

example: albert

--

[float]
=== service

The service fields describe the service for or from which the data was collected.
These fields help you find and correlate logs for a specific service and version.


*`service.ephemeral_id`*::
+
--
Ephemeral identifier of this service (if one exists).
This id normally changes across restarts, but `service.id` does not.

type: keyword

example: 8a4f500f

--

*`service.id`*::
+
--
Unique identifier of the running service. If the service is comprised of many nodes, the `service.id` should be the same for all nodes.
This id should uniquely identify the service. This makes it possible to correlate logs and metrics for one specific service, no matter which particular node emitted the event.
Note that if you need to see the events from one specific host of the service, you should filter on that `host.name` or `host.id` instead.

type: keyword

example: d37e5ebfe0ae6c4972dbe9f0174a1637bb8247f6

--

*`service.name`*::
+
--
Name of the service data is collected from.
The name of the service is normally user given. This allows for distributed services that run on multiple hosts to correlate the related instances based on the name.
In the case of Elasticsearch the `service.name` could contain the cluster name. For Beats the `service.name` is by default a copy of the `service.type` field if no name is specified.

type: keyword

example: elasticsearch-metrics

--

*`service.node.name`*::
+
--
Name of a service node.
This allows for two nodes of the same service running on the same host to be differentiated. Therefore, `service.node.name` should typically be unique across nodes of a given service.
In the case of Elasticsearch, the `service.node.name` could contain the unique node name within the Elasticsearch cluster. In cases where the service doesn't have the concept of a node name, the host name or container name can be used to distinguish running instances that make up this service. If those do not provide uniqueness (e.g. multiple instances of the service running on the same host) - the node name can be manually set.

type: keyword

example: instance-0000000016

--

*`service.state`*::
+
--
Current state of the service.

type: keyword

--

*`service.type`*::
+
--
The type of the service data is collected from.
The type can be used to group and correlate logs and metrics from one service type.
Example: If logs or metrics are collected from Elasticsearch, `service.type` would be `elasticsearch`.

type: keyword

example: elasticsearch

--

*`service.version`*::
+
--
Version of the service the data was collected from.
This allows to look at a data set only for a specific version of a service.

type: keyword

example: 3.2.4

--

[float]
=== source

Source fields describe details about the source of a packet/event.
Source fields are usually populated in conjunction with destination fields.


*`source.address`*::
+
--
Some event source addresses are defined ambiguously. The event will sometimes list an IP, a domain or a unix socket.  You should always store the raw address in the `.address` field.
Then it should be duplicated to `.ip` or `.domain`, depending on which one it is.

type: keyword

--

*`source.as.number`*::
+
--
Unique number allocated to the autonomous system. The autonomous system number (ASN) uniquely identifies each network on the Internet.

type: long

example: 15169

--

*`source.as.organization.name`*::
+
--
Organization name.

type: keyword

example: Google LLC

--

*`source.bytes`*::
+
--
Bytes sent from the source to the destination.

type: long

example: 184

format: bytes

--

*`source.domain`*::
+
--
Source domain.

type: keyword

--

*`source.geo.city_name`*::
+
--
City name.

type: keyword

example: Montreal

--

*`source.geo.continent_name`*::
+
--
Name of the continent.

type: keyword

example: North America

--

*`source.geo.country_iso_code`*::
+
--
Country ISO code.

type: keyword

example: CA

--

*`source.geo.country_name`*::
+
--
Country name.

type: keyword

example: Canada

--

*`source.geo.location`*::
+
--
Longitude and latitude.

type: geo_point

example: { "lon": -73.614830, "lat": 45.505918 }

--

*`source.geo.name`*::
+
--
User-defined description of a location, at the level of granularity they care about.
Could be the name of their data centers, the floor number, if this describes a local physical entity, city names.
Not typically used in automated geolocation.

type: keyword

example: boston-dc

--

*`source.geo.region_iso_code`*::
+
--
Region ISO code.

type: keyword

example: CA-QC

--

*`source.geo.region_name`*::
+
--
Region name.

type: keyword

example: Quebec

--

*`source.ip`*::
+
--
IP address of the source.
Can be one or multiple IPv4 or IPv6 addresses.

type: ip

--

*`source.mac`*::
+
--
MAC address of the source.

type: keyword

--

*`source.nat.ip`*::
+
--
Translated ip of source based NAT sessions (e.g. internal client to internet)
Typically connections traversing load balancers, firewalls, or routers.

type: ip

--

*`source.nat.port`*::
+
--
Translated port of source based NAT sessions. (e.g. internal client to internet)
Typically used with load balancers, firewalls, or routers.

type: long

format: string

--

*`source.packets`*::
+
--
Packets sent from the source to the destination.

type: long

example: 12

--

*`source.port`*::
+
--
Port of the source.

type: long

format: string

--

*`source.registered_domain`*::
+
--
The highest registered source domain, stripped of the subdomain.
For example, the registered domain for "foo.google.com" is "google.com".
This value can be determined precisely with a list like the public suffix list (http://publicsuffix.org). Trying to approximate this by simply taking the last two labels will not work well for TLDs such as "co.uk".

type: keyword

example: google.com

--

*`source.top_level_domain`*::
+
--
The effective top level domain (eTLD), also known as the domain suffix, is the last part of the domain name. For example, the top level domain for google.com is "com".
This value can be determined precisely with a list like the public suffix list (http://publicsuffix.org). Trying to approximate this by simply taking the last label will not work well for effective TLDs such as "co.uk".

type: keyword

example: co.uk

--

*`source.user.domain`*::
+
--
Name of the directory the user is a member of.
For example, an LDAP or Active Directory domain name.

type: keyword

--

*`source.user.email`*::
+
--
User email address.

type: keyword

--

*`source.user.full_name`*::
+
--
User's full name, if available.

type: keyword

example: Albert Einstein

--

*`source.user.group.domain`*::
+
--
Name of the directory the group is a member of.
For example, an LDAP or Active Directory domain name.

type: keyword

--

*`source.user.group.id`*::
+
--
Unique identifier for the group on the system/platform.

type: keyword

--

*`source.user.group.name`*::
+
--
Name of the group.

type: keyword

--

*`source.user.hash`*::
+
--
Unique user hash to correlate information for a user in anonymized form.
Useful if `user.id` or `user.name` contain confidential information and cannot be used.

type: keyword

--

*`source.user.id`*::
+
--
One or multiple unique identifiers of the user.

type: keyword

--

*`source.user.name`*::
+
--
Short name or login of the user.

type: keyword

example: albert

--

[float]
=== threat

Fields to classify events and alerts according to a threat taxonomy such as the Mitre ATT&CK framework.
These fields are for users to classify alerts from all of their sources (e.g. IDS, NGFW, etc.) within a  common taxonomy. The threat.tactic.* are meant to capture the high level category of the threat  (e.g. "impact"). The threat.technique.* fields are meant to capture which kind of approach is used by  this detected threat, to accomplish the goal (e.g. "endpoint denial of service").


*`threat.framework`*::
+
--
Name of the threat framework used to further categorize and classify the tactic and technique of the reported threat.   Framework classification can be provided by detecting systems, evaluated at ingest time, or retrospectively tagged to events.

type: keyword

example: MITRE ATT&CK

--

*`threat.tactic.id`*::
+
--
The id of tactic used by this threat. You can use the Mitre ATT&CK Matrix Tactic categorization, for example. (ex. https://attack.mitre.org/tactics/TA0040/ )

type: keyword

example: TA0040

--

*`threat.tactic.name`*::
+
--
Name of the type of tactic used by this threat. You can use the Mitre ATT&CK Matrix Tactic categorization, for example. (ex. https://attack.mitre.org/tactics/TA0040/ )

type: keyword

example: impact

--

*`threat.tactic.reference`*::
+
--
The reference url of tactic used by this threat. You can use the Mitre ATT&CK Matrix Tactic categorization, for example. (ex. https://attack.mitre.org/tactics/TA0040/ )

type: keyword

example: https://attack.mitre.org/tactics/TA0040/

--

*`threat.technique.id`*::
+
--
The id of technique used by this tactic. You can use the Mitre ATT&CK Matrix Tactic categorization, for example. (ex. https://attack.mitre.org/techniques/T1499/ )

type: keyword

example: T1499

--

*`threat.technique.name`*::
+
--
The name of technique used by this tactic. You can use the Mitre ATT&CK Matrix Tactic categorization, for example. (ex. https://attack.mitre.org/techniques/T1499/ )

type: keyword

example: endpoint denial of service

--

*`threat.technique.reference`*::
+
--
The reference url of technique used by this tactic. You can use the Mitre ATT&CK Matrix Tactic categorization, for example. (ex. https://attack.mitre.org/techniques/T1499/ )

type: keyword

example: https://attack.mitre.org/techniques/T1499/

--

[float]
=== tracing

Distributed tracing makes it possible to analyze performance throughout a microservice architecture all in one view. This is accomplished by tracing all of the requests - from the initial web request in the front-end service - to queries made through multiple back-end services.


*`tracing.trace.id`*::
+
--
Unique identifier of the trace.
A trace groups multiple events like transactions that belong together. For example, a user request handled by multiple inter-connected services.

type: keyword

example: 4bf92f3577b34da6a3ce929d0e0e4736

--

*`tracing.transaction.id`*::
+
--
Unique identifier of the transaction.
A transaction is the highest level of work measured within a service, such as a request to a server.

type: keyword

example: 00f067aa0ba902b7

--

[float]
=== url

URL fields provide support for complete or partial URLs, and supports the breaking down into scheme, domain, path, and so on.


*`url.domain`*::
+
--
Domain of the url, such as "www.elastic.co".
In some cases a URL may refer to an IP and/or port directly, without a domain name. In this case, the IP address would go to the `domain` field.

type: keyword

example: www.elastic.co

--

*`url.extension`*::
+
--
The field contains the file extension from the original request url.
The file extension is only set if it exists, as not every url has a file extension.
The leading period must not be included. For example, the value must be "png", not ".png".

type: keyword

example: png

--

*`url.fragment`*::
+
--
Portion of the url after the `#`, such as "top".
The `#` is not part of the fragment.

type: keyword

--

*`url.full`*::
+
--
If full URLs are important to your use case, they should be stored in `url.full`, whether this field is reconstructed or present in the event source.

type: keyword

example: https://www.elastic.co:443/search?q=elasticsearch#top

--

*`url.original`*::
+
--
Unmodified original url as seen in the event source.
Note that in network monitoring, the observed URL may be a full URL, whereas in access logs, the URL is often just represented as a path.
This field is meant to represent the URL as it was observed, complete or not.

type: keyword

example: https://www.elastic.co:443/search?q=elasticsearch#top or /search?q=elasticsearch

--

*`url.password`*::
+
--
Password of the request.

type: keyword

--

*`url.path`*::
+
--
Path of the request, such as "/search".

type: keyword

--

*`url.port`*::
+
--
Port of the request, such as 443.

type: long

example: 443

format: string

--

*`url.query`*::
+
--
The query field describes the query string of the request, such as "q=elasticsearch".
The `?` is excluded from the query string. If a URL contains no `?`, there is no query field. If there is a `?` but no query, the query field exists with an empty string. The `exists` query can be used to differentiate between the two cases.

type: keyword

--

*`url.registered_domain`*::
+
--
The highest registered url domain, stripped of the subdomain.
For example, the registered domain for "foo.google.com" is "google.com".
This value can be determined precisely with a list like the public suffix list (http://publicsuffix.org). Trying to approximate this by simply taking the last two labels will not work well for TLDs such as "co.uk".

type: keyword

example: google.com

--

*`url.scheme`*::
+
--
Scheme of the request, such as "https".
Note: The `:` is not part of the scheme.

type: keyword

example: https

--

*`url.top_level_domain`*::
+
--
The effective top level domain (eTLD), also known as the domain suffix, is the last part of the domain name. For example, the top level domain for google.com is "com".
This value can be determined precisely with a list like the public suffix list (http://publicsuffix.org). Trying to approximate this by simply taking the last label will not work well for effective TLDs such as "co.uk".

type: keyword

example: co.uk

--

*`url.username`*::
+
--
Username of the request.

type: keyword

--

[float]
=== user

The user fields describe information about the user that is relevant to the event.
Fields can have one entry or multiple entries. If a user has more than one id, provide an array that includes all of them.


*`user.domain`*::
+
--
Name of the directory the user is a member of.
For example, an LDAP or Active Directory domain name.

type: keyword

--

*`user.email`*::
+
--
User email address.

type: keyword

--

*`user.full_name`*::
+
--
User's full name, if available.

type: keyword

example: Albert Einstein

--

*`user.group.domain`*::
+
--
Name of the directory the group is a member of.
For example, an LDAP or Active Directory domain name.

type: keyword

--

*`user.group.id`*::
+
--
Unique identifier for the group on the system/platform.

type: keyword

--

*`user.group.name`*::
+
--
Name of the group.

type: keyword

--

*`user.hash`*::
+
--
Unique user hash to correlate information for a user in anonymized form.
Useful if `user.id` or `user.name` contain confidential information and cannot be used.

type: keyword

--

*`user.id`*::
+
--
One or multiple unique identifiers of the user.

type: keyword

--

*`user.name`*::
+
--
Short name or login of the user.

type: keyword

example: albert

--

[float]
=== user_agent

The user_agent fields normally come from a browser request.
They often show up in web service logs coming from the parsed user agent string.


*`user_agent.device.name`*::
+
--
Name of the device.

type: keyword

example: iPhone

--

*`user_agent.name`*::
+
--
Name of the user agent.

type: keyword

example: Safari

--

*`user_agent.original`*::
+
--
Unparsed version of the user_agent.

type: keyword

example: Mozilla/5.0 (iPhone; CPU iPhone OS 12_1 like Mac OS X) AppleWebKit/605.1.15 (KHTML, like Gecko) Version/12.0 Mobile/15E148 Safari/604.1

--

*`user_agent.os.family`*::
+
--
OS family (such as redhat, debian, freebsd, windows).

type: keyword

example: debian

--

*`user_agent.os.full`*::
+
--
Operating system name, including the version or code name.

type: keyword

example: Mac OS Mojave

--

*`user_agent.os.kernel`*::
+
--
Operating system kernel version as a raw string.

type: keyword

example: 4.4.0-112-generic

--

*`user_agent.os.name`*::
+
--
Operating system name, without the version.

type: keyword

example: Mac OS X

--

*`user_agent.os.platform`*::
+
--
Operating system platform (such centos, ubuntu, windows).

type: keyword

example: darwin

--

*`user_agent.os.version`*::
+
--
Operating system version as a raw string.

type: keyword

example: 10.14.1

--

*`user_agent.version`*::
+
--
Version of the user agent.

type: keyword

example: 12.0

--

[[exported-fields-elasticsearch]]
== elasticsearch fields

elasticsearch Module



[float]
=== elasticsearch




*`elasticsearch.component`*::
+
--
Elasticsearch component from where the log event originated

type: keyword

example: o.e.c.m.MetaDataCreateIndexService

--

*`elasticsearch.cluster.uuid`*::
+
--
UUID of the cluster

type: keyword

example: GmvrbHlNTiSVYiPf8kxg9g

--

*`elasticsearch.cluster.name`*::
+
--
Name of the cluster

type: keyword

example: docker-cluster

--

*`elasticsearch.node.id`*::
+
--
ID of the node

type: keyword

example: DSiWcTyeThWtUXLB9J0BMw

--

*`elasticsearch.node.name`*::
+
--
Name of the node

type: keyword

example: vWNJsZ3

--

*`elasticsearch.index.name`*::
+
--
Index name

type: keyword

example: filebeat-test-input

--

*`elasticsearch.index.id`*::
+
--
Index id

type: keyword

example: aOGgDwbURfCV57AScqbCgw

--

*`elasticsearch.shard.id`*::
+
--
Id of the shard

type: keyword

example: 0

--

[float]
=== audit




*`elasticsearch.audit.layer`*::
+
--
The layer from which this event originated: rest, transport or ip_filter

type: keyword

example: rest

--

*`elasticsearch.audit.event_type`*::
+
--
The type of event that occurred: anonymous_access_denied, authentication_failed, access_denied, access_granted, connection_granted, connection_denied, tampered_request, run_as_granted, run_as_denied

type: keyword

example: access_granted

--

*`elasticsearch.audit.origin.type`*::
+
--
Where the request originated: rest (request originated from a REST API request), transport (request was received on the transport channel), local_node (the local node issued the request)

type: keyword

example: local_node

--

*`elasticsearch.audit.realm`*::
+
--
The authentication realm the authentication was validated against

type: keyword

--

*`elasticsearch.audit.user.realm`*::
+
--
The user's authentication realm, if authenticated

type: keyword

--

*`elasticsearch.audit.user.roles`*::
+
--
Roles to which the principal belongs

type: keyword

example: ['kibana_user', 'beats_admin']

--

*`elasticsearch.audit.action`*::
+
--
The name of the action that was executed

type: keyword

example: cluster:monitor/main

--

*`elasticsearch.audit.url.params`*::
+
--
REST URI parameters

example: {username=jacknich2}

--

*`elasticsearch.audit.indices`*::
+
--
Indices accessed by action

type: keyword

example: ['foo-2019.01.04', 'foo-2019.01.03', 'foo-2019.01.06']

--

*`elasticsearch.audit.request.id`*::
+
--
Unique ID of request

type: keyword

example: WzL_kb6VSvOhAq0twPvHOQ

--

*`elasticsearch.audit.request.name`*::
+
--
The type of request that was executed

type: keyword

example: ClearScrollRequest

--

*`elasticsearch.audit.request_body`*::
+
--
type: alias

alias to: http.request.body.content

--

*`elasticsearch.audit.origin_address`*::
+
--
type: alias

alias to: source.ip

--

*`elasticsearch.audit.uri`*::
+
--
type: alias

alias to: url.original

--

*`elasticsearch.audit.principal`*::
+
--
type: alias

alias to: user.name

--

*`elasticsearch.audit.message`*::
+
--
type: text

--

[float]
=== deprecation



[float]
=== gc

GC fileset fields.



[float]
=== phase

Fields specific to GC phase.



*`elasticsearch.gc.phase.name`*::
+
--
Name of the GC collection phase.


type: keyword

--

*`elasticsearch.gc.phase.duration_sec`*::
+
--
Collection phase duration according to the Java virtual machine.


type: float

--

*`elasticsearch.gc.phase.scrub_symbol_table_time_sec`*::
+
--
Pause time in seconds cleaning up symbol tables.


type: float

--

*`elasticsearch.gc.phase.scrub_string_table_time_sec`*::
+
--
Pause time in seconds cleaning up string tables.


type: float

--

*`elasticsearch.gc.phase.weak_refs_processing_time_sec`*::
+
--
Time spent processing weak references in seconds.


type: float

--

*`elasticsearch.gc.phase.parallel_rescan_time_sec`*::
+
--
Time spent in seconds marking live objects while application is stopped.


type: float

--

*`elasticsearch.gc.phase.class_unload_time_sec`*::
+
--
Time spent unloading unused classes in seconds.


type: float

--

[float]
=== cpu_time

Process CPU time spent performing collections.



*`elasticsearch.gc.phase.cpu_time.user_sec`*::
+
--
CPU time spent outside the kernel.


type: float

--

*`elasticsearch.gc.phase.cpu_time.sys_sec`*::
+
--
CPU time spent inside the kernel. 


type: float

--

*`elasticsearch.gc.phase.cpu_time.real_sec`*::
+
--
Total elapsed CPU time spent to complete the collection from start to finish.


type: float

--

*`elasticsearch.gc.jvm_runtime_sec`*::
+
--
The time from JVM start up in seconds, as a floating point number.


type: float

--

*`elasticsearch.gc.threads_total_stop_time_sec`*::
+
--
Garbage collection threads total stop time seconds.


type: float

--

*`elasticsearch.gc.stopping_threads_time_sec`*::
+
--
Time took to stop threads seconds.


type: float

--

*`elasticsearch.gc.tags`*::
+
--
GC logging tags.


type: keyword

--

[float]
=== heap

Heap allocation and total size.



*`elasticsearch.gc.heap.size_kb`*::
+
--
Total heap size in kilobytes.


type: integer

--

*`elasticsearch.gc.heap.used_kb`*::
+
--
Used heap in kilobytes.


type: integer

--

[float]
=== old_gen

Old generation occupancy and total size.



*`elasticsearch.gc.old_gen.size_kb`*::
+
--
Total size of old generation in kilobytes.


type: integer

--

*`elasticsearch.gc.old_gen.used_kb`*::
+
--
Old generation occupancy in kilobytes.


type: integer

--

[float]
=== young_gen

Young generation occupancy and total size.



*`elasticsearch.gc.young_gen.size_kb`*::
+
--
Total size of young generation in kilobytes.


type: integer

--

*`elasticsearch.gc.young_gen.used_kb`*::
+
--
Young generation occupancy in kilobytes.


type: integer

--

[float]
=== server

Server log file


*`elasticsearch.server.stacktrace`*::
+
--
Field is not indexed.

--

[float]
=== gc

GC log


[float]
=== young

Young GC


*`elasticsearch.server.gc.young.one`*::
+
--


type: long

example: 

--

*`elasticsearch.server.gc.young.two`*::
+
--


type: long

example: 

--

*`elasticsearch.server.gc.overhead_seq`*::
+
--
Sequence number

type: long

example: 3449992

--

*`elasticsearch.server.gc.collection_duration.ms`*::
+
--
Time spent in GC, in milliseconds

type: float

example: 1600

--

*`elasticsearch.server.gc.observation_duration.ms`*::
+
--
Total time over which collection was observed, in milliseconds

type: float

example: 1800

--

[float]
=== slowlog

Slowlog events from Elasticsearch


*`elasticsearch.slowlog.logger`*::
+
--
Logger name

type: keyword

example: index.search.slowlog.fetch

--

*`elasticsearch.slowlog.took`*::
+
--
Time it took to execute the query

type: keyword

example: 300ms

--

*`elasticsearch.slowlog.types`*::
+
--
Types

type: keyword

example: 

--

*`elasticsearch.slowlog.stats`*::
+
--
Stats groups

type: keyword

example: group1

--

*`elasticsearch.slowlog.search_type`*::
+
--
Search type

type: keyword

example: QUERY_THEN_FETCH

--

*`elasticsearch.slowlog.source_query`*::
+
--
Slow query

type: keyword

example: {"query":{"match_all":{"boost":1.0}}}

--

*`elasticsearch.slowlog.extra_source`*::
+
--
Extra source information

type: keyword

example: 

--

*`elasticsearch.slowlog.total_hits`*::
+
--
Total hits

type: keyword

example: 42

--

*`elasticsearch.slowlog.total_shards`*::
+
--
Total queried shards

type: keyword

example: 22

--

*`elasticsearch.slowlog.routing`*::
+
--
Routing

type: keyword

example: s01HZ2QBk9jw4gtgaFtn

--

*`elasticsearch.slowlog.id`*::
+
--
Id

type: keyword

example: 

--

*`elasticsearch.slowlog.type`*::
+
--
Type

type: keyword

example: doc

--

*`elasticsearch.slowlog.source`*::
+
--
Source of document that was indexed

type: keyword

--

[[exported-fields-envoyproxy]]
== Envoyproxy fields

Module for handling logs produced by envoy



[float]
=== envoyproxy

Fields from envoy proxy logs after normalization



*`envoyproxy.log_type`*::
+
--
Envoy log type, normally ACCESS


type: keyword

--

*`envoyproxy.response_flags`*::
+
--
Response flags


type: keyword

--

*`envoyproxy.upstream_service_time`*::
+
--
Upstream service time in nanoseconds


type: long

format: duration

--

*`envoyproxy.request_id`*::
+
--
ID of the request


type: keyword

--

*`envoyproxy.authority`*::
+
--
Envoy proxy authority field


type: keyword

--

*`envoyproxy.proxy_type`*::
+
--
Envoy proxy type, tcp or http


type: keyword

--

[[exported-fields-googlecloud]]
== Google Cloud fields

Module for handling logs from Google Cloud.



[float]
=== googlecloud

Fields from Google Cloud logs.



[float]
=== destination.instance

If the destination of the connection was a VM located on the same VPC, this field is populated with VM instance details. In a Shared VPC configuration, project_id corresponds to the project that owns the instance, usually the service project.



*`googlecloud.destination.instance.project_id`*::
+
--
ID of the project containing the VM.


type: keyword

--

*`googlecloud.destination.instance.region`*::
+
--
Region of the VM.


type: keyword

--

*`googlecloud.destination.instance.zone`*::
+
--
Zone of the VM.


type: keyword

--

[float]
=== destination.vpc

If the destination of the connection was a VM located on the same VPC, this field is populated with VPC network details. In a Shared VPC configuration, project_id corresponds to that of the host project.



*`googlecloud.destination.vpc.project_id`*::
+
--
ID of the project containing the VM.


type: keyword

--

*`googlecloud.destination.vpc.vpc_name`*::
+
--
VPC on which the VM is operating.


type: keyword

--

*`googlecloud.destination.vpc.subnetwork_name`*::
+
--
Subnetwork on which the VM is operating.


type: keyword

--

[float]
=== source.instance

If the source of the connection was a VM located on the same VPC, this field is populated with VM instance details. In a Shared VPC configuration, project_id corresponds to the project that owns the instance, usually the service project.



*`googlecloud.source.instance.project_id`*::
+
--
ID of the project containing the VM.


type: keyword

--

*`googlecloud.source.instance.region`*::
+
--
Region of the VM.


type: keyword

--

*`googlecloud.source.instance.zone`*::
+
--
Zone of the VM.


type: keyword

--

[float]
=== source.vpc

If the source of the connection was a VM located on the same VPC, this field is populated with VPC network details. In a Shared VPC configuration, project_id corresponds to that of the host project.



*`googlecloud.source.vpc.project_id`*::
+
--
ID of the project containing the VM.


type: keyword

--

*`googlecloud.source.vpc.vpc_name`*::
+
--
VPC on which the VM is operating.


type: keyword

--

*`googlecloud.source.vpc.subnetwork_name`*::
+
--
Subnetwork on which the VM is operating.


type: keyword

--

[float]
=== firewall

Fields for Google Cloud Firewall logs.



[float]
=== rule_details

Description of the firewall rule that matched this connection.



*`googlecloud.firewall.rule_details.priority`*::
+
--
The priority for the firewall rule.

type: long

--

*`googlecloud.firewall.rule_details.action`*::
+
--
Action that the rule performs on match.

type: keyword

--

*`googlecloud.firewall.rule_details.direction`*::
+
--
Direction of traffic that matches this rule.

type: keyword

--

*`googlecloud.firewall.rule_details.reference`*::
+
--
Reference to the firewall rule.

type: keyword

--

*`googlecloud.firewall.rule_details.source_range`*::
+
--
List of source ranges that the firewall rule applies to.

type: keyword

--

*`googlecloud.firewall.rule_details.destination_range`*::
+
--
List of destination ranges that the firewall applies to.

type: keyword

--

*`googlecloud.firewall.rule_details.source_tag`*::
+
--
List of all the source tags that the firewall rule applies to.


type: keyword

--

*`googlecloud.firewall.rule_details.target_tag`*::
+
--
List of all the target tags that the firewall rule applies to.


type: keyword

--

*`googlecloud.firewall.rule_details.ip_port_info`*::
+
--
List of ip protocols and applicable port ranges for rules.


type: array

--

*`googlecloud.firewall.rule_details.source_service_account`*::
+
--
List of all the source service accounts that the firewall rule applies to.


type: keyword

--

*`googlecloud.firewall.rule_details.target_service_account`*::
+
--
List of all the target service accounts that the firewall rule applies to.


type: keyword

--

[float]
=== vpcflow

Fields for Google Cloud VPC flow logs.



*`googlecloud.vpcflow.reporter`*::
+
--
The side which reported the flow. Can be either 'SRC' or 'DEST'.


type: keyword

--

*`googlecloud.vpcflow.rtt.ms`*::
+
--
Latency as measured (for TCP flows only) during the time interval. This is the time elapsed between sending a SEQ and receiving a corresponding ACK and it contains the network RTT as well as the application related delay.


type: long

--

[[exported-fields-haproxy]]
== haproxy fields

haproxy Module



[float]
=== haproxy




*`haproxy.frontend_name`*::
+
--
Name of the frontend (or listener) which received and processed the connection.

--

*`haproxy.backend_name`*::
+
--
Name of the backend (or listener) which was selected to manage the connection to the server.

--

*`haproxy.server_name`*::
+
--
Name of the last server to which the connection was sent.

--

*`haproxy.total_waiting_time_ms`*::
+
--
Total time in milliseconds spent waiting in the various queues

type: long

--

*`haproxy.connection_wait_time_ms`*::
+
--
Total time in milliseconds spent waiting for the connection to establish to the final server

type: long

--

*`haproxy.bytes_read`*::
+
--
Total number of bytes transmitted to the client when the log is emitted.

type: long

--

*`haproxy.time_queue`*::
+
--
Total time in milliseconds spent waiting in the various queues.

type: long

--

*`haproxy.time_backend_connect`*::
+
--
Total time in milliseconds spent waiting for the connection to establish to the final server, including retries.

type: long

--

*`haproxy.server_queue`*::
+
--
Total number of requests which were processed before this one in the server queue.

type: long

--

*`haproxy.backend_queue`*::
+
--
Total number of requests which were processed before this one in the backend's global queue.

type: long

--

*`haproxy.bind_name`*::
+
--
Name of the listening address which received the connection.

--

*`haproxy.error_message`*::
+
--
Error message logged by HAProxy in case of error.

type: text

--

*`haproxy.source`*::
+
--
The HAProxy source of the log

type: keyword

--

*`haproxy.termination_state`*::
+
--
Condition the session was in when the session ended.

--

*`haproxy.mode`*::
+
--
mode that the frontend is operating (TCP or HTTP)

type: keyword

--

[float]
=== connections

Contains various counts of connections active in the process.


*`haproxy.connections.active`*::
+
--
Total number of concurrent connections on the process when the session was logged.

type: long

--

*`haproxy.connections.frontend`*::
+
--
Total number of concurrent connections on the frontend when the session was logged.

type: long

--

*`haproxy.connections.backend`*::
+
--
Total number of concurrent connections handled by the backend when the session was logged.

type: long

--

*`haproxy.connections.server`*::
+
--
Total number of concurrent connections still active on the server when the session was logged.

type: long

--

*`haproxy.connections.retries`*::
+
--
Number of connection retries experienced by this session when trying to connect to the server.

type: long

--

[float]
=== client

Information about the client doing the request


*`haproxy.client.ip`*::
+
--
type: alias

alias to: source.address

--

*`haproxy.client.port`*::
+
--
type: alias

alias to: source.port

--

*`haproxy.process_name`*::
+
--
type: alias

alias to: process.name

--

*`haproxy.pid`*::
+
--
type: alias

alias to: process.pid

--

[float]
=== destination

Destination information


*`haproxy.destination.port`*::
+
--
type: alias

alias to: destination.port

--

*`haproxy.destination.ip`*::
+
--
type: alias

alias to: destination.ip

--

[float]
=== geoip

Contains GeoIP information gathered based on the client.ip field. Only present if the GeoIP Elasticsearch plugin is available and used.



*`haproxy.geoip.continent_name`*::
+
--
type: alias

alias to: source.geo.continent_name

--

*`haproxy.geoip.country_iso_code`*::
+
--
type: alias

alias to: source.geo.country_iso_code

--

*`haproxy.geoip.location`*::
+
--
type: alias

alias to: source.geo.location

--

*`haproxy.geoip.region_name`*::
+
--
type: alias

alias to: source.geo.region_name

--

*`haproxy.geoip.city_name`*::
+
--
type: alias

alias to: source.geo.city_name

--

*`haproxy.geoip.region_iso_code`*::
+
--
type: alias

alias to: source.geo.region_iso_code

--

[float]
=== http

Please add description


[float]
=== response

Fields related to the HTTP response


*`haproxy.http.response.captured_cookie`*::
+
--
Optional "name=value" entry indicating that the client had this cookie in the response.


--

*`haproxy.http.response.captured_headers`*::
+
--
List of headers captured in the response due to the presence of the "capture response header" statement in the frontend.


type: keyword

--

*`haproxy.http.response.status_code`*::
+
--
type: alias

alias to: http.response.status_code

--

[float]
=== request

Fields related to the HTTP request


*`haproxy.http.request.captured_cookie`*::
+
--
Optional "name=value" entry indicating that the server has returned a cookie with its request.


--

*`haproxy.http.request.captured_headers`*::
+
--
List of headers captured in the request due to the presence of the "capture request header" statement in the frontend.


type: keyword

--

*`haproxy.http.request.raw_request_line`*::
+
--
Complete HTTP request line, including the method, request and HTTP version string.

type: keyword

--

*`haproxy.http.request.time_wait_without_data_ms`*::
+
--
Total time in milliseconds spent waiting for the server to send a full HTTP response, not counting data.

type: long

--

*`haproxy.http.request.time_wait_ms`*::
+
--
Total time in milliseconds spent waiting for a full HTTP request from the client (not counting body) after the first byte was received.

type: long

--

[float]
=== tcp

TCP log format


*`haproxy.tcp.connection_waiting_time_ms`*::
+
--
Total time in milliseconds elapsed between the accept and the last close

type: long

--

[[exported-fields-host-processor]]
== Host fields

Info collected for the host machine.




*`host.containerized`*::
+
--
If the host is a container.


type: boolean

--

*`host.os.build`*::
+
--
OS build information.


type: keyword

example: 18D109

--

*`host.os.codename`*::
+
--
OS codename, if any.


type: keyword

example: stretch

--

[[exported-fields-ibmmq]]
== ibmmq fields

ibmmq Module



[float]
=== ibmmq




[float]
=== errorlog

IBM MQ error logs


*`ibmmq.errorlog.installation`*::
+
--
This is the installation name which can be given at installation time.
Each installation of IBM MQ on UNIX, Linux, and Windows, has a unique identifier known as an installation name. The installation name is used to associate things such as queue managers and configuration files with an installation.


type: keyword

--

*`ibmmq.errorlog.qmgr`*::
+
--
Name of the queue manager. Queue managers provide queuing services to applications, and manages the queues that belong to them.


type: keyword

--

*`ibmmq.errorlog.arithinsert`*::
+
--
Changing content based on error.id

type: keyword

--

*`ibmmq.errorlog.commentinsert`*::
+
--
Changing content based on error.id

type: keyword

--

*`ibmmq.errorlog.errordescription`*::
+
--
Please add description

type: text

example: Please add example

--

*`ibmmq.errorlog.explanation`*::
+
--
Explaines the error in more detail

type: keyword

--

*`ibmmq.errorlog.action`*::
+
--
Defines what to do when the error occurs

type: keyword

--

*`ibmmq.errorlog.code`*::
+
--
Error code.

type: keyword

--

[[exported-fields-icinga]]
== Icinga fields

Icinga Module



[float]
=== icinga




[float]
=== debug

Contains fields for the Icinga debug logs.



*`icinga.debug.facility`*::
+
--
Specifies what component of Icinga logged the message.


type: keyword

--

*`icinga.debug.severity`*::
+
--
type: alias

alias to: log.level

--

*`icinga.debug.message`*::
+
--
type: alias

alias to: message

--

[float]
=== main

Contains fields for the Icinga main logs.



*`icinga.main.facility`*::
+
--
Specifies what component of Icinga logged the message.


type: keyword

--

*`icinga.main.severity`*::
+
--
type: alias

alias to: log.level

--

*`icinga.main.message`*::
+
--
type: alias

alias to: message

--

[float]
=== startup

Contains fields for the Icinga startup logs.



*`icinga.startup.facility`*::
+
--
Specifies what component of Icinga logged the message.


type: keyword

--

*`icinga.startup.severity`*::
+
--
type: alias

alias to: log.level

--

*`icinga.startup.message`*::
+
--
type: alias

alias to: message

--

[[exported-fields-iis]]
== IIS fields

Module for parsing IIS log files.



[float]
=== iis

Fields from IIS log files.



[float]
=== access

Contains fields for IIS access logs.



*`iis.access.sub_status`*::
+
--
The HTTP substatus code.


type: long

--

*`iis.access.win32_status`*::
+
--
The Windows status code.


type: long

--

*`iis.access.site_name`*::
+
--
The site name and instance number.


type: keyword

--

*`iis.access.server_name`*::
+
--
The name of the server on which the log file entry was generated.


type: keyword

--

*`iis.access.cookie`*::
+
--
The content of the cookie sent or received, if any.


type: keyword

--

*`iis.access.body_received.bytes`*::
+
--
type: alias

alias to: http.request.body.bytes

--

*`iis.access.body_sent.bytes`*::
+
--
type: alias

alias to: http.response.body.bytes

--

*`iis.access.server_ip`*::
+
--
type: alias

alias to: destination.address

--

*`iis.access.method`*::
+
--
type: alias

alias to: http.request.method

--

*`iis.access.url`*::
+
--
type: alias

alias to: url.path

--

*`iis.access.query_string`*::
+
--
type: alias

alias to: url.query

--

*`iis.access.port`*::
+
--
type: alias

alias to: destination.port

--

*`iis.access.user_name`*::
+
--
type: alias

alias to: user.name

--

*`iis.access.remote_ip`*::
+
--
type: alias

alias to: source.address

--

*`iis.access.referrer`*::
+
--
type: alias

alias to: http.request.referrer

--

*`iis.access.response_code`*::
+
--
type: alias

alias to: http.response.status_code

--

*`iis.access.http_version`*::
+
--
type: alias

alias to: http.version

--

*`iis.access.hostname`*::
+
--
type: alias

alias to: host.hostname

--


*`iis.access.user_agent.device`*::
+
--
type: alias

alias to: user_agent.device.name

--

*`iis.access.user_agent.name`*::
+
--
type: alias

alias to: user_agent.name

--

*`iis.access.user_agent.os`*::
+
--
type: alias

alias to: user_agent.os.full_name

--

*`iis.access.user_agent.os_name`*::
+
--
type: alias

alias to: user_agent.os.name

--

*`iis.access.user_agent.original`*::
+
--
type: alias

alias to: user_agent.original

--


*`iis.access.geoip.continent_name`*::
+
--
type: alias

alias to: source.geo.continent_name

--

*`iis.access.geoip.country_iso_code`*::
+
--
type: alias

alias to: source.geo.country_iso_code

--

*`iis.access.geoip.location`*::
+
--
type: alias

alias to: source.geo.location

--

*`iis.access.geoip.region_name`*::
+
--
type: alias

alias to: source.geo.region_name

--

*`iis.access.geoip.city_name`*::
+
--
type: alias

alias to: source.geo.city_name

--

*`iis.access.geoip.region_iso_code`*::
+
--
type: alias

alias to: source.geo.region_iso_code

--

[float]
=== error

Contains fields for IIS error logs.



*`iis.error.reason_phrase`*::
+
--
The HTTP reason phrase.


type: keyword

--

*`iis.error.queue_name`*::
+
--
The IIS application pool name.


type: keyword

--

*`iis.error.remote_ip`*::
+
--
type: alias

alias to: source.address

--

*`iis.error.remote_port`*::
+
--
type: alias

alias to: source.port

--

*`iis.error.server_ip`*::
+
--
type: alias

alias to: destination.address

--

*`iis.error.server_port`*::
+
--
type: alias

alias to: destination.port

--

*`iis.error.http_version`*::
+
--
type: alias

alias to: http.version

--

*`iis.error.method`*::
+
--
type: alias

alias to: http.request.method

--

*`iis.error.url`*::
+
--
type: alias

alias to: url.original

--

*`iis.error.response_code`*::
+
--
type: alias

alias to: http.response.status_code

--


*`iis.error.geoip.continent_name`*::
+
--
type: alias

alias to: source.geo.continent_name

--

*`iis.error.geoip.country_iso_code`*::
+
--
type: alias

alias to: source.geo.country_iso_code

--

*`iis.error.geoip.location`*::
+
--
type: alias

alias to: source.geo.location

--

*`iis.error.geoip.region_name`*::
+
--
type: alias

alias to: source.geo.region_name

--

*`iis.error.geoip.city_name`*::
+
--
type: alias

alias to: source.geo.city_name

--

*`iis.error.geoip.region_iso_code`*::
+
--
type: alias

alias to: source.geo.region_iso_code

--

[[exported-fields-iptables]]
== iptables fields

Module for handling the iptables logs.



[float]
=== iptables

Fields from the iptables logs.



*`iptables.ether_type`*::
+
--
Value of the ethernet type field identifying the network layer protocol.


type: long

--

*`iptables.flow_label`*::
+
--
IPv6 flow label.


type: integer

--

*`iptables.fragment_flags`*::
+
--
IP fragment flags. A combination of CE, DF and MF.


type: keyword

--

*`iptables.fragment_offset`*::
+
--
Offset of the current IP fragment.


type: long

--

[float]
=== icmp

ICMP fields.



*`iptables.icmp.code`*::
+
--
ICMP code.


type: long

--

*`iptables.icmp.id`*::
+
--
ICMP ID.


type: long

--

*`iptables.icmp.parameter`*::
+
--
ICMP parameter.


type: long

--

*`iptables.icmp.redirect`*::
+
--
ICMP redirect address.


type: ip

--

*`iptables.icmp.seq`*::
+
--
ICMP sequence number.


type: long

--

*`iptables.icmp.type`*::
+
--
ICMP type.


type: long

--

*`iptables.id`*::
+
--
Packet identifier.


type: long

--

*`iptables.incomplete_bytes`*::
+
--
Number of incomplete bytes.


type: long

--

*`iptables.input_device`*::
+
--
Device that received the packet.


type: keyword

--

*`iptables.precedence_bits`*::
+
--
IP precedence bits.


type: short

--

*`iptables.tos`*::
+
--
IP Type of Service field.


type: long

--

*`iptables.length`*::
+
--
Packet length.


type: long

--

*`iptables.output_device`*::
+
--
Device that output the packet.


type: keyword

--

[float]
=== tcp

TCP fields.



*`iptables.tcp.flags`*::
+
--
TCP flags.


type: keyword

--

*`iptables.tcp.reserved_bits`*::
+
--
TCP reserved bits.


type: short

--

*`iptables.tcp.seq`*::
+
--
TCP sequence number.


type: long

--

*`iptables.tcp.ack`*::
+
--
TCP Acknowledgment number.


type: long

--

*`iptables.tcp.window`*::
+
--
Advertised TCP window size.


type: long

--

*`iptables.ttl`*::
+
--
Time To Live field.


type: integer

--

[float]
=== udp

UDP fields.



*`iptables.udp.length`*::
+
--
Length of the UDP header and payload.


type: long

--

[float]
=== ubiquiti

Fields for Ubiquiti network devices.



*`iptables.ubiquiti.input_zone`*::
+
--
Input zone.


type: keyword

--

*`iptables.ubiquiti.output_zone`*::
+
--
Output zone.


type: keyword

--

*`iptables.ubiquiti.rule_number`*::
+
--
The rule number within the rule set.

type: keyword

--

*`iptables.ubiquiti.rule_set`*::
+
--
The rule set name.

type: keyword

--

[[exported-fields-jolokia-autodiscover]]
== Jolokia Discovery autodiscover provider fields

Metadata from Jolokia Discovery added by the jolokia provider.



*`jolokia.agent.version`*::
+
--
Version number of jolokia agent.


type: keyword

--

*`jolokia.agent.id`*::
+
--
Each agent has a unique id which can be either provided during startup of the agent in form of a configuration parameter or being autodetected. If autodected, the id has several parts: The IP, the process id, hashcode of the agent and its type.


type: keyword

--

*`jolokia.server.product`*::
+
--
The container product if detected.


type: keyword

--

*`jolokia.server.version`*::
+
--
The container's version (if detected).


type: keyword

--

*`jolokia.server.vendor`*::
+
--
The vendor of the container the agent is running in.


type: keyword

--

*`jolokia.url`*::
+
--
The URL how this agent can be contacted.


type: keyword

--

*`jolokia.secured`*::
+
--
Whether the agent was configured for authentication or not.


type: boolean

--

[[exported-fields-kafka]]
== Kafka fields

Kafka module



[float]
=== kafka




[float]
=== log

Kafka log lines.



*`kafka.log.level`*::
+
--
type: alias

alias to: log.level

--

*`kafka.log.message`*::
+
--
type: alias

alias to: message

--

*`kafka.log.component`*::
+
--
Component the log is coming from.


type: keyword

--

*`kafka.log.class`*::
+
--
Java class the log is coming from.


type: keyword

--

[float]
=== trace

Trace in the log line.



*`kafka.log.trace.class`*::
+
--
Java class the trace is coming from.


type: keyword

--

*`kafka.log.trace.message`*::
+
--
Message part of the trace.


type: text

--

[[exported-fields-kibana]]
== kibana fields

kibana Module



[float]
=== kibana




[float]
=== log

Kafka log lines.



*`kibana.log.tags`*::
+
--
Kibana logging tags.


type: keyword

--

*`kibana.log.state`*::
+
--
Current state of Kibana.


type: keyword

--

*`kibana.log.meta`*::
+
--
type: object

--

*`kibana.log.kibana.log.meta.req.headers.referer`*::
+
--
type: alias

alias to: http.request.referrer

--

*`kibana.log.kibana.log.meta.req.referer`*::
+
--
type: alias

alias to: http.request.referrer

--

*`kibana.log.kibana.log.meta.req.headers.user-agent`*::
+
--
type: alias

alias to: user_agent.original

--

*`kibana.log.kibana.log.meta.req.remoteAddress`*::
+
--
type: alias

alias to: source.address

--

*`kibana.log.kibana.log.meta.req.url`*::
+
--
type: alias

alias to: url.original

--

*`kibana.log.kibana.log.meta.statusCode`*::
+
--
type: alias

alias to: http.response.status_code

--

*`kibana.log.kibana.log.meta.method`*::
+
--
type: alias

alias to: http.request.method

--

[[exported-fields-kubernetes-processor]]
== Kubernetes fields

Kubernetes metadata added by the kubernetes processor




*`kubernetes.pod.name`*::
+
--
Kubernetes pod name


type: keyword

--

*`kubernetes.pod.uid`*::
+
--
Kubernetes Pod UID


type: keyword

--

*`kubernetes.namespace`*::
+
--
Kubernetes namespace


type: keyword

--

*`kubernetes.node.name`*::
+
--
Kubernetes node name


type: keyword

--

*`kubernetes.labels.*`*::
+
--
Kubernetes labels map


type: object

--

*`kubernetes.annotations.*`*::
+
--
Kubernetes annotations map


type: object

--

*`kubernetes.replicaset.name`*::
+
--
Kubernetes replicaset name


type: keyword

--

*`kubernetes.deployment.name`*::
+
--
Kubernetes deployment name


type: keyword

--

*`kubernetes.statefulset.name`*::
+
--
Kubernetes statefulset name


type: keyword

--

*`kubernetes.container.name`*::
+
--
Kubernetes container name


type: keyword

--

*`kubernetes.container.image`*::
+
--
Kubernetes container image


type: keyword

--

[[exported-fields-log]]
== Log file content fields

Contains log file lines.



*`log.file.path`*::
+
--
The file from which the line was read. This field contains the absolute path to the file. For example: `/var/log/system.log`.


type: keyword

required: False

--

*`log.source.address`*::
+
--
Source address from which the log event was read / sent from.


type: keyword

required: False

--

*`log.offset`*::
+
--
The file offset the reported line starts at.


type: long

required: False

--

*`stream`*::
+
--
Log stream when reading container logs, can be 'stdout' or 'stderr'


type: keyword

required: False

--

*`input.type`*::
+
--
The input type from which the event was generated. This field is set to the value specified for the `type` option in the input section of the Filebeat config file.


required: True

--

*`syslog.facility`*::
+
--
The facility extracted from the priority.


type: long

required: False

--

*`syslog.priority`*::
+
--
The priority of the syslog event.


type: long

required: False

--

*`syslog.severity_label`*::
+
--
The human readable severity.


type: keyword

required: False

--

*`syslog.facility_label`*::
+
--
The human readable facility.


type: keyword

required: False

--

*`process.program`*::
+
--
The name of the program.


type: keyword

required: False

--

*`log.flags`*::
+
--
This field contains the flags of the event.


--

*`http.response.content_length`*::
+
--
type: alias

alias to: http.response.body.bytes

--



*`user_agent.os.full_name`*::
+
--
type: keyword

--

*`fileset.name`*::
+
--
The Filebeat fileset that generated this event.


type: keyword

--

*`fileset.module`*::
+
--
type: alias

alias to: event.module

--

*`read_timestamp`*::
+
--
type: alias

alias to: event.created

--

*`docker.attrs`*::
+
--
docker.attrs contains labels and environment variables written by docker's JSON File logging driver. These fields are only available when they are configured in the logging driver options.


type: object

--

*`icmp.code`*::
+
--
ICMP code.


type: keyword

--

*`icmp.type`*::
+
--
ICMP type.


type: keyword

--

*`igmp.type`*::
+
--
IGMP type.


type: keyword

--


*`kafka.topic`*::
+
--
Kafka topic


type: keyword

--

*`kafka.partition`*::
+
--
Kafka partition number


type: long

--

*`kafka.offset`*::
+
--
Kafka offset of this message


type: long

--

*`kafka.key`*::
+
--
Kafka key, corresponding to the Kafka value stored in the message


type: keyword

--

*`kafka.block_timestamp`*::
+
--
Kafka outer (compressed) block timestamp


type: date

--

*`kafka.headers`*::
+
--
An array of Kafka header strings for this message, in the form "<key>: <value>".


type: array

--

[[exported-fields-logstash]]
== logstash fields

logstash Module



[float]
=== logstash




[float]
=== log

Fields from the Logstash logs.



*`logstash.log.module`*::
+
--
The module or class where the event originate.


type: keyword

--

*`logstash.log.thread`*::
+
--
Information about the running thread where the log originate.


type: keyword

--

*`logstash.log.thread.text`*::
+
--
type: text

--

*`logstash.log.log_event`*::
+
--
key and value debugging information.


type: object

--

*`logstash.log.pipeline_id`*::
+
--
The ID of the pipeline.


type: keyword

example: main

--

*`logstash.log.message`*::
+
--
type: alias

alias to: message

--

*`logstash.log.level`*::
+
--
type: alias

alias to: log.level

--

[float]
=== slowlog

slowlog



*`logstash.slowlog.module`*::
+
--
The module or class where the event originate.


type: keyword

--

*`logstash.slowlog.thread`*::
+
--
Information about the running thread where the log originate.


type: keyword

--

*`logstash.slowlog.thread.text`*::
+
--
type: text

--

*`logstash.slowlog.event`*::
+
--
Raw dump of the original event


type: keyword

--

*`logstash.slowlog.event.text`*::
+
--
type: text

--

*`logstash.slowlog.plugin_name`*::
+
--
Name of the plugin


type: keyword

--

*`logstash.slowlog.plugin_type`*::
+
--
Type of the plugin: Inputs, Filters, Outputs or Codecs.


type: keyword

--

*`logstash.slowlog.took_in_millis`*::
+
--
Execution time for the plugin in milliseconds.


type: long

--

*`logstash.slowlog.plugin_params`*::
+
--
String value of the plugin configuration


type: keyword

--

*`logstash.slowlog.plugin_params.text`*::
+
--
type: text

--

*`logstash.slowlog.plugin_params_object`*::
+
--
key -> value of the configuration used by the plugin.


type: object

--

*`logstash.slowlog.level`*::
+
--
type: alias

alias to: log.level

--

*`logstash.slowlog.took_in_nanos`*::
+
--
type: alias

alias to: event.duration

--

[[exported-fields-misp]]
== MISP fields

Module for handling threat information from MISP.



[float]
=== misp

Fields from MISP threat information.



[float]
=== attack_pattern

Fields provide support for specifying information about attack patterns.



*`misp.attack_pattern.id`*::
+
--
Identifier of the threat indicator.


type: keyword

--

*`misp.attack_pattern.name`*::
+
--
Name of the attack pattern.


type: keyword

--

*`misp.attack_pattern.description`*::
+
--
Description of the attack pattern.


type: text

--

*`misp.attack_pattern.kill_chain_phases`*::
+
--
The kill chain phase(s) to which this attack pattern corresponds.


type: keyword

--

[float]
=== campaign

Fields provide support for specifying information about campaigns.



*`misp.campaign.id`*::
+
--
Identifier of the campaign.


type: keyword

--

*`misp.campaign.name`*::
+
--
Name of the campaign.


type: keyword

--

*`misp.campaign.description`*::
+
--
Description of the campaign.


type: text

--

*`misp.campaign.aliases`*::
+
--
Alternative names used to identify this campaign.


type: text

--

*`misp.campaign.first_seen`*::
+
--
The time that this Campaign was first seen, in RFC3339 format.


type: date

--

*`misp.campaign.last_seen`*::
+
--
The time that this Campaign was last seen, in RFC3339 format.


type: date

--

*`misp.campaign.objective`*::
+
--
This field defines the Campaign's primary goal, objective, desired outcome, or intended effect.


type: keyword

--

[float]
=== course_of_action

A Course of Action is an action taken either to prevent an attack or to respond to an attack that is in progress.



*`misp.course_of_action.id`*::
+
--
Identifier of the Course of Action.


type: keyword

--

*`misp.course_of_action.name`*::
+
--
The name used to identify the Course of Action.


type: keyword

--

*`misp.course_of_action.description`*::
+
--
Description of the Course of Action.


type: text

--

[float]
=== identity

Identity can represent actual individuals, organizations, or groups, as well as classes of individuals, organizations, or groups.



*`misp.identity.id`*::
+
--
Identifier of the Identity.


type: keyword

--

*`misp.identity.name`*::
+
--
The name used to identify the Identity.


type: keyword

--

*`misp.identity.description`*::
+
--
Description of the Identity.


type: text

--

*`misp.identity.identity_class`*::
+
--
The type of entity that this Identity describes, e.g., an individual or organization. Open Vocab - identity-class-ov 


type: keyword

--

*`misp.identity.labels`*::
+
--
The list of roles that this Identity performs.  


type: keyword

example: CEO


--

*`misp.identity.sectors`*::
+
--
The list of sectors that this Identity belongs to. Open Vocab - industry-sector-ov 


type: keyword

--

*`misp.identity.contact_information`*::
+
--
The contact information (e-mail, phone number, etc.) for this Identity.


type: text

--

[float]
=== intrusion_set

An Intrusion Set is a grouped set of adversary behavior and resources with common properties that is believed to be orchestrated by a single organization.



*`misp.intrusion_set.id`*::
+
--
Identifier of the Intrusion Set.


type: keyword

--

*`misp.intrusion_set.name`*::
+
--
The name used to identify the Intrusion Set.


type: keyword

--

*`misp.intrusion_set.description`*::
+
--
Description of the Intrusion Set.


type: text

--

*`misp.intrusion_set.aliases`*::
+
--
Alternative names used to identify the Intrusion Set.


type: text

--

*`misp.intrusion_set.first_seen`*::
+
--
The time that this Intrusion Set was first seen, in RFC3339 format.


type: date

--

*`misp.intrusion_set.last_seen`*::
+
--
The time that this Intrusion Set was last seen, in RFC3339 format.


type: date

--

*`misp.intrusion_set.goals`*::
+
--
The high level goals of this Intrusion Set, namely, what are they trying to do.


type: text

--

*`misp.intrusion_set.resource_level`*::
+
--
This defines the organizational level at which this Intrusion Set typically works. Open Vocab - attack-resource-level-ov


type: text

--

*`misp.intrusion_set.primary_motivation`*::
+
--
The primary reason, motivation, or purpose behind this Intrusion Set. Open Vocab - attack-motivation-ov


type: text

--

*`misp.intrusion_set.secondary_motivations`*::
+
--
The secondary reasons, motivations, or purposes behind this Intrusion Set. Open Vocab - attack-motivation-ov


type: text

--

[float]
=== malware

Malware is a type of TTP that is also known as malicious code and malicious software, refers to a program that is inserted into a system, usually covertly, with the intent of compromising the confidentiality, integrity, or availability of the victim's data, applications, or operating system (OS) or of otherwise annoying or disrupting the victim.



*`misp.malware.id`*::
+
--
Identifier of the Malware.


type: keyword

--

*`misp.malware.name`*::
+
--
The name used to identify the Malware.


type: keyword

--

*`misp.malware.description`*::
+
--
Description of the Malware.


type: text

--

*`misp.malware.labels`*::
+
--
The type of malware being described.  Open Vocab - malware-label-ov.  adware,backdoor,bot,ddos,dropper,exploit-kit,keylogger,ransomware, remote-access-trojan,resource-exploitation,rogue-security-software,rootkit, screen-capture,spyware,trojan,virus,worm


type: keyword

--

*`misp.malware.kill_chain_phases`*::
+
--
The list of kill chain phases for which this Malware instance can be used.


type: keyword

format: string

--

[float]
=== note

A Note is a comment or note containing informative text to help explain the context of one or more STIX Objects (SDOs or SROs) or to provide additional analysis that is not contained in the original object.



*`misp.note.id`*::
+
--
Identifier of the Note.


type: keyword

--

*`misp.note.summary`*::
+
--
A brief description used as a summary of the Note.


type: keyword

--

*`misp.note.description`*::
+
--
The content of the Note.


type: text

--

*`misp.note.authors`*::
+
--
The name of the author(s) of this Note.


type: keyword

--

*`misp.note.object_refs`*::
+
--
The STIX Objects (SDOs and SROs) that the note is being applied to.


type: keyword

--

[float]
=== threat_indicator

Fields provide support for specifying information about threat indicators, and related matching patterns.



*`misp.threat_indicator.labels`*::
+
--
list of type open-vocab that specifies the type of indicator.  


type: keyword

example: Domain Watchlist


--

*`misp.threat_indicator.id`*::
+
--
Identifier of the threat indicator.


type: keyword

--

*`misp.threat_indicator.version`*::
+
--
Version of the threat indicator.


type: keyword

--

*`misp.threat_indicator.type`*::
+
--
Type of the threat indicator.


type: keyword

--

*`misp.threat_indicator.description`*::
+
--
Description of the threat indicator.


type: text

--

*`misp.threat_indicator.feed`*::
+
--
Name of the threat feed.


type: text

--

*`misp.threat_indicator.valid_from`*::
+
--
The time from which this Indicator should be considered valuable  intelligence, in RFC3339 format.


type: date

--

*`misp.threat_indicator.valid_until`*::
+
--
The time at which this Indicator should no longer be considered valuable intelligence. If the valid_until property is omitted, then there is no constraint on the latest time for which the indicator should be used, in RFC3339 format.


type: date

--

*`misp.threat_indicator.severity`*::
+
--
Threat severity to which this indicator corresponds.


type: keyword

example: high

format: string

--

*`misp.threat_indicator.confidence`*::
+
--
Confidence level to which this indicator corresponds.


type: keyword

example: high

--

*`misp.threat_indicator.kill_chain_phases`*::
+
--
The kill chain phase(s) to which this indicator corresponds.


type: keyword

format: string

--

*`misp.threat_indicator.mitre_tactic`*::
+
--
MITRE tactics to which this indicator corresponds.


type: keyword

example: Initial Access

format: string

--

*`misp.threat_indicator.mitre_technique`*::
+
--
MITRE techniques to which this indicator corresponds.


type: keyword

example: Drive-by Compromise

format: string

--

*`misp.threat_indicator.attack_pattern`*::
+
--
The attack_pattern for this indicator is a STIX Pattern as specified in STIX Version 2.0 Part 5 - STIX Patterning. 


type: keyword

example: [destination:ip = '91.219.29.188/32']


--

*`misp.threat_indicator.attack_pattern_kql`*::
+
--
The attack_pattern for this indicator is KQL query that matches the attack_pattern specified in the STIX Pattern format. 


type: keyword

example: destination.ip: "91.219.29.188/32"


--

*`misp.threat_indicator.negate`*::
+
--
When set to true, it specifies the absence of the attack_pattern.


type: boolean

--

*`misp.threat_indicator.intrusion_set`*::
+
--
Name of the intrusion set if known.


type: keyword

--

*`misp.threat_indicator.campaign`*::
+
--
Name of the attack campaign if known.


type: keyword

--

*`misp.threat_indicator.threat_actor`*::
+
--
Name of the threat actor if known.


type: keyword

--

[float]
=== observed_data

Observed data conveys information that was observed on systems and networks, such as log data or network traffic, using the Cyber Observable specification.



*`misp.observed_data.id`*::
+
--
Identifier of the Observed Data.


type: keyword

--

*`misp.observed_data.first_observed`*::
+
--
The beginning of the time window that the data was observed, in RFC3339 format.


type: date

--

*`misp.observed_data.last_observed`*::
+
--
The end of the time window that the data was observed, in RFC3339 format.


type: date

--

*`misp.observed_data.number_observed`*::
+
--
The number of times the data represented in the objects property was observed. This MUST be an integer between 1 and 999,999,999 inclusive.


type: integer

--

*`misp.observed_data.objects`*::
+
--
A dictionary of Cyber Observable Objects that describes the single fact that was observed.


type: keyword

--

[float]
=== report

Reports are collections of threat intelligence focused on one or more topics, such as a description of a threat actor, malware, or attack technique, including context and related details.



*`misp.report.id`*::
+
--
Identifier of the Report.


type: keyword

--

*`misp.report.labels`*::
+
--
This field is an Open Vocabulary that specifies the primary subject of this report.  Open Vocab - report-label-ov. threat-report,attack-pattern,campaign,identity,indicator,malware,observed-data,threat-actor,tool,vulnerability


type: keyword

--

*`misp.report.name`*::
+
--
The name used to identify the Report.


type: keyword

--

*`misp.report.description`*::
+
--
A description that provides more details and context about Report.


type: text

--

*`misp.report.published`*::
+
--
The date that this report object was officially published by the creator of this report, in RFC3339 format.


type: date

--

*`misp.report.object_refs`*::
+
--
Specifies the STIX Objects that are referred to by this Report.


type: text

--

[float]
=== threat_actor

Threat Actors are actual individuals, groups, or organizations believed to be operating with malicious intent.



*`misp.threat_actor.id`*::
+
--
Identifier of the Threat Actor.


type: keyword

--

*`misp.threat_actor.labels`*::
+
--
This field specifies the type of threat actor.  Open Vocab - threat-actor-label-ov. activist,competitor,crime-syndicate,criminal,hacker,insider-accidental,insider-disgruntled,nation-state,sensationalist,spy,terrorist


type: keyword

--

*`misp.threat_actor.name`*::
+
--
The name used to identify this Threat Actor or Threat Actor group.


type: keyword

--

*`misp.threat_actor.description`*::
+
--
A description that provides more details and context about the Threat Actor.


type: text

--

*`misp.threat_actor.aliases`*::
+
--
A list of other names that this Threat Actor is believed to use.


type: text

--

*`misp.threat_actor.roles`*::
+
--
This is a list of roles the Threat Actor plays.  Open Vocab - threat-actor-role-ov. agent,director,independent,sponsor,infrastructure-operator,infrastructure-architect,malware-author


type: text

--

*`misp.threat_actor.goals`*::
+
--
The high level goals of this Threat Actor, namely, what are they trying to do.


type: text

--

*`misp.threat_actor.sophistication`*::
+
--
The skill, specific knowledge, special training, or expertise a Threat Actor  must have to perform the attack.  Open Vocab - threat-actor-sophistication-ov. none,minimal,intermediate,advanced,strategic,expert,innovator


type: text

--

*`misp.threat_actor.resource_level`*::
+
--
This defines the organizational level at which this Threat Actor typically works.  Open Vocab - attack-resource-level-ov. individual,club,contest,team,organization,government


type: text

--

*`misp.threat_actor.primary_motivation`*::
+
--
The primary reason, motivation, or purpose behind this Threat Actor.  Open Vocab - attack-motivation-ov. accidental,coercion,dominance,ideology,notoriety,organizational-gain,personal-gain,personal-satisfaction,revenge,unpredictable


type: text

--

*`misp.threat_actor.secondary_motivations`*::
+
--
The secondary reasons, motivations, or purposes behind this Threat Actor.  Open Vocab - attack-motivation-ov. accidental,coercion,dominance,ideology,notoriety,organizational-gain,personal-gain,personal-satisfaction,revenge,unpredictable


type: text

--

*`misp.threat_actor.personal_motivations`*::
+
--
The personal reasons, motivations, or purposes of the Threat Actor regardless of  organizational goals. Open Vocab - attack-motivation-ov. accidental,coercion,dominance,ideology,notoriety,organizational-gain,personal-gain,personal-satisfaction,revenge,unpredictable


type: text

--

[float]
=== tool

Tools are legitimate software that can be used by threat actors to perform attacks.



*`misp.tool.id`*::
+
--
Identifier of the Tool.


type: keyword

--

*`misp.tool.labels`*::
+
--
The kind(s) of tool(s) being described.  Open Vocab - tool-label-ov. denial-of-service,exploitation,information-gathering,network-capture,credential-exploitation,remote-access,vulnerability-scanning


type: keyword

--

*`misp.tool.name`*::
+
--
The name used to identify the Tool.


type: keyword

--

*`misp.tool.description`*::
+
--
A description that provides more details and context about the Tool.


type: text

--

*`misp.tool.tool_version`*::
+
--
The version identifier associated with the Tool.


type: keyword

--

*`misp.tool.kill_chain_phases`*::
+
--
The list of kill chain phases for which this Tool instance can be used.


type: text

--

[float]
=== vulnerability

A Vulnerability is a mistake in software that can be directly used by a hacker to gain access to a system or network.



*`misp.vulnerability.id`*::
+
--
Identifier of the Vulnerability.


type: keyword

--

*`misp.vulnerability.name`*::
+
--
The name used to identify the Vulnerability.


type: keyword

--

*`misp.vulnerability.description`*::
+
--
A description that provides more details and context about the Vulnerability.


type: text

--

[[exported-fields-mongodb]]
== mongodb fields

Module for parsing MongoDB log files.



[float]
=== mongodb

Fields from MongoDB logs.



[float]
=== log

Contains fields from MongoDB logs.



*`mongodb.log.component`*::
+
--
Functional categorization of message


type: keyword

example: COMMAND

--

*`mongodb.log.context`*::
+
--
Context of message


type: keyword

example: initandlisten

--

*`mongodb.log.severity`*::
+
--
type: alias

alias to: log.level

--

*`mongodb.log.message`*::
+
--
type: alias

alias to: message

--

[[exported-fields-mssql]]
== mssql fields

MS SQL Filebeat Module


[float]
=== mssql

Fields from the MSSQL log files


[float]
=== log

Common log fields


*`mssql.log.origin`*::
+
--
Origin of the message, usually the server but it can also be a recovery process

type: keyword

--

[[exported-fields-mysql]]
== MySQL fields

Module for parsing the MySQL log files.



[float]
=== mysql

Fields from the MySQL log files.



*`mysql.thread_id`*::
+
--
The connection or thread ID for the query.


type: long

--

[float]
=== error

Contains fields from the MySQL error logs.



*`mysql.error.thread_id`*::
+
--
type: alias

alias to: mysql.thread_id

--

*`mysql.error.level`*::
+
--
type: alias

alias to: log.level

--

*`mysql.error.message`*::
+
--
type: alias

alias to: message

--

[float]
=== slowlog

Contains fields from the MySQL slow logs.



*`mysql.slowlog.lock_time.sec`*::
+
--
The amount of time the query waited for the lock to be available. The value is in seconds, as a floating point number.


type: float

--

*`mysql.slowlog.rows_sent`*::
+
--
The number of rows returned by the query.


type: long

--

*`mysql.slowlog.rows_examined`*::
+
--
The number of rows scanned by the query.


type: long

--

*`mysql.slowlog.rows_affected`*::
+
--
The number of rows modified by the query.


type: long

--

*`mysql.slowlog.bytes_sent`*::
+
--
The number of bytes sent to client.


type: long

format: bytes

--

*`mysql.slowlog.bytes_received`*::
+
--
The number of bytes received from client.


type: long

format: bytes

--

*`mysql.slowlog.query`*::
+
--
The slow query.


--

*`mysql.slowlog.id`*::
+
--
type: alias

alias to: mysql.thread_id

--

*`mysql.slowlog.schema`*::
+
--
The schema where the slow query was executed.


type: keyword

--

*`mysql.slowlog.current_user`*::
+
--
Current authenticated user, used to determine access privileges. Can differ from the value for user.


type: keyword

--

*`mysql.slowlog.last_errno`*::
+
--
Last SQL error seen.


type: keyword

--

*`mysql.slowlog.killed`*::
+
--
Code of the reason if the query was killed.


type: keyword

--

*`mysql.slowlog.query_cache_hit`*::
+
--
Whether the query cache was hit.


type: boolean

--

*`mysql.slowlog.tmp_table`*::
+
--
Whether a temporary table was used to resolve the query.


type: boolean

--

*`mysql.slowlog.tmp_table_on_disk`*::
+
--
Whether the query needed temporary tables on disk.


type: boolean

--

*`mysql.slowlog.tmp_tables`*::
+
--
Number of temporary tables created for this query


type: long

--

*`mysql.slowlog.tmp_disk_tables`*::
+
--
Number of temporary tables created on disk for this query.


type: long

--

*`mysql.slowlog.tmp_table_sizes`*::
+
--
Size of temporary tables created for this query.

type: long

format: bytes

--

*`mysql.slowlog.filesort`*::
+
--
Whether filesort optimization was used.


type: boolean

--

*`mysql.slowlog.filesort_on_disk`*::
+
--
Whether filesort optimization was used and it needed temporary tables on disk.


type: boolean

--

*`mysql.slowlog.priority_queue`*::
+
--
Whether a priority queue was used for filesort.


type: boolean

--

*`mysql.slowlog.full_scan`*::
+
--
Whether a full table scan was needed for the slow query.


type: boolean

--

*`mysql.slowlog.full_join`*::
+
--
Whether a full join was needed for the slow query (no indexes were used for joins).


type: boolean

--

*`mysql.slowlog.merge_passes`*::
+
--
Number of merge passes executed for the query.


type: long

--

*`mysql.slowlog.sort_merge_passes`*::
+
--
Number of merge passes that the sort algorithm has had to do.


type: long

--

*`mysql.slowlog.sort_range_count`*::
+
--
Number of sorts that were done using ranges. 


type: long

--

*`mysql.slowlog.sort_rows`*::
+
--
Number of sorted rows.


type: long

--

*`mysql.slowlog.sort_scan_count`*::
+
--
Number of sorts that were done by scanning the table.


type: long

--

*`mysql.slowlog.log_slow_rate_type`*::
+
--
Type of slow log rate limit, it can be `session` if the rate limit is applied per session, or `query` if it applies per query.


type: keyword

--

*`mysql.slowlog.log_slow_rate_limit`*::
+
--
Slow log rate limit, a value of 100 means that one in a hundred queries or sessions are being logged.


type: keyword

--

*`mysql.slowlog.read_first`*::
+
--
The number of times the first entry in an index was read.


type: long

--

*`mysql.slowlog.read_last`*::
+
--
The number of times the last key in an index was read.


type: long

--

*`mysql.slowlog.read_key`*::
+
--
The number of requests to read a row based on a key.


type: long

--

*`mysql.slowlog.read_next`*::
+
--
The number of requests to read the next row in key order.


type: long

--

*`mysql.slowlog.read_prev`*::
+
--
The number of requests to read the previous row in key order.


type: long

--

*`mysql.slowlog.read_rnd`*::
+
--
The number of requests to read a row based on a fixed position. 


type: long

--

*`mysql.slowlog.read_rnd_next`*::
+
--
The number of requests to read the next row in the data file.


type: long

--

[float]
=== innodb

Contains fields relative to InnoDB engine



*`mysql.slowlog.innodb.trx_id`*::
+
--
Transaction ID


type: keyword

--

*`mysql.slowlog.innodb.io_r_ops`*::
+
--
Number of page read operations.


type: long

--

*`mysql.slowlog.innodb.io_r_bytes`*::
+
--
Bytes read during page read operations.


type: long

format: bytes

--

*`mysql.slowlog.innodb.io_r_wait.sec`*::
+
--
How long it took to read all needed data from storage.


type: long

--

*`mysql.slowlog.innodb.rec_lock_wait.sec`*::
+
--
How long the query waited for locks.


type: long

--

*`mysql.slowlog.innodb.queue_wait.sec`*::
+
--
How long the query waited to enter the InnoDB queue and to be executed once in the queue.


type: long

--

*`mysql.slowlog.innodb.pages_distinct`*::
+
--
Approximated count of pages accessed to execute the query.


type: long

--

*`mysql.slowlog.user`*::
+
--
type: alias

alias to: user.name

--

*`mysql.slowlog.host`*::
+
--
type: alias

alias to: source.domain

--

*`mysql.slowlog.ip`*::
+
--
type: alias

alias to: source.ip

--

[[exported-fields-nats]]
== nats fields

Module for parsing NATS log files.



[float]
=== nats

Fields from NATS logs.



[float]
=== log

Nats log files



[float]
=== client

Fields from NATS logs client.



*`nats.log.client.id`*::
+
--
The id of the client


type: integer

--

[float]
=== msg

Fields from NATS logs message.



*`nats.log.msg.bytes`*::
+
--
Size of the payload in bytes


type: long

format: bytes

--

*`nats.log.msg.type`*::
+
--
The protocol message type


type: keyword

--

*`nats.log.msg.subject`*::
+
--
Subject name this message was received on


type: keyword

--

*`nats.log.msg.sid`*::
+
--
The unique alphanumeric subscription ID of the subject


type: integer

--

*`nats.log.msg.reply_to`*::
+
--
The inbox subject on which the publisher is listening for responses


type: keyword

--

*`nats.log.msg.max_messages`*::
+
--
An optional number of messages to wait for before automatically unsubscribing


type: integer

--

*`nats.log.msg.error.message`*::
+
--
Details about the error occurred


type: text

--

*`nats.log.msg.queue_group`*::
+
--
The queue group which subscriber will join


type: text

--

[[exported-fields-netflow]]
== NetFlow fields

Fields from NetFlow and IPFIX flows.



[float]
=== netflow

Fields from NetFlow and IPFIX.



*`netflow.type`*::
+
--
The type of NetFlow record described by this event.


type: keyword

--

[float]
=== exporter

Metadata related to the exporter device that generated this record.



*`netflow.exporter.address`*::
+
--
Exporter's network address in IP:port format.


type: keyword

--

*`netflow.exporter.source_id`*::
+
--
Observation domain ID to which this record belongs.


type: long

--

*`netflow.exporter.timestamp`*::
+
--
Time and date of export.


type: date

--

*`netflow.exporter.uptime_millis`*::
+
--
How long the exporter process has been running, in milliseconds.


type: long

--

*`netflow.exporter.version`*::
+
--
NetFlow version used.


type: integer

--

*`netflow.octet_delta_count`*::
+
--
type: long

--

*`netflow.packet_delta_count`*::
+
--
type: long

--

*`netflow.delta_flow_count`*::
+
--
type: long

--

*`netflow.protocol_identifier`*::
+
--
type: short

--

*`netflow.ip_class_of_service`*::
+
--
type: short

--

*`netflow.tcp_control_bits`*::
+
--
type: integer

--

*`netflow.source_transport_port`*::
+
--
type: integer

--

*`netflow.source_ipv4_address`*::
+
--
type: ip

--

*`netflow.source_ipv4_prefix_length`*::
+
--
type: short

--

*`netflow.ingress_interface`*::
+
--
type: long

--

*`netflow.destination_transport_port`*::
+
--
type: integer

--

*`netflow.destination_ipv4_address`*::
+
--
type: ip

--

*`netflow.destination_ipv4_prefix_length`*::
+
--
type: short

--

*`netflow.egress_interface`*::
+
--
type: long

--

*`netflow.ip_next_hop_ipv4_address`*::
+
--
type: ip

--

*`netflow.bgp_source_as_number`*::
+
--
type: long

--

*`netflow.bgp_destination_as_number`*::
+
--
type: long

--

*`netflow.bgp_next_hop_ipv4_address`*::
+
--
type: ip

--

*`netflow.post_mcast_packet_delta_count`*::
+
--
type: long

--

*`netflow.post_mcast_octet_delta_count`*::
+
--
type: long

--

*`netflow.flow_end_sys_up_time`*::
+
--
type: long

--

*`netflow.flow_start_sys_up_time`*::
+
--
type: long

--

*`netflow.post_octet_delta_count`*::
+
--
type: long

--

*`netflow.post_packet_delta_count`*::
+
--
type: long

--

*`netflow.minimum_ip_total_length`*::
+
--
type: long

--

*`netflow.maximum_ip_total_length`*::
+
--
type: long

--

*`netflow.source_ipv6_address`*::
+
--
type: ip

--

*`netflow.destination_ipv6_address`*::
+
--
type: ip

--

*`netflow.source_ipv6_prefix_length`*::
+
--
type: short

--

*`netflow.destination_ipv6_prefix_length`*::
+
--
type: short

--

*`netflow.flow_label_ipv6`*::
+
--
type: long

--

*`netflow.icmp_type_code_ipv4`*::
+
--
type: integer

--

*`netflow.igmp_type`*::
+
--
type: short

--

*`netflow.sampling_interval`*::
+
--
type: long

--

*`netflow.sampling_algorithm`*::
+
--
type: short

--

*`netflow.flow_active_timeout`*::
+
--
type: integer

--

*`netflow.flow_idle_timeout`*::
+
--
type: integer

--

*`netflow.engine_type`*::
+
--
type: short

--

*`netflow.engine_id`*::
+
--
type: short

--

*`netflow.exported_octet_total_count`*::
+
--
type: long

--

*`netflow.exported_message_total_count`*::
+
--
type: long

--

*`netflow.exported_flow_record_total_count`*::
+
--
type: long

--

*`netflow.ipv4_router_sc`*::
+
--
type: ip

--

*`netflow.source_ipv4_prefix`*::
+
--
type: ip

--

*`netflow.destination_ipv4_prefix`*::
+
--
type: ip

--

*`netflow.mpls_top_label_type`*::
+
--
type: short

--

*`netflow.mpls_top_label_ipv4_address`*::
+
--
type: ip

--

*`netflow.sampler_id`*::
+
--
type: short

--

*`netflow.sampler_mode`*::
+
--
type: short

--

*`netflow.sampler_random_interval`*::
+
--
type: long

--

*`netflow.class_id`*::
+
--
type: short

--

*`netflow.minimum_ttl`*::
+
--
type: short

--

*`netflow.maximum_ttl`*::
+
--
type: short

--

*`netflow.fragment_identification`*::
+
--
type: long

--

*`netflow.post_ip_class_of_service`*::
+
--
type: short

--

*`netflow.source_mac_address`*::
+
--
type: keyword

--

*`netflow.post_destination_mac_address`*::
+
--
type: keyword

--

*`netflow.vlan_id`*::
+
--
type: integer

--

*`netflow.post_vlan_id`*::
+
--
type: integer

--

*`netflow.ip_version`*::
+
--
type: short

--

*`netflow.flow_direction`*::
+
--
type: short

--

*`netflow.ip_next_hop_ipv6_address`*::
+
--
type: ip

--

*`netflow.bgp_next_hop_ipv6_address`*::
+
--
type: ip

--

*`netflow.ipv6_extension_headers`*::
+
--
type: long

--

*`netflow.mpls_top_label_stack_section`*::
+
--
type: short

--

*`netflow.mpls_label_stack_section2`*::
+
--
type: short

--

*`netflow.mpls_label_stack_section3`*::
+
--
type: short

--

*`netflow.mpls_label_stack_section4`*::
+
--
type: short

--

*`netflow.mpls_label_stack_section5`*::
+
--
type: short

--

*`netflow.mpls_label_stack_section6`*::
+
--
type: short

--

*`netflow.mpls_label_stack_section7`*::
+
--
type: short

--

*`netflow.mpls_label_stack_section8`*::
+
--
type: short

--

*`netflow.mpls_label_stack_section9`*::
+
--
type: short

--

*`netflow.mpls_label_stack_section10`*::
+
--
type: short

--

*`netflow.destination_mac_address`*::
+
--
type: keyword

--

*`netflow.post_source_mac_address`*::
+
--
type: keyword

--

*`netflow.interface_name`*::
+
--
type: keyword

--

*`netflow.interface_description`*::
+
--
type: keyword

--

*`netflow.sampler_name`*::
+
--
type: keyword

--

*`netflow.octet_total_count`*::
+
--
type: long

--

*`netflow.packet_total_count`*::
+
--
type: long

--

*`netflow.flags_and_sampler_id`*::
+
--
type: long

--

*`netflow.fragment_offset`*::
+
--
type: integer

--

*`netflow.forwarding_status`*::
+
--
type: short

--

*`netflow.mpls_vpn_route_distinguisher`*::
+
--
type: short

--

*`netflow.mpls_top_label_prefix_length`*::
+
--
type: short

--

*`netflow.src_traffic_index`*::
+
--
type: long

--

*`netflow.dst_traffic_index`*::
+
--
type: long

--

*`netflow.application_description`*::
+
--
type: keyword

--

*`netflow.application_id`*::
+
--
type: short

--

*`netflow.application_name`*::
+
--
type: keyword

--

*`netflow.post_ip_diff_serv_code_point`*::
+
--
type: short

--

*`netflow.multicast_replication_factor`*::
+
--
type: long

--

*`netflow.class_name`*::
+
--
type: keyword

--

*`netflow.classification_engine_id`*::
+
--
type: short

--

*`netflow.layer2packet_section_offset`*::
+
--
type: integer

--

*`netflow.layer2packet_section_size`*::
+
--
type: integer

--

*`netflow.layer2packet_section_data`*::
+
--
type: short

--

*`netflow.bgp_next_adjacent_as_number`*::
+
--
type: long

--

*`netflow.bgp_prev_adjacent_as_number`*::
+
--
type: long

--

*`netflow.exporter_ipv4_address`*::
+
--
type: ip

--

*`netflow.exporter_ipv6_address`*::
+
--
type: ip

--

*`netflow.dropped_octet_delta_count`*::
+
--
type: long

--

*`netflow.dropped_packet_delta_count`*::
+
--
type: long

--

*`netflow.dropped_octet_total_count`*::
+
--
type: long

--

*`netflow.dropped_packet_total_count`*::
+
--
type: long

--

*`netflow.flow_end_reason`*::
+
--
type: short

--

*`netflow.common_properties_id`*::
+
--
type: long

--

*`netflow.observation_point_id`*::
+
--
type: long

--

*`netflow.icmp_type_code_ipv6`*::
+
--
type: integer

--

*`netflow.mpls_top_label_ipv6_address`*::
+
--
type: ip

--

*`netflow.line_card_id`*::
+
--
type: long

--

*`netflow.port_id`*::
+
--
type: long

--

*`netflow.metering_process_id`*::
+
--
type: long

--

*`netflow.exporting_process_id`*::
+
--
type: long

--

*`netflow.template_id`*::
+
--
type: integer

--

*`netflow.wlan_channel_id`*::
+
--
type: short

--

*`netflow.wlan_ssid`*::
+
--
type: keyword

--

*`netflow.flow_id`*::
+
--
type: long

--

*`netflow.observation_domain_id`*::
+
--
type: long

--

*`netflow.flow_start_seconds`*::
+
--
type: date

--

*`netflow.flow_end_seconds`*::
+
--
type: date

--

*`netflow.flow_start_milliseconds`*::
+
--
type: date

--

*`netflow.flow_end_milliseconds`*::
+
--
type: date

--

*`netflow.flow_start_microseconds`*::
+
--
type: date

--

*`netflow.flow_end_microseconds`*::
+
--
type: date

--

*`netflow.flow_start_nanoseconds`*::
+
--
type: date

--

*`netflow.flow_end_nanoseconds`*::
+
--
type: date

--

*`netflow.flow_start_delta_microseconds`*::
+
--
type: long

--

*`netflow.flow_end_delta_microseconds`*::
+
--
type: long

--

*`netflow.system_init_time_milliseconds`*::
+
--
type: date

--

*`netflow.flow_duration_milliseconds`*::
+
--
type: long

--

*`netflow.flow_duration_microseconds`*::
+
--
type: long

--

*`netflow.observed_flow_total_count`*::
+
--
type: long

--

*`netflow.ignored_packet_total_count`*::
+
--
type: long

--

*`netflow.ignored_octet_total_count`*::
+
--
type: long

--

*`netflow.not_sent_flow_total_count`*::
+
--
type: long

--

*`netflow.not_sent_packet_total_count`*::
+
--
type: long

--

*`netflow.not_sent_octet_total_count`*::
+
--
type: long

--

*`netflow.destination_ipv6_prefix`*::
+
--
type: ip

--

*`netflow.source_ipv6_prefix`*::
+
--
type: ip

--

*`netflow.post_octet_total_count`*::
+
--
type: long

--

*`netflow.post_packet_total_count`*::
+
--
type: long

--

*`netflow.flow_key_indicator`*::
+
--
type: long

--

*`netflow.post_mcast_packet_total_count`*::
+
--
type: long

--

*`netflow.post_mcast_octet_total_count`*::
+
--
type: long

--

*`netflow.icmp_type_ipv4`*::
+
--
type: short

--

*`netflow.icmp_code_ipv4`*::
+
--
type: short

--

*`netflow.icmp_type_ipv6`*::
+
--
type: short

--

*`netflow.icmp_code_ipv6`*::
+
--
type: short

--

*`netflow.udp_source_port`*::
+
--
type: integer

--

*`netflow.udp_destination_port`*::
+
--
type: integer

--

*`netflow.tcp_source_port`*::
+
--
type: integer

--

*`netflow.tcp_destination_port`*::
+
--
type: integer

--

*`netflow.tcp_sequence_number`*::
+
--
type: long

--

*`netflow.tcp_acknowledgement_number`*::
+
--
type: long

--

*`netflow.tcp_window_size`*::
+
--
type: integer

--

*`netflow.tcp_urgent_pointer`*::
+
--
type: integer

--

*`netflow.tcp_header_length`*::
+
--
type: short

--

*`netflow.ip_header_length`*::
+
--
type: short

--

*`netflow.total_length_ipv4`*::
+
--
type: integer

--

*`netflow.payload_length_ipv6`*::
+
--
type: integer

--

*`netflow.ip_ttl`*::
+
--
type: short

--

*`netflow.next_header_ipv6`*::
+
--
type: short

--

*`netflow.mpls_payload_length`*::
+
--
type: long

--

*`netflow.ip_diff_serv_code_point`*::
+
--
type: short

--

*`netflow.ip_precedence`*::
+
--
type: short

--

*`netflow.fragment_flags`*::
+
--
type: short

--

*`netflow.octet_delta_sum_of_squares`*::
+
--
type: long

--

*`netflow.octet_total_sum_of_squares`*::
+
--
type: long

--

*`netflow.mpls_top_label_ttl`*::
+
--
type: short

--

*`netflow.mpls_label_stack_length`*::
+
--
type: long

--

*`netflow.mpls_label_stack_depth`*::
+
--
type: long

--

*`netflow.mpls_top_label_exp`*::
+
--
type: short

--

*`netflow.ip_payload_length`*::
+
--
type: long

--

*`netflow.udp_message_length`*::
+
--
type: integer

--

*`netflow.is_multicast`*::
+
--
type: short

--

*`netflow.ipv4_ihl`*::
+
--
type: short

--

*`netflow.ipv4_options`*::
+
--
type: long

--

*`netflow.tcp_options`*::
+
--
type: long

--

*`netflow.padding_octets`*::
+
--
type: short

--

*`netflow.collector_ipv4_address`*::
+
--
type: ip

--

*`netflow.collector_ipv6_address`*::
+
--
type: ip

--

*`netflow.export_interface`*::
+
--
type: long

--

*`netflow.export_protocol_version`*::
+
--
type: short

--

*`netflow.export_transport_protocol`*::
+
--
type: short

--

*`netflow.collector_transport_port`*::
+
--
type: integer

--

*`netflow.exporter_transport_port`*::
+
--
type: integer

--

*`netflow.tcp_syn_total_count`*::
+
--
type: long

--

*`netflow.tcp_fin_total_count`*::
+
--
type: long

--

*`netflow.tcp_rst_total_count`*::
+
--
type: long

--

*`netflow.tcp_psh_total_count`*::
+
--
type: long

--

*`netflow.tcp_ack_total_count`*::
+
--
type: long

--

*`netflow.tcp_urg_total_count`*::
+
--
type: long

--

*`netflow.ip_total_length`*::
+
--
type: long

--

*`netflow.post_nat_source_ipv4_address`*::
+
--
type: ip

--

*`netflow.post_nat_destination_ipv4_address`*::
+
--
type: ip

--

*`netflow.post_napt_source_transport_port`*::
+
--
type: integer

--

*`netflow.post_napt_destination_transport_port`*::
+
--
type: integer

--

*`netflow.nat_originating_address_realm`*::
+
--
type: short

--

*`netflow.nat_event`*::
+
--
type: short

--

*`netflow.initiator_octets`*::
+
--
type: long

--

*`netflow.responder_octets`*::
+
--
type: long

--

*`netflow.firewall_event`*::
+
--
type: short

--

*`netflow.ingress_vrfid`*::
+
--
type: long

--

*`netflow.egress_vrfid`*::
+
--
type: long

--

*`netflow.vr_fname`*::
+
--
type: keyword

--

*`netflow.post_mpls_top_label_exp`*::
+
--
type: short

--

*`netflow.tcp_window_scale`*::
+
--
type: integer

--

*`netflow.biflow_direction`*::
+
--
type: short

--

*`netflow.ethernet_header_length`*::
+
--
type: short

--

*`netflow.ethernet_payload_length`*::
+
--
type: integer

--

*`netflow.ethernet_total_length`*::
+
--
type: integer

--

*`netflow.dot1q_vlan_id`*::
+
--
type: integer

--

*`netflow.dot1q_priority`*::
+
--
type: short

--

*`netflow.dot1q_customer_vlan_id`*::
+
--
type: integer

--

*`netflow.dot1q_customer_priority`*::
+
--
type: short

--

*`netflow.metro_evc_id`*::
+
--
type: keyword

--

*`netflow.metro_evc_type`*::
+
--
type: short

--

*`netflow.pseudo_wire_id`*::
+
--
type: long

--

*`netflow.pseudo_wire_type`*::
+
--
type: integer

--

*`netflow.pseudo_wire_control_word`*::
+
--
type: long

--

*`netflow.ingress_physical_interface`*::
+
--
type: long

--

*`netflow.egress_physical_interface`*::
+
--
type: long

--

*`netflow.post_dot1q_vlan_id`*::
+
--
type: integer

--

*`netflow.post_dot1q_customer_vlan_id`*::
+
--
type: integer

--

*`netflow.ethernet_type`*::
+
--
type: integer

--

*`netflow.post_ip_precedence`*::
+
--
type: short

--

*`netflow.collection_time_milliseconds`*::
+
--
type: date

--

*`netflow.export_sctp_stream_id`*::
+
--
type: integer

--

*`netflow.max_export_seconds`*::
+
--
type: date

--

*`netflow.max_flow_end_seconds`*::
+
--
type: date

--

*`netflow.message_md5_checksum`*::
+
--
type: short

--

*`netflow.message_scope`*::
+
--
type: short

--

*`netflow.min_export_seconds`*::
+
--
type: date

--

*`netflow.min_flow_start_seconds`*::
+
--
type: date

--

*`netflow.opaque_octets`*::
+
--
type: short

--

*`netflow.session_scope`*::
+
--
type: short

--

*`netflow.max_flow_end_microseconds`*::
+
--
type: date

--

*`netflow.max_flow_end_milliseconds`*::
+
--
type: date

--

*`netflow.max_flow_end_nanoseconds`*::
+
--
type: date

--

*`netflow.min_flow_start_microseconds`*::
+
--
type: date

--

*`netflow.min_flow_start_milliseconds`*::
+
--
type: date

--

*`netflow.min_flow_start_nanoseconds`*::
+
--
type: date

--

*`netflow.collector_certificate`*::
+
--
type: short

--

*`netflow.exporter_certificate`*::
+
--
type: short

--

*`netflow.data_records_reliability`*::
+
--
type: boolean

--

*`netflow.observation_point_type`*::
+
--
type: short

--

*`netflow.new_connection_delta_count`*::
+
--
type: long

--

*`netflow.connection_sum_duration_seconds`*::
+
--
type: long

--

*`netflow.connection_transaction_id`*::
+
--
type: long

--

*`netflow.post_nat_source_ipv6_address`*::
+
--
type: ip

--

*`netflow.post_nat_destination_ipv6_address`*::
+
--
type: ip

--

*`netflow.nat_pool_id`*::
+
--
type: long

--

*`netflow.nat_pool_name`*::
+
--
type: keyword

--

*`netflow.anonymization_flags`*::
+
--
type: integer

--

*`netflow.anonymization_technique`*::
+
--
type: integer

--

*`netflow.information_element_index`*::
+
--
type: integer

--

*`netflow.p2p_technology`*::
+
--
type: keyword

--

*`netflow.tunnel_technology`*::
+
--
type: keyword

--

*`netflow.encrypted_technology`*::
+
--
type: keyword

--

*`netflow.bgp_validity_state`*::
+
--
type: short

--

*`netflow.ip_sec_spi`*::
+
--
type: long

--

*`netflow.gre_key`*::
+
--
type: long

--

*`netflow.nat_type`*::
+
--
type: short

--

*`netflow.initiator_packets`*::
+
--
type: long

--

*`netflow.responder_packets`*::
+
--
type: long

--

*`netflow.observation_domain_name`*::
+
--
type: keyword

--

*`netflow.selection_sequence_id`*::
+
--
type: long

--

*`netflow.selector_id`*::
+
--
type: long

--

*`netflow.information_element_id`*::
+
--
type: integer

--

*`netflow.selector_algorithm`*::
+
--
type: integer

--

*`netflow.sampling_packet_interval`*::
+
--
type: long

--

*`netflow.sampling_packet_space`*::
+
--
type: long

--

*`netflow.sampling_time_interval`*::
+
--
type: long

--

*`netflow.sampling_time_space`*::
+
--
type: long

--

*`netflow.sampling_size`*::
+
--
type: long

--

*`netflow.sampling_population`*::
+
--
type: long

--

*`netflow.sampling_probability`*::
+
--
type: double

--

*`netflow.data_link_frame_size`*::
+
--
type: integer

--

*`netflow.ip_header_packet_section`*::
+
--
type: short

--

*`netflow.ip_payload_packet_section`*::
+
--
type: short

--

*`netflow.data_link_frame_section`*::
+
--
type: short

--

*`netflow.mpls_label_stack_section`*::
+
--
type: short

--

*`netflow.mpls_payload_packet_section`*::
+
--
type: short

--

*`netflow.selector_id_total_pkts_observed`*::
+
--
type: long

--

*`netflow.selector_id_total_pkts_selected`*::
+
--
type: long

--

*`netflow.absolute_error`*::
+
--
type: double

--

*`netflow.relative_error`*::
+
--
type: double

--

*`netflow.observation_time_seconds`*::
+
--
type: date

--

*`netflow.observation_time_milliseconds`*::
+
--
type: date

--

*`netflow.observation_time_microseconds`*::
+
--
type: date

--

*`netflow.observation_time_nanoseconds`*::
+
--
type: date

--

*`netflow.digest_hash_value`*::
+
--
type: long

--

*`netflow.hash_ip_payload_offset`*::
+
--
type: long

--

*`netflow.hash_ip_payload_size`*::
+
--
type: long

--

*`netflow.hash_output_range_min`*::
+
--
type: long

--

*`netflow.hash_output_range_max`*::
+
--
type: long

--

*`netflow.hash_selected_range_min`*::
+
--
type: long

--

*`netflow.hash_selected_range_max`*::
+
--
type: long

--

*`netflow.hash_digest_output`*::
+
--
type: boolean

--

*`netflow.hash_initialiser_value`*::
+
--
type: long

--

*`netflow.selector_name`*::
+
--
type: keyword

--

*`netflow.upper_ci_limit`*::
+
--
type: double

--

*`netflow.lower_ci_limit`*::
+
--
type: double

--

*`netflow.confidence_level`*::
+
--
type: double

--

*`netflow.information_element_data_type`*::
+
--
type: short

--

*`netflow.information_element_description`*::
+
--
type: keyword

--

*`netflow.information_element_name`*::
+
--
type: keyword

--

*`netflow.information_element_range_begin`*::
+
--
type: long

--

*`netflow.information_element_range_end`*::
+
--
type: long

--

*`netflow.information_element_semantics`*::
+
--
type: short

--

*`netflow.information_element_units`*::
+
--
type: integer

--

*`netflow.private_enterprise_number`*::
+
--
type: long

--

*`netflow.virtual_station_interface_id`*::
+
--
type: short

--

*`netflow.virtual_station_interface_name`*::
+
--
type: keyword

--

*`netflow.virtual_station_uuid`*::
+
--
type: short

--

*`netflow.virtual_station_name`*::
+
--
type: keyword

--

*`netflow.layer2_segment_id`*::
+
--
type: long

--

*`netflow.layer2_octet_delta_count`*::
+
--
type: long

--

*`netflow.layer2_octet_total_count`*::
+
--
type: long

--

*`netflow.ingress_unicast_packet_total_count`*::
+
--
type: long

--

*`netflow.ingress_multicast_packet_total_count`*::
+
--
type: long

--

*`netflow.ingress_broadcast_packet_total_count`*::
+
--
type: long

--

*`netflow.egress_unicast_packet_total_count`*::
+
--
type: long

--

*`netflow.egress_broadcast_packet_total_count`*::
+
--
type: long

--

*`netflow.monitoring_interval_start_milli_seconds`*::
+
--
type: date

--

*`netflow.monitoring_interval_end_milli_seconds`*::
+
--
type: date

--

*`netflow.port_range_start`*::
+
--
type: integer

--

*`netflow.port_range_end`*::
+
--
type: integer

--

*`netflow.port_range_step_size`*::
+
--
type: integer

--

*`netflow.port_range_num_ports`*::
+
--
type: integer

--

*`netflow.sta_mac_address`*::
+
--
type: keyword

--

*`netflow.sta_ipv4_address`*::
+
--
type: ip

--

*`netflow.wtp_mac_address`*::
+
--
type: keyword

--

*`netflow.ingress_interface_type`*::
+
--
type: long

--

*`netflow.egress_interface_type`*::
+
--
type: long

--

*`netflow.rtp_sequence_number`*::
+
--
type: integer

--

*`netflow.user_name`*::
+
--
type: keyword

--

*`netflow.application_category_name`*::
+
--
type: keyword

--

*`netflow.application_sub_category_name`*::
+
--
type: keyword

--

*`netflow.application_group_name`*::
+
--
type: keyword

--

*`netflow.original_flows_present`*::
+
--
type: long

--

*`netflow.original_flows_initiated`*::
+
--
type: long

--

*`netflow.original_flows_completed`*::
+
--
type: long

--

*`netflow.distinct_count_of_source_ip_address`*::
+
--
type: long

--

*`netflow.distinct_count_of_destination_ip_address`*::
+
--
type: long

--

*`netflow.distinct_count_of_source_ipv4_address`*::
+
--
type: long

--

*`netflow.distinct_count_of_destination_ipv4_address`*::
+
--
type: long

--

*`netflow.distinct_count_of_source_ipv6_address`*::
+
--
type: long

--

*`netflow.distinct_count_of_destination_ipv6_address`*::
+
--
type: long

--

*`netflow.value_distribution_method`*::
+
--
type: short

--

*`netflow.rfc3550_jitter_milliseconds`*::
+
--
type: long

--

*`netflow.rfc3550_jitter_microseconds`*::
+
--
type: long

--

*`netflow.rfc3550_jitter_nanoseconds`*::
+
--
type: long

--

*`netflow.dot1q_dei`*::
+
--
type: boolean

--

*`netflow.dot1q_customer_dei`*::
+
--
type: boolean

--

*`netflow.flow_selector_algorithm`*::
+
--
type: integer

--

*`netflow.flow_selected_octet_delta_count`*::
+
--
type: long

--

*`netflow.flow_selected_packet_delta_count`*::
+
--
type: long

--

*`netflow.flow_selected_flow_delta_count`*::
+
--
type: long

--

*`netflow.selector_id_total_flows_observed`*::
+
--
type: long

--

*`netflow.selector_id_total_flows_selected`*::
+
--
type: long

--

*`netflow.sampling_flow_interval`*::
+
--
type: long

--

*`netflow.sampling_flow_spacing`*::
+
--
type: long

--

*`netflow.flow_sampling_time_interval`*::
+
--
type: long

--

*`netflow.flow_sampling_time_spacing`*::
+
--
type: long

--

*`netflow.hash_flow_domain`*::
+
--
type: integer

--

*`netflow.transport_octet_delta_count`*::
+
--
type: long

--

*`netflow.transport_packet_delta_count`*::
+
--
type: long

--

*`netflow.original_exporter_ipv4_address`*::
+
--
type: ip

--

*`netflow.original_exporter_ipv6_address`*::
+
--
type: ip

--

*`netflow.original_observation_domain_id`*::
+
--
type: long

--

*`netflow.intermediate_process_id`*::
+
--
type: long

--

*`netflow.ignored_data_record_total_count`*::
+
--
type: long

--

*`netflow.data_link_frame_type`*::
+
--
type: integer

--

*`netflow.section_offset`*::
+
--
type: integer

--

*`netflow.section_exported_octets`*::
+
--
type: integer

--

*`netflow.dot1q_service_instance_tag`*::
+
--
type: short

--

*`netflow.dot1q_service_instance_id`*::
+
--
type: long

--

*`netflow.dot1q_service_instance_priority`*::
+
--
type: short

--

*`netflow.dot1q_customer_source_mac_address`*::
+
--
type: keyword

--

*`netflow.dot1q_customer_destination_mac_address`*::
+
--
type: keyword

--

*`netflow.post_layer2_octet_delta_count`*::
+
--
type: long

--

*`netflow.post_mcast_layer2_octet_delta_count`*::
+
--
type: long

--

*`netflow.post_layer2_octet_total_count`*::
+
--
type: long

--

*`netflow.post_mcast_layer2_octet_total_count`*::
+
--
type: long

--

*`netflow.minimum_layer2_total_length`*::
+
--
type: long

--

*`netflow.maximum_layer2_total_length`*::
+
--
type: long

--

*`netflow.dropped_layer2_octet_delta_count`*::
+
--
type: long

--

*`netflow.dropped_layer2_octet_total_count`*::
+
--
type: long

--

*`netflow.ignored_layer2_octet_total_count`*::
+
--
type: long

--

*`netflow.not_sent_layer2_octet_total_count`*::
+
--
type: long

--

*`netflow.layer2_octet_delta_sum_of_squares`*::
+
--
type: long

--

*`netflow.layer2_octet_total_sum_of_squares`*::
+
--
type: long

--

*`netflow.layer2_frame_delta_count`*::
+
--
type: long

--

*`netflow.layer2_frame_total_count`*::
+
--
type: long

--

*`netflow.pseudo_wire_destination_ipv4_address`*::
+
--
type: ip

--

*`netflow.ignored_layer2_frame_total_count`*::
+
--
type: long

--

*`netflow.mib_object_value_integer`*::
+
--
type: integer

--

*`netflow.mib_object_value_octet_string`*::
+
--
type: short

--

*`netflow.mib_object_value_oid`*::
+
--
type: short

--

*`netflow.mib_object_value_bits`*::
+
--
type: short

--

*`netflow.mib_object_value_ip_address`*::
+
--
type: ip

--

*`netflow.mib_object_value_counter`*::
+
--
type: long

--

*`netflow.mib_object_value_gauge`*::
+
--
type: long

--

*`netflow.mib_object_value_time_ticks`*::
+
--
type: long

--

*`netflow.mib_object_value_unsigned`*::
+
--
type: long

--

*`netflow.mib_object_identifier`*::
+
--
type: short

--

*`netflow.mib_sub_identifier`*::
+
--
type: long

--

*`netflow.mib_index_indicator`*::
+
--
type: long

--

*`netflow.mib_capture_time_semantics`*::
+
--
type: short

--

*`netflow.mib_context_engine_id`*::
+
--
type: short

--

*`netflow.mib_context_name`*::
+
--
type: keyword

--

*`netflow.mib_object_name`*::
+
--
type: keyword

--

*`netflow.mib_object_description`*::
+
--
type: keyword

--

*`netflow.mib_object_syntax`*::
+
--
type: keyword

--

*`netflow.mib_module_name`*::
+
--
type: keyword

--

*`netflow.mobile_imsi`*::
+
--
type: keyword

--

*`netflow.mobile_msisdn`*::
+
--
type: keyword

--

*`netflow.http_status_code`*::
+
--
type: integer

--

*`netflow.source_transport_ports_limit`*::
+
--
type: integer

--

*`netflow.http_request_method`*::
+
--
type: keyword

--

*`netflow.http_request_host`*::
+
--
type: keyword

--

*`netflow.http_request_target`*::
+
--
type: keyword

--

*`netflow.http_message_version`*::
+
--
type: keyword

--

*`netflow.nat_instance_id`*::
+
--
type: long

--

*`netflow.internal_address_realm`*::
+
--
type: short

--

*`netflow.external_address_realm`*::
+
--
type: short

--

*`netflow.nat_quota_exceeded_event`*::
+
--
type: long

--

*`netflow.nat_threshold_event`*::
+
--
type: long

--

*`netflow.http_user_agent`*::
+
--
type: keyword

--

*`netflow.http_content_type`*::
+
--
type: keyword

--

*`netflow.http_reason_phrase`*::
+
--
type: keyword

--

*`netflow.max_session_entries`*::
+
--
type: long

--

*`netflow.max_bib_entries`*::
+
--
type: long

--

*`netflow.max_entries_per_user`*::
+
--
type: long

--

*`netflow.max_subscribers`*::
+
--
type: long

--

*`netflow.max_fragments_pending_reassembly`*::
+
--
type: long

--

*`netflow.address_pool_high_threshold`*::
+
--
type: long

--

*`netflow.address_pool_low_threshold`*::
+
--
type: long

--

*`netflow.address_port_mapping_high_threshold`*::
+
--
type: long

--

*`netflow.address_port_mapping_low_threshold`*::
+
--
type: long

--

*`netflow.address_port_mapping_per_user_high_threshold`*::
+
--
type: long

--

*`netflow.global_address_mapping_high_threshold`*::
+
--
type: long

--

*`netflow.vpn_identifier`*::
+
--
type: short

--

[[exported-fields-netflow-module]]
== NetFlow fields

Module for receiving NetFlow and IPFIX flow records over UDP. The module does not add fields beyond what the netflow input provides.


[[exported-fields-nginx]]
== Nginx fields

Module for parsing the Nginx log files.



[float]
=== nginx

Fields from the Nginx log files.



[float]
=== access

Contains fields for the Nginx access logs.



*`nginx.access.remote_ip_list`*::
+
--
An array of remote IP addresses. It is a list because it is common to include, besides the client IP address, IP addresses from headers like `X-Forwarded-For`. Real source IP is restored to `source.ip`.


type: array

--

*`nginx.access.body_sent.bytes`*::
+
--
type: alias

alias to: http.response.body.bytes

--

*`nginx.access.user_name`*::
+
--
type: alias

alias to: user.name

--

*`nginx.access.method`*::
+
--
type: alias

alias to: http.request.method

--

*`nginx.access.url`*::
+
--
type: alias

alias to: url.original

--

*`nginx.access.http_version`*::
+
--
type: alias

alias to: http.version

--

*`nginx.access.response_code`*::
+
--
type: alias

alias to: http.response.status_code

--

*`nginx.access.referrer`*::
+
--
type: alias

alias to: http.request.referrer

--

*`nginx.access.agent`*::
+
--
type: alias

alias to: user_agent.original

--


*`nginx.access.user_agent.device`*::
+
--
type: alias

alias to: user_agent.device.name

--

*`nginx.access.user_agent.name`*::
+
--
type: alias

alias to: user_agent.name

--

*`nginx.access.user_agent.os`*::
+
--
type: alias

alias to: user_agent.os.full_name

--

*`nginx.access.user_agent.os_name`*::
+
--
type: alias

alias to: user_agent.os.name

--

*`nginx.access.user_agent.original`*::
+
--
type: alias

alias to: user_agent.original

--


*`nginx.access.geoip.continent_name`*::
+
--
type: alias

alias to: source.geo.continent_name

--

*`nginx.access.geoip.country_iso_code`*::
+
--
type: alias

alias to: source.geo.country_iso_code

--

*`nginx.access.geoip.location`*::
+
--
type: alias

alias to: source.geo.location

--

*`nginx.access.geoip.region_name`*::
+
--
type: alias

alias to: source.geo.region_name

--

*`nginx.access.geoip.city_name`*::
+
--
type: alias

alias to: source.geo.city_name

--

*`nginx.access.geoip.region_iso_code`*::
+
--
type: alias

alias to: source.geo.region_iso_code

--

[float]
=== error

Contains fields for the Nginx error logs.



*`nginx.error.connection_id`*::
+
--
Connection identifier.


type: long

--

*`nginx.error.level`*::
+
--
type: alias

alias to: log.level

--

*`nginx.error.pid`*::
+
--
type: alias

alias to: process.pid

--

*`nginx.error.tid`*::
+
--
type: alias

alias to: process.thread.id

--

*`nginx.error.message`*::
+
--
type: alias

alias to: message

--

[[exported-fields-osquery]]
== Osquery fields

Fields exported by the `osquery` module



[float]
=== osquery




[float]
=== result

Common fields exported by the result metricset.



*`osquery.result.name`*::
+
--
The name of the query that generated this event.


type: keyword

--

*`osquery.result.action`*::
+
--
For incremental data, marks whether the entry was added or removed. It can be one of "added", "removed", or "snapshot".


type: keyword

--

*`osquery.result.host_identifier`*::
+
--
The identifier for the host on which the osquery agent is running. Normally the hostname.


type: keyword

--

*`osquery.result.unix_time`*::
+
--
Unix timestamp of the event, in seconds since the epoch. Used for computing the `@timestamp` column.


type: long

--

*`osquery.result.calendar_time`*::
+
--
String representation of the collection time, as formatted by osquery.


type: keyword

--

[[exported-fields-panw]]
== panw fields

Module for Palo Alto Networks (PAN-OS)



[float]
=== panw

Fields from the panw module.



[float]
=== panos

Fields for the Palo Alto Networks PAN-OS logs.



*`panw.panos.ruleset`*::
+
--
Name of the rule that matched this session.


type: keyword

--

[float]
=== source

Fields to extend the top-level source object.



*`panw.panos.source.zone`*::
+
--
Source zone for this session.


type: keyword

--

*`panw.panos.source.interface`*::
+
--
Source interface for this session.


type: keyword

--

[float]
=== nat

Post-NAT source address, if source NAT is performed.



*`panw.panos.source.nat.ip`*::
+
--
Post-NAT source IP.


type: ip

--

*`panw.panos.source.nat.port`*::
+
--
Post-NAT source port.


type: long

--

[float]
=== destination

Fields to extend the top-level destination object.



*`panw.panos.destination.zone`*::
+
--
Destination zone for this session.


type: keyword

--

*`panw.panos.destination.interface`*::
+
--
Destination interface for this session.


type: keyword

--

[float]
=== nat

Post-NAT destination address, if destination NAT is performed.



*`panw.panos.destination.nat.ip`*::
+
--
Post-NAT destination IP.


type: ip

--

*`panw.panos.destination.nat.port`*::
+
--
Post-NAT destination port.


type: long

--

[float]
=== network

Fields to extend the top-level network object.



*`panw.panos.network.pcap_id`*::
+
--
Packet capture ID for a threat.


type: keyword

--


*`panw.panos.network.nat.community_id`*::
+
--
Community ID flow-hash for the NAT 5-tuple.


type: keyword

--

[float]
=== file

Fields to extend the top-level file object.



*`panw.panos.file.hash`*::
+
--
Binary hash for a threat file sent to be analyzed by the WildFire service.


type: keyword

--

[float]
=== url

Fields to extend the top-level url object.



*`panw.panos.url.category`*::
+
--
For threat URLs, it's the URL category. For WildFire, the verdict on the file and is either 'malicious', 'grayware', or 'benign'.


type: keyword

--

*`panw.panos.flow_id`*::
+
--
Internal numeric identifier for each session.


type: keyword

--

*`panw.panos.sequence_number`*::
+
--
Log entry identifier that is incremented sequentially. Unique for each log type.


type: long

--

*`panw.panos.threat.resource`*::
+
--
URL or file name for a threat.


type: keyword

--

*`panw.panos.threat.id`*::
+
--
Palo Alto Networks identifier for the threat.


type: keyword

--

*`panw.panos.threat.name`*::
+
--
Palo Alto Networks name for the threat.


type: keyword

--

[[exported-fields-postgresql]]
== PostgreSQL fields

Module for parsing the PostgreSQL log files.



[float]
=== postgresql

Fields from PostgreSQL logs.



[float]
=== log

Fields from the PostgreSQL log files.



*`postgresql.log.timestamp`*::
+
--

deprecated:[7.3.0]

The timestamp from the log line.


--

*`postgresql.log.core_id`*::
+
--
Core id


type: long

--

*`postgresql.log.database`*::
+
--
Name of database


example: mydb

--

*`postgresql.log.query`*::
+
--
Query statement.


example: SELECT * FROM users;

--

*`postgresql.log.query_step`*::
+
--
Statement step when using extended query protocol (one of statement, parse, bind or execute)


example: parse

--

*`postgresql.log.query_name`*::
+
--
Name given to a query when using extended query protocol. If it is "<unnamed>", or not present, this field is ignored.


example: pdo_stmt_00000001

--

*`postgresql.log.error.code`*::
+
--
Error code returned by Postgres (if any)

type: long

--

*`postgresql.log.timezone`*::
+
--
type: alias

alias to: event.timezone

--

*`postgresql.log.thread_id`*::
+
--
type: alias

alias to: process.pid

--

*`postgresql.log.user`*::
+
--
type: alias

alias to: user.name

--

*`postgresql.log.level`*::
+
--
type: alias

alias to: log.level

--

*`postgresql.log.message`*::
+
--
type: alias

alias to: message

--

[[exported-fields-process]]
== Process fields

Process metadata fields




*`process.exe`*::
+
--
type: alias

alias to: process.executable

--

[[exported-fields-rabbitmq]]
== RabbitMQ fields

RabbitMQ Module



[float]
=== rabbitmq




[float]
=== log

RabbitMQ log files



*`rabbitmq.log.pid`*::
+
--
The Erlang process id

type: keyword

example: <0.222.0>

--

[[exported-fields-redis]]
== Redis fields

Redis Module



[float]
=== redis




[float]
=== log

Redis log files



*`redis.log.role`*::
+
--
The role of the Redis instance. Can be one of `master`, `slave`, `child` (for RDF/AOF writing child), or `sentinel`.


type: keyword

--

*`redis.log.pid`*::
+
--
type: alias

alias to: process.pid

--

*`redis.log.level`*::
+
--
type: alias

alias to: log.level

--

*`redis.log.message`*::
+
--
type: alias

alias to: message

--

[float]
=== slowlog

Slow logs are retrieved from Redis via a network connection.



*`redis.slowlog.cmd`*::
+
--
The command executed.


type: keyword

--

*`redis.slowlog.duration.us`*::
+
--
How long it took to execute the command in microseconds.


type: long

--

*`redis.slowlog.id`*::
+
--
The ID of the query.


type: long

--

*`redis.slowlog.key`*::
+
--
The key on which the command was executed.


type: keyword

--

*`redis.slowlog.args`*::
+
--
The arguments with which the command was called.


type: keyword

--

[[exported-fields-s3]]
== s3 fields

S3 fields from s3 input.



*`bucket_name`*::
+
--
Name of the S3 bucket that this log retrieved from.


type: keyword

--

*`object_key`*::
+
--
Name of the S3 object that this log retrieved from.


type: keyword

--

[[exported-fields-santa]]
== Google Santa fields

Santa Module



[float]
=== santa




*`santa.action`*::
+
--
Action

type: keyword

example: EXEC

--

*`santa.decision`*::
+
--
Decision that santad took.

type: keyword

example: ALLOW

--

*`santa.reason`*::
+
--
Reason for the decsision.

type: keyword

example: CERT

--

*`santa.mode`*::
+
--
Operating mode of Santa.

type: keyword

example: M

--

[float]
=== disk

Fields for DISKAPPEAR actions.


*`santa.disk.volume`*::
+
--
The volume name.

--

*`santa.disk.bus`*::
+
--
The disk bus protocol.

--

*`santa.disk.serial`*::
+
--
The disk serial number.

--

*`santa.disk.bsdname`*::
+
--
The disk BSD name.

example: disk1s3

--

*`santa.disk.model`*::
+
--
The disk model.

example: APPLE SSD SM0512L

--

*`santa.disk.fs`*::
+
--
The disk volume kind (filesystem type).

example: apfs

--

*`santa.disk.mount`*::
+
--
The disk volume path.

--

*`certificate.common_name`*::
+
--
Common name from code signing certificate.

type: keyword

--

*`certificate.sha256`*::
+
--
SHA256 hash of code signing certificate.

type: keyword

--

[[exported-fields-suricata]]
== Suricata fields

Module for handling the EVE JSON logs produced by Suricata.



[float]
=== suricata

Fields from the Suricata EVE log file.



[float]
=== eve

Fields exported by the EVE JSON logs



*`suricata.eve.event_type`*::
+
--
type: keyword

--

*`suricata.eve.app_proto_orig`*::
+
--
type: keyword

--


*`suricata.eve.tcp.tcp_flags`*::
+
--
type: keyword

--

*`suricata.eve.tcp.psh`*::
+
--
type: boolean

--

*`suricata.eve.tcp.tcp_flags_tc`*::
+
--
type: keyword

--

*`suricata.eve.tcp.ack`*::
+
--
type: boolean

--

*`suricata.eve.tcp.syn`*::
+
--
type: boolean

--

*`suricata.eve.tcp.state`*::
+
--
type: keyword

--

*`suricata.eve.tcp.tcp_flags_ts`*::
+
--
type: keyword

--

*`suricata.eve.tcp.rst`*::
+
--
type: boolean

--

*`suricata.eve.tcp.fin`*::
+
--
type: boolean

--


*`suricata.eve.fileinfo.sha1`*::
+
--
type: keyword

--

*`suricata.eve.fileinfo.filename`*::
+
--
type: alias

alias to: file.path

--

*`suricata.eve.fileinfo.tx_id`*::
+
--
type: long

--

*`suricata.eve.fileinfo.state`*::
+
--
type: keyword

--

*`suricata.eve.fileinfo.stored`*::
+
--
type: boolean

--

*`suricata.eve.fileinfo.gaps`*::
+
--
type: boolean

--

*`suricata.eve.fileinfo.sha256`*::
+
--
type: keyword

--

*`suricata.eve.fileinfo.md5`*::
+
--
type: keyword

--

*`suricata.eve.fileinfo.size`*::
+
--
type: alias

alias to: file.size

--

*`suricata.eve.icmp_type`*::
+
--
type: long

--

*`suricata.eve.dest_port`*::
+
--
type: alias

alias to: destination.port

--

*`suricata.eve.src_port`*::
+
--
type: alias

alias to: source.port

--

*`suricata.eve.proto`*::
+
--
type: alias

alias to: network.transport

--

*`suricata.eve.pcap_cnt`*::
+
--
type: long

--

*`suricata.eve.src_ip`*::
+
--
type: alias

alias to: source.ip

--


*`suricata.eve.dns.type`*::
+
--
type: keyword

--

*`suricata.eve.dns.rrtype`*::
+
--
type: keyword

--

*`suricata.eve.dns.rrname`*::
+
--
type: keyword

--

*`suricata.eve.dns.rdata`*::
+
--
type: keyword

--

*`suricata.eve.dns.tx_id`*::
+
--
type: long

--

*`suricata.eve.dns.ttl`*::
+
--
type: long

--

*`suricata.eve.dns.rcode`*::
+
--
type: keyword

--

*`suricata.eve.dns.id`*::
+
--
type: long

--

*`suricata.eve.flow_id`*::
+
--
type: keyword

--


*`suricata.eve.email.status`*::
+
--
type: keyword

--

*`suricata.eve.dest_ip`*::
+
--
type: alias

alias to: destination.ip

--

*`suricata.eve.icmp_code`*::
+
--
type: long

--


*`suricata.eve.http.status`*::
+
--
type: alias

alias to: http.response.status_code

--

*`suricata.eve.http.redirect`*::
+
--
type: keyword

--

*`suricata.eve.http.http_user_agent`*::
+
--
type: alias

alias to: user_agent.original

--

*`suricata.eve.http.protocol`*::
+
--
type: keyword

--

*`suricata.eve.http.http_refer`*::
+
--
type: alias

alias to: http.request.referrer

--

*`suricata.eve.http.url`*::
+
--
type: alias

alias to: url.original

--

*`suricata.eve.http.hostname`*::
+
--
type: alias

alias to: url.domain

--

*`suricata.eve.http.length`*::
+
--
type: alias

alias to: http.response.body.bytes

--

*`suricata.eve.http.http_method`*::
+
--
type: alias

alias to: http.request.method

--

*`suricata.eve.http.http_content_type`*::
+
--
type: keyword

--

*`suricata.eve.timestamp`*::
+
--
type: alias

alias to: @timestamp

--

*`suricata.eve.in_iface`*::
+
--
type: keyword

--


*`suricata.eve.alert.category`*::
+
--
type: keyword

--

*`suricata.eve.alert.severity`*::
+
--
type: alias

alias to: event.severity

--

*`suricata.eve.alert.rev`*::
+
--
type: long

--

*`suricata.eve.alert.gid`*::
+
--
type: long

--

*`suricata.eve.alert.signature`*::
+
--
type: keyword

--

*`suricata.eve.alert.action`*::
+
--
type: alias

alias to: event.outcome

--

*`suricata.eve.alert.signature_id`*::
+
--
type: long

--



*`suricata.eve.ssh.client.proto_version`*::
+
--
type: keyword

--

*`suricata.eve.ssh.client.software_version`*::
+
--
type: keyword

--


*`suricata.eve.ssh.server.proto_version`*::
+
--
type: keyword

--

*`suricata.eve.ssh.server.software_version`*::
+
--
type: keyword

--



*`suricata.eve.stats.capture.kernel_packets`*::
+
--
type: long

--

*`suricata.eve.stats.capture.kernel_drops`*::
+
--
type: long

--

*`suricata.eve.stats.capture.kernel_ifdrops`*::
+
--
type: long

--

*`suricata.eve.stats.uptime`*::
+
--
type: long

--


*`suricata.eve.stats.detect.alert`*::
+
--
type: long

--


*`suricata.eve.stats.http.memcap`*::
+
--
type: long

--

*`suricata.eve.stats.http.memuse`*::
+
--
type: long

--


*`suricata.eve.stats.file_store.open_files`*::
+
--
type: long

--


*`suricata.eve.stats.defrag.max_frag_hits`*::
+
--
type: long

--


*`suricata.eve.stats.defrag.ipv4.timeouts`*::
+
--
type: long

--

*`suricata.eve.stats.defrag.ipv4.fragments`*::
+
--
type: long

--

*`suricata.eve.stats.defrag.ipv4.reassembled`*::
+
--
type: long

--


*`suricata.eve.stats.defrag.ipv6.timeouts`*::
+
--
type: long

--

*`suricata.eve.stats.defrag.ipv6.fragments`*::
+
--
type: long

--

*`suricata.eve.stats.defrag.ipv6.reassembled`*::
+
--
type: long

--


*`suricata.eve.stats.flow.tcp_reuse`*::
+
--
type: long

--

*`suricata.eve.stats.flow.udp`*::
+
--
type: long

--

*`suricata.eve.stats.flow.memcap`*::
+
--
type: long

--

*`suricata.eve.stats.flow.emerg_mode_entered`*::
+
--
type: long

--

*`suricata.eve.stats.flow.emerg_mode_over`*::
+
--
type: long

--

*`suricata.eve.stats.flow.tcp`*::
+
--
type: long

--

*`suricata.eve.stats.flow.icmpv6`*::
+
--
type: long

--

*`suricata.eve.stats.flow.icmpv4`*::
+
--
type: long

--

*`suricata.eve.stats.flow.spare`*::
+
--
type: long

--

*`suricata.eve.stats.flow.memuse`*::
+
--
type: long

--


*`suricata.eve.stats.tcp.pseudo_failed`*::
+
--
type: long

--

*`suricata.eve.stats.tcp.ssn_memcap_drop`*::
+
--
type: long

--

*`suricata.eve.stats.tcp.insert_data_overlap_fail`*::
+
--
type: long

--

*`suricata.eve.stats.tcp.sessions`*::
+
--
type: long

--

*`suricata.eve.stats.tcp.pseudo`*::
+
--
type: long

--

*`suricata.eve.stats.tcp.synack`*::
+
--
type: long

--

*`suricata.eve.stats.tcp.insert_data_normal_fail`*::
+
--
type: long

--

*`suricata.eve.stats.tcp.syn`*::
+
--
type: long

--

*`suricata.eve.stats.tcp.memuse`*::
+
--
type: long

--

*`suricata.eve.stats.tcp.invalid_checksum`*::
+
--
type: long

--

*`suricata.eve.stats.tcp.segment_memcap_drop`*::
+
--
type: long

--

*`suricata.eve.stats.tcp.overlap`*::
+
--
type: long

--

*`suricata.eve.stats.tcp.insert_list_fail`*::
+
--
type: long

--

*`suricata.eve.stats.tcp.rst`*::
+
--
type: long

--

*`suricata.eve.stats.tcp.stream_depth_reached`*::
+
--
type: long

--

*`suricata.eve.stats.tcp.reassembly_memuse`*::
+
--
type: long

--

*`suricata.eve.stats.tcp.reassembly_gap`*::
+
--
type: long

--

*`suricata.eve.stats.tcp.overlap_diff_data`*::
+
--
type: long

--

*`suricata.eve.stats.tcp.no_flow`*::
+
--
type: long

--


*`suricata.eve.stats.decoder.avg_pkt_size`*::
+
--
type: long

--

*`suricata.eve.stats.decoder.bytes`*::
+
--
type: long

--

*`suricata.eve.stats.decoder.tcp`*::
+
--
type: long

--

*`suricata.eve.stats.decoder.raw`*::
+
--
type: long

--

*`suricata.eve.stats.decoder.ppp`*::
+
--
type: long

--

*`suricata.eve.stats.decoder.vlan_qinq`*::
+
--
type: long

--

*`suricata.eve.stats.decoder.null`*::
+
--
type: long

--


*`suricata.eve.stats.decoder.ltnull.unsupported_type`*::
+
--
type: long

--

*`suricata.eve.stats.decoder.ltnull.pkt_too_small`*::
+
--
type: long

--

*`suricata.eve.stats.decoder.invalid`*::
+
--
type: long

--

*`suricata.eve.stats.decoder.gre`*::
+
--
type: long

--

*`suricata.eve.stats.decoder.ipv4`*::
+
--
type: long

--

*`suricata.eve.stats.decoder.ipv6`*::
+
--
type: long

--

*`suricata.eve.stats.decoder.pkts`*::
+
--
type: long

--

*`suricata.eve.stats.decoder.ipv6_in_ipv6`*::
+
--
type: long

--


*`suricata.eve.stats.decoder.ipraw.invalid_ip_version`*::
+
--
type: long

--

*`suricata.eve.stats.decoder.pppoe`*::
+
--
type: long

--

*`suricata.eve.stats.decoder.udp`*::
+
--
type: long

--


*`suricata.eve.stats.decoder.dce.pkt_too_small`*::
+
--
type: long

--

*`suricata.eve.stats.decoder.vlan`*::
+
--
type: long

--

*`suricata.eve.stats.decoder.sctp`*::
+
--
type: long

--

*`suricata.eve.stats.decoder.max_pkt_size`*::
+
--
type: long

--

*`suricata.eve.stats.decoder.teredo`*::
+
--
type: long

--

*`suricata.eve.stats.decoder.mpls`*::
+
--
type: long

--

*`suricata.eve.stats.decoder.sll`*::
+
--
type: long

--

*`suricata.eve.stats.decoder.icmpv6`*::
+
--
type: long

--

*`suricata.eve.stats.decoder.icmpv4`*::
+
--
type: long

--

*`suricata.eve.stats.decoder.erspan`*::
+
--
type: long

--

*`suricata.eve.stats.decoder.ethernet`*::
+
--
type: long

--

*`suricata.eve.stats.decoder.ipv4_in_ipv6`*::
+
--
type: long

--

*`suricata.eve.stats.decoder.ieee8021ah`*::
+
--
type: long

--


*`suricata.eve.stats.dns.memcap_global`*::
+
--
type: long

--

*`suricata.eve.stats.dns.memcap_state`*::
+
--
type: long

--

*`suricata.eve.stats.dns.memuse`*::
+
--
type: long

--


*`suricata.eve.stats.flow_mgr.rows_busy`*::
+
--
type: long

--

*`suricata.eve.stats.flow_mgr.flows_timeout`*::
+
--
type: long

--

*`suricata.eve.stats.flow_mgr.flows_notimeout`*::
+
--
type: long

--

*`suricata.eve.stats.flow_mgr.rows_skipped`*::
+
--
type: long

--

*`suricata.eve.stats.flow_mgr.closed_pruned`*::
+
--
type: long

--

*`suricata.eve.stats.flow_mgr.new_pruned`*::
+
--
type: long

--

*`suricata.eve.stats.flow_mgr.flows_removed`*::
+
--
type: long

--

*`suricata.eve.stats.flow_mgr.bypassed_pruned`*::
+
--
type: long

--

*`suricata.eve.stats.flow_mgr.est_pruned`*::
+
--
type: long

--

*`suricata.eve.stats.flow_mgr.flows_timeout_inuse`*::
+
--
type: long

--

*`suricata.eve.stats.flow_mgr.flows_checked`*::
+
--
type: long

--

*`suricata.eve.stats.flow_mgr.rows_maxlen`*::
+
--
type: long

--

*`suricata.eve.stats.flow_mgr.rows_checked`*::
+
--
type: long

--

*`suricata.eve.stats.flow_mgr.rows_empty`*::
+
--
type: long

--



*`suricata.eve.stats.app_layer.flow.tls`*::
+
--
type: long

--

*`suricata.eve.stats.app_layer.flow.ftp`*::
+
--
type: long

--

*`suricata.eve.stats.app_layer.flow.http`*::
+
--
type: long

--

*`suricata.eve.stats.app_layer.flow.failed_udp`*::
+
--
type: long

--

*`suricata.eve.stats.app_layer.flow.dns_udp`*::
+
--
type: long

--

*`suricata.eve.stats.app_layer.flow.dns_tcp`*::
+
--
type: long

--

*`suricata.eve.stats.app_layer.flow.smtp`*::
+
--
type: long

--

*`suricata.eve.stats.app_layer.flow.failed_tcp`*::
+
--
type: long

--

*`suricata.eve.stats.app_layer.flow.msn`*::
+
--
type: long

--

*`suricata.eve.stats.app_layer.flow.ssh`*::
+
--
type: long

--

*`suricata.eve.stats.app_layer.flow.imap`*::
+
--
type: long

--

*`suricata.eve.stats.app_layer.flow.dcerpc_udp`*::
+
--
type: long

--

*`suricata.eve.stats.app_layer.flow.dcerpc_tcp`*::
+
--
type: long

--

*`suricata.eve.stats.app_layer.flow.smb`*::
+
--
type: long

--


*`suricata.eve.stats.app_layer.tx.tls`*::
+
--
type: long

--

*`suricata.eve.stats.app_layer.tx.ftp`*::
+
--
type: long

--

*`suricata.eve.stats.app_layer.tx.http`*::
+
--
type: long

--

*`suricata.eve.stats.app_layer.tx.dns_udp`*::
+
--
type: long

--

*`suricata.eve.stats.app_layer.tx.dns_tcp`*::
+
--
type: long

--

*`suricata.eve.stats.app_layer.tx.smtp`*::
+
--
type: long

--

*`suricata.eve.stats.app_layer.tx.ssh`*::
+
--
type: long

--

*`suricata.eve.stats.app_layer.tx.dcerpc_udp`*::
+
--
type: long

--

*`suricata.eve.stats.app_layer.tx.dcerpc_tcp`*::
+
--
type: long

--

*`suricata.eve.stats.app_layer.tx.smb`*::
+
--
type: long

--


*`suricata.eve.tls.notbefore`*::
+
--
type: date

--

*`suricata.eve.tls.issuerdn`*::
+
--
type: keyword

--

*`suricata.eve.tls.sni`*::
+
--
type: keyword

--

*`suricata.eve.tls.version`*::
+
--
type: keyword

--

*`suricata.eve.tls.session_resumed`*::
+
--
type: boolean

--

*`suricata.eve.tls.fingerprint`*::
+
--
type: keyword

--

*`suricata.eve.tls.serial`*::
+
--
type: keyword

--

*`suricata.eve.tls.notafter`*::
+
--
type: date

--

*`suricata.eve.tls.subject`*::
+
--
type: keyword

--

*`suricata.eve.app_proto_ts`*::
+
--
type: keyword

--


*`suricata.eve.flow.bytes_toclient`*::
+
--
type: alias

alias to: destination.bytes

--

*`suricata.eve.flow.start`*::
+
--
type: alias

alias to: event.start

--

*`suricata.eve.flow.pkts_toclient`*::
+
--
type: alias

alias to: destination.packets

--

*`suricata.eve.flow.age`*::
+
--
type: long

--

*`suricata.eve.flow.state`*::
+
--
type: keyword

--

*`suricata.eve.flow.bytes_toserver`*::
+
--
type: alias

alias to: source.bytes

--

*`suricata.eve.flow.reason`*::
+
--
type: keyword

--

*`suricata.eve.flow.pkts_toserver`*::
+
--
type: alias

alias to: source.packets

--

*`suricata.eve.flow.end`*::
+
--
type: date

--

*`suricata.eve.flow.alerted`*::
+
--
type: boolean

--

*`suricata.eve.app_proto`*::
+
--
type: alias

alias to: network.protocol

--

*`suricata.eve.tx_id`*::
+
--
type: long

--

*`suricata.eve.app_proto_tc`*::
+
--
type: keyword

--


*`suricata.eve.smtp.rcpt_to`*::
+
--
type: keyword

--

*`suricata.eve.smtp.mail_from`*::
+
--
type: keyword

--

*`suricata.eve.smtp.helo`*::
+
--
type: keyword

--

*`suricata.eve.app_proto_expected`*::
+
--
type: keyword

--

[[exported-fields-system]]
== System fields

Module for parsing system log files.



[float]
=== system

Fields from the system log files.



[float]
=== auth

Fields from the Linux authorization logs.



*`system.auth.timestamp`*::
+
--
type: alias

alias to: @timestamp

--

*`system.auth.hostname`*::
+
--
type: alias

alias to: host.hostname

--

*`system.auth.program`*::
+
--
type: alias

alias to: process.name

--

*`system.auth.pid`*::
+
--
type: alias

alias to: process.pid

--

*`system.auth.message`*::
+
--
type: alias

alias to: message

--

*`system.auth.user`*::
+
--
type: alias

alias to: user.name

--


*`system.auth.ssh.method`*::
+
--
The SSH authentication method. Can be one of "password" or "publickey".


--

*`system.auth.ssh.signature`*::
+
--
The signature of the client public key.


--

*`system.auth.ssh.dropped_ip`*::
+
--
The client IP from SSH connections that are open and immediately dropped.


type: ip

--

*`system.auth.ssh.event`*::
+
--
The SSH event as found in the logs (Accepted, Invalid, Failed, etc.)


example: Accepted

--

*`system.auth.ssh.ip`*::
+
--
type: alias

alias to: source.ip

--

*`system.auth.ssh.port`*::
+
--
type: alias

alias to: source.port

--


*`system.auth.ssh.geoip.continent_name`*::
+
--
type: alias

alias to: source.geo.continent_name

--

*`system.auth.ssh.geoip.country_iso_code`*::
+
--
type: alias

alias to: source.geo.country_iso_code

--

*`system.auth.ssh.geoip.location`*::
+
--
type: alias

alias to: source.geo.location

--

*`system.auth.ssh.geoip.region_name`*::
+
--
type: alias

alias to: source.geo.region_name

--

*`system.auth.ssh.geoip.city_name`*::
+
--
type: alias

alias to: source.geo.city_name

--

*`system.auth.ssh.geoip.region_iso_code`*::
+
--
type: alias

alias to: source.geo.region_iso_code

--

[float]
=== sudo

Fields specific to events created by the `sudo` command.



*`system.auth.sudo.error`*::
+
--
The error message in case the sudo command failed.


example: user NOT in sudoers

--

*`system.auth.sudo.tty`*::
+
--
The TTY where the sudo command is executed.


--

*`system.auth.sudo.pwd`*::
+
--
The current directory where the sudo command is executed.


--

*`system.auth.sudo.user`*::
+
--
The target user to which the sudo command is switching.


example: root

--

*`system.auth.sudo.command`*::
+
--
The command executed via sudo.


--

[float]
=== useradd

Fields specific to events created by the `useradd` command.



*`system.auth.useradd.home`*::
+
--
The home folder for the new user.

--

*`system.auth.useradd.shell`*::
+
--
The default shell for the new user.

--

*`system.auth.useradd.name`*::
+
--
type: alias

alias to: user.name

--

*`system.auth.useradd.uid`*::
+
--
type: alias

alias to: user.id

--

*`system.auth.useradd.gid`*::
+
--
type: alias

alias to: group.id

--

[float]
=== groupadd

Fields specific to events created by the `groupadd` command.



*`system.auth.groupadd.name`*::
+
--
type: alias

alias to: group.name

--

*`system.auth.groupadd.gid`*::
+
--
type: alias

alias to: group.id

--

[float]
=== syslog

Contains fields from the syslog system logs.



*`system.syslog.timestamp`*::
+
--
type: alias

alias to: @timestamp

--

*`system.syslog.hostname`*::
+
--
type: alias

alias to: host.hostname

--

*`system.syslog.program`*::
+
--
type: alias

alias to: process.name

--

*`system.syslog.pid`*::
+
--
type: alias

alias to: process.pid

--

*`system.syslog.message`*::
+
--
type: alias

alias to: message

--

[[exported-fields-traefik]]
== Traefik fields

Module for parsing the Traefik log files.



[float]
=== traefik

Fields from the Traefik log files.



[float]
=== access

Contains fields for the Traefik access logs.



*`traefik.access.user_identifier`*::
+
--
Is the RFC 1413 identity of the client


type: keyword

--

*`traefik.access.request_count`*::
+
--
The number of requests


type: long

--

*`traefik.access.frontend_name`*::
+
--
The name of the frontend used


type: keyword

--

*`traefik.access.backend_url`*::
+
--
The url of the backend where request is forwarded

type: keyword

--

*`traefik.access.body_sent.bytes`*::
+
--
type: alias

alias to: http.response.body.bytes

--

*`traefik.access.remote_ip`*::
+
--
type: alias

alias to: source.address

--

*`traefik.access.user_name`*::
+
--
type: alias

alias to: user.name

--

*`traefik.access.method`*::
+
--
type: alias

alias to: http.request.method

--

*`traefik.access.url`*::
+
--
type: alias

alias to: url.original

--

*`traefik.access.http_version`*::
+
--
type: alias

alias to: http.version

--

*`traefik.access.response_code`*::
+
--
type: alias

alias to: http.response.status_code

--

*`traefik.access.referrer`*::
+
--
type: alias

alias to: http.request.referrer

--

*`traefik.access.agent`*::
+
--
type: alias

alias to: user_agent.original

--


*`traefik.access.user_agent.device`*::
+
--
type: alias

alias to: user_agent.device.name

--

*`traefik.access.user_agent.name`*::
+
--
type: alias

alias to: user_agent.name

--

*`traefik.access.user_agent.os`*::
+
--
type: alias

alias to: user_agent.os.full_name

--

*`traefik.access.user_agent.os_name`*::
+
--
type: alias

alias to: user_agent.os.name

--

*`traefik.access.user_agent.original`*::
+
--
type: alias

alias to: user_agent.original

--


*`traefik.access.geoip.continent_name`*::
+
--
type: alias

alias to: source.geo.continent_name

--

*`traefik.access.geoip.country_iso_code`*::
+
--
type: alias

alias to: source.geo.country_iso_code

--

*`traefik.access.geoip.location`*::
+
--
type: alias

alias to: source.geo.location

--

*`traefik.access.geoip.region_name`*::
+
--
type: alias

alias to: source.geo.region_name

--

*`traefik.access.geoip.city_name`*::
+
--
type: alias

alias to: source.geo.city_name

--

*`traefik.access.geoip.region_iso_code`*::
+
--
type: alias

alias to: source.geo.region_iso_code

--

[[exported-fields-zeek]]
== Zeek fields

Module for handling logs produced by Zeek/Bro



[float]
=== zeek

Fields from Zeek/Bro logs after normalization



*`zeek.session_id`*::
+
--
A unique identifier of the session


type: keyword

--

[float]
=== capture_loss

Fields exported by the Zeek capture_loss log



*`zeek.capture_loss.ts_delta`*::
+
--
The time delay between this measurement and the last.


type: integer

--

*`zeek.capture_loss.peer`*::
+
--
In the event that there are multiple Bro instances logging to the same host, this distinguishes each peer with its individual name.


type: keyword

--

*`zeek.capture_loss.gaps`*::
+
--
Number of missed ACKs from the previous measurement interval.


type: integer

--

*`zeek.capture_loss.acks`*::
+
--
Total number of ACKs seen in the previous measurement interval.


type: integer

--

*`zeek.capture_loss.percent_lost`*::
+
--
Percentage of ACKs seen where the data being ACKed wasn't seen.


type: double

--

[float]
=== connection

Fields exported by the Zeek Connection log



*`zeek.connection.local_orig`*::
+
--
Indicates whether the session is originated locally.


type: boolean

--

*`zeek.connection.local_resp`*::
+
--
Indicates whether the session is responded locally.


type: boolean

--

*`zeek.connection.missed_bytes`*::
+
--
Missed bytes for the session.


type: long

--


*`zeek.connection.state.code`*::
+
--
Code indicating the state of the session.


type: keyword

--

*`zeek.connection.state.msg`*::
+
--
The meaning of the state code.


type: keyword

--


*`zeek.connection.icmp.type`*::
+
--
ICMP message type.


type: integer

--

*`zeek.connection.icmp.code`*::
+
--
ICMP message code.


type: integer

--

*`zeek.connection.history`*::
+
--
Flags indicating the history of the session.


type: keyword

--

*`zeek.connection.vlan`*::
+
--
VLAN identifier.


type: integer

--

*`zeek.connection.inner_vlan`*::
+
--
VLAN identifier.


type: integer

--

[float]
=== dce_rpc

Fields exported by the Zeek DCE_RPC log



*`zeek.dce_rpc.rtt`*::
+
--
Round trip time from the request to the response. If either the request or response wasn't seen, this will be null.


type: integer

--

*`zeek.dce_rpc.named_pipe`*::
+
--
Remote pipe name.


type: keyword

--

*`zeek.dce_rpc.endpoint`*::
+
--
Endpoint name looked up from the uuid.


type: keyword

--

*`zeek.dce_rpc.operation`*::
+
--
Operation seen in the call.


type: keyword

--

[float]
=== dhcp

Fields exported by the Zeek DHCP log



*`zeek.dhcp.domain`*::
+
--
Domain given by the server in option 15.


type: keyword

--

*`zeek.dhcp.duration`*::
+
--
Duration of the DHCP session representing the time from the first
message to the last, in seconds.


type: double

--

*`zeek.dhcp.hostname`*::
+
--
Name given by client in Hostname option 12.


type: keyword

--

*`zeek.dhcp.client_fqdn`*::
+
--
FQDN given by client in Client FQDN option 81.


type: keyword

--

*`zeek.dhcp.lease_time`*::
+
--
IP address lease interval in seconds.


type: integer

--

[float]
=== address

Addresses seen in this DHCP exchange.



*`zeek.dhcp.address.assigned`*::
+
--
IP address assigned by the server.


type: ip

--

*`zeek.dhcp.address.client`*::
+
--
IP address of the client. If a transaction is only a client sending
INFORM messages then there is no lease information exchanged so this
is helpful to know who sent the messages. Getting an address in this
field does require that the client sources at least one DHCP message
using a non-broadcast address.


type: ip

--

*`zeek.dhcp.address.mac`*::
+
--
Client's hardware address.


type: keyword

--

*`zeek.dhcp.address.requested`*::
+
--
IP address requested by the client.


type: ip

--

*`zeek.dhcp.address.server`*::
+
--
IP address of the DHCP server.


type: ip

--


*`zeek.dhcp.msg.types`*::
+
--
List of DHCP message types seen in this exchange.


type: keyword

--

*`zeek.dhcp.msg.origin`*::
+
--
(present if policy/protocols/dhcp/msg-orig.bro is loaded)
The address that originated each message from the msg.types field.


type: ip

--

*`zeek.dhcp.msg.client`*::
+
--
Message typically accompanied with a DHCP_DECLINE so the client can
tell the server why it rejected an address.


type: keyword

--

*`zeek.dhcp.msg.server`*::
+
--
Message typically accompanied with a DHCP_NAK to let the client know
why it rejected the request.


type: keyword

--


*`zeek.dhcp.software.client`*::
+
--
(present if policy/protocols/dhcp/software.bro is loaded)
Software reported by the client in the vendor_class option.


type: keyword

--

*`zeek.dhcp.software.server`*::
+
--
(present if policy/protocols/dhcp/software.bro is loaded)
Software reported by the client in the vendor_class option.


type: keyword

--


*`zeek.dhcp.id.circuit`*::
+
--
(present if policy/protocols/dhcp/sub-opts.bro is loaded)
Added by DHCP relay agents which terminate switched or permanent
circuits. It encodes an agent-local identifier of the circuit from
which a DHCP client-to-server packet was received. Typically it
should represent a router or switch interface number.


type: keyword

--

*`zeek.dhcp.id.remote_agent`*::
+
--
(present if policy/protocols/dhcp/sub-opts.bro is loaded)
A globally unique identifier added by relay agents to identify the
remote host end of the circuit.


type: keyword

--

*`zeek.dhcp.id.subscriber`*::
+
--
(present if policy/protocols/dhcp/sub-opts.bro is loaded)
The subscriber ID is a value independent of the physical network
configuration so that a customer's DHCP configuration can be given
to them correctly no matter where they are physically connected.


type: keyword

--

[float]
=== dnp3

Fields exported by the Zeek SSH log




*`zeek.dnp3.function.request`*::
+
--
The name of the function message in the request.


type: keyword

--

*`zeek.dnp3.function.reply`*::
+
--
The name of the function message in the reply.


type: keyword

--

*`zeek.dnp3.id`*::
+
--
The response's internal indication number.


type: integer

--

[float]
=== dns

Fields exported by the Zeek DNS log



*`zeek.dns.trans_id`*::
+
--
DNS transaction identifier.


type: keyword

--

*`zeek.dns.rtt`*::
+
--
Round trip time for the query and response.


type: double

--

*`zeek.dns.query`*::
+
--
The domain name that is the subject of the DNS query.


type: keyword

--

*`zeek.dns.qclass`*::
+
--
The QCLASS value specifying the class of the query.


type: long

--

*`zeek.dns.qclass_name`*::
+
--
A descriptive name for the class of the query.


type: keyword

--

*`zeek.dns.qtype`*::
+
--
A QTYPE value specifying the type of the query.


type: long

--

*`zeek.dns.qtype_name`*::
+
--
A descriptive name for the type of the query.


type: keyword

--

*`zeek.dns.rcode`*::
+
--
The response code value in DNS response messages.


type: long

--

*`zeek.dns.rcode_name`*::
+
--
A descriptive name for the response code value.


type: keyword

--

*`zeek.dns.AA`*::
+
--
The Authoritative Answer bit for response messages specifies that the responding
name server is an authority for the domain name in the question section.


type: boolean

--

*`zeek.dns.TC`*::
+
--
The Truncation bit specifies that the message was truncated.


type: boolean

--

*`zeek.dns.RD`*::
+
--
The Recursion Desired bit in a request message indicates that the client
wants recursive service for this query.


type: boolean

--

*`zeek.dns.RA`*::
+
--
The Recursion Available bit in a response message indicates that the name
server supports recursive queries.


type: boolean

--

*`zeek.dns.answers`*::
+
--
The set of resource descriptions in the query answer.


type: keyword

--

*`zeek.dns.TTLs`*::
+
--
The caching intervals of the associated RRs described by the answers field.


type: double

--

*`zeek.dns.rejected`*::
+
--
Indicates whether the DNS query was rejected by the server.


type: boolean

--

*`zeek.dns.total_answers`*::
+
--
The total number of resource records in the reply.


type: integer

--

*`zeek.dns.total_replies`*::
+
--
The total number of resource records in the reply message.


type: integer

--

*`zeek.dns.saw_query`*::
+
--
Whether the full DNS query has been seen.


type: boolean

--

*`zeek.dns.saw_reply`*::
+
--
Whether the full DNS reply has been seen.


type: boolean

--

[float]
=== dpd

Fields exported by the Zeek DPD log



*`zeek.dpd.analyzer`*::
+
--
The analyzer that generated the violation.


type: keyword

--

*`zeek.dpd.failure_reason`*::
+
--
The textual reason for the analysis failure.


type: keyword

--

*`zeek.dpd.packet_segment`*::
+
--
(present if policy/frameworks/dpd/packet-segment-logging.bro is loaded)
A chunk of the payload that most likely resulted in the protocol violation.


type: keyword

--

[float]
=== files

Fields exported by the Zeek Files log.



*`zeek.files.fuid`*::
+
--
A file unique identifier.


type: keyword

--

*`zeek.files.tx_host`*::
+
--
The host that transferred the file.


type: ip

--

*`zeek.files.rx_host`*::
+
--
The host that received the file.


type: ip

--

*`zeek.files.session_ids`*::
+
--
The sessions that have this file.


type: keyword

--

*`zeek.files.source`*::
+
--
An identification of the source of the file data. E.g. it may be a network protocol
over which it was transferred, or a local file path which was read, or some other
input source.


type: keyword

--

*`zeek.files.depth`*::
+
--
A value to represent the depth of this file in relation to its source. In SMTP, it
is the depth of the MIME attachment on the message. In HTTP, it is the depth of the
request within the TCP connection.


type: long

--

*`zeek.files.analyzers`*::
+
--
A set of analysis types done during the file analysis.


type: keyword

--

*`zeek.files.mime_type`*::
+
--
Mime type of the file.


type: keyword

--

*`zeek.files.filename`*::
+
--
Name of the file if available.


type: keyword

--

*`zeek.files.local_orig`*::
+
--
If the source of this file is a network connection, this field indicates if the data
originated from the local network or not.


type: boolean

--

*`zeek.files.is_orig`*::
+
--
If the source of this file is a network connection, this field indicates if the file is
being sent by the originator of the connection or the responder.


type: boolean

--

*`zeek.files.duration`*::
+
--
The duration the file was analyzed for. Not the duration of the session.


type: double

--

*`zeek.files.seen_bytes`*::
+
--
Number of bytes provided to the file analysis engine for the file.


type: long

--

*`zeek.files.total_bytes`*::
+
--
Total number of bytes that are supposed to comprise the full file.


type: long

--

*`zeek.files.missing_bytes`*::
+
--
The number of bytes in the file stream that were completely missed during the process
of analysis.


type: long

--

*`zeek.files.overflow_bytes`*::
+
--
The number of bytes in the file stream that were not delivered to stream file analyzers.
This could be overlapping bytes or bytes that couldn't be reassembled.


type: long

--

*`zeek.files.timedout`*::
+
--
Whether the file analysis timed out at least once for the file.


type: boolean

--

*`zeek.files.parent_fuid`*::
+
--
Identifier associated with a container file from which this one was extracted as part of
the file analysis.


type: keyword

--

*`zeek.files.md5`*::
+
--
An MD5 digest of the file contents.


type: keyword

--

*`zeek.files.sha1`*::
+
--
A SHA1 digest of the file contents.


type: keyword

--

*`zeek.files.sha256`*::
+
--
A SHA256 digest of the file contents.


type: keyword

--

*`zeek.files.extracted`*::
+
--
Local filename of extracted file.


type: keyword

--

*`zeek.files.extracted_cutoff`*::
+
--
Indicate whether the file being extracted was cut off hence not extracted completely.


type: boolean

--

*`zeek.files.extracted_size`*::
+
--
The number of bytes extracted to disk.


type: long

--

*`zeek.files.entropy`*::
+
--
The information density of the contents of the file.


type: double

--

[float]
=== ftp

Fields exported by the Zeek FTP log



*`zeek.ftp.user`*::
+
--
User name for the current FTP session.


type: keyword

--

*`zeek.ftp.password`*::
+
--
Password for the current FTP session if captured.


type: keyword

--

*`zeek.ftp.command`*::
+
--
Command given by the client.


type: keyword

--

*`zeek.ftp.arg`*::
+
--
Argument for the command if one is given.


type: keyword

--


*`zeek.ftp.file.size`*::
+
--
Size of the file if the command indicates a file transfer.


type: long

--

*`zeek.ftp.file.mime_type`*::
+
--
Sniffed mime type of file.


type: keyword

--

*`zeek.ftp.file.fuid`*::
+
--
(present if base/protocols/ftp/files.bro is loaded)
File unique ID.


type: keyword

--


*`zeek.ftp.reply.code`*::
+
--
Reply code from the server in response to the command.


type: integer

--

*`zeek.ftp.reply.msg`*::
+
--
Reply message from the server in response to the command.


type: keyword

--

[float]
=== data_channel

Expected FTP data channel.



*`zeek.ftp.data_channel.passive`*::
+
--
Whether PASV mode is toggled for control channel.


type: boolean

--

*`zeek.ftp.data_channel.originating_host`*::
+
--
The host that will be initiating the data connection.


type: ip

--

*`zeek.ftp.data_channel.response_host`*::
+
--
The host that will be accepting the data connection.


type: ip

--

*`zeek.ftp.data_channel.response_port`*::
+
--
The port at which the acceptor is listening for the data connection.


type: integer

--

*`zeek.ftp.cwd`*::
+
--
Current working directory that this session is in. By making the default value '.', we can indicate that unless something more concrete is discovered that the existing but unknown directory is ok to use.


type: keyword

--

[float]
=== cmdarg

Command that is currently waiting for a response.



*`zeek.ftp.cmdarg.cmd`*::
+
--
Command.


type: keyword

--

*`zeek.ftp.cmdarg.arg`*::
+
--
Argument for the command if one was given.


type: keyword

--

*`zeek.ftp.cmdarg.seq`*::
+
--
Counter to track how many commands have been executed.


type: integer

--

*`zeek.ftp.pending_commands`*::
+
--
Queue for commands that have been sent but not yet responded to are tracked here.


type: integer

--

*`zeek.ftp.passive`*::
+
--
Indicates if the session is in active or passive mode.


type: boolean

--

*`zeek.ftp.capture_password`*::
+
--
Determines if the password will be captured for this request.


type: boolean

--

*`zeek.ftp.last_auth_requested`*::
+
--
present if base/protocols/ftp/gridftp.bro is loaded.
Last authentication/security mechanism that was used.


type: keyword

--

[float]
=== http

Fields exported by the Zeek HTTP log



*`zeek.http.trans_depth`*::
+
--
Represents the pipelined depth into the connection of this request/response transaction.


type: integer

--

*`zeek.http.status_msg`*::
+
--
Status message returned by the server.


type: keyword

--

*`zeek.http.info_code`*::
+
--
Last seen 1xx informational reply code returned by the server.


type: integer

--

*`zeek.http.info_msg`*::
+
--
Last seen 1xx informational reply message returned by the server.


type: keyword

--

*`zeek.http.tags`*::
+
--
A set of indicators of various attributes discovered and related to a particular
request/response pair.


type: keyword

--

*`zeek.http.password`*::
+
--
Password if basic-auth is performed for the request.


type: keyword

--

*`zeek.http.captured_password`*::
+
--
Determines if the password will be captured for this request.


type: boolean

--

*`zeek.http.proxied`*::
+
--
All of the headers that may indicate if the HTTP request was proxied.


type: keyword

--

*`zeek.http.range_request`*::
+
--
Indicates if this request can assume 206 partial content in response.


type: boolean

--

*`zeek.http.client_header_names`*::
+
--
The vector of HTTP header names sent by the client. No header values
are included here, just the header names.


type: keyword

--

*`zeek.http.server_header_names`*::
+
--
The vector of HTTP header names sent by the server. No header values
are included here, just the header names.


type: keyword

--

*`zeek.http.orig_fuids`*::
+
--
An ordered vector of file unique IDs from the originator.


type: keyword

--

*`zeek.http.orig_mime_types`*::
+
--
An ordered vector of mime types from the originator.


type: keyword

--

*`zeek.http.orig_filenames`*::
+
--
An ordered vector of filenames from the originator.


type: keyword

--

*`zeek.http.resp_fuids`*::
+
--
An ordered vector of file unique IDs from the responder.


type: keyword

--

*`zeek.http.resp_mime_types`*::
+
--
An ordered vector of mime types from the responder.


type: keyword

--

*`zeek.http.resp_filenames`*::
+
--
An ordered vector of filenames from the responder.


type: keyword

--

*`zeek.http.orig_mime_depth`*::
+
--
Current number of MIME entities in the HTTP request message body.


type: integer

--

*`zeek.http.resp_mime_depth`*::
+
--
Current number of MIME entities in the HTTP response message body.


type: integer

--

[float]
=== intel

Fields exported by the Zeek Intel log.




*`zeek.intel.seen.indicator`*::
+
--
The intelligence indicator.


type: keyword

--

*`zeek.intel.seen.indicator_type`*::
+
--
The type of data the indicator represents.


type: keyword

--

*`zeek.intel.seen.host`*::
+
--
If the indicator type was Intel::ADDR, then this field will be present.


type: keyword

--

*`zeek.intel.seen.conn`*::
+
--
If the data was discovered within a connection, the connection record should go here to give context to the data.


type: keyword

--

*`zeek.intel.seen.where`*::
+
--
Where the data was discovered.


type: keyword

--

*`zeek.intel.seen.node`*::
+
--
The name of the node where the match was discovered.


type: keyword

--

*`zeek.intel.seen.uid`*::
+
--
If the data was discovered within a connection, the connection uid should go here to give context to the data. If the conn field is provided, this will be automatically filled out.


type: keyword

--

*`zeek.intel.seen.f`*::
+
--
If the data was discovered within a file, the file record should go here to provide context to the data.


type: object

--

*`zeek.intel.seen.fuid`*::
+
--
If the data was discovered within a file, the file uid should go here to provide context to the data. If the file record f is provided, this will be automatically filled out.


type: keyword

--

*`zeek.intel.matched`*::
+
--
Event to represent a match in the intelligence data from data that was seen.


type: keyword

--

*`zeek.intel.sources`*::
+
--
Sources which supplied data for this match.


type: keyword

--

*`zeek.intel.fuid`*::
+
--
If a file was associated with this intelligence hit, this is the uid for the file.


type: keyword

--

*`zeek.intel.file_mime_type`*::
+
--
A mime type if the intelligence hit is related to a file. If the $f field is provided this will be automatically filled out.


type: keyword

--

*`zeek.intel.file_desc`*::
+
--
Frequently files can be described to give a bit more context. If the $f field is provided this field will be automatically filled out.


type: keyword

--

[float]
=== irc

Fields exported by the Zeek IRC log



*`zeek.irc.nick`*::
+
--
Nickname given for the connection.


type: keyword

--

*`zeek.irc.user`*::
+
--
Username given for the connection.


type: keyword

--

*`zeek.irc.command`*::
+
--
Command given by the client.


type: keyword

--

*`zeek.irc.value`*::
+
--
Value for the command given by the client.


type: keyword

--

*`zeek.irc.addl`*::
+
--
Any additional data for the command.


type: keyword

--



*`zeek.irc.dcc.file.name`*::
+
--
Present if base/protocols/irc/dcc-send.bro is loaded.
DCC filename requested.


type: keyword

--

*`zeek.irc.dcc.file.size`*::
+
--
Present if base/protocols/irc/dcc-send.bro is loaded.
Size of the DCC transfer as indicated by the sender.


type: long

--

*`zeek.irc.dcc.mime_type`*::
+
--
present if base/protocols/irc/dcc-send.bro is loaded.
Sniffed mime type of the file.


type: keyword

--

*`zeek.irc.fuid`*::
+
--
present if base/protocols/irc/files.bro is loaded.
File unique ID.


type: keyword

--

[float]
=== kerberos

Fields exported by the Zeek Kerberos log



*`zeek.kerberos.request_type`*::
+
--
Request type - Authentication Service (AS) or Ticket Granting Service (TGS).


type: keyword

--

*`zeek.kerberos.client`*::
+
--
Client name.


type: keyword

--

*`zeek.kerberos.service`*::
+
--
Service name.


type: keyword

--

*`zeek.kerberos.success`*::
+
--
Request result.


type: boolean

--


*`zeek.kerberos.error.code`*::
+
--
Error code.


type: integer

--

*`zeek.kerberos.error.msg`*::
+
--
Error message.


type: keyword

--


*`zeek.kerberos.valid.from`*::
+
--
Ticket valid from.


type: date

--

*`zeek.kerberos.valid.until`*::
+
--
Ticket valid until.


type: date

--

*`zeek.kerberos.valid.days`*::
+
--
Number of days the ticket is valid for.


type: integer

--

*`zeek.kerberos.cipher`*::
+
--
Ticket encryption type.


type: keyword

--

*`zeek.kerberos.forwardable`*::
+
--
Forwardable ticket requested.


type: boolean

--

*`zeek.kerberos.renewable`*::
+
--
Renewable ticket requested.


type: boolean

--


*`zeek.kerberos.ticket.auth`*::
+
--
Hash of ticket used to authorize request/transaction.


type: keyword

--

*`zeek.kerberos.ticket.new`*::
+
--
Hash of ticket returned by the KDC.


type: keyword

--



*`zeek.kerberos.cert.client.value`*::
+
--
Client certificate.


type: keyword

--

*`zeek.kerberos.cert.client.fuid`*::
+
--
File unique ID of client cert.


type: keyword

--

*`zeek.kerberos.cert.client.subject`*::
+
--
Subject of client certificate.


type: keyword

--


*`zeek.kerberos.cert.server.value`*::
+
--
Server certificate.


type: keyword

--

*`zeek.kerberos.cert.server.fuid`*::
+
--
File unique ID of server certificate.


type: keyword

--

*`zeek.kerberos.cert.server.subject`*::
+
--
Subject of server certificate.


type: keyword

--

[float]
=== modbus

Fields exported by the Zeek modbus log.



*`zeek.modbus.function`*::
+
--
The name of the function message that was sent.


type: keyword

--

*`zeek.modbus.exception`*::
+
--
The exception if the response was a failure.


type: keyword

--

*`zeek.modbus.track_address`*::
+
--
Present if policy/protocols/modbus/track-memmap.bro is loaded.
Modbus track address.


type: integer

--

[float]
=== mysql

Fields exported by the Zeek MySQL log.



*`zeek.mysql.cmd`*::
+
--
The command that was issued.


type: keyword

--

*`zeek.mysql.arg`*::
+
--
The argument issued to the command.


type: keyword

--

*`zeek.mysql.success`*::
+
--
Whether the command succeeded.


type: boolean

--

*`zeek.mysql.rows`*::
+
--
The number of affected rows, if any.


type: integer

--

*`zeek.mysql.response`*::
+
--
Server message, if any.


type: keyword

--

[float]
=== notice

Fields exported by the Zeek Notice log.



*`zeek.notice.connection_id`*::
+
--
Identifier of the related connection session.


type: keyword

--

*`zeek.notice.icmp_id`*::
+
--
Identifier of the related ICMP session.


type: keyword

--

*`zeek.notice.file.id`*::
+
--
An identifier associated with a single file that is related to this notice.


type: keyword

--

*`zeek.notice.file.parent_id`*::
+
--
Identifier associated with a container file from which this one was extracted.


type: keyword

--

*`zeek.notice.file.source`*::
+
--
An identification of the source of the file data. E.g. it may be a network protocol
over which it was transferred, or a local file path which was read, or some other
input source.


type: keyword

--

*`zeek.notice.file.mime_type`*::
+
--
A mime type if the notice is related to a file.


type: keyword

--

*`zeek.notice.file.is_orig`*::
+
--
If the source of this file is a network connection, this field indicates if the file is
being sent by the originator of the connection or the responder.


type: boolean

--

*`zeek.notice.file.seen_bytes`*::
+
--
Number of bytes provided to the file analysis engine for the file.


type: long

--

*`zeek.notice.ffile.total_bytes`*::
+
--
Total number of bytes that are supposed to comprise the full file.


type: long

--

*`zeek.notice.file.missing_bytes`*::
+
--
The number of bytes in the file stream that were completely missed during the process
of analysis.


type: long

--

*`zeek.notice.file.overflow_bytes`*::
+
--
The number of bytes in the file stream that were not delivered to stream file analyzers.
This could be overlapping bytes or bytes that couldn't be reassembled.


type: long

--

*`zeek.notice.fuid`*::
+
--
A file unique ID if this notice is related to a file.


type: keyword

--

*`zeek.notice.note`*::
+
--
The type of the notice.


type: keyword

--

*`zeek.notice.msg`*::
+
--
The human readable message for the notice.


type: keyword

--

*`zeek.notice.sub`*::
+
--
The human readable sub-message.


type: keyword

--

*`zeek.notice.n`*::
+
--
Associated count, or a status code.


type: long

--

*`zeek.notice.peer_name`*::
+
--
Name of remote peer that raised this notice.


type: keyword

--

*`zeek.notice.peer_descr`*::
+
--
Textual description for the peer that raised this notice.


type: text

--

*`zeek.notice.actions`*::
+
--
The actions which have been applied to this notice.


type: keyword

--

*`zeek.notice.email_body_sections`*::
+
--
By adding chunks of text into this element, other scripts can expand on notices
that are being emailed.


type: text

--

*`zeek.notice.email_delay_tokens`*::
+
--
Adding a string token to this set will cause the built-in emailing functionality
to delay sending the email either the token has been removed or the email
has been delayed for the specified time duration.


type: keyword

--

*`zeek.notice.identifier`*::
+
--
This field is provided when a notice is generated for the purpose of deduplicating notices.


type: keyword

--

*`zeek.notice.suppress_for`*::
+
--
This field indicates the length of time that this unique notice should be suppressed.


type: double

--

*`zeek.notice.dropped`*::
+
--
Indicate if the source IP address was dropped and denied network access.


type: boolean

--

[float]
=== ntlm

Fields exported by the Zeek NTLM log.



*`zeek.ntlm.domain`*::
+
--
Domain name given by the client.


type: keyword

--

*`zeek.ntlm.hostname`*::
+
--
Hostname given by the client.


type: keyword

--

*`zeek.ntlm.success`*::
+
--
Indicate whether or not the authentication was successful.


type: boolean

--

*`zeek.ntlm.username`*::
+
--
Username given by the client.


type: keyword

--



*`zeek.ntlm.server.name.dns`*::
+
--
DNS name given by the server in a CHALLENGE.


type: keyword

--

*`zeek.ntlm.server.name.netbios`*::
+
--
NetBIOS name given by the server in a CHALLENGE.


type: keyword

--

*`zeek.ntlm.server.name.tree`*::
+
--
Tree name given by the server in a CHALLENGE.


type: keyword

--

[float]
=== ocsp

Fields exported by the Zeek OCSP log
Online Certificate Status Protocol (OCSP). Only created if policy script is loaded.



*`zeek.ocsp.file_id`*::
+
--
File id of the OCSP reply.


type: keyword

--


*`zeek.ocsp.hash.algorithm`*::
+
--
Hash algorithm used to generate issuerNameHash and issuerKeyHash.


type: keyword

--


*`zeek.ocsp.hash.issuer.name`*::
+
--
Hash of the issuer's distingueshed name.


type: keyword

--

*`zeek.ocsp.hash.issuer.key`*::
+
--
Hash of the issuer's public key.


type: keyword

--

*`zeek.ocsp.serial_number`*::
+
--
Serial number of the affected certificate.


type: keyword

--

*`zeek.ocsp.status`*::
+
--
Status of the affected certificate.


type: keyword

--


*`zeek.ocsp.revoke.time`*::
+
--
Time at which the certificate was revoked.


type: date

--

*`zeek.ocsp.revoke.reason`*::
+
--
Reason for which the certificate was revoked.


type: keyword

--


*`zeek.ocsp.update.this`*::
+
--
The time at which the status being shows is known to have been correct.


type: date

--

*`zeek.ocsp.update.next`*::
+
--
The latest time at which new information about the status of the certificate will be available.


type: date

--

[float]
=== pe

Fields exported by the Zeek pe log.



*`zeek.pe.client`*::
+
--
The client's version string.


type: keyword

--

*`zeek.pe.id`*::
+
--
File id of this portable executable file.


type: keyword

--

*`zeek.pe.machine`*::
+
--
The target machine that the file was compiled for.


type: keyword

--

*`zeek.pe.compile_time`*::
+
--
The time that the file was created at.


type: date

--

*`zeek.pe.os`*::
+
--
The required operating system.


type: keyword

--

*`zeek.pe.subsystem`*::
+
--
The subsystem that is required to run this file.


type: keyword

--

*`zeek.pe.is_exe`*::
+
--
Is the file an executable, or just an object file?


type: boolean

--

*`zeek.pe.is_64bit`*::
+
--
Is the file a 64-bit executable?


type: boolean

--

*`zeek.pe.uses_aslr`*::
+
--
Does the file support Address Space Layout Randomization?


type: boolean

--

*`zeek.pe.uses_dep`*::
+
--
Does the file support Data Execution Prevention?


type: boolean

--

*`zeek.pe.uses_code_integrity`*::
+
--
Does the file enforce code integrity checks?


type: boolean

--

*`zeek.pe.uses_seh`*::
+
--
Does the file use structured exception handing?


type: boolean

--

*`zeek.pe.has_import_table`*::
+
--
Does the file have an import table?


type: boolean

--

*`zeek.pe.has_export_table`*::
+
--
Does the file have an export table?


type: boolean

--

*`zeek.pe.has_cert_table`*::
+
--
Does the file have an attribute certificate table?


type: boolean

--

*`zeek.pe.has_debug_data`*::
+
--
Does the file have a debug table?


type: boolean

--

*`zeek.pe.section_names`*::
+
--
The names of the sections, in order.


type: keyword

--

[float]
=== radius

Fields exported by the Zeek Radius log.



*`zeek.radius.username`*::
+
--
The username, if present.


type: keyword

--

*`zeek.radius.mac`*::
+
--
MAC address, if present.


type: keyword

--

*`zeek.radius.framed_addr`*::
+
--
The address given to the network access server, if present. This is only a hint from the RADIUS server and the network access server is not required to honor the address.


type: ip

--

*`zeek.radius.remote_ip`*::
+
--
Remote IP address, if present. This is collected from the Tunnel-Client-Endpoint attribute.


type: ip

--

*`zeek.radius.connect_info`*::
+
--
Connect info, if present.


type: keyword

--

*`zeek.radius.reply_msg`*::
+
--
Reply message from the server challenge. This is frequently shown to the user authenticating.


type: keyword

--

*`zeek.radius.result`*::
+
--
Successful or failed authentication.


type: keyword

--

*`zeek.radius.ttl`*::
+
--
The duration between the first request and either the "Access-Accept" message or an error. If the field is empty, it means that either the request or response was not seen.


type: integer

--

*`zeek.radius.logged`*::
+
--
Whether this has already been logged and can be ignored.


type: boolean

--

[float]
=== rdp

Fields exported by the Zeek RDP log.



*`zeek.rdp.cookie`*::
+
--
Cookie value used by the client machine. This is typically a username.


type: keyword

--

*`zeek.rdp.result`*::
+
--
Status result for the connection. It's a mix between RDP negotation failure messages and GCC server create response messages.


type: keyword

--

*`zeek.rdp.security_protocol`*::
+
--
Security protocol chosen by the server.


type: keyword

--

*`zeek.rdp.keyboard_layout`*::
+
--
Keyboard layout (language) of the client machine.


type: keyword

--


*`zeek.rdp.client.build`*::
+
--
RDP client version used by the client machine.


type: keyword

--

*`zeek.rdp.client.client_name`*::
+
--
Name of the client machine.


type: keyword

--

*`zeek.rdp.client.product_id`*::
+
--
Product ID of the client machine.


type: keyword

--


*`zeek.rdp.desktop.width`*::
+
--
Desktop width of the client machine.


type: integer

--

*`zeek.rdp.desktop.height`*::
+
--
Desktop height of the client machine.


type: integer

--

*`zeek.rdp.desktop.color_depth`*::
+
--
The color depth requested by the client in the high_color_depth field.


type: keyword

--


*`zeek.rdp.cert.type`*::
+
--
If the connection is being encrypted with native RDP encryption, this is the type of cert being used.


type: keyword

--

*`zeek.rdp.cert.count`*::
+
--
The number of certs seen. X.509 can transfer an entire certificate chain.


type: integer

--

*`zeek.rdp.cert.permanent`*::
+
--
Indicates if the provided certificate or certificate chain is permanent or temporary.


type: boolean

--


*`zeek.rdp.encryption.level`*::
+
--
Encryption level of the connection.


type: keyword

--

*`zeek.rdp.encryption.method`*::
+
--
Encryption method of the connection.


type: keyword

--

*`zeek.rdp.done`*::
+
--
Track status of logging RDP connections.


type: boolean

--

*`zeek.rdp.ssl`*::
+
--
(present if policy/protocols/rdp/indicate_ssl.bro is loaded)
Flag the connection if it was seen over SSL.


type: boolean

--

[float]
=== rfb

Fields exported by the Zeek RFB log.





*`zeek.rfb.version.client.major`*::
+
--
Major version of the client.


type: keyword

--

*`zeek.rfb.version.client.minor`*::
+
--
Minor version of the client.


type: keyword

--


*`zeek.rfb.version.server.major`*::
+
--
Major version of the server.


type: keyword

--

*`zeek.rfb.version.server.minor`*::
+
--
Minor version of the server.


type: keyword

--


*`zeek.rfb.auth.success`*::
+
--
Whether or not authentication was successful.


type: boolean

--

*`zeek.rfb.auth.method`*::
+
--
Identifier of authentication method used.


type: keyword

--

*`zeek.rfb.share_flag`*::
+
--
Whether the client has an exclusive or a shared session.


type: boolean

--

*`zeek.rfb.desktop_name`*::
+
--
Name of the screen that is being shared.


type: keyword

--

*`zeek.rfb.width`*::
+
--
Width of the screen that is being shared.


type: integer

--

*`zeek.rfb.height`*::
+
--
Height of the screen that is being shared.


type: integer

--

[float]
=== sip

Fields exported by the Zeek SIP log.



*`zeek.sip.transaction_depth`*::
+
--
Represents the pipelined depth into the connection of this request/response transaction.


type: integer

--


*`zeek.sip.sequence.method`*::
+
--
Verb used in the SIP request (INVITE, REGISTER etc.).


type: keyword

--

*`zeek.sip.sequence.number`*::
+
--
Contents of the CSeq: header from the client.


type: keyword

--

*`zeek.sip.uri`*::
+
--
URI used in the request.


type: keyword

--

*`zeek.sip.date`*::
+
--
Contents of the Date: header from the client.


type: keyword

--


*`zeek.sip.request.from`*::
+
--
Contents of the request From: header Note: The tag= value that's usually appended to the sender is stripped off and not logged.


type: keyword

--

*`zeek.sip.request.to`*::
+
--
Contents of the To: header.


type: keyword

--

*`zeek.sip.request.path`*::
+
--
The client message transmission path, as extracted from the headers.


type: keyword

--

*`zeek.sip.request.body_length`*::
+
--
Contents of the Content-Length: header from the client.


type: long

--


*`zeek.sip.response.from`*::
+
--
Contents of the response From: header Note: The tag= value that's usually appended to the sender is stripped off and not logged.


type: keyword

--

*`zeek.sip.response.to`*::
+
--
Contents of the response To: header.


type: keyword

--

*`zeek.sip.response.path`*::
+
--
The server message transmission path, as extracted from the headers.


type: keyword

--

*`zeek.sip.response.body_length`*::
+
--
Contents of the Content-Length: header from the server.


type: long

--

*`zeek.sip.reply_to`*::
+
--
Contents of the Reply-To: header.


type: keyword

--

*`zeek.sip.call_id`*::
+
--
Contents of the Call-ID: header from the client.


type: keyword

--

*`zeek.sip.subject`*::
+
--
Contents of the Subject: header from the client.


type: keyword

--

*`zeek.sip.user_agent`*::
+
--
Contents of the User-Agent: header from the client.


type: keyword

--


*`zeek.sip.status.code`*::
+
--
Status code returned by the server.


type: integer

--

*`zeek.sip.status.msg`*::
+
--
Status message returned by the server.


type: keyword

--

*`zeek.sip.warning`*::
+
--
Contents of the Warning: header.


type: keyword

--

*`zeek.sip.content_type`*::
+
--
Contents of the Content-Type: header from the server.


type: keyword

--

[float]
=== smb_cmd

Fields exported by the Zeek smb_cmd log.



*`zeek.smb_cmd.command`*::
+
--
The command sent by the client.


type: keyword

--

*`zeek.smb_cmd.sub_command`*::
+
--
The subcommand sent by the client, if present.


type: keyword

--

*`zeek.smb_cmd.argument`*::
+
--
Command argument sent by the client, if any.


type: keyword

--

*`zeek.smb_cmd.status`*::
+
--
Server reply to the client's command.


type: keyword

--

*`zeek.smb_cmd.rtt`*::
+
--
Round trip time from the request to the response.


type: double

--

*`zeek.smb_cmd.version`*::
+
--
Version of SMB for the command.


type: keyword

--

*`zeek.smb_cmd.username`*::
+
--
Authenticated username, if available.


type: keyword

--

*`zeek.smb_cmd.tree`*::
+
--
If this is related to a tree, this is the tree that was used for the current command.


type: keyword

--

*`zeek.smb_cmd.tree_service`*::
+
--
The type of tree (disk share, printer share, named pipe, etc.).


type: keyword

--

[float]
=== file

If the command referenced a file, store it here.



*`zeek.smb_cmd.file.name`*::
+
--
Filename if one was seen.


type: keyword

--

*`zeek.smb_cmd.file.action`*::
+
--
Action this log record represents.


type: keyword

--

*`zeek.smb_cmd.file.uid`*::
+
--
UID of the referenced file.


type: keyword

--


*`zeek.smb_cmd.file.host.tx`*::
+
--
Address of the transmitting host.


type: ip

--

*`zeek.smb_cmd.file.host.rx`*::
+
--
Address of the receiving host.


type: ip

--

*`zeek.smb_cmd.smb1_offered_dialects`*::
+
--
Present if base/protocols/smb/smb1-main.bro is loaded.
Dialects offered by the client.


type: keyword

--

*`zeek.smb_cmd.smb2_offered_dialects`*::
+
--
Present if base/protocols/smb/smb2-main.bro is loaded.
Dialects offered by the client.


type: integer

--

[float]
=== smb_files

Fields exported by the Zeek SMB Files log.



*`zeek.smb_files.action`*::
+
--
Action this log record represents.


type: keyword

--

*`zeek.smb_files.fid`*::
+
--
ID referencing this file.


type: integer

--

*`zeek.smb_files.name`*::
+
--
Filename if one was seen.


type: keyword

--

*`zeek.smb_files.path`*::
+
--
Path pulled from the tree this file was transferred to or from.


type: keyword

--

*`zeek.smb_files.previous_name`*::
+
--
If the rename action was seen, this will be the file's previous name.


type: keyword

--

*`zeek.smb_files.size`*::
+
--
Byte size of the file.


type: long

--

[float]
=== times

Timestamps of the file.



*`zeek.smb_files.times.accessed`*::
+
--
The file's access time.


type: date

--

*`zeek.smb_files.times.changed`*::
+
--
The file's change time.


type: date

--

*`zeek.smb_files.times.created`*::
+
--
The file's create time.


type: date

--

*`zeek.smb_files.times.modified`*::
+
--
The file's modify time.


type: date

--

*`zeek.smb_files.uuid`*::
+
--
UUID referencing this file if DCE/RPC.


type: keyword

--

[float]
=== smb_mapping

Fields exported by the Zeek SMB_Mapping log.



*`zeek.smb_mapping.path`*::
+
--
Name of the tree path.


type: keyword

--

*`zeek.smb_mapping.service`*::
+
--
The type of resource of the tree (disk share, printer share, named pipe, etc.).


type: keyword

--

*`zeek.smb_mapping.native_file_system`*::
+
--
File system of the tree.


type: keyword

--

*`zeek.smb_mapping.share_type`*::
+
--
If this is SMB2, a share type will be included. For SMB1, the type of share
will be deduced and included as well.


type: keyword

--

[float]
=== smtp

Fields exported by the Zeek SMTP log.



*`zeek.smtp.transaction_depth`*::
+
--
A count to represent the depth of this message transaction in a single connection where multiple messages were transferred.


type: integer

--

*`zeek.smtp.helo`*::
+
--
Contents of the Helo header.


type: keyword

--

*`zeek.smtp.mail_from`*::
+
--
Email addresses found in the MAIL FROM header.


type: keyword

--

*`zeek.smtp.rcpt_to`*::
+
--
Email addresses found in the RCPT TO header.


type: keyword

--

*`zeek.smtp.date`*::
+
--
Contents of the Date header.


type: date

--

*`zeek.smtp.from`*::
+
--
Contents of the From header.


type: keyword

--

*`zeek.smtp.to`*::
+
--
Contents of the To header.


type: keyword

--

*`zeek.smtp.cc`*::
+
--
Contents of the CC header.


type: keyword

--

*`zeek.smtp.reply_to`*::
+
--
Contents of the ReplyTo header.


type: keyword

--

*`zeek.smtp.msg_id`*::
+
--
Contents of the MsgID header.


type: keyword

--

*`zeek.smtp.in_reply_to`*::
+
--
Contents of the In-Reply-To header.


type: keyword

--

*`zeek.smtp.subject`*::
+
--
Contents of the Subject header.


type: keyword

--

*`zeek.smtp.x_originating_ip`*::
+
--
Contents of the X-Originating-IP header.


type: keyword

--

*`zeek.smtp.first_received`*::
+
--
Contents of the first Received header.


type: keyword

--

*`zeek.smtp.second_received`*::
+
--
Contents of the second Received header.


type: keyword

--

*`zeek.smtp.last_reply`*::
+
--
The last message that the server sent to the client.


type: keyword

--

*`zeek.smtp.path`*::
+
--
The message transmission path, as extracted from the headers.


type: ip

--

*`zeek.smtp.user_agent`*::
+
--
Value of the User-Agent header from the client.


type: keyword

--

*`zeek.smtp.tls`*::
+
--
Indicates that the connection has switched to using TLS.


type: boolean

--

*`zeek.smtp.process_received_from`*::
+
--
Indicates if the "Received: from" headers should still be processed.


type: boolean

--

*`zeek.smtp.has_client_activity`*::
+
--
Indicates if client activity has been seen, but not yet logged.


type: boolean

--

*`zeek.smtp.fuids`*::
+
--
(present if base/protocols/smtp/files.bro is loaded)
An ordered vector of file unique IDs seen attached to the message.


type: keyword

--

*`zeek.smtp.is_webmail`*::
+
--
Indicates if the message was sent through a webmail interface.


type: boolean

--

[float]
=== snmp

Fields exported by the Zeek SNMP log.



*`zeek.snmp.duration`*::
+
--
The amount of time between the first packet beloning to the SNMP session and the latest one seen.


type: double

--

*`zeek.snmp.version`*::
+
--
The version of SNMP being used.


type: keyword

--

*`zeek.snmp.community`*::
+
--
The community string of the first SNMP packet associated with the session. This is used as part of SNMP's (v1 and v2c) administrative/security framework. See RFC 1157 or RFC 1901.


type: keyword

--


*`zeek.snmp.get.requests`*::
+
--
The number of variable bindings in GetRequest/GetNextRequest PDUs seen for the session.


type: integer

--

*`zeek.snmp.get.bulk_requests`*::
+
--
The number of variable bindings in GetBulkRequest PDUs seen for the session.


type: integer

--

*`zeek.snmp.get.responses`*::
+
--
The number of variable bindings in GetResponse/Response PDUs seen for the session.


type: integer

--


*`zeek.snmp.set.requests`*::
+
--
The number of variable bindings in SetRequest PDUs seen for the session.


type: integer

--

*`zeek.snmp.display_string`*::
+
--
A system description of the SNMP responder endpoint.


type: keyword

--

*`zeek.snmp.up_since`*::
+
--
The time at which the SNMP responder endpoint claims it's been up since.


type: date

--

[float]
=== socks

Fields exported by the Zeek SOCKS log.



*`zeek.socks.version`*::
+
--
Protocol version of SOCKS.


type: integer

--

*`zeek.socks.user`*::
+
--
Username used to request a login to the proxy.


type: keyword

--

*`zeek.socks.password`*::
+
--
Password used to request a login to the proxy.


type: keyword

--

*`zeek.socks.status`*::
+
--
Server status for the attempt at using the proxy.


type: keyword

--


*`zeek.socks.request.host`*::
+
--
Client requested SOCKS address. Could be an address, a name or both.


type: keyword

--

*`zeek.socks.request.port`*::
+
--
Client requested port.


type: integer

--


*`zeek.socks.bound.host`*::
+
--
Server bound address. Could be an address, a name or both.


type: keyword

--

*`zeek.socks.bound.port`*::
+
--
Server bound port.


type: integer

--

*`zeek.socks.capture_password`*::
+
--
Determines if the password will be captured for this request.


type: boolean

--

[float]
=== ssh

Fields exported by the Zeek SSH log.



*`zeek.ssh.client`*::
+
--
The client's version string.


type: keyword

--

*`zeek.ssh.direction`*::
+
--
Direction of the connection. If the client was a local host logging into
an external host, this would be OUTBOUND. INBOUND would be set for the
opposite situation.


type: keyword

--

*`zeek.ssh.host_key`*::
+
--
The server's key thumbprint.


type: keyword

--

*`zeek.ssh.server`*::
+
--
The server's version string.


type: keyword

--

*`zeek.ssh.version`*::
+
--
SSH major version (1 or 2).


type: integer

--

[float]
=== algorithm

Cipher algorithms used in this session.



*`zeek.ssh.algorithm.cipher`*::
+
--
The encryption algorithm in use.


type: keyword

--

*`zeek.ssh.algorithm.compression`*::
+
--
The compression algorithm in use.


type: keyword

--

*`zeek.ssh.algorithm.host_key`*::
+
--
The server host key's algorithm.


type: keyword

--

*`zeek.ssh.algorithm.key_exchange`*::
+
--
The key exchange algorithm in use.


type: keyword

--

*`zeek.ssh.algorithm.mac`*::
+
--
The signing (MAC) algorithm in use.


type: keyword

--


*`zeek.ssh.auth.attempts`*::
+
--
The number of authentication attemps we observed. There's always at
least one, since some servers might support no authentication at all.
It's important to note that not all of these are failures, since some
servers require two-factor auth (e.g. password AND pubkey).


type: integer

--

*`zeek.ssh.auth.success`*::
+
--
Authentication result.


type: boolean

--

[float]
=== ssl

Fields exported by the Zeek SSL log.



*`zeek.ssl.version`*::
+
--
SSL/TLS version that was logged.


type: keyword

--

*`zeek.ssl.cipher`*::
+
--
SSL/TLS cipher suite that was logged.


type: keyword

--

*`zeek.ssl.curve`*::
+
--
Elliptic curve that was logged when using ECDH/ECDHE.


type: keyword

--

*`zeek.ssl.resumed`*::
+
--
Flag to indicate if the session was resumed reusing the key material exchanged in an
earlier connection.


type: boolean

--

*`zeek.ssl.next_protocol`*::
+
--
Next protocol the server chose using the application layer next protocol extension.


type: keyword

--

*`zeek.ssl.established`*::
+
--
Flag to indicate if this ssl session has been established successfully.


type: boolean

--


*`zeek.ssl.validation.status`*::
+
--
Result of certificate validation for this connection.


type: keyword

--

*`zeek.ssl.validation.code`*::
+
--
Result of certificate validation for this connection, given as OpenSSL validation code.


type: keyword

--

*`zeek.ssl.last_alert`*::
+
--
Last alert that was seen during the connection.


type: keyword

--


*`zeek.ssl.server.name`*::
+
--
Value of the Server Name Indicator SSL/TLS extension. It indicates the server name
that the client was requesting.


type: keyword

--

*`zeek.ssl.server.cert_chain`*::
+
--
Chain of certificates offered by the server to validate its complete signing chain.


type: keyword

--

*`zeek.ssl.server.cert_chain_fuids`*::
+
--
An ordered vector of certificate file identifiers for the certificates offered by the server.


type: keyword

--

[float]
=== issuer

Subject of the signer of the X.509 certificate offered by the server.



*`zeek.ssl.server.issuer.common_name`*::
+
--
Common name of the signer of the X.509 certificate offered by the server.


type: keyword

--

*`zeek.ssl.server.issuer.country`*::
+
--
Country code of the signer of the X.509 certificate offered by the server.


type: keyword

--

*`zeek.ssl.server.issuer.locality`*::
+
--
Locality of the signer of the X.509 certificate offered by the server.


type: keyword

--

*`zeek.ssl.server.issuer.organization`*::
+
--
Organization of the signer of the X.509 certificate offered by the server.


type: keyword

--

*`zeek.ssl.server.issuer.organizational_unit`*::
+
--
Organizational unit of the signer of the X.509 certificate offered by the server.


type: keyword

--

*`zeek.ssl.server.issuer.state`*::
+
--
State or province name of the signer of the X.509 certificate offered by the server.


type: keyword

--

[float]
=== subject

Subject of the X.509 certificate offered by the server.



*`zeek.ssl.server.subject.common_name`*::
+
--
Common name of the X.509 certificate offered by the server.


type: keyword

--

*`zeek.ssl.server.subject.country`*::
+
--
Country code of the X.509 certificate offered by the server.


type: keyword

--

*`zeek.ssl.server.subject.locality`*::
+
--
Locality of the X.509 certificate offered by the server.


type: keyword

--

*`zeek.ssl.server.subject.organization`*::
+
--
Organization of the X.509 certificate offered by the server.


type: keyword

--

*`zeek.ssl.server.subject.organizational_unit`*::
+
--
Organizational unit of the X.509 certificate offered by the server.


type: keyword

--

*`zeek.ssl.server.subject.state`*::
+
--
State or province name of the X.509 certificate offered by the server.


type: keyword

--


*`zeek.ssl.client.cert_chain`*::
+
--
Chain of certificates offered by the client to validate its complete signing chain.


type: keyword

--

*`zeek.ssl.client.cert_chain_fuids`*::
+
--
An ordered vector of certificate file identifiers for the certificates offered by the client.


type: keyword

--

[float]
=== issuer

Subject of the signer of the X.509 certificate offered by the client.



*`zeek.ssl.client.issuer.common_name`*::
+
--
Common name of the signer of the X.509 certificate offered by the client.


type: keyword

--

*`zeek.ssl.client.issuer.country`*::
+
--
Country code of the signer of the X.509 certificate offered by the client.


type: keyword

--

*`zeek.ssl.client.issuer.locality`*::
+
--
Locality of the signer of the X.509 certificate offered by the client.


type: keyword

--

*`zeek.ssl.client.issuer.organization`*::
+
--
Organization of the signer of the X.509 certificate offered by the client.


type: keyword

--

*`zeek.ssl.client.issuer.organizational_unit`*::
+
--
Organizational unit of the signer of the X.509 certificate offered by the client.


type: keyword

--

*`zeek.ssl.client.issuer.state`*::
+
--
State or province name of the signer of the X.509 certificate offered by the client.


type: keyword

--

[float]
=== subject

Subject of the X.509 certificate offered by the client.



*`zeek.ssl.client.subject.common_name`*::
+
--
Common name of the X.509 certificate offered by the client.


type: keyword

--

*`zeek.ssl.client.subject.country`*::
+
--
Country code of the X.509 certificate offered by the client.


type: keyword

--

*`zeek.ssl.client.subject.locality`*::
+
--
Locality of the X.509 certificate offered by the client.


type: keyword

--

*`zeek.ssl.client.subject.organization`*::
+
--
Organization of the X.509 certificate offered by the client.


type: keyword

--

*`zeek.ssl.client.subject.organizational_unit`*::
+
--
Organizational unit of the X.509 certificate offered by the client.


type: keyword

--

*`zeek.ssl.client.subject.state`*::
+
--
State or province name of the X.509 certificate offered by the client.


type: keyword

--

[float]
=== stats

Fields exported by the Zeek stats log.



*`zeek.stats.peer`*::
+
--
Peer that generated this log. Mostly for clusters.


type: keyword

--

*`zeek.stats.memory`*::
+
--
Amount of memory currently in use in MB.


type: integer

--


*`zeek.stats.packets.processed`*::
+
--
Number of packets processed since the last stats interval.


type: long

--

*`zeek.stats.packets.dropped`*::
+
--
Number of packets dropped since the last stats interval if reading live traffic.


type: long

--

*`zeek.stats.packets.received`*::
+
--
Number of packets seen on the link since the last stats interval if reading live traffic.


type: long

--


*`zeek.stats.bytes.received`*::
+
--
Number of bytes received since the last stats interval if reading live traffic.


type: long

--



*`zeek.stats.connections.tcp.active`*::
+
--
TCP connections currently in memory.


type: integer

--

*`zeek.stats.connections.tcp.count`*::
+
--
TCP connections seen since last stats interval.


type: integer

--


*`zeek.stats.connections.udp.active`*::
+
--
UDP connections currently in memory.


type: integer

--

*`zeek.stats.connections.udp.count`*::
+
--
UDP connections seen since last stats interval.


type: integer

--


*`zeek.stats.connections.icmp.active`*::
+
--
ICMP connections currently in memory.


type: integer

--

*`zeek.stats.connections.icmp.count`*::
+
--
ICMP connections seen since last stats interval.


type: integer

--


*`zeek.stats.events.processed`*::
+
--
Number of events processed since the last stats interval.


type: integer

--

*`zeek.stats.events.queued`*::
+
--
Number of events that have been queued since the last stats interval.


type: integer

--


*`zeek.stats.timers.count`*::
+
--
Number of timers scheduled since last stats interval.


type: integer

--

*`zeek.stats.timers.active`*::
+
--
Current number of scheduled timers.


type: integer

--


*`zeek.stats.files.count`*::
+
--
Number of files seen since last stats interval.


type: integer

--

*`zeek.stats.files.active`*::
+
--
Current number of files actively being seen.


type: integer

--


*`zeek.stats.dns_requests.count`*::
+
--
Number of DNS requests seen since last stats interval.


type: integer

--

*`zeek.stats.dns_requests.active`*::
+
--
Current number of DNS requests awaiting a reply.


type: integer

--


*`zeek.stats.reassembly_size.tcp`*::
+
--
Current size of TCP data in reassembly.


type: integer

--

*`zeek.stats.reassembly_size.file`*::
+
--
Current size of File data in reassembly.


type: integer

--

*`zeek.stats.reassembly_size.frag`*::
+
--
Current size of packet fragment data in reassembly.


type: integer

--

*`zeek.stats.reassembly_size.unknown`*::
+
--
Current size of unknown data in reassembly (this is only PIA buffer right now).


type: integer

--

*`zeek.stats.timestamp_lag`*::
+
--
Lag between the wall clock and packet timestamps if reading live traffic.


type: integer

--

[float]
=== syslog

Fields exported by the Zeek syslog log.



*`zeek.syslog.facility`*::
+
--
Syslog facility for the message.


type: keyword

--

*`zeek.syslog.severity`*::
+
--
Syslog severity for the message.


type: keyword

--

*`zeek.syslog.message`*::
+
--
The plain text message.


type: keyword

--

[float]
=== tunnel

Fields exported by the Zeek SSH log.



*`zeek.tunnel.type`*::
+
--
The type of tunnel.


type: keyword

--

*`zeek.tunnel.action`*::
+
--
The type of activity that occurred.


type: keyword

--

[float]
=== weird

Fields exported by the Zeek Weird log.



*`zeek.weird.name`*::
+
--
The name of the weird that occurred.


type: keyword

--

*`zeek.weird.additional_info`*::
+
--
Additional information accompanying the weird if any.


type: keyword

--

*`zeek.weird.notice`*::
+
--
Indicate if this weird was also turned into a notice.


type: boolean

--

*`zeek.weird.peer`*::
+
--
The peer that originated this weird. This is helpful in cluster deployments if a particular cluster node is having trouble to help identify which node is having trouble.


type: keyword

--

*`zeek.weird.identifier`*::
+
--
This field is to be provided when a weird is generated for the purpose of deduplicating weirds. The identifier string should be unique for a single instance of the weird. This field is used to define when a weird is conceptually a duplicate of a previous weird.


type: keyword

--

[float]
=== x509

Fields exported by the Zeek x509 log.



*`zeek.x509.id`*::
+
--
File id of this certificate.


type: keyword

--

[float]
=== certificate

Basic information about the certificate.



*`zeek.x509.certificate.version`*::
+
--
Version number.


type: integer

--

*`zeek.x509.certificate.serial`*::
+
--
Serial number.


type: keyword

--

[float]
=== subject

Subject.



*`zeek.x509.certificate.subject.country`*::
+
--
Country provided in the certificate subject.


type: keyword

--

*`zeek.x509.certificate.subject.common_name`*::
+
--
Common name provided in the certificate subject.


type: keyword

--

*`zeek.x509.certificate.subject.locality`*::
+
--
Locality provided in the certificate subject.


type: keyword

--

*`zeek.x509.certificate.subject.organization`*::
+
--
Organization provided in the certificate subject.


type: keyword

--

*`zeek.x509.certificate.subject.organizational_unit`*::
+
--
Organizational unit provided in the certificate subject.


type: keyword

--

*`zeek.x509.certificate.subject.state`*::
+
--
State or province provided in the certificate subject.


type: keyword

--

[float]
=== issuer

Issuer.



*`zeek.x509.certificate.issuer.country`*::
+
--
Country provided in the certificate issuer field.


type: keyword

--

*`zeek.x509.certificate.issuer.common_name`*::
+
--
Common name provided in the certificate issuer field.


type: keyword

--

*`zeek.x509.certificate.issuer.locality`*::
+
--
Locality provided in the certificate issuer field.


type: keyword

--

*`zeek.x509.certificate.issuer.organization`*::
+
--
Organization provided in the certificate issuer field.


type: keyword

--

*`zeek.x509.certificate.issuer.organizational_unit`*::
+
--
Organizational unit provided in the certificate issuer field.


type: keyword

--

*`zeek.x509.certificate.issuer.state`*::
+
--
State or province provided in the certificate issuer field.


type: keyword

--

*`zeek.x509.certificate.common_name`*::
+
--
Last (most specific) common name.


type: keyword

--

[float]
=== valid

Certificate validity timestamps



*`zeek.x509.certificate.valid.from`*::
+
--
Timestamp before when certificate is not valid.


type: date

--

*`zeek.x509.certificate.valid.until`*::
+
--
Timestamp after when certificate is not valid.


type: date

--


*`zeek.x509.certificate.key.algorithm`*::
+
--
Name of the key algorithm.


type: keyword

--

*`zeek.x509.certificate.key.type`*::
+
--
Key type, if key parseable by openssl (either rsa, dsa or ec).


type: keyword

--

*`zeek.x509.certificate.key.length`*::
+
--
Key length in bits.


type: integer

--

*`zeek.x509.certificate.signature_algorithm`*::
+
--
Name of the signature algorithm.


type: keyword

--

*`zeek.x509.certificate.exponent`*::
+
--
Exponent, if RSA-certificate.


type: keyword

--

*`zeek.x509.certificate.curve`*::
+
--
Curve, if EC-certificate.


type: keyword

--

[float]
=== san

Subject alternative name extension of the certificate.



*`zeek.x509.san.dns`*::
+
--
List of DNS entries in SAN.


type: keyword

--

*`zeek.x509.san.uri`*::
+
--
List of URI entries in SAN.


type: keyword

--

*`zeek.x509.san.email`*::
+
--
List of email entries in SAN.


type: keyword

--

*`zeek.x509.san.ip`*::
+
--
List of IP entries in SAN.


type: ip

--

*`zeek.x509.san.other_fields`*::
+
--
True if the certificate contained other, not recognized or parsed name fields.


type: boolean

--

[float]
=== basic_constraints

Basic constraints extension of the certificate.



*`zeek.x509.basic_constraints.certificate_authority`*::
+
--
CA flag set or not.


type: boolean

--

*`zeek.x509.basic_constraints.path_length`*::
+
--
Maximum path length.


type: integer

--

*`zeek.x509.log_cert`*::
+
--
Present if policy/protocols/ssl/log-hostcerts-only.bro is loaded
Logging of certificate is suppressed if set to F.


type: boolean

--
<|MERGE_RESOLUTION|>--- conflicted
+++ resolved
@@ -2672,16 +2672,6 @@
 
 --
 
-*`azure.signinlogs.properties.status.additional_details`*::
-+
---
-Additional details
-
-
-type: keyword
-
---
-
 [float]
 === device_detail
 
@@ -4185,12 +4175,6 @@
 
 --
 
-<<<<<<< HEAD
-[float]
-=== device_detail
-
-Status
-=======
 *`cef.extensions.sourcePort`*::
 +
 --
@@ -4204,7 +4188,6 @@
 +
 --
 The ID of the source process associated with the event.
->>>>>>> 1ab1ec43
 
 type: long
 
