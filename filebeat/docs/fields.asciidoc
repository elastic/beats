
////
This file is generated! See _meta/fields.yml and scripts/generate_fields_docs.py
////

[[exported-fields]]
= Exported fields

[partintro]

--
This document describes the fields that are exported by Filebeat. They are
grouped in the following categories:

* <<exported-fields-apache>>
* <<exported-fields-auditd>>
* <<exported-fields-beat-common>>
* <<exported-fields-cisco>>
* <<exported-fields-cloud>>
* <<exported-fields-coredns>>
* <<exported-fields-docker-processor>>
* <<exported-fields-ecs>>
* <<exported-fields-elasticsearch>>
* <<exported-fields-envoyproxy>>
* <<exported-fields-googlecloud>>
* <<exported-fields-haproxy>>
* <<exported-fields-host-processor>>
* <<exported-fields-ibmmq>>
* <<exported-fields-icinga>>
* <<exported-fields-iis>>
* <<exported-fields-iptables>>
* <<exported-fields-jolokia-autodiscover>>
* <<exported-fields-kafka>>
* <<exported-fields-kibana>>
* <<exported-fields-kubernetes-processor>>
* <<exported-fields-log>>
* <<exported-fields-logstash>>
* <<exported-fields-mongodb>>
* <<exported-fields-mssql>>
* <<exported-fields-mysql>>
* <<exported-fields-nats>>
* <<exported-fields-netflow>>
* <<exported-fields-netflow-module>>
* <<exported-fields-nginx>>
* <<exported-fields-osquery>>
* <<exported-fields-panw>>
* <<exported-fields-postgresql>>
* <<exported-fields-process>>
* <<exported-fields-rabbitmq>>
* <<exported-fields-redis>>
* <<exported-fields-santa>>
* <<exported-fields-suricata>>
* <<exported-fields-system>>
* <<exported-fields-traefik>>
* <<exported-fields-zeek>>

--
[[exported-fields-apache]]
== Apache fields

Apache Module



[float]
=== apache2

Aliases for backward compatibility with old apache2 fields




*`apache2.access.remote_ip`*::
+
--
type: alias

alias to: source.address

--

*`apache2.access.ssl.protocol`*::
+
--
type: alias

alias to: apache.access.ssl.protocol

--

*`apache2.access.ssl.cipher`*::
+
--
type: alias

alias to: apache.access.ssl.cipher

--

*`apache2.access.body_sent.bytes`*::
+
--
type: alias

alias to: http.response.body.bytes

--

*`apache2.access.user_name`*::
+
--
type: alias

alias to: user.name

--

*`apache2.access.method`*::
+
--
type: alias

alias to: http.request.method

--

*`apache2.access.url`*::
+
--
type: alias

alias to: url.original

--

*`apache2.access.http_version`*::
+
--
type: alias

alias to: http.version

--

*`apache2.access.response_code`*::
+
--
type: alias

alias to: http.response.status_code

--

*`apache2.access.referrer`*::
+
--
type: alias

alias to: http.request.referrer

--

*`apache2.access.agent`*::
+
--
type: alias

alias to: user_agent.original

--


*`apache2.access.user_agent.device`*::
+
--
type: alias

alias to: user_agent.device.name

--

*`apache2.access.user_agent.name`*::
+
--
type: alias

alias to: user_agent.name

--

*`apache2.access.user_agent.os`*::
+
--
type: alias

alias to: user_agent.os.full_name

--

*`apache2.access.user_agent.os_name`*::
+
--
type: alias

alias to: user_agent.os.name

--

*`apache2.access.user_agent.original`*::
+
--
type: alias

alias to: user_agent.original

--


*`apache2.access.geoip.continent_name`*::
+
--
type: alias

alias to: source.geo.continent_name

--

*`apache2.access.geoip.country_iso_code`*::
+
--
type: alias

alias to: source.geo.country_iso_code

--

*`apache2.access.geoip.location`*::
+
--
type: alias

alias to: source.geo.location

--

*`apache2.access.geoip.region_name`*::
+
--
type: alias

alias to: source.geo.region_name

--

*`apache2.access.geoip.city_name`*::
+
--
type: alias

alias to: source.geo.city_name

--

*`apache2.access.geoip.region_iso_code`*::
+
--
type: alias

alias to: source.geo.region_iso_code

--


*`apache2.error.level`*::
+
--
type: alias

alias to: log.level

--

*`apache2.error.message`*::
+
--
type: alias

alias to: message

--

*`apache2.error.pid`*::
+
--
type: alias

alias to: process.pid

--

*`apache2.error.tid`*::
+
--
type: alias

alias to: process.thread.id

--

*`apache2.error.module`*::
+
--
type: alias

alias to: apache.error.module

--

[float]
=== apache

Apache fields.



[float]
=== access

Contains fields for the Apache HTTP Server access logs.



*`apache.access.ssl.protocol`*::
+
--
SSL protocol version.


type: keyword

--

*`apache.access.ssl.cipher`*::
+
--
SSL cipher name.


type: keyword

--

[float]
=== error

Fields from the Apache error logs.



*`apache.error.module`*::
+
--
The module producing the logged message.


type: keyword

--

[[exported-fields-auditd]]
== Auditd fields

Module for parsing auditd logs.




*`user.terminal`*::
+
--
Terminal or tty device on which the user is performing the observed activity.


type: keyword

--


*`user.audit.id`*::
+
--
One or multiple unique identifiers of the user.


type: keyword

--

*`user.audit.name`*::
+
--
Short name or login of the user.


type: keyword

example: albert

--

*`user.audit.group.id`*::
+
--
Unique identifier for the group on the system/platform.


type: keyword

--

*`user.audit.group.name`*::
+
--
Name of the group.


type: keyword

--


*`user.effective.id`*::
+
--
One or multiple unique identifiers of the user.


type: keyword

--

*`user.effective.name`*::
+
--
Short name or login of the user.


type: keyword

example: albert

--

*`user.effective.group.id`*::
+
--
Unique identifier for the group on the system/platform.


type: keyword

--

*`user.effective.group.name`*::
+
--
Name of the group.


type: keyword

--


*`user.filesystem.id`*::
+
--
One or multiple unique identifiers of the user.


type: keyword

--

*`user.filesystem.name`*::
+
--
Short name or login of the user.


type: keyword

example: albert

--

*`user.filesystem.group.id`*::
+
--
Unique identifier for the group on the system/platform.


type: keyword

--

*`user.filesystem.group.name`*::
+
--
Name of the group.


type: keyword

--


*`user.owner.id`*::
+
--
One or multiple unique identifiers of the user.


type: keyword

--

*`user.owner.name`*::
+
--
Short name or login of the user.


type: keyword

example: albert

--

*`user.owner.group.id`*::
+
--
Unique identifier for the group on the system/platform.


type: keyword

--

*`user.owner.group.name`*::
+
--
Name of the group.


type: keyword

--


*`user.saved.id`*::
+
--
One or multiple unique identifiers of the user.


type: keyword

--

*`user.saved.name`*::
+
--
Short name or login of the user.


type: keyword

example: albert

--

*`user.saved.group.id`*::
+
--
Unique identifier for the group on the system/platform.


type: keyword

--

*`user.saved.group.name`*::
+
--
Name of the group.


type: keyword

--

[float]
=== auditd

Fields from the auditd logs.



[float]
=== log

Fields from the Linux audit log. Not all fields are documented here because they are dynamic and vary by audit event type.



*`auditd.log.old_auid`*::
+
--
For login events this is the old audit ID used for the user prior to this login.


--

*`auditd.log.new_auid`*::
+
--
For login events this is the new audit ID. The audit ID can be used to trace future events to the user even if their identity changes (like becoming root).


--

*`auditd.log.old_ses`*::
+
--
For login events this is the old session ID used for the user prior to this login.


--

*`auditd.log.new_ses`*::
+
--
For login events this is the new session ID. It can be used to tie a user to future events by session ID.


--

*`auditd.log.sequence`*::
+
--
The audit event sequence number.


type: long

--

*`auditd.log.items`*::
+
--
The number of items in an event.


--

*`auditd.log.item`*::
+
--
The item field indicates which item out of the total number of items. This number is zero-based; a value of 0 means it is the first item.


--

*`auditd.log.tty`*::
+
--
type: keyword

--

*`auditd.log.a0`*::
+
--
The first argument to the system call.


--

*`auditd.log.addr`*::
+
--
type: ip

--

*`auditd.log.rport`*::
+
--
type: long

--

*`auditd.log.laddr`*::
+
--
type: ip

--

*`auditd.log.lport`*::
+
--
type: long

--

*`auditd.log.acct`*::
+
--
type: alias

alias to: user.name

--

*`auditd.log.pid`*::
+
--
type: alias

alias to: process.pid

--

*`auditd.log.ppid`*::
+
--
type: alias

alias to: process.ppid

--

*`auditd.log.res`*::
+
--
type: alias

alias to: event.outcome

--

*`auditd.log.record_type`*::
+
--
type: alias

alias to: event.action

--


*`auditd.log.geoip.continent_name`*::
+
--
type: alias

alias to: source.geo.continent_name

--

*`auditd.log.geoip.country_iso_code`*::
+
--
type: alias

alias to: source.geo.country_iso_code

--

*`auditd.log.geoip.location`*::
+
--
type: alias

alias to: source.geo.location

--

*`auditd.log.geoip.region_name`*::
+
--
type: alias

alias to: source.geo.region_name

--

*`auditd.log.geoip.city_name`*::
+
--
type: alias

alias to: source.geo.city_name

--

*`auditd.log.geoip.region_iso_code`*::
+
--
type: alias

alias to: source.geo.region_iso_code

--

*`auditd.log.arch`*::
+
--
type: alias

alias to: host.architecture

--

*`auditd.log.gid`*::
+
--
type: alias

alias to: user.group.id

--

*`auditd.log.uid`*::
+
--
type: alias

alias to: user.id

--

*`auditd.log.agid`*::
+
--
type: alias

alias to: user.audit.group.id

--

*`auditd.log.auid`*::
+
--
type: alias

alias to: user.audit.id

--

*`auditd.log.fsgid`*::
+
--
type: alias

alias to: user.filesystem.group.id

--

*`auditd.log.fsuid`*::
+
--
type: alias

alias to: user.filesystem.id

--

*`auditd.log.egid`*::
+
--
type: alias

alias to: user.effective.group.id

--

*`auditd.log.euid`*::
+
--
type: alias

alias to: user.effective.id

--

*`auditd.log.sgid`*::
+
--
type: alias

alias to: user.saved.group.id

--

*`auditd.log.suid`*::
+
--
type: alias

alias to: user.saved.id

--

*`auditd.log.ogid`*::
+
--
type: alias

alias to: user.owner.group.id

--

*`auditd.log.ouid`*::
+
--
type: alias

alias to: user.owner.id

--

*`auditd.log.comm`*::
+
--
type: alias

alias to: process.name

--

*`auditd.log.exe`*::
+
--
type: alias

alias to: process.executable

--

*`auditd.log.terminal`*::
+
--
type: alias

alias to: user.terminal

--

*`auditd.log.msg`*::
+
--
type: alias

alias to: message

--

*`auditd.log.src`*::
+
--
type: alias

alias to: source.address

--

*`auditd.log.dst`*::
+
--
type: alias

alias to: destination.address

--

[[exported-fields-beat-common]]
== Beat fields

Contains common beat fields available in all event types.



*`agent.hostname`*::
+
--
Hostname of the agent.

type: keyword

--

*`beat.timezone`*::
+
--
type: alias

alias to: event.timezone

--

*`fields`*::
+
--
Contains user configurable fields.


type: object

--

[float]
=== error

Error fields containing additional info in case of errors.



*`error.type`*::
+
--
Error type.


type: keyword

--

*`beat.name`*::
+
--
type: alias

alias to: host.name

--

*`beat.hostname`*::
+
--
type: alias

alias to: agent.hostname

--

*`timeseries.instance`*::
+
--
Time series instance id

type: keyword

--

[[exported-fields-cisco]]
== Cisco fields

Module for handling Cisco network device logs.



[float]
=== cisco

Fields from Cisco logs.



[float]
=== asa

Fields for Cisco ASA Firewall.



*`cisco.asa.message_id`*::
+
--
The Cisco ASA message identifier.


type: keyword

--

*`cisco.asa.suffix`*::
+
--
Optional suffix after %ASA identifier.


type: keyword

example: session

--

*`cisco.asa.source_interface`*::
+
--
Source interface for the flow or event.


type: keyword

--

*`cisco.asa.destination_interface`*::
+
--
Destination interface for the flow or event.


type: keyword

--

*`cisco.asa.list_id`*::
+
--
Name of the Access Control List that matched this event.


type: keyword

--

*`cisco.asa.source_username`*::
+
--
Name of the user that is the source for this event.


type: keyword

--

*`cisco.asa.destination_username`*::
+
--
Name of the user that is the destination for this event.


type: keyword

--

*`cisco.asa.mapped_source_ip`*::
+
--
The translated source IP address.


type: ip

--

*`cisco.asa.mapped_source_port`*::
+
--
The translated source port.


type: long

--

*`cisco.asa.mapped_destination_ip`*::
+
--
The translated destination IP address.


type: ip

--

*`cisco.asa.mapped_destination_port`*::
+
--
The translated destination port.


type: long

--

*`cisco.asa.threat_level`*::
+
--
Threat level for malware / botnet traffic. One of very-low, low, moderate, high or very-high.


type: keyword

--

*`cisco.asa.threat_category`*::
+
--
Category for the malware / botnet traffic. For example: virus, botnet, trojan, etc.


type: keyword

--

*`cisco.asa.connection_id`*::
+
--
Unique identifier for a flow.


type: keyword

--

*`cisco.asa.icmp_type`*::
+
--
ICMP type.


type: short

--

*`cisco.asa.icmp_code`*::
+
--
ICMP code.


type: short

--

[float]
=== ios

Fields for Cisco IOS logs.



*`cisco.ios.access_list`*::
+
--
Name of the IP access list.


type: keyword

--

*`cisco.ios.facility`*::
+
--
The facility to which the message refers (for example, SNMP, SYS, and so forth). A facility can be a hardware device, a protocol, or a module of the system software. It denotes the source or the cause of the system message.


type: keyword

example: SEC

--

[[exported-fields-cloud]]
== Cloud provider metadata fields

Metadata from cloud providers added by the add_cloud_metadata processor.



*`cloud.project.id`*::
+
--
Name of the project in Google Cloud.


example: project-x

--

*`cloud.image.id`*::
+
--
Image ID for the cloud instance.


example: ami-abcd1234

--

*`meta.cloud.provider`*::
+
--
type: alias

alias to: cloud.provider

--

*`meta.cloud.instance_id`*::
+
--
type: alias

alias to: cloud.instance.id

--

*`meta.cloud.instance_name`*::
+
--
type: alias

alias to: cloud.instance.name

--

*`meta.cloud.machine_type`*::
+
--
type: alias

alias to: cloud.machine.type

--

*`meta.cloud.availability_zone`*::
+
--
type: alias

alias to: cloud.availability_zone

--

*`meta.cloud.project_id`*::
+
--
type: alias

alias to: cloud.project.id

--

*`meta.cloud.region`*::
+
--
type: alias

alias to: cloud.region

--

[[exported-fields-coredns]]
== Coredns fields

Module for handling logs produced by coredns



[float]
=== coredns

coredns fields after normalization



*`coredns.id`*::
+
--
id of the DNS transaction


type: keyword

--

*`coredns.query.size`*::
+
--
size of the DNS query


type: integer

format: bytes

--

*`coredns.query.class`*::
+
--
DNS query class


type: keyword

--

*`coredns.query.name`*::
+
--
DNS query name


type: keyword

--

*`coredns.query.type`*::
+
--
DNS query type


type: keyword

--

*`coredns.response.code`*::
+
--
DNS response code


type: keyword

--

*`coredns.response.flags`*::
+
--
DNS response flags


type: keyword

--

*`coredns.response.size`*::
+
--
size of the DNS response


type: integer

format: bytes

--

*`coredns.dnssec_ok`*::
+
--
dnssec flag


type: boolean

--

[[exported-fields-docker-processor]]
== Docker fields

Docker stats collected from Docker.




*`docker.container.id`*::
+
--
type: alias

alias to: container.id

--

*`docker.container.image`*::
+
--
type: alias

alias to: container.image.name

--

*`docker.container.name`*::
+
--
type: alias

alias to: container.name

--

*`docker.container.labels`*::
+
--
Image labels.


type: object

--

[[exported-fields-ecs]]
== ECS fields

ECS Fields.


*`@timestamp`*::
+
--
Date/time when the event originated.
This is the date/time extracted from the event, typically representing when the event was generated by the source.
If the event source has no original timestamp, this value is typically populated by the first time the event was received by the pipeline.
Required field for all events.

type: date

example: 2016-05-23T08:05:34.853Z

required: True

--

*`labels`*::
+
--
Custom key/value pairs.
Can be used to add meta information to events. Should not contain nested objects. All values are stored as keyword.
Example: `docker` and `k8s` labels.

type: object

example: {'application': 'foo-bar', 'env': 'production'}

--

*`message`*::
+
--
For log events the message field contains the log message, optimized for viewing in a log viewer.
For structured logs without an original message field, other fields can be concatenated to form a human-readable summary of the event.
If multiple messages exist, they can be combined into one message.

type: text

example: Hello World

--

*`tags`*::
+
--
List of keywords used to tag each event.

type: keyword

example: ["production", "env2"]

--

[float]
=== agent

The agent fields contain the data about the software entity, if any, that collects, detects, or observes events on a host, or takes measurements on a host.
Examples include Beats. Agents may also run on observers. ECS agent.* fields shall be populated with details of the agent running on the host or observer where the event happened or the measurement was taken.


*`agent.ephemeral_id`*::
+
--
Ephemeral identifier of this agent (if one exists).
This id normally changes across restarts, but `agent.id` does not.

type: keyword

example: 8a4f500f

--

*`agent.id`*::
+
--
Unique identifier of this agent (if one exists).
Example: For Beats this would be beat.id.

type: keyword

example: 8a4f500d

--

*`agent.name`*::
+
--
Custom name of the agent.
This is a name that can be given to an agent. This can be helpful if for example two Filebeat instances are running on the same host but a human readable separation is needed on which Filebeat instance data is coming from.
If no name is given, the name is often left empty.

type: keyword

example: foo

--

*`agent.type`*::
+
--
Type of the agent.
The agent type stays always the same and should be given by the agent used. In case of Filebeat the agent would always be Filebeat also if two Filebeat instances are run on the same machine.

type: keyword

example: filebeat

--

*`agent.version`*::
+
--
Version of the agent.

type: keyword

example: 6.0.0-rc2

--

[float]
=== client

A client is defined as the initiator of a network connection for events regarding sessions, connections, or bidirectional flow records.
For TCP events, the client is the initiator of the TCP connection that sends the SYN packet(s). For other protocols, the client is generally the initiator or requestor in the network transaction. Some systems use the term "originator" to refer the client in TCP connections. The client fields describe details about the system acting as the client in the network event. Client fields are usually populated in conjunction with server fields. Client fields are generally not populated for packet-level events.
Client / server representations can add semantic context to an exchange, which is helpful to visualize the data in certain situations. If your context falls in that category, you should still ensure that source and destination are filled appropriately.


*`client.address`*::
+
--
Some event client addresses are defined ambiguously. The event will sometimes list an IP, a domain or a unix socket.  You should always store the raw address in the `.address` field.
Then it should be duplicated to `.ip` or `.domain`, depending on which one it is.

type: keyword

--

*`client.bytes`*::
+
--
Bytes sent from the client to the server.

type: long

example: 184

format: bytes

--

*`client.domain`*::
+
--
Client domain.

type: keyword

--

*`client.geo.city_name`*::
+
--
City name.

type: keyword

example: Montreal

--

*`client.geo.continent_name`*::
+
--
Name of the continent.

type: keyword

example: North America

--

*`client.geo.country_iso_code`*::
+
--
Country ISO code.

type: keyword

example: CA

--

*`client.geo.country_name`*::
+
--
Country name.

type: keyword

example: Canada

--

*`client.geo.location`*::
+
--
Longitude and latitude.

type: geo_point

example: { "lon": -73.614830, "lat": 45.505918 }

--

*`client.geo.name`*::
+
--
User-defined description of a location, at the level of granularity they care about.
Could be the name of their data centers, the floor number, if this describes a local physical entity, city names.
Not typically used in automated geolocation.

type: keyword

example: boston-dc

--

*`client.geo.region_iso_code`*::
+
--
Region ISO code.

type: keyword

example: CA-QC

--

*`client.geo.region_name`*::
+
--
Region name.

type: keyword

example: Quebec

--

*`client.ip`*::
+
--
IP address of the client.
Can be one or multiple IPv4 or IPv6 addresses.

type: ip

--

*`client.mac`*::
+
--
MAC address of the client.

type: keyword

--

*`client.packets`*::
+
--
Packets sent from the client to the server.

type: long

example: 12

--

*`client.port`*::
+
--
Port of the client.

type: long

format: string

--

*`client.user.email`*::
+
--
User email address.

type: keyword

--

*`client.user.full_name`*::
+
--
User's full name, if available.

type: keyword

example: Albert Einstein

--

*`client.user.group.id`*::
+
--
Unique identifier for the group on the system/platform.

type: keyword

--

*`client.user.group.name`*::
+
--
Name of the group.

type: keyword

--

*`client.user.hash`*::
+
--
Unique user hash to correlate information for a user in anonymized form.
Useful if `user.id` or `user.name` contain confidential information and cannot be used.

type: keyword

--

*`client.user.id`*::
+
--
One or multiple unique identifiers of the user.

type: keyword

--

*`client.user.name`*::
+
--
Short name or login of the user.

type: keyword

example: albert

--

[float]
=== cloud

Fields related to the cloud or infrastructure the events are coming from.


*`cloud.account.id`*::
+
--
The cloud account or organization id used to identify different entities in a multi-tenant environment.
Examples: AWS account id, Google Cloud ORG Id, or other unique identifier.

type: keyword

example: 666777888999

--

*`cloud.availability_zone`*::
+
--
Availability zone in which this host is running.

type: keyword

example: us-east-1c

--

*`cloud.instance.id`*::
+
--
Instance ID of the host machine.

type: keyword

example: i-1234567890abcdef0

--

*`cloud.instance.name`*::
+
--
Instance name of the host machine.

type: keyword

--

*`cloud.machine.type`*::
+
--
Machine type of the host machine.

type: keyword

example: t2.medium

--

*`cloud.provider`*::
+
--
Name of the cloud provider. Example values are aws, azure, gcp, or digitalocean.

type: keyword

example: aws

--

*`cloud.region`*::
+
--
Region in which this host is running.

type: keyword

example: us-east-1

--

[float]
=== container

Container fields are used for meta information about the specific container that is the source of information.
These fields help correlate data based containers from any runtime.


*`container.id`*::
+
--
Unique container id.

type: keyword

--

*`container.image.name`*::
+
--
Name of the image the container was built on.

type: keyword

--

*`container.image.tag`*::
+
--
Container image tag.

type: keyword

--

*`container.labels`*::
+
--
Image labels.

type: object

--

*`container.name`*::
+
--
Container name.

type: keyword

--

*`container.runtime`*::
+
--
Runtime managing this container.

type: keyword

example: docker

--

[float]
=== destination

Destination fields describe details about the destination of a packet/event.
Destination fields are usually populated in conjunction with source fields.


*`destination.address`*::
+
--
Some event destination addresses are defined ambiguously. The event will sometimes list an IP, a domain or a unix socket.  You should always store the raw address in the `.address` field.
Then it should be duplicated to `.ip` or `.domain`, depending on which one it is.

type: keyword

--

*`destination.bytes`*::
+
--
Bytes sent from the destination to the source.

type: long

example: 184

format: bytes

--

*`destination.domain`*::
+
--
Destination domain.

type: keyword

--

*`destination.geo.city_name`*::
+
--
City name.

type: keyword

example: Montreal

--

*`destination.geo.continent_name`*::
+
--
Name of the continent.

type: keyword

example: North America

--

*`destination.geo.country_iso_code`*::
+
--
Country ISO code.

type: keyword

example: CA

--

*`destination.geo.country_name`*::
+
--
Country name.

type: keyword

example: Canada

--

*`destination.geo.location`*::
+
--
Longitude and latitude.

type: geo_point

example: { "lon": -73.614830, "lat": 45.505918 }

--

*`destination.geo.name`*::
+
--
User-defined description of a location, at the level of granularity they care about.
Could be the name of their data centers, the floor number, if this describes a local physical entity, city names.
Not typically used in automated geolocation.

type: keyword

example: boston-dc

--

*`destination.geo.region_iso_code`*::
+
--
Region ISO code.

type: keyword

example: CA-QC

--

*`destination.geo.region_name`*::
+
--
Region name.

type: keyword

example: Quebec

--

*`destination.ip`*::
+
--
IP address of the destination.
Can be one or multiple IPv4 or IPv6 addresses.

type: ip

--

*`destination.mac`*::
+
--
MAC address of the destination.

type: keyword

--

*`destination.packets`*::
+
--
Packets sent from the destination to the source.

type: long

example: 12

--

*`destination.port`*::
+
--
Port of the destination.

type: long

format: string

--

*`destination.user.email`*::
+
--
User email address.

type: keyword

--

*`destination.user.full_name`*::
+
--
User's full name, if available.

type: keyword

example: Albert Einstein

--

*`destination.user.group.id`*::
+
--
Unique identifier for the group on the system/platform.

type: keyword

--

*`destination.user.group.name`*::
+
--
Name of the group.

type: keyword

--

*`destination.user.hash`*::
+
--
Unique user hash to correlate information for a user in anonymized form.
Useful if `user.id` or `user.name` contain confidential information and cannot be used.

type: keyword

--

*`destination.user.id`*::
+
--
One or multiple unique identifiers of the user.

type: keyword

--

*`destination.user.name`*::
+
--
Short name or login of the user.

type: keyword

example: albert

--

[float]
=== ecs

Meta-information specific to ECS.


*`ecs.version`*::
+
--
ECS version this event conforms to. `ecs.version` is a required field and must exist in all events.
When querying across multiple indices -- which may conform to slightly different ECS versions -- this field lets integrations adjust to the schema version of the events.

type: keyword

example: 1.0.0

required: True

--

[float]
=== error

These fields can represent errors of any kind.
Use them for errors that happen while fetching events or in cases where the event itself contains an error.


*`error.code`*::
+
--
Error code describing the error.

type: keyword

--

*`error.id`*::
+
--
Unique identifier for the error.

type: keyword

--

*`error.message`*::
+
--
Error message.

type: text

--

[float]
=== event

The event fields are used for context information about the log or metric event itself.
A log is defined as an event containing details of something that happened. Log events must include the time at which the thing happened. Examples of log events include a process starting on a host, a network packet being sent from a source to a destination, or a network connection between a client and a server being initiated or closed. A metric is defined as an event containing one or more numerical or categorical measurements and the time at which the measurement was taken. Examples of metric events include memory pressure measured on a host, or vulnerabilities measured on a scanned host.


*`event.action`*::
+
--
The action captured by the event.
This describes the information in the event. It is more specific than `event.category`. Examples are `group-add`, `process-started`, `file-created`. The value is normally defined by the implementer.

type: keyword

example: user-password-change

--

*`event.category`*::
+
--
Event category.
This contains high-level information about the contents of the event. It is more generic than `event.action`, in the sense that typically a category contains multiple actions. Warning: In future versions of ECS, we plan to provide a list of acceptable values for this field, please use with caution.

type: keyword

example: user-management

--

*`event.created`*::
+
--
event.created contains the date/time when the event was first read by an agent, or by your pipeline.
This field is distinct from @timestamp in that @timestamp typically contain the time extracted from the original event.
In most situations, these two timestamps will be slightly different. The difference can be used to calculate the delay between your source generating an event, and the time when your agent first processed it. This can be used to monitor your agent's or pipeline's ability to keep up with your event source.
In case the two timestamps are identical, @timestamp should be used.

type: date

--

*`event.dataset`*::
+
--
Name of the dataset.
The concept of a `dataset` (fileset / metricset) is used in Beats as a subset of modules. It contains the information which is currently stored in metricset.name and metricset.module or fileset.name.

type: keyword

example: stats

--

*`event.duration`*::
+
--
Duration of the event in nanoseconds.
If event.start and event.end are known this value should be the difference between the end and start time.

type: long

format: duration

--

*`event.end`*::
+
--
event.end contains the date when the event ended or when the activity was last observed.

type: date

--

*`event.hash`*::
+
--
Hash (perhaps logstash fingerprint) of raw field to be able to demonstrate log integrity.

type: keyword

example: 123456789012345678901234567890ABCD

--

*`event.id`*::
+
--
Unique ID to describe the event.

type: keyword

example: 8a4f500d

--

*`event.kind`*::
+
--
The kind of the event.
This gives information about what type of information the event contains, without being specific to the contents of the event.  Examples are `event`, `state`, `alarm`. Warning: In future versions of ECS, we plan to provide a list of acceptable values for this field, please use with caution.

type: keyword

example: state

--

*`event.module`*::
+
--
Name of the module this data is coming from.
This information is coming from the modules used in Beats or Logstash.

type: keyword

example: mysql

--

*`event.original`*::
+
--
Raw text message of entire event. Used to demonstrate log integrity.
This field is not indexed and doc_values are disabled. It cannot be searched, but it can be retrieved from `_source`.

type: keyword

example: Sep 19 08:26:10 host CEF:0&#124;Security&#124; threatmanager&#124;1.0&#124;100&#124; worm successfully stopped&#124;10&#124;src=10.0.0.1 dst=2.1.2.2spt=1232

--

*`event.outcome`*::
+
--
The outcome of the event.
If the event describes an action, this fields contains the outcome of that action. Examples outcomes are `success` and `failure`. Warning: In future versions of ECS, we plan to provide a list of acceptable values for this field, please use with caution.

type: keyword

example: success

--

*`event.risk_score`*::
+
--
Risk score or priority of the event (e.g. security solutions). Use your system's original value here.

type: float

--

*`event.risk_score_norm`*::
+
--
Normalized risk score or priority of the event, on a scale of 0 to 100.
This is mainly useful if you use more than one system that assigns risk scores, and you want to see a normalized value across all systems.

type: float

--

*`event.severity`*::
+
--
Severity describes the original severity of the event. What the different severity values mean can very different between use cases. It's up to the implementer to make sure severities are consistent across events.

type: long

example: 7

format: string

--

*`event.start`*::
+
--
event.start contains the date when the event started or when the activity was first observed.

type: date

--

*`event.timezone`*::
+
--
This field should be populated when the event's timestamp does not include timezone information already (e.g. default Syslog timestamps). It's optional otherwise.
Acceptable timezone formats are: a canonical ID (e.g. "Europe/Amsterdam"), abbreviated (e.g. "EST") or an HH:mm differential (e.g. "-05:00").

type: keyword

--

*`event.type`*::
+
--
Reserved for future usage.
Please avoid using this field for user data.

type: keyword

--

[float]
=== file

A file is defined as a set of information that has been created on, or has existed on a filesystem.
File objects can be associated with host events, network events, and/or file events (e.g., those produced by File Integrity Monitoring [FIM] products or services). File fields provide details about the affected file associated with the event or metric.


*`file.ctime`*::
+
--
Last time file metadata changed.

type: date

--

*`file.device`*::
+
--
Device that is the source of the file.

type: keyword

--

*`file.extension`*::
+
--
File extension.
This should allow easy filtering by file extensions.

type: keyword

example: png

--

*`file.gid`*::
+
--
Primary group ID (GID) of the file.

type: keyword

--

*`file.group`*::
+
--
Primary group name of the file.

type: keyword

--

*`file.inode`*::
+
--
Inode representing the file in the filesystem.

type: keyword

--

*`file.mode`*::
+
--
Mode of the file in octal representation.

type: keyword

example: 416

--

*`file.mtime`*::
+
--
Last time file content was modified.

type: date

--

*`file.owner`*::
+
--
File owner's username.

type: keyword

--

*`file.path`*::
+
--
Path to the file.

type: keyword

--

*`file.size`*::
+
--
File size in bytes (field is only added when `type` is `file`).

type: long

--

*`file.target_path`*::
+
--
Target path for symlinks.

type: keyword

--

*`file.type`*::
+
--
File type (file, dir, or symlink).

type: keyword

--

*`file.uid`*::
+
--
The user ID (UID) or security identifier (SID) of the file owner.

type: keyword

--

[float]
=== geo

Geo fields can carry data about a specific location related to an event.
This geolocation information can be derived from techniques such as Geo IP, or be user-supplied.


*`geo.city_name`*::
+
--
City name.

type: keyword

example: Montreal

--

*`geo.continent_name`*::
+
--
Name of the continent.

type: keyword

example: North America

--

*`geo.country_iso_code`*::
+
--
Country ISO code.

type: keyword

example: CA

--

*`geo.country_name`*::
+
--
Country name.

type: keyword

example: Canada

--

*`geo.location`*::
+
--
Longitude and latitude.

type: geo_point

example: { "lon": -73.614830, "lat": 45.505918 }

--

*`geo.name`*::
+
--
User-defined description of a location, at the level of granularity they care about.
Could be the name of their data centers, the floor number, if this describes a local physical entity, city names.
Not typically used in automated geolocation.

type: keyword

example: boston-dc

--

*`geo.region_iso_code`*::
+
--
Region ISO code.

type: keyword

example: CA-QC

--

*`geo.region_name`*::
+
--
Region name.

type: keyword

example: Quebec

--

[float]
=== group

The group fields are meant to represent groups that are relevant to the event.


*`group.id`*::
+
--
Unique identifier for the group on the system/platform.

type: keyword

--

*`group.name`*::
+
--
Name of the group.

type: keyword

--

[float]
=== host

A host is defined as a general computing instance.
ECS host.* fields should be populated with details about the host on which the event happened, or from which the measurement was taken. Host types include hardware, virtual machines, Docker containers, and Kubernetes nodes.


*`host.architecture`*::
+
--
Operating system architecture.

type: keyword

example: x86_64

--

*`host.geo.city_name`*::
+
--
City name.

type: keyword

example: Montreal

--

*`host.geo.continent_name`*::
+
--
Name of the continent.

type: keyword

example: North America

--

*`host.geo.country_iso_code`*::
+
--
Country ISO code.

type: keyword

example: CA

--

*`host.geo.country_name`*::
+
--
Country name.

type: keyword

example: Canada

--

*`host.geo.location`*::
+
--
Longitude and latitude.

type: geo_point

example: { "lon": -73.614830, "lat": 45.505918 }

--

*`host.geo.name`*::
+
--
User-defined description of a location, at the level of granularity they care about.
Could be the name of their data centers, the floor number, if this describes a local physical entity, city names.
Not typically used in automated geolocation.

type: keyword

example: boston-dc

--

*`host.geo.region_iso_code`*::
+
--
Region ISO code.

type: keyword

example: CA-QC

--

*`host.geo.region_name`*::
+
--
Region name.

type: keyword

example: Quebec

--

*`host.hostname`*::
+
--
Hostname of the host.
It normally contains what the `hostname` command returns on the host machine.

type: keyword

--

*`host.id`*::
+
--
Unique host id.
As hostname is not always unique, use values that are meaningful in your environment.
Example: The current usage of `beat.name`.

type: keyword

--

*`host.ip`*::
+
--
Host ip address.

type: ip

--

*`host.mac`*::
+
--
Host mac address.

type: keyword

--

*`host.name`*::
+
--
Name of the host.
It can contain what `hostname` returns on Unix systems, the fully qualified domain name, or a name specified by the user. The sender decides which value to use.

type: keyword

--

*`host.os.family`*::
+
--
OS family (such as redhat, debian, freebsd, windows).

type: keyword

example: debian

--

*`host.os.full`*::
+
--
Operating system name, including the version or code name.

type: keyword

example: Mac OS Mojave

--

*`host.os.kernel`*::
+
--
Operating system kernel version as a raw string.

type: keyword

example: 4.4.0-112-generic

--

*`host.os.name`*::
+
--
Operating system name, without the version.

type: keyword

example: Mac OS X

--

*`host.os.platform`*::
+
--
Operating system platform (such centos, ubuntu, windows).

type: keyword

example: darwin

--

*`host.os.version`*::
+
--
Operating system version as a raw string.

type: keyword

example: 10.14.1

--

*`host.type`*::
+
--
Type of host.
For Cloud providers this can be the machine type like `t2.medium`. If vm, this could be the container, for example, or other information meaningful in your environment.

type: keyword

--

*`host.user.email`*::
+
--
User email address.

type: keyword

--

*`host.user.full_name`*::
+
--
User's full name, if available.

type: keyword

example: Albert Einstein

--

*`host.user.group.id`*::
+
--
Unique identifier for the group on the system/platform.

type: keyword

--

*`host.user.group.name`*::
+
--
Name of the group.

type: keyword

--

*`host.user.hash`*::
+
--
Unique user hash to correlate information for a user in anonymized form.
Useful if `user.id` or `user.name` contain confidential information and cannot be used.

type: keyword

--

*`host.user.id`*::
+
--
One or multiple unique identifiers of the user.

type: keyword

--

*`host.user.name`*::
+
--
Short name or login of the user.

type: keyword

example: albert

--

[float]
=== http

Fields related to HTTP activity. Use the `url` field set to store the url of the request.


*`http.request.body.bytes`*::
+
--
Size in bytes of the request body.

type: long

example: 887

format: bytes

--

*`http.request.body.content`*::
+
--
The full HTTP request body.

type: keyword

example: Hello world

--

*`http.request.bytes`*::
+
--
Total size in bytes of the request (body and headers).

type: long

example: 1437

format: bytes

--

*`http.request.method`*::
+
--
HTTP request method.
The field value must be normalized to lowercase for querying. See the documentation section "Implementing ECS".

type: keyword

example: get, post, put

--

*`http.request.referrer`*::
+
--
Referrer for this HTTP request.

type: keyword

example: https://blog.example.com/

--

*`http.response.body.bytes`*::
+
--
Size in bytes of the response body.

type: long

example: 887

format: bytes

--

*`http.response.body.content`*::
+
--
The full HTTP response body.

type: keyword

example: Hello world

--

*`http.response.bytes`*::
+
--
Total size in bytes of the response (body and headers).

type: long

example: 1437

format: bytes

--

*`http.response.status_code`*::
+
--
HTTP response status code.

type: long

example: 404

format: string

--

*`http.version`*::
+
--
HTTP version.

type: keyword

example: 1.1

--

[float]
=== log

Fields which are specific to log events.


*`log.level`*::
+
--
Original log level of the log event.
Some examples are `warn`, `error`, `i`.

type: keyword

example: err

--

*`log.original`*::
+
--
This is the original log message and contains the full log message before splitting it up in multiple parts.
In contrast to the `message` field which can contain an extracted part of the log message, this field contains the original, full log message. It can have already some modifications applied like encoding or new lines removed to clean up the log message.
This field is not indexed and doc_values are disabled so it can't be queried but the value can be retrieved from `_source`.

type: keyword

example: Sep 19 08:26:10 localhost My log

--

[float]
=== network

The network is defined as the communication path over which a host or network event happens.
The network.* fields should be populated with details about the network activity associated with an event.


*`network.application`*::
+
--
A name given to an application level protocol. This can be arbitrarily assigned for things like microservices, but also apply to things like skype, icq, facebook, twitter. This would be used in situations where the vendor or service can be decoded such as from the source/dest IP owners, ports, or wire format.
The field value must be normalized to lowercase for querying. See the documentation section "Implementing ECS".

type: keyword

example: aim

--

*`network.bytes`*::
+
--
Total bytes transferred in both directions.
If `source.bytes` and `destination.bytes` are known, `network.bytes` is their sum.

type: long

example: 368

format: bytes

--

*`network.community_id`*::
+
--
A hash of source and destination IPs and ports, as well as the protocol used in a communication. This is a tool-agnostic standard to identify flows.
Learn more at https://github.com/corelight/community-id-spec.

type: keyword

example: 1:hO+sN4H+MG5MY/8hIrXPqc4ZQz0=

--

*`network.direction`*::
+
--
Direction of the network traffic.
Recommended values are:
  * inbound
  * outbound
  * internal
  * external
  * unknown

When mapping events from a host-based monitoring context, populate this field from the host's point of view.
When mapping events from a network or perimeter-based monitoring context, populate this field from the point of view of your network perimeter.

type: keyword

example: inbound

--

*`network.forwarded_ip`*::
+
--
Host IP address when the source IP address is the proxy.

type: ip

example: 192.1.1.2

--

*`network.iana_number`*::
+
--
IANA Protocol Number (https://www.iana.org/assignments/protocol-numbers/protocol-numbers.xhtml). Standardized list of protocols. This aligns well with NetFlow and sFlow related logs which use the IANA Protocol Number.

type: keyword

example: 6

--

*`network.name`*::
+
--
Name given by operators to sections of their network.

type: keyword

example: Guest Wifi

--

*`network.packets`*::
+
--
Total packets transferred in both directions.
If `source.packets` and `destination.packets` are known, `network.packets` is their sum.

type: long

example: 24

--

*`network.protocol`*::
+
--
L7 Network protocol name. ex. http, lumberjack, transport protocol.
The field value must be normalized to lowercase for querying. See the documentation section "Implementing ECS".

type: keyword

example: http

--

*`network.transport`*::
+
--
Same as network.iana_number, but instead using the Keyword name of the transport layer (udp, tcp, ipv6-icmp, etc.)
The field value must be normalized to lowercase for querying. See the documentation section "Implementing ECS".

type: keyword

example: tcp

--

*`network.type`*::
+
--
In the OSI Model this would be the Network Layer. ipv4, ipv6, ipsec, pim, etc
The field value must be normalized to lowercase for querying. See the documentation section "Implementing ECS".

type: keyword

example: ipv4

--

[float]
=== observer

An observer is defined as a special network, security, or application device used to detect, observe, or create network, security, or application-related events and metrics.
This could be a custom hardware appliance or a server that has been configured to run special network, security, or application software. Examples include firewalls, intrusion detection/prevention systems, network monitoring sensors, web application firewalls, data loss prevention systems, and APM servers. The observer.* fields shall be populated with details of the system, if any, that detects, observes and/or creates a network, security, or application event or metric. Message queues and ETL components used in processing events or metrics are not considered observers in ECS.


*`observer.geo.city_name`*::
+
--
City name.

type: keyword

example: Montreal

--

*`observer.geo.continent_name`*::
+
--
Name of the continent.

type: keyword

example: North America

--

*`observer.geo.country_iso_code`*::
+
--
Country ISO code.

type: keyword

example: CA

--

*`observer.geo.country_name`*::
+
--
Country name.

type: keyword

example: Canada

--

*`observer.geo.location`*::
+
--
Longitude and latitude.

type: geo_point

example: { "lon": -73.614830, "lat": 45.505918 }

--

*`observer.geo.name`*::
+
--
User-defined description of a location, at the level of granularity they care about.
Could be the name of their data centers, the floor number, if this describes a local physical entity, city names.
Not typically used in automated geolocation.

type: keyword

example: boston-dc

--

*`observer.geo.region_iso_code`*::
+
--
Region ISO code.

type: keyword

example: CA-QC

--

*`observer.geo.region_name`*::
+
--
Region name.

type: keyword

example: Quebec

--

*`observer.hostname`*::
+
--
Hostname of the observer.

type: keyword

--

*`observer.ip`*::
+
--
IP address of the observer.

type: ip

--

*`observer.mac`*::
+
--
MAC address of the observer

type: keyword

--

*`observer.os.family`*::
+
--
OS family (such as redhat, debian, freebsd, windows).

type: keyword

example: debian

--

*`observer.os.full`*::
+
--
Operating system name, including the version or code name.

type: keyword

example: Mac OS Mojave

--

*`observer.os.kernel`*::
+
--
Operating system kernel version as a raw string.

type: keyword

example: 4.4.0-112-generic

--

*`observer.os.name`*::
+
--
Operating system name, without the version.

type: keyword

example: Mac OS X

--

*`observer.os.platform`*::
+
--
Operating system platform (such centos, ubuntu, windows).

type: keyword

example: darwin

--

*`observer.os.version`*::
+
--
Operating system version as a raw string.

type: keyword

example: 10.14.1

--

*`observer.serial_number`*::
+
--
Observer serial number.

type: keyword

--

*`observer.type`*::
+
--
The type of the observer the data is coming from.
There is no predefined list of observer types. Some examples are `forwarder`, `firewall`, `ids`, `ips`, `proxy`, `poller`, `sensor`, `APM server`.

type: keyword

example: firewall

--

*`observer.vendor`*::
+
--
observer vendor information.

type: keyword

--

*`observer.version`*::
+
--
Observer version.

type: keyword

--

[float]
=== organization

The organization fields enrich data with information about the company or entity the data is associated with.
These fields help you arrange or filter data stored in an index by one or multiple organizations.


*`organization.id`*::
+
--
Unique identifier for the organization.

type: keyword

--

*`organization.name`*::
+
--
Organization name.

type: keyword

--

[float]
=== os

The OS fields contain information about the operating system.


*`os.family`*::
+
--
OS family (such as redhat, debian, freebsd, windows).

type: keyword

example: debian

--

*`os.full`*::
+
--
Operating system name, including the version or code name.

type: keyword

example: Mac OS Mojave

--

*`os.kernel`*::
+
--
Operating system kernel version as a raw string.

type: keyword

example: 4.4.0-112-generic

--

*`os.name`*::
+
--
Operating system name, without the version.

type: keyword

example: Mac OS X

--

*`os.platform`*::
+
--
Operating system platform (such centos, ubuntu, windows).

type: keyword

example: darwin

--

*`os.version`*::
+
--
Operating system version as a raw string.

type: keyword

example: 10.14.1

--

[float]
=== process

These fields contain information about a process.
These fields can help you correlate metrics information with a process id/name from a log message.  The `process.pid` often stays in the metric itself and is copied to the global field for correlation.


*`process.args`*::
+
--
Array of process arguments.
May be filtered to protect sensitive information.

type: keyword

example: ['ssh', '-l', 'user', '10.0.0.16']

--

*`process.executable`*::
+
--
Absolute path to the process executable.

type: keyword

example: /usr/bin/ssh

--

*`process.name`*::
+
--
Process name.
Sometimes called program name or similar.

type: keyword

example: ssh

--

*`process.pid`*::
+
--
Process id.

type: long

example: 4242

format: string

--

*`process.ppid`*::
+
--
Parent process' pid.

type: long

example: 4241

format: string

--

*`process.start`*::
+
--
The time the process started.

type: date

example: 2016-05-23T08:05:34.853Z

--

*`process.thread.id`*::
+
--
Thread ID.

type: long

example: 4242

format: string

--

*`process.title`*::
+
--
Process title.
The proctitle, some times the same as process name. Can also be different: for example a browser setting its title to the web page currently opened.

type: keyword

--

*`process.working_directory`*::
+
--
The working directory of the process.

type: keyword

example: /home/alice

--

[float]
=== related

This field set is meant to facilitate pivoting around a piece of data.
Some pieces of information can be seen in many places in an ECS event. To facilitate searching for them, store an array of all seen values to their corresponding field in `related.`.
A concrete example is IP addresses, which can be under host, observer, source, destination, client, server, and network.forwarded_ip. If you append all IPs to `related.ip`, you can then search for a given IP trivially, no matter where it appeared, by querying `related.ip:a.b.c.d`.


*`related.ip`*::
+
--
All of the IPs seen on your event.

type: ip

--

[float]
=== server

A Server is defined as the responder in a network connection for events regarding sessions, connections, or bidirectional flow records.
For TCP events, the server is the receiver of the initial SYN packet(s) of the TCP connection. For other protocols, the server is generally the responder in the network transaction. Some systems actually use the term "responder" to refer the server in TCP connections. The server fields describe details about the system acting as the server in the network event. Server fields are usually populated in conjunction with client fields. Server fields are generally not populated for packet-level events.
Client / server representations can add semantic context to an exchange, which is helpful to visualize the data in certain situations. If your context falls in that category, you should still ensure that source and destination are filled appropriately.


*`server.address`*::
+
--
Some event server addresses are defined ambiguously. The event will sometimes list an IP, a domain or a unix socket.  You should always store the raw address in the `.address` field.
Then it should be duplicated to `.ip` or `.domain`, depending on which one it is.

type: keyword

--

*`server.bytes`*::
+
--
Bytes sent from the server to the client.

type: long

example: 184

format: bytes

--

*`server.domain`*::
+
--
Server domain.

type: keyword

--

*`server.geo.city_name`*::
+
--
City name.

type: keyword

example: Montreal

--

*`server.geo.continent_name`*::
+
--
Name of the continent.

type: keyword

example: North America

--

*`server.geo.country_iso_code`*::
+
--
Country ISO code.

type: keyword

example: CA

--

*`server.geo.country_name`*::
+
--
Country name.

type: keyword

example: Canada

--

*`server.geo.location`*::
+
--
Longitude and latitude.

type: geo_point

example: { "lon": -73.614830, "lat": 45.505918 }

--

*`server.geo.name`*::
+
--
User-defined description of a location, at the level of granularity they care about.
Could be the name of their data centers, the floor number, if this describes a local physical entity, city names.
Not typically used in automated geolocation.

type: keyword

example: boston-dc

--

*`server.geo.region_iso_code`*::
+
--
Region ISO code.

type: keyword

example: CA-QC

--

*`server.geo.region_name`*::
+
--
Region name.

type: keyword

example: Quebec

--

*`server.ip`*::
+
--
IP address of the server.
Can be one or multiple IPv4 or IPv6 addresses.

type: ip

--

*`server.mac`*::
+
--
MAC address of the server.

type: keyword

--

*`server.packets`*::
+
--
Packets sent from the server to the client.

type: long

example: 12

--

*`server.port`*::
+
--
Port of the server.

type: long

format: string

--

*`server.user.email`*::
+
--
User email address.

type: keyword

--

*`server.user.full_name`*::
+
--
User's full name, if available.

type: keyword

example: Albert Einstein

--

*`server.user.group.id`*::
+
--
Unique identifier for the group on the system/platform.

type: keyword

--

*`server.user.group.name`*::
+
--
Name of the group.

type: keyword

--

*`server.user.hash`*::
+
--
Unique user hash to correlate information for a user in anonymized form.
Useful if `user.id` or `user.name` contain confidential information and cannot be used.

type: keyword

--

*`server.user.id`*::
+
--
One or multiple unique identifiers of the user.

type: keyword

--

*`server.user.name`*::
+
--
Short name or login of the user.

type: keyword

example: albert

--

[float]
=== service

The service fields describe the service for or from which the data was collected.
These fields help you find and correlate logs for a specific service and version.


*`service.ephemeral_id`*::
+
--
Ephemeral identifier of this service (if one exists).
This id normally changes across restarts, but `service.id` does not.

type: keyword

example: 8a4f500f

--

*`service.id`*::
+
--
Unique identifier of the running service.
This id should uniquely identify this service. This makes it possible to correlate logs and metrics for one specific service.
Example: If you are experiencing issues with one redis instance, you can filter on that id to see metrics and logs for that single instance.

type: keyword

example: d37e5ebfe0ae6c4972dbe9f0174a1637bb8247f6

--

*`service.name`*::
+
--
Name of the service data is collected from.
The name of the service is normally user given. This allows if two instances of the same service are running on the same machine they can be differentiated by the `service.name`.
Also it allows for distributed services that run on multiple hosts to correlate the related instances based on the name.
In the case of Elasticsearch the service.name could contain the cluster name. For Beats the service.name is by default a copy of the `service.type` field if no name is specified.

type: keyword

example: elasticsearch-metrics

--

*`service.state`*::
+
--
Current state of the service.

type: keyword

--

*`service.type`*::
+
--
The type of the service data is collected from.
The type can be used to group and correlate logs and metrics from one service type.
Example: If logs or metrics are collected from Elasticsearch, `service.type` would be `elasticsearch`.

type: keyword

example: elasticsearch

--

*`service.version`*::
+
--
Version of the service the data was collected from.
This allows to look at a data set only for a specific version of a service.

type: keyword

example: 3.2.4

--

[float]
=== source

Source fields describe details about the source of a packet/event.
Source fields are usually populated in conjunction with destination fields.


*`source.address`*::
+
--
Some event source addresses are defined ambiguously. The event will sometimes list an IP, a domain or a unix socket.  You should always store the raw address in the `.address` field.
Then it should be duplicated to `.ip` or `.domain`, depending on which one it is.

type: keyword

--

*`source.bytes`*::
+
--
Bytes sent from the source to the destination.

type: long

example: 184

format: bytes

--

*`source.domain`*::
+
--
Source domain.

type: keyword

--

*`source.geo.city_name`*::
+
--
City name.

type: keyword

example: Montreal

--

*`source.geo.continent_name`*::
+
--
Name of the continent.

type: keyword

example: North America

--

*`source.geo.country_iso_code`*::
+
--
Country ISO code.

type: keyword

example: CA

--

*`source.geo.country_name`*::
+
--
Country name.

type: keyword

example: Canada

--

*`source.geo.location`*::
+
--
Longitude and latitude.

type: geo_point

example: { "lon": -73.614830, "lat": 45.505918 }

--

*`source.geo.name`*::
+
--
User-defined description of a location, at the level of granularity they care about.
Could be the name of their data centers, the floor number, if this describes a local physical entity, city names.
Not typically used in automated geolocation.

type: keyword

example: boston-dc

--

*`source.geo.region_iso_code`*::
+
--
Region ISO code.

type: keyword

example: CA-QC

--

*`source.geo.region_name`*::
+
--
Region name.

type: keyword

example: Quebec

--

*`source.ip`*::
+
--
IP address of the source.
Can be one or multiple IPv4 or IPv6 addresses.

type: ip

--

*`source.mac`*::
+
--
MAC address of the source.

type: keyword

--

*`source.packets`*::
+
--
Packets sent from the source to the destination.

type: long

example: 12

--

*`source.port`*::
+
--
Port of the source.

type: long

format: string

--

*`source.user.email`*::
+
--
User email address.

type: keyword

--

*`source.user.full_name`*::
+
--
User's full name, if available.

type: keyword

example: Albert Einstein

--

*`source.user.group.id`*::
+
--
Unique identifier for the group on the system/platform.

type: keyword

--

*`source.user.group.name`*::
+
--
Name of the group.

type: keyword

--

*`source.user.hash`*::
+
--
Unique user hash to correlate information for a user in anonymized form.
Useful if `user.id` or `user.name` contain confidential information and cannot be used.

type: keyword

--

*`source.user.id`*::
+
--
One or multiple unique identifiers of the user.

type: keyword

--

*`source.user.name`*::
+
--
Short name or login of the user.

type: keyword

example: albert

--

[float]
=== url

URL fields provide support for complete or partial URLs, and supports the breaking down into scheme, domain, path, and so on.


*`url.domain`*::
+
--
Domain of the url, such as "www.elastic.co".
In some cases a URL may refer to an IP and/or port directly, without a domain name. In this case, the IP address would go to the `domain` field.

type: keyword

example: www.elastic.co

--

*`url.fragment`*::
+
--
Portion of the url after the `#`, such as "top".
The `#` is not part of the fragment.

type: keyword

--

*`url.full`*::
+
--
If full URLs are important to your use case, they should be stored in `url.full`, whether this field is reconstructed or present in the event source.

type: keyword

example: https://www.elastic.co:443/search?q=elasticsearch#top

--

*`url.original`*::
+
--
Unmodified original url as seen in the event source.
Note that in network monitoring, the observed URL may be a full URL, whereas in access logs, the URL is often just represented as a path.
This field is meant to represent the URL as it was observed, complete or not.

type: keyword

example: https://www.elastic.co:443/search?q=elasticsearch#top or /search?q=elasticsearch

--

*`url.password`*::
+
--
Password of the request.

type: keyword

--

*`url.path`*::
+
--
Path of the request, such as "/search".

type: keyword

--

*`url.port`*::
+
--
Port of the request, such as 443.

type: long

example: 443

format: string

--

*`url.query`*::
+
--
The query field describes the query string of the request, such as "q=elasticsearch".
The `?` is excluded from the query string. If a URL contains no `?`, there is no query field. If there is a `?` but no query, the query field exists with an empty string. The `exists` query can be used to differentiate between the two cases.

type: keyword

--

*`url.scheme`*::
+
--
Scheme of the request, such as "https".
Note: The `:` is not part of the scheme.

type: keyword

example: https

--

*`url.username`*::
+
--
Username of the request.

type: keyword

--

[float]
=== user

The user fields describe information about the user that is relevant to the event.
Fields can have one entry or multiple entries. If a user has more than one id, provide an array that includes all of them.


*`user.email`*::
+
--
User email address.

type: keyword

--

*`user.full_name`*::
+
--
User's full name, if available.

type: keyword

example: Albert Einstein

--

*`user.group.id`*::
+
--
Unique identifier for the group on the system/platform.

type: keyword

--

*`user.group.name`*::
+
--
Name of the group.

type: keyword

--

*`user.hash`*::
+
--
Unique user hash to correlate information for a user in anonymized form.
Useful if `user.id` or `user.name` contain confidential information and cannot be used.

type: keyword

--

*`user.id`*::
+
--
One or multiple unique identifiers of the user.

type: keyword

--

*`user.name`*::
+
--
Short name or login of the user.

type: keyword

example: albert

--

[float]
=== user_agent

The user_agent fields normally come from a browser request.
They often show up in web service logs coming from the parsed user agent string.


*`user_agent.device.name`*::
+
--
Name of the device.

type: keyword

example: iPhone

--

*`user_agent.name`*::
+
--
Name of the user agent.

type: keyword

example: Safari

--

*`user_agent.original`*::
+
--
Unparsed version of the user_agent.

type: keyword

example: Mozilla/5.0 (iPhone; CPU iPhone OS 12_1 like Mac OS X) AppleWebKit/605.1.15 (KHTML, like Gecko) Version/12.0 Mobile/15E148 Safari/604.1

--

*`user_agent.os.family`*::
+
--
OS family (such as redhat, debian, freebsd, windows).

type: keyword

example: debian

--

*`user_agent.os.full`*::
+
--
Operating system name, including the version or code name.

type: keyword

example: Mac OS Mojave

--

*`user_agent.os.kernel`*::
+
--
Operating system kernel version as a raw string.

type: keyword

example: 4.4.0-112-generic

--

*`user_agent.os.name`*::
+
--
Operating system name, without the version.

type: keyword

example: Mac OS X

--

*`user_agent.os.platform`*::
+
--
Operating system platform (such centos, ubuntu, windows).

type: keyword

example: darwin

--

*`user_agent.os.version`*::
+
--
Operating system version as a raw string.

type: keyword

example: 10.14.1

--

*`user_agent.version`*::
+
--
Version of the user agent.

type: keyword

example: 12.0

--

[[exported-fields-elasticsearch]]
== elasticsearch fields

elasticsearch Module



[float]
=== elasticsearch




*`elasticsearch.component`*::
+
--
Elasticsearch component from where the log event originated

type: keyword

example: o.e.c.m.MetaDataCreateIndexService

--

*`elasticsearch.cluster.uuid`*::
+
--
UUID of the cluster

type: keyword

example: GmvrbHlNTiSVYiPf8kxg9g

--

*`elasticsearch.cluster.name`*::
+
--
Name of the cluster

type: keyword

example: docker-cluster

--

*`elasticsearch.node.id`*::
+
--
ID of the node

type: keyword

example: DSiWcTyeThWtUXLB9J0BMw

--

*`elasticsearch.node.name`*::
+
--
Name of the node

type: keyword

example: vWNJsZ3

--

*`elasticsearch.index.name`*::
+
--
Index name

type: keyword

example: filebeat-test-input

--

*`elasticsearch.index.id`*::
+
--
Index id

type: keyword

example: aOGgDwbURfCV57AScqbCgw

--

*`elasticsearch.shard.id`*::
+
--
Id of the shard

type: keyword

example: 0

--

[float]
=== audit




*`elasticsearch.audit.layer`*::
+
--
The layer from which this event originated: rest, transport or ip_filter

type: keyword

example: rest

--

*`elasticsearch.audit.event_type`*::
+
--
The type of event that occurred: anonymous_access_denied, authentication_failed, access_denied, access_granted, connection_granted, connection_denied, tampered_request, run_as_granted, run_as_denied

type: keyword

example: access_granted

--

*`elasticsearch.audit.origin.type`*::
+
--
Where the request originated: rest (request originated from a REST API request), transport (request was received on the transport channel), local_node (the local node issued the request)

type: keyword

example: local_node

--

*`elasticsearch.audit.realm`*::
+
--
The authentication realm the authentication was validated against

type: keyword

--

*`elasticsearch.audit.user.realm`*::
+
--
The user's authentication realm, if authenticated

type: keyword

--

*`elasticsearch.audit.user.roles`*::
+
--
Roles to which the principal belongs

type: keyword

example: ['kibana_user', 'beats_admin']

--

*`elasticsearch.audit.action`*::
+
--
The name of the action that was executed

type: keyword

example: cluster:monitor/main

--

*`elasticsearch.audit.url.params`*::
+
--
REST URI parameters

example: {username=jacknich2}

--

*`elasticsearch.audit.indices`*::
+
--
Indices accessed by action

type: keyword

example: ['foo-2019.01.04', 'foo-2019.01.03', 'foo-2019.01.06']

--

*`elasticsearch.audit.request.id`*::
+
--
Unique ID of request

type: keyword

example: WzL_kb6VSvOhAq0twPvHOQ

--

*`elasticsearch.audit.request.name`*::
+
--
The type of request that was executed

type: keyword

example: ClearScrollRequest

--

*`elasticsearch.audit.request_body`*::
+
--
type: alias

alias to: http.request.body.content

--

*`elasticsearch.audit.origin_address`*::
+
--
type: alias

alias to: source.ip

--

*`elasticsearch.audit.uri`*::
+
--
type: alias

alias to: url.original

--

*`elasticsearch.audit.principal`*::
+
--
type: alias

alias to: user.name

--

*`elasticsearch.audit.message`*::
+
--
type: text

--

[float]
=== deprecation



[float]
=== gc

GC fileset fields.



[float]
=== phase

Fields specific to GC phase.



*`elasticsearch.gc.phase.name`*::
+
--
Name of the GC collection phase.


type: keyword

--

*`elasticsearch.gc.phase.duration_sec`*::
+
--
Collection phase duration according to the Java virtual machine.


type: float

--

*`elasticsearch.gc.phase.scrub_symbol_table_time_sec`*::
+
--
Pause time in seconds cleaning up symbol tables.


type: float

--

*`elasticsearch.gc.phase.scrub_string_table_time_sec`*::
+
--
Pause time in seconds cleaning up string tables.


type: float

--

*`elasticsearch.gc.phase.weak_refs_processing_time_sec`*::
+
--
Time spent processing weak references in seconds.


type: float

--

*`elasticsearch.gc.phase.parallel_rescan_time_sec`*::
+
--
Time spent in seconds marking live objects while application is stopped.


type: float

--

*`elasticsearch.gc.phase.class_unload_time_sec`*::
+
--
Time spent unloading unused classes in seconds.


type: float

--

[float]
=== cpu_time

Process CPU time spent performing collections.



*`elasticsearch.gc.phase.cpu_time.user_sec`*::
+
--
CPU time spent outside the kernel.


type: float

--

*`elasticsearch.gc.phase.cpu_time.sys_sec`*::
+
--
<<<<<<< HEAD
type: float

CPU time spent inside the kernel.
=======
CPU time spent inside the kernel. 
>>>>>>> 5d896503


type: float

--

*`elasticsearch.gc.phase.cpu_time.real_sec`*::
+
--
Total elapsed CPU time spent to complete the collection from start to finish.


type: float

--

*`elasticsearch.gc.jvm_runtime_sec`*::
+
--
The time from JVM start up in seconds, as a floating point number.


type: float

--

*`elasticsearch.gc.threads_total_stop_time_sec`*::
+
--
Garbage collection threads total stop time seconds.


type: float

--

*`elasticsearch.gc.stopping_threads_time_sec`*::
+
--
Time took to stop threads seconds.


type: float

--

*`elasticsearch.gc.tags`*::
+
--
GC logging tags.


type: keyword

--

[float]
=== heap

Heap allocation and total size.



*`elasticsearch.gc.heap.size_kb`*::
+
--
Total heap size in kilobytes.


type: integer

--

*`elasticsearch.gc.heap.used_kb`*::
+
--
Used heap in kilobytes.


type: integer

--

[float]
=== old_gen

Old generation occupancy and total size.



*`elasticsearch.gc.old_gen.size_kb`*::
+
--
Total size of old generation in kilobytes.


type: integer

--

*`elasticsearch.gc.old_gen.used_kb`*::
+
--
Old generation occupancy in kilobytes.


type: integer

--

[float]
=== young_gen

Young generation occupancy and total size.



*`elasticsearch.gc.young_gen.size_kb`*::
+
--
Total size of young generation in kilobytes.


type: integer

--

*`elasticsearch.gc.young_gen.used_kb`*::
+
--
Young generation occupancy in kilobytes.


type: integer

--

[float]
=== server

Server log file


*`elasticsearch.server.stacktrace`*::
+
--
Field is not indexed.

--

[float]
=== gc

GC log


[float]
=== young

Young GC


*`elasticsearch.server.gc.young.one`*::
+
--

<<<<<<< HEAD
example:
=======
>>>>>>> 5d896503

type: long

example: 

--

*`elasticsearch.server.gc.young.two`*::
+
--

<<<<<<< HEAD
example:
=======
>>>>>>> 5d896503

type: long

example: 

--

*`elasticsearch.server.gc.overhead_seq`*::
+
--
Sequence number

type: long

example: 3449992

--

*`elasticsearch.server.gc.collection_duration.ms`*::
+
--
Time spent in GC, in milliseconds

type: float

example: 1600

--

*`elasticsearch.server.gc.observation_duration.ms`*::
+
--
Total time over which collection was observed, in milliseconds

type: float

example: 1800

--

[float]
=== slowlog

Slowlog events from Elasticsearch


*`elasticsearch.slowlog.logger`*::
+
--
Logger name

type: keyword

example: index.search.slowlog.fetch

--

*`elasticsearch.slowlog.took`*::
+
--
Time it took to execute the query

type: keyword

example: 300ms

--

*`elasticsearch.slowlog.types`*::
+
--
Types

type: keyword

example:

--

*`elasticsearch.slowlog.stats`*::
+
--
Stats groups

type: keyword

example: group1

--

*`elasticsearch.slowlog.search_type`*::
+
--
Search type

type: keyword

example: QUERY_THEN_FETCH

--

*`elasticsearch.slowlog.source_query`*::
+
--
Slow query

type: keyword

example: {"query":{"match_all":{"boost":1.0}}}

--

*`elasticsearch.slowlog.extra_source`*::
+
--
Extra source information

type: keyword

example:

--

*`elasticsearch.slowlog.total_hits`*::
+
--
Total hits

type: keyword

example: 42

--

*`elasticsearch.slowlog.total_shards`*::
+
--
Total queried shards

type: keyword

example: 22

--

*`elasticsearch.slowlog.routing`*::
+
--
Routing

type: keyword

example: s01HZ2QBk9jw4gtgaFtn

--

*`elasticsearch.slowlog.id`*::
+
--
Id

type: keyword

example:

--

*`elasticsearch.slowlog.type`*::
+
--
Type

type: keyword

example: doc

--

*`elasticsearch.slowlog.source`*::
+
--
Source of document that was indexed

type: keyword

--

[[exported-fields-envoyproxy]]
== Envoyproxy fields

Module for handling logs produced by envoy



[float]
=== envoyproxy

Fields from envoy proxy logs after normalization



*`envoyproxy.log_type`*::
+
--
Envoy log type, normally ACCESS


type: keyword

--

*`envoyproxy.response_flags`*::
+
--
Response flags


type: keyword

--

*`envoyproxy.upstream_service_time`*::
+
--
Upstream service time in nanoseconds


type: long

format: duration

--

*`envoyproxy.request_id`*::
+
--
ID of the request


type: keyword

--

*`envoyproxy.authority`*::
+
--
Envoy proxy authority field


type: keyword

--

*`envoyproxy.proxy_type`*::
+
--
Envoy proxy type, tcp or http


type: keyword

--

[[exported-fields-googlecloud]]
== Google Cloud fields

Module for handling logs from Google Cloud.



[float]
=== googlecloud

Fields from Google Cloud logs.



[float]
=== vpcflow

Fields for Google Cloud VPC flow logs.



*`googlecloud.vpcflow.reporter`*::
+
--
The side which reported the flow. Can be either 'SRC' or 'DEST'.


type: keyword

--

*`googlecloud.vpcflow.rtt.ms`*::
+
--
Latency as measured (for TCP flows only) during the time interval. This is the time elapsed between sending a SEQ and receiving a corresponding ACK and it contains the network RTT as well as the application related delay.


type: long

--

[float]
=== destination.instance

If the destination of the connection was a VM located on the same VPC, this field is populated with VM instance details. In a Shared VPC configuration, project_id corresponds to the project that owns the instance, usually the service project.



*`googlecloud.vpcflow.destination.instance.project_id`*::
+
--
ID of the project containing the VM.


type: keyword

--

*`googlecloud.vpcflow.destination.instance.region`*::
+
--
Region of the VM.


type: keyword

--

*`googlecloud.vpcflow.destination.instance.zone`*::
+
--
Zone of the VM.


type: keyword

--

[float]
=== destination.vpc

If the destination of the connection was a VM located on the same VPC, this field is populated with VPC network details. In a Shared VPC configuration, project_id corresponds to that of the host project.



*`googlecloud.vpcflow.destination.vpc.project_id`*::
+
--
ID of the project containing the VM.


type: keyword

--

*`googlecloud.vpcflow.destination.vpc.vpc_name`*::
+
--
VPC on which the VM is operating.


type: keyword

--

*`googlecloud.vpcflow.destination.vpc.subnetwork_name`*::
+
--
Subnetwork on which the VM is operating.


type: keyword

--

[float]
=== source.instance

If the source of the connection was a VM located on the same VPC, this field is populated with VM instance details. In a Shared VPC configuration, project_id corresponds to the project that owns the instance, usually the service project.



*`googlecloud.vpcflow.source.instance.project_id`*::
+
--
ID of the project containing the VM.


type: keyword

--

*`googlecloud.vpcflow.source.instance.region`*::
+
--
Region of the VM.


type: keyword

--

*`googlecloud.vpcflow.source.instance.zone`*::
+
--
Zone of the VM.


type: keyword

--

[float]
=== source.vpc

If the source of the connection was a VM located on the same VPC, this field is populated with VPC network details. In a Shared VPC configuration, project_id corresponds to that of the host project.



*`googlecloud.vpcflow.source.vpc.project_id`*::
+
--
ID of the project containing the VM.


type: keyword

--

*`googlecloud.vpcflow.source.vpc.vpc_name`*::
+
--
VPC on which the VM is operating.


type: keyword

--

*`googlecloud.vpcflow.source.vpc.subnetwork_name`*::
+
--
Subnetwork on which the VM is operating.


type: keyword

--

[[exported-fields-haproxy]]
== haproxy fields

haproxy Module



[float]
=== haproxy




*`haproxy.frontend_name`*::
+
--
Name of the frontend (or listener) which received and processed the connection.

--

*`haproxy.backend_name`*::
+
--
Name of the backend (or listener) which was selected to manage the connection to the server.

--

*`haproxy.server_name`*::
+
--
Name of the last server to which the connection was sent.

--

*`haproxy.total_waiting_time_ms`*::
+
--
Total time in milliseconds spent waiting in the various queues

type: long

--

*`haproxy.connection_wait_time_ms`*::
+
--
Total time in milliseconds spent waiting for the connection to establish to the final server

type: long

--

*`haproxy.bytes_read`*::
+
--
Total number of bytes transmitted to the client when the log is emitted.

type: long

--

*`haproxy.time_queue`*::
+
--
Total time in milliseconds spent waiting in the various queues.

type: long

--

*`haproxy.time_backend_connect`*::
+
--
Total time in milliseconds spent waiting for the connection to establish to the final server, including retries.

type: long

--

*`haproxy.server_queue`*::
+
--
Total number of requests which were processed before this one in the server queue.

type: long

--

*`haproxy.backend_queue`*::
+
--
Total number of requests which were processed before this one in the backend's global queue.

type: long

--

*`haproxy.bind_name`*::
+
--
Name of the listening address which received the connection.

--

*`haproxy.error_message`*::
+
--
Error message logged by HAProxy in case of error.

type: text

--

*`haproxy.source`*::
+
--
The HAProxy source of the log

type: keyword

--

*`haproxy.termination_state`*::
+
--
Condition the session was in when the session ended.

--

*`haproxy.mode`*::
+
--
mode that the frontend is operating (TCP or HTTP)

type: keyword

--

[float]
=== connections

Contains various counts of connections active in the process.


*`haproxy.connections.active`*::
+
--
Total number of concurrent connections on the process when the session was logged.

type: long

--

*`haproxy.connections.frontend`*::
+
--
Total number of concurrent connections on the frontend when the session was logged.

type: long

--

*`haproxy.connections.backend`*::
+
--
Total number of concurrent connections handled by the backend when the session was logged.

type: long

--

*`haproxy.connections.server`*::
+
--
Total number of concurrent connections still active on the server when the session was logged.

type: long

--

*`haproxy.connections.retries`*::
+
--
Number of connection retries experienced by this session when trying to connect to the server.

type: long

--

[float]
=== client

Information about the client doing the request


*`haproxy.client.ip`*::
+
--
type: alias

alias to: source.address

--

*`haproxy.client.port`*::
+
--
type: alias

alias to: source.port

--

*`haproxy.process_name`*::
+
--
type: alias

alias to: process.name

--

*`haproxy.pid`*::
+
--
type: alias

alias to: process.pid

--

[float]
=== destination

Destination information


*`haproxy.destination.port`*::
+
--
type: alias

alias to: destination.port

--

*`haproxy.destination.ip`*::
+
--
type: alias

alias to: destination.ip

--

[float]
=== geoip

Contains GeoIP information gathered based on the client.ip field. Only present if the GeoIP Elasticsearch plugin is available and used.



*`haproxy.geoip.continent_name`*::
+
--
type: alias

alias to: source.geo.continent_name

--

*`haproxy.geoip.country_iso_code`*::
+
--
type: alias

alias to: source.geo.country_iso_code

--

*`haproxy.geoip.location`*::
+
--
type: alias

alias to: source.geo.location

--

*`haproxy.geoip.region_name`*::
+
--
type: alias

alias to: source.geo.region_name

--

*`haproxy.geoip.city_name`*::
+
--
type: alias

alias to: source.geo.city_name

--

*`haproxy.geoip.region_iso_code`*::
+
--
type: alias

alias to: source.geo.region_iso_code

--

[float]
=== http

Please add description


[float]
=== response

Fields related to the HTTP response


*`haproxy.http.response.captured_cookie`*::
+
--
Optional "name=value" entry indicating that the client had this cookie in the response.


--

*`haproxy.http.response.captured_headers`*::
+
--
List of headers captured in the response due to the presence of the "capture response header" statement in the frontend.


type: keyword

--

*`haproxy.http.response.status_code`*::
+
--
type: alias

alias to: http.response.status_code

--

[float]
=== request

Fields related to the HTTP request


*`haproxy.http.request.captured_cookie`*::
+
--
Optional "name=value" entry indicating that the server has returned a cookie with its request.


--

*`haproxy.http.request.captured_headers`*::
+
--
List of headers captured in the request due to the presence of the "capture request header" statement in the frontend.


type: keyword

--

*`haproxy.http.request.raw_request_line`*::
+
--
Complete HTTP request line, including the method, request and HTTP version string.

type: keyword

--

*`haproxy.http.request.time_wait_without_data_ms`*::
+
--
Total time in milliseconds spent waiting for the server to send a full HTTP response, not counting data.

type: long

--

*`haproxy.http.request.time_wait_ms`*::
+
--
Total time in milliseconds spent waiting for a full HTTP request from the client (not counting body) after the first byte was received.

type: long

--

[float]
=== tcp

TCP log format


*`haproxy.tcp.connection_waiting_time_ms`*::
+
--
Total time in milliseconds elapsed between the accept and the last close

type: long

--

[[exported-fields-host-processor]]
== Host fields

Info collected for the host machine.




*`host.containerized`*::
+
--
If the host is a container.


type: boolean

--

*`host.os.build`*::
+
--
OS build information.


type: keyword

example: 18D109

--

*`host.os.codename`*::
+
--
OS codename, if any.


type: keyword

example: stretch

--

[[exported-fields-ibmmq]]
== ibmmq fields

ibmmq Module



[float]
== ibmmq fields




[float]
== errorlog fields

IBM MQ error logs


*`ibmmq.errorlog.installation`*::
+
--
type: keyword

This is the installation name which can be given at installation time.
Each installation of IBM MQ on UNIX, Linux, and Windows, has a unique identifier known as an installation name. The installation name is used to associate things such as queue managers and configuration files with an installation.


--

*`ibmmq.errorlog.qmgr`*::
+
--
type: keyword

Name of the queue manager. Queue managers provide queuing services to applications, and manages the queues that belong to them.


--

*`ibmmq.errorlog.arithinsert`*::
+
--
type: keyword

Changing content based on error.id

--

*`ibmmq.errorlog.commentinsert`*::
+
--
type: keyword

Changing content based on error.id

--

*`ibmmq.errorlog.errordescription`*::
+
--
type: text

example: Please add example

Please add description

--

*`ibmmq.errorlog.explanation`*::
+
--
type: keyword

Explaines the error in more detail

--

*`ibmmq.errorlog.action`*::
+
--
type: keyword

Defines what to do when the error occurs

--

*`ibmmq.errorlog.code`*::
+
--
type: keyword

Error code.

--

[[exported-fields-icinga]]
== Icinga fields

Icinga Module



[float]
=== icinga




[float]
=== debug

Contains fields for the Icinga debug logs.



*`icinga.debug.facility`*::
+
--
Specifies what component of Icinga logged the message.


type: keyword

--

*`icinga.debug.severity`*::
+
--
type: alias

alias to: log.level

--

*`icinga.debug.message`*::
+
--
type: alias

alias to: message

--

[float]
=== main

Contains fields for the Icinga main logs.



*`icinga.main.facility`*::
+
--
Specifies what component of Icinga logged the message.


type: keyword

--

*`icinga.main.severity`*::
+
--
type: alias

alias to: log.level

--

*`icinga.main.message`*::
+
--
type: alias

alias to: message

--

[float]
=== startup

Contains fields for the Icinga startup logs.



*`icinga.startup.facility`*::
+
--
Specifies what component of Icinga logged the message.


type: keyword

--

*`icinga.startup.severity`*::
+
--
type: alias

alias to: log.level

--

*`icinga.startup.message`*::
+
--
type: alias

alias to: message

--

[[exported-fields-iis]]
== IIS fields

Module for parsing IIS log files.



[float]
=== iis

Fields from IIS log files.



[float]
=== access

Contains fields for IIS access logs.



*`iis.access.sub_status`*::
+
--
The HTTP substatus code.


type: long

--

*`iis.access.win32_status`*::
+
--
The Windows status code.


type: long

--

*`iis.access.site_name`*::
+
--
The site name and instance number.


type: keyword

--

*`iis.access.server_name`*::
+
--
The name of the server on which the log file entry was generated.


type: keyword

--

*`iis.access.cookie`*::
+
--
The content of the cookie sent or received, if any.


type: keyword

--

*`iis.access.body_received.bytes`*::
+
--
type: alias

alias to: http.request.body.bytes

--

*`iis.access.body_sent.bytes`*::
+
--
type: alias

alias to: http.response.body.bytes

--

*`iis.access.server_ip`*::
+
--
type: alias

alias to: destination.address

--

*`iis.access.method`*::
+
--
type: alias

alias to: http.request.method

--

*`iis.access.url`*::
+
--
type: alias

alias to: url.path

--

*`iis.access.query_string`*::
+
--
type: alias

alias to: url.query

--

*`iis.access.port`*::
+
--
type: alias

alias to: destination.port

--

*`iis.access.user_name`*::
+
--
type: alias

alias to: user.name

--

*`iis.access.remote_ip`*::
+
--
type: alias

alias to: source.address

--

*`iis.access.referrer`*::
+
--
type: alias

alias to: http.request.referrer

--

*`iis.access.response_code`*::
+
--
type: alias

alias to: http.response.status_code

--

*`iis.access.http_version`*::
+
--
type: alias

alias to: http.version

--

*`iis.access.hostname`*::
+
--
type: alias

alias to: host.hostname

--


*`iis.access.user_agent.device`*::
+
--
type: alias

alias to: user_agent.device.name

--

*`iis.access.user_agent.name`*::
+
--
type: alias

alias to: user_agent.name

--

*`iis.access.user_agent.os`*::
+
--
type: alias

alias to: user_agent.os.full_name

--

*`iis.access.user_agent.os_name`*::
+
--
type: alias

alias to: user_agent.os.name

--

*`iis.access.user_agent.original`*::
+
--
type: alias

alias to: user_agent.original

--


*`iis.access.geoip.continent_name`*::
+
--
type: alias

alias to: source.geo.continent_name

--

*`iis.access.geoip.country_iso_code`*::
+
--
type: alias

alias to: source.geo.country_iso_code

--

*`iis.access.geoip.location`*::
+
--
type: alias

alias to: source.geo.location

--

*`iis.access.geoip.region_name`*::
+
--
type: alias

alias to: source.geo.region_name

--

*`iis.access.geoip.city_name`*::
+
--
type: alias

alias to: source.geo.city_name

--

*`iis.access.geoip.region_iso_code`*::
+
--
type: alias

alias to: source.geo.region_iso_code

--

[float]
=== error

Contains fields for IIS error logs.



*`iis.error.reason_phrase`*::
+
--
The HTTP reason phrase.


type: keyword

--

*`iis.error.queue_name`*::
+
--
The IIS application pool name.


type: keyword

--

*`iis.error.remote_ip`*::
+
--
type: alias

alias to: source.address

--

*`iis.error.remote_port`*::
+
--
type: alias

alias to: source.port

--

*`iis.error.server_ip`*::
+
--
type: alias

alias to: destination.address

--

*`iis.error.server_port`*::
+
--
type: alias

alias to: destination.port

--

*`iis.error.http_version`*::
+
--
type: alias

alias to: http.version

--

*`iis.error.method`*::
+
--
type: alias

alias to: http.request.method

--

*`iis.error.url`*::
+
--
type: alias

alias to: url.original

--

*`iis.error.response_code`*::
+
--
type: alias

alias to: http.response.status_code

--


*`iis.error.geoip.continent_name`*::
+
--
type: alias

alias to: source.geo.continent_name

--

*`iis.error.geoip.country_iso_code`*::
+
--
type: alias

alias to: source.geo.country_iso_code

--

*`iis.error.geoip.location`*::
+
--
type: alias

alias to: source.geo.location

--

*`iis.error.geoip.region_name`*::
+
--
type: alias

alias to: source.geo.region_name

--

*`iis.error.geoip.city_name`*::
+
--
type: alias

alias to: source.geo.city_name

--

*`iis.error.geoip.region_iso_code`*::
+
--
type: alias

alias to: source.geo.region_iso_code

--

[[exported-fields-iptables]]
== iptables fields

Module for handling the iptables logs.



[float]
=== iptables

Fields from the iptables logs.



*`iptables.ether_type`*::
+
--
Value of the ethernet type field identifying the network layer protocol.


type: long

--

*`iptables.flow_label`*::
+
--
IPv6 flow label.


type: integer

--

*`iptables.fragment_flags`*::
+
--
IP fragment flags. A combination of CE, DF and MF.


type: keyword

--

*`iptables.fragment_offset`*::
+
--
Offset of the current IP fragment.


type: long

--

[float]
=== icmp

ICMP fields.



*`iptables.icmp.code`*::
+
--
ICMP code.


type: long

--

*`iptables.icmp.id`*::
+
--
ICMP ID.


type: long

--

*`iptables.icmp.parameter`*::
+
--
ICMP parameter.


type: long

--

*`iptables.icmp.redirect`*::
+
--
ICMP redirect address.


type: ip

--

*`iptables.icmp.seq`*::
+
--
ICMP sequence number.


type: long

--

*`iptables.icmp.type`*::
+
--
ICMP type.


type: long

--

*`iptables.id`*::
+
--
Packet identifier.


type: long

--

*`iptables.incomplete_bytes`*::
+
--
Number of incomplete bytes.


type: long

--

*`iptables.input_device`*::
+
--
Device that received the packet.


type: keyword

--

*`iptables.precedence_bits`*::
+
--
IP precedence bits.


type: short

--

*`iptables.tos`*::
+
--
IP Type of Service field.


type: long

--

*`iptables.length`*::
+
--
Packet length.


type: long

--

*`iptables.output_device`*::
+
--
Device that output the packet.


type: keyword

--

[float]
=== tcp

TCP fields.



*`iptables.tcp.flags`*::
+
--
TCP flags.


type: keyword

--

*`iptables.tcp.reserved_bits`*::
+
--
TCP reserved bits.


type: short

--

*`iptables.tcp.seq`*::
+
--
TCP sequence number.


type: long

--

*`iptables.tcp.ack`*::
+
--
TCP Acknowledgment number.


type: long

--

*`iptables.tcp.window`*::
+
--
Advertised TCP window size.


type: long

--

*`iptables.ttl`*::
+
--
Time To Live field.


type: integer

--

[float]
=== udp

UDP fields.



*`iptables.udp.length`*::
+
--
Length of the UDP header and payload.


type: long

--

[float]
=== ubiquiti

Fields for Ubiquiti network devices.



*`iptables.ubiquiti.input_zone`*::
+
--
Input zone.


type: keyword

--

*`iptables.ubiquiti.output_zone`*::
+
--
Output zone.


type: keyword

--

*`iptables.ubiquiti.rule_number`*::
+
--
The rule number within the rule set.

type: keyword

--

*`iptables.ubiquiti.rule_set`*::
+
--
The rule set name.

type: keyword

--

[[exported-fields-jolokia-autodiscover]]
== Jolokia Discovery autodiscover provider fields

Metadata from Jolokia Discovery added by the jolokia provider.



*`jolokia.agent.version`*::
+
--
Version number of jolokia agent.


type: keyword

--

*`jolokia.agent.id`*::
+
--
Each agent has a unique id which can be either provided during startup of the agent in form of a configuration parameter or being autodetected. If autodected, the id has several parts: The IP, the process id, hashcode of the agent and its type.


type: keyword

--

*`jolokia.server.product`*::
+
--
The container product if detected.


type: keyword

--

*`jolokia.server.version`*::
+
--
The container's version (if detected).


type: keyword

--

*`jolokia.server.vendor`*::
+
--
The vendor of the container the agent is running in.


type: keyword

--

*`jolokia.url`*::
+
--
The URL how this agent can be contacted.


type: keyword

--

*`jolokia.secured`*::
+
--
Whether the agent was configured for authentication or not.


type: boolean

--

[[exported-fields-kafka]]
== Kafka fields

Kafka module



[float]
=== kafka




[float]
=== log

Kafka log lines.



*`kafka.log.level`*::
+
--
type: alias

alias to: log.level

--

*`kafka.log.message`*::
+
--
type: alias

alias to: message

--

*`kafka.log.component`*::
+
--
Component the log is coming from.


type: keyword

--

*`kafka.log.class`*::
+
--
Java class the log is coming from.


type: keyword

--

[float]
=== trace

Trace in the log line.



*`kafka.log.trace.class`*::
+
--
Java class the trace is coming from.


type: keyword

--

*`kafka.log.trace.message`*::
+
--
Message part of the trace.


type: text

--

[[exported-fields-kibana]]
== kibana fields

kibana Module



[float]
=== kibana




[float]
=== log

Kafka log lines.



*`kibana.log.tags`*::
+
--
Kibana logging tags.


type: keyword

--

*`kibana.log.state`*::
+
--
Current state of Kibana.


type: keyword

--

*`kibana.log.meta`*::
+
--
type: object

--

*`kibana.log.kibana.log.meta.req.headers.referer`*::
+
--
type: alias

alias to: http.request.referrer

--

*`kibana.log.kibana.log.meta.req.referer`*::
+
--
type: alias

alias to: http.request.referrer

--

*`kibana.log.kibana.log.meta.req.headers.user-agent`*::
+
--
type: alias

alias to: user_agent.original

--

*`kibana.log.kibana.log.meta.req.remoteAddress`*::
+
--
type: alias

alias to: source.address

--

*`kibana.log.kibana.log.meta.req.url`*::
+
--
type: alias

alias to: url.original

--

*`kibana.log.kibana.log.meta.statusCode`*::
+
--
type: alias

alias to: http.response.status_code

--

*`kibana.log.kibana.log.meta.method`*::
+
--
type: alias

alias to: http.request.method

--

[[exported-fields-kubernetes-processor]]
== Kubernetes fields

Kubernetes metadata added by the kubernetes processor




*`kubernetes.pod.name`*::
+
--
Kubernetes pod name


type: keyword

--

*`kubernetes.pod.uid`*::
+
--
Kubernetes Pod UID


type: keyword

--

*`kubernetes.namespace`*::
+
--
Kubernetes namespace


type: keyword

--

*`kubernetes.node.name`*::
+
--
Kubernetes node name


type: keyword

--

*`kubernetes.labels`*::
+
--
Kubernetes labels map


type: object

--

*`kubernetes.annotations`*::
+
--
Kubernetes annotations map


type: object

--

*`kubernetes.replicaset.name`*::
+
--
Kubernetes replicaset name


type: keyword

--

*`kubernetes.deployment.name`*::
+
--
Kubernetes deployment name


type: keyword

--

*`kubernetes.statefulset.name`*::
+
--
Kubernetes statefulset name


type: keyword

--

*`kubernetes.container.name`*::
+
--
Kubernetes container name


type: keyword

--

*`kubernetes.container.image`*::
+
--
Kubernetes container image


type: keyword

--

[[exported-fields-log]]
== Log file content fields

Contains log file lines.



*`log.file.path`*::
+
--
The file from which the line was read. This field contains the absolute path to the file. For example: `/var/log/system.log`.


type: keyword

required: False

--

*`log.source.address`*::
+
--
Source address from which the log event was read / sent from.


type: keyword

required: False

--

*`log.offset`*::
+
--
The file offset the reported line starts at.


type: long

required: False

--

*`stream`*::
+
--
Log stream when reading container logs, can be 'stdout' or 'stderr'


type: keyword

required: False

--

*`input.type`*::
+
--
The input type from which the event was generated. This field is set to the value specified for the `type` option in the input section of the Filebeat config file.


required: True

--

*`event.sequence`*::
+
--
The sequence number of this event.


type: long

required: False

--

*`syslog.facility`*::
+
--
The facility extracted from the priority.


type: long

required: False

--

*`syslog.priority`*::
+
--
The priority of the syslog event.


type: long

required: False

--

*`syslog.severity_label`*::
+
--
The human readable severity.


type: keyword

required: False

--

*`syslog.facility_label`*::
+
--
The human readable facility.


type: keyword

required: False

--

*`process.program`*::
+
--
The name of the program.


type: keyword

required: False

--

*`log.flags`*::
+
--
This field contains the flags of the event.


--

*`http.response.content_length`*::
+
--
type: alias

alias to: http.response.body.bytes

--



*`user_agent.os.full_name`*::
+
--
type: keyword

--

*`fileset.name`*::
+
--
The Filebeat fileset that generated this event.


type: keyword

--

*`fileset.module`*::
+
--
type: alias

alias to: event.module

--

*`read_timestamp`*::
+
--
type: alias

alias to: event.created

--

*`docker.attrs`*::
+
--
docker.attrs contains labels and environment variables written by docker's JSON File logging driver. These fields are only available when they are configured in the logging driver options.


type: object

--

*`event.code`*::
+
--
The code for the log message.


type: keyword

--

*`icmp.code`*::
+
--
ICMP code.


type: keyword

--

*`icmp.type`*::
+
--
ICMP type.


type: keyword

--

*`igmp.type`*::
+
--
IGMP type.


type: keyword

--

*`source.as.number`*::
+
--
Autonomous system number.


type: long

--

*`destination.as.number`*::
+
--
Autonomous system number.


type: long

--

*`source.as.organization.name`*::
+
--
Name of organization associated with the autonomous system.


type: keyword

--

*`destination.as.organization.name`*::
+
--
Name of organization associated with the autonomous system.


type: keyword

--

[[exported-fields-logstash]]
== logstash fields

logstash Module



[float]
=== logstash




[float]
=== log

Fields from the Logstash logs.



*`logstash.log.module`*::
+
--
The module or class where the event originate.


type: keyword

--

*`logstash.log.thread`*::
+
--
Information about the running thread where the log originate.


type: keyword

--

*`logstash.log.thread.text`*::
+
--
type: text

--

*`logstash.log.log_event`*::
+
--
key and value debugging information.


type: object

--

*`logstash.log.message`*::
+
--
type: alias

alias to: message

--

*`logstash.log.level`*::
+
--
type: alias

alias to: log.level

--

[float]
=== slowlog

slowlog



*`logstash.slowlog.module`*::
+
--
The module or class where the event originate.


type: keyword

--

*`logstash.slowlog.thread`*::
+
--
Information about the running thread where the log originate.


type: keyword

--

*`logstash.slowlog.thread.text`*::
+
--
type: text

--

*`logstash.slowlog.event`*::
+
--
Raw dump of the original event


type: keyword

--

*`logstash.slowlog.event.text`*::
+
--
type: text

--

*`logstash.slowlog.plugin_name`*::
+
--
Name of the plugin


type: keyword

--

*`logstash.slowlog.plugin_type`*::
+
--
Type of the plugin: Inputs, Filters, Outputs or Codecs.


type: keyword

--

*`logstash.slowlog.took_in_millis`*::
+
--
Execution time for the plugin in milliseconds.


type: long

--

*`logstash.slowlog.plugin_params`*::
+
--
String value of the plugin configuration


type: keyword

--

*`logstash.slowlog.plugin_params.text`*::
+
--
type: text

--

*`logstash.slowlog.plugin_params_object`*::
+
--
key -> value of the configuration used by the plugin.


type: object

--

*`logstash.slowlog.level`*::
+
--
type: alias

alias to: log.level

--

*`logstash.slowlog.took_in_nanos`*::
+
--
type: alias

alias to: event.duration

--

[[exported-fields-mongodb]]
== mongodb fields

Module for parsing MongoDB log files.



[float]
=== mongodb

Fields from MongoDB logs.



[float]
=== log

Contains fields from MongoDB logs.



*`mongodb.log.component`*::
+
--
Functional categorization of message


type: keyword

example: COMMAND

--

*`mongodb.log.context`*::
+
--
Context of message


type: keyword

example: initandlisten

--

*`mongodb.log.severity`*::
+
--
type: alias

alias to: log.level

--

*`mongodb.log.message`*::
+
--
type: alias

alias to: message

--

[[exported-fields-mssql]]
== mssql fields

MS SQL Filebeat Module


[float]
=== mssql

Fields from the MSSQL log files


[float]
=== log

Common log fields


*`mssql.log.origin`*::
+
--
Origin of the message, usually the server but it can also be a recovery process

type: keyword

--

[[exported-fields-mysql]]
== MySQL fields

Module for parsing the MySQL log files.



[float]
=== mysql

Fields from the MySQL log files.



*`mysql.thread_id`*::
+
--
The connection or thread ID for the query.


type: long

--

[float]
=== error

Contains fields from the MySQL error logs.



*`mysql.error.thread_id`*::
+
--
type: alias

alias to: mysql.thread_id

--

*`mysql.error.level`*::
+
--
type: alias

alias to: log.level

--

*`mysql.error.message`*::
+
--
type: alias

alias to: message

--

[float]
=== slowlog

Contains fields from the MySQL slow logs.



*`mysql.slowlog.lock_time.sec`*::
+
--
The amount of time the query waited for the lock to be available. The value is in seconds, as a floating point number.


type: float

--

*`mysql.slowlog.rows_sent`*::
+
--
The number of rows returned by the query.


type: long

--

*`mysql.slowlog.rows_examined`*::
+
--
The number of rows scanned by the query.


type: long

--

*`mysql.slowlog.rows_affected`*::
+
--
The number of rows modified by the query.


type: long

--

*`mysql.slowlog.bytes_sent`*::
+
--
The number of bytes sent to client.


type: long

format: bytes

--

*`mysql.slowlog.bytes_received`*::
+
--
The number of bytes received from client.


type: long

format: bytes

--

*`mysql.slowlog.query`*::
+
--
The slow query.


--

*`mysql.slowlog.id`*::
+
--
type: alias

alias to: mysql.thread_id

--

*`mysql.slowlog.schema`*::
+
--
The schema where the slow query was executed.


type: keyword

--

*`mysql.slowlog.current_user`*::
+
--
Current authenticated user, used to determine access privileges. Can differ from the value for user.


type: keyword

--

*`mysql.slowlog.last_errno`*::
+
--
Last SQL error seen.


type: keyword

--

*`mysql.slowlog.killed`*::
+
--
Code of the reason if the query was killed.


type: keyword

--

*`mysql.slowlog.query_cache_hit`*::
+
--
Whether the query cache was hit.


type: boolean

--

*`mysql.slowlog.tmp_table`*::
+
--
Whether a temporary table was used to resolve the query.


type: boolean

--

*`mysql.slowlog.tmp_table_on_disk`*::
+
--
Whether the query needed temporary tables on disk.


type: boolean

--

*`mysql.slowlog.tmp_tables`*::
+
--
Number of temporary tables created for this query


type: long

--

*`mysql.slowlog.tmp_disk_tables`*::
+
--
Number of temporary tables created on disk for this query.


type: long

--

*`mysql.slowlog.tmp_table_sizes`*::
+
--
Size of temporary tables created for this query.

type: long

format: bytes

--

*`mysql.slowlog.filesort`*::
+
--
Whether filesort optimization was used.


type: boolean

--

*`mysql.slowlog.filesort_on_disk`*::
+
--
Whether filesort optimization was used and it needed temporary tables on disk.


type: boolean

--

*`mysql.slowlog.priority_queue`*::
+
--
Whether a priority queue was used for filesort.


type: boolean

--

*`mysql.slowlog.full_scan`*::
+
--
Whether a full table scan was needed for the slow query.


type: boolean

--

*`mysql.slowlog.full_join`*::
+
--
Whether a full join was needed for the slow query (no indexes were used for joins).


type: boolean

--

*`mysql.slowlog.merge_passes`*::
+
--
Number of merge passes executed for the query.


type: long

--

*`mysql.slowlog.sort_merge_passes`*::
+
--
Number of merge passes that the sort algorithm has had to do.


type: long

--

*`mysql.slowlog.sort_range_count`*::
+
--
<<<<<<< HEAD
type: long

Number of sorts that were done using ranges.
=======
Number of sorts that were done using ranges. 
>>>>>>> 5d896503


type: long

--

*`mysql.slowlog.sort_rows`*::
+
--
Number of sorted rows.


type: long

--

*`mysql.slowlog.sort_scan_count`*::
+
--
Number of sorts that were done by scanning the table.


type: long

--

*`mysql.slowlog.log_slow_rate_type`*::
+
--
Type of slow log rate limit, it can be `session` if the rate limit is applied per session, or `query` if it applies per query.


type: keyword

--

*`mysql.slowlog.log_slow_rate_limit`*::
+
--
Slow log rate limit, a value of 100 means that one in a hundred queries or sessions are being logged.


type: keyword

--

*`mysql.slowlog.read_first`*::
+
--
The number of times the first entry in an index was read.


type: long

--

*`mysql.slowlog.read_last`*::
+
--
The number of times the last key in an index was read.


type: long

--

*`mysql.slowlog.read_key`*::
+
--
The number of requests to read a row based on a key.


type: long

--

*`mysql.slowlog.read_next`*::
+
--
The number of requests to read the next row in key order.


type: long

--

*`mysql.slowlog.read_prev`*::
+
--
The number of requests to read the previous row in key order.


type: long

--

*`mysql.slowlog.read_rnd`*::
+
--
<<<<<<< HEAD
type: long

The number of requests to read a row based on a fixed position.
=======
The number of requests to read a row based on a fixed position. 
>>>>>>> 5d896503


type: long

--

*`mysql.slowlog.read_rnd_next`*::
+
--
The number of requests to read the next row in the data file.


type: long

--

[float]
=== innodb

Contains fields relative to InnoDB engine



*`mysql.slowlog.innodb.trx_id`*::
+
--
Transaction ID


type: keyword

--

*`mysql.slowlog.innodb.io_r_ops`*::
+
--
Number of page read operations.


type: long

--

*`mysql.slowlog.innodb.io_r_bytes`*::
+
--
Bytes read during page read operations.


type: long

format: bytes

--

*`mysql.slowlog.innodb.io_r_wait.sec`*::
+
--
How long it took to read all needed data from storage.


type: long

--

*`mysql.slowlog.innodb.rec_lock_wait.sec`*::
+
--
How long the query waited for locks.


type: long

--

*`mysql.slowlog.innodb.queue_wait.sec`*::
+
--
How long the query waited to enter the InnoDB queue and to be executed once in the queue.


type: long

--

*`mysql.slowlog.innodb.pages_distinct`*::
+
--
Approximated count of pages accessed to execute the query.


type: long

--

*`mysql.slowlog.user`*::
+
--
type: alias

alias to: user.name

--

*`mysql.slowlog.host`*::
+
--
type: alias

alias to: source.domain

--

*`mysql.slowlog.ip`*::
+
--
type: alias

alias to: source.ip

--

[[exported-fields-nats]]
== nats fields

Module for parsing NATS log files.



[float]
=== nats

Fields from NATS logs.



[float]
=== log

Nats log files



[float]
=== client

Fields from NATS logs client.



*`nats.log.client.id`*::
+
--
The id of the client


type: integer

--

[float]
=== msg

Fields from NATS logs message.



*`nats.log.msg.bytes`*::
+
--
Size of the payload in bytes


type: long

format: bytes

--

*`nats.log.msg.type`*::
+
--
The protocol message type


type: keyword

--

*`nats.log.msg.subject`*::
+
--
Subject name this message was received on


type: keyword

--

*`nats.log.msg.sid`*::
+
--
The unique alphanumeric subscription ID of the subject


type: integer

--

*`nats.log.msg.reply_to`*::
+
--
The inbox subject on which the publisher is listening for responses


type: keyword

--

*`nats.log.msg.max_messages`*::
+
--
An optional number of messages to wait for before automatically unsubscribing


type: integer

--

*`nats.log.msg.error.message`*::
+
--
Details about the error occurred


type: text

--

*`nats.log.msg.queue_group`*::
+
--
The queue group which subscriber will join


type: text

--

[[exported-fields-netflow]]
== NetFlow fields

Fields from NetFlow and IPFIX flows.



[float]
=== netflow

Fields from NetFlow and IPFIX.



*`netflow.type`*::
+
--
The type of NetFlow record described by this event.


type: keyword

--

[float]
=== exporter

Metadata related to the exporter device that generated this record.



*`netflow.exporter.address`*::
+
--
Exporter's network address in IP:port format.


type: keyword

--

*`netflow.exporter.source_id`*::
+
--
Observation domain ID to which this record belongs.


type: long

--

*`netflow.exporter.timestamp`*::
+
--
Time and date of export.


type: date

--

*`netflow.exporter.uptime_millis`*::
+
--
How long the exporter process has been running, in milliseconds.


type: long

--

*`netflow.exporter.version`*::
+
--
NetFlow version used.


type: long

--

*`netflow.octet_delta_count`*::
+
--
type: long

--

*`netflow.packet_delta_count`*::
+
--
type: long

--

*`netflow.delta_flow_count`*::
+
--
type: long

--

*`netflow.protocol_identifier`*::
+
--
type: short

--

*`netflow.ip_class_of_service`*::
+
--
type: short

--

*`netflow.tcp_control_bits`*::
+
--
type: integer

--

*`netflow.source_transport_port`*::
+
--
type: integer

--

*`netflow.source_ipv4_address`*::
+
--
type: ip

--

*`netflow.source_ipv4_prefix_length`*::
+
--
type: short

--

*`netflow.ingress_interface`*::
+
--
type: long

--

*`netflow.destination_transport_port`*::
+
--
type: integer

--

*`netflow.destination_ipv4_address`*::
+
--
type: ip

--

*`netflow.destination_ipv4_prefix_length`*::
+
--
type: short

--

*`netflow.egress_interface`*::
+
--
type: long

--

*`netflow.ip_next_hop_ipv4_address`*::
+
--
type: ip

--

*`netflow.bgp_source_as_number`*::
+
--
type: long

--

*`netflow.bgp_destination_as_number`*::
+
--
type: long

--

*`netflow.bgp_next_hop_ipv4_address`*::
+
--
type: ip

--

*`netflow.post_mcast_packet_delta_count`*::
+
--
type: long

--

*`netflow.post_mcast_octet_delta_count`*::
+
--
type: long

--

*`netflow.flow_end_sys_up_time`*::
+
--
type: long

--

*`netflow.flow_start_sys_up_time`*::
+
--
type: long

--

*`netflow.post_octet_delta_count`*::
+
--
type: long

--

*`netflow.post_packet_delta_count`*::
+
--
type: long

--

*`netflow.minimum_ip_total_length`*::
+
--
type: long

--

*`netflow.maximum_ip_total_length`*::
+
--
type: long

--

*`netflow.source_ipv6_address`*::
+
--
type: ip

--

*`netflow.destination_ipv6_address`*::
+
--
type: ip

--

*`netflow.source_ipv6_prefix_length`*::
+
--
type: short

--

*`netflow.destination_ipv6_prefix_length`*::
+
--
type: short

--

*`netflow.flow_label_ipv6`*::
+
--
type: long

--

*`netflow.icmp_type_code_ipv4`*::
+
--
type: integer

--

*`netflow.igmp_type`*::
+
--
type: short

--

*`netflow.sampling_interval`*::
+
--
type: long

--

*`netflow.sampling_algorithm`*::
+
--
type: short

--

*`netflow.flow_active_timeout`*::
+
--
type: integer

--

*`netflow.flow_idle_timeout`*::
+
--
type: integer

--

*`netflow.engine_type`*::
+
--
type: short

--

*`netflow.engine_id`*::
+
--
type: short

--

*`netflow.exported_octet_total_count`*::
+
--
type: long

--

*`netflow.exported_message_total_count`*::
+
--
type: long

--

*`netflow.exported_flow_record_total_count`*::
+
--
type: long

--

*`netflow.ipv4_router_sc`*::
+
--
type: ip

--

*`netflow.source_ipv4_prefix`*::
+
--
type: ip

--

*`netflow.destination_ipv4_prefix`*::
+
--
type: ip

--

*`netflow.mpls_top_label_type`*::
+
--
type: short

--

*`netflow.mpls_top_label_ipv4_address`*::
+
--
type: ip

--

*`netflow.sampler_id`*::
+
--
type: short

--

*`netflow.sampler_mode`*::
+
--
type: short

--

*`netflow.sampler_random_interval`*::
+
--
type: long

--

*`netflow.class_id`*::
+
--
type: short

--

*`netflow.minimum_ttl`*::
+
--
type: short

--

*`netflow.maximum_ttl`*::
+
--
type: short

--

*`netflow.fragment_identification`*::
+
--
type: long

--

*`netflow.post_ip_class_of_service`*::
+
--
type: short

--

*`netflow.source_mac_address`*::
+
--
type: keyword

--

*`netflow.post_destination_mac_address`*::
+
--
type: keyword

--

*`netflow.vlan_id`*::
+
--
type: integer

--

*`netflow.post_vlan_id`*::
+
--
type: integer

--

*`netflow.ip_version`*::
+
--
type: short

--

*`netflow.flow_direction`*::
+
--
type: short

--

*`netflow.ip_next_hop_ipv6_address`*::
+
--
type: ip

--

*`netflow.bgp_next_hop_ipv6_address`*::
+
--
type: ip

--

*`netflow.ipv6_extension_headers`*::
+
--
type: long

--

*`netflow.mpls_top_label_stack_section`*::
+
--
type: short

--

*`netflow.mpls_label_stack_section2`*::
+
--
type: short

--

*`netflow.mpls_label_stack_section3`*::
+
--
type: short

--

*`netflow.mpls_label_stack_section4`*::
+
--
type: short

--

*`netflow.mpls_label_stack_section5`*::
+
--
type: short

--

*`netflow.mpls_label_stack_section6`*::
+
--
type: short

--

*`netflow.mpls_label_stack_section7`*::
+
--
type: short

--

*`netflow.mpls_label_stack_section8`*::
+
--
type: short

--

*`netflow.mpls_label_stack_section9`*::
+
--
type: short

--

*`netflow.mpls_label_stack_section10`*::
+
--
type: short

--

*`netflow.destination_mac_address`*::
+
--
type: keyword

--

*`netflow.post_source_mac_address`*::
+
--
type: keyword

--

*`netflow.interface_name`*::
+
--
type: keyword

--

*`netflow.interface_description`*::
+
--
type: keyword

--

*`netflow.sampler_name`*::
+
--
type: keyword

--

*`netflow.octet_total_count`*::
+
--
type: long

--

*`netflow.packet_total_count`*::
+
--
type: long

--

*`netflow.flags_and_sampler_id`*::
+
--
type: long

--

*`netflow.fragment_offset`*::
+
--
type: integer

--

*`netflow.forwarding_status`*::
+
--
type: short

--

*`netflow.mpls_vpn_route_distinguisher`*::
+
--
type: short

--

*`netflow.mpls_top_label_prefix_length`*::
+
--
type: short

--

*`netflow.src_traffic_index`*::
+
--
type: long

--

*`netflow.dst_traffic_index`*::
+
--
type: long

--

*`netflow.application_description`*::
+
--
type: keyword

--

*`netflow.application_id`*::
+
--
type: short

--

*`netflow.application_name`*::
+
--
type: keyword

--

*`netflow.post_ip_diff_serv_code_point`*::
+
--
type: short

--

*`netflow.multicast_replication_factor`*::
+
--
type: long

--

*`netflow.class_name`*::
+
--
type: keyword

--

*`netflow.classification_engine_id`*::
+
--
type: short

--

*`netflow.layer2packet_section_offset`*::
+
--
type: integer

--

*`netflow.layer2packet_section_size`*::
+
--
type: integer

--

*`netflow.layer2packet_section_data`*::
+
--
type: short

--

*`netflow.bgp_next_adjacent_as_number`*::
+
--
type: long

--

*`netflow.bgp_prev_adjacent_as_number`*::
+
--
type: long

--

*`netflow.exporter_ipv4_address`*::
+
--
type: ip

--

*`netflow.exporter_ipv6_address`*::
+
--
type: ip

--

*`netflow.dropped_octet_delta_count`*::
+
--
type: long

--

*`netflow.dropped_packet_delta_count`*::
+
--
type: long

--

*`netflow.dropped_octet_total_count`*::
+
--
type: long

--

*`netflow.dropped_packet_total_count`*::
+
--
type: long

--

*`netflow.flow_end_reason`*::
+
--
type: short

--

*`netflow.common_properties_id`*::
+
--
type: long

--

*`netflow.observation_point_id`*::
+
--
type: long

--

*`netflow.icmp_type_code_ipv6`*::
+
--
type: integer

--

*`netflow.mpls_top_label_ipv6_address`*::
+
--
type: ip

--

*`netflow.line_card_id`*::
+
--
type: long

--

*`netflow.port_id`*::
+
--
type: long

--

*`netflow.metering_process_id`*::
+
--
type: long

--

*`netflow.exporting_process_id`*::
+
--
type: long

--

*`netflow.template_id`*::
+
--
type: integer

--

*`netflow.wlan_channel_id`*::
+
--
type: short

--

*`netflow.wlan_ssid`*::
+
--
type: keyword

--

*`netflow.flow_id`*::
+
--
type: long

--

*`netflow.observation_domain_id`*::
+
--
type: long

--

*`netflow.flow_start_seconds`*::
+
--
type: date

--

*`netflow.flow_end_seconds`*::
+
--
type: date

--

*`netflow.flow_start_milliseconds`*::
+
--
type: date

--

*`netflow.flow_end_milliseconds`*::
+
--
type: date

--

*`netflow.flow_start_microseconds`*::
+
--
type: date

--

*`netflow.flow_end_microseconds`*::
+
--
type: date

--

*`netflow.flow_start_nanoseconds`*::
+
--
type: date

--

*`netflow.flow_end_nanoseconds`*::
+
--
type: date

--

*`netflow.flow_start_delta_microseconds`*::
+
--
type: long

--

*`netflow.flow_end_delta_microseconds`*::
+
--
type: long

--

*`netflow.system_init_time_milliseconds`*::
+
--
type: date

--

*`netflow.flow_duration_milliseconds`*::
+
--
type: long

--

*`netflow.flow_duration_microseconds`*::
+
--
type: long

--

*`netflow.observed_flow_total_count`*::
+
--
type: long

--

*`netflow.ignored_packet_total_count`*::
+
--
type: long

--

*`netflow.ignored_octet_total_count`*::
+
--
type: long

--

*`netflow.not_sent_flow_total_count`*::
+
--
type: long

--

*`netflow.not_sent_packet_total_count`*::
+
--
type: long

--

*`netflow.not_sent_octet_total_count`*::
+
--
type: long

--

*`netflow.destination_ipv6_prefix`*::
+
--
type: ip

--

*`netflow.source_ipv6_prefix`*::
+
--
type: ip

--

*`netflow.post_octet_total_count`*::
+
--
type: long

--

*`netflow.post_packet_total_count`*::
+
--
type: long

--

*`netflow.flow_key_indicator`*::
+
--
type: long

--

*`netflow.post_mcast_packet_total_count`*::
+
--
type: long

--

*`netflow.post_mcast_octet_total_count`*::
+
--
type: long

--

*`netflow.icmp_type_ipv4`*::
+
--
type: short

--

*`netflow.icmp_code_ipv4`*::
+
--
type: short

--

*`netflow.icmp_type_ipv6`*::
+
--
type: short

--

*`netflow.icmp_code_ipv6`*::
+
--
type: short

--

*`netflow.udp_source_port`*::
+
--
type: integer

--

*`netflow.udp_destination_port`*::
+
--
type: integer

--

*`netflow.tcp_source_port`*::
+
--
type: integer

--

*`netflow.tcp_destination_port`*::
+
--
type: integer

--

*`netflow.tcp_sequence_number`*::
+
--
type: long

--

*`netflow.tcp_acknowledgement_number`*::
+
--
type: long

--

*`netflow.tcp_window_size`*::
+
--
type: integer

--

*`netflow.tcp_urgent_pointer`*::
+
--
type: integer

--

*`netflow.tcp_header_length`*::
+
--
type: short

--

*`netflow.ip_header_length`*::
+
--
type: short

--

*`netflow.total_length_ipv4`*::
+
--
type: integer

--

*`netflow.payload_length_ipv6`*::
+
--
type: integer

--

*`netflow.ip_ttl`*::
+
--
type: short

--

*`netflow.next_header_ipv6`*::
+
--
type: short

--

*`netflow.mpls_payload_length`*::
+
--
type: long

--

*`netflow.ip_diff_serv_code_point`*::
+
--
type: short

--

*`netflow.ip_precedence`*::
+
--
type: short

--

*`netflow.fragment_flags`*::
+
--
type: short

--

*`netflow.octet_delta_sum_of_squares`*::
+
--
type: long

--

*`netflow.octet_total_sum_of_squares`*::
+
--
type: long

--

*`netflow.mpls_top_label_ttl`*::
+
--
type: short

--

*`netflow.mpls_label_stack_length`*::
+
--
type: long

--

*`netflow.mpls_label_stack_depth`*::
+
--
type: long

--

*`netflow.mpls_top_label_exp`*::
+
--
type: short

--

*`netflow.ip_payload_length`*::
+
--
type: long

--

*`netflow.udp_message_length`*::
+
--
type: integer

--

*`netflow.is_multicast`*::
+
--
type: short

--

*`netflow.ipv4_ihl`*::
+
--
type: short

--

*`netflow.ipv4_options`*::
+
--
type: long

--

*`netflow.tcp_options`*::
+
--
type: long

--

*`netflow.padding_octets`*::
+
--
type: short

--

*`netflow.collector_ipv4_address`*::
+
--
type: ip

--

*`netflow.collector_ipv6_address`*::
+
--
type: ip

--

*`netflow.export_interface`*::
+
--
type: long

--

*`netflow.export_protocol_version`*::
+
--
type: short

--

*`netflow.export_transport_protocol`*::
+
--
type: short

--

*`netflow.collector_transport_port`*::
+
--
type: integer

--

*`netflow.exporter_transport_port`*::
+
--
type: integer

--

*`netflow.tcp_syn_total_count`*::
+
--
type: long

--

*`netflow.tcp_fin_total_count`*::
+
--
type: long

--

*`netflow.tcp_rst_total_count`*::
+
--
type: long

--

*`netflow.tcp_psh_total_count`*::
+
--
type: long

--

*`netflow.tcp_ack_total_count`*::
+
--
type: long

--

*`netflow.tcp_urg_total_count`*::
+
--
type: long

--

*`netflow.ip_total_length`*::
+
--
type: long

--

*`netflow.post_nast_ource_ipv4_address`*::
+
--
type: ip

--

*`netflow.post_nadt_estination_ipv4_address`*::
+
--
type: ip

--

*`netflow.post_napst_ource_transport_port`*::
+
--
type: integer

--

*`netflow.post_napdt_estination_transport_port`*::
+
--
type: integer

--

*`netflow.nat_originating_address_realm`*::
+
--
type: short

--

*`netflow.nat_event`*::
+
--
type: short

--

*`netflow.initiator_octets`*::
+
--
type: long

--

*`netflow.responder_octets`*::
+
--
type: long

--

*`netflow.firewall_event`*::
+
--
type: short

--

*`netflow.ingress_vrfid`*::
+
--
type: long

--

*`netflow.egress_vrfid`*::
+
--
type: long

--

*`netflow.vr_fname`*::
+
--
type: keyword

--

*`netflow.post_mpls_top_label_exp`*::
+
--
type: short

--

*`netflow.tcp_window_scale`*::
+
--
type: integer

--

*`netflow.biflow_direction`*::
+
--
type: short

--

*`netflow.ethernet_header_length`*::
+
--
type: short

--

*`netflow.ethernet_payload_length`*::
+
--
type: integer

--

*`netflow.ethernet_total_length`*::
+
--
type: integer

--

*`netflow.dot1q_vlan_id`*::
+
--
type: integer

--

*`netflow.dot1q_priority`*::
+
--
type: short

--

*`netflow.dot1q_customer_vlan_id`*::
+
--
type: integer

--

*`netflow.dot1q_customer_priority`*::
+
--
type: short

--

*`netflow.metro_evc_id`*::
+
--
type: keyword

--

*`netflow.metro_evc_type`*::
+
--
type: short

--

*`netflow.pseudo_wire_id`*::
+
--
type: long

--

*`netflow.pseudo_wire_type`*::
+
--
type: integer

--

*`netflow.pseudo_wire_control_word`*::
+
--
type: long

--

*`netflow.ingress_physical_interface`*::
+
--
type: long

--

*`netflow.egress_physical_interface`*::
+
--
type: long

--

*`netflow.post_dot1q_vlan_id`*::
+
--
type: integer

--

*`netflow.post_dot1q_customer_vlan_id`*::
+
--
type: integer

--

*`netflow.ethernet_type`*::
+
--
type: integer

--

*`netflow.post_ip_precedence`*::
+
--
type: short

--

*`netflow.collection_time_milliseconds`*::
+
--
type: date

--

*`netflow.export_sctp_stream_id`*::
+
--
type: integer

--

*`netflow.max_export_seconds`*::
+
--
type: date

--

*`netflow.max_flow_end_seconds`*::
+
--
type: date

--

*`netflow.message_md5_checksum`*::
+
--
type: short

--

*`netflow.message_scope`*::
+
--
type: short

--

*`netflow.min_export_seconds`*::
+
--
type: date

--

*`netflow.min_flow_start_seconds`*::
+
--
type: date

--

*`netflow.opaque_octets`*::
+
--
type: short

--

*`netflow.session_scope`*::
+
--
type: short

--

*`netflow.max_flow_end_microseconds`*::
+
--
type: date

--

*`netflow.max_flow_end_milliseconds`*::
+
--
type: date

--

*`netflow.max_flow_end_nanoseconds`*::
+
--
type: date

--

*`netflow.min_flow_start_microseconds`*::
+
--
type: date

--

*`netflow.min_flow_start_milliseconds`*::
+
--
type: date

--

*`netflow.min_flow_start_nanoseconds`*::
+
--
type: date

--

*`netflow.collector_certificate`*::
+
--
type: short

--

*`netflow.exporter_certificate`*::
+
--
type: short

--

*`netflow.data_records_reliability`*::
+
--
type: boolean

--

*`netflow.observation_point_type`*::
+
--
type: short

--

*`netflow.new_connection_delta_count`*::
+
--
type: long

--

*`netflow.connection_sum_duration_seconds`*::
+
--
type: long

--

*`netflow.connection_transaction_id`*::
+
--
type: long

--

*`netflow.post_nast_ource_ipv6_address`*::
+
--
type: ip

--

*`netflow.post_nadt_estination_ipv6_address`*::
+
--
type: ip

--

*`netflow.nat_pool_id`*::
+
--
type: long

--

*`netflow.nat_pool_name`*::
+
--
type: keyword

--

*`netflow.anonymization_flags`*::
+
--
type: integer

--

*`netflow.anonymization_technique`*::
+
--
type: integer

--

*`netflow.information_element_index`*::
+
--
type: integer

--

*`netflow.p2p_technology`*::
+
--
type: keyword

--

*`netflow.tunnel_technology`*::
+
--
type: keyword

--

*`netflow.encrypted_technology`*::
+
--
type: keyword

--

*`netflow.bgp_validity_state`*::
+
--
type: short

--

*`netflow.ip_sec_spi`*::
+
--
type: long

--

*`netflow.gre_key`*::
+
--
type: long

--

*`netflow.nat_type`*::
+
--
type: short

--

*`netflow.initiator_packets`*::
+
--
type: long

--

*`netflow.responder_packets`*::
+
--
type: long

--

*`netflow.observation_domain_name`*::
+
--
type: keyword

--

*`netflow.selection_sequence_id`*::
+
--
type: long

--

*`netflow.selector_id`*::
+
--
type: long

--

*`netflow.information_element_id`*::
+
--
type: integer

--

*`netflow.selector_algorithm`*::
+
--
type: integer

--

*`netflow.sampling_packet_interval`*::
+
--
type: long

--

*`netflow.sampling_packet_space`*::
+
--
type: long

--

*`netflow.sampling_time_interval`*::
+
--
type: long

--

*`netflow.sampling_time_space`*::
+
--
type: long

--

*`netflow.sampling_size`*::
+
--
type: long

--

*`netflow.sampling_population`*::
+
--
type: long

--

*`netflow.sampling_probability`*::
+
--
type: double

--

*`netflow.data_link_frame_size`*::
+
--
type: integer

--

*`netflow.ip_header_packet_section`*::
+
--
type: short

--

*`netflow.ip_payload_packet_section`*::
+
--
type: short

--

*`netflow.data_link_frame_section`*::
+
--
type: short

--

*`netflow.mpls_label_stack_section`*::
+
--
type: short

--

*`netflow.mpls_payload_packet_section`*::
+
--
type: short

--

*`netflow.selector_id_total_pkts_observed`*::
+
--
type: long

--

*`netflow.selector_id_total_pkts_selected`*::
+
--
type: long

--

*`netflow.absolute_error`*::
+
--
type: double

--

*`netflow.relative_error`*::
+
--
type: double

--

*`netflow.observation_time_seconds`*::
+
--
type: date

--

*`netflow.observation_time_milliseconds`*::
+
--
type: date

--

*`netflow.observation_time_microseconds`*::
+
--
type: date

--

*`netflow.observation_time_nanoseconds`*::
+
--
type: date

--

*`netflow.digest_hash_value`*::
+
--
type: long

--

*`netflow.hash_ipp_ayload_offset`*::
+
--
type: long

--

*`netflow.hash_ipp_ayload_size`*::
+
--
type: long

--

*`netflow.hash_output_range_min`*::
+
--
type: long

--

*`netflow.hash_output_range_max`*::
+
--
type: long

--

*`netflow.hash_selected_range_min`*::
+
--
type: long

--

*`netflow.hash_selected_range_max`*::
+
--
type: long

--

*`netflow.hash_digest_output`*::
+
--
type: boolean

--

*`netflow.hash_initialiser_value`*::
+
--
type: long

--

*`netflow.selector_name`*::
+
--
type: keyword

--

*`netflow.upper_cli_imit`*::
+
--
type: double

--

*`netflow.lower_cli_imit`*::
+
--
type: double

--

*`netflow.confidence_level`*::
+
--
type: double

--

*`netflow.information_element_data_type`*::
+
--
type: short

--

*`netflow.information_element_description`*::
+
--
type: keyword

--

*`netflow.information_element_name`*::
+
--
type: keyword

--

*`netflow.information_element_range_begin`*::
+
--
type: long

--

*`netflow.information_element_range_end`*::
+
--
type: long

--

*`netflow.information_element_semantics`*::
+
--
type: short

--

*`netflow.information_element_units`*::
+
--
type: integer

--

*`netflow.private_enterprise_number`*::
+
--
type: long

--

*`netflow.virtual_station_interface_id`*::
+
--
type: short

--

*`netflow.virtual_station_interface_name`*::
+
--
type: keyword

--

*`netflow.virtual_station_uuid`*::
+
--
type: short

--

*`netflow.virtual_station_name`*::
+
--
type: keyword

--

*`netflow.layer2_segment_id`*::
+
--
type: long

--

*`netflow.layer2_octet_delta_count`*::
+
--
type: long

--

*`netflow.layer2_octet_total_count`*::
+
--
type: long

--

*`netflow.ingress_unicast_packet_total_count`*::
+
--
type: long

--

*`netflow.ingress_multicast_packet_total_count`*::
+
--
type: long

--

*`netflow.ingress_broadcast_packet_total_count`*::
+
--
type: long

--

*`netflow.egress_unicast_packet_total_count`*::
+
--
type: long

--

*`netflow.egress_broadcast_packet_total_count`*::
+
--
type: long

--

*`netflow.monitoring_interval_start_milli_seconds`*::
+
--
type: date

--

*`netflow.monitoring_interval_end_milli_seconds`*::
+
--
type: date

--

*`netflow.port_range_start`*::
+
--
type: integer

--

*`netflow.port_range_end`*::
+
--
type: integer

--

*`netflow.port_range_step_size`*::
+
--
type: integer

--

*`netflow.port_range_num_ports`*::
+
--
type: integer

--

*`netflow.sta_mac_address`*::
+
--
type: keyword

--

*`netflow.sta_ipv4_address`*::
+
--
type: ip

--

*`netflow.wtp_mac_address`*::
+
--
type: keyword

--

*`netflow.ingress_interface_type`*::
+
--
type: long

--

*`netflow.egress_interface_type`*::
+
--
type: long

--

*`netflow.rtp_sequence_number`*::
+
--
type: integer

--

*`netflow.user_name`*::
+
--
type: keyword

--

*`netflow.application_category_name`*::
+
--
type: keyword

--

*`netflow.application_sub_category_name`*::
+
--
type: keyword

--

*`netflow.application_group_name`*::
+
--
type: keyword

--

*`netflow.original_flows_present`*::
+
--
type: long

--

*`netflow.original_flows_initiated`*::
+
--
type: long

--

*`netflow.original_flows_completed`*::
+
--
type: long

--

*`netflow.distinct_count_of_sourc_eipa_ddress`*::
+
--
type: long

--

*`netflow.distinct_count_of_destinatio_nipa_ddress`*::
+
--
type: long

--

*`netflow.distinct_count_of_source_ipv4_address`*::
+
--
type: long

--

*`netflow.distinct_count_of_destination_ipv4_address`*::
+
--
type: long

--

*`netflow.distinct_count_of_source_ipv6_address`*::
+
--
type: long

--

*`netflow.distinct_count_of_destination_ipv6_address`*::
+
--
type: long

--

*`netflow.value_distribution_method`*::
+
--
type: short

--

*`netflow.rfc3550_jitter_milliseconds`*::
+
--
type: long

--

*`netflow.rfc3550_jitter_microseconds`*::
+
--
type: long

--

*`netflow.rfc3550_jitter_nanoseconds`*::
+
--
type: long

--

*`netflow.dot1q_dei`*::
+
--
type: boolean

--

*`netflow.dot1q_customer_dei`*::
+
--
type: boolean

--

*`netflow.flow_selector_algorithm`*::
+
--
type: integer

--

*`netflow.flow_selected_octet_delta_count`*::
+
--
type: long

--

*`netflow.flow_selected_packet_delta_count`*::
+
--
type: long

--

*`netflow.flow_selected_flow_delta_count`*::
+
--
type: long

--

*`netflow.selector_itd_otal_flows_observed`*::
+
--
type: long

--

*`netflow.selector_itd_otal_flows_selected`*::
+
--
type: long

--

*`netflow.sampling_flow_interval`*::
+
--
type: long

--

*`netflow.sampling_flow_spacing`*::
+
--
type: long

--

*`netflow.flow_sampling_time_interval`*::
+
--
type: long

--

*`netflow.flow_sampling_time_spacing`*::
+
--
type: long

--

*`netflow.hash_flow_domain`*::
+
--
type: integer

--

*`netflow.transport_octet_delta_count`*::
+
--
type: long

--

*`netflow.transport_packet_delta_count`*::
+
--
type: long

--

*`netflow.original_exporter_ipv4_address`*::
+
--
type: ip

--

*`netflow.original_exporter_ipv6_address`*::
+
--
type: ip

--

*`netflow.original_observation_domain_id`*::
+
--
type: long

--

*`netflow.intermediate_process_id`*::
+
--
type: long

--

*`netflow.ignored_data_record_total_count`*::
+
--
type: long

--

*`netflow.data_link_frame_type`*::
+
--
type: integer

--

*`netflow.section_offset`*::
+
--
type: integer

--

*`netflow.section_exported_octets`*::
+
--
type: integer

--

*`netflow.dot1q_service_instance_tag`*::
+
--
type: short

--

*`netflow.dot1q_service_instance_id`*::
+
--
type: long

--

*`netflow.dot1q_service_instance_priority`*::
+
--
type: short

--

*`netflow.dot1q_customer_source_mac_address`*::
+
--
type: keyword

--

*`netflow.dot1q_customer_destination_mac_address`*::
+
--
type: keyword

--

*`netflow.post_layer2_octet_delta_count`*::
+
--
type: long

--

*`netflow.post_mcast_layer2_octet_delta_count`*::
+
--
type: long

--

*`netflow.post_layer2_octet_total_count`*::
+
--
type: long

--

*`netflow.post_mcast_layer2_octet_total_count`*::
+
--
type: long

--

*`netflow.minimum_layer2_total_length`*::
+
--
type: long

--

*`netflow.maximum_layer2_total_length`*::
+
--
type: long

--

*`netflow.dropped_layer2_octet_delta_count`*::
+
--
type: long

--

*`netflow.dropped_layer2_octet_total_count`*::
+
--
type: long

--

*`netflow.ignored_layer2_octet_total_count`*::
+
--
type: long

--

*`netflow.not_sent_layer2_octet_total_count`*::
+
--
type: long

--

*`netflow.layer2_octet_delta_sum_of_squares`*::
+
--
type: long

--

*`netflow.layer2_octet_total_sum_of_squares`*::
+
--
type: long

--

*`netflow.layer2_frame_delta_count`*::
+
--
type: long

--

*`netflow.layer2_frame_total_count`*::
+
--
type: long

--

*`netflow.pseudo_wire_destination_ipv4_address`*::
+
--
type: ip

--

*`netflow.ignored_layer2_frame_total_count`*::
+
--
type: long

--

*`netflow.mib_object_value_integer`*::
+
--
type: integer

--

*`netflow.mib_object_value_octet_string`*::
+
--
type: short

--

*`netflow.mib_object_value_oid`*::
+
--
type: short

--

*`netflow.mib_object_value_bits`*::
+
--
type: short

--

*`netflow.mib_object_valuei_pa_ddress`*::
+
--
type: ip

--

*`netflow.mib_object_value_counter`*::
+
--
type: long

--

*`netflow.mib_object_value_gauge`*::
+
--
type: long

--

*`netflow.mib_object_value_time_ticks`*::
+
--
type: long

--

*`netflow.mib_object_value_unsigned`*::
+
--
type: long

--

*`netflow.mib_object_identifier`*::
+
--
type: short

--

*`netflow.mib_sub_identifier`*::
+
--
type: long

--

*`netflow.mib_index_indicator`*::
+
--
type: long

--

*`netflow.mib_capture_time_semantics`*::
+
--
type: short

--

*`netflow.mib_context_engine_id`*::
+
--
type: short

--

*`netflow.mib_context_name`*::
+
--
type: keyword

--

*`netflow.mib_object_name`*::
+
--
type: keyword

--

*`netflow.mib_object_description`*::
+
--
type: keyword

--

*`netflow.mib_object_syntax`*::
+
--
type: keyword

--

*`netflow.mib_module_name`*::
+
--
type: keyword

--

*`netflow.mobile_imsi`*::
+
--
type: keyword

--

*`netflow.mobile_msisdn`*::
+
--
type: keyword

--

*`netflow.http_status_code`*::
+
--
type: integer

--

*`netflow.source_transport_ports_limit`*::
+
--
type: integer

--

*`netflow.http_request_method`*::
+
--
type: keyword

--

*`netflow.http_request_host`*::
+
--
type: keyword

--

*`netflow.http_request_target`*::
+
--
type: keyword

--

*`netflow.http_message_version`*::
+
--
type: keyword

--

*`netflow.nat_instance_id`*::
+
--
type: long

--

*`netflow.internal_address_realm`*::
+
--
type: short

--

*`netflow.external_address_realm`*::
+
--
type: short

--

*`netflow.nat_quota_exceeded_event`*::
+
--
type: long

--

*`netflow.nat_threshold_event`*::
+
--
type: long

--

*`netflow.http_user_agent`*::
+
--
type: keyword

--

*`netflow.http_content_type`*::
+
--
type: keyword

--

*`netflow.http_reason_phrase`*::
+
--
type: keyword

--

*`netflow.max_session_entries`*::
+
--
type: long

--

*`netflow.max_bieb_ntries`*::
+
--
type: long

--

*`netflow.max_entries_per_user`*::
+
--
type: long

--

*`netflow.max_subscribers`*::
+
--
type: long

--

*`netflow.max_fragments_pending_reassembly`*::
+
--
type: long

--

*`netflow.address_pool_high_threshold`*::
+
--
type: long

--

*`netflow.address_pool_low_threshold`*::
+
--
type: long

--

*`netflow.address_port_mapping_high_threshold`*::
+
--
type: long

--

*`netflow.address_port_mapping_low_threshold`*::
+
--
type: long

--

*`netflow.address_port_mapping_per_user_high_threshold`*::
+
--
type: long

--

*`netflow.global_address_mapping_high_threshold`*::
+
--
type: long

--

*`netflow.vpn_identifier`*::
+
--
type: short

--

[[exported-fields-netflow-module]]
== NetFlow fields

Module for receiving NetFlow and IPFIX flow records over UDP. The module does not add fields beyond what the netflow input provides.


[[exported-fields-nginx]]
== Nginx fields

Module for parsing the Nginx log files.



[float]
=== nginx

Fields from the Nginx log files.



[float]
=== access

Contains fields for the Nginx access logs.



*`nginx.access.remote_ip_list`*::
+
--
An array of remote IP addresses. It is a list because it is common to include, besides the client IP address, IP addresses from headers like `X-Forwarded-For`. Real source IP is restored to `source.ip`.


type: array

--

*`nginx.access.body_sent.bytes`*::
+
--
type: alias

alias to: http.response.body.bytes

--

*`nginx.access.user_name`*::
+
--
type: alias

alias to: user.name

--

*`nginx.access.method`*::
+
--
type: alias

alias to: http.request.method

--

*`nginx.access.url`*::
+
--
type: alias

alias to: url.original

--

*`nginx.access.http_version`*::
+
--
type: alias

alias to: http.version

--

*`nginx.access.response_code`*::
+
--
type: alias

alias to: http.response.status_code

--

*`nginx.access.referrer`*::
+
--
type: alias

alias to: http.request.referrer

--

*`nginx.access.agent`*::
+
--
type: alias

alias to: user_agent.original

--


*`nginx.access.user_agent.device`*::
+
--
type: alias

alias to: user_agent.device.name

--

*`nginx.access.user_agent.name`*::
+
--
type: alias

alias to: user_agent.name

--

*`nginx.access.user_agent.os`*::
+
--
type: alias

alias to: user_agent.os.full_name

--

*`nginx.access.user_agent.os_name`*::
+
--
type: alias

alias to: user_agent.os.name

--

*`nginx.access.user_agent.original`*::
+
--
type: alias

alias to: user_agent.original

--


*`nginx.access.geoip.continent_name`*::
+
--
type: alias

alias to: source.geo.continent_name

--

*`nginx.access.geoip.country_iso_code`*::
+
--
type: alias

alias to: source.geo.country_iso_code

--

*`nginx.access.geoip.location`*::
+
--
type: alias

alias to: source.geo.location

--

*`nginx.access.geoip.region_name`*::
+
--
type: alias

alias to: source.geo.region_name

--

*`nginx.access.geoip.city_name`*::
+
--
type: alias

alias to: source.geo.city_name

--

*`nginx.access.geoip.region_iso_code`*::
+
--
type: alias

alias to: source.geo.region_iso_code

--

[float]
=== error

Contains fields for the Nginx error logs.



*`nginx.error.connection_id`*::
+
--
Connection identifier.


type: long

--

*`nginx.error.level`*::
+
--
type: alias

alias to: log.level

--

*`nginx.error.pid`*::
+
--
type: alias

alias to: process.pid

--

*`nginx.error.tid`*::
+
--
type: alias

alias to: process.thread.id

--

*`nginx.error.message`*::
+
--
type: alias

alias to: message

--

[[exported-fields-osquery]]
== Osquery fields

Fields exported by the `osquery` module



[float]
=== osquery




[float]
=== result

Common fields exported by the result metricset.



*`osquery.result.name`*::
+
--
The name of the query that generated this event.


type: keyword

--

*`osquery.result.action`*::
+
--
For incremental data, marks whether the entry was added or removed. It can be one of "added", "removed", or "snapshot".


type: keyword

--

*`osquery.result.host_identifier`*::
+
--
The identifier for the host on which the osquery agent is running. Normally the hostname.


type: keyword

--

*`osquery.result.unix_time`*::
+
--
Unix timestamp of the event, in seconds since the epoch. Used for computing the `@timestamp` column.


type: long

--

*`osquery.result.calendar_time`*::
+
--
String representation of the collection time, as formatted by osquery.


type: keyword

--

[[exported-fields-panw]]
== panw fields

Module for Palo Alto Networks (PAN-OS)



[float]
=== panw

Fields from the panw module.



[float]
=== panos

Fields for the Palo Alto Networks PAN-OS logs.



*`panw.panos.ruleset`*::
+
--
Name of the rule that matched this session.


type: keyword

--

[float]
=== source

Fields to extend the top-level source object.



*`panw.panos.source.zone`*::
+
--
Source zone for this session.


type: keyword

--

*`panw.panos.source.interface`*::
+
--
Source interface for this session.


type: keyword

--

[float]
=== nat

Post-NAT source address, if source NAT is performed.



*`panw.panos.source.nat.ip`*::
+
--
Post-NAT source IP.


type: ip

--

*`panw.panos.source.nat.port`*::
+
--
Post-NAT source port.


type: long

--

[float]
=== destination

Fields to extend the top-level destination object.



*`panw.panos.destination.zone`*::
+
--
Destination zone for this session.


type: keyword

--

*`panw.panos.destination.interface`*::
+
--
Destination interface for this session.


type: keyword

--

[float]
=== nat

Post-NAT destination address, if destination NAT is performed.



*`panw.panos.destination.nat.ip`*::
+
--
Post-NAT destination IP.


type: ip

--

*`panw.panos.destination.nat.port`*::
+
--
Post-NAT destination port.


type: long

--

[float]
=== network

Fields to extend the top-level network object.



*`panw.panos.network.pcap_id`*::
+
--
Packet capture ID for a threat.


type: keyword

--


*`panw.panos.network.nat.community_id`*::
+
--
Community ID flow-hash for the NAT 5-tuple.


type: keyword

--

[float]
=== file

Fields to extend the top-level file object.



*`panw.panos.file.hash`*::
+
--
Binary hash for a threat file sent to be analyzed by the WildFire service.


type: keyword

--

[float]
=== url

Fields to extend the top-level url object.



*`panw.panos.url.category`*::
+
--
For threat URLs, it's the URL category. For WildFire, the verdict on the file and is either 'malicious', 'grayware', or 'benign'.


type: keyword

--

*`panw.panos.flow_id`*::
+
--
Internal numeric identifier for each session.


type: keyword

--

*`panw.panos.sequence_number`*::
+
--
Log entry identifier that is incremented sequentially. Unique for each log type.


type: long

--

*`panw.panos.threat.resource`*::
+
--
URL or file name for a threat.


type: keyword

--

*`panw.panos.threat.id`*::
+
--
Palo Alto Networks identifier for the threat.


type: keyword

--

*`panw.panos.threat.name`*::
+
--
Palo Alto Networks name for the threat.


type: keyword

--

[[exported-fields-postgresql]]
== PostgreSQL fields

Module for parsing the PostgreSQL log files.



[float]
=== postgresql

Fields from PostgreSQL logs.



[float]
=== log

Fields from the PostgreSQL log files.



*`postgresql.log.timestamp`*::
+
--

deprecated[7.3.0]

The timestamp from the log line.


--

*`postgresql.log.core_id`*::
+
--
Core id


type: long

--

*`postgresql.log.database`*::
+
--
Name of database

example: mydb

--

*`postgresql.log.query`*::
+
--
Query statement.

example: SELECT * FROM users;

--

*`postgresql.log.timezone`*::
+
--
type: alias

alias to: event.timezone

--

*`postgresql.log.thread_id`*::
+
--
type: alias

alias to: process.pid

--

*`postgresql.log.user`*::
+
--
type: alias

alias to: user.name

--

*`postgresql.log.level`*::
+
--
type: alias

alias to: log.level

--

*`postgresql.log.message`*::
+
--
type: alias

alias to: message

--

[[exported-fields-process]]
== Process fields

Process metadata fields




*`process.exe`*::
+
--
type: alias

alias to: process.executable

--

[[exported-fields-rabbitmq]]
== RabbitMQ fields

RabbitMQ Module



[float]
=== rabbitmq




[float]
=== log

RabbitMQ log files



*`rabbitmq.log.pid`*::
+
--
The Erlang process id

type: keyword

example: <0.222.0>

--

[[exported-fields-redis]]
== Redis fields

Redis Module



[float]
=== redis




[float]
=== log

Redis log files



*`redis.log.role`*::
+
--
The role of the Redis instance. Can be one of `master`, `slave`, `child` (for RDF/AOF writing child), or `sentinel`.


type: keyword

--

*`redis.log.pid`*::
+
--
type: alias

alias to: process.pid

--

*`redis.log.level`*::
+
--
type: alias

alias to: log.level

--

*`redis.log.message`*::
+
--
type: alias

alias to: message

--

[float]
=== slowlog

Slow logs are retrieved from Redis via a network connection.



*`redis.slowlog.cmd`*::
+
--
The command executed.


type: keyword

--

*`redis.slowlog.duration.us`*::
+
--
How long it took to execute the command in microseconds.


type: long

--

*`redis.slowlog.id`*::
+
--
The ID of the query.


type: long

--

*`redis.slowlog.key`*::
+
--
The key on which the command was executed.


type: keyword

--

*`redis.slowlog.args`*::
+
--
The arguments with which the command was called.


type: keyword

--

[[exported-fields-santa]]
== Google Santa fields

Santa Module



[float]
=== santa




*`santa.action`*::
+
--
Action

type: keyword

example: EXEC

--

*`santa.decision`*::
+
--
Decision that santad took.

type: keyword

example: ALLOW

--

*`santa.reason`*::
+
--
Reason for the decsision.

type: keyword

example: CERT

--

*`santa.mode`*::
+
--
Operating mode of Santa.

type: keyword

example: M

--

[float]
=== disk

Fields for DISKAPPEAR actions.


*`santa.disk.volume`*::
+
--
The volume name.

--

*`santa.disk.bus`*::
+
--
The disk bus protocol.

--

*`santa.disk.serial`*::
+
--
The disk serial number.

--

*`santa.disk.bsdname`*::
+
--
The disk BSD name.

example: disk1s3

--

*`santa.disk.model`*::
+
--
The disk model.

example: APPLE SSD SM0512L

--

*`santa.disk.fs`*::
+
--
The disk volume kind (filesystem type).

example: apfs

--

*`santa.disk.mount`*::
+
--
The disk volume path.

--

*`certificate.common_name`*::
+
--
Common name from code signing certificate.

type: keyword

--

*`certificate.sha256`*::
+
--
SHA256 hash of code signing certificate.

type: keyword

--

*`hash.sha256`*::
+
--
Hash of process executable.

type: keyword

--

[[exported-fields-suricata]]
== Suricata fields

Module for handling the EVE JSON logs produced by Suricata.



[float]
=== suricata

Fields from the Suricata EVE log file.



[float]
=== eve

Fields exported by the EVE JSON logs



*`suricata.eve.event_type`*::
+
--
type: keyword

--

*`suricata.eve.app_proto_orig`*::
+
--
type: keyword

--


*`suricata.eve.tcp.tcp_flags`*::
+
--
type: keyword

--

*`suricata.eve.tcp.psh`*::
+
--
type: boolean

--

*`suricata.eve.tcp.tcp_flags_tc`*::
+
--
type: keyword

--

*`suricata.eve.tcp.ack`*::
+
--
type: boolean

--

*`suricata.eve.tcp.syn`*::
+
--
type: boolean

--

*`suricata.eve.tcp.state`*::
+
--
type: keyword

--

*`suricata.eve.tcp.tcp_flags_ts`*::
+
--
type: keyword

--

*`suricata.eve.tcp.rst`*::
+
--
type: boolean

--

*`suricata.eve.tcp.fin`*::
+
--
type: boolean

--


*`suricata.eve.fileinfo.sha1`*::
+
--
type: keyword

--

*`suricata.eve.fileinfo.filename`*::
+
--
type: alias

alias to: file.path

--

*`suricata.eve.fileinfo.tx_id`*::
+
--
type: long

--

*`suricata.eve.fileinfo.state`*::
+
--
type: keyword

--

*`suricata.eve.fileinfo.stored`*::
+
--
type: boolean

--

*`suricata.eve.fileinfo.gaps`*::
+
--
type: boolean

--

*`suricata.eve.fileinfo.sha256`*::
+
--
type: keyword

--

*`suricata.eve.fileinfo.md5`*::
+
--
type: keyword

--

*`suricata.eve.fileinfo.size`*::
+
--
type: alias

alias to: file.size

--

*`suricata.eve.icmp_type`*::
+
--
type: long

--

*`suricata.eve.dest_port`*::
+
--
type: alias

alias to: destination.port

--

*`suricata.eve.src_port`*::
+
--
type: alias

alias to: source.port

--

*`suricata.eve.proto`*::
+
--
type: alias

alias to: network.transport

--

*`suricata.eve.pcap_cnt`*::
+
--
type: long

--

*`suricata.eve.src_ip`*::
+
--
type: alias

alias to: source.ip

--


*`suricata.eve.dns.type`*::
+
--
type: keyword

--

*`suricata.eve.dns.rrtype`*::
+
--
type: keyword

--

*`suricata.eve.dns.rrname`*::
+
--
type: keyword

--

*`suricata.eve.dns.rdata`*::
+
--
type: keyword

--

*`suricata.eve.dns.tx_id`*::
+
--
type: long

--

*`suricata.eve.dns.ttl`*::
+
--
type: long

--

*`suricata.eve.dns.rcode`*::
+
--
type: keyword

--

*`suricata.eve.dns.id`*::
+
--
type: long

--

*`suricata.eve.flow_id`*::
+
--
type: keyword

--


*`suricata.eve.email.status`*::
+
--
type: keyword

--

*`suricata.eve.dest_ip`*::
+
--
type: alias

alias to: destination.ip

--

*`suricata.eve.icmp_code`*::
+
--
type: long

--


*`suricata.eve.http.status`*::
+
--
type: alias

alias to: http.response.status_code

--

*`suricata.eve.http.redirect`*::
+
--
type: keyword

--

*`suricata.eve.http.http_user_agent`*::
+
--
type: alias

alias to: user_agent.original

--

*`suricata.eve.http.protocol`*::
+
--
type: keyword

--

*`suricata.eve.http.http_refer`*::
+
--
type: alias

alias to: http.request.referrer

--

*`suricata.eve.http.url`*::
+
--
type: alias

alias to: url.original

--

*`suricata.eve.http.hostname`*::
+
--
type: alias

alias to: url.domain

--

*`suricata.eve.http.length`*::
+
--
type: alias

alias to: http.response.body.bytes

--

*`suricata.eve.http.http_method`*::
+
--
type: alias

alias to: http.request.method

--

*`suricata.eve.http.http_content_type`*::
+
--
type: keyword

--

*`suricata.eve.timestamp`*::
+
--
type: alias

alias to: @timestamp

--

*`suricata.eve.in_iface`*::
+
--
type: keyword

--


*`suricata.eve.alert.category`*::
+
--
type: keyword

--

*`suricata.eve.alert.severity`*::
+
--
type: alias

alias to: event.severity

--

*`suricata.eve.alert.rev`*::
+
--
type: long

--

*`suricata.eve.alert.gid`*::
+
--
type: long

--

*`suricata.eve.alert.signature`*::
+
--
type: keyword

--

*`suricata.eve.alert.action`*::
+
--
type: alias

alias to: event.outcome

--

*`suricata.eve.alert.signature_id`*::
+
--
type: long

--



*`suricata.eve.ssh.client.proto_version`*::
+
--
type: keyword

--

*`suricata.eve.ssh.client.software_version`*::
+
--
type: keyword

--


*`suricata.eve.ssh.server.proto_version`*::
+
--
type: keyword

--

*`suricata.eve.ssh.server.software_version`*::
+
--
type: keyword

--



*`suricata.eve.stats.capture.kernel_packets`*::
+
--
type: long

--

*`suricata.eve.stats.capture.kernel_drops`*::
+
--
type: long

--

*`suricata.eve.stats.capture.kernel_ifdrops`*::
+
--
type: long

--

*`suricata.eve.stats.uptime`*::
+
--
type: long

--


*`suricata.eve.stats.detect.alert`*::
+
--
type: long

--


*`suricata.eve.stats.http.memcap`*::
+
--
type: long

--

*`suricata.eve.stats.http.memuse`*::
+
--
type: long

--


*`suricata.eve.stats.file_store.open_files`*::
+
--
type: long

--


*`suricata.eve.stats.defrag.max_frag_hits`*::
+
--
type: long

--


*`suricata.eve.stats.defrag.ipv4.timeouts`*::
+
--
type: long

--

*`suricata.eve.stats.defrag.ipv4.fragments`*::
+
--
type: long

--

*`suricata.eve.stats.defrag.ipv4.reassembled`*::
+
--
type: long

--


*`suricata.eve.stats.defrag.ipv6.timeouts`*::
+
--
type: long

--

*`suricata.eve.stats.defrag.ipv6.fragments`*::
+
--
type: long

--

*`suricata.eve.stats.defrag.ipv6.reassembled`*::
+
--
type: long

--


*`suricata.eve.stats.flow.tcp_reuse`*::
+
--
type: long

--

*`suricata.eve.stats.flow.udp`*::
+
--
type: long

--

*`suricata.eve.stats.flow.memcap`*::
+
--
type: long

--

*`suricata.eve.stats.flow.emerg_mode_entered`*::
+
--
type: long

--

*`suricata.eve.stats.flow.emerg_mode_over`*::
+
--
type: long

--

*`suricata.eve.stats.flow.tcp`*::
+
--
type: long

--

*`suricata.eve.stats.flow.icmpv6`*::
+
--
type: long

--

*`suricata.eve.stats.flow.icmpv4`*::
+
--
type: long

--

*`suricata.eve.stats.flow.spare`*::
+
--
type: long

--

*`suricata.eve.stats.flow.memuse`*::
+
--
type: long

--


*`suricata.eve.stats.tcp.pseudo_failed`*::
+
--
type: long

--

*`suricata.eve.stats.tcp.ssn_memcap_drop`*::
+
--
type: long

--

*`suricata.eve.stats.tcp.insert_data_overlap_fail`*::
+
--
type: long

--

*`suricata.eve.stats.tcp.sessions`*::
+
--
type: long

--

*`suricata.eve.stats.tcp.pseudo`*::
+
--
type: long

--

*`suricata.eve.stats.tcp.synack`*::
+
--
type: long

--

*`suricata.eve.stats.tcp.insert_data_normal_fail`*::
+
--
type: long

--

*`suricata.eve.stats.tcp.syn`*::
+
--
type: long

--

*`suricata.eve.stats.tcp.memuse`*::
+
--
type: long

--

*`suricata.eve.stats.tcp.invalid_checksum`*::
+
--
type: long

--

*`suricata.eve.stats.tcp.segment_memcap_drop`*::
+
--
type: long

--

*`suricata.eve.stats.tcp.overlap`*::
+
--
type: long

--

*`suricata.eve.stats.tcp.insert_list_fail`*::
+
--
type: long

--

*`suricata.eve.stats.tcp.rst`*::
+
--
type: long

--

*`suricata.eve.stats.tcp.stream_depth_reached`*::
+
--
type: long

--

*`suricata.eve.stats.tcp.reassembly_memuse`*::
+
--
type: long

--

*`suricata.eve.stats.tcp.reassembly_gap`*::
+
--
type: long

--

*`suricata.eve.stats.tcp.overlap_diff_data`*::
+
--
type: long

--

*`suricata.eve.stats.tcp.no_flow`*::
+
--
type: long

--


*`suricata.eve.stats.decoder.avg_pkt_size`*::
+
--
type: long

--

*`suricata.eve.stats.decoder.bytes`*::
+
--
type: long

--

*`suricata.eve.stats.decoder.tcp`*::
+
--
type: long

--

*`suricata.eve.stats.decoder.raw`*::
+
--
type: long

--

*`suricata.eve.stats.decoder.ppp`*::
+
--
type: long

--

*`suricata.eve.stats.decoder.vlan_qinq`*::
+
--
type: long

--

*`suricata.eve.stats.decoder.null`*::
+
--
type: long

--


*`suricata.eve.stats.decoder.ltnull.unsupported_type`*::
+
--
type: long

--

*`suricata.eve.stats.decoder.ltnull.pkt_too_small`*::
+
--
type: long

--

*`suricata.eve.stats.decoder.invalid`*::
+
--
type: long

--

*`suricata.eve.stats.decoder.gre`*::
+
--
type: long

--

*`suricata.eve.stats.decoder.ipv4`*::
+
--
type: long

--

*`suricata.eve.stats.decoder.ipv6`*::
+
--
type: long

--

*`suricata.eve.stats.decoder.pkts`*::
+
--
type: long

--

*`suricata.eve.stats.decoder.ipv6_in_ipv6`*::
+
--
type: long

--


*`suricata.eve.stats.decoder.ipraw.invalid_ip_version`*::
+
--
type: long

--

*`suricata.eve.stats.decoder.pppoe`*::
+
--
type: long

--

*`suricata.eve.stats.decoder.udp`*::
+
--
type: long

--


*`suricata.eve.stats.decoder.dce.pkt_too_small`*::
+
--
type: long

--

*`suricata.eve.stats.decoder.vlan`*::
+
--
type: long

--

*`suricata.eve.stats.decoder.sctp`*::
+
--
type: long

--

*`suricata.eve.stats.decoder.max_pkt_size`*::
+
--
type: long

--

*`suricata.eve.stats.decoder.teredo`*::
+
--
type: long

--

*`suricata.eve.stats.decoder.mpls`*::
+
--
type: long

--

*`suricata.eve.stats.decoder.sll`*::
+
--
type: long

--

*`suricata.eve.stats.decoder.icmpv6`*::
+
--
type: long

--

*`suricata.eve.stats.decoder.icmpv4`*::
+
--
type: long

--

*`suricata.eve.stats.decoder.erspan`*::
+
--
type: long

--

*`suricata.eve.stats.decoder.ethernet`*::
+
--
type: long

--

*`suricata.eve.stats.decoder.ipv4_in_ipv6`*::
+
--
type: long

--

*`suricata.eve.stats.decoder.ieee8021ah`*::
+
--
type: long

--


*`suricata.eve.stats.dns.memcap_global`*::
+
--
type: long

--

*`suricata.eve.stats.dns.memcap_state`*::
+
--
type: long

--

*`suricata.eve.stats.dns.memuse`*::
+
--
type: long

--


*`suricata.eve.stats.flow_mgr.rows_busy`*::
+
--
type: long

--

*`suricata.eve.stats.flow_mgr.flows_timeout`*::
+
--
type: long

--

*`suricata.eve.stats.flow_mgr.flows_notimeout`*::
+
--
type: long

--

*`suricata.eve.stats.flow_mgr.rows_skipped`*::
+
--
type: long

--

*`suricata.eve.stats.flow_mgr.closed_pruned`*::
+
--
type: long

--

*`suricata.eve.stats.flow_mgr.new_pruned`*::
+
--
type: long

--

*`suricata.eve.stats.flow_mgr.flows_removed`*::
+
--
type: long

--

*`suricata.eve.stats.flow_mgr.bypassed_pruned`*::
+
--
type: long

--

*`suricata.eve.stats.flow_mgr.est_pruned`*::
+
--
type: long

--

*`suricata.eve.stats.flow_mgr.flows_timeout_inuse`*::
+
--
type: long

--

*`suricata.eve.stats.flow_mgr.flows_checked`*::
+
--
type: long

--

*`suricata.eve.stats.flow_mgr.rows_maxlen`*::
+
--
type: long

--

*`suricata.eve.stats.flow_mgr.rows_checked`*::
+
--
type: long

--

*`suricata.eve.stats.flow_mgr.rows_empty`*::
+
--
type: long

--



*`suricata.eve.stats.app_layer.flow.tls`*::
+
--
type: long

--

*`suricata.eve.stats.app_layer.flow.ftp`*::
+
--
type: long

--

*`suricata.eve.stats.app_layer.flow.http`*::
+
--
type: long

--

*`suricata.eve.stats.app_layer.flow.failed_udp`*::
+
--
type: long

--

*`suricata.eve.stats.app_layer.flow.dns_udp`*::
+
--
type: long

--

*`suricata.eve.stats.app_layer.flow.dns_tcp`*::
+
--
type: long

--

*`suricata.eve.stats.app_layer.flow.smtp`*::
+
--
type: long

--

*`suricata.eve.stats.app_layer.flow.failed_tcp`*::
+
--
type: long

--

*`suricata.eve.stats.app_layer.flow.msn`*::
+
--
type: long

--

*`suricata.eve.stats.app_layer.flow.ssh`*::
+
--
type: long

--

*`suricata.eve.stats.app_layer.flow.imap`*::
+
--
type: long

--

*`suricata.eve.stats.app_layer.flow.dcerpc_udp`*::
+
--
type: long

--

*`suricata.eve.stats.app_layer.flow.dcerpc_tcp`*::
+
--
type: long

--

*`suricata.eve.stats.app_layer.flow.smb`*::
+
--
type: long

--


*`suricata.eve.stats.app_layer.tx.tls`*::
+
--
type: long

--

*`suricata.eve.stats.app_layer.tx.ftp`*::
+
--
type: long

--

*`suricata.eve.stats.app_layer.tx.http`*::
+
--
type: long

--

*`suricata.eve.stats.app_layer.tx.dns_udp`*::
+
--
type: long

--

*`suricata.eve.stats.app_layer.tx.dns_tcp`*::
+
--
type: long

--

*`suricata.eve.stats.app_layer.tx.smtp`*::
+
--
type: long

--

*`suricata.eve.stats.app_layer.tx.ssh`*::
+
--
type: long

--

*`suricata.eve.stats.app_layer.tx.dcerpc_udp`*::
+
--
type: long

--

*`suricata.eve.stats.app_layer.tx.dcerpc_tcp`*::
+
--
type: long

--

*`suricata.eve.stats.app_layer.tx.smb`*::
+
--
type: long

--


*`suricata.eve.tls.notbefore`*::
+
--
type: date

--

*`suricata.eve.tls.issuerdn`*::
+
--
type: keyword

--

*`suricata.eve.tls.sni`*::
+
--
type: keyword

--

*`suricata.eve.tls.version`*::
+
--
type: keyword

--

*`suricata.eve.tls.session_resumed`*::
+
--
type: boolean

--

*`suricata.eve.tls.fingerprint`*::
+
--
type: keyword

--

*`suricata.eve.tls.serial`*::
+
--
type: keyword

--

*`suricata.eve.tls.notafter`*::
+
--
type: date

--

*`suricata.eve.tls.subject`*::
+
--
type: keyword

--

*`suricata.eve.app_proto_ts`*::
+
--
type: keyword

--


*`suricata.eve.flow.bytes_toclient`*::
+
--
type: alias

alias to: destination.bytes

--

*`suricata.eve.flow.start`*::
+
--
type: alias

alias to: event.start

--

*`suricata.eve.flow.pkts_toclient`*::
+
--
type: alias

alias to: destination.packets

--

*`suricata.eve.flow.age`*::
+
--
type: long

--

*`suricata.eve.flow.state`*::
+
--
type: keyword

--

*`suricata.eve.flow.bytes_toserver`*::
+
--
type: alias

alias to: source.bytes

--

*`suricata.eve.flow.reason`*::
+
--
type: keyword

--

*`suricata.eve.flow.pkts_toserver`*::
+
--
type: alias

alias to: source.packets

--

*`suricata.eve.flow.end`*::
+
--
type: date

--

*`suricata.eve.flow.alerted`*::
+
--
type: boolean

--

*`suricata.eve.app_proto`*::
+
--
type: alias

alias to: network.protocol

--

*`suricata.eve.tx_id`*::
+
--
type: long

--

*`suricata.eve.app_proto_tc`*::
+
--
type: keyword

--


*`suricata.eve.smtp.rcpt_to`*::
+
--
type: keyword

--

*`suricata.eve.smtp.mail_from`*::
+
--
type: keyword

--

*`suricata.eve.smtp.helo`*::
+
--
type: keyword

--

*`suricata.eve.app_proto_expected`*::
+
--
type: keyword

--

[[exported-fields-system]]
== System fields

Module for parsing system log files.



[float]
=== system

Fields from the system log files.



[float]
=== auth

Fields from the Linux authorization logs.



*`system.auth.timestamp`*::
+
--
type: alias

alias to: @timestamp

--

*`system.auth.hostname`*::
+
--
type: alias

alias to: host.hostname

--

*`system.auth.program`*::
+
--
type: alias

alias to: process.name

--

*`system.auth.pid`*::
+
--
type: alias

alias to: process.pid

--

*`system.auth.message`*::
+
--
type: alias

alias to: message

--

*`system.auth.user`*::
+
--
type: alias

alias to: user.name

--


*`system.auth.ssh.method`*::
+
--
The SSH authentication method. Can be one of "password" or "publickey".


--

*`system.auth.ssh.signature`*::
+
--
The signature of the client public key.


--

*`system.auth.ssh.dropped_ip`*::
+
--
The client IP from SSH connections that are open and immediately dropped.


type: ip

--

*`system.auth.ssh.event`*::
+
--
The SSH event as found in the logs (Accepted, Invalid, Failed, etc.)


example: Accepted

--

*`system.auth.ssh.ip`*::
+
--
type: alias

alias to: source.ip

--

*`system.auth.ssh.port`*::
+
--
type: alias

alias to: source.port

--


*`system.auth.ssh.geoip.continent_name`*::
+
--
type: alias

alias to: source.geo.continent_name

--

*`system.auth.ssh.geoip.country_iso_code`*::
+
--
type: alias

alias to: source.geo.country_iso_code

--

*`system.auth.ssh.geoip.location`*::
+
--
type: alias

alias to: source.geo.location

--

*`system.auth.ssh.geoip.region_name`*::
+
--
type: alias

alias to: source.geo.region_name

--

*`system.auth.ssh.geoip.city_name`*::
+
--
type: alias

alias to: source.geo.city_name

--

*`system.auth.ssh.geoip.region_iso_code`*::
+
--
type: alias

alias to: source.geo.region_iso_code

--

[float]
=== sudo

Fields specific to events created by the `sudo` command.



*`system.auth.sudo.error`*::
+
--
The error message in case the sudo command failed.


example: user NOT in sudoers

--

*`system.auth.sudo.tty`*::
+
--
The TTY where the sudo command is executed.


--

*`system.auth.sudo.pwd`*::
+
--
The current directory where the sudo command is executed.


--

*`system.auth.sudo.user`*::
+
--
The target user to which the sudo command is switching.


example: root

--

*`system.auth.sudo.command`*::
+
--
The command executed via sudo.


--

[float]
=== useradd

Fields specific to events created by the `useradd` command.



*`system.auth.useradd.home`*::
+
--
The home folder for the new user.

--

*`system.auth.useradd.shell`*::
+
--
The default shell for the new user.

--

*`system.auth.useradd.name`*::
+
--
type: alias

alias to: user.name

--

*`system.auth.useradd.uid`*::
+
--
type: alias

alias to: user.id

--

*`system.auth.useradd.gid`*::
+
--
type: alias

alias to: group.id

--

[float]
=== groupadd

Fields specific to events created by the `groupadd` command.



*`system.auth.groupadd.name`*::
+
--
type: alias

alias to: group.name

--

*`system.auth.groupadd.gid`*::
+
--
type: alias

alias to: group.id

--

[float]
=== syslog

Contains fields from the syslog system logs.



*`system.syslog.timestamp`*::
+
--
type: alias

alias to: @timestamp

--

*`system.syslog.hostname`*::
+
--
type: alias

alias to: host.hostname

--

*`system.syslog.program`*::
+
--
type: alias

alias to: process.name

--

*`system.syslog.pid`*::
+
--
type: alias

alias to: process.pid

--

*`system.syslog.message`*::
+
--
type: alias

alias to: message

--

[[exported-fields-traefik]]
== Traefik fields

Module for parsing the Traefik log files.



[float]
=== traefik

Fields from the Traefik log files.



[float]
=== access

Contains fields for the Traefik access logs.



*`traefik.access.user_identifier`*::
+
--
Is the RFC 1413 identity of the client


type: keyword

--

*`traefik.access.request_count`*::
+
--
The number of requests


type: long

--

*`traefik.access.frontend_name`*::
+
--
The name of the frontend used


type: keyword

--

*`traefik.access.backend_url`*::
+
--
The url of the backend where request is forwarded

type: keyword

--

*`traefik.access.body_sent.bytes`*::
+
--
type: alias

alias to: http.response.body.bytes

--

*`traefik.access.remote_ip`*::
+
--
type: alias

alias to: source.address

--

*`traefik.access.user_name`*::
+
--
type: alias

alias to: user.name

--

*`traefik.access.method`*::
+
--
type: alias

alias to: http.request.method

--

*`traefik.access.url`*::
+
--
type: alias

alias to: url.original

--

*`traefik.access.http_version`*::
+
--
type: alias

alias to: http.version

--

*`traefik.access.response_code`*::
+
--
type: alias

alias to: http.response.status_code

--

*`traefik.access.referrer`*::
+
--
type: alias

alias to: http.request.referrer

--

*`traefik.access.agent`*::
+
--
type: alias

alias to: user_agent.original

--


*`traefik.access.user_agent.device`*::
+
--
type: alias

alias to: user_agent.device.name

--

*`traefik.access.user_agent.name`*::
+
--
type: alias

alias to: user_agent.name

--

*`traefik.access.user_agent.os`*::
+
--
type: alias

alias to: user_agent.os.full_name

--

*`traefik.access.user_agent.os_name`*::
+
--
type: alias

alias to: user_agent.os.name

--

*`traefik.access.user_agent.original`*::
+
--
type: alias

alias to: user_agent.original

--


*`traefik.access.geoip.continent_name`*::
+
--
type: alias

alias to: source.geo.continent_name

--

*`traefik.access.geoip.country_iso_code`*::
+
--
type: alias

alias to: source.geo.country_iso_code

--

*`traefik.access.geoip.location`*::
+
--
type: alias

alias to: source.geo.location

--

*`traefik.access.geoip.region_name`*::
+
--
type: alias

alias to: source.geo.region_name

--

*`traefik.access.geoip.city_name`*::
+
--
type: alias

alias to: source.geo.city_name

--

*`traefik.access.geoip.region_iso_code`*::
+
--
type: alias

alias to: source.geo.region_iso_code

--

[[exported-fields-zeek]]
== Zeek fields

Module for handling logs produced by Zeek/Bro



[float]
=== zeek

Fields from Zeek/Bro logs after normalization



*`zeek.session_id`*::
+
--
<<<<<<< HEAD
type: keyword

A unique identifier of the session
=======
A unique identifier of the session 
>>>>>>> 5d896503


type: keyword

--

*`zeek.connection.local_orig`*::
+
--
Indicates whether the session is originated locally


type: boolean

--

*`zeek.connection.local_resp`*::
+
--
Indicates whether the session is responded locally


type: boolean

--

*`zeek.connection.missed_bytes`*::
+
--
Missed bytes for the session


type: long

--

*`zeek.connection.state`*::
+
--
Flags indicating the state of the session


type: keyword

--

*`zeek.connection.history`*::
+
--
Flags indicating the history of the session


type: keyword

--

*`zeek.connection.orig_l2_addr`*::
+
--
Link-layer address of the originator, if available


type: keyword

--

*`zeek.connection.resp_l2_addr`*::
+
--
Link-layer address of the responder, if available


type: keyword

--

*`zeek.connection.vlan`*::
+
--
VLAN identifier


type: integer

--

*`zeek.connection.inner_vlan`*::
+
--
VLAN identifier


type: integer

--

*`zeek.dns.trans_id`*::
+
--
DNS transaction identifier


type: keyword

--

*`zeek.dns.rtt`*::
+
--
Round trip time for the query and response


type: double

--

*`zeek.dns.query`*::
+
--
The domain name that is the subject of the DNS query


type: keyword

--

*`zeek.dns.qclass`*::
+
--
The QCLASS value specifying the class of the query


type: long

--

*`zeek.dns.qclass_name`*::
+
--
A descriptive name for the class of the query


type: keyword

--

*`zeek.dns.qtype`*::
+
--
A QTYPE value specifying the type of the query


type: long

--

*`zeek.dns.qtype_name`*::
+
--
A descriptive name for the type of the query


type: keyword

--

*`zeek.dns.rcode`*::
+
--
The response code value in DNS response messages


type: long

--

*`zeek.dns.rcode_name`*::
+
--
A descriptive name for the response code value


type: keyword

--

*`zeek.dns.AA`*::
+
--
<<<<<<< HEAD
type: boolean

The Authoritative Answer bit for response messages specifies that the responding
=======
The Authoritative Answer bit for response messages specifies that the responding 
>>>>>>> 5d896503
name server is an authority for the domain name in the question section


type: boolean

--

*`zeek.dns.TC`*::
+
--
The Truncation bit specifies that the message was truncated


type: boolean

--

*`zeek.dns.RD`*::
+
--
<<<<<<< HEAD
type: boolean

The Recursion Desired bit in a request message indicates that the client
=======
The Recursion Desired bit in a request message indicates that the client 
>>>>>>> 5d896503
wants recursive service for this query


type: boolean

--

*`zeek.dns.RA`*::
+
--
<<<<<<< HEAD
type: boolean

The Recursion Available bit in a response message indicates that the name
=======
The Recursion Available bit in a response message indicates that the name 
>>>>>>> 5d896503
server supports recursive queries.


type: boolean

--

*`zeek.dns.answers`*::
+
--
The set of resource descriptions in the query answer


type: keyword

--

*`zeek.dns.TTLs`*::
+
--
The caching intervals of the associated RRs described by the answers field


type: double

--

*`zeek.dns.rejected`*::
+
--
Indicates whether the DNS query was rejected by the server


type: boolean

--

*`zeek.dns.total_answers`*::
+
--
<<<<<<< HEAD
type: integer

The total number of resource records in the reply
=======
The total number of resource records in the reply 
>>>>>>> 5d896503


type: integer

--

*`zeek.dns.total_replies`*::
+
--
The total number of resource records in the reply message


type: integer

--

*`zeek.dns.saw_query`*::
+
--
Whether the full DNS query has been seen


type: boolean

--

*`zeek.dns.saw_reply`*::
+
--
Whether the full DNS reply has been seen


type: boolean

--

*`zeek.http.trans_depth`*::
+
--
Represents the pipelined depth into the connection of this request/response transaction


type: integer

--

*`zeek.http.status_msg`*::
+
--
Status message returned by the server


type: keyword

--

*`zeek.http.info_code`*::
+
--
Last seen 1xx informational reply code returned by the server.


type: integer

--

*`zeek.http.info_msg`*::
+
--
Last seen 1xx informational reply message returned by the server.


type: keyword

--

*`zeek.http.tags`*::
+
--
<<<<<<< HEAD
type: keyword

A set of indicators of various attributes discovered and related to a particular
=======
A set of indicators of various attributes discovered and related to a particular 
>>>>>>> 5d896503
request/response pair.


type: keyword

--

*`zeek.http.password`*::
+
--
Password if basic-auth is performed for the request


type: keyword

--

*`zeek.http.captured_password`*::
+
--
Determines if the password will be captured for this request


type: boolean

--

*`zeek.http.proxied`*::
+
--
All of the headers that may indicate if the HTTP request was proxied


type: keyword

--

*`zeek.http.range_request`*::
+
--
Indicates if this request can assume 206 partial content in response


type: boolean

--

*`zeek.http.client_header_names`*::
+
--
<<<<<<< HEAD
type: keyword

The vector of HTTP header names sent by the client. No header values
=======
The vector of HTTP header names sent by the client. No header values 
>>>>>>> 5d896503
are included here, just the header names.


type: keyword

--

*`zeek.http.server_header_names`*::
+
--
<<<<<<< HEAD
type: keyword

The vector of HTTP header names sent by the server. No header values
=======
The vector of HTTP header names sent by the server. No header values 
>>>>>>> 5d896503
are included here, just the header names


type: keyword

--

*`zeek.http.orig_fuids`*::
+
--
An ordered vector of file unique IDs from the originator


type: keyword

--

*`zeek.http.orig_mime_types`*::
+
--
An ordered vector of mime types from the originator


type: keyword

--

*`zeek.http.orig_filenames`*::
+
--
An ordered vector of filenames from the originator


type: keyword

--

*`zeek.http.resp_fuids`*::
+
--
An ordered vector of file unique IDs from the responder


type: keyword

--

*`zeek.http.resp_mime_types`*::
+
--
An ordered vector of mime types from the responder


type: keyword

--

*`zeek.http.resp_filenames`*::
+
--
An ordered vector of filenames from the responder


type: keyword

--

*`zeek.http.orig_mime_depth`*::
+
--
Current number of MIME entities in the HTTP request message body


type: integer

--

*`zeek.http.resp_mime_depth`*::
+
--
Current number of MIME entities in the HTTP response message body


type: integer

--

*`zeek.files.fuid`*::
+
--
A file unique identifier


type: keyword

--

*`zeek.files.tx_host`*::
+
--
The host that transferred the file


type: ip

--

*`zeek.files.rx_host`*::
+
--
The host that received the file


type: ip

--

*`zeek.files.session_ids`*::
+
--
The sessions that have this file


type: keyword

--

*`zeek.files.source`*::
+
--
<<<<<<< HEAD
type: keyword

An identification of the source of the file data. E.g. it may be a network protocol
over which it was transferred, or a local file path which was read, or some other
=======
An identification of the source of the file data. E.g. it may be a network protocol 
over which it was transferred, or a local file path which was read, or some other 
>>>>>>> 5d896503
input source


type: keyword

--

*`zeek.files.depth`*::
+
--
<<<<<<< HEAD
type: long

A value to represent the depth of this file in relation to its source. In SMTP, it
is the depth of the MIME attachment on the message. In HTTP, it is the depth of the
=======
A value to represent the depth of this file in relation to its source. In SMTP, it 
is the depth of the MIME attachment on the message. In HTTP, it is the depth of the 
>>>>>>> 5d896503
request within the TCP connection


type: long

--

*`zeek.files.analyzers`*::
+
--
A set of analysis types done during the file analysis


type: keyword

--

*`zeek.files.mime_type`*::
+
--
Mime type of the file


type: keyword

--

*`zeek.files.filename`*::
+
--
Name of the file if available


type: keyword

--

*`zeek.files.local_orig`*::
+
--
<<<<<<< HEAD
type: boolean

If the source of this file is a network connection, this field indicates if the data
=======
If the source of this file is a network connection, this field indicates if the data 
>>>>>>> 5d896503
originated from the local network or not


type: boolean

--

*`zeek.files.is_orig`*::
+
--
<<<<<<< HEAD
type: boolean

If the source of this file is a network connection, this field indicates if the file is
=======
If the source of this file is a network connection, this field indicates if the file is 
>>>>>>> 5d896503
being sent by the originator of the connection or the responder


type: boolean

--

*`zeek.files.duration`*::
+
--
The duration the file was analyzed for. Not the duration of the session.


type: double

--

*`zeek.files.seen_bytes`*::
+
--
Number of bytes provided to the file analysis engine for the file


type: long

--

*`zeek.files.total_bytes`*::
+
--
Total number of bytes that are supposed to comprise the full file


type: long

--

*`zeek.files.missing_bytes`*::
+
--
<<<<<<< HEAD
type: long

The number of bytes in the file stream that were completely missed during the process
=======
The number of bytes in the file stream that were completely missed during the process 
>>>>>>> 5d896503
of analysis


type: long

--

*`zeek.files.overflow_bytes`*::
+
--
<<<<<<< HEAD
type: long

The number of bytes in the file stream that were not delivered to stream file analyzers.
=======
The number of bytes in the file stream that were not delivered to stream file analyzers. 
>>>>>>> 5d896503
This could be overlapping bytes or bytes that couldn't be reassembled


type: long

--

*`zeek.files.timedout`*::
+
--
Whether the file analysis timed out at least once for the file


type: boolean

--

*`zeek.files.parent_fuid`*::
+
--
<<<<<<< HEAD
type: keyword

Identifier associated with a container file from which this one was extracted as part of
=======
Identifier associated with a container file from which this one was extracted as part of 
>>>>>>> 5d896503
the file analysis


type: keyword

--

*`zeek.files.md5`*::
+
--
An MD5 digest of the file contents


type: keyword

--

*`zeek.files.sha1`*::
+
--
A SHA1 digest of the file contents


type: keyword

--

*`zeek.files.sha256`*::
+
--
A SHA256 digest of the file contents.


type: keyword

--

*`zeek.files.extracted`*::
+
--
Local filename of extracted file


type: keyword

--

*`zeek.files.extracted_cutoff`*::
+
--
Indicate whether the file being extracted was cut off hence not extracted completely


type: boolean

--

*`zeek.files.extracted_size`*::
+
--
The number of bytes extracted to disk


type: long

--

*`zeek.files.entropy`*::
+
--
The information density of the contents of the file


type: double

--

*`zeek.ssl.version`*::
+
--
SSL/TLS version that was logged


type: keyword

--

*`zeek.ssl.cipher`*::
+
--
SSL/TLS cipher suite that was logged


type: keyword

--

*`zeek.ssl.curve`*::
+
--
Elliptic curve that was logged when using ECDH/ECDHE


type: keyword

--

*`zeek.ssl.server_name`*::
+
--
<<<<<<< HEAD
type: keyword

Value of the Server Name Indicator SSL/TLS extension. It indicates the server name
=======
Value of the Server Name Indicator SSL/TLS extension. It indicates the server name 
>>>>>>> 5d896503
that the client was requesting


type: keyword

--

*`zeek.ssl.resumed`*::
+
--
<<<<<<< HEAD
type: boolean

Flag to indicate if the session was resumed reusing the key material exchanged in an
=======
Flag to indicate if the session was resumed reusing the key material exchanged in an 
>>>>>>> 5d896503
earlier connection


type: boolean

--

*`zeek.ssl.next_protocol`*::
+
--
Next protocol the server chose using the application layer next protocol extension


type: keyword

--

*`zeek.ssl.established`*::
+
--
Flag to indicate if this ssl session has been established successfully


type: boolean

--

*`zeek.ssl.cert_chain`*::
+
--
Chain of certificates offered by the server to validate its complete signing chain


type: keyword

--

*`zeek.ssl.cert_chain_fuids`*::
+
--
An ordered vector of certificate file identifiers for the certificates offered by the server


type: keyword

--

*`zeek.ssl.client_cert_chain`*::
+
--
Chain of certificates offered by the client to validate its complete signing chain


type: keyword

--

*`zeek.ssl.client_cert_chain_fuids`*::
+
--
An ordered vector of certificate file identifiers for the certificates offered by the client


type: keyword

--

*`zeek.ssl.issuer`*::
+
--
Subject of the signer of the X.509 certificate offered by the server


type: keyword

--

*`zeek.ssl.client_issuer`*::
+
--
Subject of the X.509 certificate offered by the client


type: keyword

--

*`zeek.ssl.validation_status`*::
+
--
Result of certificate validation for this connection


type: keyword

--

*`zeek.ssl.validation_code`*::
+
--
Result of certificate validation for this connection, given as OpenSSL validation code


type: keyword

--

*`zeek.ssl.subject`*::
+
--
Subject of the X.509 certificate offered by the server


type: keyword

--

*`zeek.ssl.client_subject`*::
+
--
Subject of the X.509 certificate offered by the client


type: keyword

--

*`zeek.ssl.last_alert`*::
+
--
Last alert that was seen during the connection


type: keyword

--

*`zeek.notice.connection_id`*::
+
--
Identifier of the related connection session


type: keyword

--

*`zeek.notice.icmp_id`*::
+
--
Identifier of the related ICMP session


type: keyword

--

*`zeek.notice.file.id`*::
+
--
An identifier associated with a single file that is related to this notice


type: keyword

--

*`zeek.notice.file.parent_id`*::
+
--
Identifier associated with a container file from which this one was extracted


type: keyword

--

*`zeek.notice.file.source`*::
+
--
<<<<<<< HEAD
type: keyword

An identification of the source of the file data. E.g. it may be a network protocol
over which it was transferred, or a local file path which was read, or some other
=======
An identification of the source of the file data. E.g. it may be a network protocol 
over which it was transferred, or a local file path which was read, or some other 
>>>>>>> 5d896503
input source


type: keyword

--

*`zeek.notice.file.mime_type`*::
+
--
A mime type if the notice is related to a file


type: keyword

--

*`zeek.notice.file.is_orig`*::
+
--
<<<<<<< HEAD
type: boolean

If the source of this file is a network connection, this field indicates if the file is
=======
If the source of this file is a network connection, this field indicates if the file is 
>>>>>>> 5d896503
being sent by the originator of the connection or the responder


type: boolean

--

*`zeek.notice.file.seen_bytes`*::
+
--
Number of bytes provided to the file analysis engine for the file


type: long

--

*`zeek.fnotice.file.total_bytes`*::
+
--
Total number of bytes that are supposed to comprise the full file


type: long

--

*`zeek.notice.file.missing_bytes`*::
+
--
<<<<<<< HEAD
type: long

The number of bytes in the file stream that were completely missed during the process
=======
The number of bytes in the file stream that were completely missed during the process 
>>>>>>> 5d896503
of analysis


type: long

--

*`zeek.notice.file.overflow_bytes`*::
+
--
<<<<<<< HEAD
type: long

The number of bytes in the file stream that were not delivered to stream file analyzers.
=======
The number of bytes in the file stream that were not delivered to stream file analyzers. 
>>>>>>> 5d896503
This could be overlapping bytes or bytes that couldn't be reassembled


type: long

--

*`zeek.notice.fuid`*::
+
--
A file unique ID if this notice is related to a file


type: keyword

--

*`zeek.notice.note`*::
+
--
The type of the notice


type: keyword

--

*`zeek.notice.msg`*::
+
--
The human readable message for the notice.


type: keyword

--

*`zeek.notice.sub`*::
+
--
The human readable sub-message


type: keyword

--

*`zeek.notice.n`*::
+
--
Associated count, or a status code


type: long

--

*`zeek.notice.peer_name`*::
+
--
Name of remote peer that raised this notice


type: keyword

--

*`zeek.notice.peer_descr`*::
+
--
Textual description for the peer that raised this notice


type: text

--

*`zeek.notice.actions`*::
+
--
The actions which have been applied to this notice


type: keyword

--

*`zeek.notice.email_body_sections`*::
+
--
<<<<<<< HEAD
type: text

By adding chunks of text into this element, other scripts can expand on notices
=======
By adding chunks of text into this element, other scripts can expand on notices 
>>>>>>> 5d896503
that are being emailed


type: text

--

*`zeek.notice.email_delay_tokens`*::
+
--
<<<<<<< HEAD
type: keyword

Adding a string token to this set will cause the built-in emailing functionality
to delay sending the email either the token has been removed or the email
=======
Adding a string token to this set will cause the built-in emailing functionality 
to delay sending the email either the token has been removed or the email 
>>>>>>> 5d896503
has been delayed for the specified time duration


type: keyword

--

*`zeek.notice.identifier`*::
+
--
This field is provided when a notice is generated for the purpose of deduplicating notices


type: keyword

--

*`zeek.notice.suppress_for`*::
+
--
This field indicates the length of time that this unique notice should be suppressed


type: double

--

*`zeek.notice.dropped`*::
+
--
Indicate if the source IP address was dropped and denied network access


<<<<<<< HEAD
--
=======
type: boolean

--
>>>>>>> 5d896503
<|MERGE_RESOLUTION|>--- conflicted
+++ resolved
@@ -5086,13 +5086,7 @@
 *`elasticsearch.gc.phase.cpu_time.sys_sec`*::
 +
 --
-<<<<<<< HEAD
-type: float
-
-CPU time spent inside the kernel.
-=======
 CPU time spent inside the kernel. 
->>>>>>> 5d896503
 
 
 type: float
@@ -5259,10 +5253,6 @@
 +
 --
 
-<<<<<<< HEAD
-example:
-=======
->>>>>>> 5d896503
 
 type: long
 
@@ -5274,10 +5264,6 @@
 +
 --
 
-<<<<<<< HEAD
-example:
-=======
->>>>>>> 5d896503
 
 type: long
 
@@ -5353,7 +5339,7 @@
 
 type: keyword
 
-example:
+example: 
 
 --
 
@@ -5397,7 +5383,7 @@
 
 type: keyword
 
-example:
+example: 
 
 --
 
@@ -5441,7 +5427,7 @@
 
 type: keyword
 
-example:
+example: 
 
 --
 
@@ -6201,13 +6187,13 @@
 
 
 [float]
-== ibmmq fields
+=== ibmmq
 
 
 
 
 [float]
-== errorlog fields
+=== errorlog
 
 IBM MQ error logs
 
@@ -6215,77 +6201,77 @@
 *`ibmmq.errorlog.installation`*::
 +
 --
-type: keyword
-
 This is the installation name which can be given at installation time.
 Each installation of IBM MQ on UNIX, Linux, and Windows, has a unique identifier known as an installation name. The installation name is used to associate things such as queue managers and configuration files with an installation.
 
 
+type: keyword
+
 --
 
 *`ibmmq.errorlog.qmgr`*::
 +
 --
-type: keyword
-
 Name of the queue manager. Queue managers provide queuing services to applications, and manages the queues that belong to them.
 
 
+type: keyword
+
 --
 
 *`ibmmq.errorlog.arithinsert`*::
 +
 --
-type: keyword
-
 Changing content based on error.id
 
+type: keyword
+
 --
 
 *`ibmmq.errorlog.commentinsert`*::
 +
 --
-type: keyword
-
 Changing content based on error.id
 
+type: keyword
+
 --
 
 *`ibmmq.errorlog.errordescription`*::
 +
 --
+Please add description
+
 type: text
 
 example: Please add example
 
-Please add description
-
 --
 
 *`ibmmq.errorlog.explanation`*::
 +
 --
-type: keyword
-
 Explaines the error in more detail
 
+type: keyword
+
 --
 
 *`ibmmq.errorlog.action`*::
 +
 --
-type: keyword
-
 Defines what to do when the error occurs
 
+type: keyword
+
 --
 
 *`ibmmq.errorlog.code`*::
 +
 --
-type: keyword
-
 Error code.
+
+type: keyword
 
 --
 
@@ -8452,13 +8438,7 @@
 *`mysql.slowlog.sort_range_count`*::
 +
 --
-<<<<<<< HEAD
-type: long
-
-Number of sorts that were done using ranges.
-=======
 Number of sorts that were done using ranges. 
->>>>>>> 5d896503
 
 
 type: long
@@ -8558,13 +8538,7 @@
 *`mysql.slowlog.read_rnd`*::
 +
 --
-<<<<<<< HEAD
-type: long
-
-The number of requests to read a row based on a fixed position.
-=======
 The number of requests to read a row based on a fixed position. 
->>>>>>> 5d896503
 
 
 type: long
@@ -15159,13 +15133,7 @@
 *`zeek.session_id`*::
 +
 --
-<<<<<<< HEAD
-type: keyword
-
-A unique identifier of the session
-=======
 A unique identifier of the session 
->>>>>>> 5d896503
 
 
 type: keyword
@@ -15355,351 +15323,309 @@
 *`zeek.dns.AA`*::
 +
 --
-<<<<<<< HEAD
+The Authoritative Answer bit for response messages specifies that the responding 
+name server is an authority for the domain name in the question section
+
+
 type: boolean
 
-The Authoritative Answer bit for response messages specifies that the responding
-=======
-The Authoritative Answer bit for response messages specifies that the responding 
->>>>>>> 5d896503
-name server is an authority for the domain name in the question section
+--
+
+*`zeek.dns.TC`*::
++
+--
+The Truncation bit specifies that the message was truncated
 
 
 type: boolean
 
 --
 
-*`zeek.dns.TC`*::
-+
---
-The Truncation bit specifies that the message was truncated
+*`zeek.dns.RD`*::
++
+--
+The Recursion Desired bit in a request message indicates that the client 
+wants recursive service for this query
 
 
 type: boolean
 
 --
 
-*`zeek.dns.RD`*::
-+
---
-<<<<<<< HEAD
+*`zeek.dns.RA`*::
++
+--
+The Recursion Available bit in a response message indicates that the name 
+server supports recursive queries.
+
+
 type: boolean
 
-The Recursion Desired bit in a request message indicates that the client
-=======
-The Recursion Desired bit in a request message indicates that the client 
->>>>>>> 5d896503
-wants recursive service for this query
+--
+
+*`zeek.dns.answers`*::
++
+--
+The set of resource descriptions in the query answer
+
+
+type: keyword
+
+--
+
+*`zeek.dns.TTLs`*::
++
+--
+The caching intervals of the associated RRs described by the answers field
+
+
+type: double
+
+--
+
+*`zeek.dns.rejected`*::
++
+--
+Indicates whether the DNS query was rejected by the server
 
 
 type: boolean
 
 --
 
-*`zeek.dns.RA`*::
-+
---
-<<<<<<< HEAD
+*`zeek.dns.total_answers`*::
++
+--
+The total number of resource records in the reply 
+
+
+type: integer
+
+--
+
+*`zeek.dns.total_replies`*::
++
+--
+The total number of resource records in the reply message
+
+
+type: integer
+
+--
+
+*`zeek.dns.saw_query`*::
++
+--
+Whether the full DNS query has been seen
+
+
 type: boolean
 
-The Recursion Available bit in a response message indicates that the name
-=======
-The Recursion Available bit in a response message indicates that the name 
->>>>>>> 5d896503
-server supports recursive queries.
+--
+
+*`zeek.dns.saw_reply`*::
++
+--
+Whether the full DNS reply has been seen
 
 
 type: boolean
 
 --
 
-*`zeek.dns.answers`*::
-+
---
-The set of resource descriptions in the query answer
-
-
-type: keyword
-
---
-
-*`zeek.dns.TTLs`*::
-+
---
-The caching intervals of the associated RRs described by the answers field
-
-
-type: double
-
---
-
-*`zeek.dns.rejected`*::
-+
---
-Indicates whether the DNS query was rejected by the server
+*`zeek.http.trans_depth`*::
++
+--
+Represents the pipelined depth into the connection of this request/response transaction
+
+
+type: integer
+
+--
+
+*`zeek.http.status_msg`*::
++
+--
+Status message returned by the server
+
+
+type: keyword
+
+--
+
+*`zeek.http.info_code`*::
++
+--
+Last seen 1xx informational reply code returned by the server.
+
+
+type: integer
+
+--
+
+*`zeek.http.info_msg`*::
++
+--
+Last seen 1xx informational reply message returned by the server.
+
+
+type: keyword
+
+--
+
+*`zeek.http.tags`*::
++
+--
+A set of indicators of various attributes discovered and related to a particular 
+request/response pair.
+
+
+type: keyword
+
+--
+
+*`zeek.http.password`*::
++
+--
+Password if basic-auth is performed for the request
+
+
+type: keyword
+
+--
+
+*`zeek.http.captured_password`*::
++
+--
+Determines if the password will be captured for this request
 
 
 type: boolean
 
 --
 
-*`zeek.dns.total_answers`*::
-+
---
-<<<<<<< HEAD
+*`zeek.http.proxied`*::
++
+--
+All of the headers that may indicate if the HTTP request was proxied
+
+
+type: keyword
+
+--
+
+*`zeek.http.range_request`*::
++
+--
+Indicates if this request can assume 206 partial content in response
+
+
+type: boolean
+
+--
+
+*`zeek.http.client_header_names`*::
++
+--
+The vector of HTTP header names sent by the client. No header values 
+are included here, just the header names.
+
+
+type: keyword
+
+--
+
+*`zeek.http.server_header_names`*::
++
+--
+The vector of HTTP header names sent by the server. No header values 
+are included here, just the header names
+
+
+type: keyword
+
+--
+
+*`zeek.http.orig_fuids`*::
++
+--
+An ordered vector of file unique IDs from the originator
+
+
+type: keyword
+
+--
+
+*`zeek.http.orig_mime_types`*::
++
+--
+An ordered vector of mime types from the originator
+
+
+type: keyword
+
+--
+
+*`zeek.http.orig_filenames`*::
++
+--
+An ordered vector of filenames from the originator
+
+
+type: keyword
+
+--
+
+*`zeek.http.resp_fuids`*::
++
+--
+An ordered vector of file unique IDs from the responder
+
+
+type: keyword
+
+--
+
+*`zeek.http.resp_mime_types`*::
++
+--
+An ordered vector of mime types from the responder
+
+
+type: keyword
+
+--
+
+*`zeek.http.resp_filenames`*::
++
+--
+An ordered vector of filenames from the responder
+
+
+type: keyword
+
+--
+
+*`zeek.http.orig_mime_depth`*::
++
+--
+Current number of MIME entities in the HTTP request message body
+
+
 type: integer
 
-The total number of resource records in the reply
-=======
-The total number of resource records in the reply 
->>>>>>> 5d896503
+--
+
+*`zeek.http.resp_mime_depth`*::
++
+--
+Current number of MIME entities in the HTTP response message body
 
 
 type: integer
 
 --
 
-*`zeek.dns.total_replies`*::
-+
---
-The total number of resource records in the reply message
-
-
-type: integer
-
---
-
-*`zeek.dns.saw_query`*::
-+
---
-Whether the full DNS query has been seen
-
-
-type: boolean
-
---
-
-*`zeek.dns.saw_reply`*::
-+
---
-Whether the full DNS reply has been seen
-
-
-type: boolean
-
---
-
-*`zeek.http.trans_depth`*::
-+
---
-Represents the pipelined depth into the connection of this request/response transaction
-
-
-type: integer
-
---
-
-*`zeek.http.status_msg`*::
-+
---
-Status message returned by the server
-
-
-type: keyword
-
---
-
-*`zeek.http.info_code`*::
-+
---
-Last seen 1xx informational reply code returned by the server.
-
-
-type: integer
-
---
-
-*`zeek.http.info_msg`*::
-+
---
-Last seen 1xx informational reply message returned by the server.
-
-
-type: keyword
-
---
-
-*`zeek.http.tags`*::
-+
---
-<<<<<<< HEAD
-type: keyword
-
-A set of indicators of various attributes discovered and related to a particular
-=======
-A set of indicators of various attributes discovered and related to a particular 
->>>>>>> 5d896503
-request/response pair.
-
-
-type: keyword
-
---
-
-*`zeek.http.password`*::
-+
---
-Password if basic-auth is performed for the request
-
-
-type: keyword
-
---
-
-*`zeek.http.captured_password`*::
-+
---
-Determines if the password will be captured for this request
-
-
-type: boolean
-
---
-
-*`zeek.http.proxied`*::
-+
---
-All of the headers that may indicate if the HTTP request was proxied
-
-
-type: keyword
-
---
-
-*`zeek.http.range_request`*::
-+
---
-Indicates if this request can assume 206 partial content in response
-
-
-type: boolean
-
---
-
-*`zeek.http.client_header_names`*::
-+
---
-<<<<<<< HEAD
-type: keyword
-
-The vector of HTTP header names sent by the client. No header values
-=======
-The vector of HTTP header names sent by the client. No header values 
->>>>>>> 5d896503
-are included here, just the header names.
-
-
-type: keyword
-
---
-
-*`zeek.http.server_header_names`*::
-+
---
-<<<<<<< HEAD
-type: keyword
-
-The vector of HTTP header names sent by the server. No header values
-=======
-The vector of HTTP header names sent by the server. No header values 
->>>>>>> 5d896503
-are included here, just the header names
-
-
-type: keyword
-
---
-
-*`zeek.http.orig_fuids`*::
-+
---
-An ordered vector of file unique IDs from the originator
-
-
-type: keyword
-
---
-
-*`zeek.http.orig_mime_types`*::
-+
---
-An ordered vector of mime types from the originator
-
-
-type: keyword
-
---
-
-*`zeek.http.orig_filenames`*::
-+
---
-An ordered vector of filenames from the originator
-
-
-type: keyword
-
---
-
-*`zeek.http.resp_fuids`*::
-+
---
-An ordered vector of file unique IDs from the responder
-
-
-type: keyword
-
---
-
-*`zeek.http.resp_mime_types`*::
-+
---
-An ordered vector of mime types from the responder
-
-
-type: keyword
-
---
-
-*`zeek.http.resp_filenames`*::
-+
---
-An ordered vector of filenames from the responder
-
-
-type: keyword
-
---
-
-*`zeek.http.orig_mime_depth`*::
-+
---
-Current number of MIME entities in the HTTP request message body
-
-
-type: integer
-
---
-
-*`zeek.http.resp_mime_depth`*::
-+
---
-Current number of MIME entities in the HTTP response message body
-
-
-type: integer
-
---
-
 *`zeek.files.fuid`*::
 +
 --
@@ -15743,15 +15669,8 @@
 *`zeek.files.source`*::
 +
 --
-<<<<<<< HEAD
-type: keyword
-
-An identification of the source of the file data. E.g. it may be a network protocol
-over which it was transferred, or a local file path which was read, or some other
-=======
 An identification of the source of the file data. E.g. it may be a network protocol 
 over which it was transferred, or a local file path which was read, or some other 
->>>>>>> 5d896503
 input source
 
 
@@ -15762,15 +15681,8 @@
 *`zeek.files.depth`*::
 +
 --
-<<<<<<< HEAD
-type: long
-
-A value to represent the depth of this file in relation to its source. In SMTP, it
-is the depth of the MIME attachment on the message. In HTTP, it is the depth of the
-=======
 A value to represent the depth of this file in relation to its source. In SMTP, it 
 is the depth of the MIME attachment on the message. In HTTP, it is the depth of the 
->>>>>>> 5d896503
 request within the TCP connection
 
 
@@ -15811,282 +15723,240 @@
 *`zeek.files.local_orig`*::
 +
 --
-<<<<<<< HEAD
+If the source of this file is a network connection, this field indicates if the data 
+originated from the local network or not
+
+
 type: boolean
 
-If the source of this file is a network connection, this field indicates if the data
-=======
-If the source of this file is a network connection, this field indicates if the data 
->>>>>>> 5d896503
-originated from the local network or not
+--
+
+*`zeek.files.is_orig`*::
++
+--
+If the source of this file is a network connection, this field indicates if the file is 
+being sent by the originator of the connection or the responder
 
 
 type: boolean
 
 --
 
-*`zeek.files.is_orig`*::
-+
---
-<<<<<<< HEAD
+*`zeek.files.duration`*::
++
+--
+The duration the file was analyzed for. Not the duration of the session.
+
+
+type: double
+
+--
+
+*`zeek.files.seen_bytes`*::
++
+--
+Number of bytes provided to the file analysis engine for the file
+
+
+type: long
+
+--
+
+*`zeek.files.total_bytes`*::
++
+--
+Total number of bytes that are supposed to comprise the full file
+
+
+type: long
+
+--
+
+*`zeek.files.missing_bytes`*::
++
+--
+The number of bytes in the file stream that were completely missed during the process 
+of analysis
+
+
+type: long
+
+--
+
+*`zeek.files.overflow_bytes`*::
++
+--
+The number of bytes in the file stream that were not delivered to stream file analyzers. 
+This could be overlapping bytes or bytes that couldn't be reassembled
+
+
+type: long
+
+--
+
+*`zeek.files.timedout`*::
++
+--
+Whether the file analysis timed out at least once for the file
+
+
 type: boolean
 
-If the source of this file is a network connection, this field indicates if the file is
-=======
-If the source of this file is a network connection, this field indicates if the file is 
->>>>>>> 5d896503
-being sent by the originator of the connection or the responder
+--
+
+*`zeek.files.parent_fuid`*::
++
+--
+Identifier associated with a container file from which this one was extracted as part of 
+the file analysis
+
+
+type: keyword
+
+--
+
+*`zeek.files.md5`*::
++
+--
+An MD5 digest of the file contents
+
+
+type: keyword
+
+--
+
+*`zeek.files.sha1`*::
++
+--
+A SHA1 digest of the file contents
+
+
+type: keyword
+
+--
+
+*`zeek.files.sha256`*::
++
+--
+A SHA256 digest of the file contents.
+
+
+type: keyword
+
+--
+
+*`zeek.files.extracted`*::
++
+--
+Local filename of extracted file
+
+
+type: keyword
+
+--
+
+*`zeek.files.extracted_cutoff`*::
++
+--
+Indicate whether the file being extracted was cut off hence not extracted completely
 
 
 type: boolean
 
 --
 
-*`zeek.files.duration`*::
-+
---
-The duration the file was analyzed for. Not the duration of the session.
+*`zeek.files.extracted_size`*::
++
+--
+The number of bytes extracted to disk
+
+
+type: long
+
+--
+
+*`zeek.files.entropy`*::
++
+--
+The information density of the contents of the file
 
 
 type: double
 
 --
 
-*`zeek.files.seen_bytes`*::
-+
---
-Number of bytes provided to the file analysis engine for the file
-
-
-type: long
-
---
-
-*`zeek.files.total_bytes`*::
-+
---
-Total number of bytes that are supposed to comprise the full file
-
-
-type: long
-
---
-
-*`zeek.files.missing_bytes`*::
-+
---
-<<<<<<< HEAD
-type: long
-
-The number of bytes in the file stream that were completely missed during the process
-=======
-The number of bytes in the file stream that were completely missed during the process 
->>>>>>> 5d896503
-of analysis
-
-
-type: long
-
---
-
-*`zeek.files.overflow_bytes`*::
-+
---
-<<<<<<< HEAD
-type: long
-
-The number of bytes in the file stream that were not delivered to stream file analyzers.
-=======
-The number of bytes in the file stream that were not delivered to stream file analyzers. 
->>>>>>> 5d896503
-This could be overlapping bytes or bytes that couldn't be reassembled
-
-
-type: long
-
---
-
-*`zeek.files.timedout`*::
-+
---
-Whether the file analysis timed out at least once for the file
+*`zeek.ssl.version`*::
++
+--
+SSL/TLS version that was logged
+
+
+type: keyword
+
+--
+
+*`zeek.ssl.cipher`*::
++
+--
+SSL/TLS cipher suite that was logged
+
+
+type: keyword
+
+--
+
+*`zeek.ssl.curve`*::
++
+--
+Elliptic curve that was logged when using ECDH/ECDHE
+
+
+type: keyword
+
+--
+
+*`zeek.ssl.server_name`*::
++
+--
+Value of the Server Name Indicator SSL/TLS extension. It indicates the server name 
+that the client was requesting
+
+
+type: keyword
+
+--
+
+*`zeek.ssl.resumed`*::
++
+--
+Flag to indicate if the session was resumed reusing the key material exchanged in an 
+earlier connection
 
 
 type: boolean
 
 --
 
-*`zeek.files.parent_fuid`*::
-+
---
-<<<<<<< HEAD
-type: keyword
-
-Identifier associated with a container file from which this one was extracted as part of
-=======
-Identifier associated with a container file from which this one was extracted as part of 
->>>>>>> 5d896503
-the file analysis
-
-
-type: keyword
-
---
-
-*`zeek.files.md5`*::
-+
---
-An MD5 digest of the file contents
-
-
-type: keyword
-
---
-
-*`zeek.files.sha1`*::
-+
---
-A SHA1 digest of the file contents
-
-
-type: keyword
-
---
-
-*`zeek.files.sha256`*::
-+
---
-A SHA256 digest of the file contents.
-
-
-type: keyword
-
---
-
-*`zeek.files.extracted`*::
-+
---
-Local filename of extracted file
-
-
-type: keyword
-
---
-
-*`zeek.files.extracted_cutoff`*::
-+
---
-Indicate whether the file being extracted was cut off hence not extracted completely
+*`zeek.ssl.next_protocol`*::
++
+--
+Next protocol the server chose using the application layer next protocol extension
+
+
+type: keyword
+
+--
+
+*`zeek.ssl.established`*::
++
+--
+Flag to indicate if this ssl session has been established successfully
 
 
 type: boolean
 
 --
 
-*`zeek.files.extracted_size`*::
-+
---
-The number of bytes extracted to disk
-
-
-type: long
-
---
-
-*`zeek.files.entropy`*::
-+
---
-The information density of the contents of the file
-
-
-type: double
-
---
-
-*`zeek.ssl.version`*::
-+
---
-SSL/TLS version that was logged
-
-
-type: keyword
-
---
-
-*`zeek.ssl.cipher`*::
-+
---
-SSL/TLS cipher suite that was logged
-
-
-type: keyword
-
---
-
-*`zeek.ssl.curve`*::
-+
---
-Elliptic curve that was logged when using ECDH/ECDHE
-
-
-type: keyword
-
---
-
-*`zeek.ssl.server_name`*::
-+
---
-<<<<<<< HEAD
-type: keyword
-
-Value of the Server Name Indicator SSL/TLS extension. It indicates the server name
-=======
-Value of the Server Name Indicator SSL/TLS extension. It indicates the server name 
->>>>>>> 5d896503
-that the client was requesting
-
-
-type: keyword
-
---
-
-*`zeek.ssl.resumed`*::
-+
---
-<<<<<<< HEAD
-type: boolean
-
-Flag to indicate if the session was resumed reusing the key material exchanged in an
-=======
-Flag to indicate if the session was resumed reusing the key material exchanged in an 
->>>>>>> 5d896503
-earlier connection
-
-
-type: boolean
-
---
-
-*`zeek.ssl.next_protocol`*::
-+
---
-Next protocol the server chose using the application layer next protocol extension
-
-
-type: keyword
-
---
-
-*`zeek.ssl.established`*::
-+
---
-Flag to indicate if this ssl session has been established successfully
-
-
-type: boolean
-
---
-
 *`zeek.ssl.cert_chain`*::
 +
 --
@@ -16240,15 +16110,8 @@
 *`zeek.notice.file.source`*::
 +
 --
-<<<<<<< HEAD
-type: keyword
-
-An identification of the source of the file data. E.g. it may be a network protocol
-over which it was transferred, or a local file path which was read, or some other
-=======
 An identification of the source of the file data. E.g. it may be a network protocol 
 over which it was transferred, or a local file path which was read, or some other 
->>>>>>> 5d896503
 input source
 
 
@@ -16269,18 +16132,12 @@
 *`zeek.notice.file.is_orig`*::
 +
 --
-<<<<<<< HEAD
+If the source of this file is a network connection, this field indicates if the file is 
+being sent by the originator of the connection or the responder
+
+
 type: boolean
 
-If the source of this file is a network connection, this field indicates if the file is
-=======
-If the source of this file is a network connection, this field indicates if the file is 
->>>>>>> 5d896503
-being sent by the originator of the connection or the responder
-
-
-type: boolean
-
 --
 
 *`zeek.notice.file.seen_bytes`*::
@@ -16306,13 +16163,7 @@
 *`zeek.notice.file.missing_bytes`*::
 +
 --
-<<<<<<< HEAD
-type: long
-
-The number of bytes in the file stream that were completely missed during the process
-=======
 The number of bytes in the file stream that were completely missed during the process 
->>>>>>> 5d896503
 of analysis
 
 
@@ -16323,13 +16174,7 @@
 *`zeek.notice.file.overflow_bytes`*::
 +
 --
-<<<<<<< HEAD
-type: long
-
-The number of bytes in the file stream that were not delivered to stream file analyzers.
-=======
 The number of bytes in the file stream that were not delivered to stream file analyzers. 
->>>>>>> 5d896503
 This could be overlapping bytes or bytes that couldn't be reassembled
 
 
@@ -16420,32 +16265,19 @@
 *`zeek.notice.email_body_sections`*::
 +
 --
-<<<<<<< HEAD
+By adding chunks of text into this element, other scripts can expand on notices 
+that are being emailed
+
+
 type: text
 
-By adding chunks of text into this element, other scripts can expand on notices
-=======
-By adding chunks of text into this element, other scripts can expand on notices 
->>>>>>> 5d896503
-that are being emailed
-
-
-type: text
-
 --
 
 *`zeek.notice.email_delay_tokens`*::
 +
 --
-<<<<<<< HEAD
-type: keyword
-
-Adding a string token to this set will cause the built-in emailing functionality
-to delay sending the email either the token has been removed or the email
-=======
 Adding a string token to this set will cause the built-in emailing functionality 
 to delay sending the email either the token has been removed or the email 
->>>>>>> 5d896503
 has been delayed for the specified time duration
 
 
@@ -16479,10 +16311,6 @@
 Indicate if the source IP address was dropped and denied network access
 
 
-<<<<<<< HEAD
---
-=======
 type: boolean
 
 --
->>>>>>> 5d896503
