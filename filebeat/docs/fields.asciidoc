
////
This file is generated! See _meta/fields.yml and scripts/generate_field_docs.py
////

[[exported-fields]]
= Exported fields

[partintro]

--
This document describes the fields that are exported by Filebeat. They are
grouped in the following categories:

* <<exported-fields-apache>>
* <<exported-fields-auditd>>
* <<exported-fields-beat>>
* <<exported-fields-cloud>>
* <<exported-fields-coredns>>
* <<exported-fields-docker-processor>>
* <<exported-fields-ecs>>
* <<exported-fields-elasticsearch>>
* <<exported-fields-haproxy>>
* <<exported-fields-host-processor>>
* <<exported-fields-icinga>>
* <<exported-fields-iis>>
* <<exported-fields-iptables>>
* <<exported-fields-kafka>>
* <<exported-fields-kibana>>
* <<exported-fields-kubernetes-processor>>
* <<exported-fields-log>>
* <<exported-fields-logstash>>
* <<exported-fields-mongodb>>
* <<exported-fields-mysql>>
* <<exported-fields-nats>>
* <<exported-fields-netflow>>
* <<exported-fields-netflow-module>>
* <<exported-fields-nginx>>
* <<exported-fields-osquery>>
* <<exported-fields-postgresql>>
* <<exported-fields-process>>
* <<exported-fields-redis>>
* <<exported-fields-santa>>
* <<exported-fields-suricata>>
* <<exported-fields-system>>
* <<exported-fields-traefik>>
* <<exported-fields-zeek>>

--
[[exported-fields-apache]]
== Apache fields

Apache Module



[float]
== apache2 fields

Aliases for backward compatibility with old apache2 fields




*`apache2.access.remote_ip`*::
+
--
type: alias

alias to: source.address

--

*`apache2.access.ssl.protocol`*::
+
--
type: alias

alias to: apache.access.ssl.protocol

--

*`apache2.access.ssl.cipher`*::
+
--
type: alias

alias to: apache.access.ssl.cipher

--

*`apache2.access.body_sent.bytes`*::
+
--
type: alias

alias to: http.response.body.bytes

--

*`apache2.access.user_name`*::
+
--
type: alias

alias to: user.name

--

*`apache2.access.method`*::
+
--
type: alias

alias to: http.request.method

--

*`apache2.access.url`*::
+
--
type: alias

alias to: url.original

--

*`apache2.access.http_version`*::
+
--
type: alias

alias to: http.version

--

*`apache2.access.response_code`*::
+
--
type: alias

alias to: http.response.status_code

--

*`apache2.access.referrer`*::
+
--
type: alias

alias to: http.request.referrer

--

*`apache2.access.agent`*::
+
--
type: alias

alias to: user_agent.original

--


*`apache2.access.user_agent.device`*::
+
--
type: alias

alias to: user_agent.device.name

--

*`apache2.access.user_agent.name`*::
+
--
type: alias

alias to: user_agent.name

--

*`apache2.access.user_agent.os`*::
+
--
type: alias

alias to: user_agent.os.full_name

--

*`apache2.access.user_agent.os_name`*::
+
--
type: alias

alias to: user_agent.os.name

--

*`apache2.access.user_agent.original`*::
+
--
type: alias

alias to: user_agent.original

--


*`apache2.access.geoip.continent_name`*::
+
--
type: alias

alias to: source.geo.continent_name

--

*`apache2.access.geoip.country_iso_code`*::
+
--
type: alias

alias to: source.geo.country_iso_code

--

*`apache2.access.geoip.location`*::
+
--
type: alias

alias to: source.geo.location

--

*`apache2.access.geoip.region_name`*::
+
--
type: alias

alias to: source.geo.region_name

--

*`apache2.access.geoip.city_name`*::
+
--
type: alias

alias to: source.geo.city_name

--

*`apache2.access.geoip.region_iso_code`*::
+
--
type: alias

alias to: source.geo.region_iso_code

--


*`apache2.error.level`*::
+
--
type: alias

alias to: log.level

--

*`apache2.error.message`*::
+
--
type: alias

alias to: message

--

*`apache2.error.pid`*::
+
--
type: alias

alias to: process.pid

--

*`apache2.error.tid`*::
+
--
type: alias

alias to: process.thread.id

--

*`apache2.error.module`*::
+
--
type: alias

alias to: apache.error.module

--

[float]
== apache fields

Apache fields.



[float]
== access fields

Contains fields for the Apache HTTP Server access logs.



*`apache.access.ssl.protocol`*::
+
--
type: keyword

SSL protocol version.


--

*`apache.access.ssl.cipher`*::
+
--
type: keyword

SSL cipher name.


--

[float]
== error fields

Fields from the Apache error logs.



*`apache.error.module`*::
+
--
type: keyword

The module producing the logged message.


--

[[exported-fields-auditd]]
== Auditd fields

Module for parsing auditd logs.




*`user.terminal`*::
+
--
type: keyword

Terminal or tty device on which the user is performing the observed activity.


--


*`user.audit.id`*::
+
--
type: keyword

One or multiple unique identifiers of the user.


--

*`user.audit.name`*::
+
--
type: keyword

example: albert

Short name or login of the user.


--

*`user.audit.group.id`*::
+
--
type: keyword

Unique identifier for the group on the system/platform.


--

*`user.audit.group.name`*::
+
--
type: keyword

Name of the group.


--


*`user.effective.id`*::
+
--
type: keyword

One or multiple unique identifiers of the user.


--

*`user.effective.name`*::
+
--
type: keyword

example: albert

Short name or login of the user.


--

*`user.effective.group.id`*::
+
--
type: keyword

Unique identifier for the group on the system/platform.


--

*`user.effective.group.name`*::
+
--
type: keyword

Name of the group.


--


*`user.filesystem.id`*::
+
--
type: keyword

One or multiple unique identifiers of the user.


--

*`user.filesystem.name`*::
+
--
type: keyword

example: albert

Short name or login of the user.


--

*`user.filesystem.group.id`*::
+
--
type: keyword

Unique identifier for the group on the system/platform.


--

*`user.filesystem.group.name`*::
+
--
type: keyword

Name of the group.


--


*`user.owner.id`*::
+
--
type: keyword

One or multiple unique identifiers of the user.


--

*`user.owner.name`*::
+
--
type: keyword

example: albert

Short name or login of the user.


--

*`user.owner.group.id`*::
+
--
type: keyword

Unique identifier for the group on the system/platform.


--

*`user.owner.group.name`*::
+
--
type: keyword

Name of the group.


--


*`user.saved.id`*::
+
--
type: keyword

One or multiple unique identifiers of the user.


--

*`user.saved.name`*::
+
--
type: keyword

example: albert

Short name or login of the user.


--

*`user.saved.group.id`*::
+
--
type: keyword

Unique identifier for the group on the system/platform.


--

*`user.saved.group.name`*::
+
--
type: keyword

Name of the group.


--

[float]
== auditd fields

Fields from the auditd logs.



[float]
== log fields

Fields from the Linux audit log. Not all fields are documented here because they are dynamic and vary by audit event type.



*`auditd.log.old_auid`*::
+
--
For login events this is the old audit ID used for the user prior to this login.


--

*`auditd.log.new_auid`*::
+
--
For login events this is the new audit ID. The audit ID can be used to trace future events to the user even if their identity changes (like becoming root).


--

*`auditd.log.old_ses`*::
+
--
For login events this is the old session ID used for the user prior to this login.


--

*`auditd.log.new_ses`*::
+
--
For login events this is the new session ID. It can be used to tie a user to future events by session ID.


--

*`auditd.log.sequence`*::
+
--
type: long

The audit event sequence number.


--

*`auditd.log.items`*::
+
--
The number of items in an event.


--

*`auditd.log.item`*::
+
--
The item field indicates which item out of the total number of items. This number is zero-based; a value of 0 means it is the first item.


--

*`auditd.log.tty`*::
+
--
type: keyword

--

*`auditd.log.a0`*::
+
--
The first argument to the system call.


--

*`auditd.log.addr`*::
+
--
type: ip

--

*`auditd.log.rport`*::
+
--
type: long

--

*`auditd.log.laddr`*::
+
--
type: ip

--

*`auditd.log.lport`*::
+
--
type: long

--

*`auditd.log.acct`*::
+
--
type: alias

alias to: user.name

--

*`auditd.log.pid`*::
+
--
type: alias

alias to: process.pid

--

*`auditd.log.ppid`*::
+
--
type: alias

alias to: process.ppid

--

*`auditd.log.res`*::
+
--
type: alias

alias to: event.outcome

--

*`auditd.log.record_type`*::
+
--
type: alias

alias to: event.action

--


*`auditd.log.geoip.continent_name`*::
+
--
type: alias

alias to: source.geo.continent_name

--

*`auditd.log.geoip.country_iso_code`*::
+
--
type: alias

alias to: source.geo.country_iso_code

--

*`auditd.log.geoip.location`*::
+
--
type: alias

alias to: source.geo.location

--

*`auditd.log.geoip.region_name`*::
+
--
type: alias

alias to: source.geo.region_name

--

*`auditd.log.geoip.city_name`*::
+
--
type: alias

alias to: source.geo.city_name

--

*`auditd.log.geoip.region_iso_code`*::
+
--
type: alias

alias to: source.geo.region_iso_code

--

*`auditd.log.arch`*::
+
--
type: alias

alias to: host.architecture

--

*`auditd.log.gid`*::
+
--
type: alias

alias to: user.group.id

--

*`auditd.log.uid`*::
+
--
type: alias

alias to: user.id

--

*`auditd.log.agid`*::
+
--
type: alias

alias to: user.audit.group.id

--

*`auditd.log.auid`*::
+
--
type: alias

alias to: user.audit.id

--

*`auditd.log.fsgid`*::
+
--
type: alias

alias to: user.filesystem.group.id

--

*`auditd.log.fsuid`*::
+
--
type: alias

alias to: user.filesystem.id

--

*`auditd.log.egid`*::
+
--
type: alias

alias to: user.effective.group.id

--

*`auditd.log.euid`*::
+
--
type: alias

alias to: user.effective.id

--

*`auditd.log.sgid`*::
+
--
type: alias

alias to: user.saved.group.id

--

*`auditd.log.suid`*::
+
--
type: alias

alias to: user.saved.id

--

*`auditd.log.ogid`*::
+
--
type: alias

alias to: user.owner.group.id

--

*`auditd.log.ouid`*::
+
--
type: alias

alias to: user.owner.id

--

*`auditd.log.comm`*::
+
--
type: alias

alias to: process.name

--

*`auditd.log.exe`*::
+
--
type: alias

alias to: process.executable

--

*`auditd.log.terminal`*::
+
--
type: alias

alias to: user.terminal

--

*`auditd.log.msg`*::
+
--
type: alias

alias to: message

--

*`auditd.log.src`*::
+
--
type: alias

alias to: source.address

--

*`auditd.log.dst`*::
+
--
type: alias

alias to: destination.address

--

[[exported-fields-beat]]
== Beat fields

Contains common beat fields available in all event types.



*`agent.hostname`*::
+
--
type: keyword

Hostname of the agent.

--

*`beat.timezone`*::
+
--
type: alias

alias to: event.timezone

--

*`fields`*::
+
--
type: object

Contains user configurable fields.


--

[float]
== error fields

Error fields containing additional info in case of errors.



*`error.type`*::
+
--
type: keyword

Error type.


--

*`beat.name`*::
+
--
type: alias

alias to: host.name

--

*`beat.hostname`*::
+
--
type: alias

alias to: agent.hostname

--

[[exported-fields-cloud]]
== Cloud provider metadata fields

Metadata from cloud providers added by the add_cloud_metadata processor.



*`cloud.project.id`*::
+
--
example: project-x

Name of the project in Google Cloud.


--

*`meta.cloud.provider`*::
+
--
type: alias

alias to: cloud.provider

--

*`meta.cloud.instance_id`*::
+
--
type: alias

alias to: cloud.instance.id

--

*`meta.cloud.instance_name`*::
+
--
type: alias

alias to: cloud.instance.name

--

*`meta.cloud.machine_type`*::
+
--
type: alias

alias to: cloud.machine.type

--

*`meta.cloud.availability_zone`*::
+
--
type: alias

alias to: cloud.availability_zone

--

*`meta.cloud.project_id`*::
+
--
type: alias

alias to: cloud.project.id

--

*`meta.cloud.region`*::
+
--
type: alias

alias to: cloud.region

--

[[exported-fields-coredns]]
== Coredns fields

Module for handling logs produced by coredns



[float]
== coredns fields

coredns fields after normalization



*`coredns.id`*::
+
--
type: keyword

id of the DNS transaction


--

*`coredns.query.size`*::
+
--
type: integer

format: bytes

size of the DNS query


--

*`coredns.query.class`*::
+
--
type: keyword

DNS query class


--

*`coredns.query.name`*::
+
--
type: keyword

DNS query name


--

*`coredns.query.type`*::
+
--
type: keyword

DNS query type


--

*`coredns.response.code`*::
+
--
type: keyword

DNS response code


--

*`coredns.response.flags`*::
+
--
type: keyword

DNS response flags


--

*`coredns.response.size`*::
+
--
type: integer

format: bytes

size of the DNS response


--

*`coredns.dnssec_ok`*::
+
--
type: boolean

dnssec flag


--

[[exported-fields-docker-processor]]
== Docker fields

Docker stats collected from Docker.




*`docker.container.id`*::
+
--
type: alias

alias to: container.id

--

*`docker.container.image`*::
+
--
type: alias

alias to: container.image.name

--

*`docker.container.name`*::
+
--
type: alias

alias to: container.name

--

*`docker.container.labels`*::
+
--
type: object

Image labels.


--

[[exported-fields-ecs]]
== ECS fields

ECS Fields.


*`@timestamp`*::
+
--
type: date

example: 2016-05-23T08:05:34.853Z

required: True

Date/time when the event originated.
This is the date/time extracted from the event, typically representing when the event was generated by the source.
If the event source has no original timestamp, this value is typically populated by the first time the event was received by the pipeline.
Required field for all events.

--

*`labels`*::
+
--
type: object

example: {'application': 'foo-bar', 'env': 'production'}

Custom key/value pairs.
Can be used to add meta information to events. Should not contain nested objects. All values are stored as keyword.
Example: `docker` and `k8s` labels.

--

*`message`*::
+
--
type: text

example: Hello World

For log events the message field contains the log message, optimized for viewing in a log viewer.
For structured logs without an original message field, other fields can be concatenated to form a human-readable summary of the event.
If multiple messages exist, they can be combined into one message.

--

*`tags`*::
+
--
type: keyword

example: ["production", "env2"]

List of keywords used to tag each event.

--

[float]
== agent fields

The agent fields contain the data about the software entity, if any, that collects, detects, or observes events on a host, or takes measurements on a host.
Examples include Beats. Agents may also run on observers. ECS agent.* fields shall be populated with details of the agent running on the host or observer where the event happened or the measurement was taken.


*`agent.ephemeral_id`*::
+
--
type: keyword

example: 8a4f500f

Ephemeral identifier of this agent (if one exists).
This id normally changes across restarts, but `agent.id` does not.

--

*`agent.id`*::
+
--
type: keyword

example: 8a4f500d

Unique identifier of this agent (if one exists).
Example: For Beats this would be beat.id.

--

*`agent.name`*::
+
--
type: keyword

example: foo

Custom name of the agent.
This is a name that can be given to an agent. This can be helpful if for example two Filebeat instances are running on the same host but a human readable separation is needed on which Filebeat instance data is coming from.
If no name is given, the name is often left empty.

--

*`agent.type`*::
+
--
type: keyword

example: filebeat

Type of the agent.
The agent type stays always the same and should be given by the agent used. In case of Filebeat the agent would always be Filebeat also if two Filebeat instances are run on the same machine.

--

*`agent.version`*::
+
--
type: keyword

example: 6.0.0-rc2

Version of the agent.

--

[float]
== client fields

A client is defined as the initiator of a network connection for events regarding sessions, connections, or bidirectional flow records.
For TCP events, the client is the initiator of the TCP connection that sends the SYN packet(s). For other protocols, the client is generally the initiator or requestor in the network transaction. Some systems use the term "originator" to refer the client in TCP connections. The client fields describe details about the system acting as the client in the network event. Client fields are usually populated in conjunction with server fields.  Client fields are generally not populated for packet-level events.
Client / server representations can add semantic context to an exchange, which is helpful to visualize the data in certain situations. If your context falls in that category, you should still ensure that source and destination are filled appropriately.


*`client.address`*::
+
--
type: keyword

Some event client addresses are defined ambiguously. The event will sometimes list an IP, a domain or a unix socket.  You should always store the raw address in the `.address` field.
Then it should be duplicated to `.ip` or `.domain`, depending on which one it is.

--

*`client.bytes`*::
+
--
type: long

example: 184

format: bytes

Bytes sent from the client to the server.

--

*`client.domain`*::
+
--
type: keyword

Client domain.

--

*`client.geo.city_name`*::
+
--
type: keyword

example: Montreal

City name.

--

*`client.geo.continent_name`*::
+
--
type: keyword

example: North America

Name of the continent.

--

*`client.geo.country_iso_code`*::
+
--
type: keyword

example: CA

Country ISO code.

--

*`client.geo.country_name`*::
+
--
type: keyword

example: Canada

Country name.

--

*`client.geo.location`*::
+
--
type: geo_point

example: { "lon": -73.614830, "lat": 45.505918 }

Longitude and latitude.

--

*`client.geo.name`*::
+
--
type: keyword

example: boston-dc

User-defined description of a location, at the level of granularity they care about.
Could be the name of their data centers, the floor number, if this describes a local physical entity, city names.
Not typically used in automated geolocation.

--

*`client.geo.region_iso_code`*::
+
--
type: keyword

example: CA-QC

Region ISO code.

--

*`client.geo.region_name`*::
+
--
type: keyword

example: Quebec

Region name.

--

*`client.ip`*::
+
--
type: ip

IP address of the client.
Can be one or multiple IPv4 or IPv6 addresses.

--

*`client.mac`*::
+
--
type: keyword

MAC address of the client.

--

*`client.packets`*::
+
--
type: long

example: 12

Packets sent from the client to the server.

--

*`client.port`*::
+
--
type: long

Port of the client.

--

*`client.user.email`*::
+
--
type: keyword

User email address.

--

*`client.user.full_name`*::
+
--
type: keyword

example: Albert Einstein

User's full name, if available.

--

*`client.user.group.id`*::
+
--
type: keyword

Unique identifier for the group on the system/platform.

--

*`client.user.group.name`*::
+
--
type: keyword

Name of the group.

--

*`client.user.hash`*::
+
--
type: keyword

Unique user hash to correlate information for a user in anonymized form.
Useful if `user.id` or `user.name` contain confidential information and cannot be used.

--

*`client.user.id`*::
+
--
type: keyword

One or multiple unique identifiers of the user.

--

*`client.user.name`*::
+
--
type: keyword

example: albert

Short name or login of the user.

--

[float]
== cloud fields

Fields related to the cloud or infrastructure the events are coming from.


*`cloud.account.id`*::
+
--
type: keyword

example: 666777888999

The cloud account or organization id used to identify different entities in a multi-tenant environment.
Examples: AWS account id, Google Cloud ORG Id, or other unique identifier.

--

*`cloud.availability_zone`*::
+
--
type: keyword

example: us-east-1c

Availability zone in which this host is running.

--

*`cloud.instance.id`*::
+
--
type: keyword

example: i-1234567890abcdef0

Instance ID of the host machine.

--

*`cloud.instance.name`*::
+
--
type: keyword

Instance name of the host machine.

--

*`cloud.machine.type`*::
+
--
type: keyword

example: t2.medium

Machine type of the host machine.

--

*`cloud.provider`*::
+
--
type: keyword

example: aws

Name of the cloud provider. Example values are aws, azure, gcp, or digitalocean.

--

*`cloud.region`*::
+
--
type: keyword

example: us-east-1

Region in which this host is running.

--

[float]
== container fields

Container fields are used for meta information about the specific container that is the source of information.
These fields help correlate data based containers from any runtime.


*`container.id`*::
+
--
type: keyword

Unique container id.

--

*`container.image.name`*::
+
--
type: keyword

Name of the image the container was built on.

--

*`container.image.tag`*::
+
--
type: keyword

Container image tag.

--

*`container.labels`*::
+
--
type: object

Image labels.

--

*`container.name`*::
+
--
type: keyword

Container name.

--

*`container.runtime`*::
+
--
type: keyword

example: docker

Runtime managing this container.

--

[float]
== destination fields

Destination fields describe details about the destination of a packet/event.
Destination fields are usually populated in conjunction with source fields.


*`destination.address`*::
+
--
type: keyword

Some event destination addresses are defined ambiguously. The event will sometimes list an IP, a domain or a unix socket.  You should always store the raw address in the `.address` field.
Then it should be duplicated to `.ip` or `.domain`, depending on which one it is.

--

*`destination.bytes`*::
+
--
type: long

example: 184

format: bytes

Bytes sent from the destination to the source.

--

*`destination.domain`*::
+
--
type: keyword

Destination domain.

--

*`destination.geo.city_name`*::
+
--
type: keyword

example: Montreal

City name.

--

*`destination.geo.continent_name`*::
+
--
type: keyword

example: North America

Name of the continent.

--

*`destination.geo.country_iso_code`*::
+
--
type: keyword

example: CA

Country ISO code.

--

*`destination.geo.country_name`*::
+
--
type: keyword

example: Canada

Country name.

--

*`destination.geo.location`*::
+
--
type: geo_point

example: { "lon": -73.614830, "lat": 45.505918 }

Longitude and latitude.

--

*`destination.geo.name`*::
+
--
type: keyword

example: boston-dc

User-defined description of a location, at the level of granularity they care about.
Could be the name of their data centers, the floor number, if this describes a local physical entity, city names.
Not typically used in automated geolocation.

--

*`destination.geo.region_iso_code`*::
+
--
type: keyword

example: CA-QC

Region ISO code.

--

*`destination.geo.region_name`*::
+
--
type: keyword

example: Quebec

Region name.

--

*`destination.ip`*::
+
--
type: ip

IP address of the destination.
Can be one or multiple IPv4 or IPv6 addresses.

--

*`destination.mac`*::
+
--
type: keyword

MAC address of the destination.

--

*`destination.packets`*::
+
--
type: long

example: 12

Packets sent from the destination to the source.

--

*`destination.port`*::
+
--
type: long

Port of the destination.

--

*`destination.user.email`*::
+
--
type: keyword

User email address.

--

*`destination.user.full_name`*::
+
--
type: keyword

example: Albert Einstein

User's full name, if available.

--

*`destination.user.group.id`*::
+
--
type: keyword

Unique identifier for the group on the system/platform.

--

*`destination.user.group.name`*::
+
--
type: keyword

Name of the group.

--

*`destination.user.hash`*::
+
--
type: keyword

Unique user hash to correlate information for a user in anonymized form.
Useful if `user.id` or `user.name` contain confidential information and cannot be used.

--

*`destination.user.id`*::
+
--
type: keyword

One or multiple unique identifiers of the user.

--

*`destination.user.name`*::
+
--
type: keyword

example: albert

Short name or login of the user.

--

[float]
== ecs fields

Meta-information specific to ECS.


*`ecs.version`*::
+
--
type: keyword

example: 1.0.0

required: True

ECS version this event conforms to. `ecs.version` is a required field and must exist in all events.
When querying across multiple indices -- which may conform to slightly different ECS versions -- this field lets integrations adjust to the schema version of the events.

--

[float]
== error fields

These fields can represent errors of any kind.
Use them for errors that happen while fetching events or in cases where the event itself contains an error.


*`error.code`*::
+
--
type: keyword

Error code describing the error.

--

*`error.id`*::
+
--
type: keyword

Unique identifier for the error.

--

*`error.message`*::
+
--
type: text

Error message.

--

[float]
== event fields

The event fields are used for context information about the log or metric event itself.
A log is defined as an event containing details of something that happened. Log events must include the time at which the thing happened. Examples of log events include a process starting on a host, a network packet being sent from a source to a destination, or a network connection between a client and a server being initiated or closed. A metric is defined as an event containing one or more numerical or categorical measurements and the time at which the measurement was taken. Examples of metric events include memory pressure measured on a host, or vulnerabilities measured on a scanned host.


*`event.action`*::
+
--
type: keyword

example: user-password-change

The action captured by the event.
This describes the information in the event. It is more specific than `event.category`. Examples are `group-add`, `process-started`, `file-created`. The value is normally defined by the implementer.

--

*`event.category`*::
+
--
type: keyword

example: user-management

Event category.
This contains high-level information about the contents of the event. It is more generic than `event.action`, in the sense that typically a category contains multiple actions. Warning: In future versions of ECS, we plan to provide a list of acceptable values for this field, please use with caution.

--

*`event.created`*::
+
--
type: date

event.created contains the date/time when the event was first read by an agent, or by your pipeline.
This field is distinct from @timestamp in that @timestamp typically contain the time extracted from the original event.
In most situations, these two timestamps will be slightly different. The difference can be used to calculate the delay between your source generating an event, and the time when your agent first processed it. This can be used to monitor your agent's or pipeline's ability to keep up with your event source.
In case the two timestamps are identical, @timestamp should be used.

--

*`event.dataset`*::
+
--
type: keyword

example: stats

Name of the dataset.
The concept of a `dataset` (fileset / metricset) is used in Beats as a subset of modules. It contains the information which is currently stored in metricset.name and metricset.module or fileset.name.

--

*`event.duration`*::
+
--
type: long

format: duration

Duration of the event in nanoseconds.
If event.start and event.end are known this value should be the difference between the end and start time.

--

*`event.end`*::
+
--
type: date

event.end contains the date when the event ended or when the activity was last observed.

--

*`event.hash`*::
+
--
type: keyword

example: 123456789012345678901234567890ABCD

Hash (perhaps logstash fingerprint) of raw field to be able to demonstrate log integrity.

--

*`event.id`*::
+
--
type: keyword

example: 8a4f500d

Unique ID to describe the event.

--

*`event.kind`*::
+
--
type: keyword

example: state

The kind of the event.
This gives information about what type of information the event contains, without being specific to the contents of the event.  Examples are `event`, `state`, `alarm`. Warning: In future versions of ECS, we plan to provide a list of acceptable values for this field, please use with caution.

--

*`event.module`*::
+
--
type: keyword

example: mysql

Name of the module this data is coming from.
This information is coming from the modules used in Beats or Logstash.

--

*`event.original`*::
+
--
type: keyword

example: Sep 19 08:26:10 host CEF:0&#124;Security&#124; threatmanager&#124;1.0&#124;100&#124; worm successfully stopped&#124;10&#124;src=10.0.0.1 dst=2.1.2.2spt=1232

Raw text message of entire event. Used to demonstrate log integrity.
This field is not indexed and doc_values are disabled. It cannot be searched, but it can be retrieved from `_source`.

--

*`event.outcome`*::
+
--
type: keyword

example: success

The outcome of the event.
If the event describes an action, this fields contains the outcome of that action. Examples outcomes are `success` and `failure`. Warning: In future versions of ECS, we plan to provide a list of acceptable values for this field, please use with caution.

--

*`event.risk_score`*::
+
--
type: float

Risk score or priority of the event (e.g. security solutions). Use your system's original value here.

--

*`event.risk_score_norm`*::
+
--
type: float

Normalized risk score or priority of the event, on a scale of 0 to 100.
This is mainly useful if you use more than one system that assigns risk scores, and you want to see a normalized value across all systems.

--

*`event.severity`*::
+
--
type: long

example: 7

Severity describes the original severity of the event. What the different severity values mean can very different between use cases. It's up to the implementer to make sure severities are consistent across events.

--

*`event.start`*::
+
--
type: date

event.start contains the date when the event started or when the activity was first observed.

--

*`event.timezone`*::
+
--
type: keyword

This field should be populated when the event's timestamp does not include timezone information already (e.g. default Syslog timestamps). It's optional otherwise.
Acceptable timezone formats are: a canonical ID (e.g. "Europe/Amsterdam"), abbreviated (e.g. "EST") or an HH:mm differential (e.g. "-05:00").

--

*`event.type`*::
+
--
type: keyword

Reserved for future usage.
Please avoid using this field for user data.

--

[float]
== file fields

A file is defined as a set of information that has been created on, or has existed on a filesystem.
File objects can be associated with host events, network events, and/or file events (e.g., those produced by File Integrity Monitoring [FIM] products or services). File fields provide details about the affected file associated with the event or metric.


*`file.ctime`*::
+
--
type: date

Last time file metadata changed.

--

*`file.device`*::
+
--
type: keyword

Device that is the source of the file.

--

*`file.extension`*::
+
--
type: keyword

example: png

File extension.
This should allow easy filtering by file extensions.

--

*`file.gid`*::
+
--
type: keyword

Primary group ID (GID) of the file.

--

*`file.group`*::
+
--
type: keyword

Primary group name of the file.

--

*`file.inode`*::
+
--
type: keyword

Inode representing the file in the filesystem.

--

*`file.mode`*::
+
--
type: keyword

example: 416

Mode of the file in octal representation.

--

*`file.mtime`*::
+
--
type: date

Last time file content was modified.

--

*`file.owner`*::
+
--
type: keyword

File owner's username.

--

*`file.path`*::
+
--
type: keyword

Path to the file.

--

*`file.size`*::
+
--
type: long

File size in bytes (field is only added when `type` is `file`).

--

*`file.target_path`*::
+
--
type: keyword

Target path for symlinks.

--

*`file.type`*::
+
--
type: keyword

File type (file, dir, or symlink).

--

*`file.uid`*::
+
--
type: keyword

The user ID (UID) or security identifier (SID) of the file owner.

--

[float]
== geo fields

Geo fields can carry data about a specific location related to an event.
This geolocation information can be derived from techniques such as Geo IP, or be user-supplied.


*`geo.city_name`*::
+
--
type: keyword

example: Montreal

City name.

--

*`geo.continent_name`*::
+
--
type: keyword

example: North America

Name of the continent.

--

*`geo.country_iso_code`*::
+
--
type: keyword

example: CA

Country ISO code.

--

*`geo.country_name`*::
+
--
type: keyword

example: Canada

Country name.

--

*`geo.location`*::
+
--
type: geo_point

example: { "lon": -73.614830, "lat": 45.505918 }

Longitude and latitude.

--

*`geo.name`*::
+
--
type: keyword

example: boston-dc

User-defined description of a location, at the level of granularity they care about.
Could be the name of their data centers, the floor number, if this describes a local physical entity, city names.
Not typically used in automated geolocation.

--

*`geo.region_iso_code`*::
+
--
type: keyword

example: CA-QC

Region ISO code.

--

*`geo.region_name`*::
+
--
type: keyword

example: Quebec

Region name.

--

[float]
== group fields

The group fields are meant to represent groups that are relevant to the event.


*`group.id`*::
+
--
type: keyword

Unique identifier for the group on the system/platform.

--

*`group.name`*::
+
--
type: keyword

Name of the group.

--

[float]
== host fields

A host is defined as a general computing instance.
ECS host.* fields should be populated with details about the host on which the event happened, or from which the measurement was taken. Host types include hardware, virtual machines, Docker containers, and Kubernetes nodes.


*`host.architecture`*::
+
--
type: keyword

example: x86_64

Operating system architecture.

--

*`host.geo.city_name`*::
+
--
type: keyword

example: Montreal

City name.

--

*`host.geo.continent_name`*::
+
--
type: keyword

example: North America

Name of the continent.

--

*`host.geo.country_iso_code`*::
+
--
type: keyword

example: CA

Country ISO code.

--

*`host.geo.country_name`*::
+
--
type: keyword

example: Canada

Country name.

--

*`host.geo.location`*::
+
--
type: geo_point

example: { "lon": -73.614830, "lat": 45.505918 }

Longitude and latitude.

--

*`host.geo.name`*::
+
--
type: keyword

example: boston-dc

User-defined description of a location, at the level of granularity they care about.
Could be the name of their data centers, the floor number, if this describes a local physical entity, city names.
Not typically used in automated geolocation.

--

*`host.geo.region_iso_code`*::
+
--
type: keyword

example: CA-QC

Region ISO code.

--

*`host.geo.region_name`*::
+
--
type: keyword

example: Quebec

Region name.

--

*`host.hostname`*::
+
--
type: keyword

Hostname of the host.
It normally contains what the `hostname` command returns on the host machine.

--

*`host.id`*::
+
--
type: keyword

Unique host id.
As hostname is not always unique, use values that are meaningful in your environment.
Example: The current usage of `beat.name`.

--

*`host.ip`*::
+
--
type: ip

Host ip address.

--

*`host.mac`*::
+
--
type: keyword

Host mac address.

--

*`host.name`*::
+
--
type: keyword

Name of the host.
It can contain what `hostname` returns on Unix systems, the fully qualified domain name, or a name specified by the user. The sender decides which value to use.

--

*`host.os.family`*::
+
--
type: keyword

example: debian

OS family (such as redhat, debian, freebsd, windows).

--

*`host.os.full`*::
+
--
type: keyword

example: Mac OS Mojave

Operating system name, including the version or code name.

--

*`host.os.kernel`*::
+
--
type: keyword

example: 4.4.0-112-generic

Operating system kernel version as a raw string.

--

*`host.os.name`*::
+
--
type: keyword

example: Mac OS X

Operating system name, without the version.

--

*`host.os.platform`*::
+
--
type: keyword

example: darwin

Operating system platform (such centos, ubuntu, windows).

--

*`host.os.version`*::
+
--
type: keyword

example: 10.14.1

Operating system version as a raw string.

--

*`host.type`*::
+
--
type: keyword

Type of host.
For Cloud providers this can be the machine type like `t2.medium`. If vm, this could be the container, for example, or other information meaningful in your environment.

--

*`host.user.email`*::
+
--
type: keyword

User email address.

--

*`host.user.full_name`*::
+
--
type: keyword

example: Albert Einstein

User's full name, if available.

--

*`host.user.group.id`*::
+
--
type: keyword

Unique identifier for the group on the system/platform.

--

*`host.user.group.name`*::
+
--
type: keyword

Name of the group.

--

*`host.user.hash`*::
+
--
type: keyword

Unique user hash to correlate information for a user in anonymized form.
Useful if `user.id` or `user.name` contain confidential information and cannot be used.

--

*`host.user.id`*::
+
--
type: keyword

One or multiple unique identifiers of the user.

--

*`host.user.name`*::
+
--
type: keyword

example: albert

Short name or login of the user.

--

[float]
== http fields

Fields related to HTTP activity. Use the `url` field set to store the url of the request.


*`http.request.body.bytes`*::
+
--
type: long

example: 887

format: bytes

Size in bytes of the request body.

--

*`http.request.body.content`*::
+
--
type: keyword

example: Hello world

The full HTTP request body.

--

*`http.request.bytes`*::
+
--
type: long

example: 1437

format: bytes

Total size in bytes of the request (body and headers).

--

*`http.request.method`*::
+
--
type: keyword

example: get, post, put

HTTP request method.
The field value must be normalized to lowercase for querying. See the documentation section "Implementing ECS".

--

*`http.request.referrer`*::
+
--
type: keyword

example: https://blog.example.com/

Referrer for this HTTP request.

--

*`http.response.body.bytes`*::
+
--
type: long

example: 887

format: bytes

Size in bytes of the response body.

--

*`http.response.body.content`*::
+
--
type: keyword

example: Hello world

The full HTTP response body.

--

*`http.response.bytes`*::
+
--
type: long

example: 1437

format: bytes

Total size in bytes of the response (body and headers).

--

*`http.response.status_code`*::
+
--
type: long

example: 404

HTTP response status code.

--

*`http.version`*::
+
--
type: keyword

example: 1.1

HTTP version.

--

[float]
== log fields

Fields which are specific to log events.


*`log.level`*::
+
--
type: keyword

example: err

Original log level of the log event.
Some examples are `warn`, `error`, `i`.

--

*`log.original`*::
+
--
type: keyword

example: Sep 19 08:26:10 localhost My log

This is the original log message and contains the full log message before splitting it up in multiple parts.
In contrast to the `message` field which can contain an extracted part of the log message, this field contains the original, full log message. It can have already some modifications applied like encoding or new lines removed to clean up the log message.
This field is not indexed and doc_values are disabled so it can't be queried but the value can be retrieved from `_source`.

--

[float]
== network fields

The network is defined as the communication path over which a host or network event happens.
The network.* fields should be populated with details about the network activity associated with an event.


*`network.application`*::
+
--
type: keyword

example: aim

A name given to an application level protocol. This can be arbitrarily assigned for things like microservices, but also apply to things like skype, icq, facebook, twitter. This would be used in situations where the vendor or service can be decoded such as from the source/dest IP owners, ports, or wire format.
The field value must be normalized to lowercase for querying. See the documentation section "Implementing ECS".

--

*`network.bytes`*::
+
--
type: long

example: 368

format: bytes

Total bytes transferred in both directions.
If `source.bytes` and `destination.bytes` are known, `network.bytes` is their sum.

--

*`network.community_id`*::
+
--
type: keyword

example: 1:hO+sN4H+MG5MY/8hIrXPqc4ZQz0=

A hash of source and destination IPs and ports, as well as the protocol used in a communication. This is a tool-agnostic standard to identify flows.
Learn more at https://github.com/corelight/community-id-spec.

--

*`network.direction`*::
+
--
type: keyword

example: inbound

Direction of the network traffic.
Recommended values are:
  * inbound
  * outbound
  * internal
  * external
  * unknown

When mapping events from a host-based monitoring context, populate this field from the host's point of view.
When mapping events from a network or perimeter-based monitoring context, populate this field from the point of view of your network perimeter.

--

*`network.forwarded_ip`*::
+
--
type: ip

example: 192.1.1.2

Host IP address when the source IP address is the proxy.

--

*`network.iana_number`*::
+
--
type: keyword

example: 6

IANA Protocol Number (https://www.iana.org/assignments/protocol-numbers/protocol-numbers.xhtml). Standardized list of protocols. This aligns well with NetFlow and sFlow related logs which use the IANA Protocol Number.

--

*`network.name`*::
+
--
type: keyword

example: Guest Wifi

Name given by operators to sections of their network.

--

*`network.packets`*::
+
--
type: long

example: 24

Total packets transferred in both directions.
If `source.packets` and `destination.packets` are known, `network.packets` is their sum.

--

*`network.protocol`*::
+
--
type: keyword

example: http

L7 Network protocol name. ex. http, lumberjack, transport protocol.
The field value must be normalized to lowercase for querying. See the documentation section "Implementing ECS".

--

*`network.transport`*::
+
--
type: keyword

example: tcp

Same as network.iana_number, but instead using the Keyword name of the transport layer (udp, tcp, ipv6-icmp, etc.)
The field value must be normalized to lowercase for querying. See the documentation section "Implementing ECS".

--

*`network.type`*::
+
--
type: keyword

example: ipv4

In the OSI Model this would be the Network Layer. ipv4, ipv6, ipsec, pim, etc
The field value must be normalized to lowercase for querying. See the documentation section "Implementing ECS".

--

[float]
== observer fields

An observer is defined as a special network, security, or application device used to detect, observe, or create network, security, or application-related events and metrics.
This could be a custom hardware appliance or a server that has been configured to run special network, security, or application software. Examples include firewalls, intrusion detection/prevention systems, network monitoring sensors, web application firewalls, data loss prevention systems, and APM servers. The observer.* fields shall be populated with details of the system, if any, that detects, observes and/or creates a network, security, or application event or metric. Message queues and ETL components used in processing events or metrics are not considered observers in ECS.


*`observer.geo.city_name`*::
+
--
type: keyword

example: Montreal

City name.

--

*`observer.geo.continent_name`*::
+
--
type: keyword

example: North America

Name of the continent.

--

*`observer.geo.country_iso_code`*::
+
--
type: keyword

example: CA

Country ISO code.

--

*`observer.geo.country_name`*::
+
--
type: keyword

example: Canada

Country name.

--

*`observer.geo.location`*::
+
--
type: geo_point

example: { "lon": -73.614830, "lat": 45.505918 }

Longitude and latitude.

--

*`observer.geo.name`*::
+
--
type: keyword

example: boston-dc

User-defined description of a location, at the level of granularity they care about.
Could be the name of their data centers, the floor number, if this describes a local physical entity, city names.
Not typically used in automated geolocation.

--

*`observer.geo.region_iso_code`*::
+
--
type: keyword

example: CA-QC

Region ISO code.

--

*`observer.geo.region_name`*::
+
--
type: keyword

example: Quebec

Region name.

--

*`observer.hostname`*::
+
--
type: keyword

Hostname of the observer.

--

*`observer.ip`*::
+
--
type: ip

IP address of the observer.

--

*`observer.mac`*::
+
--
type: keyword

MAC address of the observer

--

*`observer.os.family`*::
+
--
type: keyword

example: debian

OS family (such as redhat, debian, freebsd, windows).

--

*`observer.os.full`*::
+
--
type: keyword

example: Mac OS Mojave

Operating system name, including the version or code name.

--

*`observer.os.kernel`*::
+
--
type: keyword

example: 4.4.0-112-generic

Operating system kernel version as a raw string.

--

*`observer.os.name`*::
+
--
type: keyword

example: Mac OS X

Operating system name, without the version.

--

*`observer.os.platform`*::
+
--
type: keyword

example: darwin

Operating system platform (such centos, ubuntu, windows).

--

*`observer.os.version`*::
+
--
type: keyword

example: 10.14.1

Operating system version as a raw string.

--

*`observer.serial_number`*::
+
--
type: keyword

Observer serial number.

--

*`observer.type`*::
+
--
type: keyword

example: firewall

The type of the observer the data is coming from.
There is no predefined list of observer types. Some examples are `forwarder`, `firewall`, `ids`, `ips`, `proxy`, `poller`, `sensor`, `APM server`.

--

*`observer.vendor`*::
+
--
type: keyword

observer vendor information.

--

*`observer.version`*::
+
--
type: keyword

Observer version.

--

[float]
== organization fields

The organization fields enrich data with information about the company or entity the data is associated with.
These fields help you arrange or filter data stored in an index by one or multiple organizations.


*`organization.id`*::
+
--
type: keyword

Unique identifier for the organization.

--

*`organization.name`*::
+
--
type: keyword

Organization name.

--

[float]
== os fields

The OS fields contain information about the operating system.


*`os.family`*::
+
--
type: keyword

example: debian

OS family (such as redhat, debian, freebsd, windows).

--

*`os.full`*::
+
--
type: keyword

example: Mac OS Mojave

Operating system name, including the version or code name.

--

*`os.kernel`*::
+
--
type: keyword

example: 4.4.0-112-generic

Operating system kernel version as a raw string.

--

*`os.name`*::
+
--
type: keyword

example: Mac OS X

Operating system name, without the version.

--

*`os.platform`*::
+
--
type: keyword

example: darwin

Operating system platform (such centos, ubuntu, windows).

--

*`os.version`*::
+
--
type: keyword

example: 10.14.1

Operating system version as a raw string.

--

[float]
== process fields

These fields contain information about a process.
These fields can help you correlate metrics information with a process id/name from a log message.  The `process.pid` often stays in the metric itself and is copied to the global field for correlation.


*`process.args`*::
+
--
type: keyword

example: ['ssh', '-l', 'user', '10.0.0.16']

Array of process arguments.
May be filtered to protect sensitive information.

--

*`process.executable`*::
+
--
type: keyword

example: /usr/bin/ssh

Absolute path to the process executable.

--

*`process.name`*::
+
--
type: keyword

example: ssh

Process name.
Sometimes called program name or similar.

--

*`process.pid`*::
+
--
type: long

Process id.

--

*`process.ppid`*::
+
--
type: long

Process parent id.

--

*`process.start`*::
+
--
type: date

example: 2016-05-23T08:05:34.853Z

The time the process started.

--

*`process.thread.id`*::
+
--
type: long

example: 4242

Thread ID.

--

*`process.title`*::
+
--
type: keyword

Process title.
The proctitle, some times the same as process name. Can also be different: for example a browser setting its title to the web page currently opened.

--

*`process.working_directory`*::
+
--
type: keyword

example: /home/alice

The working directory of the process.

--

[float]
== related fields

This field set is meant to facilitate pivoting around a piece of data.
Some pieces of information can be seen in many places in an ECS event. To facilitate searching for them, store an array of all seen values to their corresponding field in `related.`.
A concrete example is IP addresses, which can be under host, observer, source, destination, client, server, and network.forwarded_ip. If you append all IPs to `related.ip`, you can then search for a given IP trivially, no matter where it appeared, by querying `related.ip:a.b.c.d`.


*`related.ip`*::
+
--
type: ip

All of the IPs seen on your event.

--

[float]
== server fields

A Server is defined as the responder in a network connection for events regarding sessions, connections, or bidirectional flow records.
For TCP events, the server is the receiver of the initial SYN packet(s) of the TCP connection. For other protocols, the server is generally the responder in the network transaction. Some systems actually use the term "responder" to refer the server in TCP connections. The server fields describe details about the system acting as the server in the network event. Server fields are usually populated in conjunction with client fields. Server fields are generally not populated for packet-level events.
Client / server representations can add semantic context to an exchange, which is helpful to visualize the data in certain situations. If your context falls in that category, you should still ensure that source and destination are filled appropriately.


*`server.address`*::
+
--
type: keyword

Some event server addresses are defined ambiguously. The event will sometimes list an IP, a domain or a unix socket.  You should always store the raw address in the `.address` field.
Then it should be duplicated to `.ip` or `.domain`, depending on which one it is.

--

*`server.bytes`*::
+
--
type: long

example: 184

format: bytes

Bytes sent from the server to the client.

--

*`server.domain`*::
+
--
type: keyword

Server domain.

--

*`server.geo.city_name`*::
+
--
type: keyword

example: Montreal

City name.

--

*`server.geo.continent_name`*::
+
--
type: keyword

example: North America

Name of the continent.

--

*`server.geo.country_iso_code`*::
+
--
type: keyword

example: CA

Country ISO code.

--

*`server.geo.country_name`*::
+
--
type: keyword

example: Canada

Country name.

--

*`server.geo.location`*::
+
--
type: geo_point

example: { "lon": -73.614830, "lat": 45.505918 }

Longitude and latitude.

--

*`server.geo.name`*::
+
--
type: keyword

example: boston-dc

User-defined description of a location, at the level of granularity they care about.
Could be the name of their data centers, the floor number, if this describes a local physical entity, city names.
Not typically used in automated geolocation.

--

*`server.geo.region_iso_code`*::
+
--
type: keyword

example: CA-QC

Region ISO code.

--

*`server.geo.region_name`*::
+
--
type: keyword

example: Quebec

Region name.

--

*`server.ip`*::
+
--
type: ip

IP address of the server.
Can be one or multiple IPv4 or IPv6 addresses.

--

*`server.mac`*::
+
--
type: keyword

MAC address of the server.

--

*`server.packets`*::
+
--
type: long

example: 12

Packets sent from the server to the client.

--

*`server.port`*::
+
--
type: long

Port of the server.

--

*`server.user.email`*::
+
--
type: keyword

User email address.

--

*`server.user.full_name`*::
+
--
type: keyword

example: Albert Einstein

User's full name, if available.

--

*`server.user.group.id`*::
+
--
type: keyword

Unique identifier for the group on the system/platform.

--

*`server.user.group.name`*::
+
--
type: keyword

Name of the group.

--

*`server.user.hash`*::
+
--
type: keyword

Unique user hash to correlate information for a user in anonymized form.
Useful if `user.id` or `user.name` contain confidential information and cannot be used.

--

*`server.user.id`*::
+
--
type: keyword

One or multiple unique identifiers of the user.

--

*`server.user.name`*::
+
--
type: keyword

example: albert

Short name or login of the user.

--

[float]
== service fields

The service fields describe the service for or from which the data was collected.
These fields help you find and correlate logs for a specific service and version.


*`service.ephemeral_id`*::
+
--
type: keyword

example: 8a4f500f

Ephemeral identifier of this service (if one exists).
This id normally changes across restarts, but `service.id` does not.

--

*`service.id`*::
+
--
type: keyword

example: d37e5ebfe0ae6c4972dbe9f0174a1637bb8247f6

Unique identifier of the running service.
This id should uniquely identify this service. This makes it possible to correlate logs and metrics for one specific service.
Example: If you are experiencing issues with one redis instance, you can filter on that id to see metrics and logs for that single instance.

--

*`service.name`*::
+
--
type: keyword

example: elasticsearch-metrics

Name of the service data is collected from.
The name of the service is normally user given. This allows if two instances of the same service are running on the same machine they can be differentiated by the `service.name`.
Also it allows for distributed services that run on multiple hosts to correlate the related instances based on the name.
In the case of Elasticsearch the service.name could contain the cluster name. For Beats the service.name is by default a copy of the `service.type` field if no name is specified.

--

*`service.state`*::
+
--
type: keyword

Current state of the service.

--

*`service.type`*::
+
--
type: keyword

example: elasticsearch

The type of the service data is collected from.
The type can be used to group and correlate logs and metrics from one service type.
Example: If logs or metrics are collected from Elasticsearch, `service.type` would be `elasticsearch`.

--

*`service.version`*::
+
--
type: keyword

example: 3.2.4

Version of the service the data was collected from.
This allows to look at a data set only for a specific version of a service.

--

[float]
== source fields

Source fields describe details about the source of a packet/event.
Source fields are usually populated in conjunction with destination fields.


*`source.address`*::
+
--
type: keyword

Some event source addresses are defined ambiguously. The event will sometimes list an IP, a domain or a unix socket.  You should always store the raw address in the `.address` field.
Then it should be duplicated to `.ip` or `.domain`, depending on which one it is.

--

*`source.bytes`*::
+
--
type: long

example: 184

format: bytes

Bytes sent from the source to the destination.

--

*`source.domain`*::
+
--
type: keyword

Source domain.

--

*`source.geo.city_name`*::
+
--
type: keyword

example: Montreal

City name.

--

*`source.geo.continent_name`*::
+
--
type: keyword

example: North America

Name of the continent.

--

*`source.geo.country_iso_code`*::
+
--
type: keyword

example: CA

Country ISO code.

--

*`source.geo.country_name`*::
+
--
type: keyword

example: Canada

Country name.

--

*`source.geo.location`*::
+
--
type: geo_point

example: { "lon": -73.614830, "lat": 45.505918 }

Longitude and latitude.

--

*`source.geo.name`*::
+
--
type: keyword

example: boston-dc

User-defined description of a location, at the level of granularity they care about.
Could be the name of their data centers, the floor number, if this describes a local physical entity, city names.
Not typically used in automated geolocation.

--

*`source.geo.region_iso_code`*::
+
--
type: keyword

example: CA-QC

Region ISO code.

--

*`source.geo.region_name`*::
+
--
type: keyword

example: Quebec

Region name.

--

*`source.ip`*::
+
--
type: ip

IP address of the source.
Can be one or multiple IPv4 or IPv6 addresses.

--

*`source.mac`*::
+
--
type: keyword

MAC address of the source.

--

*`source.packets`*::
+
--
type: long

example: 12

Packets sent from the source to the destination.

--

*`source.port`*::
+
--
type: long

Port of the source.

--

*`source.user.email`*::
+
--
type: keyword

User email address.

--

*`source.user.full_name`*::
+
--
type: keyword

example: Albert Einstein

User's full name, if available.

--

*`source.user.group.id`*::
+
--
type: keyword

Unique identifier for the group on the system/platform.

--

*`source.user.group.name`*::
+
--
type: keyword

Name of the group.

--

*`source.user.hash`*::
+
--
type: keyword

Unique user hash to correlate information for a user in anonymized form.
Useful if `user.id` or `user.name` contain confidential information and cannot be used.

--

*`source.user.id`*::
+
--
type: keyword

One or multiple unique identifiers of the user.

--

*`source.user.name`*::
+
--
type: keyword

example: albert

Short name or login of the user.

--

[float]
== url fields

URL fields provide support for complete or partial URLs, and supports the breaking down into scheme, domain, path, and so on.


*`url.domain`*::
+
--
type: keyword

example: www.elastic.co

Domain of the url, such as "www.elastic.co".
In some cases a URL may refer to an IP and/or port directly, without a domain name. In this case, the IP address would go to the `domain` field.

--

*`url.fragment`*::
+
--
type: keyword

Portion of the url after the `#`, such as "top".
The `#` is not part of the fragment.

--

*`url.full`*::
+
--
type: keyword

example: https://www.elastic.co:443/search?q=elasticsearch#top

If full URLs are important to your use case, they should be stored in `url.full`, whether this field is reconstructed or present in the event source.

--

*`url.original`*::
+
--
type: keyword

example: https://www.elastic.co:443/search?q=elasticsearch#top or /search?q=elasticsearch

Unmodified original url as seen in the event source.
Note that in network monitoring, the observed URL may be a full URL, whereas in access logs, the URL is often just represented as a path.
This field is meant to represent the URL as it was observed, complete or not.

--

*`url.password`*::
+
--
type: keyword

Password of the request.

--

*`url.path`*::
+
--
type: keyword

Path of the request, such as "/search".

--

*`url.port`*::
+
--
type: long

example: 443

Port of the request, such as 443.

--

*`url.query`*::
+
--
type: keyword

The query field describes the query string of the request, such as "q=elasticsearch".
The `?` is excluded from the query string. If a URL contains no `?`, there is no query field. If there is a `?` but no query, the query field exists with an empty string. The `exists` query can be used to differentiate between the two cases.

--

*`url.scheme`*::
+
--
type: keyword

example: https

Scheme of the request, such as "https".
Note: The `:` is not part of the scheme.

--

*`url.username`*::
+
--
type: keyword

Username of the request.

--

[float]
== user fields

The user fields describe information about the user that is relevant to the event.
Fields can have one entry or multiple entries. If a user has more than one id, provide an array that includes all of them.


*`user.email`*::
+
--
type: keyword

User email address.

--

*`user.full_name`*::
+
--
type: keyword

example: Albert Einstein

User's full name, if available.

--

*`user.group.id`*::
+
--
type: keyword

Unique identifier for the group on the system/platform.

--

*`user.group.name`*::
+
--
type: keyword

Name of the group.

--

*`user.hash`*::
+
--
type: keyword

Unique user hash to correlate information for a user in anonymized form.
Useful if `user.id` or `user.name` contain confidential information and cannot be used.

--

*`user.id`*::
+
--
type: keyword

One or multiple unique identifiers of the user.

--

*`user.name`*::
+
--
type: keyword

example: albert

Short name or login of the user.

--

[float]
== user_agent fields

The user_agent fields normally come from a browser request.
They often show up in web service logs coming from the parsed user agent string.


*`user_agent.device.name`*::
+
--
type: keyword

example: iPhone

Name of the device.

--

*`user_agent.name`*::
+
--
type: keyword

example: Safari

Name of the user agent.

--

*`user_agent.original`*::
+
--
type: keyword

example: Mozilla/5.0 (iPhone; CPU iPhone OS 12_1 like Mac OS X) AppleWebKit/605.1.15 (KHTML, like Gecko) Version/12.0 Mobile/15E148 Safari/604.1

Unparsed version of the user_agent.

--

*`user_agent.os.family`*::
+
--
type: keyword

example: debian

OS family (such as redhat, debian, freebsd, windows).

--

*`user_agent.os.full`*::
+
--
type: keyword

example: Mac OS Mojave

Operating system name, including the version or code name.

--

*`user_agent.os.kernel`*::
+
--
type: keyword

example: 4.4.0-112-generic

Operating system kernel version as a raw string.

--

*`user_agent.os.name`*::
+
--
type: keyword

example: Mac OS X

Operating system name, without the version.

--

*`user_agent.os.platform`*::
+
--
type: keyword

example: darwin

Operating system platform (such centos, ubuntu, windows).

--

*`user_agent.os.version`*::
+
--
type: keyword

example: 10.14.1

Operating system version as a raw string.

--

*`user_agent.version`*::
+
--
type: keyword

example: 12.0

Version of the user agent.

--

[[exported-fields-elasticsearch]]
== elasticsearch fields

elasticsearch Module



[float]
== elasticsearch fields




*`elasticsearch.component`*::
+
--
type: keyword

example: o.e.c.m.MetaDataCreateIndexService

Elasticsearch component from where the log event originated

--

*`elasticsearch.cluster.uuid`*::
+
--
type: keyword

example: GmvrbHlNTiSVYiPf8kxg9g

UUID of the cluster

--

*`elasticsearch.cluster.name`*::
+
--
type: keyword

example: docker-cluster

Name of the cluster

--

*`elasticsearch.node.id`*::
+
--
type: keyword

example: DSiWcTyeThWtUXLB9J0BMw

ID of the node

--

*`elasticsearch.node.name`*::
+
--
type: keyword

example: vWNJsZ3

Name of the node

--

*`elasticsearch.index.name`*::
+
--
type: keyword

example: filebeat-test-input

Index name

--

*`elasticsearch.index.id`*::
+
--
type: keyword

example: aOGgDwbURfCV57AScqbCgw

Index id

--

*`elasticsearch.shard.id`*::
+
--
type: keyword

example: 0

Id of the shard

--

[float]
== audit fields




*`elasticsearch.audit.layer`*::
+
--
type: keyword

example: rest

The layer from which this event originated: rest, transport or ip_filter

--

*`elasticsearch.audit.origin.type`*::
+
--
type: keyword

example: local_node

Where the request originated: rest (request originated from a REST API request), transport (request was received on the transport channel), local_node (the local node issued the request)

--

*`elasticsearch.audit.realm`*::
+
--
type: keyword

The authentication realm the authentication was validated against

--

*`elasticsearch.audit.user.realm`*::
+
--
type: keyword

The user's authentication realm, if authenticated

--

*`elasticsearch.audit.user.roles`*::
+
--
type: keyword

example: ['kibana_user', 'beats_admin']

Roles to which the principal belongs

--

*`elasticsearch.audit.action`*::
+
--
type: keyword

example: cluster:monitor/main

The name of the action that was executed

--

*`elasticsearch.audit.url.params`*::
+
--
example: {username=jacknich2}

REST URI parameters

--

*`elasticsearch.audit.indices`*::
+
--
type: keyword

example: ['foo-2019.01.04', 'foo-2019.01.03', 'foo-2019.01.06']

Indices accessed by action

--

*`elasticsearch.audit.request.id`*::
+
--
type: keyword

example: WzL_kb6VSvOhAq0twPvHOQ

Unique ID of request

--

*`elasticsearch.audit.request.name`*::
+
--
type: keyword

example: ClearScrollRequest

The type of request that was executed

--

*`elasticsearch.audit.request_body`*::
+
--
type: alias

alias to: http.request.body.content

--

*`elasticsearch.audit.event_type`*::
+
--
type: alias

alias to: event.type

--

*`elasticsearch.audit.origin_address`*::
+
--
type: alias

alias to: source.ip

--

*`elasticsearch.audit.uri`*::
+
--
type: alias

alias to: url.original

--

*`elasticsearch.audit.principal`*::
+
--
type: alias

alias to: user.name

--

[float]
== deprecation fields



[float]
== gc fields

GC fileset fields.



[float]
== phase fields

Fields specific to GC phase.



*`elasticsearch.gc.phase.name`*::
+
--
type: keyword

Name of the GC collection phase.


--

*`elasticsearch.gc.phase.duration_sec`*::
+
--
type: float

Collection phase duration according to the Java virtual machine.


--

*`elasticsearch.gc.phase.scrub_symbol_table_time_sec`*::
+
--
type: float

Pause time in seconds cleaning up symbol tables.


--

*`elasticsearch.gc.phase.scrub_string_table_time_sec`*::
+
--
type: float

Pause time in seconds cleaning up string tables.


--

*`elasticsearch.gc.phase.weak_refs_processing_time_sec`*::
+
--
type: float

Time spent processing weak references in seconds.


--

*`elasticsearch.gc.phase.parallel_rescan_time_sec`*::
+
--
type: float

Time spent in seconds marking live objects while application is stopped.


--

*`elasticsearch.gc.phase.class_unload_time_sec`*::
+
--
type: float

Time spent unloading unused classes in seconds.


--

[float]
== cpu_time fields

Process CPU time spent performing collections.



*`elasticsearch.gc.phase.cpu_time.user_sec`*::
+
--
type: float

CPU time spent outside the kernel.


--

*`elasticsearch.gc.phase.cpu_time.sys_sec`*::
+
--
type: float

CPU time spent inside the kernel. 


--

*`elasticsearch.gc.phase.cpu_time.real_sec`*::
+
--
type: float

Total elapsed CPU time spent to complete the collection from start to finish.


--

*`elasticsearch.gc.jvm_runtime_sec`*::
+
--
type: float

The time from JVM start up in seconds, as a floating point number.


--

*`elasticsearch.gc.threads_total_stop_time_sec`*::
+
--
type: float

Garbage collection threads total stop time seconds.


--

*`elasticsearch.gc.stopping_threads_time_sec`*::
+
--
type: float

Time took to stop threads seconds.


--

*`elasticsearch.gc.tags`*::
+
--
type: keyword

GC logging tags.


--

[float]
== heap fields

Heap allocation and total size.



*`elasticsearch.gc.heap.size_kb`*::
+
--
type: integer

Total heap size in kilobytes.


--

*`elasticsearch.gc.heap.used_kb`*::
+
--
type: integer

Used heap in kilobytes.


--

[float]
== old_gen fields

Old generation occupancy and total size.



*`elasticsearch.gc.old_gen.size_kb`*::
+
--
type: integer

Total size of old generation in kilobytes.


--

*`elasticsearch.gc.old_gen.used_kb`*::
+
--
type: integer

Old generation occupancy in kilobytes.


--

[float]
== young_gen fields

Young generation occupancy and total size.



*`elasticsearch.gc.young_gen.size_kb`*::
+
--
type: integer

Total size of young generation in kilobytes.


--

*`elasticsearch.gc.young_gen.used_kb`*::
+
--
type: integer

Young generation occupancy in kilobytes.


--

[float]
== server fields

Server log file


*`elasticsearch.server.stacktrace`*::
+
--
Field is not indexed.

--

[float]
== gc fields

GC log


[float]
== young fields

Young GC


*`elasticsearch.server.gc.young.one`*::
+
--
type: long

example: 



--

*`elasticsearch.server.gc.young.two`*::
+
--
type: long

example: 



--

*`elasticsearch.server.gc.overhead_seq`*::
+
--
type: long

example: 3449992

Sequence number

--

*`elasticsearch.server.gc.collection_duration.ms`*::
+
--
type: float

example: 1600

Time spent in GC, in milliseconds

--

*`elasticsearch.server.gc.observation_duration.ms`*::
+
--
type: float

example: 1800

Total time over which collection was observed, in milliseconds

--

[float]
== slowlog fields

Slowlog events from Elasticsearch


*`elasticsearch.slowlog.logger`*::
+
--
type: keyword

example: index.search.slowlog.fetch

Logger name

--

*`elasticsearch.slowlog.took`*::
+
--
type: keyword

example: 300ms

Time it took to execute the query

--

*`elasticsearch.slowlog.types`*::
+
--
type: keyword

example: 

Types

--

*`elasticsearch.slowlog.stats`*::
+
--
type: keyword

example: group1

Stats groups

--

*`elasticsearch.slowlog.search_type`*::
+
--
type: keyword

example: QUERY_THEN_FETCH

Search type

--

*`elasticsearch.slowlog.source_query`*::
+
--
type: keyword

example: {"query":{"match_all":{"boost":1.0}}}

Slow query

--

*`elasticsearch.slowlog.extra_source`*::
+
--
type: keyword

example: 

Extra source information

--

*`elasticsearch.slowlog.total_hits`*::
+
--
type: keyword

example: 42

Total hits

--

*`elasticsearch.slowlog.total_shards`*::
+
--
type: keyword

example: 22

Total queried shards

--

*`elasticsearch.slowlog.routing`*::
+
--
type: keyword

example: s01HZ2QBk9jw4gtgaFtn

Routing

--

*`elasticsearch.slowlog.id`*::
+
--
type: keyword

example: 

Id

--

*`elasticsearch.slowlog.type`*::
+
--
type: keyword

example: doc

Type

--

[[exported-fields-haproxy]]
== haproxy fields

haproxy Module



[float]
== haproxy fields




*`haproxy.frontend_name`*::
+
--
Name of the frontend (or listener) which received and processed the connection.

--

*`haproxy.backend_name`*::
+
--
Name of the backend (or listener) which was selected to manage the connection to the server.

--

*`haproxy.server_name`*::
+
--
Name of the last server to which the connection was sent.

--

*`haproxy.total_waiting_time_ms`*::
+
--
type: long

Total time in milliseconds spent waiting in the various queues

--

*`haproxy.connection_wait_time_ms`*::
+
--
type: long

Total time in milliseconds spent waiting for the connection to establish to the final server

--

*`haproxy.bytes_read`*::
+
--
type: long

Total number of bytes transmitted to the client when the log is emitted.

--

*`haproxy.time_queue`*::
+
--
type: long

Total time in milliseconds spent waiting in the various queues.

--

*`haproxy.time_backend_connect`*::
+
--
type: long

Total time in milliseconds spent waiting for the connection to establish to the final server, including retries.

--

*`haproxy.server_queue`*::
+
--
type: long

Total number of requests which were processed before this one in the server queue.

--

*`haproxy.backend_queue`*::
+
--
type: long

Total number of requests which were processed before this one in the backend's global queue.

--

*`haproxy.bind_name`*::
+
--
Name of the listening address which received the connection.

--

*`haproxy.error_message`*::
+
--
type: text

Error message logged by HAProxy in case of error.

--

*`haproxy.source`*::
+
--
type: keyword

The HAProxy source of the log

--

*`haproxy.termination_state`*::
+
--
Condition the session was in when the session ended.

--

*`haproxy.mode`*::
+
--
type: keyword

mode that the frontend is operating (TCP or HTTP)

--

[float]
== connections fields

Contains various counts of connections active in the process.


*`haproxy.connections.active`*::
+
--
type: long

Total number of concurrent connections on the process when the session was logged.

--

*`haproxy.connections.frontend`*::
+
--
type: long

Total number of concurrent connections on the frontend when the session was logged.

--

*`haproxy.connections.backend`*::
+
--
type: long

Total number of concurrent connections handled by the backend when the session was logged.

--

*`haproxy.connections.server`*::
+
--
type: long

Total number of concurrent connections still active on the server when the session was logged.

--

*`haproxy.connections.retries`*::
+
--
type: long

Number of connection retries experienced by this session when trying to connect to the server.

--

[float]
== client fields

Information about the client doing the request


*`haproxy.client.ip`*::
+
--
type: alias

alias to: source.address

--

*`haproxy.client.port`*::
+
--
type: alias

alias to: source.port

--

*`haproxy.process_name`*::
+
--
type: alias

alias to: process.name

--

*`haproxy.pid`*::
+
--
type: alias

alias to: process.pid

--

[float]
== destination fields

Destination information


*`haproxy.destination.port`*::
+
--
type: alias

alias to: destination.port

--

*`haproxy.destination.ip`*::
+
--
type: alias

alias to: destination.ip

--

[float]
== geoip fields

Contains GeoIP information gathered based on the client.ip field. Only present if the GeoIP Elasticsearch plugin is available and used.



*`haproxy.geoip.continent_name`*::
+
--
type: alias

alias to: source.geo.continent_name

--

*`haproxy.geoip.country_iso_code`*::
+
--
type: alias

alias to: source.geo.country_iso_code

--

*`haproxy.geoip.location`*::
+
--
type: alias

alias to: source.geo.location

--

*`haproxy.geoip.region_name`*::
+
--
type: alias

alias to: source.geo.region_name

--

*`haproxy.geoip.city_name`*::
+
--
type: alias

alias to: source.geo.city_name

--

*`haproxy.geoip.region_iso_code`*::
+
--
type: alias

alias to: source.geo.region_iso_code

--

[float]
== http fields

Please add description


[float]
== response fields

Fields related to the HTTP response


*`haproxy.http.response.captured_cookie`*::
+
--
Optional "name=value" entry indicating that the client had this cookie in the response.


--

*`haproxy.http.response.captured_headers`*::
+
--
type: keyword

List of headers captured in the response due to the presence of the "capture response header" statement in the frontend.


--

*`haproxy.http.response.status_code`*::
+
--
type: alias

alias to: http.response.status_code

--

[float]
== request fields

Fields related to the HTTP request


*`haproxy.http.request.captured_cookie`*::
+
--
Optional "name=value" entry indicating that the server has returned a cookie with its request.


--

*`haproxy.http.request.captured_headers`*::
+
--
type: keyword

List of headers captured in the request due to the presence of the "capture request header" statement in the frontend.


--

*`haproxy.http.request.raw_request_line`*::
+
--
type: keyword

Complete HTTP request line, including the method, request and HTTP version string.

--

*`haproxy.http.request.time_wait_without_data_ms`*::
+
--
type: long

Total time in milliseconds spent waiting for the server to send a full HTTP response, not counting data.

--

*`haproxy.http.request.time_wait_ms`*::
+
--
type: long

Total time in milliseconds spent waiting for a full HTTP request from the client (not counting body) after the first byte was received.

--

[float]
== tcp fields

TCP log format


*`haproxy.tcp.connection_waiting_time_ms`*::
+
--
type: long

Total time in milliseconds elapsed between the accept and the last close

--

[[exported-fields-host-processor]]
== Host fields

Info collected for the host machine.




*`host.containerized`*::
+
--
type: boolean

If the host is a container.


--

*`host.os.build`*::
+
--
type: keyword

example: 18D109

OS build information.


--

[[exported-fields-icinga]]
== Icinga fields

Icinga Module



[float]
== icinga fields




[float]
== debug fields

Contains fields for the Icinga debug logs.



*`icinga.debug.facility`*::
+
--
type: keyword

Specifies what component of Icinga logged the message.


--

*`icinga.debug.severity`*::
+
--
type: alias

alias to: log.level

--

*`icinga.debug.message`*::
+
--
type: alias

alias to: message

--

[float]
== main fields

Contains fields for the Icinga main logs.



*`icinga.main.facility`*::
+
--
type: keyword

Specifies what component of Icinga logged the message.


--

*`icinga.main.severity`*::
+
--
type: alias

alias to: log.level

--

*`icinga.main.message`*::
+
--
type: alias

alias to: message

--

[float]
== startup fields

Contains fields for the Icinga startup logs.



*`icinga.startup.facility`*::
+
--
type: keyword

Specifies what component of Icinga logged the message.


--

*`icinga.startup.severity`*::
+
--
type: alias

alias to: log.level

--

*`icinga.startup.message`*::
+
--
type: alias

alias to: message

--

[[exported-fields-iis]]
== IIS fields

Module for parsing IIS log files.



[float]
== iis fields

Fields from IIS log files.



[float]
== access fields

Contains fields for IIS access logs.



*`iis.access.sub_status`*::
+
--
type: long

The HTTP substatus code.


--

*`iis.access.win32_status`*::
+
--
type: long

The Windows status code.


--

*`iis.access.site_name`*::
+
--
type: keyword

The site name and instance number.


--

*`iis.access.server_name`*::
+
--
type: keyword

The name of the server on which the log file entry was generated.


--

*`iis.access.cookie`*::
+
--
type: keyword

The content of the cookie sent or received, if any.


--

*`iis.access.body_received.bytes`*::
+
--
type: alias

alias to: http.request.body.bytes

--

*`iis.access.body_sent.bytes`*::
+
--
type: alias

alias to: http.response.body.bytes

--

*`iis.access.server_ip`*::
+
--
type: alias

alias to: destination.address

--

*`iis.access.method`*::
+
--
type: alias

alias to: http.request.method

--

*`iis.access.url`*::
+
--
type: alias

alias to: url.path

--

*`iis.access.query_string`*::
+
--
type: alias

alias to: url.query

--

*`iis.access.port`*::
+
--
type: alias

alias to: destination.port

--

*`iis.access.user_name`*::
+
--
type: alias

alias to: user.name

--

*`iis.access.remote_ip`*::
+
--
type: alias

alias to: source.address

--

*`iis.access.referrer`*::
+
--
type: alias

alias to: http.request.referrer

--

*`iis.access.response_code`*::
+
--
type: alias

alias to: http.response.status_code

--

*`iis.access.http_version`*::
+
--
type: alias

alias to: http.version

--

*`iis.access.hostname`*::
+
--
type: alias

alias to: host.hostname

--


*`iis.access.user_agent.device`*::
+
--
type: alias

alias to: user_agent.device.name

--

*`iis.access.user_agent.name`*::
+
--
type: alias

alias to: user_agent.name

--

*`iis.access.user_agent.os`*::
+
--
type: alias

alias to: user_agent.os.full_name

--

*`iis.access.user_agent.os_name`*::
+
--
type: alias

alias to: user_agent.os.name

--

*`iis.access.user_agent.original`*::
+
--
type: alias

alias to: user_agent.original

--


*`iis.access.geoip.continent_name`*::
+
--
type: alias

alias to: source.geo.continent_name

--

*`iis.access.geoip.country_iso_code`*::
+
--
type: alias

alias to: source.geo.country_iso_code

--

*`iis.access.geoip.location`*::
+
--
type: alias

alias to: source.geo.location

--

*`iis.access.geoip.region_name`*::
+
--
type: alias

alias to: source.geo.region_name

--

*`iis.access.geoip.city_name`*::
+
--
type: alias

alias to: source.geo.city_name

--

*`iis.access.geoip.region_iso_code`*::
+
--
type: alias

alias to: source.geo.region_iso_code

--

[float]
== error fields

Contains fields for IIS error logs.



*`iis.error.reason_phrase`*::
+
--
type: keyword

The HTTP reason phrase.


--

*`iis.error.queue_name`*::
+
--
type: keyword

The IIS application pool name.


--

*`iis.error.remote_ip`*::
+
--
type: alias

alias to: source.address

--

*`iis.error.remote_port`*::
+
--
type: alias

alias to: source.port

--

*`iis.error.server_ip`*::
+
--
type: alias

alias to: destination.address

--

*`iis.error.server_port`*::
+
--
type: alias

alias to: destination.port

--

*`iis.error.http_version`*::
+
--
type: alias

alias to: http.version

--

*`iis.error.method`*::
+
--
type: alias

alias to: http.request.method

--

*`iis.error.url`*::
+
--
type: alias

alias to: url.original

--

*`iis.error.response_code`*::
+
--
type: alias

alias to: http.response.status_code

--


*`iis.error.geoip.continent_name`*::
+
--
type: alias

alias to: source.geo.continent_name

--

*`iis.error.geoip.country_iso_code`*::
+
--
type: alias

alias to: source.geo.country_iso_code

--

*`iis.error.geoip.location`*::
+
--
type: alias

alias to: source.geo.location

--

*`iis.error.geoip.region_name`*::
+
--
type: alias

alias to: source.geo.region_name

--

*`iis.error.geoip.city_name`*::
+
--
type: alias

alias to: source.geo.city_name

--

*`iis.error.geoip.region_iso_code`*::
+
--
type: alias

alias to: source.geo.region_iso_code

--

[[exported-fields-iptables]]
== iptables fields

Module for handling the iptables logs.



[float]
== iptables fields

Fields from the iptables logs.



*`iptables.ether_type`*::
+
--
type: long

Value of the ethernet type field identifying the network layer protocol.


--

*`iptables.flow_label`*::
+
--
type: integer

IPv6 flow label.


--

*`iptables.fragment_flags`*::
+
--
type: keyword

IP fragment flags. A combination of CE, DF and MF.


--

*`iptables.fragment_offset`*::
+
--
type: long

Offset of the current IP fragment.


--

[float]
== icmp fields

ICMP fields.



*`iptables.icmp.code`*::
+
--
type: long

ICMP code.


--

*`iptables.icmp.id`*::
+
--
type: long

ICMP ID.


--

*`iptables.icmp.parameter`*::
+
--
type: long

ICMP parameter.


--

*`iptables.icmp.redirect`*::
+
--
type: ip

ICMP redirect address.


--

*`iptables.icmp.seq`*::
+
--
type: long

ICMP sequence number.


--

*`iptables.icmp.type`*::
+
--
type: long

ICMP type.


--

*`iptables.id`*::
+
--
type: long

Packet identifier.


--

*`iptables.incomplete_bytes`*::
+
--
type: long

Number of incomplete bytes.


--

*`iptables.input_device`*::
+
--
type: keyword

Device that received the packet.


--

*`iptables.precedence_bits`*::
+
--
type: short

IP precedence bits.


--

*`iptables.tos`*::
+
--
type: long

IP Type of Service field.


--

*`iptables.length`*::
+
--
type: long

Packet length.


--

*`iptables.output_device`*::
+
--
type: keyword

Device that output the packet.


--

[float]
== tcp fields

TCP fields.



*`iptables.tcp.flags`*::
+
--
type: keyword

TCP flags.


--

*`iptables.tcp.reserved_bits`*::
+
--
type: short

TCP reserved bits.


--

*`iptables.tcp.seq`*::
+
--
type: long

TCP sequence number.


--

*`iptables.tcp.ack`*::
+
--
type: long

TCP Acknowledgment number.


--

*`iptables.tcp.window`*::
+
--
type: long

Advertised TCP window size.


--

*`iptables.ttl`*::
+
--
type: integer

Time To Live field.


--

[float]
== udp fields

UDP fields.



*`iptables.udp.length`*::
+
--
type: long

Length of the UDP header and payload.


--

[float]
== ubiquiti fields

Fields for Ubiquiti network devices.



*`iptables.ubiquiti.input_zone`*::
+
--
type: keyword

Input zone.


--

*`iptables.ubiquiti.output_zone`*::
+
--
type: keyword

Output zone.


--

*`iptables.ubiquiti.rule_number`*::
+
--
type: keyword

The rule number within the rule set.

--

*`iptables.ubiquiti.rule_set`*::
+
--
type: keyword

The rule set name.

--

[[exported-fields-kafka]]
== Kafka fields

Kafka module



[float]
== kafka fields




[float]
== log fields

Kafka log lines.



*`kafka.log.level`*::
+
--
type: alias

alias to: log.level

--

*`kafka.log.message`*::
+
--
type: alias

alias to: message

--

*`kafka.log.component`*::
+
--
type: keyword

Component the log is coming from.


--

*`kafka.log.class`*::
+
--
type: keyword

Java class the log is coming from.


--

[float]
== trace fields

Trace in the log line.



*`kafka.log.trace.class`*::
+
--
type: keyword

Java class the trace is coming from.


--

*`kafka.log.trace.message`*::
+
--
type: text

Message part of the trace.


--

[[exported-fields-kibana]]
== kibana fields

kibana Module



[float]
== kibana fields




[float]
== log fields

Kafka log lines.



*`kibana.log.tags`*::
+
--
type: keyword

Kibana logging tags.


--

*`kibana.log.state`*::
+
--
type: keyword

Current state of Kibana.


--

*`kibana.log.meta`*::
+
--
type: object

--

*`kibana.log.kibana.log.meta.req.headers.referer`*::
+
--
type: alias

alias to: http.request.referrer

--

*`kibana.log.kibana.log.meta.req.referer`*::
+
--
type: alias

alias to: http.request.referrer

--

*`kibana.log.kibana.log.meta.req.headers.user-agent`*::
+
--
type: alias

alias to: user_agent.original

--

*`kibana.log.kibana.log.meta.req.remoteAddress`*::
+
--
type: alias

alias to: source.address

--

*`kibana.log.kibana.log.meta.req.url`*::
+
--
type: alias

alias to: url.original

--

*`kibana.log.kibana.log.meta.statusCode`*::
+
--
type: alias

alias to: http.response.status_code

--

*`kibana.log.kibana.log.meta.method`*::
+
--
type: alias

alias to: http.request.method

--

[[exported-fields-kubernetes-processor]]
== Kubernetes fields

Kubernetes metadata added by the kubernetes processor




*`kubernetes.pod.name`*::
+
--
type: keyword

Kubernetes pod name


--

*`kubernetes.pod.uid`*::
+
--
type: keyword

Kubernetes Pod UID


--

*`kubernetes.namespace`*::
+
--
type: keyword

Kubernetes namespace


--

*`kubernetes.node.name`*::
+
--
type: keyword

Kubernetes node name


--

*`kubernetes.labels`*::
+
--
type: object

Kubernetes labels map


--

*`kubernetes.annotations`*::
+
--
type: object

Kubernetes annotations map


--

<<<<<<< HEAD
*`kubernetes.replicaset`*::
+
--
type: object

Kubernetes replica-set map
=======
*`kubernetes.replicaset.name`*::
+
--
type: keyword

Kubernetes replicaset name


--

*`kubernetes.deployment.name`*::
+
--
type: keyword

Kubernetes deployment name


--

*`kubernetes.statefulset.name`*::
+
--
type: keyword

Kubernetes statefulset name
>>>>>>> 357c6cf2


--

*`kubernetes.container.name`*::
+
--
type: keyword

Kubernetes container name


--

*`kubernetes.container.image`*::
+
--
type: keyword

Kubernetes container image


--

[[exported-fields-log]]
== Log file content fields

Contains log file lines.



*`log.file.path`*::
+
--
type: keyword

required: False

The file from which the line was read. This field contains the absolute path to the file. For example: `/var/log/system.log`.


--

*`log.source.address`*::
+
--
type: keyword

required: False

Source address from which the log event was read / sent from.


--

*`log.offset`*::
+
--
type: long

required: False

The file offset the reported line starts at.


--

*`stream`*::
+
--
type: keyword

required: False

Log stream when reading container logs, can be 'stdout' or 'stderr'


--

*`input.type`*::
+
--
required: True

The input type from which the event was generated. This field is set to the value specified for the `type` option in the input section of the Filebeat config file.


--

*`event.sequence`*::
+
--
type: long

required: False

The sequence number of this event.


--

*`syslog.facility`*::
+
--
type: long

required: False

The facility extracted from the priority.


--

*`syslog.priority`*::
+
--
type: long

required: False

The priority of the syslog event.


--

*`syslog.severity_label`*::
+
--
type: keyword

required: False

The human readable severity.


--

*`syslog.facility_label`*::
+
--
type: keyword

required: False

The human readable facility.


--

*`process.program`*::
+
--
type: keyword

required: False

The name of the program.


--

*`log.flags`*::
+
--
This field contains the flags of the event.


--

*`http.response.content_length`*::
+
--
type: alias

alias to: http.response.body.bytes

--



*`user_agent.os.full_name`*::
+
--
type: keyword

--

*`fileset.name`*::
+
--
type: keyword

The Filebeat fileset that generated this event.


--

*`fileset.module`*::
+
--
type: alias

alias to: event.module

--

*`read_timestamp`*::
+
--
type: alias

alias to: event.created

--

[[exported-fields-logstash]]
== logstash fields

logstash Module



[float]
== logstash fields




[float]
== log fields

Fields from the Logstash logs.



*`logstash.log.module`*::
+
--
type: keyword

The module or class where the event originate.


--

*`logstash.log.thread`*::
+
--
type: keyword

Information about the running thread where the log originate.


*`logstash.log.thread.text`*::
+
--
type: text

--

--

*`logstash.log.log_event`*::
+
--
type: object

key and value debugging information.


--

*`logstash.log.message`*::
+
--
type: alias

alias to: message

--

*`logstash.log.level`*::
+
--
type: alias

alias to: log.level

--

[float]
== slowlog fields

slowlog



*`logstash.slowlog.module`*::
+
--
type: keyword

The module or class where the event originate.


--

*`logstash.slowlog.thread`*::
+
--
type: keyword

Information about the running thread where the log originate.


*`logstash.slowlog.thread.text`*::
+
--
type: text

--

--

*`logstash.slowlog.event`*::
+
--
type: keyword

Raw dump of the original event


*`logstash.slowlog.event.text`*::
+
--
type: text

--

--

*`logstash.slowlog.plugin_name`*::
+
--
type: keyword

Name of the plugin


--

*`logstash.slowlog.plugin_type`*::
+
--
type: keyword

Type of the plugin: Inputs, Filters, Outputs or Codecs.


--

*`logstash.slowlog.took_in_millis`*::
+
--
type: long

Execution time for the plugin in milliseconds.


--

*`logstash.slowlog.plugin_params`*::
+
--
type: keyword

String value of the plugin configuration


*`logstash.slowlog.plugin_params.text`*::
+
--
type: text

--

--

*`logstash.slowlog.plugin_params_object`*::
+
--
type: object

key -> value of the configuration used by the plugin.


--

*`logstash.slowlog.level`*::
+
--
type: alias

alias to: log.level

--

*`logstash.slowlog.took_in_nanos`*::
+
--
type: alias

alias to: event.duration

--

[[exported-fields-mongodb]]
== mongodb fields

Module for parsing MongoDB log files.



[float]
== mongodb fields

Fields from MongoDB logs.



[float]
== log fields

Contains fields from MongoDB logs.



*`mongodb.log.component`*::
+
--
type: keyword

example: COMMAND

Functional categorization of message


--

*`mongodb.log.context`*::
+
--
type: keyword

example: initandlisten

Context of message


--

*`mongodb.log.severity`*::
+
--
type: alias

alias to: log.level

--

*`mongodb.log.message`*::
+
--
type: alias

alias to: message

--

[[exported-fields-mysql]]
== MySQL fields

Module for parsing the MySQL log files.



[float]
== mysql fields

Fields from the MySQL log files.



*`mysql.thread_id`*::
+
--
type: long

The connection or thread ID for the query.


--

[float]
== error fields

Contains fields from the MySQL error logs.



*`mysql.error.thread_id`*::
+
--
type: alias

alias to: mysql.thread_id

--

*`mysql.error.level`*::
+
--
type: alias

alias to: log.level

--

*`mysql.error.message`*::
+
--
type: alias

alias to: message

--

[float]
== slowlog fields

Contains fields from the MySQL slow logs.



*`mysql.slowlog.lock_time.sec`*::
+
--
type: float

The amount of time the query waited for the lock to be available. The value is in seconds, as a floating point number.


--

*`mysql.slowlog.rows_sent`*::
+
--
type: long

The number of rows returned by the query.


--

*`mysql.slowlog.rows_examined`*::
+
--
type: long

The number of rows scanned by the query.


--

*`mysql.slowlog.rows_affected`*::
+
--
type: long

The number of rows modified by the query.


--

*`mysql.slowlog.bytes_sent`*::
+
--
type: long

format: bytes

The size of the query result.


--

*`mysql.slowlog.query`*::
+
--
The slow query.


--

*`mysql.slowlog.id`*::
+
--
type: alias

alias to: mysql.thread_id

--

*`mysql.slowlog.schema`*::
+
--
type: keyword

The schema where the slow query was executed.


--

*`mysql.slowlog.current_user`*::
+
--
type: keyword

Current authenticated user, used to determine access privileges. Can differ from the value for user.


--

*`mysql.slowlog.last_errno`*::
+
--
type: keyword

Last SQL error seen.


--

*`mysql.slowlog.killed`*::
+
--
type: keyword

Code of the reason if the query was killed.


--

*`mysql.slowlog.query_cache_hit`*::
+
--
type: boolean

Whether the query cache was hit.


--

*`mysql.slowlog.tmp_table`*::
+
--
type: boolean

Whether a temporary table was used to resolve the query.


--

*`mysql.slowlog.tmp_table_on_disk`*::
+
--
type: boolean

Whether the query needed temporary tables on disk.


--

*`mysql.slowlog.tmp_tables`*::
+
--
type: long

Number of temporary tables created for this query


--

*`mysql.slowlog.tmp_disk_tables`*::
+
--
type: long

Number of temporary tables created on disk for this query.


--

*`mysql.slowlog.tmp_table_sizes`*::
+
--
type: long

format: bytes

Size of temporary tables created for this query.

--

*`mysql.slowlog.filesort`*::
+
--
type: boolean

Whether filesort optimization was used.


--

*`mysql.slowlog.filesort_on_disk`*::
+
--
type: boolean

Whether filesort optimization was used and it needed temporary tables on disk.


--

*`mysql.slowlog.priority_queue`*::
+
--
type: boolean

Whether a priority queue was used for filesort.


--

*`mysql.slowlog.full_scan`*::
+
--
type: boolean

Whether a full table scan was needed for the slow query.


--

*`mysql.slowlog.full_join`*::
+
--
type: boolean

Whether a full join was needed for the slow query (no indexes were used for joins).


--

*`mysql.slowlog.merge_passes`*::
+
--
type: long

Number of merge passes executed for the query.


--

*`mysql.slowlog.log_slow_rate_type`*::
+
--
type: keyword

Type of slow log rate limit, it can be `session` if the rate limit is applied per session, or `query` if it applies per query.


--

*`mysql.slowlog.log_slow_rate_limit`*::
+
--
type: keyword

Slow log rate limit, a value of 100 means that one in a hundred queries or sessions are being logged.


--

[float]
== innodb fields

Contains fields relative to InnoDB engine



*`mysql.slowlog.innodb.trx_id`*::
+
--
type: keyword

Transaction ID


--

*`mysql.slowlog.innodb.io_r_ops`*::
+
--
type: long

Number of page read operations.


--

*`mysql.slowlog.innodb.io_r_bytes`*::
+
--
type: long

format: bytes

Bytes read during page read operations.


--

*`mysql.slowlog.innodb.io_r_wait.sec`*::
+
--
type: long

How long it took to read all needed data from storage.


--

*`mysql.slowlog.innodb.rec_lock_wait.sec`*::
+
--
type: long

How long the query waited for locks.


--

*`mysql.slowlog.innodb.queue_wait.sec`*::
+
--
type: long

How long the query waited to enter the InnoDB queue and to be executed once in the queue.


--

*`mysql.slowlog.innodb.pages_distinct`*::
+
--
type: long

Approximated count of pages accessed to execute the query.


--

*`mysql.slowlog.user`*::
+
--
type: alias

alias to: user.name

--

*`mysql.slowlog.host`*::
+
--
type: alias

alias to: source.domain

--

*`mysql.slowlog.ip`*::
+
--
type: alias

alias to: source.ip

--

[[exported-fields-nats]]
== nats fields

Module for parsing NATS log files.



[float]
== nats fields

Fields from NATS logs.



[float]
== log fields

Nats log files



[float]
== client fields

Fields from NATS logs client.



*`nats.log.client.id`*::
+
--
type: integer

The id of the client


--

[float]
== msg fields

Fields from NATS logs message.



*`nats.log.msg.bytes`*::
+
--
type: long

format: bytes

Size of the payload in bytes


--

*`nats.log.msg.type`*::
+
--
type: keyword

The protocol message type


--

*`nats.log.msg.subject`*::
+
--
type: keyword

Subject name this message was received on


--

*`nats.log.msg.sid`*::
+
--
type: integer

The unique alphanumeric subscription ID of the subject


--

*`nats.log.msg.reply_to`*::
+
--
type: keyword

The inbox subject on which the publisher is listening for responses


--

*`nats.log.msg.max_messages`*::
+
--
type: integer

An optional number of messages to wait for before automatically unsubscribing


--

*`nats.log.msg.error.message`*::
+
--
type: text

Details about the error occurred


--

*`nats.log.msg.queue_group`*::
+
--
type: text

The queue group which subscriber will join


--

[[exported-fields-netflow]]
== NetFlow fields

Fields from NetFlow and IPFIX flows.



[float]
== netflow fields

Fields from NetFlow and IPFIX.



*`netflow.type`*::
+
--
type: keyword

The type of NetFlow record described by this event.


--

[float]
== exporter fields

Metadata related to the exporter device that generated this record.



*`netflow.exporter.address`*::
+
--
type: keyword

Exporter's network address in IP:port format.


--

*`netflow.exporter.source_id`*::
+
--
type: long

Observation domain ID to which this record belongs.


--

*`netflow.exporter.timestamp`*::
+
--
type: date

Time and date of export.


--

*`netflow.exporter.uptime_millis`*::
+
--
type: long

How long the exporter process has been running, in milliseconds.


--

*`netflow.exporter.version`*::
+
--
type: long

NetFlow version used.


--

*`netflow.octet_delta_count`*::
+
--
type: long

--

*`netflow.packet_delta_count`*::
+
--
type: long

--

*`netflow.delta_flow_count`*::
+
--
type: long

--

*`netflow.protocol_identifier`*::
+
--
type: short

--

*`netflow.ip_class_of_service`*::
+
--
type: short

--

*`netflow.tcp_control_bits`*::
+
--
type: integer

--

*`netflow.source_transport_port`*::
+
--
type: integer

--

*`netflow.source_ipv4_address`*::
+
--
type: ip

--

*`netflow.source_ipv4_prefix_length`*::
+
--
type: short

--

*`netflow.ingress_interface`*::
+
--
type: long

--

*`netflow.destination_transport_port`*::
+
--
type: integer

--

*`netflow.destination_ipv4_address`*::
+
--
type: ip

--

*`netflow.destination_ipv4_prefix_length`*::
+
--
type: short

--

*`netflow.egress_interface`*::
+
--
type: long

--

*`netflow.ip_next_hop_ipv4_address`*::
+
--
type: ip

--

*`netflow.bgp_source_as_number`*::
+
--
type: long

--

*`netflow.bgp_destination_as_number`*::
+
--
type: long

--

*`netflow.bgp_next_hop_ipv4_address`*::
+
--
type: ip

--

*`netflow.post_mcast_packet_delta_count`*::
+
--
type: long

--

*`netflow.post_mcast_octet_delta_count`*::
+
--
type: long

--

*`netflow.flow_end_sys_up_time`*::
+
--
type: long

--

*`netflow.flow_start_sys_up_time`*::
+
--
type: long

--

*`netflow.post_octet_delta_count`*::
+
--
type: long

--

*`netflow.post_packet_delta_count`*::
+
--
type: long

--

*`netflow.minimum_ip_total_length`*::
+
--
type: long

--

*`netflow.maximum_ip_total_length`*::
+
--
type: long

--

*`netflow.source_ipv6_address`*::
+
--
type: ip

--

*`netflow.destination_ipv6_address`*::
+
--
type: ip

--

*`netflow.source_ipv6_prefix_length`*::
+
--
type: short

--

*`netflow.destination_ipv6_prefix_length`*::
+
--
type: short

--

*`netflow.flow_label_ipv6`*::
+
--
type: long

--

*`netflow.icmp_type_code_ipv4`*::
+
--
type: integer

--

*`netflow.igmp_type`*::
+
--
type: short

--

*`netflow.sampling_interval`*::
+
--
type: long

--

*`netflow.sampling_algorithm`*::
+
--
type: short

--

*`netflow.flow_active_timeout`*::
+
--
type: integer

--

*`netflow.flow_idle_timeout`*::
+
--
type: integer

--

*`netflow.engine_type`*::
+
--
type: short

--

*`netflow.engine_id`*::
+
--
type: short

--

*`netflow.exported_octet_total_count`*::
+
--
type: long

--

*`netflow.exported_message_total_count`*::
+
--
type: long

--

*`netflow.exported_flow_record_total_count`*::
+
--
type: long

--

*`netflow.ipv4_router_sc`*::
+
--
type: ip

--

*`netflow.source_ipv4_prefix`*::
+
--
type: ip

--

*`netflow.destination_ipv4_prefix`*::
+
--
type: ip

--

*`netflow.mpls_top_label_type`*::
+
--
type: short

--

*`netflow.mpls_top_label_ipv4_address`*::
+
--
type: ip

--

*`netflow.sampler_id`*::
+
--
type: short

--

*`netflow.sampler_mode`*::
+
--
type: short

--

*`netflow.sampler_random_interval`*::
+
--
type: long

--

*`netflow.class_id`*::
+
--
type: short

--

*`netflow.minimum_ttl`*::
+
--
type: short

--

*`netflow.maximum_ttl`*::
+
--
type: short

--

*`netflow.fragment_identification`*::
+
--
type: long

--

*`netflow.post_ip_class_of_service`*::
+
--
type: short

--

*`netflow.source_mac_address`*::
+
--
type: keyword

--

*`netflow.post_destination_mac_address`*::
+
--
type: keyword

--

*`netflow.vlan_id`*::
+
--
type: integer

--

*`netflow.post_vlan_id`*::
+
--
type: integer

--

*`netflow.ip_version`*::
+
--
type: short

--

*`netflow.flow_direction`*::
+
--
type: short

--

*`netflow.ip_next_hop_ipv6_address`*::
+
--
type: ip

--

*`netflow.bgp_next_hop_ipv6_address`*::
+
--
type: ip

--

*`netflow.ipv6_extension_headers`*::
+
--
type: long

--

*`netflow.mpls_top_label_stack_section`*::
+
--
type: short

--

*`netflow.mpls_label_stack_section2`*::
+
--
type: short

--

*`netflow.mpls_label_stack_section3`*::
+
--
type: short

--

*`netflow.mpls_label_stack_section4`*::
+
--
type: short

--

*`netflow.mpls_label_stack_section5`*::
+
--
type: short

--

*`netflow.mpls_label_stack_section6`*::
+
--
type: short

--

*`netflow.mpls_label_stack_section7`*::
+
--
type: short

--

*`netflow.mpls_label_stack_section8`*::
+
--
type: short

--

*`netflow.mpls_label_stack_section9`*::
+
--
type: short

--

*`netflow.mpls_label_stack_section10`*::
+
--
type: short

--

*`netflow.destination_mac_address`*::
+
--
type: keyword

--

*`netflow.post_source_mac_address`*::
+
--
type: keyword

--

*`netflow.interface_name`*::
+
--
type: keyword

--

*`netflow.interface_description`*::
+
--
type: keyword

--

*`netflow.sampler_name`*::
+
--
type: keyword

--

*`netflow.octet_total_count`*::
+
--
type: long

--

*`netflow.packet_total_count`*::
+
--
type: long

--

*`netflow.flags_and_sampler_id`*::
+
--
type: long

--

*`netflow.fragment_offset`*::
+
--
type: integer

--

*`netflow.forwarding_status`*::
+
--
type: short

--

*`netflow.mpls_vpn_route_distinguisher`*::
+
--
type: short

--

*`netflow.mpls_top_label_prefix_length`*::
+
--
type: short

--

*`netflow.src_traffic_index`*::
+
--
type: long

--

*`netflow.dst_traffic_index`*::
+
--
type: long

--

*`netflow.application_description`*::
+
--
type: keyword

--

*`netflow.application_id`*::
+
--
type: short

--

*`netflow.application_name`*::
+
--
type: keyword

--

*`netflow.post_ip_diff_serv_code_point`*::
+
--
type: short

--

*`netflow.multicast_replication_factor`*::
+
--
type: long

--

*`netflow.class_name`*::
+
--
type: keyword

--

*`netflow.classification_engine_id`*::
+
--
type: short

--

*`netflow.layer2packet_section_offset`*::
+
--
type: integer

--

*`netflow.layer2packet_section_size`*::
+
--
type: integer

--

*`netflow.layer2packet_section_data`*::
+
--
type: short

--

*`netflow.bgp_next_adjacent_as_number`*::
+
--
type: long

--

*`netflow.bgp_prev_adjacent_as_number`*::
+
--
type: long

--

*`netflow.exporter_ipv4_address`*::
+
--
type: ip

--

*`netflow.exporter_ipv6_address`*::
+
--
type: ip

--

*`netflow.dropped_octet_delta_count`*::
+
--
type: long

--

*`netflow.dropped_packet_delta_count`*::
+
--
type: long

--

*`netflow.dropped_octet_total_count`*::
+
--
type: long

--

*`netflow.dropped_packet_total_count`*::
+
--
type: long

--

*`netflow.flow_end_reason`*::
+
--
type: short

--

*`netflow.common_properties_id`*::
+
--
type: long

--

*`netflow.observation_point_id`*::
+
--
type: long

--

*`netflow.icmp_type_code_ipv6`*::
+
--
type: integer

--

*`netflow.mpls_top_label_ipv6_address`*::
+
--
type: ip

--

*`netflow.line_card_id`*::
+
--
type: long

--

*`netflow.port_id`*::
+
--
type: long

--

*`netflow.metering_process_id`*::
+
--
type: long

--

*`netflow.exporting_process_id`*::
+
--
type: long

--

*`netflow.template_id`*::
+
--
type: integer

--

*`netflow.wlan_channel_id`*::
+
--
type: short

--

*`netflow.wlan_ssid`*::
+
--
type: keyword

--

*`netflow.flow_id`*::
+
--
type: long

--

*`netflow.observation_domain_id`*::
+
--
type: long

--

*`netflow.flow_start_seconds`*::
+
--
type: date

--

*`netflow.flow_end_seconds`*::
+
--
type: date

--

*`netflow.flow_start_milliseconds`*::
+
--
type: date

--

*`netflow.flow_end_milliseconds`*::
+
--
type: date

--

*`netflow.flow_start_microseconds`*::
+
--
type: date

--

*`netflow.flow_end_microseconds`*::
+
--
type: date

--

*`netflow.flow_start_nanoseconds`*::
+
--
type: date

--

*`netflow.flow_end_nanoseconds`*::
+
--
type: date

--

*`netflow.flow_start_delta_microseconds`*::
+
--
type: long

--

*`netflow.flow_end_delta_microseconds`*::
+
--
type: long

--

*`netflow.system_init_time_milliseconds`*::
+
--
type: date

--

*`netflow.flow_duration_milliseconds`*::
+
--
type: long

--

*`netflow.flow_duration_microseconds`*::
+
--
type: long

--

*`netflow.observed_flow_total_count`*::
+
--
type: long

--

*`netflow.ignored_packet_total_count`*::
+
--
type: long

--

*`netflow.ignored_octet_total_count`*::
+
--
type: long

--

*`netflow.not_sent_flow_total_count`*::
+
--
type: long

--

*`netflow.not_sent_packet_total_count`*::
+
--
type: long

--

*`netflow.not_sent_octet_total_count`*::
+
--
type: long

--

*`netflow.destination_ipv6_prefix`*::
+
--
type: ip

--

*`netflow.source_ipv6_prefix`*::
+
--
type: ip

--

*`netflow.post_octet_total_count`*::
+
--
type: long

--

*`netflow.post_packet_total_count`*::
+
--
type: long

--

*`netflow.flow_key_indicator`*::
+
--
type: long

--

*`netflow.post_mcast_packet_total_count`*::
+
--
type: long

--

*`netflow.post_mcast_octet_total_count`*::
+
--
type: long

--

*`netflow.icmp_type_ipv4`*::
+
--
type: short

--

*`netflow.icmp_code_ipv4`*::
+
--
type: short

--

*`netflow.icmp_type_ipv6`*::
+
--
type: short

--

*`netflow.icmp_code_ipv6`*::
+
--
type: short

--

*`netflow.udp_source_port`*::
+
--
type: integer

--

*`netflow.udp_destination_port`*::
+
--
type: integer

--

*`netflow.tcp_source_port`*::
+
--
type: integer

--

*`netflow.tcp_destination_port`*::
+
--
type: integer

--

*`netflow.tcp_sequence_number`*::
+
--
type: long

--

*`netflow.tcp_acknowledgement_number`*::
+
--
type: long

--

*`netflow.tcp_window_size`*::
+
--
type: integer

--

*`netflow.tcp_urgent_pointer`*::
+
--
type: integer

--

*`netflow.tcp_header_length`*::
+
--
type: short

--

*`netflow.ip_header_length`*::
+
--
type: short

--

*`netflow.total_length_ipv4`*::
+
--
type: integer

--

*`netflow.payload_length_ipv6`*::
+
--
type: integer

--

*`netflow.ip_ttl`*::
+
--
type: short

--

*`netflow.next_header_ipv6`*::
+
--
type: short

--

*`netflow.mpls_payload_length`*::
+
--
type: long

--

*`netflow.ip_diff_serv_code_point`*::
+
--
type: short

--

*`netflow.ip_precedence`*::
+
--
type: short

--

*`netflow.fragment_flags`*::
+
--
type: short

--

*`netflow.octet_delta_sum_of_squares`*::
+
--
type: long

--

*`netflow.octet_total_sum_of_squares`*::
+
--
type: long

--

*`netflow.mpls_top_label_ttl`*::
+
--
type: short

--

*`netflow.mpls_label_stack_length`*::
+
--
type: long

--

*`netflow.mpls_label_stack_depth`*::
+
--
type: long

--

*`netflow.mpls_top_label_exp`*::
+
--
type: short

--

*`netflow.ip_payload_length`*::
+
--
type: long

--

*`netflow.udp_message_length`*::
+
--
type: integer

--

*`netflow.is_multicast`*::
+
--
type: short

--

*`netflow.ipv4_ihl`*::
+
--
type: short

--

*`netflow.ipv4_options`*::
+
--
type: long

--

*`netflow.tcp_options`*::
+
--
type: long

--

*`netflow.padding_octets`*::
+
--
type: short

--

*`netflow.collector_ipv4_address`*::
+
--
type: ip

--

*`netflow.collector_ipv6_address`*::
+
--
type: ip

--

*`netflow.export_interface`*::
+
--
type: long

--

*`netflow.export_protocol_version`*::
+
--
type: short

--

*`netflow.export_transport_protocol`*::
+
--
type: short

--

*`netflow.collector_transport_port`*::
+
--
type: integer

--

*`netflow.exporter_transport_port`*::
+
--
type: integer

--

*`netflow.tcp_syn_total_count`*::
+
--
type: long

--

*`netflow.tcp_fin_total_count`*::
+
--
type: long

--

*`netflow.tcp_rst_total_count`*::
+
--
type: long

--

*`netflow.tcp_psh_total_count`*::
+
--
type: long

--

*`netflow.tcp_ack_total_count`*::
+
--
type: long

--

*`netflow.tcp_urg_total_count`*::
+
--
type: long

--

*`netflow.ip_total_length`*::
+
--
type: long

--

*`netflow.post_nast_ource_ipv4_address`*::
+
--
type: ip

--

*`netflow.post_nadt_estination_ipv4_address`*::
+
--
type: ip

--

*`netflow.post_napst_ource_transport_port`*::
+
--
type: integer

--

*`netflow.post_napdt_estination_transport_port`*::
+
--
type: integer

--

*`netflow.nat_originating_address_realm`*::
+
--
type: short

--

*`netflow.nat_event`*::
+
--
type: short

--

*`netflow.initiator_octets`*::
+
--
type: long

--

*`netflow.responder_octets`*::
+
--
type: long

--

*`netflow.firewall_event`*::
+
--
type: short

--

*`netflow.ingress_vrfid`*::
+
--
type: long

--

*`netflow.egress_vrfid`*::
+
--
type: long

--

*`netflow.vr_fname`*::
+
--
type: keyword

--

*`netflow.post_mpls_top_label_exp`*::
+
--
type: short

--

*`netflow.tcp_window_scale`*::
+
--
type: integer

--

*`netflow.biflow_direction`*::
+
--
type: short

--

*`netflow.ethernet_header_length`*::
+
--
type: short

--

*`netflow.ethernet_payload_length`*::
+
--
type: integer

--

*`netflow.ethernet_total_length`*::
+
--
type: integer

--

*`netflow.dot1q_vlan_id`*::
+
--
type: integer

--

*`netflow.dot1q_priority`*::
+
--
type: short

--

*`netflow.dot1q_customer_vlan_id`*::
+
--
type: integer

--

*`netflow.dot1q_customer_priority`*::
+
--
type: short

--

*`netflow.metro_evc_id`*::
+
--
type: keyword

--

*`netflow.metro_evc_type`*::
+
--
type: short

--

*`netflow.pseudo_wire_id`*::
+
--
type: long

--

*`netflow.pseudo_wire_type`*::
+
--
type: integer

--

*`netflow.pseudo_wire_control_word`*::
+
--
type: long

--

*`netflow.ingress_physical_interface`*::
+
--
type: long

--

*`netflow.egress_physical_interface`*::
+
--
type: long

--

*`netflow.post_dot1q_vlan_id`*::
+
--
type: integer

--

*`netflow.post_dot1q_customer_vlan_id`*::
+
--
type: integer

--

*`netflow.ethernet_type`*::
+
--
type: integer

--

*`netflow.post_ip_precedence`*::
+
--
type: short

--

*`netflow.collection_time_milliseconds`*::
+
--
type: date

--

*`netflow.export_sctp_stream_id`*::
+
--
type: integer

--

*`netflow.max_export_seconds`*::
+
--
type: date

--

*`netflow.max_flow_end_seconds`*::
+
--
type: date

--

*`netflow.message_md5_checksum`*::
+
--
type: short

--

*`netflow.message_scope`*::
+
--
type: short

--

*`netflow.min_export_seconds`*::
+
--
type: date

--

*`netflow.min_flow_start_seconds`*::
+
--
type: date

--

*`netflow.opaque_octets`*::
+
--
type: short

--

*`netflow.session_scope`*::
+
--
type: short

--

*`netflow.max_flow_end_microseconds`*::
+
--
type: date

--

*`netflow.max_flow_end_milliseconds`*::
+
--
type: date

--

*`netflow.max_flow_end_nanoseconds`*::
+
--
type: date

--

*`netflow.min_flow_start_microseconds`*::
+
--
type: date

--

*`netflow.min_flow_start_milliseconds`*::
+
--
type: date

--

*`netflow.min_flow_start_nanoseconds`*::
+
--
type: date

--

*`netflow.collector_certificate`*::
+
--
type: short

--

*`netflow.exporter_certificate`*::
+
--
type: short

--

*`netflow.data_records_reliability`*::
+
--
type: boolean

--

*`netflow.observation_point_type`*::
+
--
type: short

--

*`netflow.new_connection_delta_count`*::
+
--
type: long

--

*`netflow.connection_sum_duration_seconds`*::
+
--
type: long

--

*`netflow.connection_transaction_id`*::
+
--
type: long

--

*`netflow.post_nast_ource_ipv6_address`*::
+
--
type: ip

--

*`netflow.post_nadt_estination_ipv6_address`*::
+
--
type: ip

--

*`netflow.nat_pool_id`*::
+
--
type: long

--

*`netflow.nat_pool_name`*::
+
--
type: keyword

--

*`netflow.anonymization_flags`*::
+
--
type: integer

--

*`netflow.anonymization_technique`*::
+
--
type: integer

--

*`netflow.information_element_index`*::
+
--
type: integer

--

*`netflow.p2p_technology`*::
+
--
type: keyword

--

*`netflow.tunnel_technology`*::
+
--
type: keyword

--

*`netflow.encrypted_technology`*::
+
--
type: keyword

--

*`netflow.bgp_validity_state`*::
+
--
type: short

--

*`netflow.ip_sec_spi`*::
+
--
type: long

--

*`netflow.gre_key`*::
+
--
type: long

--

*`netflow.nat_type`*::
+
--
type: short

--

*`netflow.initiator_packets`*::
+
--
type: long

--

*`netflow.responder_packets`*::
+
--
type: long

--

*`netflow.observation_domain_name`*::
+
--
type: keyword

--

*`netflow.selection_sequence_id`*::
+
--
type: long

--

*`netflow.selector_id`*::
+
--
type: long

--

*`netflow.information_element_id`*::
+
--
type: integer

--

*`netflow.selector_algorithm`*::
+
--
type: integer

--

*`netflow.sampling_packet_interval`*::
+
--
type: long

--

*`netflow.sampling_packet_space`*::
+
--
type: long

--

*`netflow.sampling_time_interval`*::
+
--
type: long

--

*`netflow.sampling_time_space`*::
+
--
type: long

--

*`netflow.sampling_size`*::
+
--
type: long

--

*`netflow.sampling_population`*::
+
--
type: long

--

*`netflow.sampling_probability`*::
+
--
type: double

--

*`netflow.data_link_frame_size`*::
+
--
type: integer

--

*`netflow.ip_header_packet_section`*::
+
--
type: short

--

*`netflow.ip_payload_packet_section`*::
+
--
type: short

--

*`netflow.data_link_frame_section`*::
+
--
type: short

--

*`netflow.mpls_label_stack_section`*::
+
--
type: short

--

*`netflow.mpls_payload_packet_section`*::
+
--
type: short

--

*`netflow.selector_id_total_pkts_observed`*::
+
--
type: long

--

*`netflow.selector_id_total_pkts_selected`*::
+
--
type: long

--

*`netflow.absolute_error`*::
+
--
type: double

--

*`netflow.relative_error`*::
+
--
type: double

--

*`netflow.observation_time_seconds`*::
+
--
type: date

--

*`netflow.observation_time_milliseconds`*::
+
--
type: date

--

*`netflow.observation_time_microseconds`*::
+
--
type: date

--

*`netflow.observation_time_nanoseconds`*::
+
--
type: date

--

*`netflow.digest_hash_value`*::
+
--
type: long

--

*`netflow.hash_ipp_ayload_offset`*::
+
--
type: long

--

*`netflow.hash_ipp_ayload_size`*::
+
--
type: long

--

*`netflow.hash_output_range_min`*::
+
--
type: long

--

*`netflow.hash_output_range_max`*::
+
--
type: long

--

*`netflow.hash_selected_range_min`*::
+
--
type: long

--

*`netflow.hash_selected_range_max`*::
+
--
type: long

--

*`netflow.hash_digest_output`*::
+
--
type: boolean

--

*`netflow.hash_initialiser_value`*::
+
--
type: long

--

*`netflow.selector_name`*::
+
--
type: keyword

--

*`netflow.upper_cli_imit`*::
+
--
type: double

--

*`netflow.lower_cli_imit`*::
+
--
type: double

--

*`netflow.confidence_level`*::
+
--
type: double

--

*`netflow.information_element_data_type`*::
+
--
type: short

--

*`netflow.information_element_description`*::
+
--
type: keyword

--

*`netflow.information_element_name`*::
+
--
type: keyword

--

*`netflow.information_element_range_begin`*::
+
--
type: long

--

*`netflow.information_element_range_end`*::
+
--
type: long

--

*`netflow.information_element_semantics`*::
+
--
type: short

--

*`netflow.information_element_units`*::
+
--
type: integer

--

*`netflow.private_enterprise_number`*::
+
--
type: long

--

*`netflow.virtual_station_interface_id`*::
+
--
type: short

--

*`netflow.virtual_station_interface_name`*::
+
--
type: keyword

--

*`netflow.virtual_station_uuid`*::
+
--
type: short

--

*`netflow.virtual_station_name`*::
+
--
type: keyword

--

*`netflow.layer2_segment_id`*::
+
--
type: long

--

*`netflow.layer2_octet_delta_count`*::
+
--
type: long

--

*`netflow.layer2_octet_total_count`*::
+
--
type: long

--

*`netflow.ingress_unicast_packet_total_count`*::
+
--
type: long

--

*`netflow.ingress_multicast_packet_total_count`*::
+
--
type: long

--

*`netflow.ingress_broadcast_packet_total_count`*::
+
--
type: long

--

*`netflow.egress_unicast_packet_total_count`*::
+
--
type: long

--

*`netflow.egress_broadcast_packet_total_count`*::
+
--
type: long

--

*`netflow.monitoring_interval_start_milli_seconds`*::
+
--
type: date

--

*`netflow.monitoring_interval_end_milli_seconds`*::
+
--
type: date

--

*`netflow.port_range_start`*::
+
--
type: integer

--

*`netflow.port_range_end`*::
+
--
type: integer

--

*`netflow.port_range_step_size`*::
+
--
type: integer

--

*`netflow.port_range_num_ports`*::
+
--
type: integer

--

*`netflow.sta_mac_address`*::
+
--
type: keyword

--

*`netflow.sta_ipv4_address`*::
+
--
type: ip

--

*`netflow.wtp_mac_address`*::
+
--
type: keyword

--

*`netflow.ingress_interface_type`*::
+
--
type: long

--

*`netflow.egress_interface_type`*::
+
--
type: long

--

*`netflow.rtp_sequence_number`*::
+
--
type: integer

--

*`netflow.user_name`*::
+
--
type: keyword

--

*`netflow.application_category_name`*::
+
--
type: keyword

--

*`netflow.application_sub_category_name`*::
+
--
type: keyword

--

*`netflow.application_group_name`*::
+
--
type: keyword

--

*`netflow.original_flows_present`*::
+
--
type: long

--

*`netflow.original_flows_initiated`*::
+
--
type: long

--

*`netflow.original_flows_completed`*::
+
--
type: long

--

*`netflow.distinct_count_of_sourc_eipa_ddress`*::
+
--
type: long

--

*`netflow.distinct_count_of_destinatio_nipa_ddress`*::
+
--
type: long

--

*`netflow.distinct_count_of_source_ipv4_address`*::
+
--
type: long

--

*`netflow.distinct_count_of_destination_ipv4_address`*::
+
--
type: long

--

*`netflow.distinct_count_of_source_ipv6_address`*::
+
--
type: long

--

*`netflow.distinct_count_of_destination_ipv6_address`*::
+
--
type: long

--

*`netflow.value_distribution_method`*::
+
--
type: short

--

*`netflow.rfc3550_jitter_milliseconds`*::
+
--
type: long

--

*`netflow.rfc3550_jitter_microseconds`*::
+
--
type: long

--

*`netflow.rfc3550_jitter_nanoseconds`*::
+
--
type: long

--

*`netflow.dot1q_dei`*::
+
--
type: boolean

--

*`netflow.dot1q_customer_dei`*::
+
--
type: boolean

--

*`netflow.flow_selector_algorithm`*::
+
--
type: integer

--

*`netflow.flow_selected_octet_delta_count`*::
+
--
type: long

--

*`netflow.flow_selected_packet_delta_count`*::
+
--
type: long

--

*`netflow.flow_selected_flow_delta_count`*::
+
--
type: long

--

*`netflow.selector_itd_otal_flows_observed`*::
+
--
type: long

--

*`netflow.selector_itd_otal_flows_selected`*::
+
--
type: long

--

*`netflow.sampling_flow_interval`*::
+
--
type: long

--

*`netflow.sampling_flow_spacing`*::
+
--
type: long

--

*`netflow.flow_sampling_time_interval`*::
+
--
type: long

--

*`netflow.flow_sampling_time_spacing`*::
+
--
type: long

--

*`netflow.hash_flow_domain`*::
+
--
type: integer

--

*`netflow.transport_octet_delta_count`*::
+
--
type: long

--

*`netflow.transport_packet_delta_count`*::
+
--
type: long

--

*`netflow.original_exporter_ipv4_address`*::
+
--
type: ip

--

*`netflow.original_exporter_ipv6_address`*::
+
--
type: ip

--

*`netflow.original_observation_domain_id`*::
+
--
type: long

--

*`netflow.intermediate_process_id`*::
+
--
type: long

--

*`netflow.ignored_data_record_total_count`*::
+
--
type: long

--

*`netflow.data_link_frame_type`*::
+
--
type: integer

--

*`netflow.section_offset`*::
+
--
type: integer

--

*`netflow.section_exported_octets`*::
+
--
type: integer

--

*`netflow.dot1q_service_instance_tag`*::
+
--
type: short

--

*`netflow.dot1q_service_instance_id`*::
+
--
type: long

--

*`netflow.dot1q_service_instance_priority`*::
+
--
type: short

--

*`netflow.dot1q_customer_source_mac_address`*::
+
--
type: keyword

--

*`netflow.dot1q_customer_destination_mac_address`*::
+
--
type: keyword

--

*`netflow.post_layer2_octet_delta_count`*::
+
--
type: long

--

*`netflow.post_mcast_layer2_octet_delta_count`*::
+
--
type: long

--

*`netflow.post_layer2_octet_total_count`*::
+
--
type: long

--

*`netflow.post_mcast_layer2_octet_total_count`*::
+
--
type: long

--

*`netflow.minimum_layer2_total_length`*::
+
--
type: long

--

*`netflow.maximum_layer2_total_length`*::
+
--
type: long

--

*`netflow.dropped_layer2_octet_delta_count`*::
+
--
type: long

--

*`netflow.dropped_layer2_octet_total_count`*::
+
--
type: long

--

*`netflow.ignored_layer2_octet_total_count`*::
+
--
type: long

--

*`netflow.not_sent_layer2_octet_total_count`*::
+
--
type: long

--

*`netflow.layer2_octet_delta_sum_of_squares`*::
+
--
type: long

--

*`netflow.layer2_octet_total_sum_of_squares`*::
+
--
type: long

--

*`netflow.layer2_frame_delta_count`*::
+
--
type: long

--

*`netflow.layer2_frame_total_count`*::
+
--
type: long

--

*`netflow.pseudo_wire_destination_ipv4_address`*::
+
--
type: ip

--

*`netflow.ignored_layer2_frame_total_count`*::
+
--
type: long

--

*`netflow.mib_object_value_integer`*::
+
--
type: integer

--

*`netflow.mib_object_value_octet_string`*::
+
--
type: short

--

*`netflow.mib_object_value_oid`*::
+
--
type: short

--

*`netflow.mib_object_value_bits`*::
+
--
type: short

--

*`netflow.mib_object_valuei_pa_ddress`*::
+
--
type: ip

--

*`netflow.mib_object_value_counter`*::
+
--
type: long

--

*`netflow.mib_object_value_gauge`*::
+
--
type: long

--

*`netflow.mib_object_value_time_ticks`*::
+
--
type: long

--

*`netflow.mib_object_value_unsigned`*::
+
--
type: long

--

*`netflow.mib_object_identifier`*::
+
--
type: short

--

*`netflow.mib_sub_identifier`*::
+
--
type: long

--

*`netflow.mib_index_indicator`*::
+
--
type: long

--

*`netflow.mib_capture_time_semantics`*::
+
--
type: short

--

*`netflow.mib_context_engine_id`*::
+
--
type: short

--

*`netflow.mib_context_name`*::
+
--
type: keyword

--

*`netflow.mib_object_name`*::
+
--
type: keyword

--

*`netflow.mib_object_description`*::
+
--
type: keyword

--

*`netflow.mib_object_syntax`*::
+
--
type: keyword

--

*`netflow.mib_module_name`*::
+
--
type: keyword

--

*`netflow.mobile_imsi`*::
+
--
type: keyword

--

*`netflow.mobile_msisdn`*::
+
--
type: keyword

--

*`netflow.http_status_code`*::
+
--
type: integer

--

*`netflow.source_transport_ports_limit`*::
+
--
type: integer

--

*`netflow.http_request_method`*::
+
--
type: keyword

--

*`netflow.http_request_host`*::
+
--
type: keyword

--

*`netflow.http_request_target`*::
+
--
type: keyword

--

*`netflow.http_message_version`*::
+
--
type: keyword

--

*`netflow.nat_instance_id`*::
+
--
type: long

--

*`netflow.internal_address_realm`*::
+
--
type: short

--

*`netflow.external_address_realm`*::
+
--
type: short

--

*`netflow.nat_quota_exceeded_event`*::
+
--
type: long

--

*`netflow.nat_threshold_event`*::
+
--
type: long

--

*`netflow.http_user_agent`*::
+
--
type: keyword

--

*`netflow.http_content_type`*::
+
--
type: keyword

--

*`netflow.http_reason_phrase`*::
+
--
type: keyword

--

*`netflow.max_session_entries`*::
+
--
type: long

--

*`netflow.max_bieb_ntries`*::
+
--
type: long

--

*`netflow.max_entries_per_user`*::
+
--
type: long

--

*`netflow.max_subscribers`*::
+
--
type: long

--

*`netflow.max_fragments_pending_reassembly`*::
+
--
type: long

--

*`netflow.address_pool_high_threshold`*::
+
--
type: long

--

*`netflow.address_pool_low_threshold`*::
+
--
type: long

--

*`netflow.address_port_mapping_high_threshold`*::
+
--
type: long

--

*`netflow.address_port_mapping_low_threshold`*::
+
--
type: long

--

*`netflow.address_port_mapping_per_user_high_threshold`*::
+
--
type: long

--

*`netflow.global_address_mapping_high_threshold`*::
+
--
type: long

--

*`netflow.vpn_identifier`*::
+
--
type: short

--

[[exported-fields-netflow-module]]
== NetFlow fields

Module for receiving NetFlow and IPFIX flow records over UDP. The module does not add fields beyond what the netflow input provides.


[[exported-fields-nginx]]
== Nginx fields

Module for parsing the Nginx log files.



[float]
== nginx fields

Fields from the Nginx log files.



[float]
== access fields

Contains fields for the Nginx access logs.



*`nginx.access.remote_ip_list`*::
+
--
type: array

An array of remote IP addresses. It is a list because it is common to include, besides the client IP address, IP addresses from headers like `X-Forwarded-For`. Real source IP is restored to `source.ip`.


--

*`nginx.access.body_sent.bytes`*::
+
--
type: alias

alias to: http.response.body.bytes

--

*`nginx.access.remote_ip`*::
+
--
type: alias

alias to: source.ip

--

*`nginx.access.user_name`*::
+
--
type: alias

alias to: user.name

--

*`nginx.access.method`*::
+
--
type: alias

alias to: http.request.method

--

*`nginx.access.url`*::
+
--
type: alias

alias to: url.original

--

*`nginx.access.http_version`*::
+
--
type: alias

alias to: http.version

--

*`nginx.access.response_code`*::
+
--
type: alias

alias to: http.response.status_code

--

*`nginx.access.referrer`*::
+
--
type: alias

alias to: http.request.referrer

--

*`nginx.access.agent`*::
+
--
type: alias

alias to: user_agent.original

--


*`nginx.access.user_agent.device`*::
+
--
type: alias

alias to: user_agent.device.name

--

*`nginx.access.user_agent.name`*::
+
--
type: alias

alias to: user_agent.name

--

*`nginx.access.user_agent.os`*::
+
--
type: alias

alias to: user_agent.os.full_name

--

*`nginx.access.user_agent.os_name`*::
+
--
type: alias

alias to: user_agent.os.name

--

*`nginx.access.user_agent.original`*::
+
--
type: alias

alias to: user_agent.original

--


*`nginx.access.geoip.continent_name`*::
+
--
type: alias

alias to: source.geo.continent_name

--

*`nginx.access.geoip.country_iso_code`*::
+
--
type: alias

alias to: source.geo.country_iso_code

--

*`nginx.access.geoip.location`*::
+
--
type: alias

alias to: source.geo.location

--

*`nginx.access.geoip.region_name`*::
+
--
type: alias

alias to: source.geo.region_name

--

*`nginx.access.geoip.city_name`*::
+
--
type: alias

alias to: source.geo.city_name

--

*`nginx.access.geoip.region_iso_code`*::
+
--
type: alias

alias to: source.geo.region_iso_code

--

[float]
== error fields

Contains fields for the Nginx error logs.



*`nginx.error.connection_id`*::
+
--
type: long

Connection identifier.


--

*`nginx.error.level`*::
+
--
type: alias

alias to: log.level

--

*`nginx.error.pid`*::
+
--
type: alias

alias to: process.pid

--

*`nginx.error.tid`*::
+
--
type: alias

alias to: process.thread.id

--

*`nginx.error.message`*::
+
--
type: alias

alias to: message

--

[[exported-fields-osquery]]
== Osquery fields

Fields exported by the `osquery` module



[float]
== osquery fields




[float]
== result fields

Common fields exported by the result metricset.



*`osquery.result.name`*::
+
--
type: keyword

The name of the query that generated this event.


--

*`osquery.result.action`*::
+
--
type: keyword

For incremental data, marks whether the entry was added or removed. It can be one of "added", "removed", or "snapshot".


--

*`osquery.result.host_identifier`*::
+
--
type: keyword

The identifier for the host on which the osquery agent is running. Normally the hostname.


--

*`osquery.result.unix_time`*::
+
--
type: long

Unix timestamp of the event, in seconds since the epoch. Used for computing the `@timestamp` column.


--

*`osquery.result.calendar_time`*::
+
--
String representation of the collection time, as formatted by osquery.


--

[[exported-fields-postgresql]]
== PostgreSQL fields

Module for parsing the PostgreSQL log files.



[float]
== postgresql fields

Fields from PostgreSQL logs.



[float]
== log fields

Fields from the PostgreSQL log files.



*`postgresql.log.timestamp`*::
+
--
The timestamp from the log line.


--

*`postgresql.log.core_id`*::
+
--
type: long

Core id


--

*`postgresql.log.database`*::
+
--
example: mydb

Name of database

--

*`postgresql.log.query`*::
+
--
example: SELECT * FROM users;

Query statement.

--

*`postgresql.log.timezone`*::
+
--
type: alias

alias to: event.timezone

--

*`postgresql.log.thread_id`*::
+
--
type: alias

alias to: process.pid

--

*`postgresql.log.user`*::
+
--
type: alias

alias to: user.name

--

*`postgresql.log.level`*::
+
--
type: alias

alias to: log.level

--

*`postgresql.log.message`*::
+
--
type: alias

alias to: message

--

[[exported-fields-process]]
== Process fields

Process metadata fields




*`process.exe`*::
+
--
type: alias

alias to: process.executable

--

[[exported-fields-redis]]
== Redis fields

Redis Module



[float]
== redis fields




[float]
== log fields

Redis log files



*`redis.log.role`*::
+
--
type: keyword

The role of the Redis instance. Can be one of `master`, `slave`, `child` (for RDF/AOF writing child), or `sentinel`.


--

*`redis.log.pid`*::
+
--
type: alias

alias to: process.pid

--

*`redis.log.level`*::
+
--
type: alias

alias to: log.level

--

*`redis.log.message`*::
+
--
type: alias

alias to: message

--

[float]
== slowlog fields

Slow logs are retrieved from Redis via a network connection.



*`redis.slowlog.cmd`*::
+
--
type: keyword

The command executed.


--

*`redis.slowlog.duration.us`*::
+
--
type: long

How long it took to execute the command in microseconds.


--

*`redis.slowlog.id`*::
+
--
type: long

The ID of the query.


--

*`redis.slowlog.key`*::
+
--
type: keyword

The key on which the command was executed.


--

*`redis.slowlog.args`*::
+
--
type: keyword

The arguments with which the command was called.


--

[[exported-fields-santa]]
== Google Santa fields

Santa Module



[float]
== santa fields




*`santa.action`*::
+
--
type: keyword

example: EXEC

Action

--

*`santa.decision`*::
+
--
type: keyword

example: ALLOW

Decision that santad took.

--

*`santa.reason`*::
+
--
type: keyword

example: CERT

Reason for the decsision.

--

*`santa.mode`*::
+
--
type: keyword

example: M

Operating mode of Santa.

--

[float]
== disk fields

Fields for DISKAPPEAR actions.


*`santa.disk.volume`*::
+
--
The volume name.

--

*`santa.disk.bus`*::
+
--
The disk bus protocol.

--

*`santa.disk.serial`*::
+
--
The disk serial number.

--

*`santa.disk.bsdname`*::
+
--
example: disk1s3

The disk BSD name.

--

*`santa.disk.model`*::
+
--
example: APPLE SSD SM0512L

The disk model.

--

*`santa.disk.fs`*::
+
--
example: apfs

The disk volume kind (filesystem type).

--

*`santa.disk.mount`*::
+
--
The disk volume path.

--

*`certificate.common_name`*::
+
--
type: keyword

Common name from code signing certificate.

--

*`certificate.sha256`*::
+
--
type: keyword

SHA256 hash of code signing certificate.

--

*`hash.sha256`*::
+
--
type: keyword

Hash of process executable.

--

[[exported-fields-suricata]]
== Suricata fields

Module for handling the EVE JSON logs produced by Suricata.



[float]
== suricata fields

Fields from the Suricata EVE log file.



[float]
== eve fields

Fields exported by the EVE JSON logs



*`suricata.eve.event_type`*::
+
--
type: keyword

--

*`suricata.eve.app_proto_orig`*::
+
--
type: keyword

--


*`suricata.eve.tcp.tcp_flags`*::
+
--
type: keyword

--

*`suricata.eve.tcp.psh`*::
+
--
type: boolean

--

*`suricata.eve.tcp.tcp_flags_tc`*::
+
--
type: keyword

--

*`suricata.eve.tcp.ack`*::
+
--
type: boolean

--

*`suricata.eve.tcp.syn`*::
+
--
type: boolean

--

*`suricata.eve.tcp.state`*::
+
--
type: keyword

--

*`suricata.eve.tcp.tcp_flags_ts`*::
+
--
type: keyword

--

*`suricata.eve.tcp.rst`*::
+
--
type: boolean

--

*`suricata.eve.tcp.fin`*::
+
--
type: boolean

--


*`suricata.eve.fileinfo.sha1`*::
+
--
type: keyword

--

*`suricata.eve.fileinfo.filename`*::
+
--
type: alias

alias to: file.path

--

*`suricata.eve.fileinfo.tx_id`*::
+
--
type: long

--

*`suricata.eve.fileinfo.state`*::
+
--
type: keyword

--

*`suricata.eve.fileinfo.stored`*::
+
--
type: boolean

--

*`suricata.eve.fileinfo.gaps`*::
+
--
type: boolean

--

*`suricata.eve.fileinfo.sha256`*::
+
--
type: keyword

--

*`suricata.eve.fileinfo.md5`*::
+
--
type: keyword

--

*`suricata.eve.fileinfo.size`*::
+
--
type: alias

alias to: file.size

--

*`suricata.eve.icmp_type`*::
+
--
type: long

--

*`suricata.eve.dest_port`*::
+
--
type: alias

alias to: destination.port

--

*`suricata.eve.src_port`*::
+
--
type: alias

alias to: source.port

--

*`suricata.eve.proto`*::
+
--
type: alias

alias to: network.transport

--

*`suricata.eve.pcap_cnt`*::
+
--
type: long

--

*`suricata.eve.src_ip`*::
+
--
type: alias

alias to: source.ip

--


*`suricata.eve.dns.type`*::
+
--
type: keyword

--

*`suricata.eve.dns.rrtype`*::
+
--
type: keyword

--

*`suricata.eve.dns.rrname`*::
+
--
type: keyword

--

*`suricata.eve.dns.rdata`*::
+
--
type: keyword

--

*`suricata.eve.dns.tx_id`*::
+
--
type: long

--

*`suricata.eve.dns.ttl`*::
+
--
type: long

--

*`suricata.eve.dns.rcode`*::
+
--
type: keyword

--

*`suricata.eve.dns.id`*::
+
--
type: long

--

*`suricata.eve.flow_id`*::
+
--
type: keyword

--


*`suricata.eve.email.status`*::
+
--
type: keyword

--

*`suricata.eve.dest_ip`*::
+
--
type: alias

alias to: destination.ip

--

*`suricata.eve.icmp_code`*::
+
--
type: long

--


*`suricata.eve.http.status`*::
+
--
type: alias

alias to: http.response.status_code

--

*`suricata.eve.http.redirect`*::
+
--
type: keyword

--

*`suricata.eve.http.http_user_agent`*::
+
--
type: alias

alias to: user_agent.original

--

*`suricata.eve.http.protocol`*::
+
--
type: keyword

--

*`suricata.eve.http.http_refer`*::
+
--
type: alias

alias to: http.request.referrer

--

*`suricata.eve.http.url`*::
+
--
type: alias

alias to: url.original

--

*`suricata.eve.http.hostname`*::
+
--
type: alias

alias to: url.domain

--

*`suricata.eve.http.length`*::
+
--
type: alias

alias to: http.response.body.bytes

--

*`suricata.eve.http.http_method`*::
+
--
type: alias

alias to: http.request.method

--

*`suricata.eve.http.http_content_type`*::
+
--
type: keyword

--

*`suricata.eve.timestamp`*::
+
--
type: alias

alias to: @timestamp

--

*`suricata.eve.in_iface`*::
+
--
type: keyword

--


*`suricata.eve.alert.category`*::
+
--
type: keyword

--

*`suricata.eve.alert.severity`*::
+
--
type: alias

alias to: event.severity

--

*`suricata.eve.alert.rev`*::
+
--
type: long

--

*`suricata.eve.alert.gid`*::
+
--
type: long

--

*`suricata.eve.alert.signature`*::
+
--
type: keyword

--

*`suricata.eve.alert.action`*::
+
--
type: alias

alias to: event.outcome

--

*`suricata.eve.alert.signature_id`*::
+
--
type: long

--



*`suricata.eve.ssh.client.proto_version`*::
+
--
type: keyword

--

*`suricata.eve.ssh.client.software_version`*::
+
--
type: keyword

--


*`suricata.eve.ssh.server.proto_version`*::
+
--
type: keyword

--

*`suricata.eve.ssh.server.software_version`*::
+
--
type: keyword

--



*`suricata.eve.stats.capture.kernel_packets`*::
+
--
type: long

--

*`suricata.eve.stats.capture.kernel_drops`*::
+
--
type: long

--

*`suricata.eve.stats.capture.kernel_ifdrops`*::
+
--
type: long

--

*`suricata.eve.stats.uptime`*::
+
--
type: long

--


*`suricata.eve.stats.detect.alert`*::
+
--
type: long

--


*`suricata.eve.stats.http.memcap`*::
+
--
type: long

--

*`suricata.eve.stats.http.memuse`*::
+
--
type: long

--


*`suricata.eve.stats.file_store.open_files`*::
+
--
type: long

--


*`suricata.eve.stats.defrag.max_frag_hits`*::
+
--
type: long

--


*`suricata.eve.stats.defrag.ipv4.timeouts`*::
+
--
type: long

--

*`suricata.eve.stats.defrag.ipv4.fragments`*::
+
--
type: long

--

*`suricata.eve.stats.defrag.ipv4.reassembled`*::
+
--
type: long

--


*`suricata.eve.stats.defrag.ipv6.timeouts`*::
+
--
type: long

--

*`suricata.eve.stats.defrag.ipv6.fragments`*::
+
--
type: long

--

*`suricata.eve.stats.defrag.ipv6.reassembled`*::
+
--
type: long

--


*`suricata.eve.stats.flow.tcp_reuse`*::
+
--
type: long

--

*`suricata.eve.stats.flow.udp`*::
+
--
type: long

--

*`suricata.eve.stats.flow.memcap`*::
+
--
type: long

--

*`suricata.eve.stats.flow.emerg_mode_entered`*::
+
--
type: long

--

*`suricata.eve.stats.flow.emerg_mode_over`*::
+
--
type: long

--

*`suricata.eve.stats.flow.tcp`*::
+
--
type: long

--

*`suricata.eve.stats.flow.icmpv6`*::
+
--
type: long

--

*`suricata.eve.stats.flow.icmpv4`*::
+
--
type: long

--

*`suricata.eve.stats.flow.spare`*::
+
--
type: long

--

*`suricata.eve.stats.flow.memuse`*::
+
--
type: long

--


*`suricata.eve.stats.tcp.pseudo_failed`*::
+
--
type: long

--

*`suricata.eve.stats.tcp.ssn_memcap_drop`*::
+
--
type: long

--

*`suricata.eve.stats.tcp.insert_data_overlap_fail`*::
+
--
type: long

--

*`suricata.eve.stats.tcp.sessions`*::
+
--
type: long

--

*`suricata.eve.stats.tcp.pseudo`*::
+
--
type: long

--

*`suricata.eve.stats.tcp.synack`*::
+
--
type: long

--

*`suricata.eve.stats.tcp.insert_data_normal_fail`*::
+
--
type: long

--

*`suricata.eve.stats.tcp.syn`*::
+
--
type: long

--

*`suricata.eve.stats.tcp.memuse`*::
+
--
type: long

--

*`suricata.eve.stats.tcp.invalid_checksum`*::
+
--
type: long

--

*`suricata.eve.stats.tcp.segment_memcap_drop`*::
+
--
type: long

--

*`suricata.eve.stats.tcp.overlap`*::
+
--
type: long

--

*`suricata.eve.stats.tcp.insert_list_fail`*::
+
--
type: long

--

*`suricata.eve.stats.tcp.rst`*::
+
--
type: long

--

*`suricata.eve.stats.tcp.stream_depth_reached`*::
+
--
type: long

--

*`suricata.eve.stats.tcp.reassembly_memuse`*::
+
--
type: long

--

*`suricata.eve.stats.tcp.reassembly_gap`*::
+
--
type: long

--

*`suricata.eve.stats.tcp.overlap_diff_data`*::
+
--
type: long

--

*`suricata.eve.stats.tcp.no_flow`*::
+
--
type: long

--


*`suricata.eve.stats.decoder.avg_pkt_size`*::
+
--
type: long

--

*`suricata.eve.stats.decoder.bytes`*::
+
--
type: long

--

*`suricata.eve.stats.decoder.tcp`*::
+
--
type: long

--

*`suricata.eve.stats.decoder.raw`*::
+
--
type: long

--

*`suricata.eve.stats.decoder.ppp`*::
+
--
type: long

--

*`suricata.eve.stats.decoder.vlan_qinq`*::
+
--
type: long

--

*`suricata.eve.stats.decoder.null`*::
+
--
type: long

--


*`suricata.eve.stats.decoder.ltnull.unsupported_type`*::
+
--
type: long

--

*`suricata.eve.stats.decoder.ltnull.pkt_too_small`*::
+
--
type: long

--

*`suricata.eve.stats.decoder.invalid`*::
+
--
type: long

--

*`suricata.eve.stats.decoder.gre`*::
+
--
type: long

--

*`suricata.eve.stats.decoder.ipv4`*::
+
--
type: long

--

*`suricata.eve.stats.decoder.ipv6`*::
+
--
type: long

--

*`suricata.eve.stats.decoder.pkts`*::
+
--
type: long

--

*`suricata.eve.stats.decoder.ipv6_in_ipv6`*::
+
--
type: long

--


*`suricata.eve.stats.decoder.ipraw.invalid_ip_version`*::
+
--
type: long

--

*`suricata.eve.stats.decoder.pppoe`*::
+
--
type: long

--

*`suricata.eve.stats.decoder.udp`*::
+
--
type: long

--


*`suricata.eve.stats.decoder.dce.pkt_too_small`*::
+
--
type: long

--

*`suricata.eve.stats.decoder.vlan`*::
+
--
type: long

--

*`suricata.eve.stats.decoder.sctp`*::
+
--
type: long

--

*`suricata.eve.stats.decoder.max_pkt_size`*::
+
--
type: long

--

*`suricata.eve.stats.decoder.teredo`*::
+
--
type: long

--

*`suricata.eve.stats.decoder.mpls`*::
+
--
type: long

--

*`suricata.eve.stats.decoder.sll`*::
+
--
type: long

--

*`suricata.eve.stats.decoder.icmpv6`*::
+
--
type: long

--

*`suricata.eve.stats.decoder.icmpv4`*::
+
--
type: long

--

*`suricata.eve.stats.decoder.erspan`*::
+
--
type: long

--

*`suricata.eve.stats.decoder.ethernet`*::
+
--
type: long

--

*`suricata.eve.stats.decoder.ipv4_in_ipv6`*::
+
--
type: long

--

*`suricata.eve.stats.decoder.ieee8021ah`*::
+
--
type: long

--


*`suricata.eve.stats.dns.memcap_global`*::
+
--
type: long

--

*`suricata.eve.stats.dns.memcap_state`*::
+
--
type: long

--

*`suricata.eve.stats.dns.memuse`*::
+
--
type: long

--


*`suricata.eve.stats.flow_mgr.rows_busy`*::
+
--
type: long

--

*`suricata.eve.stats.flow_mgr.flows_timeout`*::
+
--
type: long

--

*`suricata.eve.stats.flow_mgr.flows_notimeout`*::
+
--
type: long

--

*`suricata.eve.stats.flow_mgr.rows_skipped`*::
+
--
type: long

--

*`suricata.eve.stats.flow_mgr.closed_pruned`*::
+
--
type: long

--

*`suricata.eve.stats.flow_mgr.new_pruned`*::
+
--
type: long

--

*`suricata.eve.stats.flow_mgr.flows_removed`*::
+
--
type: long

--

*`suricata.eve.stats.flow_mgr.bypassed_pruned`*::
+
--
type: long

--

*`suricata.eve.stats.flow_mgr.est_pruned`*::
+
--
type: long

--

*`suricata.eve.stats.flow_mgr.flows_timeout_inuse`*::
+
--
type: long

--

*`suricata.eve.stats.flow_mgr.flows_checked`*::
+
--
type: long

--

*`suricata.eve.stats.flow_mgr.rows_maxlen`*::
+
--
type: long

--

*`suricata.eve.stats.flow_mgr.rows_checked`*::
+
--
type: long

--

*`suricata.eve.stats.flow_mgr.rows_empty`*::
+
--
type: long

--



*`suricata.eve.stats.app_layer.flow.tls`*::
+
--
type: long

--

*`suricata.eve.stats.app_layer.flow.ftp`*::
+
--
type: long

--

*`suricata.eve.stats.app_layer.flow.http`*::
+
--
type: long

--

*`suricata.eve.stats.app_layer.flow.failed_udp`*::
+
--
type: long

--

*`suricata.eve.stats.app_layer.flow.dns_udp`*::
+
--
type: long

--

*`suricata.eve.stats.app_layer.flow.dns_tcp`*::
+
--
type: long

--

*`suricata.eve.stats.app_layer.flow.smtp`*::
+
--
type: long

--

*`suricata.eve.stats.app_layer.flow.failed_tcp`*::
+
--
type: long

--

*`suricata.eve.stats.app_layer.flow.msn`*::
+
--
type: long

--

*`suricata.eve.stats.app_layer.flow.ssh`*::
+
--
type: long

--

*`suricata.eve.stats.app_layer.flow.imap`*::
+
--
type: long

--

*`suricata.eve.stats.app_layer.flow.dcerpc_udp`*::
+
--
type: long

--

*`suricata.eve.stats.app_layer.flow.dcerpc_tcp`*::
+
--
type: long

--

*`suricata.eve.stats.app_layer.flow.smb`*::
+
--
type: long

--


*`suricata.eve.stats.app_layer.tx.tls`*::
+
--
type: long

--

*`suricata.eve.stats.app_layer.tx.ftp`*::
+
--
type: long

--

*`suricata.eve.stats.app_layer.tx.http`*::
+
--
type: long

--

*`suricata.eve.stats.app_layer.tx.dns_udp`*::
+
--
type: long

--

*`suricata.eve.stats.app_layer.tx.dns_tcp`*::
+
--
type: long

--

*`suricata.eve.stats.app_layer.tx.smtp`*::
+
--
type: long

--

*`suricata.eve.stats.app_layer.tx.ssh`*::
+
--
type: long

--

*`suricata.eve.stats.app_layer.tx.dcerpc_udp`*::
+
--
type: long

--

*`suricata.eve.stats.app_layer.tx.dcerpc_tcp`*::
+
--
type: long

--

*`suricata.eve.stats.app_layer.tx.smb`*::
+
--
type: long

--


*`suricata.eve.tls.notbefore`*::
+
--
type: date

--

*`suricata.eve.tls.issuerdn`*::
+
--
type: keyword

--

*`suricata.eve.tls.sni`*::
+
--
type: keyword

--

*`suricata.eve.tls.version`*::
+
--
type: keyword

--

*`suricata.eve.tls.session_resumed`*::
+
--
type: boolean

--

*`suricata.eve.tls.fingerprint`*::
+
--
type: keyword

--

*`suricata.eve.tls.serial`*::
+
--
type: keyword

--

*`suricata.eve.tls.notafter`*::
+
--
type: date

--

*`suricata.eve.tls.subject`*::
+
--
type: keyword

--

*`suricata.eve.app_proto_ts`*::
+
--
type: keyword

--


*`suricata.eve.flow.bytes_toclient`*::
+
--
type: alias

alias to: destination.bytes

--

*`suricata.eve.flow.start`*::
+
--
type: alias

alias to: event.start

--

*`suricata.eve.flow.pkts_toclient`*::
+
--
type: alias

alias to: destination.packets

--

*`suricata.eve.flow.age`*::
+
--
type: long

--

*`suricata.eve.flow.state`*::
+
--
type: keyword

--

*`suricata.eve.flow.bytes_toserver`*::
+
--
type: alias

alias to: source.bytes

--

*`suricata.eve.flow.reason`*::
+
--
type: keyword

--

*`suricata.eve.flow.pkts_toserver`*::
+
--
type: alias

alias to: source.packets

--

*`suricata.eve.flow.end`*::
+
--
type: date

--

*`suricata.eve.flow.alerted`*::
+
--
type: boolean

--

*`suricata.eve.app_proto`*::
+
--
type: alias

alias to: network.protocol

--

*`suricata.eve.tx_id`*::
+
--
type: long

--

*`suricata.eve.app_proto_tc`*::
+
--
type: keyword

--


*`suricata.eve.smtp.rcpt_to`*::
+
--
type: keyword

--

*`suricata.eve.smtp.mail_from`*::
+
--
type: keyword

--

*`suricata.eve.smtp.helo`*::
+
--
type: keyword

--

*`suricata.eve.app_proto_expected`*::
+
--
type: keyword

--

[[exported-fields-system]]
== System fields

Module for parsing system log files.



[float]
== system fields

Fields from the system log files.



[float]
== auth fields

Fields from the Linux authorization logs.



*`system.auth.timestamp`*::
+
--
type: alias

alias to: @timestamp

--

*`system.auth.hostname`*::
+
--
type: alias

alias to: host.hostname

--

*`system.auth.program`*::
+
--
type: alias

alias to: process.name

--

*`system.auth.pid`*::
+
--
type: alias

alias to: process.pid

--

*`system.auth.message`*::
+
--
type: alias

alias to: message

--

*`system.auth.user`*::
+
--
type: alias

alias to: user.name

--


*`system.auth.ssh.method`*::
+
--
The SSH authentication method. Can be one of "password" or "publickey".


--

*`system.auth.ssh.signature`*::
+
--
The signature of the client public key.


--

*`system.auth.ssh.dropped_ip`*::
+
--
type: ip

The client IP from SSH connections that are open and immediately dropped.


--

*`system.auth.ssh.event`*::
+
--
type: alias

alias to: event.action

--

*`system.auth.ssh.ip`*::
+
--
type: alias

alias to: source.ip

--

*`system.auth.ssh.port`*::
+
--
type: alias

alias to: source.port

--


*`system.auth.ssh.geoip.continent_name`*::
+
--
type: alias

alias to: source.geo.continent_name

--

*`system.auth.ssh.geoip.country_iso_code`*::
+
--
type: alias

alias to: source.geo.country_iso_code

--

*`system.auth.ssh.geoip.location`*::
+
--
type: alias

alias to: source.geo.location

--

*`system.auth.ssh.geoip.region_name`*::
+
--
type: alias

alias to: source.geo.region_name

--

*`system.auth.ssh.geoip.city_name`*::
+
--
type: alias

alias to: source.geo.city_name

--

*`system.auth.ssh.geoip.region_iso_code`*::
+
--
type: alias

alias to: source.geo.region_iso_code

--

[float]
== sudo fields

Fields specific to events created by the `sudo` command.



*`system.auth.sudo.error`*::
+
--
example: user NOT in sudoers

The error message in case the sudo command failed.


--

*`system.auth.sudo.tty`*::
+
--
The TTY where the sudo command is executed.


--

*`system.auth.sudo.pwd`*::
+
--
The current directory where the sudo command is executed.


--

*`system.auth.sudo.user`*::
+
--
example: root

The target user to which the sudo command is switching.


--

*`system.auth.sudo.command`*::
+
--
The command executed via sudo.


--

[float]
== useradd fields

Fields specific to events created by the `useradd` command.



*`system.auth.useradd.home`*::
+
--
The home folder for the new user.

--

*`system.auth.useradd.shell`*::
+
--
The default shell for the new user.

--

*`system.auth.useradd.name`*::
+
--
type: alias

alias to: user.name

--

*`system.auth.useradd.uid`*::
+
--
type: alias

alias to: user.id

--

*`system.auth.useradd.gid`*::
+
--
type: alias

alias to: group.id

--

[float]
== groupadd fields

Fields specific to events created by the `groupadd` command.



*`system.auth.groupadd.name`*::
+
--
type: alias

alias to: group.name

--

*`system.auth.groupadd.gid`*::
+
--
type: alias

alias to: group.id

--

[float]
== syslog fields

Contains fields from the syslog system logs.



*`system.syslog.timestamp`*::
+
--
type: alias

alias to: @timestamp

--

*`system.syslog.hostname`*::
+
--
type: alias

alias to: host.hostname

--

*`system.syslog.program`*::
+
--
type: alias

alias to: process.name

--

*`system.syslog.pid`*::
+
--
type: alias

alias to: process.pid

--

*`system.syslog.message`*::
+
--
type: alias

alias to: message

--

[[exported-fields-traefik]]
== Traefik fields

Module for parsing the Traefik log files.



[float]
== traefik fields

Fields from the Traefik log files.



[float]
== access fields

Contains fields for the Traefik access logs.



*`traefik.access.user_identifier`*::
+
--
type: keyword

Is the RFC 1413 identity of the client


--

*`traefik.access.request_count`*::
+
--
type: long

The number of requests


--

*`traefik.access.frontend_name`*::
+
--
type: keyword

The name of the frontend used


--

*`traefik.access.backend_url`*::
+
--
type: keyword

The url of the backend where request is forwarded

--

*`traefik.access.body_sent.bytes`*::
+
--
type: alias

alias to: http.response.body.bytes

--

*`traefik.access.remote_ip`*::
+
--
type: alias

alias to: source.address

--

*`traefik.access.user_name`*::
+
--
type: alias

alias to: user.name

--

*`traefik.access.method`*::
+
--
type: alias

alias to: http.request.method

--

*`traefik.access.url`*::
+
--
type: alias

alias to: url.original

--

*`traefik.access.http_version`*::
+
--
type: alias

alias to: http.version

--

*`traefik.access.response_code`*::
+
--
type: alias

alias to: http.response.status_code

--

*`traefik.access.referrer`*::
+
--
type: alias

alias to: http.request.referrer

--

*`traefik.access.agent`*::
+
--
type: alias

alias to: user_agent.original

--


*`traefik.access.user_agent.device`*::
+
--
type: alias

alias to: user_agent.device.name

--

*`traefik.access.user_agent.name`*::
+
--
type: alias

alias to: user_agent.name

--

*`traefik.access.user_agent.os`*::
+
--
type: alias

alias to: user_agent.os.full_name

--

*`traefik.access.user_agent.os_name`*::
+
--
type: alias

alias to: user_agent.os.name

--

*`traefik.access.user_agent.original`*::
+
--
type: alias

alias to: user_agent.original

--


*`traefik.access.geoip.continent_name`*::
+
--
type: alias

alias to: source.geo.continent_name

--

*`traefik.access.geoip.country_iso_code`*::
+
--
type: alias

alias to: source.geo.country_iso_code

--

*`traefik.access.geoip.location`*::
+
--
type: alias

alias to: source.geo.location

--

*`traefik.access.geoip.region_name`*::
+
--
type: alias

alias to: source.geo.region_name

--

*`traefik.access.geoip.city_name`*::
+
--
type: alias

alias to: source.geo.city_name

--

*`traefik.access.geoip.region_iso_code`*::
+
--
type: alias

alias to: source.geo.region_iso_code

--

[[exported-fields-zeek]]
== Zeek fields

Module for handling logs produced by Zeek/Bro



[float]
== zeek fields

Fields from Zeek/Bro logs after normalization



*`zeek.session_id`*::
+
--
type: keyword

A unique identifier of the session 


--

*`zeek.connection.local_orig`*::
+
--
type: boolean

Indicates whether the session is originated locally


--

*`zeek.connection.local_resp`*::
+
--
type: boolean

Indicates whether the session is responded locally


--

*`zeek.connection.missed_bytes`*::
+
--
type: long

Missed bytes for the session


--

*`zeek.connection.state`*::
+
--
type: keyword

Flags indicating the state of the session


--

*`zeek.connection.history`*::
+
--
type: keyword

Flags indicating the history of the session


--

*`zeek.connection.orig_l2_addr`*::
+
--
type: keyword

Link-layer address of the originator, if available


--

*`zeek.connection.resp_l2_addr`*::
+
--
type: keyword

Link-layer address of the responder, if available


--

*`zeek.connection.vlan`*::
+
--
type: integer

VLAN identifier


--

*`zeek.connection.inner_vlan`*::
+
--
type: integer

VLAN identifier


--

*`zeek.dns.trans_id`*::
+
--
type: keyword

DNS transaction identifier


--

*`zeek.dns.rtt`*::
+
--
type: double

Round trip time for the query and response


--

*`zeek.dns.query`*::
+
--
type: keyword

The domain name that is the subject of the DNS query


--

*`zeek.dns.qclass`*::
+
--
type: long

The QCLASS value specifying the class of the query


--

*`zeek.dns.qclass_name`*::
+
--
type: keyword

A descriptive name for the class of the query


--

*`zeek.dns.qtype`*::
+
--
type: long

A QTYPE value specifying the type of the query


--

*`zeek.dns.qtype_name`*::
+
--
type: keyword

A descriptive name for the type of the query


--

*`zeek.dns.rcode`*::
+
--
type: long

The response code value in DNS response messages


--

*`zeek.dns.rcode_name`*::
+
--
type: keyword

A descriptive name for the response code value


--

*`zeek.dns.AA`*::
+
--
type: boolean

The Authoritative Answer bit for response messages specifies that the responding 
name server is an authority for the domain name in the question section


--

*`zeek.dns.TC`*::
+
--
type: boolean

The Truncation bit specifies that the message was truncated


--

*`zeek.dns.RD`*::
+
--
type: boolean

The Recursion Desired bit in a request message indicates that the client 
wants recursive service for this query


--

*`zeek.dns.RA`*::
+
--
type: boolean

The Recursion Available bit in a response message indicates that the name 
server supports recursive queries.


--

*`zeek.dns.answers`*::
+
--
type: keyword

The set of resource descriptions in the query answer


--

*`zeek.dns.TTLs`*::
+
--
type: double

The caching intervals of the associated RRs described by the answers field


--

*`zeek.dns.rejected`*::
+
--
type: boolean

Indicates whether the DNS query was rejected by the server


--

*`zeek.dns.total_answers`*::
+
--
type: integer

The total number of resource records in the reply 


--

*`zeek.dns.total_replies`*::
+
--
type: integer

The total number of resource records in the reply message


--

*`zeek.dns.saw_query`*::
+
--
type: boolean

Whether the full DNS query has been seen


--

*`zeek.dns.saw_reply`*::
+
--
type: boolean

Whether the full DNS reply has been seen


--

*`zeek.http.trans_depth`*::
+
--
type: integer

Represents the pipelined depth into the connection of this request/response transaction


--

*`zeek.http.status_msg`*::
+
--
type: keyword

Status message returned by the server


--

*`zeek.http.info_code`*::
+
--
type: integer

Last seen 1xx informational reply code returned by the server.


--

*`zeek.http.info_msg`*::
+
--
type: keyword

Last seen 1xx informational reply message returned by the server.


--

*`zeek.http.tags`*::
+
--
type: keyword

A set of indicators of various attributes discovered and related to a particular 
request/response pair.


--

*`zeek.http.password`*::
+
--
type: keyword

Password if basic-auth is performed for the request


--

*`zeek.http.captured_password`*::
+
--
type: boolean

Determines if the password will be captured for this request


--

*`zeek.http.proxied`*::
+
--
type: keyword

All of the headers that may indicate if the HTTP request was proxied


--

*`zeek.http.range_request`*::
+
--
type: boolean

Indicates if this request can assume 206 partial content in response


--

*`zeek.http.client_header_names`*::
+
--
type: keyword

The vector of HTTP header names sent by the client. No header values 
are included here, just the header names.


--

*`zeek.http.server_header_names`*::
+
--
type: keyword

The vector of HTTP header names sent by the server. No header values 
are included here, just the header names


--

*`zeek.http.orig_fuids`*::
+
--
type: keyword

An ordered vector of file unique IDs from the originator


--

*`zeek.http.orig_mime_types`*::
+
--
type: keyword

An ordered vector of mime types from the originator


--

*`zeek.http.orig_filenames`*::
+
--
type: keyword

An ordered vector of filenames from the originator


--

*`zeek.http.resp_fuids`*::
+
--
type: keyword

An ordered vector of file unique IDs from the responder


--

*`zeek.http.resp_mime_types`*::
+
--
type: keyword

An ordered vector of mime types from the responder


--

*`zeek.http.resp_filenames`*::
+
--
type: keyword

An ordered vector of filenames from the responder


--

*`zeek.http.orig_mime_depth`*::
+
--
type: integer

Current number of MIME entities in the HTTP request message body


--

*`zeek.http.resp_mime_depth`*::
+
--
type: integer

Current number of MIME entities in the HTTP response message body


--

*`zeek.files.fuid`*::
+
--
type: keyword

A file unique identifier


--

*`zeek.files.tx_host`*::
+
--
type: ip

The host that transferred the file


--

*`zeek.files.rx_host`*::
+
--
type: ip

The host that received the file


--

*`zeek.files.session_ids`*::
+
--
type: keyword

The sessions that have this file


--

*`zeek.files.source`*::
+
--
type: keyword

An identification of the source of the file data. E.g. it may be a network protocol 
over which it was transferred, or a local file path which was read, or some other 
input source


--

*`zeek.files.depth`*::
+
--
type: long

A value to represent the depth of this file in relation to its source. In SMTP, it 
is the depth of the MIME attachment on the message. In HTTP, it is the depth of the 
request within the TCP connection


--

*`zeek.files.analyzers`*::
+
--
type: keyword

A set of analysis types done during the file analysis


--

*`zeek.files.mime_type`*::
+
--
type: keyword

Mime type of the file


--

*`zeek.files.filename`*::
+
--
type: keyword

Name of the file if available


--

*`zeek.files.local_orig`*::
+
--
type: boolean

If the source of this file is a network connection, this field indicates if the data 
originated from the local network or not


--

*`zeek.files.is_orig`*::
+
--
type: boolean

If the source of this file is a network connection, this field indicates if the file is 
being sent by the originator of the connection or the responder


--

*`zeek.files.duration`*::
+
--
type: double

The duration the file was analyzed for. Not the duration of the session.


--

*`zeek.files.seen_bytes`*::
+
--
type: long

Number of bytes provided to the file analysis engine for the file


--

*`zeek.files.total_bytes`*::
+
--
type: long

Total number of bytes that are supposed to comprise the full file


--

*`zeek.files.missing_bytes`*::
+
--
type: long

The number of bytes in the file stream that were completely missed during the process 
of analysis


--

*`zeek.files.overflow_bytes`*::
+
--
type: long

The number of bytes in the file stream that were not delivered to stream file analyzers. 
This could be overlapping bytes or bytes that couldn't be reassembled


--

*`zeek.files.timedout`*::
+
--
type: boolean

Whether the file analysis timed out at least once for the file


--

*`zeek.files.parent_fuid`*::
+
--
type: keyword

Identifier associated with a container file from which this one was extracted as part of 
the file analysis


--

*`zeek.files.md5`*::
+
--
type: keyword

An MD5 digest of the file contents


--

*`zeek.files.sha1`*::
+
--
type: keyword

A SHA1 digest of the file contents


--

*`zeek.files.sha256`*::
+
--
type: keyword

A SHA256 digest of the file contents.


--

*`zeek.files.extracted`*::
+
--
type: keyword

Local filename of extracted file


--

*`zeek.files.extracted_cutoff`*::
+
--
type: boolean

Indicate whether the file being extracted was cut off hence not extracted completely


--

*`zeek.files.extracted_size`*::
+
--
type: long

The number of bytes extracted to disk


--

*`zeek.files.entropy`*::
+
--
type: double

The information density of the contents of the file


--

*`zeek.ssl.version`*::
+
--
type: keyword

SSL/TLS version that was logged


--

*`zeek.ssl.cipher`*::
+
--
type: keyword

SSL/TLS cipher suite that was logged


--

*`zeek.ssl.curve`*::
+
--
type: keyword

Elliptic curve that was logged when using ECDH/ECDHE


--

*`zeek.ssl.server_name`*::
+
--
type: keyword

Value of the Server Name Indicator SSL/TLS extension. It indicates the server name 
that the client was requesting


--

*`zeek.ssl.resumed`*::
+
--
type: boolean

Flag to indicate if the session was resumed reusing the key material exchanged in an 
earlier connection


--

*`zeek.ssl.next_protocol`*::
+
--
type: keyword

Next protocol the server chose using the application layer next protocol extension


--

*`zeek.ssl.established`*::
+
--
type: boolean

Flag to indicate if this ssl session has been established successfully


--

*`zeek.ssl.cert_chain`*::
+
--
type: keyword

Chain of certificates offered by the server to validate its complete signing chain


--

*`zeek.ssl.cert_chain_fuids`*::
+
--
type: keyword

An ordered vector of certificate file identifiers for the certificates offered by the server


--

*`zeek.ssl.client_cert_chain`*::
+
--
type: keyword

Chain of certificates offered by the client to validate its complete signing chain


--

*`zeek.ssl.client_cert_chain_fuids`*::
+
--
type: keyword

An ordered vector of certificate file identifiers for the certificates offered by the client


--

*`zeek.ssl.issuer`*::
+
--
type: keyword

Subject of the signer of the X.509 certificate offered by the server


--

*`zeek.ssl.client_issuer`*::
+
--
type: keyword

Subject of the X.509 certificate offered by the client


--

*`zeek.ssl.validation_status`*::
+
--
type: keyword

Result of certificate validation for this connection


--

*`zeek.ssl.validation_code`*::
+
--
type: keyword

Result of certificate validation for this connection, given as OpenSSL validation code


--

*`zeek.ssl.subject`*::
+
--
type: keyword

Subject of the X.509 certificate offered by the server


--

*`zeek.ssl.client_subject`*::
+
--
type: keyword

Subject of the X.509 certificate offered by the client


--

*`zeek.ssl.last_alert`*::
+
--
type: keyword

Last alert that was seen during the connection


--

*`zeek.notice.connection_id`*::
+
--
type: keyword

Identifier of the related connection session


--

*`zeek.notice.icmp_id`*::
+
--
type: keyword

Identifier of the related ICMP session


--

*`zeek.notice.file.id`*::
+
--
type: keyword

An identifier associated with a single file that is related to this notice


--

*`zeek.notice.file.parent_id`*::
+
--
type: keyword

Identifier associated with a container file from which this one was extracted


--

*`zeek.notice.file.source`*::
+
--
type: keyword

An identification of the source of the file data. E.g. it may be a network protocol 
over which it was transferred, or a local file path which was read, or some other 
input source


--

*`zeek.notice.file.mime_type`*::
+
--
type: keyword

A mime type if the notice is related to a file


--

*`zeek.notice.file.is_orig`*::
+
--
type: boolean

If the source of this file is a network connection, this field indicates if the file is 
being sent by the originator of the connection or the responder


--

*`zeek.notice.file.seen_bytes`*::
+
--
type: long

Number of bytes provided to the file analysis engine for the file


--

*`zeek.fnotice.file.total_bytes`*::
+
--
type: long

Total number of bytes that are supposed to comprise the full file


--

*`zeek.notice.file.missing_bytes`*::
+
--
type: long

The number of bytes in the file stream that were completely missed during the process 
of analysis


--

*`zeek.notice.file.overflow_bytes`*::
+
--
type: long

The number of bytes in the file stream that were not delivered to stream file analyzers. 
This could be overlapping bytes or bytes that couldn't be reassembled


--

*`zeek.notice.fuid`*::
+
--
type: keyword

A file unique ID if this notice is related to a file


--

*`zeek.notice.note`*::
+
--
type: keyword

The type of the notice


--

*`zeek.notice.msg`*::
+
--
type: keyword

The human readable message for the notice.


--

*`zeek.notice.sub`*::
+
--
type: keyword

The human readable sub-message


--

*`zeek.notice.n`*::
+
--
type: long

Associated count, or a status code


--

*`zeek.notice.peer_name`*::
+
--
type: keyword

Name of remote peer that raised this notice


--

*`zeek.notice.peer_descr`*::
+
--
type: text

Textual description for the peer that raised this notice


--

*`zeek.notice.actions`*::
+
--
type: keyword

The actions which have been applied to this notice


--

*`zeek.notice.email_body_sections`*::
+
--
type: text

By adding chunks of text into this element, other scripts can expand on notices 
that are being emailed


--

*`zeek.notice.email_delay_tokens`*::
+
--
type: keyword

Adding a string token to this set will cause the built-in emailing functionality 
to delay sending the email either the token has been removed or the email 
has been delayed for the specified time duration


--

*`zeek.notice.identifier`*::
+
--
type: keyword

This field is provided when a notice is generated for the purpose of deduplicating notices


--

*`zeek.notice.suppress_for`*::
+
--
type: double

This field indicates the length of time that this unique notice should be suppressed


--

*`zeek.notice.dropped`*::
+
--
type: boolean

Indicate if the source IP address was dropped and denied network access


--
<|MERGE_RESOLUTION|>--- conflicted
+++ resolved
@@ -6765,14 +6765,16 @@
 
 --
 
-<<<<<<< HEAD
 *`kubernetes.replicaset`*::
 +
 --
 type: object
 
 Kubernetes replica-set map
-=======
+
+
+--
+
 *`kubernetes.replicaset.name`*::
 +
 --
@@ -6799,7 +6801,6 @@
 type: keyword
 
 Kubernetes statefulset name
->>>>>>> 357c6cf2
 
 
 --
