////
This file is generated! See scripts/docs_collector.py
////

[[filebeat-module-apache]]
:modulename: apache
:has-dashboards: true

== Apache module

The +{modulename}+ module parses access and error logs created by the
https://httpd.apache.org/[Apache HTTP] server.

include::../include/what-happens.asciidoc[]

[float]
=== Compatibility

The +{modulename}+ module was tested with logs from versions 2.2.22 and 2.4.23.

On Windows, the module was tested with Apache HTTP Server installed from the Chocolatey
repository.

include::../include/running-modules.asciidoc[]

[float]
=== Example dashboard

This module comes with a sample dashboard. For example:

[role="screenshot"]
image::./images/kibana-apache.png[]

include::../include/configuring-intro.asciidoc[]

The following example shows how to set paths in the +modules.d/{modulename}.yml+
file to override the default paths for Apache HTTP Server access and error logs:

["source","yaml",subs="attributes"]
-----
- module: apache
  access:
    enabled: true
    var.paths: ["/path/to/log/apache/access.log*"]
  error:
    enabled: true
    var.paths: ["/path/to/log/apache/error.log*"]
-----


To specify the same settings at the command line, you use:

["source","sh",subs="attributes"]
-----
-M "apache.access.var.paths=[/path/to/apache/access.log*]" -M "apache.error.var.paths=[/path/to/log/apache/error.log*]"
-----


//set the fileset name used in the included example
:fileset_ex: access

include::../include/config-option-intro.asciidoc[]

[float]
==== `access` log fileset settings

include::../include/var-paths.asciidoc[]

[float]
==== `error` log fileset settings

include::../include/var-paths.asciidoc[]

<<<<<<< HEAD
[float]
=== Virtual Host

See customlog documentation  https://httpd.apache.org/docs/2.4/en/mod/mod_log_config.html
Add %v config in httpd.conf in log section
["source","sh",subs="attributes"]
-----
    # Replace
    LogFormat "%h %l %u %t \"%r\" %>s %b \"%{Referer}i\" \"%{User-Agent}i\"" combined
    # By
    LogFormat "%v %h %l %u %t \"%r\" %>s %b \"%{Referer}i\" \"%{User-Agent}i\"" combined
-----
=======
include::../include/timezone-support.asciidoc[]
>>>>>>> bba4dd74

:has-dashboards!:

:fileset_ex!:

:modulename!:


[float]
=== Fields

For a description of each field in the module, see the
<<exported-fields-apache,exported fields>> section.
<|MERGE_RESOLUTION|>--- conflicted
+++ resolved
@@ -71,7 +71,8 @@
 
 include::../include/var-paths.asciidoc[]
 
-<<<<<<< HEAD
+include::../include/timezone-support.asciidoc[]
+
 [float]
 === Virtual Host
 
@@ -84,9 +85,6 @@
     # By
     LogFormat "%v %h %l %u %t \"%r\" %>s %b \"%{Referer}i\" \"%{User-Agent}i\"" combined
 -----
-=======
-include::../include/timezone-support.asciidoc[]
->>>>>>> bba4dd74
 
 :has-dashboards!:
 
