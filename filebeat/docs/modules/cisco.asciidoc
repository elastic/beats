////
This file is generated! See scripts/docs_collector.py
////

[[filebeat-module-cisco]]
[role="xpack"]

:modulename: cisco
:has-dashboards: true

== Cisco module

This is a module for Cisco network device's logs. It includes the following
filesets for receiving logs over syslog or read from a file:

- `asa` fileset: supports Cisco ASA firewall logs.
- `ftd` fileset: supports Cisco Firepower Threat Defense logs.
- `ios` fileset: supports Cisco IOS router and switch logs.
- `nexus` fileset: supports Cisco Nexus switch logs.

Cisco ASA devices also support exporting flow records using NetFlow, which is
supported by the {filebeat-ref}/filebeat-module-netflow.html[netflow module] in
{beatname_uc}.

include::../include/what-happens.asciidoc[]

include::../include/gs-link.asciidoc[]

include::../include/configuring-intro.asciidoc[]

The module is by default configured to run via syslog on port 9001 for ASA and
port 9002 for IOS. However it can also be configured to read from a file path.
See the following example.

["source","yaml",subs="attributes"]
-----
- module: cisco
  asa:
    enabled: true
    var.paths: ["/var/log/cisco-asa.log"]
    var.input: "file"
-----

:fileset_ex: asa

include::../include/config-option-intro.asciidoc[]

[float]
==== `asa` fileset settings

Example config:

[source,yaml]
----
- module: cisco
  asa:
    var.syslog_host: 0.0.0.0
    var.syslog_port: 9001
    var.log_level: 5
----

include::../include/var-paths.asciidoc[]

*`var.log_level`*::

An integer between 1 and 7 that allows to filter messages based on the
severity level. The different severity levels supported by the Cisco ASA are:

[width="30%",cols="^1,2",options="header"]
|===========================
| log_level | severity
|     1     | Alert
|     2     | Critical
|     3     | Error
|     4     | Warning
|     5     | Notification
|     6     | Informational
|     7     | Debugging
|===========================

A value of 7 (default) will not filter any messages. A lower value will drop
any messages with a severity level higher than the specified value. For
example, `var.log_level: 3` will allow messages of level 1 (Alert), 2 (Critical)
and 3 (Error). All other messages will be dropped.

*`var.syslog_host`*::

The interface to listen to UDP based syslog traffic. Defaults to localhost.
Set to 0.0.0.0 to bind to all available interfaces.

*`var.syslog_port`*::

The UDP port to listen for syslog traffic. Defaults to 9001.

*`var.tags`*::

A list of tags to include in events. Including `forwarded` indicates that the
events did not originate on this host and causes `host.name` to not be added to
events. Defaults to `[cisco-asa, forwarded]`.

:has-dashboards!:

:fileset_ex!:

[float]
==== `ftd` fileset settings

The Cisco FTD fileset primarily supports parsing IPv4 and IPv6 access list log
messages similar to that of ASA devices as well as Security Event Syslog
Messages for Intrusion, Connection, File and Malware events.

*Field mappings*

The `ftd` fileset maps Security Event Syslog Messages to the Elastic Common
Schema (ECS) format. The following table illustrates the mapping from
Security Event fields to ECS. The `cisco.ftd` prefix is used when there is no
corresponding ECS field available.

Mappings for Intrusion events fields:
[options="header"]
|====================================
| FTD Field | Mapped fields
| ApplicationProtocol | network.protocol
| DstIP | destination.address
| DstPort | destination.port
| EgressInterface | cisco.ftd.destination_interface
| GID | service.id
| HTTPResponse | http.response.status_code
| IngressInterface | cisco.ftd.source_interface
| InlineResult | event.outcome
| IntrusionPolicy | cisco.ftd.rule_name
| Message | message
| Protocol | network.transport
| SrcIP | source.address
| SrcPort | source.port
| User | user.id, user.name
| WebApplication | network.application
|====================================

Mappings for Connection and Security Intelligence events fields:
[options="header"]
|====================================
| FTD Field | Mapped fields
| ACPolicy | cisco.ftd.rule_name
| AccessControlRuleAction | event.outcome
| AccessControlRuleName | cisco.ftd.rule_name
| ApplicationProtocol | network.protocol
| ConnectionDuration | event.duration
| DNSQuery | dns.question.name
| DNSRecordType | dns.question.type
| DNSResponseType | dns.response_code
| DstIP | destination.address
| DstPort | destination.port
| EgressInterface | cisco.ftd.destination_interface
| HTTPReferer | http.request.referrer
| HTTPResponse | http.response.status_code
| IngressInterface | cisco.ftd.source_interface
| InitiatorBytes | source.bytes
| InitiatorPackets | source.packets
| NetBIOSDomain | host.hostname
| Protocol | network.transport
| ReferencedHost | url.domain
| ResponderBytes | destination.bytes
| ResponderPackets | destination.packets
| SSLActualAction | event.outcome
| SSLServerName | server.domain
| SrcIP | source.address
| SrcPort | source.port
| URL | url.original
| User | user.name
| UserAgent | user_agent.original
| WebApplication | network.application
| originalClientSrcIP | client.address
|====================================

Mappings for File and Malware events fields:
[options="header"]
|====================================
| FTD Field | Mapped fields
| ApplicationProtocol | network.protocol
| ArchiveFileName | file.name
| ArchiveSHA256 | file.hash.sha256
| Client | network.application
| DstIP | destination.address
| DstPort | destination.port
| FileName | file.name
| FilePolicy | cisco.ftd.rule_name
| FileSHA256 | file.hash.sha256
| FileSize | file.size
| FirstPacketSecond | event.start
| Protocol | network.transport
| SrcIP | source.address
| SrcPort | source.port
| URI | url.original
| User | user.name
| WebApplication | network.application
|====================================

*Example configuration:*

[source,yaml]
----
- module: cisco
  ftd:
    var.syslog_host: 0.0.0.0
    var.syslog_port: 9003
    var.log_level: 5
----

include::../include/var-paths.asciidoc[]

*`var.log_level`*::

An integer between 1 and 7 that allows to filter messages based on the
severity level. The different severity levels supported by the Cisco ASA are:

[width="30%",cols="^1,2",options="header"]
|===========================
| log_level | severity
|     1     | Alert
|     2     | Critical
|     3     | Error
|     4     | Warning
|     5     | Notification
|     6     | Informational
|     7     | Debugging
|===========================

A value of 7 (default) will not filter any messages. A lower value will drop
any messages with a severity level higher than the specified value. For
example, `var.log_level: 3` will allow messages of level 1 (Alert), 2 (Critical)
and 3 (Error). All other messages will be dropped.

*`var.syslog_host`*::

The interface to listen to UDP based syslog traffic. Defaults to localhost.
Set to 0.0.0.0 to bind to all available interfaces.

*`var.syslog_port`*::

The UDP port to listen for syslog traffic. Defaults to 9003.

*`var.tags`*::

A list of tags to include in events. Including `forwarded` indicates that the
events did not originate on this host and causes `host.name` to not be added to
events. Defaults to `[cisco-ftd, forwarded]`.

:has-dashboards!:

:fileset_ex!:

[float]
==== `ios` fileset settings

The Cisco IOS fileset primarily supports parsing IPv4 and IPv6 access list log
messages.

Example config:

[source,yaml]
----
- module: cisco
  ios:
    var.syslog_host: 0.0.0.0
    var.syslog_port: 9002
----

include::../include/var-paths.asciidoc[]

*`var.syslog_host`*::

The interface to listen to UDP based syslog traffic. Defaults to localhost.
Set to 0.0.0.0 to bind to all available interfaces.

*`var.syslog_port`*::

The UDP port to listen for syslog traffic. Defaults to 9002.

*`var.tags`*::

A list of tags to include in events. Including `forwarded` indicates that the
events did not originate on this host and causes `host.name` to not be added to
events. Defaults to `[cisco-ios, forwarded]`.

include::../include/timezone-support.asciidoc[]

:has-dashboards!:

:fileset_ex!:

[float]
<<<<<<< HEAD
=======
==== `nexus` fileset settings

experimental[]

NOTE: This was converted from RSA NetWitness log parser XML "cisconxos" device revision 134.

*`var.input`*::

The input from which messages are read. One of `file`, `tcp` or `udp`.

*`var.syslog_host`*::

The address to listen to UDP or TCP based syslog traffic.
Defaults to `localhost`.
Set to `0.0.0.0` to bind to all available interfaces.

*`var.syslog_port`*::

The port to listen for syslog traffic. Defaults to `9506`

NOTE: Ports below 1024 require Filebeat to run as root.

*`var.tz_offset`*::

By default, datetimes in the logs will be interpreted as relative to
the timezone configured in the host where {beatname_uc} is running. If ingesting
logs from a host on a different timezone, use this field to set the timezone
offset so that datetimes are correctly parsed. Valid values are in the form
±HH:mm, for example, `-07:00` for `UTC-7`.

*`var.rsa_fields`*::

Flag to control the addition of non-ECS fields to the event. Defaults to true,
which causes both ECS and custom fields under `rsa` to be are added.

*`var.keep_raw_fields`*::

Flag to control the addition of the raw parser fields to the event. This fields
will be found under `rsa.raw`. The default is false.

:has-dashboards!:

:fileset_ex!:

[float]
[[dynamic-script-compilations]]
=== Dynamic Script Compilations

The `asa` and `ftd` filesets are based on Elasticsearch ingest pipelines and
make extensive use of script processors and painless conditions. This can cause
the pipelines to fail loading the first time the module is used, due to exceeding
the maximum script compilation limits. It is recommended to tune the following
parameters on your Elasticsearch cluster:

- {ref}/circuit-breaker.html#script-compilation-circuit-breaker[script.max_compilations_rate]:
  Increase to at least `100/5m`.

- {ref}/modules-scripting-using.html#modules-scripting-using-caching[script.cache.max_size]:
  Increase to at least `200` if using both filesets or other script-heavy modules.

[float]
>>>>>>> bfd1633c
=== Example dashboard

This module comes with a sample dashboard for ASA:

[role="screenshot"]
image::./images/kibana-cisco-asa.png[]

:modulename!:


[float]
=== Fields

For a description of each field in the module, see the
<<exported-fields-cisco,exported fields>> section.
<|MERGE_RESOLUTION|>--- conflicted
+++ resolved
@@ -290,8 +290,6 @@
 :fileset_ex!:
 
 [float]
-<<<<<<< HEAD
-=======
 ==== `nexus` fileset settings
 
 experimental[]
@@ -337,23 +335,6 @@
 :fileset_ex!:
 
 [float]
-[[dynamic-script-compilations]]
-=== Dynamic Script Compilations
-
-The `asa` and `ftd` filesets are based on Elasticsearch ingest pipelines and
-make extensive use of script processors and painless conditions. This can cause
-the pipelines to fail loading the first time the module is used, due to exceeding
-the maximum script compilation limits. It is recommended to tune the following
-parameters on your Elasticsearch cluster:
-
-- {ref}/circuit-breaker.html#script-compilation-circuit-breaker[script.max_compilations_rate]:
-  Increase to at least `100/5m`.
-
-- {ref}/modules-scripting-using.html#modules-scripting-using-caching[script.cache.max_size]:
-  Increase to at least `200` if using both filesets or other script-heavy modules.
-
-[float]
->>>>>>> bfd1633c
 === Example dashboard
 
 This module comes with a sample dashboard for ASA:
