#!/usr/bin/env bash

set -euo pipefail

if [[ "$BUILDKITE_PIPELINE_SLUG" == "filebeat" || "$BUILDKITE_PIPELINE_SLUG" == "auditbeat" ]]; then
  source .buildkite/env-scripts/env.sh
  source .buildkite/env-scripts/util.sh
  source .buildkite/env-scripts/win-env.sh

  if [[ -z "${GOLANG_VERSION-""}" ]]; then
    export GOLANG_VERSION=$(cat "${WORKSPACE}/.go-version")
  fi
fi

<<<<<<< HEAD
if [[ "$BUILDKITE_PIPELINE_SLUG" == "beats-metricbeat" || "$BUILDKITE_PIPELINE_SLUG" == "beats-libbeat" || "$BUILDKITE_PIPELINE_SLUG" == "beats-packetbeat" ]]; then
=======
if [[ "$BUILDKITE_PIPELINE_SLUG" == "beats-metricbeat" || "$BUILDKITE_PIPELINE_SLUG" == "beats-libbeat" ]]; then
>>>>>>> 625ba402
  source .buildkite/scripts/setenv.sh
  if [[ "${BUILDKITE_COMMAND}" =~ ^buildkite-agent ]]; then
    echo "Skipped pre-command when running the Upload pipeline"
    exit 0
  fi
fi<|MERGE_RESOLUTION|>--- conflicted
+++ resolved
@@ -12,11 +12,8 @@
   fi
 fi
 
-<<<<<<< HEAD
+
 if [[ "$BUILDKITE_PIPELINE_SLUG" == "beats-metricbeat" || "$BUILDKITE_PIPELINE_SLUG" == "beats-libbeat" || "$BUILDKITE_PIPELINE_SLUG" == "beats-packetbeat" ]]; then
-=======
-if [[ "$BUILDKITE_PIPELINE_SLUG" == "beats-metricbeat" || "$BUILDKITE_PIPELINE_SLUG" == "beats-libbeat" ]]; then
->>>>>>> 625ba402
   source .buildkite/scripts/setenv.sh
   if [[ "${BUILDKITE_COMMAND}" =~ ^buildkite-agent ]]; then
     echo "Skipped pre-command when running the Upload pipeline"
