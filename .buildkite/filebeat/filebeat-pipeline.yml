--- conflicted
+++ resolved
@@ -38,390 +38,6 @@
   CONCURRENCY_METHOD: eager
 
 steps:
-<<<<<<< HEAD
-=======
-  - group: "Check/Update"
-    key: "filebeat-check-update"
-
-    steps:
-      - label: "Filebeat: Run check/update"
-        command: |
-          set -eo pipefail
-          make -C filebeat check update
-          make check-no-changes
-        retry:
-          automatic:
-            - limit: 1
-        agents:
-          image: "${IMAGE_BEATS_WITH_HOOKS_LATEST}"
-          cpu: "4000m"
-          memory: "8Gi"
-          useCustomGlobalHooks: true
-        notify:
-          - github_commit_status:
-              context: "filebeat: check/update"
-
-      - label: "Filebeat: Run pre-commit"
-        command: "pre-commit run --all-files"
-        agents:
-          image: "${IMAGE_BEATS_WITH_HOOKS_LATEST}"
-          memory: "2Gi"
-          useCustomGlobalHooks: true
-        notify:
-          - github_commit_status:
-              context: "filebeat: pre-commit"
-
-  - wait: ~
-    # with PRs, we want to run mandatory tests only if check/update step succeed
-    # for other cases, e.g. merge commits, we want to run mundatory test (and publish) independently of other tests
-    # this allows building DRA artifacts even if there is flakiness in check/update step
-    if: build.env("BUILDKITE_PULL_REQUEST") != "false"
-    depends_on: "filebeat-check-update"
-
-  - group: "Mandatory Tests"
-    key: "filebeat-mandatory-tests"
-    steps:
-      - label: ":ubuntu: Filebeat: Ubuntu x86_64 Unit Tests"
-        command: |
-          cd filebeat
-          mage build unitTest
-        retry:
-          automatic:
-            - limit: 1
-        agents:
-          provider: "gcp"
-          image: "${IMAGE_UBUNTU_X86_64}"
-          machineType: "${GCP_DEFAULT_MACHINE_TYPE}"
-        artifact_paths:
-          - "filebeat/build/*.xml"
-          - "filebeat/build/*.json"
-        plugins:
-          - test-collector#v1.10.2:
-              files: "filebeat/build/TEST-*.xml"
-              format: "junit"
-              branches: "main"
-              debug: true
-        notify:
-          - github_commit_status:
-              context: "filebeat: Ubuntu x86_64 Unit Tests"
-
-      - label: ":ubuntu: Filebeat: Go Integration Tests"
-        command: |
-          cd filebeat
-          mage goIntegTest
-        retry:
-          automatic:
-            - limit: 1
-        agents:
-          provider: "gcp"
-          image: "${IMAGE_UBUNTU_X86_64}"
-          machineType: "${GCP_HI_PERF_MACHINE_TYPE}"
-        artifact_paths:
-          - "filebeat/build/*.xml"
-          - "filebeat/build/*.json"
-          - "filebeat/build/integration-tests/*"
-          - "filebeat/build/integration-tests/Test*/*"
-          - "filebeat/build/integration-tests/Test*/data/**/*"
-        plugins:
-          - test-collector#v1.10.2:
-              files: "filebeat/build/TEST-*.xml"
-              format: "junit"
-              branches: "main"
-              debug: true
-        notify:
-          - github_commit_status:
-              context: "filebeat: Go Integration Tests"
-
-      - label: ":ubuntu: Filebeat: Python Integration Tests"
-        command: |
-          cd filebeat
-          mage pythonIntegTest
-        retry:
-          automatic:
-            - limit: 1
-        agents:
-          provider: gcp
-          image: "${IMAGE_UBUNTU_X86_64}"
-          machineType: "${GCP_HI_PERF_MACHINE_TYPE}"
-        artifact_paths:
-          - "filebeat/build/*.xml"
-          - "filebeat/build/*.json"
-        plugins:
-          - test-collector#v1.10.2:
-              files: "filebeat/build/TEST-*.xml"
-              format: "junit"
-              branches: "main"
-              debug: true
-        notify:
-          - github_commit_status:
-              context: "filebeat: Python Integration Tests"
-
-      - label: ":windows: Filebeat: Win 2016 Unit Tests"
-        key: "windows-2016-unit-tests"
-        command: |
-          Set-Location -Path filebeat
-          mage build unitTest
-        retry:
-          automatic:
-            - limit: 1
-        agents:
-          provider: "gcp"
-          image: "${IMAGE_WIN_2016}"
-          machine_type: "${GCP_WIN_MACHINE_TYPE}"
-          disk_size: 200
-          disk_type: "pd-ssd"
-        artifact_paths:
-          - "filebeat/build/*.xml"
-          - "filebeat/build/*.json"
-        plugins:
-          - test-collector#v1.10.2:
-              files: "filebeat/build/TEST-*.xml"
-              format: "junit"
-              branches: "main"
-              debug: true
-        notify:
-          - github_commit_status:
-              context: "filebeat: Win 2016 Unit Tests"
-
-      - label: ":windows: Filebeat: Win 2022 Unit Tests"
-        key: "windows-2022-unit-tests"
-        command: |
-          Set-Location -Path filebeat
-          mage build unitTest
-        retry:
-          automatic:
-            - limit: 1
-        agents:
-          provider: "gcp"
-          image: "${IMAGE_WIN_2022}"
-          machine_type: "${GCP_WIN_MACHINE_TYPE}"
-          disk_size: 200
-          disk_type: "pd-ssd"
-        artifact_paths:
-          - "filebeat/build/*.xml"
-          - "filebeat/build/*.json"
-        plugins:
-          - test-collector#v1.10.2:
-              files: "filebeat/build/TEST-*.xml"
-              format: "junit"
-              branches: "main"
-              debug: true
-        notify:
-          - github_commit_status:
-              context: "filebeat: Win 2022 Unit Tests"
-
-  - group: "Extended Tests"
-    key: "filebeat-extended-tests"
-    if: build.env("BUILDKITE_PULL_REQUEST") == "false" || build.env("GITHUB_PR_LABELS") =~ /.*(macOS|arm).*/
-
-    steps:
-      - label: ":mac: Filebeat: macOS x86_64 Unit Tests"
-        key: "macos-unit-tests-extended"
-        if: build.env("BUILDKITE_PULL_REQUEST") == "false" || build.env("GITHUB_PR_LABELS") =~ /.*macOS.*/
-        command: |
-          set -euo pipefail
-          source .buildkite/scripts/install_macos_tools.sh
-          cd filebeat
-          mage build unitTest
-        concurrency_group: "${CONCURRENCY_GROUP}"
-        concurrency: "${CONCURRENCY_COUNT}"
-        concurrency_method: "${CONCURRENCY_METHOD}"
-        retry:
-          automatic:
-            - limit: 3  # using higher retries for now due to lack of custom vm images and vendor instability
-        agents:
-          provider: "orka"
-          imagePrefix: "${IMAGE_MACOS_X86_64}"
-        artifact_paths:
-          - "filebeat/build/*.xml"
-          - "filebeat/build/*.json"
-        plugins:
-          - test-collector#v1.10.2:
-              files: "filebeat/build/TEST-*.xml"
-              format: "junit"
-              branches: "main"
-              debug: true
-        notify:
-          - github_commit_status:
-              context: "filebeat: macOS x86_64 Unit Tests"
-
-      - label: ":mac: Filebeat: macOS arm64 Unit Tests"
-        key: "macos-arm64-unit-tests-extended"
-        if: build.env("BUILDKITE_PULL_REQUEST") == "false" || build.env("GITHUB_PR_LABELS") =~ /.*macOS.*/
-        command: |
-          set -euo pipefail
-          source .buildkite/scripts/install_macos_tools.sh
-          cd filebeat
-          mage build unitTest
-        concurrency_group: "${CONCURRENCY_GROUP}"
-        concurrency: "${CONCURRENCY_COUNT}"
-        concurrency_method: "${CONCURRENCY_METHOD}"
-        retry:
-          automatic:
-            - limit: 3  # using higher retries for now due to lack of custom vm images and vendor instability
-        agents:
-          provider: "orka"
-          imagePrefix: "${IMAGE_MACOS_ARM}"
-        artifact_paths:
-          - "filebeat/build/*.xml"
-          - "filebeat/build/*.json"
-        plugins:
-          - test-collector#v1.10.2:
-              files: "filebeat/build/TEST-*.xml"
-              format: "junit"
-              branches: "main"
-              debug: true
-        notify:
-          - github_commit_status:
-              context: "filebeat: macOS arm64 Unit Tests"
-
-      - label: ":ubuntu: Filebeat: Ubuntu arm64 Unit Tests"
-        key: "extended-arm64-unit-test"
-        if: build.env("BUILDKITE_PULL_REQUEST") == "false" || build.env("GITHUB_PR_LABELS") =~ /.*arm.*/
-        command: |
-          cd filebeat
-          mage build unitTest
-        retry:
-          automatic:
-            - limit: 1
-        agents:
-          provider: "aws"
-          imagePrefix: "${AWS_IMAGE_UBUNTU_ARM_64}"
-          instanceType: "${AWS_ARM_INSTANCE_TYPE}"
-        artifact_paths:
-          - "filebeat/build/*.xml"
-          - "filebeat/build/*.json"
-        plugins:
-          - test-collector#v1.10.2:
-              files: "filebeat/build/TEST-*.xml"
-              format: "junit"
-              branches: "main"
-              debug: true
-        notify:
-          - github_commit_status:
-              context: "filebeat: Ubuntu arm64 Unit Tests"
-
-  - group: "Extended Windows Tests"
-    key: "filebeat-extended-win-tests"
-    if: build.env("BUILDKITE_PULL_REQUEST") == "false" || build.env("GITHUB_PR_LABELS") =~ /.*[Ww]indows.*/
-
-    steps:
-      - label: ":windows: Filebeat: Win 2025 Unit Tests"
-        key: "windows-extended-2025"
-        command: |
-          Set-Location -Path filebeat
-          mage build unitTest
-        retry:
-          automatic:
-            - limit: 1
-        agents:
-          provider: "gcp"
-          image: "${IMAGE_WIN_2025}"
-          machine_type: "${GCP_WIN_MACHINE_TYPE}"
-          disk_size: 200
-          disk_type: "pd-ssd"
-        artifact_paths:
-          - "filebeat/build/*.xml"
-          - "filebeat/build/*.json"
-        plugins:
-          - test-collector#v1.10.2:
-              files: "filebeat/build/TEST-*.xml"
-              format: "junit"
-              branches: "main"
-              debug: true
-        notify:
-          - github_commit_status:
-              context: "filebeat: Win 2025 Unit Tests"
-
-      - label: ":windows: Filebeat: Win 2019 Unit Tests"
-        key: "windows-extended-2019"
-        command: |
-          Set-Location -Path filebeat
-          mage build unitTest
-        retry:
-          automatic:
-            - limit: 1
-        agents:
-          provider: "gcp"
-          image: "${IMAGE_WIN_2019}"
-          machine_type: "${GCP_WIN_MACHINE_TYPE}"
-          disk_size: 200
-          disk_type: "pd-ssd"
-        artifact_paths:
-          - "filebeat/build/*.xml"
-          - "filebeat/build/*.json"
-        plugins:
-          - test-collector#v1.10.2:
-              files: "filebeat/build/TEST-*.xml"
-              format: "junit"
-              branches: "main"
-              debug: true
-        notify:
-          - github_commit_status:
-              context: "filebeat: Win 2019 Unit Tests"
-
-      - label: ":windows: Filebeat: Win 11 Unit Tests"
-        key: "windows-extended-11"
-        command: |
-          Set-Location -Path filebeat
-          mage build unitTest
-        retry:
-          automatic:
-            - limit: 1
-        agents:
-          provider: "gcp"
-          image: "${IMAGE_WIN_11}"
-          machine_type: "${GCP_WIN_MACHINE_TYPE}"
-          disk_size: 200
-          disk_type: "pd-ssd"
-        artifact_paths:
-          - "filebeat/build/*.xml"
-          - "filebeat/build/*.json"
-        plugins:
-          - test-collector#v1.10.2:
-              files: "filebeat/build/TEST-*.xml"
-              format: "junit"
-              branches: "main"
-              debug: true
-        notify:
-          - github_commit_status:
-              context: "filebeat: Win 11 Unit Tests"
-
-      - label: ":windows: Filebeat: Win 10 Unit Tests"
-        key: "windows-extended-10"
-        command: |
-          Set-Location -Path filebeat
-          mage build unitTest
-        retry:
-          automatic:
-            - limit: 1
-        agents:
-          provider: "gcp"
-          image: "${IMAGE_WIN_10}"
-          machine_type: "${GCP_WIN_MACHINE_TYPE}"
-          disk_size: 200
-          disk_type: "pd-ssd"
-        artifact_paths:
-          - "filebeat/build/*.xml"
-          - "filebeat/build/*.json"
-        plugins:
-          - test-collector#v1.10.2:
-              files: "filebeat/build/TEST-*.xml"
-              format: "junit"
-              branches: "main"
-              debug: true
-        notify:
-          - github_commit_status:
-              context: "filebeat: Win 10 Unit Tests"
-
-  - wait: ~
-    # with PRs, we want to run packaging only if mandatory tests succeed
-    # for other cases, e.g. merge commits, we want to run packaging (and publish) independently of other tests
-    # this allows building DRA artifacts even if there is flakiness in mandatory tests
-    if: build.env("BUILDKITE_PULL_REQUEST") != "false"
-    depends_on: "filebeat-mandatory-tests"
-
->>>>>>> 7653f17b
   - group: "Packaging"
     key: "packaging"
     steps:
