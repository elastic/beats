# yaml-language-server: $schema=https://raw.githubusercontent.com/buildkite/pipeline-schema/main/schema.json

steps:
  - label: "Trigger Auditbeat"
    plugins:
      - monorepo-diff#v1.0.1:
          diff: "git diff --name-only HEAD~1"
          watch:
            - path:
                - auditbeat/
                - .buildkite/auditbeat/
                #OSS
                - go.mod
                - pytest.ini
                - dev-tools/
                - libbeat/**
                - testing/**
              config:
                trigger: "auditbeat"
                build:
                  commit: "${BUILDKITE_COMMIT}"
                  branch: "${BUILDKITE_BRANCH}"
                  env:
                    - BUILDKITE_PULL_REQUEST=${BUILDKITE_PULL_REQUEST}
                    - GITHUB_PR_LABELS=${GITHUB_PR_LABELS}

  - label: "Trigger Heartbeat"
    plugins:
      - monorepo-diff#v1.0.1:
          diff: "git diff --name-only HEAD~1"
          watch:
            - path:
                - heartbeat/
                - .buildkite/heartbeat/
                #OSS
                - go.mod
                - pytest.ini
                - dev-tools/
                - libbeat/**
                - testing/**
              config:
                trigger: "heartbeat"
                build:
                  commit: "${BUILDKITE_COMMIT}"
                  branch: "${BUILDKITE_BRANCH}"
                  env:
                    - BUILDKITE_PULL_REQUEST=${BUILDKITE_PULL_REQUEST}
                    - GITHUB_PR_LABELS=${GITHUB_PR_LABELS}

<<<<<<< HEAD
  - label: "Trigger Metricbeat"
=======
  - label: "Trigger Xpack/Dockerlogbeat"
>>>>>>> d29dd681
    plugins:
      - monorepo-diff#v1.0.1:
          diff: "git diff --name-only ${GITHUB_PR_TARGET_BRANCH}...HEAD"
          watch:
            - path:
<<<<<<< HEAD
                - metricbeat/
                - .buildkite/metricbeat/
                - .buildkite/scripts
=======
                - x-pack/dockerlogbeat/
                - .buildkite/x-pack/pipeline.xpack.dockerlogbeat.yml
>>>>>>> d29dd681
                #OSS
                - go.mod
                - pytest.ini
                - dev-tools/
                - libbeat/**
                - testing/**
              config:
<<<<<<< HEAD
                trigger: "beats-metricbeat"
=======
                trigger: "beats-xpack-dockerlogbeat"
>>>>>>> d29dd681
                build:
                  commit: "${BUILDKITE_COMMIT}"
                  branch: "${BUILDKITE_BRANCH}"
                  env:
                    - BUILDKITE_PULL_REQUEST=${BUILDKITE_PULL_REQUEST}
                    - GITHUB_PR_LABELS=${GITHUB_PR_LABELS}

  - label: "Trigger Deploy/K8S"
    plugins:
      - monorepo-diff#v1.0.1:
          diff: "git diff --name-only HEAD~1"
          watch:
            - path:
                - .buildkite/deploy/kubernetes/**
                - deploy/kubernetes/**
                - libbeat/docs/version.asciidoc
              config:
                trigger: "deploy-k8s"
                build:
                  commit: "${BUILDKITE_COMMIT}"
                  branch: "${BUILDKITE_BRANCH}"
                  env:
                    - BUILDKITE_PULL_REQUEST=${BUILDKITE_PULL_REQUEST}
                    - GITHUB_PR_LABELS=${GITHUB_PR_LABELS}<|MERGE_RESOLUTION|>--- conflicted
+++ resolved
@@ -47,24 +47,15 @@
                     - BUILDKITE_PULL_REQUEST=${BUILDKITE_PULL_REQUEST}
                     - GITHUB_PR_LABELS=${GITHUB_PR_LABELS}
 
-<<<<<<< HEAD
   - label: "Trigger Metricbeat"
-=======
-  - label: "Trigger Xpack/Dockerlogbeat"
->>>>>>> d29dd681
     plugins:
       - monorepo-diff#v1.0.1:
           diff: "git diff --name-only ${GITHUB_PR_TARGET_BRANCH}...HEAD"
           watch:
             - path:
-<<<<<<< HEAD
                 - metricbeat/
                 - .buildkite/metricbeat/
                 - .buildkite/scripts
-=======
-                - x-pack/dockerlogbeat/
-                - .buildkite/x-pack/pipeline.xpack.dockerlogbeat.yml
->>>>>>> d29dd681
                 #OSS
                 - go.mod
                 - pytest.ini
@@ -72,11 +63,25 @@
                 - libbeat/**
                 - testing/**
               config:
-<<<<<<< HEAD
                 trigger: "beats-metricbeat"
-=======
-                trigger: "beats-xpack-dockerlogbeat"
->>>>>>> d29dd681
+                build:
+                  commit: "${BUILDKITE_COMMIT}"
+                  branch: "${BUILDKITE_BRANCH}"
+                  env:
+                    - BUILDKITE_PULL_REQUEST=${BUILDKITE_PULL_REQUEST}
+                    - GITHUB_PR_LABELS=${GITHUB_PR_LABELS}
+
+  - label: "Trigger Deploy/K8S"
+    plugins:
+      - monorepo-diff#v1.0.1:
+          diff: "git diff --name-only HEAD~1"
+          watch:
+            - path:
+                - .buildkite/deploy/kubernetes/**
+                - deploy/kubernetes/**
+                - libbeat/docs/version.asciidoc
+              config:
+                trigger: "deploy-k8s"
                 build:
                   commit: "${BUILDKITE_COMMIT}"
                   branch: "${BUILDKITE_BRANCH}"
