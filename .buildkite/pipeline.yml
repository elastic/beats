--- conflicted
+++ resolved
@@ -604,18 +604,4 @@
 
   - label: ":pipeline: Upload beats-xpack-agentbeat"
     if: build.pull_request.id == null
-<<<<<<< HEAD
-    command: "buildkite-agent pipeline upload .buildkite/x-pack/pipeline.xpack.agentbeat.yml"
-=======
-    trigger: "beats-xpack-agentbeat"
-    build:
-      commit: "${BUILDKITE_COMMIT}"
-      branch: "${BUILDKITE_BRANCH}"
-
-  # Triggers Serverless Beats tests in the elastic-agent repo for main/release branches
-  - label: "Serverless beats tests(elastic-agent)"
-    if: build.pull_request.id == null
-    trigger: "beats-agent-serverless-tests"
-    build:
-      branch: "main"
->>>>>>> 81fd74af
+    command: "buildkite-agent pipeline upload .buildkite/x-pack/pipeline.xpack.agentbeat.yml"