# yaml-language-server: $schema=https://raw.githubusercontent.com/buildkite/pipeline-schema/main/schema.json

steps:
  - label: "Trigger Auditbeat"
    plugins:
      - monorepo-diff#v1.0.1:
          diff: "git diff --name-only HEAD~1"
          watch:
            - path:
                - auditbeat/
                - .buildkite/auditbeat/
                #OSS
                - go.mod
                - pytest.ini
                - dev-tools/**
                - libbeat/**
                - testing/**
              config:
                trigger: "auditbeat"
                build:
                  commit: "${BUILDKITE_COMMIT}"
                  branch: "${BUILDKITE_BRANCH}"
                  env:
                    - BUILDKITE_PULL_REQUEST=${BUILDKITE_PULL_REQUEST}
                    - GITHUB_PR_LABELS=${GITHUB_PR_LABELS}

  - label: "Trigger Heartbeat"
    plugins:
      - monorepo-diff#v1.0.1:
          diff: "git diff --name-only HEAD~1"
          watch:
            - path:
                - heartbeat/
                - .buildkite/heartbeat/
                #OSS
                - go.mod
                - pytest.ini
                - dev-tools/**
                - libbeat/**
                - testing/**
              config:
                trigger: "heartbeat"
                build:
                  commit: "${BUILDKITE_COMMIT}"
                  branch: "${BUILDKITE_BRANCH}"
                  env:
                    - BUILDKITE_PULL_REQUEST=${BUILDKITE_PULL_REQUEST}
                    - GITHUB_PR_LABELS=${GITHUB_PR_LABELS}

<<<<<<< HEAD
  - label: "Trigger x-pack/Heartbeat"
=======
  - label: "Trigger Deploy/K8S"
>>>>>>> daf0219e
    plugins:
      - monorepo-diff#v1.0.1:
          diff: "git diff --name-only HEAD~1"
          watch:
            - path:
<<<<<<< HEAD
                - x-pack/heartbeat/
                - .buildkite/x-pack/pipeline.xpack.heartbeat.yml
                #XPACK
                - go.mod
                - pytest.ini
                - dev-tools/
                - libbeat/
                - testing/
                - x-pack/libbeat/
              config:
                trigger: "beats-xpack-heartbeat"
                label: ":package: x-pack/heartbeat pipeline"
=======
                - .buildkite/deploy/kubernetes/**
                - deploy/kubernetes/**
                - libbeat/docs/version.asciidoc
              config:
                trigger: "deploy-k8s"
>>>>>>> daf0219e
                build:
                  commit: "${BUILDKITE_COMMIT}"
                  branch: "${BUILDKITE_BRANCH}"
                  env:
                    - BUILDKITE_PULL_REQUEST=${BUILDKITE_PULL_REQUEST}
                    - GITHUB_PR_LABELS=${GITHUB_PR_LABELS}<|MERGE_RESOLUTION|>--- conflicted
+++ resolved
@@ -47,17 +47,30 @@
                     - BUILDKITE_PULL_REQUEST=${BUILDKITE_PULL_REQUEST}
                     - GITHUB_PR_LABELS=${GITHUB_PR_LABELS}
 
-<<<<<<< HEAD
-  - label: "Trigger x-pack/Heartbeat"
-=======
   - label: "Trigger Deploy/K8S"
->>>>>>> daf0219e
     plugins:
       - monorepo-diff#v1.0.1:
           diff: "git diff --name-only HEAD~1"
           watch:
             - path:
-<<<<<<< HEAD
+                - .buildkite/deploy/kubernetes/**
+                - deploy/kubernetes/**
+                - libbeat/docs/version.asciidoc
+              config:
+                trigger: "deploy-k8s"
+                build:
+                  commit: "${BUILDKITE_COMMIT}"
+                  branch: "${BUILDKITE_BRANCH}"
+                  env:
+                    - BUILDKITE_PULL_REQUEST=${BUILDKITE_PULL_REQUEST}
+                    - GITHUB_PR_LABELS=${GITHUB_PR_LABELS}
+
+  - label: "Trigger x-pack/Heartbeat"
+    plugins:
+      - monorepo-diff#v1.0.1:
+          diff: "git diff --name-only HEAD~1"
+          watch:
+            - path:
                 - x-pack/heartbeat/
                 - .buildkite/x-pack/pipeline.xpack.heartbeat.yml
                 #XPACK
@@ -70,13 +83,6 @@
               config:
                 trigger: "beats-xpack-heartbeat"
                 label: ":package: x-pack/heartbeat pipeline"
-=======
-                - .buildkite/deploy/kubernetes/**
-                - deploy/kubernetes/**
-                - libbeat/docs/version.asciidoc
-              config:
-                trigger: "deploy-k8s"
->>>>>>> daf0219e
                 build:
                   commit: "${BUILDKITE_COMMIT}"
                   branch: "${BUILDKITE_BRANCH}"
