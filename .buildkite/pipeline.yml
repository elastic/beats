--- conflicted
+++ resolved
@@ -366,11 +366,6 @@
                     - BUILDKITE_PULL_REQUEST=${BUILDKITE_PULL_REQUEST}
                     - BUILDKITE_PULL_REQUEST_BASE_BRANCH=${BUILDKITE_PULL_REQUEST_BASE_BRANCH}
                     - GITHUB_PR_LABELS=${GITHUB_PR_LABELS}
-<<<<<<< HEAD
-<<<<<<< HEAD
-=======
-=======
->>>>>>> a96d26b3
 
   - label: "Trigger Winlogbeat"
     plugins:
@@ -396,7 +391,6 @@
                   env:
                     - BUILDKITE_PULL_REQUEST=${BUILDKITE_PULL_REQUEST}
                     - BUILDKITE_PULL_REQUEST_BASE_BRANCH=${BUILDKITE_PULL_REQUEST_BASE_BRANCH}
-<<<<<<< HEAD
                     - GITHUB_PR_LABELS=${GITHUB_PR_LABELS}
 
   - label: "Trigger Packetbeat"
@@ -423,8 +417,4 @@
                   env:
                     - BUILDKITE_PULL_REQUEST=${BUILDKITE_PULL_REQUEST}
                     - BUILDKITE_PULL_REQUEST_BASE_BRANCH=${BUILDKITE_PULL_REQUEST_BASE_BRANCH}
-                    - GITHUB_PR_LABELS=${GITHUB_PR_LABELS}
->>>>>>> 8f8f3137f2 (Migrate packetbeat to static Buildkite pipeline (#39087))
-=======
-                    - GITHUB_PR_LABELS=${GITHUB_PR_LABELS}
->>>>>>> a96d26b3
+                    - GITHUB_PR_LABELS=${GITHUB_PR_LABELS}