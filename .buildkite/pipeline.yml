# yaml-language-server: $schema=https://raw.githubusercontent.com/buildkite/pipeline-schema/main/schema.json

steps:
  - label: "Trigger Auditbeat"
    plugins:
      - monorepo-diff#v1.0.1:
          diff: "git diff --name-only HEAD~1"
          watch:
            - path:
                - auditbeat/
                - .buildkite/auditbeat/
                #OSS
                - go.mod
                - pytest.ini
                - dev-tools/
                - libbeat/**
                - testing/**
              config:
                trigger: "auditbeat"
                build:
                  commit: "${BUILDKITE_COMMIT}"
                  branch: "${BUILDKITE_BRANCH}"
                  env:
                    - BUILDKITE_PULL_REQUEST=${BUILDKITE_PULL_REQUEST}
                    - GITHUB_PR_LABELS=${GITHUB_PR_LABELS}

  - label: "Trigger Heartbeat"
    plugins:
      - monorepo-diff#v1.0.1:
          diff: "git diff --name-only HEAD~1"
          watch:
            - path:
                - heartbeat/
                - .buildkite/heartbeat/
                #OSS
                - go.mod
                - pytest.ini
                - dev-tools/
                - libbeat/**
                - testing/**
              config:
                trigger: "heartbeat"
                build:
                  commit: "${BUILDKITE_COMMIT}"
                  branch: "${BUILDKITE_BRANCH}"
                  env:
                    - BUILDKITE_PULL_REQUEST=${BUILDKITE_PULL_REQUEST}
                    - GITHUB_PR_LABELS=${GITHUB_PR_LABELS}

<<<<<<< HEAD
  - label: "Trigger Metricbeat"
=======
  - label: "Trigger Xpack/Dockerlogbeat"
>>>>>>> 22de138c
    plugins:
      - monorepo-diff#v1.0.1:
          diff: "git diff --name-only ${GITHUB_PR_TARGET_BRANCH}...HEAD"
          watch:
            - path:
<<<<<<< HEAD
                - metricbeat/
                - .buildkite/metricbeat/
                - .buildkite/scripts
                #OSS
                - go.mod
                - pytest.ini
                - dev-tools/**
                - libbeat/**
                - testing/**
              config:
                trigger: "beats-metricbeat"
=======
                - x-pack/dockerlogbeat/
                - .buildkite/x-pack/pipeline.xpack.dockerlogbeat.yml
                #OSS
                - go.mod
                - pytest.ini
                - dev-tools/
                - libbeat/**
                - testing/**
              config:
                trigger: "beats-xpack-dockerlogbeat"
>>>>>>> 22de138c
                build:
                  commit: "${BUILDKITE_COMMIT}"
                  branch: "${BUILDKITE_BRANCH}"
                  env:
                    - BUILDKITE_PULL_REQUEST=${BUILDKITE_PULL_REQUEST}
                    - GITHUB_PR_LABELS=${GITHUB_PR_LABELS}

  - label: "Trigger Deploy/K8S"
    plugins:
      - monorepo-diff#v1.0.1:
          diff: "git diff --name-only HEAD~1"
          watch:
            - path:
                - .buildkite/deploy/kubernetes/**
                - deploy/kubernetes/**
                - libbeat/docs/version.asciidoc
              config:
                trigger: "deploy-k8s"
                build:
                  commit: "${BUILDKITE_COMMIT}"
                  branch: "${BUILDKITE_BRANCH}"
                  env:
                    - BUILDKITE_PULL_REQUEST=${BUILDKITE_PULL_REQUEST}
                    - GITHUB_PR_LABELS=${GITHUB_PR_LABELS}<|MERGE_RESOLUTION|>--- conflicted
+++ resolved
@@ -47,17 +47,35 @@
                     - BUILDKITE_PULL_REQUEST=${BUILDKITE_PULL_REQUEST}
                     - GITHUB_PR_LABELS=${GITHUB_PR_LABELS}
 
-<<<<<<< HEAD
-  - label: "Trigger Metricbeat"
-=======
   - label: "Trigger Xpack/Dockerlogbeat"
->>>>>>> 22de138c
     plugins:
       - monorepo-diff#v1.0.1:
           diff: "git diff --name-only ${GITHUB_PR_TARGET_BRANCH}...HEAD"
           watch:
             - path:
-<<<<<<< HEAD
+                - x-pack/dockerlogbeat/
+                - .buildkite/x-pack/pipeline.xpack.dockerlogbeat.yml
+                #OSS
+                - go.mod
+                - pytest.ini
+                - dev-tools/
+                - libbeat/**
+                - testing/**
+              config:
+                trigger: "beats-xpack-dockerlogbeat"
+                build:
+                  commit: "${BUILDKITE_COMMIT}"
+                  branch: "${BUILDKITE_BRANCH}"
+                  env:
+                    - BUILDKITE_PULL_REQUEST=${BUILDKITE_PULL_REQUEST}
+                    - GITHUB_PR_LABELS=${GITHUB_PR_LABELS}
+
+  - label: "Trigger Metricbeat"
+    plugins:
+      - monorepo-diff#v1.0.1:
+          diff: "git diff --name-only ${GITHUB_PR_TARGET_BRANCH}...HEAD"
+          watch:
+            - path:
                 - metricbeat/
                 - .buildkite/metricbeat/
                 - .buildkite/scripts
@@ -69,18 +87,6 @@
                 - testing/**
               config:
                 trigger: "beats-metricbeat"
-=======
-                - x-pack/dockerlogbeat/
-                - .buildkite/x-pack/pipeline.xpack.dockerlogbeat.yml
-                #OSS
-                - go.mod
-                - pytest.ini
-                - dev-tools/
-                - libbeat/**
-                - testing/**
-              config:
-                trigger: "beats-xpack-dockerlogbeat"
->>>>>>> 22de138c
                 build:
                   commit: "${BUILDKITE_COMMIT}"
                   branch: "${BUILDKITE_BRANCH}"
