# yaml-language-server: $schema=https://raw.githubusercontent.com/buildkite/pipeline-schema/main/schema.json

steps:
  - label: "Trigger Auditbeat"
    plugins:
      - monorepo-diff#v1.0.1:
          diff: "git diff --name-only origin/${GITHUB_PR_TARGET_BRANCH}...HEAD"
          watch:
            - path:
                - auditbeat/
                - .buildkite/auditbeat/
                - .buildkite/scripts
                - .buildkite/hooks/
                #OSS
                - go.mod
                - pytest.ini
                - dev-tools/
                - libbeat/**
                - testing/**
              config:
                trigger: "auditbeat"
                build:
                  commit: "${BUILDKITE_COMMIT}"
                  branch: "${BUILDKITE_BRANCH}"
                  env:
                    - BUILDKITE_PULL_REQUEST=${BUILDKITE_PULL_REQUEST}
                    - BUILDKITE_PULL_REQUEST_BASE_BRANCH=${BUILDKITE_PULL_REQUEST_BASE_BRANCH}
                    - GITHUB_PR_LABELS=${GITHUB_PR_LABELS}

  - label: "Trigger Heartbeat"
    plugins:
      - monorepo-diff#v1.0.1:
          diff: "git diff --name-only origin/${GITHUB_PR_TARGET_BRANCH}...HEAD"
          watch:
            - path:
                - heartbeat/
                - .buildkite/heartbeat/
                - .buildkite/scripts
                - .buildkite/hooks/
                #OSS
                - go.mod
                - pytest.ini
                - dev-tools/
                - libbeat/**
                - testing/**
              config:
                trigger: "heartbeat"
                build:
                  commit: "${BUILDKITE_COMMIT}"
                  branch: "${BUILDKITE_BRANCH}"
                  env:
                    - BUILDKITE_PULL_REQUEST=${BUILDKITE_PULL_REQUEST}
                    - BUILDKITE_PULL_REQUEST_BASE_BRANCH=${BUILDKITE_PULL_REQUEST_BASE_BRANCH}
                    - GITHUB_PR_LABELS=${GITHUB_PR_LABELS}

  - label: "Trigger Filebeat"
    plugins:
      - monorepo-diff#v1.0.1:
          diff: "git diff --name-only origin/${GITHUB_PR_TARGET_BRANCH}...HEAD"
          watch:
            - path:
                - filebeat/
                - .buildkite/filebeat/
                # CI related scripts
                - .buildkite/scripts
                - .buildkite/hooks/
                #OSS
                - go.mod
                - pytest.ini
                - dev-tools
                - libbeat/**
                - testing/**
              config:
                trigger: "filebeat"
                build:
                  commit: "${BUILDKITE_COMMIT}"
                  branch: "${BUILDKITE_BRANCH}"
                  env:
                    - BUILDKITE_PULL_REQUEST=${BUILDKITE_PULL_REQUEST}
                    - BUILDKITE_PULL_REQUEST_BASE_BRANCH=${BUILDKITE_PULL_REQUEST_BASE_BRANCH}
                    - GITHUB_PR_LABELS=${GITHUB_PR_LABELS}

  - label: "Trigger Xpack/Dockerlogbeat"
    plugins:
      - monorepo-diff#v1.0.1:
          diff: "git diff --name-only origin/${GITHUB_PR_TARGET_BRANCH}...HEAD"
          watch:
            - path:
                - x-pack/dockerlogbeat/
                - .buildkite/x-pack/pipeline.xpack.dockerlogbeat.yml
                - .buildkite/hooks/
                - .buildkite/scripts
                #OSS
                - go.mod
                - pytest.ini
                - dev-tools/
                - libbeat/**
                - testing/**
              config:
                trigger: "beats-xpack-dockerlogbeat"
                build:
                  commit: "${BUILDKITE_COMMIT}"
                  branch: "${BUILDKITE_BRANCH}"
                  env:
                    - BUILDKITE_PULL_REQUEST=${BUILDKITE_PULL_REQUEST}
                    - BUILDKITE_PULL_REQUEST_BASE_BRANCH=${BUILDKITE_PULL_REQUEST_BASE_BRANCH}
                    - GITHUB_PR_LABELS=${GITHUB_PR_LABELS}

  - label: "Trigger Metricbeat"
    plugins:
      - monorepo-diff#v1.0.1:
          diff: "git diff --name-only origin/${GITHUB_PR_TARGET_BRANCH}...HEAD"
          watch:
            - path:
                - metricbeat/
                - .buildkite/metricbeat/
                - .buildkite/scripts
                - .buildkite/hooks/
                #OSS
                - go.mod
                - pytest.ini
                - dev-tools/
                - libbeat/**
                - testing/**
              config:
                trigger: "beats-metricbeat"
                build:
                  commit: "${BUILDKITE_COMMIT}"
                  branch: "${BUILDKITE_BRANCH}"
                  env:
                    - BUILDKITE_PULL_REQUEST=${BUILDKITE_PULL_REQUEST}
                    - BUILDKITE_PULL_REQUEST_BASE_BRANCH=${BUILDKITE_PULL_REQUEST_BASE_BRANCH}
                    - GITHUB_PR_LABELS=${GITHUB_PR_LABELS}

  - label: "Trigger x-pack/metricbeat"
    plugins:
      - monorepo-diff#v1.0.1:
          diff: "git diff --name-only origin/${GITHUB_PR_TARGET_BRANCH}...HEAD"
          watch:
            - path:
                - x-pack/metricbeat/
                - x-pack/libbeat/common/aws
                - .buildkite/x-pack/pipeline.xpack.metricbeat.yml
                - .buildkite/scripts
                - .buildkite/hooks/
                #OSS
                - go.mod
                - pytest.ini
                - dev-tools/
                - libbeat/**
                - testing/**
              config:
                trigger: "beats-xpack-metricbeat"
                build:
                  commit: "${BUILDKITE_COMMIT}"
                  branch: "${BUILDKITE_BRANCH}"
                  env:
                    - BUILDKITE_PULL_REQUEST=${BUILDKITE_PULL_REQUEST}
                    - BUILDKITE_PULL_REQUEST_BASE_BRANCH=${BUILDKITE_PULL_REQUEST_BASE_BRANCH}
                    - GITHUB_PR_LABELS=${GITHUB_PR_LABELS}

  - label: "Trigger x-pack/osquerybeat"
    plugins:
      - monorepo-diff#v1.0.1:
          diff: "git diff --name-only origin/${GITHUB_PR_TARGET_BRANCH}...HEAD"
          watch:
            - path:
                - x-pack/osquerybeat/**
                - .buildkite/x-pack/pipeline.xpack.metricbeat.yml
                - .buildkite/scripts/**
                - .buildkite/hooks/**
                # x-pack
                - libbeat/**
                - x-pack/libbeat/**
                #OSS
                - go.mod
                - pytest.ini
                - dev-tools/
                - libbeat/**
                - testing/**
              config:
                trigger: "beats-xpack-osquerybeat"
                build:
                  commit: "${BUILDKITE_COMMIT}"
                  branch: "${BUILDKITE_BRANCH}"
                  env:
                    - BUILDKITE_PULL_REQUEST=${BUILDKITE_PULL_REQUEST}
                    - BUILDKITE_PULL_REQUEST_BASE_BRANCH=${BUILDKITE_PULL_REQUEST_BASE_BRANCH}
                    - GITHUB_PR_LABELS=${GITHUB_PR_LABELS}

  - label: "Trigger Xpack/Winlogbeat"
    plugins:
      - monorepo-diff#v1.0.1:
          diff: "git diff --name-only origin/${GITHUB_PR_TARGET_BRANCH}...HEAD"
          watch:
            - path:
                - x-pack/winlogbeat/
                - .buildkite/x-pack/pipeline.xpack.winlogbeat.yml
                - .buildkite/scripts
                - .buildkite/hooks/
                #OSS
                - go.mod
                - pytest.ini
                - dev-tools/**
                - libbeat/**
                - testing/**
              config:
                trigger: "beats-xpack-winlogbeat"
                build:
                  commit: "${BUILDKITE_COMMIT}"
                  branch: "${BUILDKITE_BRANCH}"
                  env:
                    - BUILDKITE_PULL_REQUEST=${BUILDKITE_PULL_REQUEST}
                    - BUILDKITE_PULL_REQUEST_BASE_BRANCH=${BUILDKITE_PULL_REQUEST_BASE_BRANCH}
                    - GITHUB_PR_LABELS=${GITHUB_PR_LABELS}

  - label: "Trigger Deploy/K8S"
    plugins:
      - monorepo-diff#v1.0.1:
          diff: "git diff --name-only origin/${GITHUB_PR_TARGET_BRANCH}...HEAD"
          watch:
            - path:
                - .buildkite/deploy/kubernetes/**
                - .buildkite/hooks/
                - .buildkite/scripts
                - deploy/kubernetes/**
                - libbeat/docs/version.asciidoc
              config:
                trigger: "deploy-k8s"
                build:
                  commit: "${BUILDKITE_COMMIT}"
                  branch: "${BUILDKITE_BRANCH}"
                  env:
                    - BUILDKITE_PULL_REQUEST=${BUILDKITE_PULL_REQUEST}
<<<<<<< HEAD
                    - GITHUB_PR_LABELS=${GITHUB_PR_LABELS}

  - label: "Trigger x-pack/Heartbeat"
    plugins:
      - monorepo-diff#v1.0.1:
          diff: "git diff --name-only HEAD~1"
          watch:
            - path:
                - x-pack/heartbeat/
                - .buildkite/x-pack/pipeline.xpack.heartbeat.yml
                #XPACK
=======
                    - BUILDKITE_PULL_REQUEST_BASE_BRANCH=${BUILDKITE_PULL_REQUEST_BASE_BRANCH}
                    - GITHUB_PR_LABELS=${GITHUB_PR_LABELS}

  - label: "Trigger Libbeat"
    plugins:
      - monorepo-diff#v1.0.1:
          diff: "git diff --name-only ${GITHUB_PR_TARGET_BRANCH}...HEAD"
          watch:
            - path:
                - libbeat/
                - .buildkite/libbeat/pipeline.libbeat.yml
                - .buildkite/scripts
                - .buildkite/hooks
                #OSS
                - go.mod
                - pytest.ini
                - dev-tools/
                - testing/
              config:
                trigger: "beats-libbeat"
                build:
                  commit: "${BUILDKITE_COMMIT}"
                  branch: "${BUILDKITE_BRANCH}"
                  env:
                    - BUILDKITE_PULL_REQUEST=${BUILDKITE_PULL_REQUEST}
                    - GITHUB_PR_LABELS=${GITHUB_PR_LABELS}

  - label: "Trigger x-pack/auditbeat"
    plugins:
      - monorepo-diff#v1.0.1:
          diff: "git diff --name-only origin/${GITHUB_PR_TARGET_BRANCH}...HEAD"
          watch:
            - path:
                - x-pack/auditbeat/
                - .buildkite/x-pack/pipeline.xpack.auditbeat.yml
                - .buildkite/scripts/
                - .buildkite/hooks/
                # x-pack
>>>>>>> 1ade6d21
                - go.mod
                - pytest.ini
                - dev-tools/
                - libbeat/
                - testing/
                - x-pack/libbeat/
              config:
<<<<<<< HEAD
                trigger: "beats-xpack-heartbeat"
                label: ":package: x-pack/heartbeat pipeline"
=======
                trigger: "beats-xpack-auditbeat"
>>>>>>> 1ade6d21
                build:
                  commit: "${BUILDKITE_COMMIT}"
                  branch: "${BUILDKITE_BRANCH}"
                  env:
                    - BUILDKITE_PULL_REQUEST=${BUILDKITE_PULL_REQUEST}
<<<<<<< HEAD
=======
                    - BUILDKITE_PULL_REQUEST_BASE_BRANCH=${BUILDKITE_PULL_REQUEST_BASE_BRANCH}
>>>>>>> 1ade6d21
                    - GITHUB_PR_LABELS=${GITHUB_PR_LABELS}<|MERGE_RESOLUTION|>--- conflicted
+++ resolved
@@ -232,7 +232,58 @@
                   branch: "${BUILDKITE_BRANCH}"
                   env:
                     - BUILDKITE_PULL_REQUEST=${BUILDKITE_PULL_REQUEST}
-<<<<<<< HEAD
+                    - BUILDKITE_PULL_REQUEST_BASE_BRANCH=${BUILDKITE_PULL_REQUEST_BASE_BRANCH}
+                    - GITHUB_PR_LABELS=${GITHUB_PR_LABELS}
+
+  - label: "Trigger Libbeat"
+    plugins:
+      - monorepo-diff#v1.0.1:
+          diff: "git diff --name-only ${GITHUB_PR_TARGET_BRANCH}...HEAD"
+          watch:
+            - path:
+                - libbeat/
+                - .buildkite/libbeat/pipeline.libbeat.yml
+                - .buildkite/scripts
+                - .buildkite/hooks
+                #OSS
+                - go.mod
+                - pytest.ini
+                - dev-tools/
+                - testing/
+              config:
+                trigger: "beats-libbeat"
+                build:
+                  commit: "${BUILDKITE_COMMIT}"
+                  branch: "${BUILDKITE_BRANCH}"
+                  env:
+                    - BUILDKITE_PULL_REQUEST=${BUILDKITE_PULL_REQUEST}
+                    - GITHUB_PR_LABELS=${GITHUB_PR_LABELS}
+
+  - label: "Trigger x-pack/auditbeat"
+    plugins:
+      - monorepo-diff#v1.0.1:
+          diff: "git diff --name-only origin/${GITHUB_PR_TARGET_BRANCH}...HEAD"
+          watch:
+            - path:
+                - x-pack/auditbeat/
+                - .buildkite/x-pack/pipeline.xpack.auditbeat.yml
+                - .buildkite/scripts/
+                - .buildkite/hooks/
+                # x-pack
+                - go.mod
+                - pytest.ini
+                - dev-tools/
+                - libbeat/
+                - testing/
+                - x-pack/libbeat/
+              config:
+                trigger: "beats-xpack-auditbeat"
+                build:
+                  commit: "${BUILDKITE_COMMIT}"
+                  branch: "${BUILDKITE_BRANCH}"
+                  env:
+                    - BUILDKITE_PULL_REQUEST=${BUILDKITE_PULL_REQUEST}
+                    - BUILDKITE_PULL_REQUEST_BASE_BRANCH=${BUILDKITE_PULL_REQUEST_BASE_BRANCH}
                     - GITHUB_PR_LABELS=${GITHUB_PR_LABELS}
 
   - label: "Trigger x-pack/Heartbeat"
@@ -244,46 +295,6 @@
                 - x-pack/heartbeat/
                 - .buildkite/x-pack/pipeline.xpack.heartbeat.yml
                 #XPACK
-=======
-                    - BUILDKITE_PULL_REQUEST_BASE_BRANCH=${BUILDKITE_PULL_REQUEST_BASE_BRANCH}
-                    - GITHUB_PR_LABELS=${GITHUB_PR_LABELS}
-
-  - label: "Trigger Libbeat"
-    plugins:
-      - monorepo-diff#v1.0.1:
-          diff: "git diff --name-only ${GITHUB_PR_TARGET_BRANCH}...HEAD"
-          watch:
-            - path:
-                - libbeat/
-                - .buildkite/libbeat/pipeline.libbeat.yml
-                - .buildkite/scripts
-                - .buildkite/hooks
-                #OSS
-                - go.mod
-                - pytest.ini
-                - dev-tools/
-                - testing/
-              config:
-                trigger: "beats-libbeat"
-                build:
-                  commit: "${BUILDKITE_COMMIT}"
-                  branch: "${BUILDKITE_BRANCH}"
-                  env:
-                    - BUILDKITE_PULL_REQUEST=${BUILDKITE_PULL_REQUEST}
-                    - GITHUB_PR_LABELS=${GITHUB_PR_LABELS}
-
-  - label: "Trigger x-pack/auditbeat"
-    plugins:
-      - monorepo-diff#v1.0.1:
-          diff: "git diff --name-only origin/${GITHUB_PR_TARGET_BRANCH}...HEAD"
-          watch:
-            - path:
-                - x-pack/auditbeat/
-                - .buildkite/x-pack/pipeline.xpack.auditbeat.yml
-                - .buildkite/scripts/
-                - .buildkite/hooks/
-                # x-pack
->>>>>>> 1ade6d21
                 - go.mod
                 - pytest.ini
                 - dev-tools/
@@ -291,19 +302,11 @@
                 - testing/
                 - x-pack/libbeat/
               config:
-<<<<<<< HEAD
                 trigger: "beats-xpack-heartbeat"
                 label: ":package: x-pack/heartbeat pipeline"
-=======
-                trigger: "beats-xpack-auditbeat"
->>>>>>> 1ade6d21
-                build:
-                  commit: "${BUILDKITE_COMMIT}"
-                  branch: "${BUILDKITE_BRANCH}"
-                  env:
-                    - BUILDKITE_PULL_REQUEST=${BUILDKITE_PULL_REQUEST}
-<<<<<<< HEAD
-=======
-                    - BUILDKITE_PULL_REQUEST_BASE_BRANCH=${BUILDKITE_PULL_REQUEST_BASE_BRANCH}
->>>>>>> 1ade6d21
+                build:
+                  commit: "${BUILDKITE_COMMIT}"
+                  branch: "${BUILDKITE_BRANCH}"
+                  env:
+                    - BUILDKITE_PULL_REQUEST=${BUILDKITE_PULL_REQUEST}
                     - GITHUB_PR_LABELS=${GITHUB_PR_LABELS}