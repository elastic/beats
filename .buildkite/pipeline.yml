--- conflicted
+++ resolved
@@ -89,7 +89,7 @@
                   branch: "${BUILDKITE_BRANCH}"
                   env:
                     - BUILDKITE_PULL_REQUEST=${BUILDKITE_PULL_REQUEST}
-<<<<<<< HEAD
+                    - BUILDKITE_PULL_REQUEST_BASE_BRANCH=${BUILDKITE_PULL_REQUEST_BASE_BRANCH}
                     - GITHUB_PR_LABELS=${GITHUB_PR_LABELS}
 
   - label: "Trigger Metricbeat"
@@ -116,7 +116,3 @@
                     - BUILDKITE_PULL_REQUEST=${BUILDKITE_PULL_REQUEST}
                     - BUILDKITE_PULL_REQUEST_BASE_BRANCH=${BUILDKITE_PULL_REQUEST_BASE_BRANCH}
                     - GITHUB_PR_LABELS=${GITHUB_PR_LABELS}
-=======
-                    - BUILDKITE_PULL_REQUEST_BASE_BRANCH=${BUILDKITE_PULL_REQUEST_BASE_BRANCH}
-                    - GITHUB_PR_LABELS=${GITHUB_PR_LABELS}
->>>>>>> db657569
