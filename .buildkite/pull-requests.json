--- conflicted
+++ resolved
@@ -47,23 +47,6 @@
             "skip_target_branches": [ ],
             "skip_ci_on_only_changed": [ ],
             "always_require_ci_on_changed": ["^winlogbeat/.*", ".buildkite/winlogbeat/.*", "^go.mod", "^pytest.ini", "^dev-tools/.*", "^libbeat/.*", "^testing/.*"]
-<<<<<<< HEAD
-        },
-        {
-            "enabled": true,
-            "pipelineSlug": "beats-xpack-packetbeat",
-            "allow_org_users": true,
-            "allowed_repo_permissions": ["admin", "write"],
-            "allowed_list": [ ],
-            "set_commit_status": true,
-            "build_on_commit": true,
-            "build_on_comment": true,
-            "trigger_comment_regex": "^/test x-pack/packetbeat$",
-            "always_trigger_comment_regex": "^/test x-pack/packetbeat$",
-            "skip_ci_labels": [  ],
-            "skip_target_branches": [ ],
-            "skip_ci_on_only_changed": [ ],
-            "always_require_ci_on_changed": ["^x-pack/packetbeat/.*", "^.buildkite/.*", "^go.mod", "^pytest.ini", "^dev-tools/.*", "^libbeat/.*", "^testing/.*", "^x-pack/libbeat/.*"]
         },
         {
             "enabled": true,
@@ -78,8 +61,6 @@
             "always_trigger_comment_regex": "^/package",
             "skip_ci_labels": [  ],
             "skip_target_branches": [ ]
-=======
->>>>>>> 3ba900be
         }
     ]
 }