--- conflicted
+++ resolved
@@ -95,99 +95,6 @@
             "skip_target_branches": [ ],
             "skip_ci_on_only_changed": [ ],
             "always_require_ci_on_changed": ["^x-pack/libbeat/.*", "^.buildkite/.*", "^go.mod", "^pytest.ini", "^dev-tools/.*", "^libbeat/.*", "^testing/.*", "^x-pack/libbeat/.*"]
-        },
-        {
-            "enabled": true,
-<<<<<<< HEAD
-            "pipelineSlug": "beats-xpack-metricbeat",
-=======
-            "pipelineSlug": "beats-xpack-heartbeat",
->>>>>>> 1ade6d21
-            "allow_org_users": true,
-            "allowed_repo_permissions": ["admin", "write"],
-            "allowed_list": [ ],
-            "set_commit_status": true,
-            "build_on_commit": true,
-            "build_on_comment": true,
-<<<<<<< HEAD
-            "trigger_comment_regex": "^/test x-pack/metricbeat$",
-            "always_trigger_comment_regex": "^/test x-pack/metricbeat$",
-            "skip_ci_labels": [  ],
-            "skip_target_branches": [ ],
-            "skip_ci_on_only_changed": [ ],
-            "always_require_ci_on_changed": ["^x-pack/metricbeat/.*", "^.buildkite/.*", "^go.mod", "^pytest.ini", "^dev-tools/.*", "^libbeat/.*", "^testing/.*", "^x-pack/libbeat/.*"]
-        },
-        {
-            "enabled": true,
-            "pipelineSlug": "beats-xpack-auditbeat",
-            "allow_org_users": true,
-            "allowed_repo_permissions": ["admin", "write"],
-            "allowed_list": [ ],
-            "set_commit_status": true,
-            "build_on_commit": true,
-            "build_on_comment": true,
-            "trigger_comment_regex": "^/test x-pack/auditbeat$",
-            "always_trigger_comment_regex": "^/test x-pack/auditbeat$",
-            "skip_ci_labels": [  ],
-            "skip_target_branches": [ ],
-            "skip_ci_on_only_changed": [ ],
-            "always_require_ci_on_changed": ["^x-pack/auditbeat/.*", "^.buildkite/.*", "^go.mod", "^pytest.ini", "^dev-tools/.*", "^libbeat/.*", "^testing/.*", "^x-pack/libbeat/.*"]
-        },
-        {
-            "enabled": true,
-            "pipelineSlug": "beats-xpack-dockerlogbeat",
-            "allow_org_users": true,
-            "allowed_repo_permissions": ["admin", "write"],
-            "allowed_list": [ ],
-            "set_commit_status": true,
-            "build_on_commit": true,
-            "build_on_comment": true,
-            "trigger_comment_regex": "^/test x-pack/dockerlogbeat$",
-            "always_trigger_comment_regex": "^/test x-pack/dockerlogbeat$",
-            "skip_ci_labels": [  ],
-            "skip_target_branches": [ ],
-            "skip_ci_on_only_changed": [ ],
-            "always_require_ci_on_changed": ["^x-pack/dockerlogbeat/.*", "^.buildkite/.*", "^go.mod", "^pytest.ini", "^dev-tools/.*", "^libbeat/.*", "^testing/.*", "^x-pack/libbeat/.*"]
-        },
-        {
-            "enabled": true,
-            "pipelineSlug": "beats-xpack-filebeat",
-            "allow_org_users": true,
-            "allowed_repo_permissions": ["admin", "write"],
-            "allowed_list": [ ],
-            "set_commit_status": true,
-            "build_on_commit": true,
-            "build_on_comment": true,
-            "trigger_comment_regex": "^/test x-pack/filebeat$",
-            "always_trigger_comment_regex": "^/test x-pack/filebeat$",
-            "skip_ci_labels": [  ],
-            "skip_target_branches": [ ],
-            "skip_ci_on_only_changed": [ ],
-            "always_require_ci_on_changed": ["^x-pack/filebeat/.*", "^.buildkite/.*", "^go.mod", "^pytest.ini", "^dev-tools/.*", "^libbeat/.*", "^testing/.*", "^x-pack/libbeat/.*"]
-        },
-        {
-            "enabled": true,
-            "pipelineSlug": "beats-xpack-osquerybeat",
-            "allow_org_users": true,
-            "allowed_repo_permissions": ["admin", "write"],
-            "allowed_list": [ ],
-            "set_commit_status": true,
-            "build_on_commit": true,
-            "build_on_comment": true,
-            "trigger_comment_regex": "^/test x-pack/osquerybeat$",
-            "always_trigger_comment_regex": "^/test x-pack/osquerybeat$",
-            "skip_ci_labels": [  ],
-            "skip_target_branches": [ ],
-            "skip_ci_on_only_changed": [ ],
-            "always_require_ci_on_changed": ["^x-pack/osquerybeat/.*", "^.buildkite/.*", "^go.mod", "^pytest.ini", "^dev-tools/.*", "^libbeat/.*", "^testing/.*", "^x-pack/libbeat/.*"]
-=======
-            "trigger_comment_regex": "^/test x-pack/heartbeat$",
-            "always_trigger_comment_regex": "^/test x-pack/heartbeat$",
-            "skip_ci_labels": [  ],
-            "skip_target_branches": [ ],
-            "skip_ci_on_only_changed": [ ],
-            "always_require_ci_on_changed": ["^x-pack/heartbeat/.*", "^.buildkite/.*", "^go.mod", "^pytest.ini", "^dev-tools/.*", "^libbeat/.*", "^testing/.*", "^x-pack/libbeat/.*"]
->>>>>>> 1ade6d21
         }
     ]
 }