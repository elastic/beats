# yaml-language-server: $schema=https://raw.githubusercontent.com/buildkite/pipeline-schema/main/schema.json

env:
  IMAGE_UBUNTU_X86_64: "family/platform-ingest-beats-ubuntu-2204"
  GCP_HI_PERF_MACHINE_TYPE: "c2d-highcpu-16"
  MODULE: "kubernetes"

  # Other deps
  ASDF_KIND_VERSION: "0.24.0"
<<<<<<< HEAD
  ASDF_MAGE_VERSION: "1.15.0" 
=======
  ASDF_MAGE_VERSION: "1.15.0"
>>>>>>> 6409d005

  IMAGE_BEATS_WITH_HOOKS_LATEST: "docker.elastic.co/ci-agent-images/platform-ingest/buildkite-agent-beats-ci-with-hooks:latest"

steps:
  - group: "Deploy/K8S"
    if: build.env("BUILDKITE_PULL_REQUEST") != "false"

    steps:
    - label: "Deploy/K8S: Run pre-commit"
      command: "pre-commit run --all-files"
      agents:
        image: "${IMAGE_BEATS_WITH_HOOKS_LATEST}"
        cpu: "2000m"
        memory: "4Gi"
        useCustomGlobalHooks: true
      notify:
        - github_commit_status:
            context: "deploy/k8s: pre-commit"

    - label: "Checks"
      command: |
        set -euo pipefail
        make -C deploy/kubernetes all
        make check-no-changes
      agents:
        provider: "gcp"
        image: "${IMAGE_UBUNTU_X86_64}"
        machineType: "${GCP_HI_PERF_MACHINE_TYPE}"
      notify:
        - github_commit_status:
            context: "deploy/k8s checks"

    - label: "K8S Test/K8S version: v1.31.0"
      key: "k8s-test-131"
      env:
        K8S_VERSION: "v1.31.0"
        MODULE: "${MODULE}"
      commands: |
        set -euo pipefail
        source .buildkite/deploy/kubernetes/scripts/setup-k8s-env.sh
        echo "--- Executing Tests"
        make -C metricbeat integration-tests
        make -C deploy/kubernetes test
      retry:
        automatic:
          - limit: 1
      agents:
        provider: "gcp"
        image: "${IMAGE_UBUNTU_X86_64}"
        machineType: "${GCP_HI_PERF_MACHINE_TYPE}"
      notify:
        - github_commit_status:
            context: "deploy/k8s test v1.31.0"

    - label: "K8S Test/K8S version: v1.30.4"
      key: "k8s-test-130"
      env:
        K8S_VERSION: "v1.30.4"
        MODULE: "${MODULE}"
      commands: |
        set -euo pipefail
        source .buildkite/deploy/kubernetes/scripts/setup-k8s-env.sh
        echo "--- Executing Tests"
        make -C metricbeat integration-tests
        make -C deploy/kubernetes test
      retry:
        automatic:
          - limit: 1
      agents:
        provider: "gcp"
        image: "${IMAGE_UBUNTU_X86_64}"
        machineType: "${GCP_HI_PERF_MACHINE_TYPE}"
      notify:
        - github_commit_status:
            context: "deploy/k8s test v1.30.4"

    - label: "K8S Test/K8S version: v1.29.8"
      key: "k8s-test-129"
      env:
        K8S_VERSION: "v1.29.8"
        MODULE: "${MODULE}"
      commands: |
        set -euo pipefail
        source .buildkite/deploy/kubernetes/scripts/setup-k8s-env.sh
        echo "--- Executing Tests"
        make -C metricbeat integration-tests
        make -C deploy/kubernetes test
      retry:
        automatic:
          - limit: 1
      agents:
        provider: "gcp"
        image: "${IMAGE_UBUNTU_X86_64}"
        machineType: "${GCP_HI_PERF_MACHINE_TYPE}"
      notify:
        - github_commit_status:
            context: "deploy/k8s test v1.29.8"

    - label: "K8S Test/K8S version: v1.28.13"
      key: "k8s-test-128"
      env:
        K8S_VERSION: "v1.28.13"
        MODULE: "${MODULE}"
      commands: |
        set -euo pipefail
        source .buildkite/deploy/kubernetes/scripts/setup-k8s-env.sh
        echo "--- Executing Tests"
        make -C metricbeat integration-tests
        make -C deploy/kubernetes test
      retry:
        automatic:
          - limit: 1
      agents:
        provider: "gcp"
        image: "${IMAGE_UBUNTU_X86_64}"
        machineType: "${GCP_HI_PERF_MACHINE_TYPE}"
      notify:
        - github_commit_status:
            context: "deploy/k8s test v1.28.13"<|MERGE_RESOLUTION|>--- conflicted
+++ resolved
@@ -7,11 +7,7 @@
 
   # Other deps
   ASDF_KIND_VERSION: "0.24.0"
-<<<<<<< HEAD
-  ASDF_MAGE_VERSION: "1.15.0" 
-=======
   ASDF_MAGE_VERSION: "1.15.0"
->>>>>>> 6409d005
 
   IMAGE_BEATS_WITH_HOOKS_LATEST: "docker.elastic.co/ci-agent-images/platform-ingest/buildkite-agent-beats-ci-with-hooks:latest"
 
