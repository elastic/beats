--- conflicted
+++ resolved
@@ -41,389 +41,6 @@
   CONCURRENCY_METHOD: eager
 
 steps:
-<<<<<<< HEAD
-=======
-  - group: "Check/Update"
-    key: "metricbeat-check-update"
-    steps:
-      - label: "Metricbeat: Run check/update"
-        command: |
-          set -eo pipefail
-          make -C metricbeat check update
-          make check-no-changes
-        retry:
-          automatic:
-            - limit: 1
-        agents:
-          image: "${IMAGE_BEATS_WITH_HOOKS_LATEST}"
-          cpu: "4000m"
-          memory: "8Gi"
-          useCustomGlobalHooks: true
-        notify:
-          - github_commit_status:
-              context: "metricbeat: check/update"
-
-      - label: "Metricbeat: Run pre-commit"
-        command: "pre-commit run --all-files"
-        agents:
-          image: "${IMAGE_BEATS_WITH_HOOKS_LATEST}"
-          memory: "2Gi"
-          useCustomGlobalHooks: true
-        notify:
-          - github_commit_status:
-              context: "metricbeat: pre-commit"
-
-  - wait: ~
-    # with PRs, we want to run mandatory tests only if check/update step succeed
-    # for other cases, e.g. merge commits, we want to run mundatory test (and publish) independently of other tests
-    # this allows building DRA artifacts even if there is flakiness in check/update step
-    if: build.env("BUILDKITE_PULL_REQUEST") != "false"
-    depends_on: "metricbeat-check-update"
-
-  - group: "Mandatory Tests"
-    key: "metricbeat-mandatory-tests"
-
-    steps:
-      - label: ":ubuntu: Metricbeat: Ubuntu x86_64 Unit Tests"
-        key: "mandatory-linux-unit-test"
-        command: |
-          cd metricbeat
-          mage build unitTest
-        retry:
-          automatic:
-            - limit: 1
-        agents:
-          provider: "gcp"
-          image: "${IMAGE_UBUNTU_X86_64}"
-          machineType: "${GCP_DEFAULT_MACHINE_TYPE}"
-        artifact_paths:
-          - "metricbeat/build/*.xml"
-          - "metricbeat/build/*.json"
-        plugins:
-          - test-collector#v1.10.2:
-              files: "metricbeat/build/TEST-*.xml"
-              format: "junit"
-              branches: "main"
-              debug: true
-        notify:
-          - github_commit_status:
-              context: "metricbeat: Ubuntu x86_64 Unit Tests"
-
-      - label: ":ubuntu: Metricbeat: Go Integration Tests (Module)"
-        key: "mandatory-int-test"
-        command: |
-          set -euo pipefail
-          echo "~~~ Running tests"
-          export KUBECONFIG="$$PWD/kubecfg"
-          cd metricbeat
-          mage goIntegTest
-        retry:
-          automatic:
-            - limit: 1
-        agents:
-          provider: "gcp"
-          image: "${IMAGE_UBUNTU_X86_64}"
-          machineType: "${GCP_HI_PERF_MACHINE_TYPE}"
-        artifact_paths:
-          - "metricbeat/build/*.xml"
-          - "metricbeat/build/*.json"
-        plugins:
-          - test-collector#v1.10.2:
-              files: "metricbeat/build/TEST-*.xml"
-              format: "junit"
-              branches: "main"
-              debug: true
-        notify:
-          - github_commit_status:
-              context: "metricbeat: Go Integration Tests (Module)"
-
-      - label: ":ubuntu: Metricbeat: Python Integration Tests (Module)"
-        key: "mandatory-python-int-test"
-        command: |
-          set -euo pipefail
-          echo "~~~ Running tests"
-          export KUBECONFIG="$$PWD/kubecfg"
-          cd metricbeat
-          mage pythonIntegTest
-        retry:
-          automatic:
-            - limit: 1
-        agents:
-          provider: "gcp"
-          image: "${IMAGE_UBUNTU_X86_64}"
-          machineType: "${GCP_HI_PERF_MACHINE_TYPE}"
-        artifact_paths:
-          - "metricbeat/build/*.xml"
-          - "metricbeat/build/*.json"
-        plugins:
-          - test-collector#v1.10.2:
-              files: "metricbeat/build/TEST-*.xml"
-              format: "junit"
-              branches: "main"
-              debug: true
-        notify:
-          - github_commit_status:
-              context: "metricbeat: Python Integration Tests"
-
-      - label: ":ubuntu: Metricbeat: Crosscompile"
-        key: "mandatory-cross-compile"
-        command: |
-          source .buildkite/scripts/qemu.sh
-          make -C metricbeat crosscompile
-        retry:
-          automatic:
-            - limit: 1
-        agents:
-          provider: "gcp"
-          image: "${IMAGE_UBUNTU_X86_64}"
-          machineType: "${GCP_DEFAULT_MACHINE_TYPE}"
-        artifact_paths:
-          - "metricbeat/build/*.xml"
-          - "metricbeat/build/*.json"
-        notify:
-          - github_commit_status:
-              context: "metricbeat: Crosscompile"
-
-      - label: ":windows: Metricbeat: Win 2016 Unit Tests"
-        command: |
-          Set-Location -Path metricbeat
-          mage build unitTest
-        key: "mandatory-win-2016-unit-tests"
-        retry:
-          automatic:
-            - limit: 1
-        agents:
-          provider: "gcp"
-          image: "${IMAGE_WIN_2016}"
-          machine_type: "${GCP_WIN_MACHINE_TYPE}"
-          disk_size: 100
-          disk_type: "pd-ssd"
-        artifact_paths:
-          - "metricbeat/build/*.xml"
-          - "metricbeat/build/*.json"
-        plugins:
-          - test-collector#v1.10.2:
-              files: "metricbeat/build/TEST-*.xml"
-              format: "junit"
-              branches: "main"
-              debug: true
-        notify:
-          - github_commit_status:
-              context: "metricbeat: Win 2016 Unit Tests"
-
-      - label: ":windows: Metricbeat: Win 2022 Unit Tests"
-        command: |
-          Set-Location -Path metricbeat
-          mage build unitTest
-        key: "mandatory-win-2022-unit-tests"
-        retry:
-          automatic:
-            - limit: 1
-        agents:
-          provider: "gcp"
-          image: "${IMAGE_WIN_2022}"
-          machine_type: "${GCP_WIN_MACHINE_TYPE}"
-          disk_size: 100
-          disk_type: "pd-ssd"
-        artifact_paths:
-          - "metricbeat/build/*.xml"
-          - "metricbeat/build/*.json"
-        plugins:
-          - test-collector#v1.10.2:
-              files: "metricbeat/build/TEST-*.xml"
-              format: "junit"
-              branches: "main"
-              debug: true
-        notify:
-          - github_commit_status:
-              context: "metricbeat: Win 2022 Unit Tests"
-
-  - group: "Extended Windows Tests"
-    key: "metricbeat-extended-win-tests"
-    if: build.env("BUILDKITE_PULL_REQUEST") == "false" || build.env("GITHUB_PR_LABELS") =~ /.*[Ww]indows.*/
-
-    steps:
-      - label: ":windows: Metricbeat: Win 10 Unit Tests"
-        command: |
-          Set-Location -Path metricbeat
-          mage build unitTest
-        key: "extended-win-10-unit-tests"
-        retry:
-          automatic:
-            - limit: 1
-        agents:
-          provider: "gcp"
-          image: "${IMAGE_WIN_10}"
-          machineType: "${GCP_WIN_MACHINE_TYPE}"
-          disk_size: 100
-          disk_type: "pd-ssd"
-        artifact_paths:
-          - "metricbeat/build/*.xml"
-          - "metricbeat/build/*.json"
-        plugins:
-          - test-collector#v1.10.2:
-              files: "metricbeat/build/TEST-*.xml"
-              format: "junit"
-              branches: "main"
-              debug: true
-        notify:
-          - github_commit_status:
-              context: "metricbeat: Win 10 Unit Tests"
-
-      - label: ":windows: Metricbeat: Win 11 Unit Tests"
-        command: |
-          Set-Location -Path metricbeat
-          mage build unitTest
-        key: "extended-win-11-unit-tests"
-        retry:
-          automatic:
-            - limit: 1
-        agents:
-          provider: "gcp"
-          image: "${IMAGE_WIN_11}"
-          machineType: "${GCP_WIN_MACHINE_TYPE}"
-          disk_size: 100
-          disk_type: "pd-ssd"
-        artifact_paths:
-          - "metricbeat/build/*.xml"
-          - "metricbeat/build/*.json"
-        plugins:
-          - test-collector#v1.10.2:
-              files: "metricbeat/build/TEST-*.xml"
-              format: "junit"
-              branches: "main"
-              debug: true
-        notify:
-          - github_commit_status:
-              context: "metricbeat: Win 11 Unit Tests"
-
-      - label: ":windows: Metricbeat: Win 2019 Unit Tests"
-        command: |
-          Set-Location -Path metricbeat
-          mage build unitTest
-        key: "extended-win-2019-unit-tests"
-        retry:
-          automatic:
-            - limit: 1
-        agents:
-          provider: "gcp"
-          image: "${IMAGE_WIN_2019}"
-          machineType: "${GCP_WIN_MACHINE_TYPE}"
-          disk_size: 100
-          disk_type: "pd-ssd"
-        artifact_paths:
-          - "metricbeat/build/*.xml"
-          - "metricbeat/build/*.json"
-        plugins:
-          - test-collector#v1.10.2:
-              files: "metricbeat/build/TEST-*.xml"
-              format: "junit"
-              branches: "main"
-              debug: true
-        notify:
-          - github_commit_status:
-              context: "metricbeat: Win 2019 Unit Tests"
-
-      - label: ":windows: Metricbeat: Win 2025 Unit Tests"
-        command: |
-          Set-Location -Path metricbeat
-          mage build unitTest
-        key: "extended-win-2025-unit-tests"
-        retry:
-          automatic:
-            - limit: 1
-        agents:
-          provider: "gcp"
-          image: "${IMAGE_WIN_2025}"
-          machineType: "${GCP_WIN_MACHINE_TYPE}"
-          disk_size: 100
-          disk_type: "pd-ssd"
-        artifact_paths:
-          - "metricbeat/build/*.xml"
-          - "metricbeat/build/*.json"
-        plugins:
-          - test-collector#v1.10.2:
-              files: "metricbeat/build/TEST-*.xml"
-              format: "junit"
-              branches: "main"
-              debug: true
-        notify:
-          - github_commit_status:
-              context: "metricbeat: Win 2025 Unit Tests"
-
-  - group: "Extended Tests"
-    key: "metricbeat-extended-tests"
-    if: build.env("BUILDKITE_PULL_REQUEST") == "false" || build.env("GITHUB_PR_LABELS") =~ /.*macOS.*/
-
-    steps:
-      - label: ":mac: Metricbeat: macOS x64_64 Unit Tests"
-        key: "extended-macos-x64-64-unit-tests"
-        command: |
-          set -euo pipefail
-          source .buildkite/scripts/install_macos_tools.sh
-          cd metricbeat
-          mage build unitTest
-        concurrency_group: "${CONCURRENCY_GROUP}"
-        concurrency: "${CONCURRENCY_COUNT}"
-        concurrency_method: "${CONCURRENCY_METHOD}"
-        retry:
-          automatic:
-            - limit: 3  # using higher retries for now due to lack of custom vm images and vendor instability
-        agents:
-          provider: "orka"
-          imagePrefix: "${IMAGE_MACOS_X86_64}"
-        artifact_paths:
-          - "metricbeat/build/*.xml"
-          - "metricbeat/build/*.json"
-        plugins:
-          - test-collector#v1.10.2:
-              files: "metricbeat/build/TEST-*.xml"
-              format: "junit"
-              branches: "main"
-              debug: true
-        notify:
-          - github_commit_status:
-              context: "metricbeat: macOS x86_64 Unit Tests"
-
-      - label: ":mac: Metricbeat: macOS arm64 Unit Tests"
-        key: "extended-macos-arm64-unit-tests"
-        skip: "Skipping due to elastic/beats#33035"
-        # https://github.com/elastic/beats/issues/33035
-        command: |
-          set -euo pipefail
-          source .buildkite/scripts/install_macos_tools.sh
-          cd metricbeat
-          mage build unitTest
-        concurrency_group: "${CONCURRENCY_GROUP}"
-        concurrency: "${CONCURRENCY_COUNT}"
-        concurrency_method: "${CONCURRENCY_METHOD}"
-        retry:
-          automatic:
-            - limit: 3  # using higher retries for now due to lack of custom vm images and vendor instability
-        agents:
-          provider: "orka"
-          imagePrefix: "${IMAGE_MACOS_ARM}"
-        artifact_paths:
-          - "metricbeat/build/*.xml"
-          - "metricbeat/build/*.json"
-        plugins:
-          - test-collector#v1.10.2:
-              files: "metricbeat/build/TEST-*.xml"
-              format: "junit"
-              branches: "main"
-              debug: true
-        notify:
-          - github_commit_status:
-              context: "metricbeat: macOS arm64 Unit Tests"
-
-  - wait: ~
-    # with PRs, we want to run packaging only if mandatory tests succeed
-    # for other cases, e.g. merge commits, we want to run packaging (and publish) independently of other tests
-    # this allows building DRA artifacts even if there is flakiness in mandatory tests
-    if: build.env("BUILDKITE_PULL_REQUEST") != "false"
-    depends_on: "metricbeat-mandatory-tests"
-
->>>>>>> 7653f17b
   - group: "Packaging"
     key: "metricbeat-packaging"
     steps:
