# yaml-language-server: $schema=https://raw.githubusercontent.com/buildkite/pipeline-schema/main/schema.json
name: "beats-xpack-auditbeat"

env:
  AWS_ARM_INSTANCE_TYPE: "m6g.xlarge"
  AWS_IMAGE_UBUNTU_ARM_64: "platform-ingest-beats-ubuntu-2204-aarch64"

  GCP_DEFAULT_MACHINE_TYPE: "c2d-highcpu-8"
  GCP_HI_PERF_MACHINE_TYPE: "c2d-highcpu-16"
  GCP_WIN_MACHINE_TYPE: "n2-standard-8"

  IMAGE_MACOS_ARM: "generic-13-ventura-arm"
  IMAGE_MACOS_X86_64: "generic-13-ventura-x64"
  IMAGE_RHEL9_X86_64: "family/platform-ingest-beats-rhel-9"
  IMAGE_UBUNTU_X86_64: "family/platform-ingest-beats-ubuntu-2204"
  IMAGE_WIN_10: "family/platform-ingest-beats-windows-10"
  IMAGE_WIN_11: "family/platform-ingest-beats-windows-11"
  IMAGE_WIN_2016: "family/platform-ingest-beats-windows-2016"
  IMAGE_WIN_2019: "family/platform-ingest-beats-windows-2019"
  IMAGE_WIN_2022: "family/platform-ingest-beats-windows-2022"

  # Other deps
  ASDF_MAGE_VERSION: 1.15.0

  # Unit tests
  RACE_DETECTOR: "true"
  TEST_COVERAGE: "true"

steps:
  - group: "Check/Update"
    key: "x-pack-auditbeat-check-update"

    steps:
      - label: "x-pack/auditbeat: Run check/update"
        command: |
          set -eo pipefail
          make -C x-pack/auditbeat check update
          make check-no-changes
        retry:
          automatic:
            - limit: 3
        agents:
          image: "docker.elastic.co/ci-agent-images/platform-ingest/buildkite-agent-beats-ci-with-hooks:latest"
          cpu: "4000m"
          memory: "8Gi"
          useCustomGlobalHooks: true
        notify:
          - github_commit_status:
              context: "x-pack/auditbeat: check/update"

  - wait: ~
    # with PRs, we want to run mandatory tests only if check/update step succeed
    # for other cases, e.g. merge commits, we want to run mundatory test (and publish) independently of other tests
    # this allows building DRA artifacts even if there is flakiness in check/update step
    if: build.env("BUILDKITE_PULL_REQUEST") != "false"
    depends_on: "x-pack-auditbeat-check-update"

<<<<<<< HEAD
  - group: "x-pack/auditbeat Mandatory Tests"
=======
  - group: "Mandatory Tests"
>>>>>>> 81bc303d
    key: "x-pack-auditbeat-mandatory-tests"

    steps:
      - label: ":ubuntu: x-pack/auditbeat: Build Tests"
        key: "mandatory-linux-unit-test"
        command: |
          set -euo pipefail
          # defines the MODULE env var based on what's changed in a PR
          source .buildkite/scripts/changesets.sh
          defineModuleFromTheChangeSet x-pack/auditbeat
          echo "~~~ Running tests"
          cd x-pack/auditbeat
          mage update build test
        retry:
          automatic:
            - limit: 3
        agents:
          provider: "gcp"
          image: "${IMAGE_UBUNTU_X86_64}"
          machineType: "${GCP_DEFAULT_MACHINE_TYPE}"
        artifact_paths:
          - "x-pack/auditbeat/build/*.xml"
          - "x-pack/auditbeat/build/*.json"
        notify:
          - github_commit_status:
              context: "x-pack/auditbeat: Build Tests"

      - label: ":rhel: x-pack/auditbeat: RHEL9 Unit Tests"
        key: "mandatory-rhel9-unit-test"
        command: |
          cd x-pack/auditbeat
          mage build unitTest
        retry:
          automatic:
            - limit: 3
        agents:
          provider: "gcp"
          image: "${IMAGE_RHEL9_X86_64}"
          machineType: "${GCP_DEFAULT_MACHINE_TYPE}"
        artifact_paths:
          - "x-pack/auditbeat/build/*.xml"
          - "x-pack/auditbeat/build/*.json"
        notify:
          - github_commit_status:
              context: "x-pack/auditbeat: RHEL9 Unit Tests"

      - label: ":windows: x-pack/auditbeat: Win 2022 Unit Tests"
        key: "mandatory-win-2022-unit-tests"
        command: |
          Set-Location -Path x-pack/auditbeat
          mage build unitTest
        retry:
          automatic:
            - limit: 3
        agents:
          provider: "gcp"
          image: "${IMAGE_WIN_2022}"
          machineType: "${GCP_WIN_MACHINE_TYPE}"
          disk_size: 100
          disk_type: "pd-ssd"
        artifact_paths:
          - "x-pack/auditbeat/build/*.xml"
          - "x-pack/auditbeat/build/*.json"
        notify:
          - github_commit_status:
              context: "x-pack/auditbeat: Win 2022 Unit Tests"

      - label: ":windows: x-pack/auditbeat: Win 2016 Unit Tests"
        command: |
          Set-Location -Path x-pack/auditbeat
          mage build unitTest
        key: "mandatory-win-2016-unit-tests"
        retry:
          automatic:
            - limit: 3
        agents:
          provider: "gcp"
          image: "${IMAGE_WIN_2016}"
          machineType: "${GCP_WIN_MACHINE_TYPE}"
          disk_size: 100
          disk_type: "pd-ssd"
        artifact_paths:
          - "x-pack/auditbeat/build/*.xml"
          - "x-pack/auditbeat/build/*.json"
        notify:
          - github_commit_status:
              context: "x-pack/auditbeat: Win 2016 Unit Tests"

  - group: "Extended Windows Tests"
    key: "x-pack-auditbeat-extended-win-tests"
    if: build.env("BUILDKITE_PULL_REQUEST") == "false" || build.env("GITHUB_PR_LABELS") =~ /.*[Ww]indows.*/

    steps:
      - label: ":windows: x-pack/auditbeat: Win 2019 Unit Tests"
        command: |
          Set-Location -Path x-pack/auditbeat
          mage build unitTest
        key: "extended-win-2019-unit-tests"
        retry:
          automatic:
            - limit: 3
        agents:
          provider: "gcp"
          image: "${IMAGE_WIN_2019}"
          machineType: "${GCP_WIN_MACHINE_TYPE}"
          disk_size: 100
          disk_type: "pd-ssd"
        artifact_paths:
          - "x-pack/auditbeat/build/*.xml"
          - "x-pack/auditbeat/build/*.json"
        notify:
          - github_commit_status:
              context: "x-pack/auditbeat: Win 2019 Unit Tests"

      - label: ":windows: x-pack/auditbeat: Win 10 Unit Tests"
        command: |
          Set-Location -Path x-pack/auditbeat
          mage build unitTest
        key: "extended-win-10-unit-tests"
        retry:
          automatic:
            - limit: 3
        agents:
          provider: "gcp"
          image: "${IMAGE_WIN_10}"
          machineType: "${GCP_WIN_MACHINE_TYPE}"
          disk_size: 100
          disk_type: "pd-ssd"
        artifact_paths:
          - "x-pack/auditbeat/build/*.xml"
          - "x-pack/auditbeat/build/*.json"
        notify:
          - github_commit_status:
              context: "x-pack/auditbeat: Win 10 Unit Tests"

      - label: ":windows: x-pack/auditbeat: Win 11 Unit Tests"
        command: |
          Set-Location -Path x-pack/auditbeat
          mage build unitTest
        key: "extended-win-11-unit-tests"
        retry:
          automatic:
            - limit: 3
        agents:
          provider: "gcp"
          image: "${IMAGE_WIN_11}"
          machineType: "${GCP_WIN_MACHINE_TYPE}"
          disk_size: 100
          disk_type: "pd-ssd"
        artifact_paths:
          - "x-pack/auditbeat/build/*.xml"
          - "x-pack/auditbeat/build/*.json"
        notify:
          - github_commit_status:
              context: "x-pack/auditbeat: Win 11 Unit Tests"

  - group: "Extended Tests"
    key: "x-pack-auditbeat-extended-tests"
    if: build.env("BUILDKITE_PULL_REQUEST") == "false" || build.env("GITHUB_PR_LABELS") =~ /.*(macOS|arm).*/

    steps:
      - label: ":mac: x-pack/auditbeat: macOS x86_64 Unit Tests"
        if: build.env("BUILDKITE_PULL_REQUEST") == "false" || build.env("GITHUB_PR_LABELS") =~ /.*macOS.*/
        command: |
          set -euo pipefail
          source .buildkite/scripts/install_macos_tools.sh
          cd x-pack/auditbeat
          mage build unitTest
        retry:
          automatic:
            - limit: 3
        agents:
          provider: "orka"
          imagePrefix: "${IMAGE_MACOS_X86_64}"
        artifact_paths:
          - "x-pack/auditbeat/build/*.xml"
          - "x-pack/auditbeat/build/*.json"
        notify:
          - github_commit_status:
              context: "x-pack/auditbeat: macOS x86_64 Unit Tests"

      - label: ":mac: x-pack/auditbeat: macOS arm64 Unit Tests"
        if: build.env("BUILDKITE_PULL_REQUEST") == "false" || build.env("GITHUB_PR_LABELS") =~ /.*macOS.*/
        command: |
          set -euo pipefail
          source .buildkite/scripts/install_macos_tools.sh
          cd x-pack/auditbeat
          mage build unitTest
        retry:
          automatic:
            - limit: 3
        agents:
          provider: "orka"
          imagePrefix: "${IMAGE_MACOS_ARM}"
        artifact_paths:
          - "x-pack/auditbeat/build/*.xml"
          - "x-pack/auditbeat/build/*.json"
        notify:
          - github_commit_status:
              context: "x-pack/auditbeat: macOS arm64 Unit Tests"

      - label: ":ubuntu: x-pack/auditbeat: Ubuntu arm64 Unit Tests"
        if: build.env("BUILDKITE_PULL_REQUEST") == "false" || build.env("GITHUB_PR_LABELS") =~ /.*arm.*/
        command: |
          cd x-pack/auditbeat
          mage build unitTest
        retry:
          automatic:
            - limit: 3
        agents:
          provider: "aws"
          imagePrefix: "${AWS_IMAGE_UBUNTU_ARM_64}"
          instanceType: "${AWS_ARM_INSTANCE_TYPE}"
        artifact_paths:
          - "x-pack/auditbeat/build/*.xml"
          - "x-pack/auditbeat/build/*.json"
        notify:
          - github_commit_status:
              context: "x-pack/auditbeat: Ubuntu arm64 Unit Tests"

  - wait: ~
    # with PRs, we want to run packaging only if mandatory tests succeed
    # for other cases, e.g. merge commits, we want to run packaging (and publish) independently of other tests
    # this allows building DRA artifacts even if there is flakiness in mandatory tests
    if: build.env("BUILDKITE_PULL_REQUEST") != "false"
    depends_on:
      - step: "x-pack-auditbeat-mandatory-tests"

  - group: "Packaging"
    key: "x-pack-auditbeat-packaging"

    steps:
      - label: ":ubuntu: x-pack/auditbeat: Packaging Linux"
        key: "packaging-linux"
        env:
          PLATFORMS: "+all linux/amd64 linux/arm64 windows/amd64 darwin/amd64 darwin/arm64"
        command: |
          cd x-pack/auditbeat
          mage package
        retry:
          automatic:
            - limit: 3
        timeout_in_minutes: 20
        agents:
          provider: "gcp"
          image: "${IMAGE_UBUNTU_X86_64}"
          machineType: "${GCP_HI_PERF_MACHINE_TYPE}"
          disk_size: 100
          disk_type: "pd-ssd"
        notify:
          - github_commit_status:
              context: "x-pack/auditbeat: Packaging Linux"

      - label: ":ubuntu: x-pack/auditbeat: Packaging Linux arm64"
        key: "packaging-arm"
        env:
          PLATFORMS: "linux/arm64"
          PACKAGES: "docker"
        command: |
          cd x-pack/auditbeat
          mage package
        retry:
          automatic:
            - limit: 3
        timeout_in_minutes: 20
        agents:
          provider: "aws"
          imagePrefix: "${AWS_IMAGE_UBUNTU_ARM_64}"
          instanceType: "${AWS_ARM_INSTANCE_TYPE}"
        notify:
          - github_commit_status:
              context: "x-pack/auditbeat: Packaging Linux arm64"<|MERGE_RESOLUTION|>--- conflicted
+++ resolved
@@ -55,11 +55,7 @@
     if: build.env("BUILDKITE_PULL_REQUEST") != "false"
     depends_on: "x-pack-auditbeat-check-update"
 
-<<<<<<< HEAD
-  - group: "x-pack/auditbeat Mandatory Tests"
-=======
   - group: "Mandatory Tests"
->>>>>>> 81bc303d
     key: "x-pack-auditbeat-mandatory-tests"
 
     steps:
