--- conflicted
+++ resolved
@@ -227,12 +227,8 @@
               context: "x-pack/metricbeat: MacOS x86_64 Unit Tests"
 
       - label: ":mac: MacOS arm64 Unit Tests"
-<<<<<<< HEAD
         skip: "Skipping due to elastic/beats#33036"
         # https://github.com/elastic/beats/issues/33036
-=======
-        skip: "https://github.com/elastic/beats/issues/33036"
->>>>>>> 0304ab6f
         if: build.env("BUILDKITE_PULL_REQUEST") == "false" || build.env("GITHUB_PR_LABELS") =~ /.*macOS.*/
         command: |
           set -euo pipefail
