--- conflicted
+++ resolved
@@ -198,10 +198,8 @@
 
   - group: "x-pack/filebeat Extended Tests"
     key: "x-pack-filebeat-extended-tests"
-    if: build.env("BUILDKITE_PULL_REQUEST") == "false" || build.env("GITHUB_PR_LABELS") =~ /.*(macOS|arm|aws).*/
 
     steps:
-<<<<<<< HEAD
       - label: ":ubuntu: x-pack/filebeat Linux arm64 Unit Tests"
         if: build.env("BUILDKITE_PULL_REQUEST") == "false" || build.env("GITHUB_PR_LABELS") =~ /.*arm.*/
         key: "x-pack-filebeat-mandatory-linux-arm-unit-test"
@@ -220,11 +218,7 @@
               context: "x-pack/filebeat: Linux arm64 Unit Tests"
 
       - label: ":mac: x-pack/filebeat macOS x86_64 Unit Tests"
-        if: build.env("GITHUB_PR_LABELS") =~ /.*(macOS).*/
-=======
-      - label: ":mac: MacOS x86_64 Unit Tests"
         if: build.env("BUILDKITE_PULL_REQUEST") == "false" || build.env("GITHUB_PR_LABELS") =~ /.*macOS.*/
->>>>>>> 2aef9001
         command: |
           set -euo pipefail
           source .buildkite/scripts/install_macos_tools.sh
@@ -243,16 +237,10 @@
           - github_commit_status:
               context: "x-pack/filebeat: macOS x86_64 Unit Tests"
 
-<<<<<<< HEAD
       - label: ":mac: x-pack/filebeat macOS arm64 Unit Tests"
         skip: "Skipping due to elastic/beats#33036"
         # https://github.com/elastic/beats/issues/33036
-        if: build.env("GITHUB_PR_LABELS") =~ /.*(macOS).*/
-=======
-      - label: ":mac: MacOS arm64 Unit Tests"
-        skip: "https://github.com/elastic/beats/issues/33036"
         if: build.env("BUILDKITE_PULL_REQUEST") == "false" || build.env("GITHUB_PR_LABELS") =~ /.*macOS.*/
->>>>>>> 2aef9001
         command: |
           set -euo pipefail
           source .buildkite/scripts/install_macos_tools.sh
