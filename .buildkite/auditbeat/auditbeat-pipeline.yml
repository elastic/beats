--- conflicted
+++ resolved
@@ -380,15 +380,7 @@
       - label: ":ubuntu: Auditbeat: Packaging Linux"
         key: "auditbeat-package-linux-x86"
         env:
-<<<<<<< HEAD
-<<<<<<< HEAD
-          PLATFORMS: "+all linux/amd64 linux/arm64 windows/amd64 darwin/amd64 darwin/arm64"
-=======
           PLATFORMS: "+all linux/amd64 windows/amd64 darwin/amd64"
->>>>>>> f2a390242 (bk(packaging): use arm64 for darwin/arm64 (#43280))
-=======
-          PLATFORMS: "+all linux/amd64 windows/amd64 darwin/amd64 darwin/arm64"
->>>>>>> 2200cfb7
         command: |
           .buildkite/scripts/packaging/packaging.sh auditbeat
         retry:
@@ -406,16 +398,7 @@
       - label: ":ubuntu: Auditbeat: Packaging Linux arm64"
         key: "auditbeat-package-linux-arm64"
         env:
-<<<<<<< HEAD
-<<<<<<< HEAD
-          PLATFORMS: "linux/arm64"
-          PACKAGES: "docker"
-=======
           PLATFORMS: "+all linux/arm64 darwin/arm64"
->>>>>>> f2a390242 (bk(packaging): use arm64 for darwin/arm64 (#43280))
-=======
-          PLATFORMS: "+all linux/arm64"
->>>>>>> 2200cfb7
         command: |
           .buildkite/scripts/packaging/packaging.sh auditbeat
         retry:
