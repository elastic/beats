--- conflicted
+++ resolved
@@ -4,10 +4,7 @@
 env:
   BEATS_PROJECT_NAME: "auditbeat"
   IMAGE_UBUNTU_X86_64: "family/platform-ingest-beats-ubuntu-2204"
-<<<<<<< HEAD
-=======
   AWS_IMAGE_UBUNTU_ARM_64: "platform-ingest-beats-ubuntu-2204-aarch64"
->>>>>>> 460b5c49
   IMAGE_RHEL9: "family/platform-ingest-beats-rhel-9"
   IMAGE_WIN_10: "family/platform-ingest-beats-windows-10"
   IMAGE_WIN_11: "family/platform-ingest-beats-windows-11"
@@ -72,13 +69,9 @@
 
   - label: ":linux: Load dynamic auditbeat pipeline"
     key: "auditbeat-pipeline"
-<<<<<<< HEAD
     command: ".buildkite/scripts/generate_auditbeat_pipeline.sh"
     agents:
       image: "docker.elastic.co/ci-agent-images/platform-ingest/buildkite-agent-beats-ci:latest"
-=======
-    command: ".buildkite/auditbeat/generate_auditbeat_pipeline.sh"
->>>>>>> 460b5c49
     notify:
       - github_commit_status:
           context: "${BEATS_PROJECT_NAME}: Load dynamic pipeline's steps"