--- conflicted
+++ resolved
@@ -515,11 +515,7 @@
   export PACKAGING_CHANGES="true"
 fi
 
-<<<<<<< HEAD
 if [[ "$BUILDKITE_STEP_KEY" == "xpack-winlogbeat-pipeline" || "$BUILDKITE_STEP_KEY" == "xpack-metricbeat-pipeline" || "$BUILDKITE_STEP_KEY" == "xpack-dockerlogbeat-pipeline" || "$BUILDKITE_STEP_KEY" == "metricbeat-pipeline" ]]; then
-=======
-if [[ "$BUILDKITE_STEP_KEY" == "xpack-winlogbeat-pipeline" || "$BUILDKITE_STEP_KEY" == "xpack-metricbeat-pipeline" || "$BUILDKITE_STEP_KEY" == "metricbeat-pipeline" ]]; then
->>>>>>> 8ccfa43e
   # Set the MODULE env variable if possible, it should be defined before generating pipeline's steps. It is used in multiple pipelines.
   defineModuleFromTheChangeSet "${BEATS_PROJECT_NAME}"
 fi
