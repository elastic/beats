#!/usr/bin/env bash
set -euo pipefail

WORKSPACE=${WORKSPACE:-"$(pwd)"}
BIN="${WORKSPACE}/bin"
platform_type="$(uname)"
platform_type_lowercase=$(echo "$platform_type" | tr '[:upper:]' '[:lower:]')
arch_type="$(uname -m)"
GITHUB_PR_TRIGGER_COMMENT=${GITHUB_PR_TRIGGER_COMMENT:-""}
ONLY_DOCS=${ONLY_DOCS:-"true"}
<<<<<<< HEAD
runLibbeat="$(buildkite-agent meta-data get runLibbeat --default ${runLibbeat:-"false"})"
runMetricbeat="$(buildkite-agent meta-data get runMetricbeat --default ${runMetricbeat:-"false"})"
runPacketbeat="$(buildkite-agent meta-data get runPacketbeat --default ${runPacketbeat:-"false"})"
runWinlogbeat="$(buildkite-agent meta-data get runWinlogbeat --default ${runWinlogbeat:-"false"})"
runLibBeatArmTest="$(buildkite-agent meta-data get runLibbeat --default ${runLibbeat:-"false"})"
runPacketbeatArmTest="$(buildkite-agent meta-data get runPacketbeatArmTest --default ${runPacketbeatArmTest:-"false"})"
runMetricbeatMacOsTests="$(buildkite-agent meta-data get runMetricbeatMacOsTests --default ${runMetricbeatMacOsTests:-"false"})"
runPacketbeatMacOsTests="$(buildkite-agent meta-data get runPacketbeatMacOsTests --default ${runPacketbeatMacOsTests:-"false"})"
=======

[ -z "${runLibbeat+x}" ] && runLibbeat="$(buildkite-agent meta-data get runLibbeat --default ${runLibbeat:-"false"})"
[ -z "${runMetricbeat+x}" ] && runMetricbeat="$(buildkite-agent meta-data get runMetricbeat --default ${runMetricbeat:-"false"})"
[ -z "${runPacketbeat+x}" ] && runPacketbeat="$(buildkite-agent meta-data get runPacketbeat --default ${runPacketbeat:-"false"})"
[ -z "${runLibBeatArmTest+x}" ] && runLibBeatArmTest="$(buildkite-agent meta-data get runLibbeat --default ${runLibbeat:-"false"})"
[ -z "${runPacketbeatArmTest+x}" ] && runPacketbeatArmTest="$(buildkite-agent meta-data get runPacketbeatArmTest --default ${runPacketbeatArmTest:-"false"})"
[ -z "${runMetricbeatMacOsTests+x}" ] && runMetricbeatMacOsTests="$(buildkite-agent meta-data get runMetricbeatMacOsTests --default ${runMetricbeatMacOsTests:-"false"})"
[ -z "${runPacketbeatMacOsTests+x}" ] && runPacketbeatMacOsTests="$(buildkite-agent meta-data get runPacketbeatMacOsTests --default ${runPacketbeatMacOsTests:-"false"})"
>>>>>>> d0519f63

metricbeat_changeset=(
  "^metricbeat/.*"
  )

libbeat_changeset=(
  "^libbeat/.*"
  )

packetbeat_changeset=(
  "^packetbeat/.*"
  )

<<<<<<< HEAD
winlogbeat_changeset=(
  "^metricbeat/.*"
  )

=======
>>>>>>> d0519f63
oss_changeset=(
  "^go.mod"
  "^pytest.ini"
  "^dev-tools/.*"
  "^libbeat/.*"
  "^testing/.*"
)

ci_changeset=(
  "^.buildkite/.*"
)

go_mod_changeset=(
  "^go.mod"
  )

docs_changeset=(
  ".*\\.(asciidoc|md)"
  "deploy/kubernetes/.*-kubernetes\\.yaml"
  )

packaging_changeset=(
  "^dev-tools/packaging/.*"
  ".go-version"
  )

with_docker_compose() {
  local version=$1
  echo "Setting up the Docker-compose environment..."
  create_workspace
  retry 3 curl -sSL -o ${BIN}/docker-compose "https://github.com/docker/compose/releases/download/${version}/docker-compose-${platform_type_lowercase}-${arch_type}"
  chmod +x ${BIN}/docker-compose
  export PATH="${BIN}:${PATH}"
  docker-compose version
}

create_workspace() {
  if [[ ! -d "${BIN}" ]]; then
    mkdir -p "${BIN}"
  fi
}

add_bin_path() {
  echo "Adding PATH to the environment variables..."
  create_workspace
  export PATH="${BIN}:${PATH}"
}

check_platform_architeture() {
  case "${arch_type}" in
    "x86_64")
      go_arch_type="amd64"
      ;;
    "aarch64")
      go_arch_type="arm64"
      ;;
    "arm64")
      go_arch_type="arm64"
      ;;
    *)
    echo "The current platform or OS type is unsupported yet"
    ;;
  esac
}

with_mage() {
  local install_packages=(
    "github.com/magefile/mage"
    "github.com/elastic/go-licenser"
    "golang.org/x/tools/cmd/goimports"
    "github.com/jstemmer/go-junit-report"
    "gotest.tools/gotestsum"
  )
  create_workspace
  for pkg in "${install_packages[@]}"; do
    go install "${pkg}@latest"
  done
}

with_go() {
  echo "Setting up the Go environment..."
  create_workspace
  check_platform_architeture
  retry 5 curl -sL -o "${BIN}/gvm" "https://github.com/andrewkroh/gvm/releases/download/${SETUP_GVM_VERSION}/gvm-${platform_type_lowercase}-${go_arch_type}"
  chmod +x "${BIN}/gvm"
  eval "$(gvm $GO_VERSION)"
  go version
  which go
  local go_path="$(go env GOPATH):$(go env GOPATH)/bin"
  export PATH="${go_path}:${PATH}"
}

checkLinuxType() {
  if [ "${platform_type}" == "Linux" ]; then
<<<<<<< HEAD
    if grep -q 'ubuntu' /etc/*release; then
      echo "ubuntu"
    elif grep -q 'rhel' /etc/*release; then
=======
    if grep -q 'ubuntu' /etc/os-release; then
      echo "ubuntu"
    elif grep -q 'rhel' /etc/os-release; then
>>>>>>> d0519f63
      echo "rhel"
    else
      echo "Unsupported Linux"
    fi
  else
      echo "This is not a Linux"
  fi
}

with_python() {
  local linuxType="$(checkLinuxType)"
  echo "${linuxType}"
  if [ "${platform_type}" == "Linux" ]; then
    if [ "${linuxType}" = "ubuntu" ]; then
      sudo apt-get update
      sudo apt-get install -y python3-pip python3-venv
    elif [ "${linuxType}" = "rhel" ]; then
      sudo dnf update -y
      sudo dnf install -y python3 python3-pip
      pip3 install virtualenv
    fi
  elif [ "${platform_type}" == "Darwin" ]; then
    brew update
    pip3 install virtualenv
    ulimit -Sn 10000
  fi
}

with_dependencies() {
  local linuxType="$(checkLinuxType)"
  echo "${linuxType}"
  if [ "${platform_type}" == "Linux" ]; then
    if [ "${linuxType}" = "ubuntu" ]; then
      sudo apt-get update
      sudo apt-get install -y libsystemd-dev libpcap-dev
    elif [ "${linuxType}" = "rhel" ]; then
      # sudo dnf update -y
      sudo dnf install -y systemd-devel
      wget https://mirror.stream.centos.org/9-stream/CRB/${arch_type}/os/Packages/libpcap-devel-1.10.0-4.el9.${arch_type}.rpm     #TODO: move this step to our own image
      sudo dnf install -y libpcap-devel-1.10.0-4.el9.${arch_type}.rpm     #TODO: move this step to our own image
    fi
  elif [ "${platform_type}" == "Darwin" ]; then
    pip3 install libpcap
  fi
}

config_git() {
  if [ -z "$(git config --get user.email)" ]; then
    git config --global user.email "beatsmachine@users.noreply.github.com"
    git config --global user.name "beatsmachine"
  fi
}

retry() {
  local retries=$1
  shift
  local count=0
  until "$@"; do
    exit=$?
    wait=$((2 ** count))
    count=$((count + 1))
    if [ $count -lt "$retries" ]; then
      >&2 echo "Retry $count/$retries exited $exit, retrying in $wait seconds..."
      sleep $wait
    else
      >&2 echo "Retry $count/$retries exited $exit, no more retries left."
      return $exit
    fi
  done
  return 0
}

are_paths_changed() {
  local patterns=("${@}")
  local changelist=()
  for pattern in "${patterns[@]}"; do
    changed_files=($(git diff --name-only HEAD@{1} HEAD | grep -E "$pattern"))
    if [ "${#changed_files[@]}" -gt 0 ]; then
      changelist+=("${changed_files[@]}")
    fi
  done

  if [ "${#changelist[@]}" -gt 0 ]; then
    echo "Files changed:"
    echo "${changelist[*]}"
    return 0
  else
    echo "No files changed within specified changeset:"
    echo "${patterns[*]}"
    return 1
  fi
}

are_changed_only_paths() {
  local patterns=("${@}")
  local changelist=()
  local changed_files=$(git diff --name-only HEAD@{1} HEAD)
  if [ -z "$changed_files" ] || grep -qE "$(IFS=\|; echo "${patterns[*]}")" <<< "$changed_files"; then
    return 0
  fi
  return 1
}

are_conditions_met_mandatory_tests() {
  if are_paths_changed "${oss_changeset[@]}" || are_paths_changed "${ci_changeset[@]}" ]]; then   # from https://github.com/elastic/beats/blob/c5e79a25d05d5bdfa9da4d187fe89523faa42afc/metricbeat/Jenkinsfile.yml#L3-L12
    if [[ "$BUILDKITE_PIPELINE_SLUG" == "beats-metricbeat" ]]; then
      if are_paths_changed "${metricbeat_changeset[@]}" || [[ "${GITHUB_PR_TRIGGER_COMMENT}" == "/test metricbeat" || "${GITHUB_PR_LABELS}" =~ Metricbeat || "${runMetricbeat}" == "true" ]]; then
        return 0
      fi
    elif [[ "$BUILDKITE_PIPELINE_SLUG" == "beats-libbeat" ]]; then
      if are_paths_changed "${libbeat_changeset[@]}" || [[ "${GITHUB_PR_TRIGGER_COMMENT}" == "/test libbeat" || "${GITHUB_PR_LABELS}" =~ libbeat || "${runLibbeat}" == "true" ]]; then
        return 0
      fi
    elif [[ "$BUILDKITE_PIPELINE_SLUG" == "beats-packetbeat" ]]; then
      if are_paths_changed "${packetbeat_changeset[@]}" || [[ "${GITHUB_PR_TRIGGER_COMMENT}" == "/test packetbeat" || "${GITHUB_PR_LABELS}" =~ Packetbeat || "${runPacketbeat}" == "true" ]]; then
<<<<<<< HEAD
        return 0
      fi
    elif [[ "$BUILDKITE_PIPELINE_SLUG" == "beats-winlogbeat" ]]; then
      if are_paths_changed "${winlogbeat_changeset[@]}" || [[ "${GITHUB_PR_TRIGGER_COMMENT}" == "/test winlogbeat" || "${GITHUB_PR_LABELS}" =~ Winlogbeat || "${runWinlogbeat}" == "true" ]]; then
=======
>>>>>>> d0519f63
        return 0
      fi
    fi
  fi
  return 1
}

are_conditions_met_arm_tests() {
  if are_conditions_met_mandatory_tests; then    #from https://github.com/elastic/beats/blob/c5e79a25d05d5bdfa9da4d187fe89523faa42afc/Jenkinsfile#L145-L171
    if [[ "$BUILDKITE_PIPELINE_SLUG" == "beats-libbeat" ]]; then
      if [[ "${GITHUB_PR_TRIGGER_COMMENT}" == "/test libbeat for arm" || "${GITHUB_PR_LABELS}" =~ arm || "${runLibBeatArmTest}" == "true" ]]; then
        return 0
      fi
    elif [[ "$BUILDKITE_PIPELINE_SLUG" == "beats-packetbeat" ]]; then
      if [[ "${GITHUB_PR_TRIGGER_COMMENT}" == "/test packetbeat for arm" || "${GITHUB_PR_LABELS}" =~ arm || "${runPacketbeatArmTest}" == "true" ]]; then
        return 0
      fi
    fi
  fi
  return 1
}

are_conditions_met_macos_tests() {
  if are_conditions_met_mandatory_tests; then    #from https://github.com/elastic/beats/blob/c5e79a25d05d5bdfa9da4d187fe89523faa42afc/Jenkinsfile#L145-L171
    if [[ "$BUILDKITE_PIPELINE_SLUG" == "beats-metricbeat" ]]; then
      if [[ "${runMetricbeatMacOsTests}" == true ]] || [[ "${GITHUB_PR_TRIGGER_COMMENT}" == "/test metricbeat for macos" ]] || [[ "${GITHUB_PR_LABELS}" =~ macOS ]]; then   # from https://github.com/elastic/beats/blob/c5e79a25d05d5bdfa9da4d187fe89523faa42afc/metricbeat/Jenkinsfile.yml#L3-L12
        return 0
      fi
    elif [[ "$BUILDKITE_PIPELINE_SLUG" == "beats-packetbeat" ]]; then
      if [[ "${runPacketbeatMacOsTests}" == true ]] || [[ "${GITHUB_PR_TRIGGER_COMMENT}" == "/test packetbeat for macos" ]] || [[ "${GITHUB_PR_LABELS}" =~ macOS ]]; then
        return 0
      fi
    fi
  fi
  return 1
}

are_conditions_met_packaging() {
  if are_conditions_met_mandatory_tests; then    #from https://github.com/elastic/beats/blob/c5e79a25d05d5bdfa9da4d187fe89523faa42afc/Jenkinsfile#L145-L171
<<<<<<< HEAD
    if [[ "${BUILDKITE_TAG}" == "" || "${BUILDKITE_PULL_REQUEST}" != "" ]]; then
      return 0
=======
    if [[ "$BUILDKITE_PIPELINE_SLUG" == "beats-metricbeat" ]]; then
      if [[ "${BUILDKITE_TAG}" == "" || "${BUILDKITE_PULL_REQUEST}" != "" ]]; then   # from https://github.com/elastic/beats/blob/c5e79a25d05d5bdfa9da4d187fe89523faa42afc/metricbeat/Jenkinsfile.yml#L101-L103
        return 0
      fi
    elif [[ "$BUILDKITE_PIPELINE_SLUG" == "beats-packetbeat" ]]; then
      if [[ "${BUILDKITE_TAG}" == "" || "${BUILDKITE_PULL_REQUEST}" != "" ]]; then
        return 0
      fi
>>>>>>> d0519f63
    fi
  fi
  return 1
}

config_git() {
  if [ -z "$(git config --get user.email)" ]; then
    git config --global user.email "beatsmachine@users.noreply.github.com"
    git config --global user.name "beatsmachine"
  fi
}

if ! are_changed_only_paths "${docs_changeset[@]}" ; then
  ONLY_DOCS="false"
  echo "Changes include files outside the docs_changeset vairiabe. ONLY_DOCS=$ONLY_DOCS."
else
  echo "All changes are related to DOCS. ONLY_DOCS=$ONLY_DOCS."
fi

if are_paths_changed "${go_mod_changeset[@]}" ; then
  GO_MOD_CHANGES="true"
fi

if are_paths_changed "${packaging_changeset[@]}" ; then
  PACKAGING_CHANGES="true"
fi<|MERGE_RESOLUTION|>--- conflicted
+++ resolved
@@ -8,25 +8,14 @@
 arch_type="$(uname -m)"
 GITHUB_PR_TRIGGER_COMMENT=${GITHUB_PR_TRIGGER_COMMENT:-""}
 ONLY_DOCS=${ONLY_DOCS:-"true"}
-<<<<<<< HEAD
-runLibbeat="$(buildkite-agent meta-data get runLibbeat --default ${runLibbeat:-"false"})"
-runMetricbeat="$(buildkite-agent meta-data get runMetricbeat --default ${runMetricbeat:-"false"})"
-runPacketbeat="$(buildkite-agent meta-data get runPacketbeat --default ${runPacketbeat:-"false"})"
-runWinlogbeat="$(buildkite-agent meta-data get runWinlogbeat --default ${runWinlogbeat:-"false"})"
-runLibBeatArmTest="$(buildkite-agent meta-data get runLibbeat --default ${runLibbeat:-"false"})"
-runPacketbeatArmTest="$(buildkite-agent meta-data get runPacketbeatArmTest --default ${runPacketbeatArmTest:-"false"})"
-runMetricbeatMacOsTests="$(buildkite-agent meta-data get runMetricbeatMacOsTests --default ${runMetricbeatMacOsTests:-"false"})"
-runPacketbeatMacOsTests="$(buildkite-agent meta-data get runPacketbeatMacOsTests --default ${runPacketbeatMacOsTests:-"false"})"
-=======
-
 [ -z "${runLibbeat+x}" ] && runLibbeat="$(buildkite-agent meta-data get runLibbeat --default ${runLibbeat:-"false"})"
 [ -z "${runMetricbeat+x}" ] && runMetricbeat="$(buildkite-agent meta-data get runMetricbeat --default ${runMetricbeat:-"false"})"
 [ -z "${runPacketbeat+x}" ] && runPacketbeat="$(buildkite-agent meta-data get runPacketbeat --default ${runPacketbeat:-"false"})"
+[ -z "${runWinlogbeat+x}" ] && runWinlogbeat="$(buildkite-agent meta-data get runWinlogbeat --default ${runWinlogbeat:-"false"})"
 [ -z "${runLibBeatArmTest+x}" ] && runLibBeatArmTest="$(buildkite-agent meta-data get runLibbeat --default ${runLibbeat:-"false"})"
 [ -z "${runPacketbeatArmTest+x}" ] && runPacketbeatArmTest="$(buildkite-agent meta-data get runPacketbeatArmTest --default ${runPacketbeatArmTest:-"false"})"
 [ -z "${runMetricbeatMacOsTests+x}" ] && runMetricbeatMacOsTests="$(buildkite-agent meta-data get runMetricbeatMacOsTests --default ${runMetricbeatMacOsTests:-"false"})"
 [ -z "${runPacketbeatMacOsTests+x}" ] && runPacketbeatMacOsTests="$(buildkite-agent meta-data get runPacketbeatMacOsTests --default ${runPacketbeatMacOsTests:-"false"})"
->>>>>>> d0519f63
 
 metricbeat_changeset=(
   "^metricbeat/.*"
@@ -40,13 +29,10 @@
   "^packetbeat/.*"
   )
 
-<<<<<<< HEAD
 winlogbeat_changeset=(
   "^metricbeat/.*"
   )
 
-=======
->>>>>>> d0519f63
 oss_changeset=(
   "^go.mod"
   "^pytest.ini"
@@ -141,15 +127,9 @@
 
 checkLinuxType() {
   if [ "${platform_type}" == "Linux" ]; then
-<<<<<<< HEAD
-    if grep -q 'ubuntu' /etc/*release; then
-      echo "ubuntu"
-    elif grep -q 'rhel' /etc/*release; then
-=======
     if grep -q 'ubuntu' /etc/os-release; then
       echo "ubuntu"
     elif grep -q 'rhel' /etc/os-release; then
->>>>>>> d0519f63
       echo "rhel"
     else
       echo "Unsupported Linux"
@@ -265,13 +245,10 @@
       fi
     elif [[ "$BUILDKITE_PIPELINE_SLUG" == "beats-packetbeat" ]]; then
       if are_paths_changed "${packetbeat_changeset[@]}" || [[ "${GITHUB_PR_TRIGGER_COMMENT}" == "/test packetbeat" || "${GITHUB_PR_LABELS}" =~ Packetbeat || "${runPacketbeat}" == "true" ]]; then
-<<<<<<< HEAD
         return 0
       fi
     elif [[ "$BUILDKITE_PIPELINE_SLUG" == "beats-winlogbeat" ]]; then
       if are_paths_changed "${winlogbeat_changeset[@]}" || [[ "${GITHUB_PR_TRIGGER_COMMENT}" == "/test winlogbeat" || "${GITHUB_PR_LABELS}" =~ Winlogbeat || "${runWinlogbeat}" == "true" ]]; then
-=======
->>>>>>> d0519f63
         return 0
       fi
     fi
@@ -311,19 +288,8 @@
 
 are_conditions_met_packaging() {
   if are_conditions_met_mandatory_tests; then    #from https://github.com/elastic/beats/blob/c5e79a25d05d5bdfa9da4d187fe89523faa42afc/Jenkinsfile#L145-L171
-<<<<<<< HEAD
     if [[ "${BUILDKITE_TAG}" == "" || "${BUILDKITE_PULL_REQUEST}" != "" ]]; then
       return 0
-=======
-    if [[ "$BUILDKITE_PIPELINE_SLUG" == "beats-metricbeat" ]]; then
-      if [[ "${BUILDKITE_TAG}" == "" || "${BUILDKITE_PULL_REQUEST}" != "" ]]; then   # from https://github.com/elastic/beats/blob/c5e79a25d05d5bdfa9da4d187fe89523faa42afc/metricbeat/Jenkinsfile.yml#L101-L103
-        return 0
-      fi
-    elif [[ "$BUILDKITE_PIPELINE_SLUG" == "beats-packetbeat" ]]; then
-      if [[ "${BUILDKITE_TAG}" == "" || "${BUILDKITE_PULL_REQUEST}" != "" ]]; then
-        return 0
-      fi
->>>>>>> d0519f63
     fi
   fi
   return 1
