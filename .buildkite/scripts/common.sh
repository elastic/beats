--- conflicted
+++ resolved
@@ -20,12 +20,9 @@
 [ -z "${run_xpack_metricbeat+x}" ] && run_xpack_metricbeat="$(buildkite-agent meta-data get run_xpack_metricbeat --default "false")"
 [ -z "${run_xpack_packetbeat+x}" ] && run_xpack_packetbeat="$(buildkite-agent meta-data get run_xpack_packetbeat --default "false")"
 [ -z "${run_xpack_winlogbeat+x}" ] && run_xpack_winlogbeat="$(buildkite-agent meta-data get run_xpack_winlogbeat --default "false")"
-<<<<<<< HEAD
 [ -z "${run_xpack_auditbeat+x}" ] && run_xpack_auditbeat="$(buildkite-agent meta-data get run_xpack_auditbeat --default "false")"
 
 # define if needed run ARM platform-specific tests for the particular beat
-=======
->>>>>>> 3809f4b2
 [ -z "${run_libbeat_arm_tests+x}" ] && run_libbeat_arm_tests="$(buildkite-agent meta-data get run_libbeat_arm_tests --default "false")"
 [ -z "${run_packetbeat_arm_tests+x}" ] && run_packetbeat_arm_tests="$(buildkite-agent meta-data get run_packetbeat_arm_tests --default "false")"
 [ -z "${run_xpack_auditbeat_arm_tests+x}" ] && run_xpack_auditbeat_arm_tests="$(buildkite-agent meta-data get run_xpack_auditbeat_arm_tests --default "false")"
@@ -58,13 +55,12 @@
   "^winlogbeat/.*"
   )
 
-<<<<<<< HEAD
 xpack_auditbeat_changeset=(
   "^x-pack/auditbeat/.*"
-=======
+  )
+  
 xpack_dockerlogbeat_changeset=(
   "^x-pack/dockerlogbeat/.*"
->>>>>>> 3809f4b2
   )
 
 xpack_libbeat_changeset=(
@@ -127,13 +123,11 @@
   "beats-winlogbeat")
     BEAT_CHANGESET_REFERENCE=${winlogbeat_changeset[@]}
     ;;
-<<<<<<< HEAD
   "beats-xpack-auditbeat")
     BEAT_CHANGESET_REFERENCE=${xpack_auditbeat_changeset[@]}
-=======
+    ;;
   "beats-xpack-dockerlogbeat")
     BEAT_CHANGESET_REFERENCE=${xpack_dockerlogbeat_changeset[@]}
->>>>>>> 3809f4b2
     ;;
   "beats-xpack-libbeat")
     BEAT_CHANGESET_REFERENCE=${xpack_libbeat_changeset[@]}
@@ -565,13 +559,8 @@
   export PACKAGING_CHANGES="true"
 fi
 
-<<<<<<< HEAD
-if [[ "$BUILDKITE_STEP_KEY" == "xpack-winlogbeat-pipeline" || "$BUILDKITE_STEP_KEY" == "xpack-metricbeat-pipeline" || "$BUILDKITE_STEP_KEY" == "metricbeat-pipeline" || "$BUILDKITE_STEP_KEY" == "xpack-auditbeat-pipeline" ]]; then
-  # Set the MODULE env variable if possible
-=======
-if [[ "$BUILDKITE_STEP_KEY" == "xpack-winlogbeat-pipeline" || "$BUILDKITE_STEP_KEY" == "xpack-metricbeat-pipeline" || "$BUILDKITE_STEP_KEY" == "xpack-dockerlogbeat-pipeline" || "$BUILDKITE_STEP_KEY" == "metricbeat-pipeline" ]]; then
+if [[ "$BUILDKITE_STEP_KEY" == "xpack-winlogbeat-pipeline" || "$BUILDKITE_STEP_KEY" == "xpack-metricbeat-pipeline" || "$BUILDKITE_STEP_KEY" == "xpack-dockerlogbeat-pipeline" || "$BUILDKITE_STEP_KEY" == "metricbeat-pipeline" || "$BUILDKITE_STEP_KEY" == "xpack-auditbeat-pipeline" ]]; then
   # Set the MODULE env variable if possible, it should be defined before generating pipeline's steps. It is used in multiple pipelines.
->>>>>>> 3809f4b2
   defineModuleFromTheChangeSet "${BEATS_PROJECT_NAME}"
 fi
 
