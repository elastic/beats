--- conflicted
+++ resolved
@@ -22,12 +22,8 @@
 [ -z "${run_xpack_libbeat_arm_tests+x}" ] && run_xpack_libbeat_arm_tests="$(buildkite-agent meta-data get run_xpack_libbeat_arm_tests --default "false")"
 [ -z "${run_xpack_metricbeat_aws_tests+x}" ] && run_xpack_metricbeat_aws_tests="$(buildkite-agent meta-data get run_xpack_metricbeat_aws_tests --default "false")"
 [ -z "${run_xpack_metricbeat_macos_tests+x}" ] && run_xpack_metricbeat_macos_tests="$(buildkite-agent meta-data get run_xpack_metricbeat_macos_tests --default "false")"
-<<<<<<< HEAD
 [ -z "${run_xpack_packetbeat_arm_tests+x}" ] && run_xpack_packetbeat_arm_tests="$(buildkite-agent meta-data get run_xpack_packetbeat_arm_tests --default "false")"
 [ -z "${run_xpack_packetbeat_macos_tests+x}" ] && run_xpack_packetbeat_macos_tests="$(buildkite-agent meta-data get run_xpack_packetbeat_macos_tests --default "false")"
-
-=======
->>>>>>> 843010c1
 
 metricbeat_changeset=(
   "^metricbeat/.*"
@@ -111,12 +107,9 @@
   "beats-xpack-metricbeat")
     BEAT_CHANGESET_REFERENCE=${xpack_metricbeat_changeset[@]}
     ;;
-<<<<<<< HEAD
   "beats-xpack-packetbeat")
     BEAT_CHANGESET_REFERENCE=${xpack_packetbeat_changeset[@]}
     ;;
-=======
->>>>>>> 843010c1
   *)
   echo "The changeset for the ${BUILDKITE_PIPELINE_SLUG} pipeline hasn't been defined yet."
   ;;
@@ -155,15 +148,9 @@
   BEATS_GH_MACOS_COMMENT="${BEATS_GH_COMMENT} for macos"
   BEATS_GH_ARM_COMMENT="${BEATS_GH_COMMENT} for arm"
   BEATS_GH_AWS_COMMENT="${BEATS_GH_COMMENT} for aws cloud"
-<<<<<<< HEAD
-  BAETS_GH_MACOS_LABEL="macOS"
-  BAETS_GH_ARM_LABEL="arm"
-  BAETS_GH_AWS_LABEL="aws"
-=======
   BEATS_GH_MACOS_LABEL="macOS"
   BEATS_GH_ARM_LABEL="arm"
   BEATS_GH_AWS_LABEL="aws"
->>>>>>> 843010c1
 }
 
 with_docker_compose() {
@@ -370,13 +357,8 @@
 
 are_conditions_met_arm_tests() {
   if are_conditions_met_mandatory_tests; then    #from https://github.com/elastic/beats/blob/c5e79a25d05d5bdfa9da4d187fe89523faa42afc/Jenkinsfile#L145-L171
-<<<<<<< HEAD
-    if [[ "$BUILDKITE_PIPELINE_SLUG" == "beats-libbeat" || "$BUILDKITE_PIPELINE_SLUG" == "beats-packetbeat" || "$BUILDKITE_PIPELINE_SLUG" == "beats-xpack-packetbeat" ]]; then
-      if [[ "${GITHUB_PR_TRIGGER_COMMENT}" == "${BEATS_GH_ARM_COMMENT}" || "${GITHUB_PR_LABELS}" =~ ${BAETS_GH_ARM_LABEL} || "${!TRIGGER_SPECIFIC_ARM_TESTS}" == "true" ]]; then
-=======
     if [[ "$BUILDKITE_PIPELINE_SLUG" == "beats-libbeat" || "$BUILDKITE_PIPELINE_SLUG" == "beats-packetbeat" ]]; then
       if [[ "${GITHUB_PR_TRIGGER_COMMENT}" == "${BEATS_GH_ARM_COMMENT}" || "${GITHUB_PR_LABELS}" =~ ${BEATS_GH_ARM_LABEL} || "${!TRIGGER_SPECIFIC_ARM_TESTS}" == "true" ]]; then
->>>>>>> 843010c1
         return 0
       fi
     fi
@@ -386,13 +368,8 @@
 
 are_conditions_met_macos_tests() {
   if are_conditions_met_mandatory_tests; then    #from https://github.com/elastic/beats/blob/c5e79a25d05d5bdfa9da4d187fe89523faa42afc/Jenkinsfile#L145-L171
-<<<<<<< HEAD
-    if [[ "$BUILDKITE_PIPELINE_SLUG" == "beats-metricbeat" || "$BUILDKITE_PIPELINE_SLUG" == "beats-packetbeat" || "$BUILDKITE_PIPELINE_SLUG" == "beats-xpack-metricbeat" || "$BUILDKITE_PIPELINE_SLUG" == "beats-xpack-packetbeat" ]]; then
-      if [[ "${GITHUB_PR_TRIGGER_COMMENT}" == "${BEATS_GH_MACOS_COMMENT}" || "${GITHUB_PR_LABELS}" =~ ${BAETS_GH_MACOS_LABEL} || "${!TRIGGER_SPECIFIC_MACOS_TESTS}" == "true" ]]; then   # from https://github.com/elastic/beats/blob/c5e79a25d05d5bdfa9da4d187fe89523faa42afc/metricbeat/Jenkinsfile.yml#L3-L12
-=======
     if [[ "$BUILDKITE_PIPELINE_SLUG" == "beats-metricbeat" || "$BUILDKITE_PIPELINE_SLUG" == "beats-packetbeat" || "$BUILDKITE_PIPELINE_SLUG" == "beats-xpack-metricbeat" ]]; then
       if [[ "${GITHUB_PR_TRIGGER_COMMENT}" == "${BEATS_GH_MACOS_COMMENT}" || "${GITHUB_PR_LABELS}" =~ ${BEATS_GH_MACOS_LABEL} || "${!TRIGGER_SPECIFIC_MACOS_TESTS}" == "true" ]]; then   # from https://github.com/elastic/beats/blob/c5e79a25d05d5bdfa9da4d187fe89523faa42afc/metricbeat/Jenkinsfile.yml#L3-L12
->>>>>>> 843010c1
         return 0
       fi
     fi
@@ -403,11 +380,7 @@
 are_conditions_met_aws_tests() {
   if are_conditions_met_mandatory_tests; then    #from https://github.com/elastic/beats/blob/c5e79a25d05d5bdfa9da4d187fe89523faa42afc/Jenkinsfile#L145-L171
     if [[ "$BUILDKITE_PIPELINE_SLUG" == "beats-xpack-metricbeat" ]]; then
-<<<<<<< HEAD
-      if [[ "${GITHUB_PR_TRIGGER_COMMENT}" == "${BEATS_GH_AWS_COMMENT}" || "${GITHUB_PR_LABELS}" =~ ${BAETS_GH_AWS_LABEL} || "${!TRIGGER_SPECIFIC_AWS_TESTS}" == "true" ]]; then   # from https://github.com/elastic/beats/blob/c5e79a25d05d5bdfa9da4d187fe89523faa42afc/metricbeat/Jenkinsfile.yml#L3-L12
-=======
       if [[ "${GITHUB_PR_TRIGGER_COMMENT}" == "${BEATS_GH_AWS_COMMENT}" || "${GITHUB_PR_LABELS}" =~ ${BEATS_GH_AWS_LABEL} || "${!TRIGGER_SPECIFIC_AWS_TESTS}" == "true" ]]; then   # from https://github.com/elastic/beats/blob/c5e79a25d05d5bdfa9da4d187fe89523faa42afc/metricbeat/Jenkinsfile.yml#L3-L12
->>>>>>> 843010c1
         return 0
       fi
     fi
@@ -431,11 +404,6 @@
   fi
 }
 
-<<<<<<< HEAD
-withModule() {
-  local module_path=$1
-  if [[ "$module_path" == *"x-pack/"* ]]; then
-=======
 defineModuleFromTheChangeSet() {
   # This method gathers the module name, if required, in order to run the ITs only if the changeset affects a specific module.
   # For such, it's required to look for changes under the module folder and exclude anything else such as asciidoc and png files.
@@ -446,23 +414,10 @@
   local exclude=("^(${project_path_exclussion}|((?!\\/module\\/).)*\$|.*\\.asciidoc|.*\\.png)")
 
   if [[ "$project_path" == *"x-pack/"* ]]; then
->>>>>>> 843010c1
     local pattern=("$XPACK_MODULE_PATTERN")
   else
     local pattern=("$OSS_MODULE_PATTERN")
   fi
-<<<<<<< HEAD
-  local module_name="${module_path#*module/}"
-  local module_path_transformed=$(echo "$module_path" | sed 's/\//\\\//g')
-  local module_path_exclussion="((?!^${module_path_transformed}\\/).)*\$"
-  local exclude=("^(${module_path_transformed}|((?!\\/module\\/).)*\$|.*\\.asciidoc|.*\\.png)")
-  if are_paths_changed "${pattern[@]}" && ! are_changed_only_paths "${exclude[@]}"; then
-    MODULE="${module_name}"
-  elif [ -d "${module_path}" ]; then
-    MODULE=""
-  fi
-  echo "MODULE=$MODULE"
-=======
   local changed_modules=""
   local module_dirs=$(find "$project_path/module" -mindepth 1 -maxdepth 1 -type d)
   for module_dir in $module_dirs; do
@@ -529,7 +484,6 @@
       unset "$var"
     fi
   done
->>>>>>> 843010c1
 }
 
 if ! are_changed_only_paths "${docs_changeset[@]}" ; then
@@ -545,13 +499,6 @@
 
 if are_paths_changed "${packaging_changeset[@]}" ; then
   export PACKAGING_CHANGES="true"
-<<<<<<< HEAD
 fi
 
-if [[ "$BUILDKITE_PIPELINE_SLUG" == "beats-xpack-metricbeat" ]]; then
-  withModule "x-pack/metricbeat/module/aws"
-=======
->>>>>>> 843010c1
-fi
-
 check_and_set_beat_vars