--- conflicted
+++ resolved
@@ -10,81 +10,6 @@
 	reflect "reflect"
 )
 
-<<<<<<< HEAD
-// Reference imports to suppress errors if they are not otherwise used.
-var _ = proto.Marshal
-var _ = fmt.Errorf
-var _ = math.Inf
-
-// This is a compile-time assertion to ensure that this generated file
-// is compatible with the proto package it is being compiled against.
-// A compilation error at this line likely means your copy of the
-// proto package needs to be updated.
-const _ = proto.ProtoPackageIsVersion3 // please upgrade the proto package
-
-// A generic empty message that you can re-use to avoid defining duplicated
-// empty messages in your APIs. A typical example is to use it as the request
-// or the response type of an API method. For instance:
-//
-//     service Foo {
-//       rpc Bar(google.protobuf.Empty) returns (google.protobuf.Empty);
-//     }
-//
-// The JSON representation for `Empty` is empty JSON object `{}`.
-type Empty struct {
-	XXX_NoUnkeyedLiteral struct{} `json:"-"`
-	XXX_unrecognized     []byte   `json:"-"`
-	XXX_sizecache        int32    `json:"-"`
-}
-
-func (m *Empty) Reset()         { *m = Empty{} }
-func (m *Empty) String() string { return proto.CompactTextString(m) }
-func (*Empty) ProtoMessage()    {}
-func (*Empty) Descriptor() ([]byte, []int) {
-	return fileDescriptor_900544acb223d5b8, []int{0}
-}
-
-func (*Empty) XXX_WellKnownType() string { return "Empty" }
-
-func (m *Empty) XXX_Unmarshal(b []byte) error {
-	return xxx_messageInfo_Empty.Unmarshal(m, b)
-}
-func (m *Empty) XXX_Marshal(b []byte, deterministic bool) ([]byte, error) {
-	return xxx_messageInfo_Empty.Marshal(b, m, deterministic)
-}
-func (m *Empty) XXX_Merge(src proto.Message) {
-	xxx_messageInfo_Empty.Merge(m, src)
-}
-func (m *Empty) XXX_Size() int {
-	return xxx_messageInfo_Empty.Size(m)
-}
-func (m *Empty) XXX_DiscardUnknown() {
-	xxx_messageInfo_Empty.DiscardUnknown(m)
-}
-
-var xxx_messageInfo_Empty proto.InternalMessageInfo
-
-func init() {
-	proto.RegisterType((*Empty)(nil), "google.protobuf.Empty")
-}
-
-func init() {
-	proto.RegisterFile("google/protobuf/empty.proto", fileDescriptor_900544acb223d5b8)
-}
-
-var fileDescriptor_900544acb223d5b8 = []byte{
-	// 148 bytes of a gzipped FileDescriptorProto
-	0x1f, 0x8b, 0x08, 0x00, 0x00, 0x00, 0x00, 0x00, 0x02, 0xff, 0xe2, 0x92, 0x4e, 0xcf, 0xcf, 0x4f,
-	0xcf, 0x49, 0xd5, 0x2f, 0x28, 0xca, 0x2f, 0xc9, 0x4f, 0x2a, 0x4d, 0xd3, 0x4f, 0xcd, 0x2d, 0x28,
-	0xa9, 0xd4, 0x03, 0x73, 0x85, 0xf8, 0x21, 0x92, 0x7a, 0x30, 0x49, 0x25, 0x76, 0x2e, 0x56, 0x57,
-	0x90, 0xbc, 0x53, 0x19, 0x97, 0x70, 0x72, 0x7e, 0xae, 0x1e, 0x9a, 0xbc, 0x13, 0x17, 0x58, 0x36,
-	0x00, 0xc4, 0x0d, 0x60, 0x8c, 0x52, 0x4f, 0xcf, 0x2c, 0xc9, 0x28, 0x4d, 0xd2, 0x4b, 0xce, 0xcf,
-	0xd5, 0x4f, 0xcf, 0xcf, 0x49, 0xcc, 0x4b, 0x47, 0x58, 0x53, 0x50, 0x52, 0x59, 0x90, 0x5a, 0x0c,
-	0xb1, 0xed, 0x07, 0x23, 0xe3, 0x22, 0x26, 0x66, 0xf7, 0x00, 0xa7, 0x55, 0x4c, 0x72, 0xee, 0x10,
-	0x13, 0x03, 0xa0, 0xea, 0xf4, 0xc2, 0x53, 0x73, 0x72, 0xbc, 0xf3, 0xf2, 0xcb, 0xf3, 0x42, 0x40,
-	0xea, 0x93, 0xd8, 0xc0, 0x06, 0x18, 0x03, 0x02, 0x00, 0x00, 0xff, 0xff, 0x64, 0xd4, 0xb3, 0xa6,
-	0xb7, 0x00, 0x00, 0x00,
-=======
 // Symbols defined in public import of google/protobuf/empty.proto.
 
 type Empty = emptypb.Empty
@@ -134,5 +59,4 @@
 	file_github_com_golang_protobuf_ptypes_empty_empty_proto_rawDesc = nil
 	file_github_com_golang_protobuf_ptypes_empty_empty_proto_goTypes = nil
 	file_github_com_golang_protobuf_ptypes_empty_empty_proto_depIdxs = nil
->>>>>>> 2c4ce4f3
 }