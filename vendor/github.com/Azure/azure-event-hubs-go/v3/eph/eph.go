// Package eph provides functionality for balancing load of Event Hub receivers through scheduling receivers across
// processes and machines.
package eph

//	MIT License
//
//	Copyright (c) Microsoft Corporation. All rights reserved.
//
//	Permission is hereby granted, free of charge, to any person obtaining a copy
//	of this software and associated documentation files (the "Software"), to deal
//	in the Software without restriction, including without limitation the rights
//	to use, copy, modify, merge, publish, distribute, sublicense, and/or sell
//	copies of the Software, and to permit persons to whom the Software is
//	furnished to do so, subject to the following conditions:
//
//	The above copyright notice and this permission notice shall be included in all
//	copies or substantial portions of the Software.
//
//	THE SOFTWARE IS PROVIDED "AS IS", WITHOUT WARRANTY OF ANY KIND, EXPRESS OR
//	IMPLIED, INCLUDING BUT NOT LIMITED TO THE WARRANTIES OF MERCHANTABILITY,
//	FITNESS FOR A PARTICULAR PURPOSE AND NONINFRINGEMENT. IN NO EVENT SHALL THE
//	AUTHORS OR COPYRIGHT HOLDERS BE LIABLE FOR ANY CLAIM, DAMAGES OR OTHER
//	LIABILITY, WHETHER IN AN ACTION OF CONTRACT, TORT OR OTHERWISE, ARISING FROM,
//	OUT OF OR IN CONNECTION WITH THE SOFTWARE OR THE USE OR OTHER DEALINGS IN THE
//	SOFTWARE

import (
	"context"
	"errors"
	"fmt"
	"os"
	"os/signal"
	"sync"
	"time"

	"github.com/Azure/azure-amqp-common-go/v3/auth"
	"github.com/Azure/azure-amqp-common-go/v3/conn"
	"github.com/Azure/azure-amqp-common-go/v3/sas"
	"github.com/Azure/azure-amqp-common-go/v3/uuid"
	"github.com/Azure/azure-event-hubs-go/v3"
	"github.com/Azure/azure-event-hubs-go/v3/persist"

	"github.com/Azure/go-autorest/autorest/azure"
	"github.com/devigned/tab"
)

const (
	banner = `
    ______                 __  __  __      __
   / ____/   _____  ____  / /_/ / / /_  __/ /_  _____
  / __/ | | / / _ \/ __ \/ __/ /_/ / / / / __ \/ ___/
 / /___ | |/ /  __/ / / / /_/ __  / /_/ / /_/ (__  )
/_____/ |___/\___/_/ /_/\__/_/ /_/\__,_/_.___/____/

`

	exitPrompt = "=> processing events, ctrl+c to exit"
)

type (
	// EventProcessorHost provides functionality for coordinating and balancing load across multiple Event Hub partitions
	EventProcessorHost struct {
<<<<<<< HEAD
		namespace           string
		hubName             string
		name                string
		consumerGroup       string
		tokenProvider       auth.TokenProvider
		client              *eventhub.Hub
		leaser              Leaser
		checkpointer        Checkpointer
		scheduler           *scheduler
		handlers            map[string]eventhub.Handler
		hostMu              sync.Mutex
		handlersMu          sync.Mutex
		partitionIDs        []string
		noBanner            bool
		webSocketConnection bool
		env                 *azure.Environment
=======
		namespace     string
		hubName       string
		name          string
		consumerGroup string
		tokenProvider auth.TokenProvider
		client        *eventhub.Hub
		leaser        Leaser
		checkpointer  Checkpointer
		scheduler     *scheduler
		handlers      map[string]eventhub.Handler
		hostMu        sync.Mutex
		handlersMu    sync.Mutex
		partitionIDs  []string
		noBanner      bool
		webSocketConnection bool
		env           *azure.Environment
>>>>>>> 8b547972
	}

	// EventProcessorHostOption provides configuration options for an EventProcessorHost
	EventProcessorHostOption func(host *EventProcessorHost) error

	// Receiver provides the ability to handle Event Hub events
	Receiver interface {
		Receive(ctx context.Context, handler eventhub.Handler) (close func() error, err error)
	}

	checkpointPersister struct {
		checkpointer Checkpointer
	}

	// HandlerID is a UUID in string format that identifies a registered handler
	HandlerID string
)

// WithNoBanner will configure an EventProcessorHost to not output the banner upon start
func WithNoBanner() EventProcessorHostOption {
	return func(host *EventProcessorHost) error {
		host.noBanner = true
		return nil
	}
}

// WithConsumerGroup will configure an EventProcessorHost to a specific consumer group
func WithConsumerGroup(consumerGroup string) EventProcessorHostOption {
	return func(host *EventProcessorHost) error {
		host.consumerGroup = consumerGroup
		return nil
	}
}

// WithEnvironment will configure an EventProcessorHost to use the specified Azure Environment
func WithEnvironment(env azure.Environment) EventProcessorHostOption {
	return func(host *EventProcessorHost) error {
		host.env = &env
		return nil
	}
}

// WithWebSocketConnection will configure an EventProcessorHost to use websockets
func WithWebSocketConnection() EventProcessorHostOption {
	return func(host *EventProcessorHost) error {
		host.webSocketConnection = true
		return nil
	}
}

// NewFromConnectionString builds a new Event Processor Host from an Event Hub connection string which can be found in
// the Azure portal
func NewFromConnectionString(ctx context.Context, connStr string, leaser Leaser, checkpointer Checkpointer, opts ...EventProcessorHostOption) (*EventProcessorHost, error) {
	span, ctx := startConsumerSpanFromContext(ctx, "eph.NewFromConnectionString")
	defer span.End()

	hostName, err := uuid.NewV4()
	if err != nil {
		tab.For(ctx).Error(err)
		return nil, err
	}

	parsed, err := conn.ParsedConnectionFromStr(connStr)
	if err != nil {
		tab.For(ctx).Error(err)
		return nil, err
	}

	tokenProvider, err := sas.NewTokenProvider(sas.TokenProviderWithKey(parsed.KeyName, parsed.Key))
	if err != nil {
		tab.For(ctx).Error(err)
		return nil, err
	}

	host := &EventProcessorHost{
		namespace:     parsed.Namespace,
		name:          hostName.String(),
		hubName:       parsed.HubName,
		tokenProvider: tokenProvider,
		handlers:      make(map[string]eventhub.Handler),
		leaser:        leaser,
		checkpointer:  checkpointer,
		noBanner:      false,
	}

	for _, opt := range opts {
		err := opt(host)
		if err != nil {
			return nil, err
		}
	}

	persister := checkpointPersister{checkpointer: checkpointer}
	hubOpts := []eventhub.HubOption{eventhub.HubWithOffsetPersistence(persister)}
	if host.env != nil {
		hubOpts = append(hubOpts, eventhub.HubWithEnvironment(*host.env))
	}

	if host.webSocketConnection {
		hubOpts = append(hubOpts, eventhub.HubWithWebSocketConnection())
	}

	client, err := eventhub.NewHubFromConnectionString(connStr, hubOpts...)
	if err != nil {
		tab.For(ctx).Error(err)
		return nil, err
	}

	runtimeInfo, err := client.GetRuntimeInformation(ctx)
	if err != nil {
		tab.For(ctx).Error(err)
		return nil, err
	}

	host.client = client
	host.partitionIDs = runtimeInfo.PartitionIDs

	return host, nil
}

// New constructs a new instance of an EventHostProcessor
func New(ctx context.Context, namespace, hubName string, tokenProvider auth.TokenProvider, leaser Leaser, checkpointer Checkpointer, opts ...EventProcessorHostOption) (*EventProcessorHost, error) {
	span, ctx := startConsumerSpanFromContext(ctx, "eph.New")
	defer span.End()

	hostName, err := uuid.NewV4()
	if err != nil {
		return nil, err
	}

	host := &EventProcessorHost{
		namespace:     namespace,
		name:          hostName.String(),
		hubName:       hubName,
		tokenProvider: tokenProvider,
		handlers:      make(map[string]eventhub.Handler),
		leaser:        leaser,
		checkpointer:  checkpointer,
		noBanner:      false,
	}

	for _, opt := range opts {
		err := opt(host)
		if err != nil {
			return nil, err
		}
	}

	persister := checkpointPersister{checkpointer: checkpointer}
	hubOpts := []eventhub.HubOption{eventhub.HubWithOffsetPersistence(persister)}
	if host.env != nil {
		hubOpts = append(hubOpts, eventhub.HubWithEnvironment(*host.env))
	}

	if host.webSocketConnection {
		hubOpts = append(hubOpts, eventhub.HubWithWebSocketConnection())
	}

	client, err := eventhub.NewHub(namespace, hubName, tokenProvider, hubOpts...)
	if err != nil {
		return nil, err
	}

	runtimeInfo, err := client.GetRuntimeInformation(ctx)
	if err != nil {
		return nil, err
	}

	host.client = client
	host.partitionIDs = runtimeInfo.PartitionIDs
	return host, nil
}

// RegisteredHandlerIDs will return the registered event handler IDs
func (h *EventProcessorHost) RegisteredHandlerIDs() []HandlerID {
	h.handlersMu.Lock()
	defer h.handlersMu.Unlock()

	ids := make([]HandlerID, len(h.handlers))
	count := 0
	for key := range h.handlers {
		ids[count] = HandlerID(key)
		count++
	}
	return ids
}

// RegisterHandler will register an event handler which will receive events after Start or StartNonBlocking is called
func (h *EventProcessorHost) RegisterHandler(ctx context.Context, handler eventhub.Handler) (HandlerID, error) {
	span, _ := startConsumerSpanFromContext(ctx, "eph.EventProcessorHost.RegisterHandler")
	defer span.End()

	h.handlersMu.Lock()
	defer h.handlersMu.Unlock()

	id, err := uuid.NewV4()
	if err != nil {
		return "", err
	}

	h.handlers[id.String()] = handler
	return HandlerID(id.String()), nil
}

// UnregisterHandler will remove an event handler from receiving events, and will close the EventProcessorHost if it is
// the last handler registered.
func (h *EventProcessorHost) UnregisterHandler(ctx context.Context, id HandlerID) {
	span, ctx := startConsumerSpanFromContext(ctx, "eph.EventProcessorHost.UnregisterHandler")
	defer span.End()

	h.handlersMu.Lock()
	defer h.handlersMu.Unlock()

	delete(h.handlers, string(id))

	if len(h.handlers) == 0 {
		if err := h.Close(ctx); err != nil {
			tab.For(ctx).Error(err)
		}
	}
}

// Start begins processing of messages for registered handlers on the EventHostProcessor. The call is blocking.
func (h *EventProcessorHost) Start(ctx context.Context) error {
	span, ctx := startConsumerSpanFromContext(ctx, "eph.EventProcessorHost.Start")
	defer span.End()

	if !h.noBanner {
		fmt.Print(banner)
		fmt.Println(exitPrompt)
	}

	if len(h.handlers) == 0 {
		return errors.New("no handlers have been registered; call RegisterHandler to setup an event handler")
	}

	if err := h.setup(ctx); err != nil {
		return err
	}

	go func() {
		span := tab.FromContext(ctx)
		ctx := tab.NewContext(context.Background(), span)
		h.scheduler.Run(ctx)
	}()

	// Wait for a signal to quit:
	signalChan := make(chan os.Signal, 1)
	signal.Notify(signalChan, os.Interrupt)
	<-signalChan
	return h.Close(ctx)
}

// StartNonBlocking begins processing of messages for registered handlers
func (h *EventProcessorHost) StartNonBlocking(ctx context.Context) error {
	span, ctx := startConsumerSpanFromContext(ctx, "eph.EventProcessorHost.StartNonBlocking")
	defer span.End()

	if !h.noBanner {
		fmt.Print(banner)
	}

	if err := h.setup(ctx); err != nil {
		return err
	}

	go func() {
		span := tab.FromContext(ctx)
		ctx := tab.NewContext(context.Background(), span)
		h.scheduler.Run(ctx)
	}()

	return nil
}

// GetName returns the name of the EventProcessorHost
func (h *EventProcessorHost) GetName() string {
	return h.name
}

// GetPartitionIDs fetches the partition IDs for the Event Hub
func (h *EventProcessorHost) GetPartitionIDs() []string {
	return h.partitionIDs
}

// PartitionIDsBeingProcessed returns the partition IDs currently receiving messages
func (h *EventProcessorHost) PartitionIDsBeingProcessed() []string {
	return h.scheduler.getPartitionIDsBeingProcessed()
}

// Close stops the EventHostProcessor from processing messages
func (h *EventProcessorHost) Close(ctx context.Context) error {
	if !h.noBanner {
		fmt.Println("shutting down...")
	}
	if h.scheduler != nil {
		if err := h.scheduler.Stop(ctx); err != nil {
			if h.client != nil {
				_ = h.client.Close(ctx)
			}
			return err
		}
	}

	if h.leaser != nil {
		_ = h.leaser.Close()
	}

	if h.checkpointer != nil {
		_ = h.checkpointer.Close()
	}

	return h.client.Close(ctx)
}

func (h *EventProcessorHost) setup(ctx context.Context) error {
	h.hostMu.Lock()
	defer h.hostMu.Unlock()
	span, ctx := startConsumerSpanFromContext(ctx, "eph.EventProcessorHost.setup")
	defer span.End()

	if h.scheduler == nil {
		h.leaser.SetEventHostProcessor(h)
		h.checkpointer.SetEventHostProcessor(h)
		if err := h.leaser.EnsureStore(ctx); err != nil {
			return err
		}

		if err := h.checkpointer.EnsureStore(ctx); err != nil {
			return err
		}

		scheduler := newScheduler(h)

		for _, partitionID := range h.partitionIDs {
			h.leaser.EnsureLease(ctx, partitionID)
			h.checkpointer.EnsureCheckpoint(ctx, partitionID)
		}

		h.scheduler = scheduler
	}
	return nil
}

func (h *EventProcessorHost) compositeHandlers() eventhub.Handler {
	return func(ctx context.Context, event *eventhub.Event) error {
		span, ctx := startConsumerSpanFromContext(ctx, "eph.EventProcessorHost.compositeHandlers")
		defer span.End()

		h.handlersMu.Lock()
		defer h.handlersMu.Unlock()

		// we accept that this will contain any of the possible len(h.handlers) errors
		// as it will be used to later decide of delivery is considered a failure
		// and NOT further inspected
		var lastError error

		wg := &sync.WaitGroup{}
		for _, handler := range h.handlers {
			wg.Add(1)
			go func(boundHandler eventhub.Handler) {
				defer wg.Done() // consider if panics should be cought here, too. Currently would crash process
				if err := boundHandler(ctx, event); err != nil {
					lastError = err
					tab.For(ctx).Error(err)
				}
			}(handler)
		}
		wg.Wait()
		return lastError
	}
}

func (c checkpointPersister) Write(namespace, name, consumerGroup, partitionID string, checkpoint persist.Checkpoint) error {
	ctx, cancel := context.WithTimeout(context.Background(), 3*time.Second)
	defer cancel()
	return c.checkpointer.UpdateCheckpoint(ctx, partitionID, checkpoint)
}

func (c checkpointPersister) Read(namespace, name, consumerGroup, partitionID string) (persist.Checkpoint, error) {
	ctx, cancel := context.WithTimeout(context.Background(), 3*time.Second)
	defer cancel()
	return c.checkpointer.EnsureCheckpoint(ctx, partitionID)
}

func startConsumerSpanFromContext(ctx context.Context, operationName string) (tab.Spanner, context.Context) {
	ctx, span := tab.StartSpan(ctx, operationName)
	eventhub.ApplyComponentInfo(span)
	span.AddAttributes(tab.StringAttribute("span.kind", "consumer"))
	return span, ctx
}<|MERGE_RESOLUTION|>--- conflicted
+++ resolved
@@ -60,24 +60,6 @@
 type (
 	// EventProcessorHost provides functionality for coordinating and balancing load across multiple Event Hub partitions
 	EventProcessorHost struct {
-<<<<<<< HEAD
-		namespace           string
-		hubName             string
-		name                string
-		consumerGroup       string
-		tokenProvider       auth.TokenProvider
-		client              *eventhub.Hub
-		leaser              Leaser
-		checkpointer        Checkpointer
-		scheduler           *scheduler
-		handlers            map[string]eventhub.Handler
-		hostMu              sync.Mutex
-		handlersMu          sync.Mutex
-		partitionIDs        []string
-		noBanner            bool
-		webSocketConnection bool
-		env                 *azure.Environment
-=======
 		namespace     string
 		hubName       string
 		name          string
@@ -94,7 +76,6 @@
 		noBanner      bool
 		webSocketConnection bool
 		env           *azure.Environment
->>>>>>> 8b547972
 	}
 
 	// EventProcessorHostOption provides configuration options for an EventProcessorHost
@@ -447,24 +428,18 @@
 		h.handlersMu.Lock()
 		defer h.handlersMu.Unlock()
 
-		// we accept that this will contain any of the possible len(h.handlers) errors
-		// as it will be used to later decide of delivery is considered a failure
-		// and NOT further inspected
-		var lastError error
-
-		wg := &sync.WaitGroup{}
-		for _, handler := range h.handlers {
+		var wg sync.WaitGroup
+		for _, handle := range h.handlers {
 			wg.Add(1)
-			go func(boundHandler eventhub.Handler) {
-				defer wg.Done() // consider if panics should be cought here, too. Currently would crash process
-				if err := boundHandler(ctx, event); err != nil {
-					lastError = err
+			go func(boundHandle eventhub.Handler) {
+				if err := boundHandle(ctx, event); err != nil {
 					tab.For(ctx).Error(err)
 				}
-			}(handler)
+				wg.Done()
+			}(handle)
 		}
 		wg.Wait()
-		return lastError
+		return nil
 	}
 }
 
