--- conflicted
+++ resolved
@@ -3926,12 +3926,6 @@
 			"revisionTime": "2019-07-30T05:26:13Z"
 		},
 		{
-			"checksumSHA1": "ByRdQMv2yl16W6Tp9gUW1nNmpuI=",
-			"path": "github.com/hashicorp/errwrap",
-			"revision": "8a6fb523712970c966eefc6b39ed2c5e74880354",
-			"revisionTime": "2018-08-24T00:39:10Z"
-		},
-		{
 			"checksumSHA1": "P1Enisj7Nzf3wMl6lgPPar0ljoY=",
 			"path": "github.com/hashicorp/go-immutable-radix",
 			"revision": "0146a9aba1948ded4ed290cfd3fded2c15313f63",
@@ -4301,14 +4295,6 @@
 			"revisionTime": "2018-07-18T01:23:57Z"
 		},
 		{
-            "checksumSHA1": "nCKKSpWCnyYggKB3rNIEd3iPsVo=",
-			"path": "github.com/oklog/ulid",
-			"revision": "be3bccf06dda9a40aa6800c4736ac77f2fef987f",
-			"revisionTime": "2019-05-09T10:01:59Z",
-			"version": "v2.0.2",
-			"versionExact": "v2.0.2"
-		},
-		{
 			"checksumSHA1": "OfTtsGbmK3BBWGvGfXJ1BV3fzmY=",
 			"path": "github.com/morikuni/aec",
 			"revision": "39771216ff4c63d11f5e604076f9c45e8be1067b",
@@ -4678,54 +4664,6 @@
 			"revisionTime": "2019-01-31T17:02:46Z"
 		},
 		{
-<<<<<<< HEAD
-			"checksumSHA1": "8eKL/I9cf6zLySi5NarRyYyF8os=",
-			"path": "github.com/urso/ecslog",
-			"revision": "cb6164201e76e9e9450a36a2f9d30865da7d72ef",
-			"revisionTime": "2019-12-16T18:45:53Z"
-		},
-		{
-			"checksumSHA1": "rP0Ft8ZrRrGSMSbdx7JwdgMz770=",
-			"path": "github.com/urso/ecslog/backend",
-			"revision": "cb6164201e76e9e9450a36a2f9d30865da7d72ef",
-			"revisionTime": "2019-12-16T18:45:53Z"
-		},
-		{
-			"checksumSHA1": "3L4vNSXK+lqMQHF/nyDGwwr1bnc=",
-			"path": "github.com/urso/ecslog/backend/appender",
-			"revision": "cb6164201e76e9e9450a36a2f9d30865da7d72ef",
-			"revisionTime": "2019-12-16T18:45:53Z"
-		},
-		{
-			"checksumSHA1": "c5/5Qu8SMddh+VW2DqnBR3nEwMw=",
-			"path": "github.com/urso/ecslog/backend/layout",
-			"revision": "cb6164201e76e9e9450a36a2f9d30865da7d72ef",
-			"revisionTime": "2019-12-16T18:45:53Z"
-		},
-		{
-			"checksumSHA1": "DIM/Q3FG0w7Vzz+4I+Zgy3jhzYc=",
-			"path": "github.com/urso/ecslog/ctxtree",
-			"revision": "cb6164201e76e9e9450a36a2f9d30865da7d72ef",
-			"revisionTime": "2019-12-16T18:45:53Z"
-		},
-		{
-			"checksumSHA1": "ceTMq4ANPxCFc7fOrKw9wK7SVY0=",
-			"path": "github.com/urso/ecslog/errx",
-			"revision": "cb6164201e76e9e9450a36a2f9d30865da7d72ef",
-			"revisionTime": "2019-12-16T18:45:53Z"
-		},
-		{
-			"checksumSHA1": "2uz1b+A13xbrb9zKz5VW9YOST/Y=",
-			"path": "github.com/urso/ecslog/fld",
-			"revision": "cb6164201e76e9e9450a36a2f9d30865da7d72ef",
-			"revisionTime": "2019-12-16T18:45:53Z"
-		},
-		{
-			"checksumSHA1": "VmPq1COo1UGII2Tl+NhGR/GfFRE=",
-			"path": "github.com/urso/ecslog/fld/ecs",
-			"revision": "cb6164201e76e9e9450a36a2f9d30865da7d72ef",
-			"revisionTime": "2019-12-16T18:45:53Z"
-=======
 			"checksumSHA1": "27rDalPtbMRuOIGsKv67gD4TnP8=",
 			"path": "github.com/urso/diag",
 			"revision": "21b3cc8eb79749b97f4be4fa033ed8e82c007c80",
@@ -4766,7 +4704,6 @@
 			"path": "github.com/urso/ecslog/backend/layout",
 			"revision": "b79160ce24a22a95b1146a13c8f135b1a621bfd6",
 			"revisionTime": "2020-02-10T12:54:49Z"
->>>>>>> a25903be
 		},
 		{
 			"checksumSHA1": "H7tCgNt2ajKK4FBJIDNlevu9MAc=",
