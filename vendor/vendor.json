--- conflicted
+++ resolved
@@ -760,17 +760,10 @@
 			"revisionTime": "2016-12-05T14:13:22Z"
 		},
 		{
-<<<<<<< HEAD
 			"checksumSHA1": "qz0tMbqt+Hid8cnl8h5O5k2BiAE=",
 			"path": "github.com/hydrogen18/stalecucumber",
 			"revision": "0a94983f3e27967c69ba6bb92f9d5f0a68a97bc0",
 			"revisionTime": "2016-12-15T20:33:36Z"
-=======
-			"checksumSHA1": "40vJyUB4ezQSn/NSadsKEOrudMc=",
-			"path": "github.com/inconshreveable/mousetrap",
-			"revision": "76626ae9c91c4f2a10f34cad8ce83ea42c93bb75",
-			"revisionTime": "2014-10-17T20:07:13Z"
->>>>>>> 95e6fa2f
 		},
 		{
 			"checksumSHA1": "l9wW52CYGbmO/NGwYZ/Op2QTmaA=",
