// Use these for links to issue and pulls. Note issues and pulls redirect one to
// each other on Github, so don't worry too much on using the right prefix.
:issue: https://github.com/elastic/beats/issues/
:pull: https://github.com/elastic/beats/pull/

This changelog is intended for community Beat developers. It covers the major
breaking changes to the internal APIs in the official Beats and changes related
to developing a Beat like code generators or `fields.yml`. Only the major
changes will be covered in this changelog that are expected to affect community
developers. Each breaking change added here should have an explanation on how
other Beats should be migrated.

Note: This changelog was only started after the 6.3 release.

=== Beats version HEAD
https://github.com/elastic/beats/compare/v6.3.0..master[Check the HEAD diff]

The list below covers the major changes between 6.3.0 and master only.

==== Breaking changes

- The beat.Pipeline is now passed to cfgfile.RunnerFactory. Beats using libbeat for module reloading or autodiscovery need to be adapted. {pull}7018[7017]
- Moving of TLS helper functions and structs from `output/tls` to `tlscommon`. {pull}7054[7054]
- Port fields.yml collector to Golang {pull}6911[6911]
- Dashboards under _meta/kibana are expected to be decoded. See https://github.com/elastic/beats/pull/7224 for a conversion script. {pull}7265[7265]
- Constructor `(github.com/elastic/beats/libbeat/output/codec/json).New` expects a new `escapeHTML` parameter. {pull}7445[7445]
- Packaging has been refactored and updates are required. See the PR for migration details. {pull}7388[7388]
- `make fields` has been modified to use Mage (https://magefile.org/) in an effort to make
  the building a Beat more cross-platform friendly (e.g. Windows). This requires that your Beat
  has a magefile.go with a fields target. The `FIELDS_FILE_PATH` make variable is no longer
  used because the value is specified in magefile.go. {pull}7670[7670]
- Outputs must implement String. {pull}6404[6404]
- Renamed `-beat-name` CLI option used in `kibana_index_pattern.go` to `-beat` for consistency with other scripts in `dev-tools/cmd`. {pull}8615[8615]

==== Bugfixes

- Fix permissions of generated Filebeat filesets. {pull}7140[7140]
- Collect fields from _meta/fields.yml too. {pull}8397[8397]
- Fix issue on asset generation that could lead to different results in Windows. {pull}8464[8464]

==== Added

- Libbeat provides a global registry for beats developer that allow to register and retrieve plugin. {pull}7392[7392]
- Added more options to control required and optional fields in schema.Apply(), error returned is a plain nil if no error happened {pull}7335[7335]
- Packaging on MacOS now produces a .dmg file containing an installer (.pkg) and uninstaller for the Beat. {pull}7481[7481]
- Added mage targets `goTestUnit` and `goTestIntegration` for executing
  'go test'. This captures the log to a file, summarizes the result, produces a
  coverage profile (.cov), and produces an HTML coverage report. See
  `mage -h goTestUnit`. {pull}7766[7766]
- Beats packaging now build non-oss binaries from code located in the x-pack folder. {issue}7783[7783]
- New function `AddTagsWithKey` is added, so `common.MapStr` can be enriched with tags with an arbitrary key. {pull}7991[7991]
- Move filebeat/reader to libbeat/reader {pull}8206[8206]
- Libbeat provides a new function `cmd.GenRootCmdWithSettings` that should be preferred over deprecated functions
  `cmd.GenRootCmd`, `cmd.GenRootCmdWithRunFlags`, and `cmd.GenRootCmdWithIndexPrefixWithRunFlags`. {pull}7850[7850]
- Set current year in generator templates. {pull}8396[8396]
- You can now override default settings of libbeat by using instance.Settings. {pull}8449[8449]
- Add `-space-id` option to `export_dashboards.go` script to support Kibana Spaces {pull}7942[7942]
<<<<<<< HEAD
- Add `group_measurements_by_instance` option to windows perfmon metricset. {pull}8688[8688]
=======
- Add `-name` option to `asset.go` script to explicitly name the asset rather than using its filename. {pull}8693[8693]
- Add `-out` option to `kibana_index_pattern.go` to control the output dir to make it possible to write the generated output to `build/kibana` instead of `_meta/kibana.generated` (but the output dir remains unchanged at this point). {pull}8615[8615]
- Add `module_fields.go` for generated `fields.go` files for modules. {pull}8615[8615]
- Add `mage.GenerateModuleReferenceConfig` for generating reference config files that include configuration sections from the module directory. {pull}8615[8615]
- Add `mage.GenerateFieldsGo` for generating fields.go files. {pull}8615[8615]
- Add `mage.KibanaDashboards` for collecting Kibana dashboards and generating index patterns. {pull}8615[8615]
- Allow to disable config resolver using the `Settings.DisableConfigResolver` field when initializing libbeat. {pull}8769[8769]
- Add `mage.AddPlatforms` to allow to specify dependent platforms when building a beat. {pull}8889[8889]
- Add `cfgwarn.CheckRemoved6xSetting(s)` to display a warning for options removed in 7.0. {pull}8909[8909]
>>>>>>> 4e812da5
<|MERGE_RESOLUTION|>--- conflicted
+++ resolved
@@ -55,9 +55,6 @@
 - Set current year in generator templates. {pull}8396[8396]
 - You can now override default settings of libbeat by using instance.Settings. {pull}8449[8449]
 - Add `-space-id` option to `export_dashboards.go` script to support Kibana Spaces {pull}7942[7942]
-<<<<<<< HEAD
-- Add `group_measurements_by_instance` option to windows perfmon metricset. {pull}8688[8688]
-=======
 - Add `-name` option to `asset.go` script to explicitly name the asset rather than using its filename. {pull}8693[8693]
 - Add `-out` option to `kibana_index_pattern.go` to control the output dir to make it possible to write the generated output to `build/kibana` instead of `_meta/kibana.generated` (but the output dir remains unchanged at this point). {pull}8615[8615]
 - Add `module_fields.go` for generated `fields.go` files for modules. {pull}8615[8615]
@@ -67,4 +64,4 @@
 - Allow to disable config resolver using the `Settings.DisableConfigResolver` field when initializing libbeat. {pull}8769[8769]
 - Add `mage.AddPlatforms` to allow to specify dependent platforms when building a beat. {pull}8889[8889]
 - Add `cfgwarn.CheckRemoved6xSetting(s)` to display a warning for options removed in 7.0. {pull}8909[8909]
->>>>>>> 4e812da5
+- Add `group_measurements_by_instance` option to windows perfmon metricset. {pull}8688[8688]