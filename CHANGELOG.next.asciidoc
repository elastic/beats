// Use these for links to issue and pulls. Note issues and pulls redirect one to
// each other on Github, so don't worry too much on using the right prefix.
:issue: https://github.com/elastic/beats/issues/
:pull: https://github.com/elastic/beats/pull/

=== Beats version HEAD
https://github.com/elastic/beats/compare/v7.0.0-alpha2...master[Check the HEAD diff]

==== Breaking changes

*Affecting all Beats*

- The document id fields has been renamed from @metadata.id to @metadata._id {pull}15859[15859]
- Variable substitution from environment variables is not longer supported. {pull}15937{15937}
- Change aws_elb autodiscover provider field name from elb_listener.* to aws.elb.*. {issue}16219[16219] {pull}16402{16402}
- Remove `AddDockerMetadata` and `AddKubernetesMetadata` processors from the `script` processor. They can still be used as normal processors in the configuration. {issue}16349[16349] {pull}16514[16514]

*Auditbeat*

- File integrity dataset (macOS): Replace unnecessary `file.origin.raw` (type keyword) with `file.origin.text` (type `text`). {issue}12423[12423] {pull}15630[15630]

*Filebeat*


*Heartbeat*


*Journalbeat*

- Improve parsing of syslog.pid in journalbeat to strip the username when present {pull}16116[16116]


*Metricbeat*

- Make use of secure port when accessing Kubelet API {pull}16063[16063]
- Add Tomcat overview dashboard {pull}14026[14026]

*Packetbeat*

- Redis: fix incorrectly handle with two-words redis command. {issue}14872[14872] {pull}14873[14873]

*Winlogbeat*

*Functionbeat*


==== Bugfixes

*Affecting all Beats*

- Fix Kubernetes autodiscovery provider to correctly handle pod states and avoid missing event data {pull}17223[17223]
- Fix `add_cloud_metadata` to better support modifying sub-fields with other processors. {pull}13808[13808]
- TLS or Beats that accept connections over TLS and validate client certificates. {pull}14146[14146]
- Fix panics that could result from invalid TLS certificates. This can affect Beats that connect over TLS, or Beats that accept connections over TLS and validate client certificates. {pull}14146[14146]
- Fix panic in the Logstash output when trying to send events to closed connection. {pull}15568[15568]
- Fix missing output in dockerlogbeat {pull}15719[15719]
- Fix logging target settings being ignored when Beats are started via systemd or docker. {issue}12024[12024] {pull}15422[15442]
- Do not load dashboards where not available. {pull}15802[15802]
- Fix issue where TLS settings would be ignored when a forward proxy was in use. {pull}15516{15516}
- Update replicaset group to apps/v1 {pull}15854[15802]
- Fix issue where default go logger is not discarded when either * or stdout is selected. {issue}10251[10251] {pull}15708[15708]
- Upgrade go-ucfg to latest v0.8.1. {pull}15937{15937}
- Fix index names for indexing not always guaranteed to be lower case. {pull}16081[16081]
- Add `ssl.ca_sha256` option to the supported TLS option, this allow to check that a specific certificate is used as part of the verified chain. {issue}15717[15717]
- Fix loading processors from annotation hints. {pull}16348[16348]
- Fix an issue that could cause redundant configuration reloads. {pull}16440[16440]
- Fix k8s pods labels broken schema. {pull}16480[16480]
- Fix k8s pods annotations broken schema. {pull}16554[16554]
- Upgrade go-ucfg to latest v0.8.3. {pull}16450{16450}
- Fix `NewContainerMetadataEnricher` to use default config for kubernetes module. {pull}16857[16857]
- Improve some logging messages for add_kubernetes_metadata processor {pull}16866[16866]
- Fix k8s metadata issue regarding node labels not shown up on root level of metadata. {pull}16834[16834]
- Fail to start if httpprof is used and it cannot be initialized. {pull}17028[17028]
- Fix concurrency issues in convert processor when used in the global context. {pull}17032[17032]
- Fix bug with `monitoring.cluster_uuid` setting not always being exposed via GET /state Beats API. {issue}16732[16732] {pull}17420[17420]
- Fix building on FreeBSD by removing build flags from `add_cloudfoundry_metadata` processor. {pull}17486[17486]
- Do not rotate log files on startup when interval is configured and rotateonstartup is disabled. {pull}17613[17613]

*Auditbeat*

- system/socket: Fixed compatibility issue with kernel 5.x. {pull}15771[15771]
- system/package: Fix parsing of Installed-Size field of DEB packages. {issue}16661[16661] {pull}17188[17188]
- system module: Fix panic during initialisation when /proc/stat can't be read. {pull}17569[17569]

*Filebeat*

- Ensure all zeek timestamps include millisecond precision. {issue}14599[14599] {pull}16766[16766]
- Fix s3 input hanging with GetObjectRequest API call by adding context_timeout config. {issue}15502[15502] {pull}15590[15590]
- Add shared_credential_file to cloudtrail config {issue}15652[15652] {pull}15656[15656]
- Fix typos in zeek notice fileset config file. {issue}15764[15764] {pull}15765[15765]
- Fix mapping error when zeek weird logs do not contain IP addresses. {pull}15906[15906]
- Improve `elasticsearch/audit` fileset to handle timestamps correctly. {pull}15942[15942]
- Prevent Elasticsearch from spewing log warnings about redundant wildcards when setting up ingest pipelines for the `elasticsearch` module. {issue}15840[15840] {pull}15900[15900]
- Fix mapping error for cloudtrail additionalEventData field {pull}16088[16088]
- Fix a connection error in httpjson input. {pull}16123[16123]
- Fix s3 input with cloudtrail fileset reading json file. {issue}16374[16374] {pull}16441[16441]
- Rewrite azure filebeat dashboards, due to changes in kibana. {pull}16466[16466]
- Adding the var definitions in azure manifest files, fix for errors when executing command setup. {issue}16270[16270] {pull}16468[16468]
- Fix merging of fileset inputs to replace paths and append processors. {pull}16450{16450}
- Add queue_url definition in manifest file for aws module. {pull}16640{16640}
- Fix issue where autodiscover hints default configuration was not being copied. {pull}16987[16987]
- Fix Elasticsearch `_id` field set by S3 and Google Pub/Sub inputs. {pull}17026[17026]
- Fixed various Cisco FTD parsing issues. {issue}16863[16863] {pull}16889[16889]
- Fix default index pattern in IBM MQ filebeat dashboard. {pull}17146[17146]
- Fix `elasticsearch.gc` fileset to not collect _all_ logs when Elasticsearch is running in Docker. {issue}13164[13164] {issue}16583[16583] {pull}17164[17164]
- Fixed a mapping exception when ingesting CEF logs that used the spriv or dpriv extensions. {issue}17216[17216] {pull}17220[17220]
- CEF: Fixed decoding errors caused by trailing spaces in messages. {pull}17253[17253]
- Fixed a mapping exception when ingesting Logstash plain logs (7.4+) with pipeline ids containing non alphanumeric chars. {issue}17242[17242] {pull}17243[17243]
- Fixed MySQL slowlog module causing "regular expression has redundant nested repeat operator" warning in Elasticsearch. {issue}17086[17086] {pull}17156[17156]
- Fix `elasticsearch.audit` data ingest pipeline to be more forgiving with date formats found in Elasticsearch audit logs. {pull}17406[17406]
- Fixed activemq module causing "regular expression has redundant nested repeat operator" warning in Elasticsearch. {pull}17428[17428]
- Remove migrationVersion map 7.7.0 reference from Kibana dashboard file to fix backward compatibility issues. {pull}17425[17425]
- Fix issue 17734 to retry on rate-limit error in the Filebeat httpjson input. {issue}17734[17734] {pull}17735[17735]

*Heartbeat*

- Fixed excessive memory usage introduced in 7.5 due to over-allocating memory for HTTP checks. {pull}15639[15639]

*Journalbeat*


*Metricbeat*

- Add dedot for tags in ec2 metricset and cloudwatch metricset. {issue}15843[15843] {pull}15844[15844]
- Use RFC3339 format for timestamps collected using the SQL module. {pull}15847[15847]
- Avoid parsing errors returned from prometheus endpoints. {pull}15712[15712]
- Change lookup_fields from metricset.host to service.address {pull}15883[15883]
- Add dedot for cloudwatch metric name. {issue}15916[15916] {pull}15917[15917]
- Fixed issue `logstash-xpack` module suddenly ceasing to monitor Logstash. {issue}15974[15974] {pull}16044[16044]
- Fix skipping protocol scheme by light modules. {pull}16205[pull]
- Made `logstash-xpack` module once again have parity with internally-collected Logstash monitoring data. {pull}16198[16198]
- Change sqs metricset to use average as statistic method. {pull}16438[16438]
- Revert changes in `docker` module: add size flag to docker.container. {pull}16600[16600]
- Fix diskio issue for windows 32 bit on disk_performance struct alignment. {issue}16680[16680]
- Fix detection and logging of some error cases with light modules. {pull}14706[14706]
- Fix imports after PR was merged before rebase. {pull}16756[16756]
- Add dashboard for `redisenterprise` module. {pull}16752[16752]
- Dynamically choose a method for the system/service metricset to support older linux distros. {pull}16902[16902]
- Use max in k8s apiserver dashboard aggregations. {pull}17018[17018]
- Reduce memory usage in `elasticsearch/index` metricset. {issue}16503[16503] {pull}16538[16538]
- Check if CCR feature is available on Elasticsearch cluster before attempting to call CCR APIs from `elasticsearch/ccr` metricset. {issue}16511[16511] {pull}17073[17073]
- Use max in k8s overview dashboard aggregations. {pull}17015[17015]
- Fix Disk Used and Disk Usage visualizations in the Metricbeat System dashboards. {issue}12435[12435] {pull}17272[17272]
- Fix missing Accept header for Prometheus and OpenMetrics module. {issue}16870[16870] {pull}17291[17291]
- Further revise check for bad data in docker/memory. {pull}17400[17400]
- Fix issue in Jolokia module when mbean contains multiple quoted properties. {issue}17375[17375] {pull}17374[17374]
- Combine cloudwatch aggregated metrics into single event. {pull}17345[17345]
- Fix how we filter services by name in system/service {pull}17400[17400]
- Fix cloudwatch metricset missing tags collection. {issue}17419[17419] {pull}17424[17424]
- check if cpuOptions field is nil in DescribeInstances output in ec2 metricset. {pull}17418[17418]
- Fix aws.s3.bucket.name terms_field in s3 overview dashboard. {pull}17542[17542]
- Fix Unix socket path in memcached. {pull}17512[17512]
- Fix vsphere VM dashboard host aggregation visualizations. {pull}17555[17555]
- Fix azure storage dashboards. {pull}17590[17590]
- Metricbeat no longer needs to be started strictly after Logstash for `logstash-xpack` module to report correct data. {issue}17261[17261] {pull}17497[17497]
- Fix pubsub metricset to collect all GA stage metrics from gcp stackdriver. {issue}17154[17154] {pull}17600[17600]
- Add privileged option so as mb to access data dir in Openshift. {pull}17606[17606]
- Fix "ID" event generator of Google Cloud module {issue}17160[17160] {pull}17608[17608]
- Add privileged option for Auditbeat in Openshift {pull}17637[17637]
- Fix storage metricset to allow config without region/zone. {issue}17623[17623] {pull}17624[17624]
- Add a switch to the driver definition on SQL module to use pretty names. {pull}17378[17378]
- Fix overflow on Prometheus rates when new buckets are added on the go. {pull}17753[17753]

*Packetbeat*

- Enable setting promiscuous mode automatically. {pull}11366[11366]

*Winlogbeat*


*Functionbeat*

- Fix timeout option of GCP functions. {issue}16282[16282] {pull}16287[16287]

==== Added

*Affecting all Beats*

- Add document_id setting to decode_json_fields processor. {pull}15859[15859]
- Include network information by default on add_host_metadata and add_observer_metadata. {issue}15347[15347] {pull}16077[16077]
- Add `aws_ec2` provider for autodiscover. {issue}12518[12518] {pull}14823[14823]
- Add monitoring variable `libbeat.config.scans` to distinguish scans of the configuration directory from actual reloads of its contents. {pull}16440[16440]
- Add support for multiple password in redis output. {issue}16058[16058] {pull}16206[16206]
- Add support for Histogram type in fields.yml {pull}16570[16570]
- Windows .exe files now have embedded file version info. {issue}15232[15232]t
- Remove experimental flag from `setup.template.append_fields` {pull}16576[16576]
- Add `add_cloudfoundry_metadata` processor to annotate events with Cloud Foundry application data. {pull}16621[16621]
- Add Kerberos support to Kafka input and output. {pull}16781[16781]
- Add `add_cloudfoundry_metadata` processor to annotate events with Cloud Foundry application data. {pull}16621[16621
- Add support for kubernetes provider to recognize namespace level defaults {pull}16321[16321]
- Add `translate_sid` processor on Windows for converting Windows security identifier (SID) values to names. {issue}7451[7451] {pull}16013[16013]
- Add capability of enrich `container.id` with process id in `add_process_metadata` processor {pull}15947[15947]
- Update RPM packages contained in Beat Docker images. {issue}17035[17035]
- Update supported versions of `redis` output. {pull}17198[17198]
- Update documentation for system.process.memory fields to include clarification on Windows os's. {pull}17268[17268]
- Add optional regex based cid extractor to `add_kubernetes_metadata` processor. {pull}17360[17360]
- Add `urldecode` processor to for decoding URL-encoded fields. {pull}17505[17505]
- Add support for AWS IAM `role_arn` in credentials config. {pull}17658[17658] {issue}12464[12464]

*Auditbeat*

- Reference kubernetes manifests include configuration for auditd and enrichment with kubernetes metadata. {pull}17431[17431]
- Reference kubernetes manifests mount data directory from the host, so data persist between executions in the same node. {pull}17429[17429]
- Log to stderr when running using reference kubernetes manifests. {pull}17443[174443]
- Fix syscall kprobe arguments for 32-bit systems in socket module. {pull}17500[17500]
- Fix memory leak on when we miss socket close kprobe events. {pull}17500[17500]

*Filebeat*

- Set event.outcome field based on googlecloud audit log output. {pull}15731[15731]
- Add dashboard for AWS ELB fileset. {pull}15804[15804]
- Add dashboard for AWS vpcflow fileset. {pull}16007[16007]
- Add ECS tls fields to zeek:smtp,rdp,ssl and aws:s3access,elb {issue}15757[15757] {pull}15935[15936]
- Add custom string mapping to CEF module to support Forcepoint NGFW {issue}14663[14663] {pull}15910[15910]
- Add ingress nginx controller fileset {pull}16197[16197]
- move create-[module,fileset,fields] to mage and enable in x-pack/filebeat {pull}15836[15836]
- Add ECS tls and categorization fields to apache module. {issue}16032[16032] {pull}16121[16121]
- Work on e2e ACK's for the azure-eventhub input {issue}15671[15671] {pull}16215[16215]
- Add MQTT input. {issue}15602[15602] {pull}16204[16204]
- Add ECS categorization fields to activemq module. {issue}16151[16151] {pull}16201[16201]
- Add a TLS test and more debug output to httpjson input {pull}16315[16315]
- Add an SSL config example in config.yml for filebeat MISP module. {pull}16320[16320]
- Improve ECS categorization, container & process field mappings in auditd module. {issue}16153[16153] {pull}16280[16280]
- Improve ECS field mappings in aws module. {issue}16154[16154] {pull}16307[16307]
- Improve ECS categorization field mappings in googlecloud module. {issue}16030[16030] {pull}16500[16500]
- Improve ECS field mappings in haproxy module. {issue}16162[16162] {pull}16529[16529]
- Add cloudwatch fileset and ec2 fileset in aws module. {issue}13716[13716] {pull}16579[16579]
- Improve ECS categorization field mappings in kibana module. {issue}16168[16168] {pull}16652[16652]
- Improve the decode_cef processor by reducing the number of memory allocations. {pull}16587[16587]
- Add `cloudfoundry` input to send events from Cloud Foundry. {pull}16586[16586]
- Improve ECS categorization field mappings in iis module. {issue}16165[16165] {pull}16618[16618]
- Improve ECS categorization field mapping in kafka module. {issue}16167[16167] {pull}16645[16645]
- Allow users to override pipeline ID in fileset input config. {issue}9531[9531] {pull}16561[16561]
- Add `o365audit` input type for consuming events from Office 365 Management Activity API. {issue}16196[16196] {pull}16244[16244]
- Improve ECS categorization field mappings in logstash module. {issue}16169[16169] {pull}16668[16668]
- Update filebeat httpjson input to support pagination via Header and Okta module. {pull}16354[16354]
- Improve ECS categorization field mapping in icinga module. {issue}16164[16164] {pull}16533[16533]
- Improve ECS categorization field mappings in ibmmq module. {issue}16163[16163] {pull}16532[16532]
- Improve ECS categorization, host field mappings in elasticsearch module. {issue}16160[16160] {pull}16469[16469]
- Add ECS related fields to CEF module {issue}16157[16157] {pull}16338[16338]
- Improve ECS categorization field mappings in suricata module. {issue}16181[16181] {pull}16843[16843]
- Release ActiveMQ module as GA. {issue}17047[17047] {pull}17049[17049]
- Improve ECS categorization field mappings in iptables module. {issue}16166[16166] {pull}16637[16637]
- Add Filebeat Okta module. {pull}16362[16362]
- Add custom string mapping to CEF module to support Check Point devices. {issue}16041[16041] {pull}16907[16907]
- Add pattern for Cisco ASA / FTD Message 734001 {issue}16212[16212] {pull}16612[16612]
- Added new module `o365` for ingesting Office 365 management activity API events. {issue}16196[16196] {pull}16386[16386]
- Add source field in k8s events {pull}17209[17209]
- Improve AWS cloudtrail field mappings {issue}16086[16086] {issue}16110[16110] {pull}17155[17155]
- Added new module `crowdstrike` for ingesting Crowdstrike Falcon streaming API endpoint event data. {pull}16988[16988]
- Added documentation for running Filebeat in Cloud Foundry. {pull}17275[17275]
- Move azure-eventhub input to GA. {issue}15671[15671] {pull}17313[17313]
- Improve ECS categorization field mappings in mongodb module. {issue}16170[16170] {pull}17371[17371]
- Improve ECS categorization field mappings for mssql module. {issue}16171[16171] {pull}17376[17376]
- Added access_key_id, secret_access_key and session_token into aws module config. {pull}17456[17456]
- Add dashboard for Google Cloud Audit and AWS CloudTrail. {pull}17379[17379]
- Improve ECS categorization field mappings for mysql module. {issue}16172[16172] {pull}17491[17491]
- Release Google Cloud module as GA. {pull}17511[17511]
- Added new Checkpoint Syslog filebeat module. {pull}17682[17682]
- Improve ECS categorization field mappings for nats module. {issue}16173[16173] {pull}17550[17550]
- Enhance `elasticsearch/server` fileset to handle ECS-compatible logs emitted by Elasticsearch. {issue}17715[17715] {pull}17714[17714]
- Add support for Google Application Default Credentials to the Google Pub/Sub input and Google Cloud modules. {pull}15668[15668]
- Enhance `elasticsearch/deprecation` fileset to handle ECS-compatible logs emitted by Elasticsearch. {issue}17715[17715] {pull}17728[17728]
- Enhance `elasticsearch/slowlog` fileset to handle ECS-compatible logs emitted by Elasticsearch. {issue}17715[17715] {pull}17729[17729]
<<<<<<< HEAD
- Added Unix stream socket support as an input source and a syslog input source. {pull}17492[17492]
=======
- Improve ECS categorization field mappings in misp module. {issue}16026[16026] {pull}17344[17344]
>>>>>>> fee1f158

*Heartbeat*

- Allow a list of status codes for HTTP checks. {pull}15587[15587]


*Journalbeat*

*Metricbeat*

- Move the windows pdh implementation from perfmon to a shared location in order for future modules/metricsets to make use of. {pull}15503[15503]
- Add lambda metricset in aws module. {pull}15260[15260]
- Expand data for the `system/memory` metricset {pull}15492[15492]
- Add azure `storage` metricset in order to retrieve metric values for storage accounts. {issue}14548[14548] {pull}15342[15342]
- Add cost warnings for the azure module. {pull}15356[15356]
- Add DynamoDB AWS Metricbeat light module {pull}15097[15097]
- Release elb module as GA. {pull}15485[15485]
- Add a `system/network_summary` metricset {pull}15196[15196]
- Add mesh metricset for Istio Metricbeat module {pull}15535[15535]
- Add mixer metricset for Istio Metricbeat module {pull}15696[15696]
- Add pilot metricset for Istio Metricbeat module {pull}15761[15761]
- Make the `system/cpu` metricset collect normalized CPU metrics by default. {issue}15618[15618] {pull}15729[15729]
- Add galley metricset for Istio Metricbeat module {pull}15857[15857]
- Add `key/value` mode for SQL module. {issue}15770[15770] {pull]15845[15845]
- Add STAN dashboard {pull}15654[15654]
- Add support for Unix socket in Memcached metricbeat module. {issue}13685[13685] {pull}15822[15822]
- Add `up` metric to prometheus metrics collected from host {pull}15948[15948]
- Add citadel metricset for Istio Metricbeat module {pull}15990[15990]
- Add support for processors in light modules. {issue}14740[14740] {pull}15923[15923]
- Add collecting AuroraDB metrics in rds metricset. {issue}14142[14142] {pull}16004[16004]
- Reuse connections in SQL module. {pull}16001[16001]
- Improve the `logstash` module (when `xpack.enabled` is set to `true`) to use the override `cluster_uuid` returned by Logstash APIs. {issue}15772[15772] {pull}15795[15795]
- Add region parameter in googlecloud module. {issue}15780[15780] {pull}16203[16203]
- Add kubernetes storage class support via kube-state-metrics. {pull}16145[16145]
- Add database_account azure metricset. {issue}15758[15758]
- Add support for NATS 2.1. {pull}16317[16317]
- Add Load Balancing metricset to GCP {pull}15559[15559]
- Add support for Dropwizard metrics 4.1. {pull}16332[16332]
- Add azure container metricset in order to monitor containers. {issue}15751[15751] {pull}16421[16421]
- Improve the `haproxy` module to support metrics exposed via HTTPS. {issue}14579[14579] {pull}16333[16333]
- Add filtering option for prometheus collector. {pull}16420[16420]
- Add metricsets based on Ceph Manager Daemon to the `ceph` module. {issue}7723[7723] {pull}16254[16254]
- Release `statsd` module as GA. {pull}16447[16447] {issue}14280[14280]
- Add collecting tags and tags_filter for rds metricset in aws module. {pull}16605[16605] {issue}16358[16358]
- Add OpenMetrics Metricbeat module {pull}16596[16596]
- Add `cloudfoundry` module to send events from Cloud Foundry. {pull}16671[16671]
- Add `redisenterprise` module. {pull}16482[16482] {issue}15269[15269]
- Add system/users metricset as beta {pull}16569[16569]
- Align fields to ECS and add more tests for the azure module. {issue}16024[16024] {pull}16754[16754]
- Add additional cgroup fields to docker/diskio{pull}16638[16638]
- Add PubSub metricset to Google Cloud Platform module {pull}15536[15536]
- Add overview dashboard for googlecloud compute metricset. {issue}16534[16534] {pull}16819[16819]
- Add Prometheus remote write endpoint {pull}16609[16609]
- Release STAN module as GA. {pull}16980[16980]
- Add query metricset for prometheus module. {pull}17104[17104]
- Release ActiveMQ module as GA. {issue}17047[17047] {pull}17049[17049]
- Release Zookeeper/connection module as GA. {issue}14281[14281] {pull}17043[17043]
- Add support for CouchDB v2 {issue}16352[16352] {pull}16455[16455]
- Add dashboard for pubsub metricset in googlecloud module. {pull}17161[17161]
- Add dashboards for the azure container metricsets. {pull}17194[17194]
- Replace vpc metricset into vpn, transitgateway and natgateway metricsets. {pull}16892[16892]
- Use Elasticsearch histogram type to store Prometheus histograms {pull}17061[17061]
- Allow to rate Prometheus counters when scraping them {pull}17061[17061]
- Release Oracle module as GA. {issue}14279[14279] {pull}16833[16833]
- Release vsphere module as GA. {issue}15798[15798] {pull}17119[17119]
- Add Storage metricsets to GCP module {pull}15598[15598]
- Added documentation for running Metricbeat in Cloud Foundry. {pull}17275[17275]
- Add test for documented fields check for metricsets without a http input. {issue}17315[17315] {pull}17334[17334]
- Add final tests and move label to GA for the azure module in metricbeat. {pull}17319[17319]
- Reference kubernetes manifests mount data directory from the host when running metricbeat as daemonset, so data persist between executions in the same node. {pull}17429[17429]
- Stack Monitoring modules now auto-configure required metricsets when `xpack.enabled: true` is set. {issue}16471[[16471] {pull}17609[17609]

*Packetbeat*

*Functionbeat*


*Winlogbeat*

- Add more DNS error codes to the Sysmon module. {issue}15685[15685]
- Add experimental event log reader implementation that should be faster in most cases. {issue}6585[6585] {pull}16849[16849]

==== Deprecated

*Affecting all Beats*

*Filebeat*


*Heartbeat*

*Journalbeat*

*Metricbeat*


*Packetbeat*

*Winlogbeat*

*Functionbeat*

==== Known Issue

*Journalbeat*<|MERGE_RESOLUTION|>--- conflicted
+++ resolved
@@ -262,11 +262,8 @@
 - Add support for Google Application Default Credentials to the Google Pub/Sub input and Google Cloud modules. {pull}15668[15668]
 - Enhance `elasticsearch/deprecation` fileset to handle ECS-compatible logs emitted by Elasticsearch. {issue}17715[17715] {pull}17728[17728]
 - Enhance `elasticsearch/slowlog` fileset to handle ECS-compatible logs emitted by Elasticsearch. {issue}17715[17715] {pull}17729[17729]
-<<<<<<< HEAD
+- Improve ECS categorization field mappings in misp module. {issue}16026[16026] {pull}17344[17344]
 - Added Unix stream socket support as an input source and a syslog input source. {pull}17492[17492]
-=======
-- Improve ECS categorization field mappings in misp module. {issue}16026[16026] {pull}17344[17344]
->>>>>>> fee1f158
 
 *Heartbeat*
 
