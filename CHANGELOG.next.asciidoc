// Use these for links to issue and pulls. Note issues and pulls redirect one to
// each other on Github, so don't worry too much on using the right prefix.
:issue: https://github.com/elastic/beats/issues/
:pull: https://github.com/elastic/beats/pull/

=== Beats version HEAD
https://github.com/elastic/beats/compare/v8.8.1\...main[Check the HEAD diff]

==== Breaking changes

*Affecting all Beats*

- Fix FQDN being lowercased when used as `host.hostname` {issue}39993[39993]
- Beats won't log start up information when running under the Elastic Agent {40390}40390[40390]
- Filebeat now needs `dup3`, `faccessat2`, `prctl` and `setrlimit` syscalls to run the journald input. If this input is not being used, the syscalls are not needed. All Beats have those syscalls allowed now because the default seccomp policy is global to all Beats. {pull}40061[40061]
- Beats will rate limit the logs about errors when indexing events on Elasticsearch, logging a summary every 10s. The logs sent to the event log is unchanged. {issue}40157[40157]
- Drop support for Debian 10 and upgrade statically linked glibc from 2.28 to 2.31 {pull}41402[41402]

*Auditbeat*


*Filebeat*

- Convert netflow input to API v2 and disable event normalisation {pull}37901[37901]
- Removed deprecated Squid from Beats. See <<migrate-from-deprecated-module>> for migration options. {pull}38037[38037]
- Removed deprecated Sonicwall from Beats. Use the https://docs.elastic.co/integrations/sonicwall[SonicWall Firewall] Elastic integration instead. {pull}38037[38037]
- Removed deprecated Radware from Beats. See <<migrate-from-deprecated-module>> for migration options. {pull}38037[38037]
- Removed deprecated Netscout from Beats. See <<migrate-from-deprecated-module>> for migration options. {pull}38037[38037]
- Removed deprecated Juniper Netscreen from Beats. See <<migrate-from-deprecated-module>> for migration options. {pull}38037[38037]
- Removed deprecated Impreva from Beats. See <<migrate-from-deprecated-module>> for migration options. {pull}38037[38037]
- Removed deprecated Cylance from Beats. See <<migrate-from-deprecated-module>> for migration options. {pull}38037[38037]
- Removed deprecated Bluecoat from Beats. See <<migrate-from-deprecated-module>> for migration options. {pull}38037[38037]
- Introduce input/netmetrics and refactor netflow input metrics {pull}38055[38055]
- Update Salesforce module to use new Salesforce input. {pull}37509[37509]
- Tag events that come from a filestream in "take over" mode. {pull}39828[39828]
- Fix high IO and handling of a corrupted registry log file. {pull}35893[35893]
- Enable file ingestion to report detailed status to Elastic Agent {pull}40075[40075]
- Filebeat, when running with Elastic-Agent, reports status for Filestream input. {pull}40121[40121]
- Implement Elastic Agent status and health reporting for Winlog Filebeat input. {pull}40163[40163]
- Fix filestream's registry GC: registry entries will never be removed if clean_inactive is set to "-1". {pull}40258[40258]
- Added `ignore_empty_values` flag in `decode_cef` Filebeat processor. {pull}40268[40268]
- Added support for hyphens in extension keys in `decode_cef` Filebeat processor. {pull}40427[40427]
- Journald: removed configuration options `include_matches.or`, `include_matches.and`, `backoff`, `max_backoff`, `cursor_seek_fallback`. {pull}40061[40061]
- Journald: `include_matches.match` now behaves in the same way as matchers in `journalctl`. Users should carefully update their input configuration. {pull}40061[40061]
- Journald: `seek` and `since` behaviour have been simplified, if there is a cursor (state) `seek` and `since` are ignored and the cursor is used. {pull}40061[40061]
- Redis: Added replication role as a field to submitted slowlogs
- Added `container.image.name` to `journald` Filebeat input's Docker-specific translated fields. {pull}40450[40450]
- Change log.file.path field in awscloudwatch input to nested object. {pull}41099[41099]
- Remove deprecated awscloudwatch field from Filebeat. {pull}41089[41089]
- The performance of ingesting SQS data with the S3 input has improved by up to 60x for queues with many small events. `max_number_of_messages` config for SQS mode is now ignored, as the new design no longer needs a manual cap on messages. Instead, use `number_of_workers` to scale ingestion rate in both S3 and SQS modes. The increased efficiency may increase network bandwidth consumption, which can be throttled by lowering `number_of_workers`. It may also increase number of events stored in memory, which can be throttled by lowering the configured size of the internal queue. {pull}40699[40699]

- Add kafka compression support for ZSTD.

*Heartbeat*


*Metricbeat*

- Setting period for counter cache for Prometheus remote_write at least to 60sec {pull}38553[38553]
- Add support of Graphite series 1.1.0+ tagging extension for statsd module. {pull}39619[39619]
- Allow metricsets to report their status via control v2 protocol. {pull}40025[40025]
- Remove fallback to the node limit for the `kubernetes.pod.cpu.usage.limit.pct` and `kubernetes.pod.memory.usage.limit.pct` metrics calculation
- Add support for Kibana status metricset in v8 format {pull}40275[40275]
- Mark system process metricsets as running if metrics are partially available {pull}40565[40565]
- Added back `elasticsearch.node.stats.jvm.mem.pools.*` to the `node_stats` metricset {pull}40571[40571]
- Add GCP organization and project details to ECS cloud fields. {pull}40461[40461]
- Add support for specifying a custom endpoint for GCP service clients. {issue}40848[40848] {pull}40918[40918]

*Osquerybeat*

- Add action responses data stream, allowing osquerybeat to post action results directly to elasticsearch. {pull}39143[39143]
- Disable allow_unsafe osquery configuration. {pull}40130[40130]
- Upgrade to osquery 5.12.1. {pull}40368[40368]
- Upgrade to osquery 5.13.1. {pull}40849[40849]

*Osquerybeat*


*Packetbeat*


*Winlogbeat*

- Add "event.category" and "event.type" to Sysmon module for EventIDs 8, 9, 19, 20, 27, 28, 255 {pull}35193[35193]
- Fix truncated windows event log message {pull}41327[41327]

*Functionbeat*


*Elastic Logging Plugin*


==== Bugfixes

*Affecting all Beats*

- Support for multiline zookeeper logs {issue}2496[2496]
- Add checks to ensure reloading of units if the configuration actually changed. {pull}34346[34346]
- Fix namespacing on self-monitoring {pull}32336[32336]
- Fix namespacing on self-monitoring {pull}32336[32336]
- Fix Beats started by agent do not respect the allow_older_versions: true configuration flag {issue}34227[34227] {pull}34964[34964]
- Fix performance issues when we have a lot of inputs starting and stopping by allowing to disable global processors under fleet. {issue}35000[35000] {pull}35031[35031]
- 'add_cloud_metadata' processor - add cloud.region field for GCE cloud provider
- 'add_cloud_metadata' processor - update azure metadata api version to get missing `cloud.account.id` field
- Upgraded apache arrow library used in x-pack/libbeat/reader/parquet from v11 to v12.0.1 in order to fix cross-compilation issues {pull}35640[35640]
- Fix panic when MaxRetryInterval is specified, but RetryInterval is not {pull}35820[35820]
- Support build of projects outside of beats directory {pull}36126[36126]
- Support Elastic Agent control protocol chunking support {pull}37343[37343]
- Lower logging level to debug when attempting to configure beats with unknown fields from autodiscovered events/environments {pull}[37816][37816]
- Set timeout of 1 minute for FQDN requests {pull}37756[37756]
- Fix issue where old data could be saved in the memory queue after acknowledgment, increasing memory use {pull}41356[41356]
- Ensure Elasticsearch output can always recover from network errors {pull}40794[40794]
- Add `translate_ldap_attribute` processor. {pull}41472[41472]

*Auditbeat*

- Request status from a separate socket to avoid data congestion {pull}41207[41207]

*Filebeat*

- [Gcs Input] - Added missing locks for safe concurrency {pull}34914[34914]
- Fix the ignore_inactive option being ignored in Filebeat's filestream input {pull}34770[34770]
- Fix TestMultiEventForEOFRetryHandlerInput unit test of CometD input {pull}34903[34903]
- Add input instance id to request trace filename for httpjson and cel inputs {pull}35024[35024]
- Fixes "Can only start an input when all related states are finished" error when running under Elastic-Agent {pull}35250[35250] {issue}33653[33653]
- [system] sync system/auth dataset with system integration 1.29.0. {pull}35581[35581]
- [GCS Input] - Fixed an issue where bucket_timeout was being applied to the entire bucket poll interval and not individual bucket object read operations. Fixed a map write concurrency issue arising from data races when using a high number of workers. Fixed the flaky tests that were present in the GCS test suit. {pull}35605[35605]
- Fixed concurrency and flakey tests issue in azure blob storage input. {issue}35983[35983] {pull}36124[36124]
- Fix panic when sqs input metrics getter is invoked {pull}36101[36101] {issue}36077[36077]
- Fix handling of Juniper SRX structured data when there is no leading junos element. {issue}36270[36270] {pull}36308[36308]
- Fix Filebeat Cisco module with missing escape character {issue}36325[36325] {pull}36326[36326]
- Added a fix for Crowdstrike pipeline handling process arrays {pull}36496[36496]
- [threatintel] MISP pagination fixes {pull}37898[37898]
- Fix file handle leak when handling errors in filestream {pull}37973[37973]
- Fix a race condition that could crash Filebeat with a "negative WaitGroup counter" error {pull}38094[38094]
- Fix "failed processing S3 event for object key" error on aws-s3 input when key contains the "+" character {issue}38012[38012] {pull}38125[38125]
- Fix filebeat gcs input panic {pull}38407[38407]
- Fix filestream's registry GC: registry entries are now removed from the in-memory and disk store when they're older than the set TTL {issue}36761[36761] {pull}38488[38488]
- Fix filestream's registry GC: registry entries are now removed from the in-memory and disk store when they're older than the set TTL {issue}36761[36761] {pull}38488[38488]
- [threatintel] MISP splitting fix for empty responses {issue}38739[38739] {pull}38917[38917]
- Prevent GCP Pub/Sub input blockage by increasing default value of `max_outstanding_messages` {issue}35029[35029] {pull}38985[38985]
- Updated Websocket input title to align with existing inputs {pull}39006[39006]
- Restore netflow input on Windows {pull}39024[39024]
- Upgrade azure-event-hubs-go and azure-storage-blob-go dependencies. {pull}38861[38861]
- Fix concurrency/error handling bugs in the AWS S3 input that could drop data and prevent ingestion of large buckets. {pull}39131[39131]
- Fix EntraID query handling. {issue}39419[39419] {pull}39420[39420]
- Fix request trace filename handling in http_endpoint input. {pull}39410[39410]
- Fix filestream not correctly tracking the offset of a file when using the `include_message` parser. {pull}39873[39873] {issue}39653[39653]
- Upgrade github.com/hashicorp/go-retryablehttp to mitigate CVE-2024-6104 {pull}40036[40036]
- Fix for Google Workspace duplicate events issue by adding canonical sorting over fingerprint keys array to maintain key order. {pull}40055[40055] {issue}39859[39859]
- Fix handling of deeply nested numeric values in HTTP Endpoint CEL programs. {pull}40115[40115]
- Prevent panic in CEL and salesforce inputs when github.com/hashicorp/go-retryablehttp exceeds maximum retries. {pull}40144[40144]
- Fix bug in CEL input rate limit logic. {issue}40106[40106] {pull}40270[40270]
- Relax requirements in Okta entity analytics provider user and device profile data shape. {pull}40359[40359]
- Fix bug in Okta entity analytics rate limit logic. {issue}40106[40106] {pull}40267[40267]
- Fix crashes in the journald input. {pull}40061[40061]
- Fix order of configuration for EntraID entity analytics provider. {pull}40487[40487]
- Ensure Entra ID request bodies are not truncated and trace logs are rotated before 100MB. {pull}40494[40494]
- The Elasticsearch output now correctly logs the event fields to the event log file {issue}40509[40509] {pull}40512[40512]
- Fix the "No such input type exist: 'azure-eventhub'" error on the Windows platform {issue}40608[40608] {pull}40609[40609]
- awss3 input: Fix handling of SQS notifications that don't contain a region. {pull}40628[40628]
- Fix credential handling when workload identity is being used in GCS input. {issue}39977[39977] {pull}40663[40663]
- Fix publication of group data from the Okta entity analytics provider. {pull}40681[40681]
- Ensure netflow custom field configuration is applied. {issue}40735[40735] {pull}40730[40730]
- Fix replace processor handling of zero string replacement validation. {pull}40751[40751]
- Fix long filepaths in diagnostics exceeding max path limits on Windows. {pull}40909[40909]
- Add backup and delete for AWS S3 polling mode feature back. {pull}41071[41071]
- Fix a bug in Salesforce input to only handle responses with 200 status code {pull}41015[41015]
- Fixed failed job handling and removed false-positive error logs in the GCS input. {pull}41142[41142]
- Bump github.com/elastic/go-sfdc dependency used by x-pack/filebeat/input/salesforce. {pull}41192[41192]
- Log bad handshake details when websocket connection fails {pull}41300[41300]
- Improve modification time handling for entities and entity deletion logic in the Active Directory entityanalytics input. {pull}41179[41179]
- Journald input now can read events from all boots {issue}41083[41083] {pull}41244[41244]
- Fix double encoding of client_secret in the Entity Analytics input's Azure Active Directory provider {pull}41393[41393]
- Fix errors in SQS host resolution in the `aws-s3` input when using custom (non-AWS) endpoints. {pull}41504[41504]
- The azure-eventhub input now correctly reports its status to the Elastic Agent on fatal errors {pull}41469[41469]

*Heartbeat*



*Metricbeat*

- Fix Azure Monitor 429 error by causing metricbeat to retry the request again. {pull}38294[38294]
- Fix fields not being parsed correctly in postgresql/database {issue}25301[25301] {pull}37720[37720]
- rabbitmq/queue - Change the mapping type of `rabbitmq.queue.consumers.utilisation.pct` to `scaled_float` from `long` because the values fall within the range of `[0.0, 1.0]`. Previously, conversion to integer resulted in reporting either `0` or `1`.
- Fix timeout caused by the retrival of which indices are hidden {pull}39165[39165]
- Fix Azure Monitor support for multiple aggregation types {issue}39192[39192] {pull}39204[39204]
- Fix handling of access errors when reading process metrics {pull}39627[39627]
- Fix behavior of cgroups path discovery when monitoring the host system from within a container {pull}39627[39627]
- Fix issue where beats may report incorrect metrics for its own process when running inside a container {pull}39627[39627]
- Fix for MySQL/Performance - Query failure for MySQL versions below v8.0.1, for performance metric `quantile_95`. {pull}38710[38710]
- Fix Prometheus helper text parser to store each metric family type. {pull}39743[39743]
- Normalize AWS RDS CPU Utilization values before making the metadata API call. {pull}39664[39664]
- Fix behavior of pagetypeinfo metrics {pull}39985[39985]
- Fix query logic for temp and non-temp tablespaces in Oracle module. {issue}38051[38051] {pull}39787[39787]
- Set GCP metrics config period to the default (60s) when the value is below the minimum allowed period. {issue}30434[30434] {pull}40020[40020]
- Fix statistic methods for metrics collected for SQS. {pull}40207[40207]
- Add GCP 'instance_id' resource label in ECS cloud fields. {issue}40033[40033] {pull}40062[40062]
- Fix missing metrics from CloudWatch when include_linked_accounts set to false. {issue}40071[40071] {pull}40135[40135]
- Update beat module with apm-server monitoring metrics fields {pull}40127[40127]
- Fix Azure Monitor metric timespan to restore Storage Account PT1H metrics {issue}40376[40376] {pull}40367[40367]
- Remove excessive info-level logs in cgroups setup {pull}40491[40491]
- Add missing ECS Cloud fields in GCP `metrics` metricset when using `exclude_labels: true` {issue}40437[40437] {pull}40467[40467]
- Add AWS OwningAccount support for cross account monitoring {issue}40570[40570] {pull}40691[40691]
- Use namespace for GetListMetrics when exists in AWS {pull}41022[41022]
- Fix http server helper SSL config. {pull}39405[39405]
- Fix Kubernetes metadata sometimes not being present after startup {pull}41216[41216]
- Do not report non-existant 0 values for RSS metrics in docker/memory {pull}41449[41449]


*Osquerybeat*


*Packetbeat*


*Winlogbeat*


*Elastic Logging Plugin*


==== Added

*Affecting all Beats*

- Added append Processor which will append concrete values or values from a field to target. {issue}29934[29934] {pull}33364[33364]
- dns processor: Add support for forward lookups (`A`, `AAAA`, and `TXT`). {issue}11416[11416] {pull}36394[36394]
- [Enhanncement for host.ip and host.mac] Disabling netinfo.enabled option of add-host-metadata processor {pull}36506[36506]
- allow `queue` configuration settings to be set under the output. {issue}35615[35615] {pull}36788[36788]
- Beats will now connect to older Elasticsearch instances by default {pull}36884[36884]
- Raise up logging level to warning when attempting to configure beats with unknown fields from autodiscovered events/environments
- elasticsearch output now supports `idle_connection_timeout`. {issue}35616[35615] {pull}36843[36843]
- Enable early event encoding in the Elasticsearch output, improving cpu and memory use {pull}38572[38572]
- The environment variable `BEATS_ADD_CLOUD_METADATA_PROVIDERS` overrides configured/default `add_cloud_metadata` providers {pull}38669[38669]
- When running under Elastic-Agent Kafka output allows dynamic topic in `topic` field {pull}40415[40415]
- The script processor has a new configuration option that only uses the cached javascript sessions and prevents the creation of new javascript sessions.
- Update to Go 1.22.7. {pull}41018[41018]
- Replace Ubuntu 20.04 with 24.04 for Docker base images {issue}40743[40743] {pull}40942[40942]
- Reduce memory consumption of k8s autodiscovery and the add_kubernetes_metadata processor when Deployment metadata is enabled
- Add `lowercase` processor. {issue}22254[22254] {pull}41424[41424]
- Add `uppercase` processor. {issue}22254[22254] {pull}41535[41535]
*Auditbeat*

- Added `add_session_metadata` processor, which enables session viewer on Auditbeat data. {pull}37640[37640]
- Add linux capabilities to processes in the system/process. {pull}37453[37453]
- Add linux capabilities to processes in the system/process. {pull}37453[37453]
- Add process.entity_id, process.group.name and process.group.id in add_process_metadata processor. Make fim module with kprobes backend to always add an appropriately configured add_process_metadata processor to enrich file events {pull}38776[38776]

*Auditbeat*

<<<<<<< HEAD
- Improve logging in system/socket {pull}41571[41571]


=======
>>>>>>> bfaa70fa
*Auditbeat*


*Filebeat*

- add documentation for decode_xml_wineventlog processor field mappings.  {pull}32456[32456]
- httpjson input: Add request tracing logger. {issue}32402[32402] {pull}32412[32412]
- Add cloudflare R2 to provider list in AWS S3 input. {pull}32620[32620]
- Add support for single string containing multiple relation-types in getRFC5988Link. {pull}32811[32811]
- Added separation of transform context object inside httpjson. Introduced new clause `.parent_last_response.*` {pull}33499[33499]
- Added metric `sqs_messages_waiting_gauge` for aws-s3 input. {pull}34488[34488]
- Add nginx.ingress_controller.upstream.ip to related.ip {issue}34645[34645] {pull}34672[34672]
- Add unix socket log parsing for nginx ingress_controller {pull}34732[34732]
- Added metric `sqs_worker_utilization` for aws-s3 input. {pull}34793[34793]
- Add MySQL authentication message parsing and `related.ip` and `related.user` fields {pull}34810[34810]
- Add nginx ingress_controller parsing if one of upstreams fails to return response {pull}34787[34787]
- Add oracle authentication messages parsing {pull}35127[35127]
- Add `clean_session` configuration setting for MQTT input.  {pull}35806[16204]
- Add support for a simplified input configuraton when running under Elastic-Agent {pull}36390[36390]
- Added support for Okta OAuth2 provider in the CEL input. {issue}36336[36336] {pull}36521[36521]
- Added support for new features & removed partial save mechanism in the Azure Blob Storage input. {issue}35126[35126] {pull}36690[36690]
- Added support for new features and removed partial save mechanism in the GCS input. {issue}35847[35847] {pull}36713[36713]
- Use filestream input with file_identity.fingerprint as default for hints autodiscover. {issue}35984[35984] {pull}36950[36950]
- Add setup option `--force-enable-module-filesets`, that will act as if all filesets have been enabled in a module during setup. {issue}30915[30915] {pull}99999[99999]
- Made Azure Blob Storage input GA and updated docs accordingly. {pull}37128[37128]
- Made GCS input GA and updated docs accordingly. {pull}37127[37127]
- Add parseDateInTZ value template for the HTTPJSON input {pull}37738[37738]
- Improve rate limit handling by HTTPJSON {issue}36207[36207] {pull}38161[38161] {pull}38237[38237]
- Parse more fields from Elasticsearch slowlogs {pull}38295[38295]
- added benchmark input {pull}37437[37437]
- added benchmark input and discard output {pull}37437[37437]
- Ensure all responses sent by HTTP Endpoint are HTML-escaped. {pull}39329[39329]
- Update CEL mito extensions to v1.11.0 to improve type checking. {pull}39460[39460]
- Improve logging of request and response with request trace logging in error conditions. {pull}39455[39455]
- Implement Elastic Agent status and health reporting for CEL Filebeat input. {pull}39209[39209]
- Add HTTP metrics to CEL input. {issue}39501[39501] {pull}39503[39503]
- Add default user-agent to CEL HTTP requests. {issue}39502[39502] {pull}39587[39587]
- Improve reindexing support in security module pipelines. {issue}38224[38224] {pull}39588[39588]
- Make HTTP Endpoint input GA. {issue}38979[38979] {pull}39410[39410]
- Update CEL mito extensions to v1.12.2. {pull}39755[39755]
- Add support for base64-encoded HMAC headers to HTTP Endpoint. {pull}39655[39655]
- Add user group membership support to Okta entity analytics provider. {issue}39814[39814] {pull}39815[39815]
- Add request trace support for Okta and EntraID entity analytics providers. {pull}39821[39821]
- Fix handling of infinite rate values in CEL rate limit handling logic. {pull}39940[39940]
- Allow elision of set and append failure logging. {issue}34544[34544] {pull}39929[39929]
- Add ability to remove request trace logs from CEL input. {pull}39969[39969]
- Add ability to remove request trace logs from HTTPJSON input. {pull}40003[40003]
- Added out of the box support for Amazon EventBridge notifications over SQS to S3 input {pull}40006[40006]
- Update CEL mito extensions to v1.13.0 {pull}40035[40035]
- Add Jamf entity analytics provider. {pull}39996[39996]
- Add ability to remove request trace logs from http_endpoint input. {pull}40005[40005]
- Add ability to remove request trace logs from entityanalytics input. {pull}40004[40004]
- Relax constraint on Base DN in entity analytics Active Directory provider. {pull}40054[40054]
- Implement Elastic Agent status and health reporting for Netflow Filebeat input. {pull}40080[40080]
- Enhance input state reporting for CEL evaluations that return a single error object in events. {pull}40083[40083]
- Allow absent credentials when using GCS with Application Default Credentials. {issue}39977[39977] {pull}40072[40072]
- Add SSL and username support for Redis input, now the input includes support for Redis 6.0+. {pull}40111[40111]
- Add scaling up support for Netflow input. {issue}37761[37761] {pull}40122[40122]
- Update CEL mito extensions to v1.15.0. {pull}40294[40294]
- Allow cross-region bucket configuration in s3 input. {issue}22161[22161] {pull}40309[40309]
- Improve logging in Okta Entity Analytics provider. {issue}40106[40106] {pull}40347[40347]
- Document `winlog` input. {issue}40074[40074] {pull}40462[40462]
- Added retry logic to websocket connections in the streaming input. {issue}40271[40271] {pull}40601[40601]
- Disable event normalization for netflow input {pull}40635[40635]
- Allow attribute selection in the Active Directory entity analytics provider. {issue}40482[40482] {pull}40662[40662]
- Improve error quality when CEL program does not correctly return an events array. {pull}40580[40580]
- Added support for Microsoft Entra ID RBAC authentication. {issue}40434[40434] {pull}40879[40879]
- Add `use_kubeadm` config option for filebeat (both filbeat.input and autodiscovery) in order to toggle kubeadm-config api requests {pull}40301[40301]
- Make HTTP library function inclusion non-conditional in CEL input. {pull}40912[40912]
- Add support for Crowdstrike streaming API to the streaming input. {issue}40264[40264] {pull}40838[40838]
- Add support to CEL for reading host environment variables. {issue}40762[40762] {pull}40779[40779]
- Add CSV decoder to awss3 input. {pull}40896[40896]
- Change request trace logging to include headers instead of complete request. {pull}41072[41072]
- Improved GCS input documentation. {pull}41143[41143]
- Add CSV decoding capacity to azureblobstorage input {pull}40978[40978]
- Add CSV decoding capacity to gcs input {pull}40979[40979]
- Add support to source AWS cloudwatch logs from linked accounts. {pull}41188[41188]
- Jounrald input now supports filtering by facilities {pull}41061[41061]
- Add support to include AWS cloudwatch linked accounts when using log_group_name_prefix to define log group names. {pull}41206[41206]
- Improved Azure Blob Storage input documentation. {pull}41252[41252]
- Make ETW input GA. {pull}41389[41389]
- Add support for Okta entity analytics provider to collect role and factor data for users. {pull}41460[41460]

*Auditbeat*


*Libbeat*



*Heartbeat*

- Added status to monitor run log report.
- Upgrade node to latest LTS v18.20.3. {pull}40038[40038]
- Add journey duration to synthetics browser events. {pull}40230[40230]
- Add monitor status reporter under managed mode. {pull}41077[41077]

*Metricbeat*

- Add per-thread metrics to system_summary {pull}33614[33614]
- Add GCP CloudSQL metadata {pull}33066[33066]
- Add GCP Carbon Footprint metricbeat data {pull}34820[34820]
- Add event loop utilization metric to Kibana module {pull}35020[35020]
- Add metrics grouping by dimensions and time to Azure app insights {pull}36634[36634]
- Align on the algorithm used to transform Prometheus histograms into Elasticsearch histograms {pull}36647[36647]
- Add linux IO metrics to system/process {pull}37213[37213]
- Add new memory/cgroup metrics to Kibana module {pull}37232[37232]
- Add SSL support to mysql module {pull}37997[37997]
- Add SSL support for aerospike module {pull}38126[38126]
- Add `use_kubeadm` config option in kubernetes module in order to toggle kubeadm-config api requests {pull}40086[40086]
- Log the total time taken for GCP `ListTimeSeries` and `AggregatedList` requests {pull}40661[40661]
- Add new metrics for the vSphere Host metricset. {pull}40429[40429]
- Add new metrics for the vSphere Datastore metricset. {pull}40441[40441]
- Add new metricset cluster for the vSphere module. {pull}40536[40536]
- Add new metricset network for the vSphere module. {pull}40559[40559]
- Add new metricset resourcepool for the vSphere module. {pull}40456[40456]
- Add AWS Cloudwatch capability to retrieve tags from AWS/ApiGateway resources {pull}40755[40755]
- Add new metricset datastorecluster for vSphere module. {pull}40634[40634]
- Add support for new metrics in datastorecluster metricset. {pull}40694[40694]
- Add new metrics for the vSphere Virtualmachine metricset. {pull}40485[40485]
- Add support for snapshot in vSphere virtualmachine metricset {pull}40683[40683]
- Update fields to use mapstr in vSphere virtualmachine metricset  {pull}40707[40707]
- Add metrics related to triggered alarms in all the vSphere metricsets. {pull}40714[40714] {pull}40876[40876]
- Add support for period based intervalID in vSphere host and datastore metricsets {pull}40678[40678]
- Add new metrics fot datastore and minor changes to overall vSphere metrics {pull}40766[40766]
- Add `metrics_count` to Prometheus module if `metrics_count: true` is set. {pull}40411[40411]
- Added Cisco Meraki module {pull}40836[40836]
- Added Palo Alto Networks module {pull}40686[40686]
- Restore docker.network.in.* and docker.network.out.* fields in docker module {pull}40968[40968]
- Add `id` field to all the vSphere metricsets. {pull}41097[41097]
- Only watch metadata for ReplicaSets in metricbeat k8s module {pull}41289[41289]
- Add support for region/zone for Vertex AI service in GCP module {pull}41551[41551]

*Metricbeat*


*Osquerybeat*


*Packetbeat*


*Winlogbeat*

- Add handling for missing `EvtVarType`s in experimental api. {issue}19337[19337] {pull}41418[41418]


*Functionbeat*

*Elastic Log Driver*
*Elastic Logging Plugin*


==== Deprecated

*Auditbeat*


*Filebeat*


*Heartbeat*



*Metricbeat*


*Osquerybeat*


*Packetbeat*


*Winlogbeat*


*Functionbeat*


*Elastic Logging Plugin*


==== Known Issues








<|MERGE_RESOLUTION|>--- conflicted
+++ resolved
@@ -250,12 +250,9 @@
 
 *Auditbeat*
 
-<<<<<<< HEAD
 - Improve logging in system/socket {pull}41571[41571]
 
 
-=======
->>>>>>> bfaa70fa
 *Auditbeat*
 
 
