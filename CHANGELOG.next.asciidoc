--- conflicted
+++ resolved
@@ -137,14 +137,11 @@
 - Fix Azure Monitor metric timespan to restore Storage Account PT1H metrics {issue}40376[40376] {pull}40367[40367]
 - Remove excessive info-level logs in cgroups setup {pull}40491[40491]
 - Add missing ECS Cloud fields in GCP `metrics` metricset when using `exclude_labels: true` {issue}40437[40437] {pull}40467[40467]
-<<<<<<< HEAD
-=======
 - Changed Kafka protocol version from 3.6.0 to 2.1.0 to fix compatibility with Kafka 2.x brokers. {pull}45761[45761]
 - Fix an issue where the conntrack metricset entries field reported a count inflated by a factor of the number of CPU cores. {issue}46138[46138] {pull}46140[46140]
 - Enhance behavior of sanitizeError: replace sensitive info even if it is escaped and add pattern-based sanitization {pull}45857[45857]
 - Do not log an error if metadata enrichment is disabled for K8's module {pull}46536
 - Fix Azure Monitor wildcard metrics names timegrain issue by using the first, smallest timegrain; fix nil pointer issue {pull}46145[46145]
->>>>>>> a9a7bd57
 
 *Osquerybeat*
 
