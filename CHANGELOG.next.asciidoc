// Use these for links to issue and pulls. Note issues and pulls redirect one to
// each other on Github, so don't worry too much on using the right prefix.
:issue: https://github.com/elastic/beats/issues/
:pull: https://github.com/elastic/beats/pull/

=== Beats version HEAD
https://github.com/elastic/beats/compare/v8.8.1\...main[Check the HEAD diff]

==== Breaking changes

*Affecting all Beats*

- Fix FQDN being lowercased when used as `host.hostname` {issue}39993[39993]
- Beats won't log start up information when running under the Elastic Agent {40390}40390[40390]
- Drop support for Debian 10 and upgrade statically linked glibc from 2.28 to 2.31 {pull}41402[41402]

*Auditbeat*


*Filebeat*

- Convert netflow input to API v2 and disable event normalisation {pull}37901[37901]
- Removed deprecated Squid from Beats. See <<migrate-from-deprecated-module>> for migration options. {pull}38037[38037]
- Removed deprecated Sonicwall from Beats. Use the https://docs.elastic.co/integrations/sonicwall[SonicWall Firewall] Elastic integration instead. {pull}38037[38037]
- Removed deprecated Radware from Beats. See <<migrate-from-deprecated-module>> for migration options. {pull}38037[38037]
- Removed deprecated Netscout from Beats. See <<migrate-from-deprecated-module>> for migration options. {pull}38037[38037]
- Removed deprecated Juniper Netscreen from Beats. See <<migrate-from-deprecated-module>> for migration options. {pull}38037[38037]
- Removed deprecated Impreva from Beats. See <<migrate-from-deprecated-module>> for migration options. {pull}38037[38037]
- Removed deprecated Cylance from Beats. See <<migrate-from-deprecated-module>> for migration options. {pull}38037[38037]
- Removed deprecated Bluecoat from Beats. See <<migrate-from-deprecated-module>> for migration options. {pull}38037[38037]
- Introduce input/netmetrics and refactor netflow input metrics {pull}38055[38055]
- Redis: Added replication role as a field to submitted slowlogs
- Change log.file.path field in awscloudwatch input to nested object. {pull}41099[41099]


*Heartbeat*


*Metricbeat*

- Setting period for counter cache for Prometheus remote_write at least to 60sec {pull}38553[38553]
- Remove fallback to the node limit for the `kubernetes.pod.cpu.usage.limit.pct` and `kubernetes.pod.memory.usage.limit.pct` metrics calculation
- Handle permission errors while collecting data from Windows services and don't interrupt the overall collection by skipping affected services {issue}40765[40765] {pull}43665[43665]
- Fixed a bug where `event.duration` could be missing from an event on Windows systems due to low-resolution clock. {pull}44440[44440]
- Add check for http error codes in the Metricbeat's Prometheus query submodule {pull}44493[44493]

*Osquerybeat*

- Add action responses data stream, allowing osquerybeat to post action results directly to elasticsearch. {pull}39143[39143]


*Packetbeat*



*Winlogbeat*

- Add "event.category" and "event.type" to Sysmon module for EventIDs 8, 9, 19, 20, 27, 28, 255 {pull}35193[35193]

*Functionbeat*


*Elastic Logging Plugin*


==== Bugfixes

*Affecting all Beats*

- Support for multiline zookeeper logs {issue}2496[2496]
- Add checks to ensure reloading of units if the configuration actually changed. {pull}34346[34346]
- Fix namespacing on self-monitoring {pull}32336[32336]
- Fix namespacing on self-monitoring {pull}32336[32336]
- Fix Beats started by agent do not respect the allow_older_versions: true configuration flag {issue}34227[34227] {pull}34964[34964]
- Fix performance issues when we have a lot of inputs starting and stopping by allowing to disable global processors under fleet. {issue}35000[35000] {pull}35031[35031]
- 'add_cloud_metadata' processor - add cloud.region field for GCE cloud provider
- 'add_cloud_metadata' processor - update azure metadata api version to get missing `cloud.account.id` field
- Upgraded apache arrow library used in x-pack/libbeat/reader/parquet from v11 to v12.0.1 in order to fix cross-compilation issues {pull}35640[35640]
- Fix panic when MaxRetryInterval is specified, but RetryInterval is not {pull}35820[35820]
- Support build of projects outside of beats directory {pull}36126[36126]
- Support Elastic Agent control protocol chunking support {pull}37343[37343]
- Lower logging level to debug when attempting to configure beats with unknown fields from autodiscovered events/environments {pull}[37816][37816]
- Set timeout of 1 minute for FQDN requests {pull}37756[37756]
<<<<<<< HEAD
=======
- 'add_cloud_metadata' processor - improve AWS provider HTTP client overriding to support custom certificate bundle handling {pull}44189[44189]
- Fix `dns` processor to handle IPv6 server addresses properly. {pull}44526[44526]
>>>>>>> 5709d7b7

*Auditbeat*


*Filebeat*

- [Gcs Input] - Added missing locks for safe concurrency {pull}34914[34914]
- Fix the ignore_inactive option being ignored in Filebeat's filestream input {pull}34770[34770]
- Fix TestMultiEventForEOFRetryHandlerInput unit test of CometD input {pull}34903[34903]
- Add input instance id to request trace filename for httpjson and cel inputs {pull}35024[35024]
- Fixes "Can only start an input when all related states are finished" error when running under Elastic-Agent {pull}35250[35250] {issue}33653[33653]
- [system] sync system/auth dataset with system integration 1.29.0. {pull}35581[35581]
- [GCS Input] - Fixed an issue where bucket_timeout was being applied to the entire bucket poll interval and not individual bucket object read operations. Fixed a map write concurrency issue arising from data races when using a high number of workers. Fixed the flaky tests that were present in the GCS test suit. {pull}35605[35605]
- Fixed concurrency and flakey tests issue in azure blob storage input. {issue}35983[35983] {pull}36124[36124]
- Fix panic when sqs input metrics getter is invoked {pull}36101[36101] {issue}36077[36077]
- Fix handling of Juniper SRX structured data when there is no leading junos element. {issue}36270[36270] {pull}36308[36308]
- Fix Filebeat Cisco module with missing escape character {issue}36325[36325] {pull}36326[36326]
- Added a fix for Crowdstrike pipeline handling process arrays {pull}36496[36496]
- [threatintel] MISP pagination fixes {pull}37898[37898]
- Fix file handle leak when handling errors in filestream {pull}37973[37973]
- Fix a race condition that could crash Filebeat with a "negative WaitGroup counter" error {pull}38094[38094]
- Fix "failed processing S3 event for object key" error on aws-s3 input when key contains the "+" character {issue}38012[38012] {pull}38125[38125]
- Fix filebeat gcs input panic {pull}38407[38407]
- Fix filestream's registry GC: registry entries are now removed from the in-memory and disk store when they're older than the set TTL {issue}36761[36761] {pull}38488[38488]
- Fix filestream's registry GC: registry entries are now removed from the in-memory and disk store when they're older than the set TTL {issue}36761[36761] {pull}38488[38488]
- [threatintel] MISP splitting fix for empty responses {issue}38739[38739] {pull}38917[38917]
- Prevent GCP Pub/Sub input blockage by increasing default value of `max_outstanding_messages` {issue}35029[35029] {pull}38985[38985]
- Updated Websocket input title to align with existing inputs {pull}39006[39006]
- Restore netflow input on Windows {pull}39024[39024]
- Upgrade azure-event-hubs-go and azure-storage-blob-go dependencies. {pull}38861[38861]
- Fix request trace filename handling in http_endpoint input. {pull}39410[39410]
- Upgrade github.com/hashicorp/go-retryablehttp to mitigate CVE-2024-6104 {pull}40036[40036]
- Prevent panic in CEL and salesforce inputs when github.com/hashicorp/go-retryablehttp exceeds maximum retries. {pull}40144[40144]
- Fix publication of group data from the Okta entity analytics provider. {pull}40681[40681]
- Ensure netflow custom field configuration is applied. {issue}40735[40735] {pull}40730[40730]
- Fix a bug in Salesforce input to only handle responses with 200 status code {pull}41015[41015]
- Log bad handshake details when websocket connection fails {pull}41300[41300]
- Fix aws region in aws-s3 input s3 polling mode.  {pull}41572[41572]
- Journald input now works on Docker containers (except Wolfi) {issue}41278[41278] {issue}44040[44040] {pull}44056[44056]
<<<<<<< HEAD
=======
- Fixed websocket input panic on sudden network error or server crash. {issue}44063[44063] {pull}44068[44068]
- [Filestream] Log the "reader closed" message on the debug level to avoid log spam. {pull}44051[44051]
- Fix links to CEL mito extension functions in input documentation. {pull}44098[44098]
- Fix endpoint path typo in Okta entity analytics provider. {pull}44147[44147]
- Fixed a websocket panic scenario which would occur after exhausting max retries. {pull}44342[44342]
- Fix publishing Okta entity analytics enrichments. {pull}44483[44483]
>>>>>>> 5709d7b7

*Heartbeat*



*Metricbeat*

- Fix Azure Monitor 429 error by causing metricbeat to retry the request again. {pull}38294[38294]
- Fix fields not being parsed correctly in postgresql/database {issue}25301[25301] {pull}37720[37720]
- rabbitmq/queue - Change the mapping type of `rabbitmq.queue.consumers.utilisation.pct` to `scaled_float` from `long` because the values fall within the range of `[0.0, 1.0]`. Previously, conversion to integer resulted in reporting either `0` or `1`.
- Fix timeout caused by the retrival of which indices are hidden {pull}39165[39165]
- Fix Azure Monitor support for multiple aggregation types {issue}39192[39192] {pull}39204[39204]
- Fix handling of access errors when reading process metrics {pull}39627[39627]
- Fix behavior of cgroups path discovery when monitoring the host system from within a container {pull}39627[39627]
- Fix issue where beats may report incorrect metrics for its own process when running inside a container {pull}39627[39627]
- Normalize AWS RDS CPU Utilization values before making the metadata API call. {pull}39664[39664]
- Fix behavior of pagetypeinfo metrics {pull}39985[39985]
- Update beat module with apm-server monitoring metrics fields {pull}40127[40127]
- Fix Azure Monitor metric timespan to restore Storage Account PT1H metrics {issue}40376[40376] {pull}40367[40367]
- Remove excessive info-level logs in cgroups setup {pull}40491[40491]
- Add missing ECS Cloud fields in GCP `metrics` metricset when using `exclude_labels: true` {issue}40437[40437] {pull}40467[40467]
- Add AWS OwningAccount support for cross account monitoring {issue}40570[40570] {pull}40691[40691]
- Use namespace for GetListMetrics when exists in AWS {pull}41022[41022]
- Fix Kubernetes metadata sometimes not being present after startup {pull}41216[41216]
- Do not report non-existant 0 values for RSS metrics in docker/memory {pull}41449[41449]
- Don't skip first bucket value in GCP metrics metricset for distribution type metrics {pull}41822[41822]
- [K8s Integration] Enhance HTTP authentication in case of token updates for Apiserver, Controllermanager and Scheduler metricsets  {issue}41910[41910] {pull}42016[42016]
- Remove `hostname` field from zookeeper's `mntr` data stream. {pull}41887[41887]
- Only fetch cluster-level index stats summary {issue}36019[36019] {pull}42901[42901]
- Changed `tier_preference`, `creation_date` and `version` fields to be omitted from the resulting documents when not pulled from source indices {pull}43637[43637]

*Osquerybeat*


*Packetbeat*


*Winlogbeat*



*Elastic Logging Plugin*


==== Added

*Affecting all Beats*

- Added append Processor which will append concrete values or values from a field to target. {issue}29934[29934] {pull}33364[33364]
- dns processor: Add support for forward lookups (`A`, `AAAA`, and `TXT`). {issue}11416[11416] {pull}36394[36394]
- [Enhanncement for host.ip and host.mac] Disabling netinfo.enabled option of add-host-metadata processor {pull}36506[36506]
- allow `queue` configuration settings to be set under the output. {issue}35615[35615] {pull}36788[36788]
- Beats will now connect to older Elasticsearch instances by default {pull}36884[36884]
- Raise up logging level to warning when attempting to configure beats with unknown fields from autodiscovered events/environments
- elasticsearch output now supports `idle_connection_timeout`. {issue}35616[35615] {pull}36843[36843]
- Enable early event encoding in the Elasticsearch output, improving cpu and memory use {pull}38572[38572]
- The environment variable `BEATS_ADD_CLOUD_METADATA_PROVIDERS` overrides configured/default `add_cloud_metadata` providers {pull}38669[38669]
- When running under Elastic-Agent Kafka output allows dynamic topic in `topic` field {pull}40415[40415]
- Replace Ubuntu 20.04 with 24.04 for Docker base images {issue}40743[40743] {pull}40942[40942]
- Replace `compress/gzip` with https://github.com/klauspost/compress/gzip library for gzip compression {pull}41584[41584]
- Add regex pattern matching to add_kubernetes_metadata processor {pull}41903[41903]

*Auditbeat*

- Added `add_session_metadata` processor, which enables session viewer on Auditbeat data. {pull}37640[37640]
- Add linux capabilities to processes in the system/process. {pull}37453[37453]
- Add linux capabilities to processes in the system/process. {pull}37453[37453]
- Add process.entity_id, process.group.name and process.group.id in add_process_metadata processor. Make fim module with kprobes backend to always add an appropriately configured add_process_metadata processor to enrich file events {pull}38776[38776]

*Auditbeat*



*Auditbeat*


*Filebeat*

- add documentation for decode_xml_wineventlog processor field mappings.  {pull}32456[32456]
- httpjson input: Add request tracing logger. {issue}32402[32402] {pull}32412[32412]
- Add cloudflare R2 to provider list in AWS S3 input. {pull}32620[32620]
- Add support for single string containing multiple relation-types in getRFC5988Link. {pull}32811[32811]
- Added separation of transform context object inside httpjson. Introduced new clause `.parent_last_response.*` {pull}33499[33499]
- Added metric `sqs_messages_waiting_gauge` for aws-s3 input. {pull}34488[34488]
- Add nginx.ingress_controller.upstream.ip to related.ip {issue}34645[34645] {pull}34672[34672]
- Add unix socket log parsing for nginx ingress_controller {pull}34732[34732]
- Added metric `sqs_worker_utilization` for aws-s3 input. {pull}34793[34793]
- Add MySQL authentication message parsing and `related.ip` and `related.user` fields {pull}34810[34810]
- Add nginx ingress_controller parsing if one of upstreams fails to return response {pull}34787[34787]
- Add oracle authentication messages parsing {pull}35127[35127]
- Add `clean_session` configuration setting for MQTT input.  {pull}35806[16204]
- Add support for a simplified input configuraton when running under Elastic-Agent {pull}36390[36390]
- Added support for Okta OAuth2 provider in the CEL input. {issue}36336[36336] {pull}36521[36521]
- Added support for new features & removed partial save mechanism in the Azure Blob Storage input. {issue}35126[35126] {pull}36690[36690]
- Added support for new features and removed partial save mechanism in the GCS input. {issue}35847[35847] {pull}36713[36713]
- Use filestream input with file_identity.fingerprint as default for hints autodiscover. {issue}35984[35984] {pull}36950[36950]
- Add setup option `--force-enable-module-filesets`, that will act as if all filesets have been enabled in a module during setup. {issue}30915[30915] {pull}99999[99999]
- Made Azure Blob Storage input GA and updated docs accordingly. {pull}37128[37128]
- Made GCS input GA and updated docs accordingly. {pull}37127[37127]
- Add parseDateInTZ value template for the HTTPJSON input {pull}37738[37738]
- Improve rate limit handling by HTTPJSON {issue}36207[36207] {pull}38161[38161] {pull}38237[38237]
- Parse more fields from Elasticsearch slowlogs {pull}38295[38295]
- added benchmark input {pull}37437[37437]
- added benchmark input and discard output {pull}37437[37437]
- Update CEL mito extensions to v1.11.0 to improve type checking. {pull}39460[39460]
- Update CEL mito extensions to v1.12.2. {pull}39755[39755]
- Allow cross-region bucket configuration in s3 input. {issue}22161[22161] {pull}40309[40309]
- Disable event normalization for netflow input {pull}40635[40635]
- Add `use_kubeadm` config option for filebeat (both filbeat.input and autodiscovery) in order to toggle kubeadm-config api requests {pull}40301[40301]
- Add CSV decoding capacity to azureblobstorage input {pull}40978[40978]
- Add CSV decoding capacity to gcs input {pull}40979[40979]
- Add CSV decoding capacity to azureblobstorage input {pull}40978[40978]
- Jounrald input now supports filtering by facilities {pull}41061[41061]
- Add ability to remove request trace logs from http_endpoint input. {pull}40005[40005]
- Add ability to remove request trace logs from entityanalytics input. {pull}40004[40004]

*Auditbeat*


*Libbeat*



*Heartbeat*

- Added status to monitor run log report.
- Upgrade node to latest LTS v18.20.3. {pull}40038[40038]

*Metricbeat*

- Add per-thread metrics to system_summary {pull}33614[33614]
- Add GCP CloudSQL metadata {pull}33066[33066]
- Add GCP Carbon Footprint metricbeat data {pull}34820[34820]
- Add event loop utilization metric to Kibana module {pull}35020[35020]
- Add metrics grouping by dimensions and time to Azure app insights {pull}36634[36634]
- Align on the algorithm used to transform Prometheus histograms into Elasticsearch histograms {pull}36647[36647]
- Add linux IO metrics to system/process {pull}37213[37213]
- Add new memory/cgroup metrics to Kibana module {pull}37232[37232]
- Add SSL support to mysql module {pull}37997[37997]
- Add SSL support for aerospike module {pull}38126[38126]
- Add new metricset network for the vSphere module. {pull}40559[40559]
- Add new metricset resourcepool for the vSphere module. {pull}40456[40456]
- Add metrics for the vSphere Virtualmachine metricset. {pull}40485[40485]
- Log the total time taken for GCP `ListTimeSeries` and `AggregatedList` requests {pull}40661[40661]
- Add metrics related to triggered alarms in all the vSphere metricsets. {pull}40714[40714] {pull}40876[40876]
- Add support for new metrics in datastorecluster metricset. {pull}40694[40694]
- Add metrics related to alert in all the vSphere metricsets. {pull}40714[40714]
- Add new metrics fot datastore and minor changes to overall vSphere metrics {pull}40766[40766]
- Add new metrics for the vSphere Host metricset. {pull}40429[40429]
- Add new metrics for the vSphere Datastore metricset. {pull}40441[40441]
- Add new metricset cluster for the vSphere module. {pull}40536[40536]
- Add new metricset network for the vSphere module. {pull}40559[40559]
- Add new metricset resourcepool for the vSphere module. {pull}40456[40456]
- Add support for new metrics in datastorecluster metricset. {pull}40694[40694]
- Add support for period based intervalID in vSphere host and datastore metricsets {pull}40678[40678]
- Added Cisco Meraki module {pull}40836[40836]
- Added Palo Alto Networks module {pull}40686[40686]
- Restore docker.network.in.* and docker.network.out.* fields in docker module {pull}40968[40968]
- Bump aerospike-client-go to version v7.7.1 and add support for basic auth in Aerospike module {pull}41233[41233]
- Only watch metadata for ReplicaSets in metricbeat k8s module {pull}41289[41289]
<<<<<<< HEAD
=======
- Updated Meraki API endpoint for Channel Utilization data. Switched to `GetOrganizationWirelessDevicesChannelUtilizationByDevice`. {pull}43485[43485]
- Add new metrics to vSphere Virtual Machine dataset (CPU usage percentage, disk average usage, disk read/write rate, number of disk reads/writes, memory usage percentage). {pull}44205[44205]
- Added checks for the Resty response object in all Meraki module API calls to ensure proper handling of nil responses. {pull}44193[44193]
- Add `enable_batch_api` option in azure monitor to allow metrics collection of multiple resources using azure batch Api {pull}41790[41790]
>>>>>>> 5709d7b7


*Metricbeat*


*Osquerybeat*


*Packetbeat*

*Winlogbeat*

- Add handling for missing `EvtVarType`s in experimental api. {issue}19337[19337] {pull}41418[41418]


*Functionbeat*

*Elastic Log Driver*
*Elastic Logging Plugin*


==== Deprecated

*Auditbeat*


*Filebeat*


*Heartbeat*



*Metricbeat*


*Osquerybeat*


*Packetbeat*


*Winlogbeat*


*Functionbeat*


*Elastic Logging Plugin*


==== Known Issues



<|MERGE_RESOLUTION|>--- conflicted
+++ resolved
@@ -81,11 +81,8 @@
 - Support Elastic Agent control protocol chunking support {pull}37343[37343]
 - Lower logging level to debug when attempting to configure beats with unknown fields from autodiscovered events/environments {pull}[37816][37816]
 - Set timeout of 1 minute for FQDN requests {pull}37756[37756]
-<<<<<<< HEAD
-=======
 - 'add_cloud_metadata' processor - improve AWS provider HTTP client overriding to support custom certificate bundle handling {pull}44189[44189]
 - Fix `dns` processor to handle IPv6 server addresses properly. {pull}44526[44526]
->>>>>>> 5709d7b7
 
 *Auditbeat*
 
@@ -125,15 +122,12 @@
 - Log bad handshake details when websocket connection fails {pull}41300[41300]
 - Fix aws region in aws-s3 input s3 polling mode.  {pull}41572[41572]
 - Journald input now works on Docker containers (except Wolfi) {issue}41278[41278] {issue}44040[44040] {pull}44056[44056]
-<<<<<<< HEAD
-=======
 - Fixed websocket input panic on sudden network error or server crash. {issue}44063[44063] {pull}44068[44068]
 - [Filestream] Log the "reader closed" message on the debug level to avoid log spam. {pull}44051[44051]
 - Fix links to CEL mito extension functions in input documentation. {pull}44098[44098]
 - Fix endpoint path typo in Okta entity analytics provider. {pull}44147[44147]
 - Fixed a websocket panic scenario which would occur after exhausting max retries. {pull}44342[44342]
 - Fix publishing Okta entity analytics enrichments. {pull}44483[44483]
->>>>>>> 5709d7b7
 
 *Heartbeat*
 
@@ -294,13 +288,10 @@
 - Restore docker.network.in.* and docker.network.out.* fields in docker module {pull}40968[40968]
 - Bump aerospike-client-go to version v7.7.1 and add support for basic auth in Aerospike module {pull}41233[41233]
 - Only watch metadata for ReplicaSets in metricbeat k8s module {pull}41289[41289]
-<<<<<<< HEAD
-=======
 - Updated Meraki API endpoint for Channel Utilization data. Switched to `GetOrganizationWirelessDevicesChannelUtilizationByDevice`. {pull}43485[43485]
 - Add new metrics to vSphere Virtual Machine dataset (CPU usage percentage, disk average usage, disk read/write rate, number of disk reads/writes, memory usage percentage). {pull}44205[44205]
 - Added checks for the Resty response object in all Meraki module API calls to ensure proper handling of nil responses. {pull}44193[44193]
 - Add `enable_batch_api` option in azure monitor to allow metrics collection of multiple resources using azure batch Api {pull}41790[41790]
->>>>>>> 5709d7b7
 
 
 *Metricbeat*
