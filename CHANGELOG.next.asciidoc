// Use these for links to issue and pulls. Note issues and pulls redirect one to
// each other on Github, so don't worry too much on using the right prefix.
:issue: https://github.com/elastic/beats/issues/
:pull: https://github.com/elastic/beats/pull/

=== Beats version HEAD
https://github.com/elastic/beats/compare/v8.8.1\...main[Check the HEAD diff]

==== Breaking changes

*Affecting all Beats*

- Fix FQDN being lowercased when used as `host.hostname` {issue}39993[39993]
- Beats won't log start up information when running under the Elastic Agent {40390}40390[40390]
- Filebeat now needs `dup3`, `faccessat2`, `prctl` and `setrlimit` syscalls to run the journald input. If this input is not being used, the syscalls are not needed. All Beats have those syscalls allowed now because the default seccomp policy is global to all Beats. {pull}40061[40061]
- Beats will rate limit the logs about errors when indexing events on Elasticsearch, logging a summary every 10s. The logs sent to the event log is unchanged. {issue}40157[40157]
- Drop support for Debian 10 and upgrade statically linked glibc from 2.28 to 2.31 {pull}41402[41402]
- Fix metrics not being ingested, due to "Limit of total fields [10000] has been exceeded while adding new fields [...]". The total fields limit has been increased to 12500. No significant performance impact on Elasticsearch is anticipated. {pull}41640[41640]
- Set default kafka version to 2.1.0 in kafka output and filebeat. {pull}41662[41662]
- Replace default Ubuntu-based images with UBI-minimal-based ones {pull}42150[42150]
- Fix templates and docs to use correct `--` version of command line arguments. {issue}42038[42038] {pull}42060[42060]
- removed support for a single `-` to precede multi-letter command line arguments.  Use `--` instead. {issue}42117[42117] {pull}42209[42209] 

*Auditbeat*


*Filebeat*

- Convert netflow input to API v2 and disable event normalisation {pull}37901[37901]
- Removed deprecated Squid from Beats. See <<migrate-from-deprecated-module>> for migration options. {pull}38037[38037]
- Removed deprecated Sonicwall from Beats. Use the https://docs.elastic.co/integrations/sonicwall[SonicWall Firewall] Elastic integration instead. {pull}38037[38037]
- Removed deprecated Radware from Beats. See <<migrate-from-deprecated-module>> for migration options. {pull}38037[38037]
- Removed deprecated Netscout from Beats. See <<migrate-from-deprecated-module>> for migration options. {pull}38037[38037]
- Removed deprecated Juniper Netscreen from Beats. See <<migrate-from-deprecated-module>> for migration options. {pull}38037[38037]
- Removed deprecated Impreva from Beats. See <<migrate-from-deprecated-module>> for migration options. {pull}38037[38037]
- Removed deprecated Cylance from Beats. See <<migrate-from-deprecated-module>> for migration options. {pull}38037[38037]
- Removed deprecated Bluecoat from Beats. See <<migrate-from-deprecated-module>> for migration options. {pull}38037[38037]
- Introduce input/netmetrics and refactor netflow input metrics {pull}38055[38055]
- Update Salesforce module to use new Salesforce input. {pull}37509[37509]
- Tag events that come from a filestream in "take over" mode. {pull}39828[39828]
- Fix high IO and handling of a corrupted registry log file. {pull}35893[35893]
- Enable file ingestion to report detailed status to Elastic Agent {pull}40075[40075]
- Filebeat, when running with Elastic-Agent, reports status for Filestream input. {pull}40121[40121]
- Fix filestream's registry GC: registry entries will never be removed if clean_inactive is set to "-1". {pull}40258[40258]
- Added `ignore_empty_values` flag in `decode_cef` Filebeat processor. {pull}40268[40268]
- Added support for hyphens in extension keys in `decode_cef` Filebeat processor. {pull}40427[40427]
- Journald: removed configuration options `include_matches.or`, `include_matches.and`, `backoff`, `max_backoff`, `cursor_seek_fallback`. {pull}40061[40061]
- Journald: `include_matches.match` now behaves in the same way as matchers in `journalctl`. Users should carefully update their input configuration. {pull}40061[40061]
- Journald: `seek` and `since` behaviour have been simplified, if there is a cursor (state) `seek` and `since` are ignored and the cursor is used. {pull}40061[40061]
- Redis: Added replication role as a field to submitted slowlogs
- Added `container.image.name` to `journald` Filebeat input's Docker-specific translated fields. {pull}40450[40450]
- Change log.file.path field in awscloudwatch input to nested object. {pull}41099[41099]
- Remove deprecated awscloudwatch field from Filebeat. {pull}41089[41089]
- The performance of ingesting SQS data with the S3 input has improved by up to 60x for queues with many small events. `max_number_of_messages` config for SQS mode is now ignored, as the new design no longer needs a manual cap on messages. Instead, use `number_of_workers` to scale ingestion rate in both S3 and SQS modes. The increased efficiency may increase network bandwidth consumption, which can be throttled by lowering `number_of_workers`. It may also increase number of events stored in memory, which can be throttled by lowering the configured size of the internal queue. {pull}40699[40699]
- Fixes filestream logging the error "filestream input with ID 'ID' already exists, this will lead to data duplication[...]" on Kubernetes when using autodiscover. {pull}41585[41585]
- Add kafka compression support for ZSTD.
- Filebeat fails to start if there is any input with a duplicated ID. It logs the duplicated IDs and the offending inputs configurations. {pull}41731[41731]
- Filestream inputs with duplicated IDs will fail to start. An error is logged showing the ID and the full input configuration. {issue}41938[41938] {pull}41954[41954]
- Filestream inputs can define `allow_deprecated_id_duplication: true` to run keep the previous behaviour of running inputs with duplicated IDs. {issue}41938[41938] {pull}41954[41954]
- The Filestream input only starts to ingest a file when it is >= 1024 bytes in size. This happens because the fingerprint` is the default file identity now. To restore the previous behaviour, set `file_identity.native: ~` and `prospector.scanner.fingerprint.enabled: false` {issue}40197[40197] {pull}41762[41762]

*Heartbeat*


*Metricbeat*

- Setting period for counter cache for Prometheus remote_write at least to 60sec {pull}38553[38553]
- Remove fallback to the node limit for the `kubernetes.pod.cpu.usage.limit.pct` and `kubernetes.pod.memory.usage.limit.pct` metrics calculation
- Add support for Kibana status metricset in v8 format {pull}40275[40275]
- Mark system process metricsets as running if metrics are partially available {pull}40565[40565]
- Added back `elasticsearch.node.stats.jvm.mem.pools.*` to the `node_stats` metricset {pull}40571[40571]
- Add GCP organization and project details to ECS cloud fields. {pull}40461[40461]
- Add support for specifying a custom endpoint for GCP service clients. {issue}40848[40848] {pull}40918[40918]
- Fix incorrect handling of types in SQL module. {issue}40090[40090] {pull}41607[41607]

*Osquerybeat*

- Add action responses data stream, allowing osquerybeat to post action results directly to elasticsearch. {pull}39143[39143]
- Disable allow_unsafe osquery configuration. {pull}40130[40130]
- Upgrade to osquery 5.12.1. {pull}40368[40368]
- Upgrade to osquery 5.13.1. {pull}40849[40849]

*Osquerybeat*


*Packetbeat*

- Use base-16 for reporting `serial_number` value in TLS fields in line with the ECS recommendation. {pull}41542[41542]

- Expire source port mappings. {pull}41581[41581]

*Winlogbeat*

- Add "event.category" and "event.type" to Sysmon module for EventIDs 8, 9, 19, 20, 27, 28, 255 {pull}35193[35193]
- Default to use raw api and delete older xml implementation. {pull}42275[42275]

*Functionbeat*


*Elastic Logging Plugin*


==== Bugfixes

*Affecting all Beats*

- Support for multiline zookeeper logs {issue}2496[2496]
- Add checks to ensure reloading of units if the configuration actually changed. {pull}34346[34346]
- Fix namespacing on self-monitoring {pull}32336[32336]
- Fix namespacing on self-monitoring {pull}32336[32336]
- Fix Beats started by agent do not respect the allow_older_versions: true configuration flag {issue}34227[34227] {pull}34964[34964]
- Fix performance issues when we have a lot of inputs starting and stopping by allowing to disable global processors under fleet. {issue}35000[35000] {pull}35031[35031]
- 'add_cloud_metadata' processor - add cloud.region field for GCE cloud provider
- 'add_cloud_metadata' processor - update azure metadata api version to get missing `cloud.account.id` field
- Upgraded apache arrow library used in x-pack/libbeat/reader/parquet from v11 to v12.0.1 in order to fix cross-compilation issues {pull}35640[35640]
- Fix panic when MaxRetryInterval is specified, but RetryInterval is not {pull}35820[35820]
- Support build of projects outside of beats directory {pull}36126[36126]
- Support Elastic Agent control protocol chunking support {pull}37343[37343]
- Lower logging level to debug when attempting to configure beats with unknown fields from autodiscovered events/environments {pull}[37816][37816]
- Set timeout of 1 minute for FQDN requests {pull}37756[37756]
- Fix issue where old data could be saved in the memory queue after acknowledgment, increasing memory use {pull}41356[41356]
- Ensure Elasticsearch output can always recover from network errors {pull}40794[40794]
- Add `translate_ldap_attribute` processor. {pull}41472[41472]
- Remove unnecessary debug logs during idle connection teardown {issue}40824[40824]
<<<<<<< HEAD
- Fix autodiscovery memory leak related to metadata of start events {pull}41748[41748]
=======
- Remove unnecessary reload for Elastic Agent managed beats when apm tracing config changes from nil to nil {pull}41794[41794]
- Fix incorrect cloud provider identification in add_cloud_metadata processor using provider priority mechanism {pull}41636[41636]
- Prevent panic if libbeat processors are loaded more than once. {issue}41475[41475] {pull}41857[51857]
- Allow network condition to handle field values that are arrays of IP addresses. {pull}41918[41918]
- Fix a bug where log files are rotated on startup when interval is configured and rotateonstartup is disabled {issue}41894[41894] {pull}41895[41895]
>>>>>>> 17521150

*Auditbeat*

- auditd: Request status from a separate socket to avoid data congestion {pull}41207[41207]
- auditd: Use ECS `event.type: end` instead of `stop` for SERVICE_STOP, DAEMON_ABORT, and DAEMON_END messages. {pull}41558[41558]
- auditd: Update syscall names for Linux 6.11. {pull}41558[41558]
- hasher: Geneneral improvements and fixes. {pull}41863[41863]
- hasher: Add a cached hasher for upcoming backend. {pull}41952[41952]
- Split common tty definitions. {pull}42004[42004]

*Filebeat*

- [Gcs Input] - Added missing locks for safe concurrency {pull}34914[34914]
- Fix the ignore_inactive option being ignored in Filebeat's filestream input {pull}34770[34770]
- Fix TestMultiEventForEOFRetryHandlerInput unit test of CometD input {pull}34903[34903]
- Add input instance id to request trace filename for httpjson and cel inputs {pull}35024[35024]
- Fixes "Can only start an input when all related states are finished" error when running under Elastic-Agent {pull}35250[35250] {issue}33653[33653]
- [system] sync system/auth dataset with system integration 1.29.0. {pull}35581[35581]
- [GCS Input] - Fixed an issue where bucket_timeout was being applied to the entire bucket poll interval and not individual bucket object read operations. Fixed a map write concurrency issue arising from data races when using a high number of workers. Fixed the flaky tests that were present in the GCS test suit. {pull}35605[35605]
- Fixed concurrency and flakey tests issue in azure blob storage input. {issue}35983[35983] {pull}36124[36124]
- Fix panic when sqs input metrics getter is invoked {pull}36101[36101] {issue}36077[36077]
- Fix handling of Juniper SRX structured data when there is no leading junos element. {issue}36270[36270] {pull}36308[36308]
- Fix Filebeat Cisco module with missing escape character {issue}36325[36325] {pull}36326[36326]
- Added a fix for Crowdstrike pipeline handling process arrays {pull}36496[36496]
- [threatintel] MISP pagination fixes {pull}37898[37898]
- Fix file handle leak when handling errors in filestream {pull}37973[37973]
- Fix a race condition that could crash Filebeat with a "negative WaitGroup counter" error {pull}38094[38094]
- Fix "failed processing S3 event for object key" error on aws-s3 input when key contains the "+" character {issue}38012[38012] {pull}38125[38125]
- Fix filebeat gcs input panic {pull}38407[38407]
- Fix filestream's registry GC: registry entries are now removed from the in-memory and disk store when they're older than the set TTL {issue}36761[36761] {pull}38488[38488]
- Fix filestream's registry GC: registry entries are now removed from the in-memory and disk store when they're older than the set TTL {issue}36761[36761] {pull}38488[38488]
- [threatintel] MISP splitting fix for empty responses {issue}38739[38739] {pull}38917[38917]
- Prevent GCP Pub/Sub input blockage by increasing default value of `max_outstanding_messages` {issue}35029[35029] {pull}38985[38985]
- Updated Websocket input title to align with existing inputs {pull}39006[39006]
- Restore netflow input on Windows {pull}39024[39024]
- Upgrade azure-event-hubs-go and azure-storage-blob-go dependencies. {pull}38861[38861]
- Fix request trace filename handling in http_endpoint input. {pull}39410[39410]
- Upgrade github.com/hashicorp/go-retryablehttp to mitigate CVE-2024-6104 {pull}40036[40036]
- Fix for Google Workspace duplicate events issue by adding canonical sorting over fingerprint keys array to maintain key order. {pull}40055[40055] {issue}39859[39859]
- Fix handling of deeply nested numeric values in HTTP Endpoint CEL programs. {pull}40115[40115]
- Prevent panic in CEL and salesforce inputs when github.com/hashicorp/go-retryablehttp exceeds maximum retries. {pull}40144[40144]
- Fix bug in CEL input rate limit logic. {issue}40106[40106] {pull}40270[40270]
- Relax requirements in Okta entity analytics provider user and device profile data shape. {pull}40359[40359]
- Fix bug in Okta entity analytics rate limit logic. {issue}40106[40106] {pull}40267[40267]
- Fix crashes in the journald input. {pull}40061[40061]
- Fix order of configuration for EntraID entity analytics provider. {pull}40487[40487]
- Ensure Entra ID request bodies are not truncated and trace logs are rotated before 100MB. {pull}40494[40494]
- The Elasticsearch output now correctly logs the event fields to the event log file {issue}40509[40509] {pull}40512[40512]
- Fix the "No such input type exist: 'azure-eventhub'" error on the Windows platform {issue}40608[40608] {pull}40609[40609]
- awss3 input: Fix handling of SQS notifications that don't contain a region. {pull}40628[40628]
- Fix credential handling when workload identity is being used in GCS input. {issue}39977[39977] {pull}40663[40663]
- Fix publication of group data from the Okta entity analytics provider. {pull}40681[40681]
- Ensure netflow custom field configuration is applied. {issue}40735[40735] {pull}40730[40730]
- Fix replace processor handling of zero string replacement validation. {pull}40751[40751]
- Fix long filepaths in diagnostics exceeding max path limits on Windows. {pull}40909[40909]
- Add backup and delete for AWS S3 polling mode feature back. {pull}41071[41071]
- Fix a bug in Salesforce input to only handle responses with 200 status code {pull}41015[41015]
- Fixed failed job handling and removed false-positive error logs in the GCS input. {pull}41142[41142]
- Bump github.com/elastic/go-sfdc dependency used by x-pack/filebeat/input/salesforce. {pull}41192[41192]
- Log bad handshake details when websocket connection fails {pull}41300[41300]
- Improve modification time handling for entities and entity deletion logic in the Active Directory entityanalytics input. {pull}41179[41179]
- Journald input now can read events from all boots {issue}41083[41083] {pull}41244[41244]
- Fix double encoding of client_secret in the Entity Analytics input's Azure Active Directory provider {pull}41393[41393]
- Fix aws region in aws-s3 input s3 polling mode.  {pull}41572[41572]
- Fix errors in SQS host resolution in the `aws-s3` input when using custom (non-AWS) endpoints. {pull}41504[41504]
- Fix double encoding of client_secret in the Entity Analytics input's Azure Active Directory provider {pull}41393[41393]
- The azure-eventhub input now correctly reports its status to the Elastic Agent on fatal errors {pull}41469[41469]
- Add support for Access Points in the `aws-s3` input. {pull}41495[41495]
- Fix the "No such input type exist: 'salesforce'" error on the Windows/AIX platform. {pull}41664[41664]
- Fix missing key in streaming input logging. {pull}41600[41600]
- Improve S3 object size metric calculation to support situations where Content-Length is not available. {pull}41755[41755]
- Fix handling of http_endpoint request exceeding memory limits. {issue}41764[41764] {pull}41765[41765]
- Rate limiting fixes in the Okta provider of the Entity Analytics input. {issue}40106[40106] {pull}41583[41583]
- Redact authorization headers in HTTPJSON debug logs. {pull}41920[41920]
- Further rate limiting fix in the Okta provider of the Entity Analytics input. {issue}40106[40106] {pull}41977[41977]
- Fix streaming input handling of invalid or empty websocket messages. {pull}42036[42036]
- Fix awss3 document ID construction when using the CSV decoder. {pull}42019[42019]
- The `_id` generation process for S3 events has been updated to incorporate the LastModified field. This enhancement ensures that the `_id` is unique. {pull}42078[42078]
- Fix Netflow Template Sharing configuration handling. {pull}42080[42080]
- Updated websocket retry error code list to allow more scenarios to be retried which could have been missed previously. {pull}42218[42218] 
- In the `streaming` input, prevent panics on shutdown with a null check and apply a consistent namespace to contextual data in debug logs. {pull}42315[42315]

*Heartbeat*



*Metricbeat*

- Fix Azure Monitor 429 error by causing metricbeat to retry the request again. {pull}38294[38294]
- Fix fields not being parsed correctly in postgresql/database {issue}25301[25301] {pull}37720[37720]
- rabbitmq/queue - Change the mapping type of `rabbitmq.queue.consumers.utilisation.pct` to `scaled_float` from `long` because the values fall within the range of `[0.0, 1.0]`. Previously, conversion to integer resulted in reporting either `0` or `1`.
- Fix timeout caused by the retrival of which indices are hidden {pull}39165[39165]
- Fix Azure Monitor support for multiple aggregation types {issue}39192[39192] {pull}39204[39204]
- Fix handling of access errors when reading process metrics {pull}39627[39627]
- Fix behavior of cgroups path discovery when monitoring the host system from within a container {pull}39627[39627]
- Fix issue where beats may report incorrect metrics for its own process when running inside a container {pull}39627[39627]
- Normalize AWS RDS CPU Utilization values before making the metadata API call. {pull}39664[39664]
- Fix behavior of pagetypeinfo metrics {pull}39985[39985]
- Fix query logic for temp and non-temp tablespaces in Oracle module. {issue}38051[38051] {pull}39787[39787]
- Set GCP metrics config period to the default (60s) when the value is below the minimum allowed period. {issue}30434[30434] {pull}40020[40020]
- Fix statistic methods for metrics collected for SQS. {pull}40207[40207]
- Add GCP 'instance_id' resource label in ECS cloud fields. {issue}40033[40033] {pull}40062[40062]
- Fix missing metrics from CloudWatch when include_linked_accounts set to false. {issue}40071[40071] {pull}40135[40135]
- Update beat module with apm-server monitoring metrics fields {pull}40127[40127]
- Fix Azure Monitor metric timespan to restore Storage Account PT1H metrics {issue}40376[40376] {pull}40367[40367]
- Remove excessive info-level logs in cgroups setup {pull}40491[40491]
- Add missing ECS Cloud fields in GCP `metrics` metricset when using `exclude_labels: true` {issue}40437[40437] {pull}40467[40467]
- Add AWS OwningAccount support for cross account monitoring {issue}40570[40570] {pull}40691[40691]
- Use namespace for GetListMetrics when exists in AWS {pull}41022[41022]
- Fix http server helper SSL config. {pull}39405[39405]
- Fix Kubernetes metadata sometimes not being present after startup {pull}41216[41216]
- Do not report non-existant 0 values for RSS metrics in docker/memory {pull}41449[41449]
- Log Cisco Meraki `getDevicePerformanceScores` errors without stopping metrics collection. {pull}41622[41622]
- Don't skip first bucket value in GCP metrics metricset for distribution type metrics {pull}41822[41822]
- [K8s Integration] Enhance HTTP authentication in case of token updates for Apiserver, Controllermanager and Scheduler metricsets  {issue}41910[41910] {pull}42016[42016]
- Fixed `creation_date` scientific notation output in the `elasticsearch.index` metricset. {pull}42053[42053]
- Fix bug where metricbeat unintentionally triggers Windows ASR. {pull}42177[42177]

*Osquerybeat*


*Packetbeat*

- Properly marshal nested structs in ECS fields, fixing issues with mixed cases in field names {pull}42116[42116]


*Winlogbeat*

- Fix message handling in the experimental api. {issue}19338[19338] {pull}41730[41730]


*Elastic Logging Plugin*


==== Added

*Affecting all Beats*

- Added append Processor which will append concrete values or values from a field to target. {issue}29934[29934] {pull}33364[33364]
- dns processor: Add support for forward lookups (`A`, `AAAA`, and `TXT`). {issue}11416[11416] {pull}36394[36394]
- [Enhanncement for host.ip and host.mac] Disabling netinfo.enabled option of add-host-metadata processor {pull}36506[36506]
- allow `queue` configuration settings to be set under the output. {issue}35615[35615] {pull}36788[36788]
- Beats will now connect to older Elasticsearch instances by default {pull}36884[36884]
- Raise up logging level to warning when attempting to configure beats with unknown fields from autodiscovered events/environments
- elasticsearch output now supports `idle_connection_timeout`. {issue}35616[35615] {pull}36843[36843]
- Enable early event encoding in the Elasticsearch output, improving cpu and memory use {pull}38572[38572]
- The environment variable `BEATS_ADD_CLOUD_METADATA_PROVIDERS` overrides configured/default `add_cloud_metadata` providers {pull}38669[38669]
- When running under Elastic-Agent Kafka output allows dynamic topic in `topic` field {pull}40415[40415]
- The script processor has a new configuration option that only uses the cached javascript sessions and prevents the creation of new javascript sessions.
- Update to Go 1.22.10. {pull}42095[42095]
- Replace Ubuntu 20.04 with 24.04 for Docker base images {issue}40743[40743] {pull}40942[40942]
- Reduce memory consumption of k8s autodiscovery and the add_kubernetes_metadata processor when Deployment metadata is enabled
- Add `lowercase` processor. {issue}22254[22254] {pull}41424[41424]
- Add `uppercase` processor. {issue}22254[22254] {pull}41535[41535]
- Replace `compress/gzip` with https://github.com/klauspost/compress/gzip library for gzip compression {pull}41584[41584]
- Add regex pattern matching to add_kubernetes_metadata processor {pull}41903[41903]

*Auditbeat*

- Added `add_session_metadata` processor, which enables session viewer on Auditbeat data. {pull}37640[37640]
- Add linux capabilities to processes in the system/process. {pull}37453[37453]
- Add linux capabilities to processes in the system/process. {pull}37453[37453]
- Add process.entity_id, process.group.name and process.group.id in add_process_metadata processor. Make fim module with kprobes backend to always add an appropriately configured add_process_metadata processor to enrich file events {pull}38776[38776]
- Split module/system/process into common and provider bits. {pull}41868[41868]

*Auditbeat*

- Improve logging in system/socket {pull}41571[41571]


*Auditbeat*


*Filebeat*

- add documentation for decode_xml_wineventlog processor field mappings.  {pull}32456[32456]
- httpjson input: Add request tracing logger. {issue}32402[32402] {pull}32412[32412]
- Add cloudflare R2 to provider list in AWS S3 input. {pull}32620[32620]
- Add support for single string containing multiple relation-types in getRFC5988Link. {pull}32811[32811]
- Added separation of transform context object inside httpjson. Introduced new clause `.parent_last_response.*` {pull}33499[33499]
- Added metric `sqs_messages_waiting_gauge` for aws-s3 input. {pull}34488[34488]
- Add nginx.ingress_controller.upstream.ip to related.ip {issue}34645[34645] {pull}34672[34672]
- Add unix socket log parsing for nginx ingress_controller {pull}34732[34732]
- Added metric `sqs_worker_utilization` for aws-s3 input. {pull}34793[34793]
- Add MySQL authentication message parsing and `related.ip` and `related.user` fields {pull}34810[34810]
- Add nginx ingress_controller parsing if one of upstreams fails to return response {pull}34787[34787]
- Add oracle authentication messages parsing {pull}35127[35127]
- Add `clean_session` configuration setting for MQTT input.  {pull}35806[16204]
- Add support for a simplified input configuraton when running under Elastic-Agent {pull}36390[36390]
- Added support for Okta OAuth2 provider in the CEL input. {issue}36336[36336] {pull}36521[36521]
- Added support for new features & removed partial save mechanism in the Azure Blob Storage input. {issue}35126[35126] {pull}36690[36690]
- Added support for new features and removed partial save mechanism in the GCS input. {issue}35847[35847] {pull}36713[36713]
- Use filestream input with file_identity.fingerprint as default for hints autodiscover. {issue}35984[35984] {pull}36950[36950]
- Add setup option `--force-enable-module-filesets`, that will act as if all filesets have been enabled in a module during setup. {issue}30915[30915] {pull}99999[99999]
- Made Azure Blob Storage input GA and updated docs accordingly. {pull}37128[37128]
- Made GCS input GA and updated docs accordingly. {pull}37127[37127]
- Add parseDateInTZ value template for the HTTPJSON input {pull}37738[37738]
- Improve rate limit handling by HTTPJSON {issue}36207[36207] {pull}38161[38161] {pull}38237[38237]
- Parse more fields from Elasticsearch slowlogs {pull}38295[38295]
- added benchmark input {pull}37437[37437]
- added benchmark input and discard output {pull}37437[37437]
- Update CEL mito extensions to v1.11.0 to improve type checking. {pull}39460[39460]
- Update CEL mito extensions to v1.12.2. {pull}39755[39755]
- Add support for base64-encoded HMAC headers to HTTP Endpoint. {pull}39655[39655]
- Add user group membership support to Okta entity analytics provider. {issue}39814[39814] {pull}39815[39815]
- Add request trace support for Okta and EntraID entity analytics providers. {pull}39821[39821]
- Fix handling of infinite rate values in CEL rate limit handling logic. {pull}39940[39940]
- Allow elision of set and append failure logging. {issue}34544[34544] {pull}39929[39929]
- Add ability to remove request trace logs from CEL input. {pull}39969[39969]
- Add ability to remove request trace logs from HTTPJSON input. {pull}40003[40003]
- Added out of the box support for Amazon EventBridge notifications over SQS to S3 input {pull}40006[40006]
- Update CEL mito extensions to v1.13.0 {pull}40035[40035]
- Add Jamf entity analytics provider. {pull}39996[39996]
- Add ability to remove request trace logs from http_endpoint input. {pull}40005[40005]
- Add ability to remove request trace logs from entityanalytics input. {pull}40004[40004]
- Relax constraint on Base DN in entity analytics Active Directory provider. {pull}40054[40054]
- Implement Elastic Agent status and health reporting for Netflow Filebeat input. {pull}40080[40080]
- Enhance input state reporting for CEL evaluations that return a single error object in events. {pull}40083[40083]
- Allow absent credentials when using GCS with Application Default Credentials. {issue}39977[39977] {pull}40072[40072]
- Add SSL and username support for Redis input, now the input includes support for Redis 6.0+. {pull}40111[40111]
- Add scaling up support for Netflow input. {issue}37761[37761] {pull}40122[40122]
- Update CEL mito extensions to v1.15.0. {pull}40294[40294]
- Allow cross-region bucket configuration in s3 input. {issue}22161[22161] {pull}40309[40309]
- Improve logging in Okta Entity Analytics provider. {issue}40106[40106] {pull}40347[40347]
- Document `winlog` input. {issue}40074[40074] {pull}40462[40462]
- Added retry logic to websocket connections in the streaming input. {issue}40271[40271] {pull}40601[40601]
- Disable event normalization for netflow input {pull}40635[40635]
- Allow attribute selection in the Active Directory entity analytics provider. {issue}40482[40482] {pull}40662[40662]
- Improve error quality when CEL program does not correctly return an events array. {pull}40580[40580]
- Added support for Microsoft Entra ID RBAC authentication. {issue}40434[40434] {pull}40879[40879]
- Add `use_kubeadm` config option for filebeat (both filbeat.input and autodiscovery) in order to toggle kubeadm-config api requests {pull}40301[40301]
- Make HTTP library function inclusion non-conditional in CEL input. {pull}40912[40912]
- Add support for Crowdstrike streaming API to the streaming input. {issue}40264[40264] {pull}40838[40838]
- Add support to CEL for reading host environment variables. {issue}40762[40762] {pull}40779[40779]
- Add CSV decoder to awss3 input. {pull}40896[40896]
- Change request trace logging to include headers instead of complete request. {pull}41072[41072]
- Improved GCS input documentation. {pull}41143[41143]
- Add CSV decoding capacity to azureblobstorage input {pull}40978[40978]
- Add CSV decoding capacity to gcs input {pull}40979[40979]
- Add support to source AWS cloudwatch logs from linked accounts. {pull}41188[41188]
- Jounrald input now supports filtering by facilities {pull}41061[41061]
- Add support to include AWS cloudwatch linked accounts when using log_group_name_prefix to define log group names. {pull}41206[41206]
- Improved Azure Blob Storage input documentation. {pull}41252[41252]
- Make ETW input GA. {pull}41389[41389]
- Added input metrics to GCS input. {issue}36640[36640] {pull}41505[41505]
- Add support for Okta entity analytics provider to collect role and factor data for users. {pull}41460[41460]
- Add support for Journald in the System module. {pull}41555[41555]
- Add ability to remove request trace logs from http_endpoint input. {pull}40005[40005]
- Add ability to remove request trace logs from entityanalytics input. {pull}40004[40004]
- Refactor & cleanup with updates to default values and documentation. {pull}41834[41834]
- Update CEL mito extensions to v1.16.0. {pull}41727[41727]
- Add `unifiedlogs` input for MacOS. {pull}41791[41791]
- Add evaluation state dump debugging option to CEL input. {pull}41335[41335]
- Added support for retry configuration in GCS input. {issue}11580[11580] {pull}41862[41862]
- Improve S3 polling mode states registry when using list prefix option. {pull}41869[41869]
- Add support for SSL and Proxy configurations for websoket type in streaming input. {pull}41934[41934]
- AWS S3 input registry cleanup for untracked s3 objects. {pull}41694[41694]
- The environment variable `BEATS_AZURE_EVENTHUB_INPUT_TRACING_ENABLED: true` enables internal logs tracer for the azure-eventhub input. {issue}41931[41931] {pull}41932[41932]
- The Filestream input now uses the `fingerprint` file identity by default. The state from files are automatically migrated if the previous file identity was `native` (the default) or `path`. If the `file_identity` is explicitly set, there is no change in behaviour. {issue}40197[40197] {pull}41762[41762]
- Rate limiting operability improvements in the Okta provider of the Entity Analytics input. {issue}40106[40106] {pull}41977[41977]
- Added default values in the streaming input for websocket retries and put a cap on retry wait time to be lesser than equal to the maximum defined wait time. {pull}42012[42012]
- Rate limiting fault tolerance improvements in the Okta provider of the Entity Analytics input. {issue}40106[40106] {pull}42094[42094]
- Added OAuth2 support with auto token refresh for websocket streaming input. {issue}41989[41989] {pull}42212[42212]
- Added infinite & blanket retry options to websockets and improved logging and retry logic. {pull}42225[42225]
- Introduce ignore older and start timestamp filters for AWS S3 input. {pull}41804[41804]

*Auditbeat*


*Libbeat*

- enrich events with EC2 tags in add_cloud_metadata processor {pull}41477[41477]


*Heartbeat*

- Added status to monitor run log report.
- Upgrade node to latest LTS v18.20.3. {pull}40038[40038]
- Add support for RFC7231 methods to http monitors. {pull}41975[41975]

*Metricbeat*

- Add per-thread metrics to system_summary {pull}33614[33614]
- Add GCP CloudSQL metadata {pull}33066[33066]
- Add GCP Carbon Footprint metricbeat data {pull}34820[34820]
- Add event loop utilization metric to Kibana module {pull}35020[35020]
- Add metrics grouping by dimensions and time to Azure app insights {pull}36634[36634]
- Align on the algorithm used to transform Prometheus histograms into Elasticsearch histograms {pull}36647[36647]
- Add linux IO metrics to system/process {pull}37213[37213]
- Add new memory/cgroup metrics to Kibana module {pull}37232[37232]
- Add SSL support to mysql module {pull}37997[37997]
- Add SSL support for aerospike module {pull}38126[38126]
- Add `use_kubeadm` config option in kubernetes module in order to toggle kubeadm-config api requests {pull}40086[40086]
- Log the total time taken for GCP `ListTimeSeries` and `AggregatedList` requests {pull}40661[40661]
- Add new metrics for the vSphere Host metricset. {pull}40429[40429]
- Add new metrics for the vSphere Datastore metricset. {pull}40441[40441]
- Add new metricset cluster for the vSphere module. {pull}40536[40536]
- Add new metricset network for the vSphere module. {pull}40559[40559]
- Add new metricset resourcepool for the vSphere module. {pull}40456[40456]
- Add AWS Cloudwatch capability to retrieve tags from AWS/ApiGateway resources {pull}40755[40755]
- Add new metricset datastorecluster for vSphere module. {pull}40634[40634]
- Add support for new metrics in datastorecluster metricset. {pull}40694[40694]
- Add new metrics for the vSphere Virtualmachine metricset. {pull}40485[40485]
- Add support for snapshot in vSphere virtualmachine metricset {pull}40683[40683]
- Update fields to use mapstr in vSphere virtualmachine metricset  {pull}40707[40707]
- Add metrics related to triggered alarms in all the vSphere metricsets. {pull}40714[40714] {pull}40876[40876]
- Add support for period based intervalID in vSphere host and datastore metricsets {pull}40678[40678]
- Add new metrics fot datastore and minor changes to overall vSphere metrics {pull}40766[40766]
- Add `metrics_count` to Prometheus module if `metrics_count: true` is set. {pull}40411[40411]
- Added Cisco Meraki module {pull}40836[40836]
- Added Palo Alto Networks module {pull}40686[40686]
- Restore docker.network.in.* and docker.network.out.* fields in docker module {pull}40968[40968]
- Add `id` field to all the vSphere metricsets. {pull}41097[41097]
- Bump aerospike-client-go to version v7.7.1 and add support for basic auth in Aerospike module {pull}41233[41233]
- Only watch metadata for ReplicaSets in metricbeat k8s module {pull}41289[41289]
- Add support for region/zone for Vertex AI service in GCP module {pull}41551[41551]
- Add support for location label as an optional configuration parameter in GCP metrics metricset. {issue}41550[41550] {pull}41626[41626]
- Collect .NET CLR (IIS) Memory, Exceptions and LocksAndThreads metrics {pull}41929[41929]
- Added `tier_preference`, `creation_date` and `version` fields to the `elasticsearch.index` metricset. {pull}41944[41944]
- Add `use_performance_counters` to collect CPU metrics using performance counters on Windows for `system/cpu` and `system/core` {pull}41965[41965]
- Add support of additional `collstats` metrics in mongodb module. {pull}42171[42171]
- Preserve queries for debugging when `merge_results: true` in SQL module {pull}42271[42271]

*Metricbeat*
- Add benchmark module {pull}41801[41801]


*Osquerybeat*


*Packetbeat*


*Winlogbeat*

- Add handling for missing `EvtVarType`s in experimental api. {issue}19337[19337] {pull}41418[41418]
- Properly set events `UserData` when experimental api is used. {pull}41525[41525]
- Include XML is respected for experimental api {pull}41525[41525]
- Forwarded events use renderedtext info for experimental api {pull}41525[41525]
- Language setting is respected for experimental api {pull}41525[41525]
- Language setting also added to decode xml wineventlog processor {pull}41525[41525]
- Format embedded messages in the experimental api {pull}41525[41525]
- Implement exclusion range support for event_id. {issue}38623[38623] {pull}41639[41639]
- Make the experimental API GA and rename it to winlogbeat-raw {issue}39580[39580] {pull}41770[41770]
- Remove 22 clause limitation {issue}35047[35047] {pull}42187[42187]
- Add handling for recoverable publisher disabled errors {issue}35316[35316] {pull}42187[42187]


*Functionbeat*

- Removal of functionbeat binaries from CI pipelines {issue}40745[40745] {pull}41506[41506]

*Elastic Log Driver*
*Elastic Logging Plugin*


==== Deprecated

*Auditbeat*


*Filebeat*

- Removed `bucket_timeout` config option for GCS input and replaced bucket context with parent program context. {issue}41107[41107] {pull}41970[41970]

*Heartbeat*



*Metricbeat*


*Osquerybeat*


*Packetbeat*


*Winlogbeat*


*Functionbeat*


*Elastic Logging Plugin*


==== Known Issues

















<|MERGE_RESOLUTION|>--- conflicted
+++ resolved
@@ -122,15 +122,13 @@
 - Ensure Elasticsearch output can always recover from network errors {pull}40794[40794]
 - Add `translate_ldap_attribute` processor. {pull}41472[41472]
 - Remove unnecessary debug logs during idle connection teardown {issue}40824[40824]
-<<<<<<< HEAD
-- Fix autodiscovery memory leak related to metadata of start events {pull}41748[41748]
-=======
 - Remove unnecessary reload for Elastic Agent managed beats when apm tracing config changes from nil to nil {pull}41794[41794]
 - Fix incorrect cloud provider identification in add_cloud_metadata processor using provider priority mechanism {pull}41636[41636]
 - Prevent panic if libbeat processors are loaded more than once. {issue}41475[41475] {pull}41857[51857]
 - Allow network condition to handle field values that are arrays of IP addresses. {pull}41918[41918]
 - Fix a bug where log files are rotated on startup when interval is configured and rotateonstartup is disabled {issue}41894[41894] {pull}41895[41895]
->>>>>>> 17521150
+- Fix autodiscovery memory leak related to metadata of start events {pull}41748[41748]
+
 
 *Auditbeat*
 
