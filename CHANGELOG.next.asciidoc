--- conflicted
+++ resolved
@@ -127,13 +127,10 @@
 - [system] sync system/auth dataset with system integration 1.29.0. {pull}35581[35581]
 - [GCS Input] - Fixed an issue where bucket_timeout was being applied to the entire bucket poll interval and not individual bucket object read operations. Fixed a map write concurrency issue arising from data races when using a high number of workers. Fixed the flaky tests that were present in the GCS test suit. {pull}35605[35605]
 - Fix filestream false positive log error "filestream input with ID 'xyz' already exists" {issue}31767[31767]
-<<<<<<< HEAD
 - Fix error message formatting from filestream input. {pull}35658[35658]
-=======
 - Fix error when trying to use `include_message` parser {issue}35440[35440]
 - Fix handling of IPv6 unspecified addresses in TCP input. {issue}35064[35064] {pull}35637[35637]
 - Fixed a minor code error in the GCS input scheduler where a config value was being used directly instead of the source struct. {pull}35729[35729]
->>>>>>> 7fe2d7cf
 
 *Heartbeat*
 
