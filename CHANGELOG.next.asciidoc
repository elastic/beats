// Use these for links to issue and pulls. Note issues and pulls redirect one to
// each other on Github, so don't worry too much on using the right prefix.
:issue: https://github.com/elastic/beats/issues/
:pull: https://github.com/elastic/beats/pull/

=== Beats version HEAD
https://github.com/elastic/beats/compare/v7.0.0-alpha2...master[Check the HEAD diff]

==== Breaking changes

*Affecting all Beats*

- The document id fields has been renamed from @metadata.id to @metadata._id {pull}15859[15859]
- Variable substitution from environment variables is not longer supported. {pull}15937{15937}
- Change aws_elb autodiscover provider field name from elb_listener.* to aws.elb.*. {issue}16219[16219] {pull}16402{16402}
- Remove `AddDockerMetadata` and `AddKubernetesMetadata` processors from the `script` processor. They can still be used as normal processors in the configuration. {issue}16349[16349] {pull}16514[16514]
- Introduce APM libbeat instrumentation, active when running the beat with ELASTIC_APM_ACTIVE=true. {pull}17938[17938]
- Remove the non-ECS `agent.hostname` field. Use the `agent.name` or `agent.id` fields for an identifier. {issue}16377[16377] {pull}18328[18328]
- Make error message about locked data path actionable. {pull}18667[18667]

*Auditbeat*

- File integrity dataset (macOS): Replace unnecessary `file.origin.raw` (type keyword) with `file.origin.text` (type `text`). {issue}12423[12423] {pull}15630[15630]

*Filebeat*
- Improve ECS field mappings in panw module.  event.outcome now only contains success/failure per ECS specification. {issue}16025[16025] {pull}17910[17910]
- Improve ECS categorization field mappings for nginx module. http.request.referrer only populated when nginx sets a value {issue}16174[16174] {pull}17844[17844]
- Improve ECS field mappings in santa module. move hash.sha256 to process.hash.sha256 & move certificate fields to santa.certificate . {issue}16180[16180] {pull}17982[17982]
- With the default configuration the cloud modules (aws, azure, googlecloud, o365, okta)
will no longer send the `host` field that contains information about the host Filebeat is
running on. This is because the `host` field specifies the host on which the event
happened. {issue}13920[13920] {pull}18223[18223]
- With the default configuration the cef and panw modules will no longer send the `host`
field. You can revert this change by configuring tags for the module and omitting
`forwarded` from the list. {issue}13920[13920] {pull}18223[18223]
- Preserve case of http.request.method.  ECS prior to 1.6 specified normalizing to lowercase, which lost information. Affects filesets: apache/access, elasticsearch/audit, iis/access, iis/error, nginx/access, nginx/ingress_controller, aws/elb, suricata/eve, zeek/http. {issue}18154[18154] {pull}18359[18359]

*Heartbeat*


*Journalbeat*

- Improve parsing of syslog.pid in journalbeat to strip the username when present {pull}16116[16116]


*Metricbeat*

- Make use of secure port when accessing Kubelet API {pull}16063[16063]
- Add Tomcat overview dashboard {pull}14026[14026]

*Packetbeat*

- Redis: fix incorrectly handle with two-words redis command. {issue}14872[14872] {pull}14873[14873]

*Winlogbeat*

- Add support to Sysmon file delete events (event ID 23). {issue}18094[18094]
- Improve ECS field mappings in Sysmon module. `related.hash`, `related.ip`, and `related.user` are now populated. {issue}18364[18364]
- Improve ECS field mappings in Sysmon module. Hashes are now also populated to the corresponding `process.hash`, `process.pe.imphash`, `file.hash`, or `file.pe.imphash`. {issue}18364[18364]
- Improve ECS field mappings in Sysmon module. `file.name`, `file.directory`, and `file.extension` are now populated. {issue}18364[18364]
- Improve ECS field mappings in Sysmon module. `rule.name` is populated for all events when present. {issue}18364[18364]
- Add Powershell module. Support for event ID's: `400`, `403`, `600`, `800`, `4103`, `4014`, `4105`, `4106`. {issue}16262[16262] {pull}18526[18526]

*Functionbeat*


==== Bugfixes

*Affecting all Beats*

- Fix Kubernetes autodiscovery provider to correctly handle pod states and avoid missing event data {pull}17223[17223]
- Fix `add_cloud_metadata` to better support modifying sub-fields with other processors. {pull}13808[13808]
- TLS or Beats that accept connections over TLS and validate client certificates. {pull}14146[14146]
- Fix panics that could result from invalid TLS certificates. This can affect Beats that connect over TLS, or Beats that accept connections over TLS and validate client certificates. {pull}14146[14146]
- Fix panic in the Logstash output when trying to send events to closed connection. {pull}15568[15568]
- Fix missing output in dockerlogbeat {pull}15719[15719]
- Fix logging target settings being ignored when Beats are started via systemd or docker. {issue}12024[12024] {pull}15422[15442]
- Do not load dashboards where not available. {pull}15802[15802]
- Fix issue where TLS settings would be ignored when a forward proxy was in use. {pull}15516{15516}
- Update replicaset group to apps/v1 {pull}15854[15802]
- Fix issue where default go logger is not discarded when either * or stdout is selected. {issue}10251[10251] {pull}15708[15708]
- Upgrade go-ucfg to latest v0.8.1. {pull}15937{15937}
- Fix index names for indexing not always guaranteed to be lower case. {pull}16081[16081]
- Add `ssl.ca_sha256` option to the supported TLS option, this allow to check that a specific certificate is used as part of the verified chain. {issue}15717[15717]
- Fix loading processors from annotation hints. {pull}16348[16348]
- Fix an issue that could cause redundant configuration reloads. {pull}16440[16440]
- Fix k8s pods labels broken schema. {pull}16480[16480]
- Fix k8s pods annotations broken schema. {pull}16554[16554]
- Upgrade go-ucfg to latest v0.8.3. {pull}16450{16450}
- Fix `NewContainerMetadataEnricher` to use default config for kubernetes module. {pull}16857[16857]
- Improve some logging messages for add_kubernetes_metadata processor {pull}16866[16866]
- Fix k8s metadata issue regarding node labels not shown up on root level of metadata. {pull}16834[16834]
- Fail to start if httpprof is used and it cannot be initialized. {pull}17028[17028]
- Fix concurrency issues in convert processor when used in the global context. {pull}17032[17032]
- Fix bug with `monitoring.cluster_uuid` setting not always being exposed via GET /state Beats API. {issue}16732[16732] {pull}17420[17420]
- Fix building on FreeBSD by removing build flags from `add_cloudfoundry_metadata` processor. {pull}17486[17486]
- Do not rotate log files on startup when interval is configured and rotateonstartup is disabled. {pull}17613[17613]
- Fix goroutine leak and Elasticsearch output file descriptor leak when output reloading is in use. {issue}10491[10491] {pull}17381[17381]
- Fix `setup.dashboards.index` setting not working. {pull}17749[17749]
- Fix Elasticsearch license endpoint URL referenced in error message. {issue}17880[17880] {pull}18030[18030]
- Fix panic when assigning a key to a `nil` value in an event. {pull}18143[18143]
- Gives monitoring reporter hosts, if configured, total precedence over corresponding output hosts. {issue}17937[17937] {pull}17991[17991]
- Change `decode_json_fields` processor, to merge parsed json objects with existing objects in the event instead of fully replacing them. {pull}17958[17958]
- [Autodiscover] Check if runner is already running before starting again. {pull}18564[18564]
- Fix `keystore add` hanging under Windows. {issue}18649[18649] {pull}18654[18654]
- Fix an issue where error messages are not accurate in mapstriface. {issue}18662[18662] {pull}18663[18663]

*Auditbeat*

- system/socket: Fixed compatibility issue with kernel 5.x. {pull}15771[15771]
- system/package: Fix parsing of Installed-Size field of DEB packages. {issue}16661[16661] {pull}17188[17188]
- system module: Fix panic during initialisation when /proc/stat can't be read. {pull}17569[17569]

*Filebeat*

- Ensure all zeek timestamps include millisecond precision. {issue}14599[14599] {pull}16766[16766]
- Fix s3 input hanging with GetObjectRequest API call by adding context_timeout config. {issue}15502[15502] {pull}15590[15590]
- Add shared_credential_file to cloudtrail config {issue}15652[15652] {pull}15656[15656]
- Fix typos in zeek notice fileset config file. {issue}15764[15764] {pull}15765[15765]
- Fix mapping error when zeek weird logs do not contain IP addresses. {pull}15906[15906]
- Improve `elasticsearch/audit` fileset to handle timestamps correctly. {pull}15942[15942]
- Prevent Elasticsearch from spewing log warnings about redundant wildcards when setting up ingest pipelines for the `elasticsearch` module. {issue}15840[15840] {pull}15900[15900]
- Fix mapping error for cloudtrail additionalEventData field {pull}16088[16088]
- Fix a connection error in httpjson input. {pull}16123[16123]
- Fix s3 input with cloudtrail fileset reading json file. {issue}16374[16374] {pull}16441[16441]
- Rewrite azure filebeat dashboards, due to changes in kibana. {pull}16466[16466]
- Adding the var definitions in azure manifest files, fix for errors when executing command setup. {issue}16270[16270] {pull}16468[16468]
- Fix merging of fileset inputs to replace paths and append processors. {pull}16450{16450}
- Add queue_url definition in manifest file for aws module. {pull}16640{16640}
- Fix issue where autodiscover hints default configuration was not being copied. {pull}16987[16987]
- Fix Elasticsearch `_id` field set by S3 and Google Pub/Sub inputs. {pull}17026[17026]
- Fixed various Cisco FTD parsing issues. {issue}16863[16863] {pull}16889[16889]
- Fix default index pattern in IBM MQ filebeat dashboard. {pull}17146[17146]
- Fix `elasticsearch.gc` fileset to not collect _all_ logs when Elasticsearch is running in Docker. {issue}13164[13164] {issue}16583[16583] {pull}17164[17164]
- Fixed a mapping exception when ingesting CEF logs that used the spriv or dpriv extensions. {issue}17216[17216] {pull}17220[17220]
- CEF: Fixed decoding errors caused by trailing spaces in messages. {pull}17253[17253]
- Fixed a mapping exception when ingesting Logstash plain logs (7.4+) with pipeline ids containing non alphanumeric chars. {issue}17242[17242] {pull}17243[17243]
- Fixed MySQL slowlog module causing "regular expression has redundant nested repeat operator" warning in Elasticsearch. {issue}17086[17086] {pull}17156[17156]
- Fix `elasticsearch.audit` data ingest pipeline to be more forgiving with date formats found in Elasticsearch audit logs. {pull}17406[17406]
- Fixed activemq module causing "regular expression has redundant nested repeat operator" warning in Elasticsearch. {pull}17428[17428]
- Remove migrationVersion map 7.7.0 reference from Kibana dashboard file to fix backward compatibility issues. {pull}17425[17425]
- Fix issue 17734 to retry on rate-limit error in the Filebeat httpjson input. {issue}17734[17734] {pull}17735[17735]
- Fixed `cloudfoundry.access` to have the correct `cloudfoundry.app.id` contents. {pull}17847[17847]
- Fixing `ingress_controller.` fields to be of type keyword instead of text. {issue}17834[17834]
- Fixed typo in log message. {pull}17897[17897]
- Fix Cisco ASA ASA 3020** and 106023 messages {pull}17964[17964]
- Unescape file name from SQS message. {pull}18370[18370]
- Improve cisco asa and ftd pipelines' failure handler to avoid mapping temporary fields. {issue}18391[18391] {pull}18392[18392]
- Fix source.address not being set for nginx ingress_controller {pull}18511[18511]
- Fix PANW module wrong mappings for bytes and packets counters. {issue}18522[18522] {pull}18525[18525]
- Fixed ingestion of some Cisco ASA and FTD messages when a hostname was used instead of an IP for NAT fields. {issue}14034[14034] {pull}18376[18376]
- Fix a rate limit related issue in httpjson input for Okta module. {issue}18530[18530] {pull}18534[18534]
- Fix `googlecloud.audit` pipeline to only take in fields that are explicitly defined by the dataset. {issue}18465[18465] {pull}18472[18472]
- Fix `o365.audit` failing to ingest events when ip address is surrounded by square brackets. {issue}18587[18587] {pull}18591[18591]
- Fix Kubernetes Watcher goroutine leaks when input config is invalid and `input.reload` is enabled. {issue}18629[18629] {pull}18630[18630]

*Heartbeat*

- Fixed excessive memory usage introduced in 7.5 due to over-allocating memory for HTTP checks. {pull}15639[15639]
- Fixed TCP TLS checks to properly validate hostnames, this broke in 7.x and only worked for IP SANs. {pull}17549[17549]

*Journalbeat*


*Metricbeat*

- Add dedot for tags in ec2 metricset and cloudwatch metricset. {issue}15843[15843] {pull}15844[15844]
- Use RFC3339 format for timestamps collected using the SQL module. {pull}15847[15847]
- Avoid parsing errors returned from prometheus endpoints. {pull}15712[15712]
- Change lookup_fields from metricset.host to service.address {pull}15883[15883]
- Add dedot for cloudwatch metric name. {issue}15916[15916] {pull}15917[15917]
- Fixed issue `logstash-xpack` module suddenly ceasing to monitor Logstash. {issue}15974[15974] {pull}16044[16044]
- Fix skipping protocol scheme by light modules. {pull}16205[pull]
- Made `logstash-xpack` module once again have parity with internally-collected Logstash monitoring data. {pull}16198[16198]
- Change sqs metricset to use average as statistic method. {pull}16438[16438]
- Revert changes in `docker` module: add size flag to docker.container. {pull}16600[16600]
- Fix diskio issue for windows 32 bit on disk_performance struct alignment. {issue}16680[16680]
- Fix detection and logging of some error cases with light modules. {pull}14706[14706]
- Fix imports after PR was merged before rebase. {pull}16756[16756]
- Add dashboard for `redisenterprise` module. {pull}16752[16752]
- Dynamically choose a method for the system/service metricset to support older linux distros. {pull}16902[16902]
- Use max in k8s apiserver dashboard aggregations. {pull}17018[17018]
- Reduce memory usage in `elasticsearch/index` metricset. {issue}16503[16503] {pull}16538[16538]
- Check if CCR feature is available on Elasticsearch cluster before attempting to call CCR APIs from `elasticsearch/ccr` metricset. {issue}16511[16511] {pull}17073[17073]
- Use max in k8s overview dashboard aggregations. {pull}17015[17015]
- Fix Disk Used and Disk Usage visualizations in the Metricbeat System dashboards. {issue}12435[12435] {pull}17272[17272]
- Fix missing Accept header for Prometheus and OpenMetrics module. {issue}16870[16870] {pull}17291[17291]
- Further revise check for bad data in docker/memory. {pull}17400[17400]
- Fix issue in Jolokia module when mbean contains multiple quoted properties. {issue}17375[17375] {pull}17374[17374]
- Combine cloudwatch aggregated metrics into single event. {pull}17345[17345]
- Fix how we filter services by name in system/service {pull}17400[17400]
- Fix cloudwatch metricset missing tags collection. {issue}17419[17419] {pull}17424[17424]
- check if cpuOptions field is nil in DescribeInstances output in ec2 metricset. {pull}17418[17418]
- Fix aws.s3.bucket.name terms_field in s3 overview dashboard. {pull}17542[17542]
- Fix Unix socket path in memcached. {pull}17512[17512]
- Fix vsphere VM dashboard host aggregation visualizations. {pull}17555[17555]
- Fix azure storage dashboards. {pull}17590[17590]
- Metricbeat no longer needs to be started strictly after Logstash for `logstash-xpack` module to report correct data. {issue}17261[17261] {pull}17497[17497]
- Fix pubsub metricset to collect all GA stage metrics from gcp stackdriver. {issue}17154[17154] {pull}17600[17600]
- Add privileged option so as mb to access data dir in Openshift. {pull}17606[17606]
- Fix "ID" event generator of Google Cloud module {issue}17160[17160] {pull}17608[17608]
- Add privileged option for Auditbeat in Openshift {pull}17637[17637]
- Fix storage metricset to allow config without region/zone. {issue}17623[17623] {pull}17624[17624]
- Add a switch to the driver definition on SQL module to use pretty names. {pull}17378[17378]
- Fix overflow on Prometheus rates when new buckets are added on the go. {pull}17753[17753]
- Remove specific win32 api errors from events in perfmon. {issue}18292[18292] {pull}18361[18361]
- Fix application_pool metricset after pdh changes. {pull}18477[18477]
- Fix tags_filter for cloudwatch metricset in aws. {pull}18524[18524]
<<<<<<< HEAD
- Fix getting gcp compute instance metadata with partial zone/region in config. {pull}18757[18757]
=======
- Add missing network.sent_packets_count metric into compute metricset in googlecloud module. {pull}18802[18802]
>>>>>>> 1eb4e790

*Packetbeat*

- Enable setting promiscuous mode automatically. {pull}11366[11366]

*Winlogbeat*

- Fix invalid IP addresses in DNS query results from Sysmon data. {issue}18432[18432] {pull}18436{18436}

*Functionbeat*

- Fix timeout option of GCP functions. {issue}16282[16282] {pull}16287[16287]

==== Added

*Affecting all Beats*

- Add document_id setting to decode_json_fields processor. {pull}15859[15859]
- Include network information by default on add_host_metadata and add_observer_metadata. {issue}15347[15347] {pull}16077[16077]
- Add `aws_ec2` provider for autodiscover. {issue}12518[12518] {pull}14823[14823]
- Add monitoring variable `libbeat.config.scans` to distinguish scans of the configuration directory from actual reloads of its contents. {pull}16440[16440]
- Add support for multiple password in redis output. {issue}16058[16058] {pull}16206[16206]
- Add support for Histogram type in fields.yml {pull}16570[16570]
- Windows .exe files now have embedded file version info. {issue}15232[15232]t
- Remove experimental flag from `setup.template.append_fields` {pull}16576[16576]
- Add `add_cloudfoundry_metadata` processor to annotate events with Cloud Foundry application data. {pull}16621[16621]
- Add Kerberos support to Kafka input and output. {pull}16781[16781]
- Add `add_cloudfoundry_metadata` processor to annotate events with Cloud Foundry application data. {pull}16621[16621
- Add support for kubernetes provider to recognize namespace level defaults {pull}16321[16321]
- Add `translate_sid` processor on Windows for converting Windows security identifier (SID) values to names. {issue}7451[7451] {pull}16013[16013]
- Add capability of enrich `container.id` with process id in `add_process_metadata` processor {pull}15947[15947]
- Update RPM packages contained in Beat Docker images. {issue}17035[17035]
- Update supported versions of `redis` output. {pull}17198[17198]
- Update documentation for system.process.memory fields to include clarification on Windows os's. {pull}17268[17268]
- Add `replace` processor for replacing string values of fields. {pull}17342[17342]
- Add optional regex based cid extractor to `add_kubernetes_metadata` processor. {pull}17360[17360]
- Add `urldecode` processor to for decoding URL-encoded fields. {pull}17505[17505]
- Add support for AWS IAM `role_arn` in credentials config. {pull}17658[17658] {issue}12464[12464]
- Add keystore support for autodiscover static configurations. {pull]16306[16306]
- Add Kerberos support to Elasticsearch output. {pull}17927[17927]
- Add k8s keystore backend. {pull}18096[18096]
- Add support for fixed length extraction in `dissect` processor. {pull}17191[17191]
- Set `agent.name` to the hostname by default. {issue}16377[16377] {pull}18000[18000]
- Add support for basic ECS logging. {pull}17974[17974]
- Add config example of how to skip the `add_host_metadata` processor when forwarding logs. {issue}13920[13920] {pull}18153[18153]
- When using the `decode_json_fields` processor, decoded fields are now deep-merged into existing event. {pull}17958[17958]
- Add backoff configuration options for the Kafka output. {issue}16777[16777] {pull}17808[17808]
- Add TLS support to Kerberos authentication in Elasticsearch. {pull}18607[18607]
- Change ownership of files in docker images so they can be used in secured environments. {pull}12905[12905]

*Auditbeat*

- Reference kubernetes manifests include configuration for auditd and enrichment with kubernetes metadata. {pull}17431[17431]
- Reference kubernetes manifests mount data directory from the host, so data persist between executions in the same node. {pull}17429[17429]
- Log to stderr when running using reference kubernetes manifests. {pull}17443[174443]
- Fix syscall kprobe arguments for 32-bit systems in socket module. {pull}17500[17500]
- Fix memory leak on when we miss socket close kprobe events. {pull}17500[17500]
- Add system module process dataset ECS categorization fields. {pull}18032[18032]
- Add system module socket dataset ECS categorization fields. {pull}18036[18036]
- Add ECS categories for system module host dataset. {pull}18031[18031]
- Add system module package dataset ECS categorization fields. {pull}18033[18033]
- Add system module login dataset ECS categorization fields. {pull}18034[18034]
- Add system module user dataset ECS categorization fields. {pull}18035[18035]
- Add file integrity module ECS categorization fields. {pull}18012[18012]
- Add `file.mime_type`, `file.extension`, and `file.drive_letter` for file integrity module. {pull}18012[18012]
- Add ECS categorization info for auditd module {pull}18596[18596]

*Filebeat*

- Set event.outcome field based on googlecloud audit log output. {pull}15731[15731]
- Add dashboard for AWS ELB fileset. {pull}15804[15804]
- Add dashboard for AWS vpcflow fileset. {pull}16007[16007]
- Add ECS tls fields to zeek:smtp,rdp,ssl and aws:s3access,elb {issue}15757[15757] {pull}15935[15936]
- Add custom string mapping to CEF module to support Forcepoint NGFW {issue}14663[14663] {pull}15910[15910]
- Add ingress nginx controller fileset {pull}16197[16197]
- move create-[module,fileset,fields] to mage and enable in x-pack/filebeat {pull}15836[15836]
- Add ECS tls and categorization fields to apache module. {issue}16032[16032] {pull}16121[16121]
- Work on e2e ACK's for the azure-eventhub input {issue}15671[15671] {pull}16215[16215]
- Add MQTT input. {issue}15602[15602] {pull}16204[16204]
- Add ECS categorization fields to activemq module. {issue}16151[16151] {pull}16201[16201]
- Add a TLS test and more debug output to httpjson input {pull}16315[16315]
- Add an SSL config example in config.yml for filebeat MISP module. {pull}16320[16320]
- Improve ECS categorization, container & process field mappings in auditd module. {issue}16153[16153] {pull}16280[16280]
- Improve ECS field mappings in aws module. {issue}16154[16154] {pull}16307[16307]
- Improve ECS categorization field mappings in googlecloud module. {issue}16030[16030] {pull}16500[16500]
- Improve ECS field mappings in haproxy module. {issue}16162[16162] {pull}16529[16529]
- Add cloudwatch fileset and ec2 fileset in aws module. {issue}13716[13716] {pull}16579[16579]
- Improve ECS categorization field mappings in kibana module. {issue}16168[16168] {pull}16652[16652]
- Improve the decode_cef processor by reducing the number of memory allocations. {pull}16587[16587]
- Add `cloudfoundry` input to send events from Cloud Foundry. {pull}16586[16586]
- Improve ECS categorization field mappings in iis module. {issue}16165[16165] {pull}16618[16618]
- Improve ECS categorization field mapping in kafka module. {issue}16167[16167] {pull}16645[16645]
- Allow users to override pipeline ID in fileset input config. {issue}9531[9531] {pull}16561[16561]
- Add `o365audit` input type for consuming events from Office 365 Management Activity API. {issue}16196[16196] {pull}16244[16244]
- Improve ECS categorization field mappings in logstash module. {issue}16169[16169] {pull}16668[16668]
- Update filebeat httpjson input to support pagination via Header and Okta module. {pull}16354[16354]
- Improve ECS categorization field mapping in icinga module. {issue}16164[16164] {pull}16533[16533]
- Improve ECS categorization field mappings in ibmmq module. {issue}16163[16163] {pull}16532[16532]
- Improve ECS categorization, host field mappings in elasticsearch module. {issue}16160[16160] {pull}16469[16469]
- Add ECS related fields to CEF module {issue}16157[16157] {pull}16338[16338]
- Improve ECS categorization field mappings in suricata module. {issue}16181[16181] {pull}16843[16843]
- Release ActiveMQ module as GA. {issue}17047[17047] {pull}17049[17049]
- Improve ECS categorization field mappings in iptables module. {issue}16166[16166] {pull}16637[16637]
- Add Filebeat Okta module. {pull}16362[16362]
- Add custom string mapping to CEF module to support Check Point devices. {issue}16041[16041] {pull}16907[16907]
- Add pattern for Cisco ASA / FTD Message 734001 {issue}16212[16212] {pull}16612[16612]
- Added new module `o365` for ingesting Office 365 management activity API events. {issue}16196[16196] {pull}16386[16386]
- Add source field in k8s events {pull}17209[17209]
- Improve AWS cloudtrail field mappings {issue}16086[16086] {issue}16110[16110] {pull}17155[17155]
- Added new module `crowdstrike` for ingesting Crowdstrike Falcon streaming API endpoint event data. {pull}16988[16988]
- Added documentation for running Filebeat in Cloud Foundry. {pull}17275[17275]
- Move azure-eventhub input to GA. {issue}15671[15671] {pull}17313[17313]
- Improve ECS categorization field mappings in mongodb module. {issue}16170[16170] {pull}17371[17371]
- Improve ECS categorization field mappings for mssql module. {issue}16171[16171] {pull}17376[17376]
- Added access_key_id, secret_access_key and session_token into aws module config. {pull}17456[17456]
- Add dashboard for Google Cloud Audit and AWS CloudTrail. {pull}17379[17379]
- Improve ECS categorization field mappings for mysql module. {issue}16172[16172] {pull}17491[17491]
- Release Google Cloud module as GA. {pull}17511[17511]
- Add config option to select a different azure cloud env in the azure-eventhub input and azure module. {issue}17649[17649] {pull}17659[17659]
- Added new Checkpoint Syslog filebeat module. {pull}17682[17682]
- Improve ECS categorization field mappings for nats module. {issue}16173[16173] {pull}17550[17550]
- Add support for v10, v11 and v12 logs on Postgres {issue}13810[13810] {pull}17732[17732]
- Enhance `elasticsearch/server` fileset to handle ECS-compatible logs emitted by Elasticsearch. {issue}17715[17715] {pull}17714[17714]
- Add support for Google Application Default Credentials to the Google Pub/Sub input and Google Cloud modules. {pull}15668[15668]
- Enhance `elasticsearch/deprecation` fileset to handle ECS-compatible logs emitted by Elasticsearch. {issue}17715[17715] {pull}17728[17728]
- Enhance `elasticsearch/slowlog` fileset to handle ECS-compatible logs emitted by Elasticsearch. {issue}17715[17715] {pull}17729[17729]
- Improve ECS categorization field mappings in misp module. {issue}16026[16026] {pull}17344[17344]
- Added Unix stream socket support as an input source and a syslog input source. {pull}17492[17492]
- Added new Fortigate Syslog filebeat module. {pull}17890[17890]
- Improve ECS categorization field mappings in postgresql module. {issue}16177[16177] {pull}17914[17914]
- Improve ECS categorization field mappings in rabbitmq module. {issue}16178[16178] {pull}17916[17916]
- Make `decode_cef` processor GA. {pull}17944[17944]
- Improve ECS categorization field mappings in redis module. {issue}16179[16179] {pull}17918[17918]
- Improve ECS categorization field mappings for zeek module. {issue}16029[16029] {pull}17738[17738]
- Improve ECS categorization field mappings for netflow module. {issue}16135[16135] {pull}18108[18108]
- Added an input option `publisher_pipeline.disable_host` to disable `host.name`
  from being added to events by default. {pull}18159[18159]
- Improve ECS categorization field mappings in system module. {issue}16031[16031] {pull}18065[18065]
- Change the `json.*` input settings implementation to merge parsed json objects with existing objects in the event instead of fully replacing them. {pull}17958[17958]
- Improve ECS categorization field mappings in osquery module. {issue}16176[16176] {pull}17881[17881]
- Added http_endpoint input{pull}18298[18298]
- Add support for array parsing in azure-eventhub input. {pull}18585[18585]
- Added `observer.vendor`, `observer.product`, and `observer.type` to PANW module events. {pull}18223[18223]
- The `logstash` module can now automatically detect the log file format (JSON or plaintext) and process it accordingly. {issue}9964[9964] {pull}18095[18095]
- Improve ECS categorization field mappings in envoyproxy module. {issue}16161[16161] {pull}18395[18395]
- Improve ECS categorization field mappings in coredns module. {issue}16159[16159] {pull}18424[18424]

*Heartbeat*

- Allow a list of status codes for HTTP checks. {pull}15587[15587]
- Add additional ECS compatible fields for TLS information. {pull}17687[17687]

*Journalbeat*

- Added an `id` config option to inputs to allow running multiple inputs on the
  same journal. {pull}18467{18467}

*Metricbeat*

- Move the windows pdh implementation from perfmon to a shared location in order for future modules/metricsets to make use of. {pull}15503[15503]
- Add lambda metricset in aws module. {pull}15260[15260]
- Expand data for the `system/memory` metricset {pull}15492[15492]
- Add azure `storage` metricset in order to retrieve metric values for storage accounts. {issue}14548[14548] {pull}15342[15342]
- Add cost warnings for the azure module. {pull}15356[15356]
- Add DynamoDB AWS Metricbeat light module {pull}15097[15097]
- Release elb module as GA. {pull}15485[15485]
- Add a `system/network_summary` metricset {pull}15196[15196]
- Add mesh metricset for Istio Metricbeat module {pull}15535[15535]
- Add mixer metricset for Istio Metricbeat module {pull}15696[15696]
- Add pilot metricset for Istio Metricbeat module {pull}15761[15761]
- Make the `system/cpu` metricset collect normalized CPU metrics by default. {issue}15618[15618] {pull}15729[15729]
- Add galley metricset for Istio Metricbeat module {pull}15857[15857]
- Add `key/value` mode for SQL module. {issue}15770[15770] {pull]15845[15845]
- Add STAN dashboard {pull}15654[15654]
- Add support for Unix socket in Memcached metricbeat module. {issue}13685[13685] {pull}15822[15822]
- Add `up` metric to prometheus metrics collected from host {pull}15948[15948]
- Add citadel metricset for Istio Metricbeat module {pull}15990[15990]
- Add support for processors in light modules. {issue}14740[14740] {pull}15923[15923]
- Add collecting AuroraDB metrics in rds metricset. {issue}14142[14142] {pull}16004[16004]
- Reuse connections in SQL module. {pull}16001[16001]
- Improve the `logstash` module (when `xpack.enabled` is set to `true`) to use the override `cluster_uuid` returned by Logstash APIs. {issue}15772[15772] {pull}15795[15795]
- Add region parameter in googlecloud module. {issue}15780[15780] {pull}16203[16203]
- Add kubernetes storage class support via kube-state-metrics. {pull}16145[16145]
- Add database_account azure metricset. {issue}15758[15758]
- Add support for NATS 2.1. {pull}16317[16317]
- Add Load Balancing metricset to GCP {pull}15559[15559]
- Add support for Dropwizard metrics 4.1. {pull}16332[16332]
- Add azure container metricset in order to monitor containers. {issue}15751[15751] {pull}16421[16421]
- Improve the `haproxy` module to support metrics exposed via HTTPS. {issue}14579[14579] {pull}16333[16333]
- Add filtering option for prometheus collector. {pull}16420[16420]
- Add metricsets based on Ceph Manager Daemon to the `ceph` module. {issue}7723[7723] {pull}16254[16254]
- Release `statsd` module as GA. {pull}16447[16447] {issue}14280[14280]
- Add collecting tags and tags_filter for rds metricset in aws module. {pull}16605[16605] {issue}16358[16358]
- Add OpenMetrics Metricbeat module {pull}16596[16596]
- Add `cloudfoundry` module to send events from Cloud Foundry. {pull}16671[16671]
- Add `redisenterprise` module. {pull}16482[16482] {issue}15269[15269]
- Add system/users metricset as beta {pull}16569[16569]
- Align fields to ECS and add more tests for the azure module. {issue}16024[16024] {pull}16754[16754]
- Add additional cgroup fields to docker/diskio{pull}16638[16638]
- Add PubSub metricset to Google Cloud Platform module {pull}15536[15536]
- Add overview dashboard for googlecloud compute metricset. {issue}16534[16534] {pull}16819[16819]
- Add Prometheus remote write endpoint {pull}16609[16609]
- Release STAN module as GA. {pull}16980[16980]
- Add query metricset for prometheus module. {pull}17104[17104]
- Release ActiveMQ module as GA. {issue}17047[17047] {pull}17049[17049]
- Release Zookeeper/connection module as GA. {issue}14281[14281] {pull}17043[17043]
- Add support for CouchDB v2 {issue}16352[16352] {pull}16455[16455]
- Add dashboard for pubsub metricset in googlecloud module. {pull}17161[17161]
- Add dashboards for the azure container metricsets. {pull}17194[17194]
- Replace vpc metricset into vpn, transitgateway and natgateway metricsets. {pull}16892[16892]
- Use Elasticsearch histogram type to store Prometheus histograms {pull}17061[17061]
- Allow to rate Prometheus counters when scraping them {pull}17061[17061]
- Release Oracle module as GA. {issue}14279[14279] {pull}16833[16833]
- Release vsphere module as GA. {issue}15798[15798] {pull}17119[17119]
- Add Storage metricsets to GCP module {pull}15598[15598]
- Added documentation for running Metricbeat in Cloud Foundry. {pull}17275[17275]
- Add test for documented fields check for metricsets without a http input. {issue}17315[17315] {pull}17334[17334]
- Add final tests and move label to GA for the azure module in metricbeat. {pull}17319[17319]
- Refactor windows/perfmon metricset configuration options and event output. {pull}17596[17596]
- Reference kubernetes manifests mount data directory from the host when running metricbeat as daemonset, so data persist between executions in the same node. {pull}17429[17429]
- Add more detailed error messages, system tests and small refactoring to the service metricset in windows. {pull}17725[17725]
- Stack Monitoring modules now auto-configure required metricsets when `xpack.enabled: true` is set. {issue}16471[[16471] {pull}17609[17609]
- Add Metricbeat IIS module dashboards. {pull}17966[17966]
- Add dashboard for the azure database account metricset. {pull}17901[17901]
- Allow partial region and zone name in googlecloud module config. {pull}17913[17913]
- Add aggregation aligner as a config parameter for googlecloud stackdriver metricset. {issue}17141[[17141] {pull}17719[17719]
- Move the perfmon metricset to GA. {issue}16608[16608] {pull}17879[17879]
- Add static mapping for metricsets under aws module. {pull}17614[17614] {pull}17650[17650]
- Add dashboard for googlecloud storage metricset. {pull}18172[18172]
- Collect new `bulk` indexing metrics from Elasticsearch when `xpack.enabled:true` is set. {issue} {pull}17992[17992]
- Remove requirement to connect as sysdba in Oracle module {issue}15846[15846] {pull}18182[18182]
- Update MSSQL module to fix some SSPI authentication and add brackets to USE statements {pull}17862[17862]]
- Add client address to events from http server module {pull}18336[18336]
- Remove required for region/zone and make stackdriver a metricset in googlecloud. {issue}16785[16785] {pull}18398[18398]
- Add memory metrics into compute googlecloud. {pull}18802[18802]

*Packetbeat*

*Functionbeat*


*Winlogbeat*

- Add more DNS error codes to the Sysmon module. {issue}15685[15685]
- Add experimental event log reader implementation that should be faster in most cases. {issue}6585[6585] {pull}16849[16849]
- Set process.command_line and process.parent.command_line from Sysmon Event ID 1. {pull}17327[17327]
- Add support for event IDs 4673,4674,4697,4698,4699,4700,4701,4702,4768,4769,4770,4771,4776,4778,4779,4964 to the Security module {pull}17517[17517]
- Add registry and code signature information and ECS categorization fields for sysmon module {pull}18058[18058]

==== Deprecated

*Affecting all Beats*

*Filebeat*


*Heartbeat*

*Journalbeat*

*Metricbeat*
- Deprecate tags config parameter in cloudwatch metricset. {pull}16733[16733]

*Packetbeat*

*Winlogbeat*

*Functionbeat*

==== Known Issue

*Journalbeat*<|MERGE_RESOLUTION|>--- conflicted
+++ resolved
@@ -206,11 +206,8 @@
 - Remove specific win32 api errors from events in perfmon. {issue}18292[18292] {pull}18361[18361]
 - Fix application_pool metricset after pdh changes. {pull}18477[18477]
 - Fix tags_filter for cloudwatch metricset in aws. {pull}18524[18524]
-<<<<<<< HEAD
 - Fix getting gcp compute instance metadata with partial zone/region in config. {pull}18757[18757]
-=======
 - Add missing network.sent_packets_count metric into compute metricset in googlecloud module. {pull}18802[18802]
->>>>>>> 1eb4e790
 
 *Packetbeat*
 
