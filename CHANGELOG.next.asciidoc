--- conflicted
+++ resolved
@@ -220,12 +220,9 @@
 
 - Added append Processor which will append concrete values or values from a field to target. {issue}29934[29934] {pull}33364[33364]
 - Allow users to enable features via configuration, starting with the FQDN reporting feature. {issue}1070[1070] {pull}34456[34456]
-<<<<<<< HEAD
 - Add Hetzner Cloud as a provider for `add_cloud_metadata`. {pull}35456[35456]
-=======
 - Reload Beat when TLS certificates or key files are modified. {issue}34408[34408] {pull}34416[34416]
 
->>>>>>> a927de0f
 
 *Auditbeat*
 
