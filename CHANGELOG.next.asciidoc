// Use these for links to issue and pulls. Note issues and pulls redirect one to
// each other on Github, so don't worry too much on using the right prefix.
:issue: https://github.com/elastic/beats/issues/
:pull: https://github.com/elastic/beats/pull/

=== Beats version HEAD
https://github.com/elastic/beats/compare/v7.0.0-alpha2...main[Check the HEAD diff]

==== Breaking changes

*Affecting all Beats*


*Auditbeat*


*Filebeat*


*Heartbeat*


*Metricbeat*


*Packetbeat*


*Winlogbeat*


*Functionbeat*


==== Bugfixes

*Affecting all Beats*

- Fix field names with `add_network_direction` processor. {issue}29747[29747] {pull}29751[29751]
- Fix a logging bug when `ssl.verification_mode` was set to `full` or `certificate`, the command `test output` incorrectly logged that TLS was disabled.
- Fix the ability for subcommands to be ran properly from the beats containers. {pull}30452[30452]
- Update docker/distribution dependency library to fix a security issues concerning OCI Manifest Type Confusion Issue. {pull}30462[30462]
- Log errors when parsing and applying config blocks and if the input is disabled. {pull}30534[30534]

*Auditbeat*

- Fix handling of execve call events which have no argument. {issue}30585[30585] {pull}30586[30586]

*Filebeat*

- auditd: Prevent mapping explosion when truncated EXECVE records are ingested. {pull}30382[30382]
- elasticsearch: fix duplicate ingest when using a common appender configuration {issue}30428[30428] {pull}30440[30440]
- Set `url` as a pointer in the `httpjson` template context to ensure access to all methods. {pull}28695[28695]
<<<<<<< HEAD
- Fix ECS version string in threatintel to be consistent with other modules and add event.timezone. {issue}30499[30499] {pull}30570[30570]
- Add default paths value to MySQL Enterprise module to prevent issues with pipeline installations {pull}30598[30598]
- Fix compatibility with ECS by renaming `source` log key to `source_file` {issue}30667[30667]
=======
- Report the starting offset of the line in `log.offset` when using `filestream` instead of the end to be ECS compliant. {pull}30445[30445]
>>>>>>> 9840abc1

*Heartbeat*

*Metricbeat*

- Enhance metricbeat on openshift documentation {pull}30054[30054]
- Fixed missing ZooKeeper metrics due compatibility issues with versions >= 3.6.0 {pull}30068[30068]
- Fix Docker module: rename fields on dashboards. {pull}30500[30500]

*Packetbeat*


*Winlogbeat*


*Functionbeat*

- Pass AWS region configuration correctly. {issue}28520[28520] {pull}30238[30238]


*Elastic Logging Plugin*


==== Added

*Affecting all Beats*


*Auditbeat*


*Filebeat*

- Add support for '/var/log/pods/' path for add_kubernetes_metadata processor with `resource_type: pod`. {pull}28868[28868]
- Add documentation for add_kubernetes_metadata processors `log_path` matcher. {pull}28868[28868]

*Heartbeat*



*Metricbeat*


*Packetbeat*

*Functionbeat*


*Winlogbeat*


*Elastic Log Driver*


==== Deprecated

*Affecting all Beats*


*Filebeat*


*Heartbeat*

*Metricbeat*


*Packetbeat*

*Winlogbeat*

*Functionbeat*

==== Known Issue



<|MERGE_RESOLUTION|>--- conflicted
+++ resolved
@@ -51,13 +51,8 @@
 - auditd: Prevent mapping explosion when truncated EXECVE records are ingested. {pull}30382[30382]
 - elasticsearch: fix duplicate ingest when using a common appender configuration {issue}30428[30428] {pull}30440[30440]
 - Set `url` as a pointer in the `httpjson` template context to ensure access to all methods. {pull}28695[28695]
-<<<<<<< HEAD
-- Fix ECS version string in threatintel to be consistent with other modules and add event.timezone. {issue}30499[30499] {pull}30570[30570]
-- Add default paths value to MySQL Enterprise module to prevent issues with pipeline installations {pull}30598[30598]
 - Fix compatibility with ECS by renaming `source` log key to `source_file` {issue}30667[30667]
-=======
 - Report the starting offset of the line in `log.offset` when using `filestream` instead of the end to be ECS compliant. {pull}30445[30445]
->>>>>>> 9840abc1
 
 *Heartbeat*
 
