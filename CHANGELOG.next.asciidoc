// Use these for links to issue and pulls. Note issues and pulls redirect one to
// each other on Github, so don't worry too much on using the right prefix.
:issue: https://github.com/elastic/beats/issues/
:pull: https://github.com/elastic/beats/pull/

=== Beats version HEAD
https://github.com/elastic/beats/compare/v8.8.1\...main[Check the HEAD diff]

==== Breaking changes

*Affecting all Beats*
- The Elasticsearch output now enables compression by default. This decreases network data usage by an average of 70-80%, in exchange for 20-25% increased CPU use and ~10% increased ingestion time. The previous default can be restored by setting the flag `compression_level: 0` under `output.elasticsearch`. {pull}36681[36681]
- Elastic-agent-autodiscover library updated to version 0.6.4, disabling metadata for deployment and cronjob. Pods that will be created from deployments or cronjobs will not have the extra metadata field for kubernetes.deployment or kubernetes.cronjob, respectively. {pull}36877[36877]



*Auditbeat*


*Filebeat*

- Switch types of `log.file.device`, `log.file.inode`, `log.file.idxhi`, `log.file.idxlo` and `log.file.vol` fields to strings to better align with ECS and integrations. {pull}36697[36697]

*Heartbeat*


*Metricbeat*

 - System module now collects the number of threads per process.
The elastic-agent-system-metrics was updated to v0.7.0 as the number of threads
is collected by it.

*Osquerybeat*


*Packetbeat*


*Winlogbeat*

- Add "event.category" and "event.type" to Sysmon module for EventIDs 8, 9, 19, 20, 27, 28, 255 {pull}35193[35193]

*Functionbeat*


*Elastic Logging Plugin*


==== Bugfixes

*Affecting all Beats*
- Support for multiline zookeeper logs {issue}2496[2496]
- Add checks to ensure reloading of units if the configuration actually changed. {pull}34346[34346]
- Fix namespacing on self-monitoring {pull}32336[32336]
- Fix namespacing on self-monitoring {pull}32336[32336]
- Fix Beats started by agent do not respect the allow_older_versions: true configuration flag {issue}34227[34227] {pull}34964[34964]
- Fix performance issues when we have a lot of inputs starting and stopping by allowing to disable global processors under fleet. {issue}35000[35000] {pull}35031[35031]
- 'add_cloud_metadata' processor - add cloud.region field for GCE cloud provider
- 'add_cloud_metadata' processor - update azure metadata api version to get missing `cloud.account.id` field
- Upgraded apache arrow library used in x-pack/libbeat/reader/parquet from v11 to v12.0.1 in order to fix cross-compilation issues {pull}35640[35640]
- Fix panic when MaxRetryInterval is specified, but RetryInterval is not {pull}35820[35820]
- Do not print context cancelled error message when running under agent {pull}36006[36006]
- Fix recovering from invalid output configuration when running under Elastic-Agent {pull}36016[36016]
- Improve StreamBuf append to improve performance when reading long lines from files. {pull}35928[35928]
- Eliminate cloning of event in deepUpdate {pull}35945[35945]
- Fix ndjson parser to store JSON fields correctly under `target` {issue}29395[29395]
- Support build of projects outside of beats directory {pull}36126[36126]
- Add default cgroup regex for add_process_metadata processor {pull}36484[36484] {issue}32961[32961]
- Fix environment capture by `add_process_metadata` processor. {issue}36469[36469] {pull}36471[36471]
- syslog processor - Fix the ability to use `when` conditions on the processor. {issue}36762[36762]
- upgrade elastic-agent-libs to v0.6.0, allows beat running as a windows service to receive more than one change request. {pull}36896[36896]

*Auditbeat*


*Filebeat*

- [Gcs Input] - Added missing locks for safe concurrency {pull}34914[34914]
- Fix the ignore_inactive option being ignored in Filebeat's filestream input {pull}34770[34770]
- Fix TestMultiEventForEOFRetryHandlerInput unit test of CometD input {pull}34903[34903]
- Add input instance id to request trace filename for httpjson and cel inputs {pull}35024[35024]
- Fixes "Can only start an input when all related states are finished" error when running under Elastic-Agent {pull}35250[35250] {issue}33653[33653]
- [system] sync system/auth dataset with system integration 1.29.0. {pull}35581[35581]
- [GCS Input] - Fixed an issue where bucket_timeout was being applied to the entire bucket poll interval and not individual bucket object read operations. Fixed a map write concurrency issue arising from data races when using a high number of workers. Fixed the flaky tests that were present in the GCS test suit. {pull}35605[35605]
- Fix filestream false positive log error "filestream input with ID 'xyz' already exists" {issue}31767[31767]
- Fix error message formatting from filestream input. {pull}35658[35658]
- Fix error when trying to use `include_message` parser {issue}35440[35440]
- Fix handling of IPv6 unspecified addresses in TCP input. {issue}35064[35064] {pull}35637[35637]
- Fixed a minor code error in the GCS input scheduler where a config value was being used directly instead of the source struct. {pull}35729[35729]
- Improve error reporting and fix IPv6 handling of TCP and UDP metric collection. {pull}35772[35772]
- Fix CEL input JSON marshalling of nested objects. {issue}35763[35763] {pull}35774[35774]
- Fix metric collection in GCPPubSub input. {pull}35773[35773]
- Fix end point deregistration in http_endpoint input. {issue}35899[35899] {pull}35903[35903]
- Fix duplicate ID panic in filestream metrics. {issue}35964[35964] {pull}35972[35972]
- Improve error reporting and fix IPv6 handling of TCP and UDP metric collection. {pull}35996[35996]
- Fix handling of NUL-terminated log lines in Fortinet Firewall module. {issue}36026[36026] {pull}36027[36027]
- Make redact field configuration recommended in CEL input and log warning if missing. {pull}36008[36008]
- Fix handling of region name configuration in awss3 input {pull}36034[36034]
- Fixed concurrency and flakey tests issue in azure blob storage input. {issue}35983[35983] {pull}36124[36124]
- Fix panic when sqs input metrics getter is invoked {pull}36101[36101] {issue}36077[36077]
- Make CEL input's `now` global variable static for evaluation lifetime. {pull}36107[36107]
- Update mito CEL extension library to v1.5.0. {pull}36146[36146]
- Filter out duplicate paths resolved from matching globs. {issue}36253[36253] {pull}36256[36256]
- Fix handling of TCP/UDP address resolution during metric initialization. {issue}35064[35064] {pull}36287[36287]
- Fix handling of Juniper SRX structured data when there is no leading junos element. {issue}36270[36270] {pull}36308[36308]
- Remove erroneous error log in GCPPubSub input. {pull}36296[36296]
- Fix Filebeat Cisco module with missing escape character {issue}36325[36325] {pull}36326[36326]
- Fix panic when redact option is not provided to CEL input. {issue}36387[36387] {pull}36388[36388]
- Remove 'onFilteredOut' and 'onDroppedOnPublish' callback logs {issue}36299[36299] {pull}36399[36399]
- Added a fix for Crowdstrike pipeline handling process arrays {pull}36496[36496]
- Ensure winlog input retains metric collection when handling recoverable errors. {issue}36479[36479] {pull}36483[36483]
- Revert error introduced in {pull}35734[35734] when symlinks can't be resolved in filestream. {pull}36557[36557]
- Fix ignoring external input configuration in `take_over: true` mode {issue}36378[36378] {pull}36395[36395]
- Add validation to http_endpoint config for empty URL {pull}36816[36816] {issue}36772[36772]
- Fix merging of array fields(processors, paths, parsers) in configurations generated from hints and default config. {issue}36838[36838] {pull}36857[36857]
- Fix handling of response errors in HTTPJSON and CEL request trace logging. {pull}36956[36956]

*Heartbeat*

- Fix panics when parsing dereferencing invalid parsed url. {pull}34702[34702]
- Fix retries to trigger on a down monitor with no previous state. {pull}36842[36842]
<<<<<<< HEAD
- Bump NodeJS minor version to 18.18.2. {pull}36961[36961]
=======
- Fix monitor duration calculation with retries. {pull}36900[36900]
>>>>>>> ee864b52

*Metricbeat*

- in module/windows/perfmon, changed collection method of the second counter value required to create a displayable value {pull}32305[32305]
- Fix and improve AWS metric period calculation to avoid zero-length intervals {pull}32724[32724]
- Add missing cluster metadata to k8s module metricsets {pull}32979[32979] {pull}33032[33032]
- Add GCP CloudSQL region filter {pull}32943[32943]
- Fix logstash cgroup mappings {pull}33131[33131]
- Remove unused `elasticsearch.node_stats.indices.bulk.avg_time.bytes` mapping {pull}33263[33263]
- Make generic SQL GA {pull}34637[34637]
- Collect missing remote_cluster in elasticsearch ccr metricset {pull}34957[34957]
- Add context with timeout in AWS API calls {pull}35425[35425]
- Fix EC2 host.cpu.usage {pull}35717[35717]
- Resolve statsd module's prematurely halting of metrics parsing upon encountering an invalid packet. {pull}35075[35075]
- Fix the gap in fetching forecast API metrics at the end of each month for Azure billing module  {pull}36142[36142]
- Add option in SQL module to execute queries for all dbs. {pull}35688[35688]
- Fix Azure Monitor empty metricnamespace. {pull}36295[36295]
- Fix GCP compute metadata. {pull}36338[36338]
- Add support for api_key authentication in elasticsearch module  {pull}36274[36274]
- Add remaining dimensions for azure storage account to make them available for tsdb enablement. {pull}36331[36331]
- Add missing 'TransactionType' dimension for Azure Storage Account. {pull}36413[36413]
- Add log error when statsd server fails to start {pull}36477[36477]
- Fix CassandraConnectionClosures metric configuration {pull}34742[34742]

*Osquerybeat*


*Packetbeat*


*Winlogbeat*


*Elastic Logging Plugin*


==== Added

*Affecting all Beats*

- Upgrade to Go 1.20.10. {pull}36846[36846]
- Added append Processor which will append concrete values or values from a field to target. {issue}29934[29934] {pull}33364[33364]
- When running under Elastic-Agent the status is now reported per Unit instead of the whole Beat {issue}35874[35874] {pull}36183[36183]
- Add warning message to SysV init scripts for RPM-based systems that lack `/etc/rc.d/init.d/functions`. {issue}35708[35708] {pull}36188[36188]
- Mark `translate_sid` processor is GA. {issue}36279[36279] {pull}36280[36280]
- dns processor: Add support for forward lookups (`A`, `AAAA`, and `TXT`). {issue}11416[11416] {pull}36394[36394]
- Mark `syslog` processor as GA, improve docs about how processor handles syslog messages. {issue}36416[36416] {pull}36417[36417]
- Add support for AWS external IDs. {issue}36321[36321] {pull}36322[36322]
- [Enhanncement for host.ip and host.mac] Disabling netinfo.enabled option of add-host-metadata processor {pull}36506[36506]
  Setting environmental variable ELASTIC_NETINFO:false in Elastic Agent pod will disable the netinfo.enabled option of add_host_metadata processor
- allow `queue` configuration settings to be set under the output. {issue}35615[35615] {pull}36788[36788]
- Beats will now connect to older Elasticsearch instances by default {pull}36884[36884]
- Raise up logging level to warning when attempting to configure beats with unknown fields from autodiscovered events/environments
- elasticsearch output now supports `idle_connection_timeout`. {issue}35616[35615] {pull}36843[36843]

*Auditbeat*


*Filebeat*

- add documentation for decode_xml_wineventlog processor field mappings.  {pull}32456[32456]
- httpjson input: Add request tracing logger. {issue}32402[32402] {pull}32412[32412]
- Add cloudflare R2 to provider list in AWS S3 input. {pull}32620[32620]
- Add support for single string containing multiple relation-types in getRFC5988Link. {pull}32811[32811]
- Added separation of transform context object inside httpjson. Introduced new clause `.parent_last_response.*` {pull}33499[33499]
- Added metric `sqs_messages_waiting_gauge` for aws-s3 input. {pull}34488[34488]
- Add nginx.ingress_controller.upstream.ip to related.ip {issue}34645[34645] {pull}34672[34672]
- Add unix socket log parsing for nginx ingress_controller {pull}34732[34732]
- Added metric `sqs_worker_utilization` for aws-s3 input. {pull}34793[34793]
- Add MySQL authentication message parsing and `related.ip` and `related.user` fields {pull}34810[34810]
- Add nginx ingress_controller parsing if one of upstreams fails to return response {pull}34787[34787]
- Add oracle authentication messages parsing {pull}35127[35127]
- Add sanitization capabilities to azure-eventhub input {pull}34874[34874]
- Add support for CRC validation in Filebeat's HTTP endpoint input. {pull}35204[35204]
- Add support for CRC validation in Zoom module. {pull}35604[35604]
- Add execution budget to CEL input. {pull}35409[35409]
- Add XML decoding support to HTTPJSON. {issue}34438[34438] {pull}35235[35235]
- Add delegated account support when using Google ADC in `httpjson` input. {pull}35507[35507]
- Allow specifying since when to read journald entries. {pull}35408[35408]
- Add metrics for filestream input. {pull}35529[35529]
- Add support for collecting `httpjson` metrics. {pull}35392[35392]
- Add XML decoding support to CEL. {issue}34438[34438] {pull}35372[35372]
- Mark CEL input as GA. {pull}35559[35559]
- Add metrics for gcp-pubsub input. {pull}35614[35614]
- [GCS] Added scheduler debug logs and improved the context passing mechanism by removing them from struct params and passing them as function arguments. {pull}35674[35674]
- Allow non-AWS endpoints for awss3 input. {issue}35496[35496] {pull}35520[35520]
- Under elastic-agent the input metrics will now be included in agent diagnostics dumps. {pull}35798[35798]
- Add Okta input package for entity analytics. {pull}35611[35611]
- Expose harvester metrics from filestream input {pull}35835[35835] {issue}33771[33771]
- Add device support for Azure AD entity analytics. {pull}35807[35807]
- Improve CEL input performance. {pull}35915[35915]
- Adding filename details from zip to response for httpjson {issue}33952[33952] {pull}34044[34044]
- Added support for min/max template functions in httpjson input. {issue}36094[36094] {pull}36036[36036]
- Add `clean_session` configuration setting for MQTT input.  {pull}35806[16204]
- Add fingerprint mode for the filestream scanner and new file identity based on it {issue}34419[34419] {pull}35734[35734]
- Add file system metadata to events ingested via filestream {issue}35801[35801] {pull}36065[36065]
- Add support for localstack based input integration testing {pull}35727[35727]
- Allow parsing bytes in and bytes out as long integer in CEF processor. {issue}36100[36100] {pull}36108[36108]
- Add support for registered owners and users to AzureAD entity analytics provider. {pull}36092[36092]
- Add support for endpoint resolver in AWS config {pull}36208[36208]
- Added support for Okta OAuth2 provider in the httpjson input. {pull}36273[36273]
- Add support of the interval parameter in Salesforce setupaudittrail-rest fileset. {issue}35917[35917] {pull}35938[35938]
- Add device handling to Okta input package for entity analytics. {pull}36049[36049]
- Add setup option `--force-enable-module-filesets`, that will act as if all filesets have been enabled in a module during setup. {issue}30916[30916] {pull}36286[36286]
- [Azure] Add input metrics to the azure-eventhub input. {pull}35739[35739]
- Reduce HTTPJSON metrics allocations. {pull}36282[36282]
- Add support for a simplified input configuraton when running under Elastic-Agent {pull}36390[36390]
- Make HTTPJSON response body decoding errors more informative. {pull}36481[36481]
- Allow fine-grained control of entity analytics API requests for Okta provider. {issue}36440[36440] {pull}36492[36492]
- Add support for expanding `journald.process.capabilities` into the human-readable effective capabilities in the ECS `process.thread.capabilities.effective` field. {issue}36454[36454] {pull}36470[36470]
- Allow fine-grained control of entity analytics API requests for AzureAD provider. {issue}36440[36440] {pull}36441[36441]
- For request tracer logging in CEL and httpjson the request and response body are no longer included in `event.original`. The body is still present in `http.{request,response}.body.content`. {pull}36531[36531]
- Added support for Okta OAuth2 provider in the CEL input. {issue}36336[36336] {pull}36521[36521]
- Improve error logging in HTTPJSON input. {pull}36529[36529]
- Disable warning message about ingest pipeline loading when running under Elastic Agent. {pull}36659[36659]
- Add input metrics to http_endpoint input. {issue}36402[36402] {pull}36427[36427]
- Remove Event Normalization from GCP PubSub Input. {pull}36716[36716]
- Update mito CEL extension library to v1.6.0. {pull}36651[36651]
- Added support for new features & removed partial save mechanism in the Azure Blob Storage input. {issue}35126[35126] {pull}36690[36690]
- Improve template evaluation logging for HTTPJSON input. {pull}36668[36668]
- Add CEL partial value debug function. {pull}36652[36652]
- Added support for new features and removed partial save mechanism in the GCS input. {issue}35847[35847] {pull}36713[36713]
- Re-use buffers to optimise memory allocation in fingerprint mode of filestream {pull}36736[36736]
- Allow http_endpoint input to receive PUT and PATCH requests. {pull}36734[36734]
- Add cache processor. {pull}36786[36786]
- Avoid unwanted publication of Azure entity records. {pull}36753[36753]
- Avoid unwanted publication of Okta entity records. {pull}36770[36770]
- Add support for Digest Authentication to CEL input. {issue}35514[35514] {pull}36932[36932]

*Auditbeat*

- Upgrade go-libaudit to v2.4.0. {issue}36776[36776] {pull}36964[36964]

*Libbeat*

*Heartbeat*
- Added status to monitor run log report.
- Capture and log the individual connection metrics for all the lightweight monitors


*Metricbeat*

- Add per-thread metrics to system_summary {pull}33614[33614]
- Add GCP CloudSQL metadata {pull}33066[33066]
- Add GCP Carbon Footprint metricbeat data {pull}34820[34820]
- Add event loop utilization metric to Kibana module {pull}35020[35020]
- Align on the algorithm used to transform Prometheus histograms into Elasticsearch histograms {pull}36647[36647]


*Osquerybeat*


*Packetbeat*

- Improve efficiency of sniffers by deduplicating interface configurations. {issue}36574[36574] {pull}36576[36576]
- Bump Windows Npcap version to v1.76. {issue}36539[36539] {pull}36549[36549]

*Packetbeat*


*Winlogbeat*

- Make ingest pipeline routing robust to letter case of channel names for forwarded events. {issue}36670[36670] {pull}36899[36899]

*Functionbeat*


*Winlogbeat*



*Elastic Log Driver*
*Elastic Logging Plugin*


==== Deprecated

*Auditbeat*


*Filebeat*

- Deprecate rsa2elk Filebeat modules. {issue}36125[36125] {pull}36887[36887]

*Heartbeat*



*Metricbeat*


*Osquerybeat*


*Packetbeat*


*Winlogbeat*


*Functionbeat*


*Elastic Logging Plugin*


==== Known Issues























<|MERGE_RESOLUTION|>--- conflicted
+++ resolved
@@ -119,11 +119,8 @@
 
 - Fix panics when parsing dereferencing invalid parsed url. {pull}34702[34702]
 - Fix retries to trigger on a down monitor with no previous state. {pull}36842[36842]
-<<<<<<< HEAD
 - Bump NodeJS minor version to 18.18.2. {pull}36961[36961]
-=======
 - Fix monitor duration calculation with retries. {pull}36900[36900]
->>>>>>> ee864b52
 
 *Metricbeat*
 
