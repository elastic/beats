// Use these for links to issue and pulls. Note issues and pulls redirect one to
// each other on Github, so don't worry too much on using the right prefix.
:issue: https://github.com/elastic/beats/issues/
:pull: https://github.com/elastic/beats/pull/

=== Beats version HEAD
https://github.com/elastic/beats/compare/v7.0.0-alpha2...master[Check the HEAD diff]

==== Breaking changes

*Affecting all Beats*

- Update to Golang 1.12.1. {pull}11330[11330]
- Disable Alibaba Cloud and Tencent Cloud metadata providers by default. {pull}13812[12812]
- Allow Metricbeat's beat module to read monitoring information over a named pipe or unix domain socket. {pull}14558[14558]
- Remove version information from default ILM policy for improved upgrade experience on custom policies. {pull}14745[14745]
- Running `setup` cmd respects `setup.ilm.overwrite` setting for improved support of custom policies. {pull}14741[14741]
- Libbeat: Do not overwrite agent.*, ecs.version, and host.name. {pull}14407[14407]
- Libbeat: Cleanup the x-pack licenser code to use the new license endpoint and the new format. {pull}15091[15091]
- Users can now specify `monitoring.cloud.*` to override `monitoring.elasticsearch.*` settings. {issue}14399[14399] {pull}15254[15254]
- Refactor metadata generator to support adding metadata across resources {pull}14875[14875]
- Update to ECS 1.4.0. {pull}14844[14844]
- The document id fields has been renamed from @metadata.id to @metadata._id {pull}15859[15859]


*Auditbeat*


*Filebeat*

- Fix parsing of Elasticsearch node name by `elasticsearch/slowlog` fileset. {pull}14547[14547]
- CEF extensions are now mapped to the data types defined in the CEF guide. {pull}14342[14342]

*Heartbeat*


*Journalbeat*

- Remove broken dashboard. {pull}15288[15288]

*Metricbeat*

- kubernetes.container.cpu.limit.cores and kubernetes.container.cpu.requests.cores are now floats. {issue}11975[11975]
- Update cloudwatch metricset mapping for both metrics and dimensions. {pull}15245[15245]

*Packetbeat*

- TLS: Fields have been changed to adapt to ECS. {pull}15497[15497]
- TLS: The behavior of send_certificates and include_raw_certificates options has changed. {pull}15497[15497]

*Winlogbeat*

*Functionbeat*


==== Bugfixes

*Affecting all Beats*

- Fix a race condition with the Kafka pipeline client, it is possible that `Close()` get called before `Connect()` . {issue}11945[11945]
- Allow users to configure only `cluster_uuid` setting under `monitoring` namespace. {pull}14338[14338]
- Fix spooling to disk blocking infinitely if the lock file can not be acquired. {pull}15338[15338]
- Update replicaset group to apps/v1 {pull}15854[15802]
- Fix `metricbeat test output` with an ipv6 ES host in the output.hosts. {pull}15368[15368]
- Fix `convert` processor conversion of string to integer with leading zeros. {issue}15513[15513] {pull}15557[15557]
- Fix panic in the Logstash output when trying to send events to closed connection. {pull}15568[15568]
- Fix missing output in dockerlogbeat {pull}15719[15719]
- Fix logging target settings being ignored when Beats are started via systemd or docker. {issue}12024[12024] {pull}15422[15442]
- Do not load dashboards where not available. {pull}15802[15802]
- Fix issue where default go logger is not discarded when either * or stdout is selected. {issue}10251[10251] {pull}15708[15708]
- Fix issue where TLS settings would be ignored when a forward proxy was in use. {pull}15516{15516}

*Auditbeat*

- system/socket: Fixed compatibility issue with kernel 5.x. {pull}15771[15771]

*Filebeat*

- cisco/asa fileset: Fix parsing of 302021 message code. {pull}14519[14519]
- Fix filebeat azure dashboards, event category should be `Alert`. {pull}14668[14668]
- Fix a problem in Filebeat input httpjson where interval is not used as time.Duration. {pull}14728[14728]
- Fix SSL config in input.yml for Filebeat httpjson input in the MISP module. {pull}14767[14767]
- Check content-type when creating new reader in s3 input. {pull}15252[15252] {issue}15225[15225]
- Fix session reset detection and a crash in Netflow input. {pull}14904[14904]
- Handle errors in handleS3Objects function and add more debug messages for s3 input. {pull}15545[15545]
- netflow: Allow for options templates without scope fields. {pull}15449[15449]
- netflow: Fix bytes/packets counters on some devices (NSEL and Netstream). {pull}15449[15449]
- netflow: Fix compatibility with some Cisco devices by changing the field `class_id` from short to long. {pull}15449[15449]
- Fixed dashboard for Cisco ASA Firewall. {issue}15420[15420] {pull}15553[15553]
- Add shared_credential_file to cloudtrail config {issue}15652[15652] {pull}15656[15656]
- Fix typos in zeek notice fileset config file. {issue}15764[15764] {pull}15765[15765]

*Heartbeat*

- Fix recording of SSL cert metadata for Expired/Unvalidated x509 certs. {pull}13687[13687]
- Fixed excessive memory usage introduced in 7.5 due to over-allocating memory for HTTP checks. {pull}15639[15639]

*Journalbeat*


*Metricbeat*

- Fix checking tagsFilter using length in cloudwatch metricset. {pull}14525[14525]
- Fixed bug with `elasticsearch/cluster_stats` metricset not recording license expiration date correctly. {issue}14541[14541] {pull}14591[14591]
- Log bulk failures from bulk API requests to monitoring cluster. {issue}14303[14303] {pull}14356[14356]
- Fix regular expression to detect instance name in perfmon metricset. {issue}14273[14273] {pull}14666[14666]
- Fixed bug with `elasticsearch/cluster_stats` metricset not recording license ID in the correct field. {pull}14592[14592]
- Fix `docker.container.size` fields values {issue}14979[14979] {pull}15224[15224]
- Make `kibana` module more resilient to Kibana unavailability. {issue}15258[15258] {pull}15270[15270]
- Fix panic exception with some unicode strings in perfmon metricset. {issue}15264[15264]
- Make `logstash` module more resilient to Logstash unavailability. {issue}15276[15276] {pull}15306[15306]
- Add username/password in Metricbeat autodiscover hints {pull}15349[15349]
- Fix CPU count in docker/cpu in cases where no `online_cpus` are reported {pull}15070[15070]
- Add dedot for tags in ec2 metricset and cloudwatch metricset. {issue}15843[15843] {pull}15844[15844]
- Use RFC3339 format for timestamps collected using the SQL module. {pull}15847[15847]
- Avoid parsing errors returned from prometheus endpoints. {pull}15712[15712]
- Add dedot for cloudwatch metric name. {issue}15916[15916] {pull}15917[15917]

*Packetbeat*


*Winlogbeat*


*Functionbeat*


==== Added

*Affecting all Beats*

- Add a friendly log message when a request to docker has exceeded the deadline. {pull}15336[15336]
- Decouple Debug logging from fail_on_error logic for rename, copy, truncate processors {pull}12451[12451]
- Allow a beat to ship monitoring data directly to an Elasticsearch monitoring cluster. {pull}9260[9260]
- Updated go-seccomp-bpf library to v1.1.0 which updates syscall lists for Linux v5.0. {pull}11394[11394]
- add_host_metadata is no GA. {pull}13148[13148]
- Add `providers` setting to `add_cloud_metadata` processor. {pull}13812[13812]
- GA the `script` processor. {pull}14325[14325]
- Add `fingerprint` processor. {issue}11173[11173] {pull}14205[14205]
- Add support for API keys in Elasticsearch outputs. {pull}14324[14324]
- Ensure that init containers are no longer tailed after they stop {pull}14394[14394]
- Add consumer_lag in Kafka consumergroup metricset {pull}14822[14822]
- Make use of consumer_lag in Kafka dashboard {pull}14863[14863]
- Refactor kubernetes autodiscover to enable different resource based discovery {pull}14738[14738]
- Add `add_id` processor. {pull}14524[14524]
- Enable TLS 1.3 in all beats. {pull}12973[12973]
- Spooling to disk creates a lockfile on each platform. {pull}15338[15338]
- Fingerprint processor adds a new xxhash hashing algorithm {pull}15418[15418]
- Enable DEP (Data Execution Protection) for Windows packages. {pull}15149[15149]
- Add document_id setting to decode_json_fields processor. {pull}15859[15859]


*Auditbeat*


*Filebeat*
- Add dashboard for AWS ELB fileset. {pull}15804[15804]

- `container` and `docker` inputs now support reading of labels and env vars written by docker JSON file logging driver. {issue}8358[8358]
- Add `index` option to all inputs to directly set a per-input index value. {pull}14010[14010]
- Add new fileset googlecloud/audit for ingesting Google Cloud Audit logs. {pull}15200[15200]
- Add dashboards to the CEF module (ported from the Logstash ArcSight module). {pull}14342[14342]
- Add expand_event_list_from_field support in s3 input for reading json format AWS logs. {issue}15357[15357] {pull}15370[15370]
- Add azure-eventhub input which will use the azure eventhub go sdk. {issue}14092[14092] {pull}14882[14882]
- Expose more metrics of harvesters (e.g. `read_offset`, `start_time`). {pull}13395[13395]
- Include log.source.address for unparseable syslog messages. {issue}13268[13268] {pull}15453[15453]
- Release aws elb fileset as GA. {pull}15426[15426] {issue}15380[15380]
- Integrate the azure-eventhub with filebeat azure module (replace the kafka input). {pull}15480[15480]
- Release aws s3access fileset to GA. {pull}15431[15431] {issue}15430[15430]
- Add cloudtrail fileset to AWS module. {issue}14657[14657] {pull}15227[15227]
- New fileset googlecloud/firewall for ingesting Google Cloud Firewall logs. {pull}14553[14553]
- google-pubsub input: ACK pub/sub message when acknowledged by publisher. {issue}13346[13346] {pull}14715[14715]
- Remove Beta label from google-pubsub input. {issue}13346[13346] {pull}14715[14715]
- Set event.outcome field based on googlecloud audit log output. {pull}15731[15731]

*Heartbeat*

- Allow a list of status codes for HTTP checks. {pull}15587[15587]


*Heartbeat*

*Journalbeat*

*Metricbeat*

- Add lambda metricset in aws module. {pull}15260[15260]
- Expand data for the `system/memory` metricset {pull}15492[15492]
- Add azure `storage` metricset in order to retrieve metric values for storage accounts. {issue}14548[14548] {pull}15342[15342]
- Add cost warnings for the azure module. {pull}15356[15356]
- Add DynamoDB AWS Metricbeat light module {pull}15097[15097]
- Release elb module as GA. {pull}15485[15485]
- Add a `system/network_summary` metricset {pull}15196[15196]
- Add IBM MQ light-weight Metricbeat module {pull}15301[15301]
- Enable script processor. {pull}14711[14711]
- Add mixer metricset for Istio Metricbeat module {pull}15696[15696]
- Add mesh metricset for Istio Metricbeat module{pull}15535[15535]
- Add pilot metricset for Istio Metricbeat module {pull}15761[15761]
- Add galley metricset for Istio Metricbeat module {pull}15857[15857]
- Add STAN dashboard {pull}15654[15654]
- Add `key/value` mode for SQL module. {issue}15770[15770] {pull]15845[15845]
- Add support for Unix socket in Memcached metricbeat module. {issue}13685[13685] {pull}15822[15822]
- Make the `system/cpu` metricset collect normalized CPU metrics by default. {issue}15618[15618] {pull}15729[15729]
<<<<<<< HEAD
- Add `up` metric to prometheus metrics collected from host {pull}15948[15948]
=======
- Add citadel metricset for Istio Metricbeat module {pull}15990[15990]
>>>>>>> 14ea1abf
- Add support for processors in light modules. {issue}14740[14740] {pull}15923[15923]

*Packetbeat*


*Functionbeat*

- Add monitoring info about triggered functions. {pull}14876[14876]
- Add Google Cloud Platform support. {pull}13598[13598]

*Winlogbeat*


==== Deprecated

*Affecting all Beats*

*Filebeat*


*Heartbeat*

*Journalbeat*

*Metricbeat*


*Packetbeat*

*Winlogbeat*

*Functionbeat*

==== Known Issue

*Journalbeat*<|MERGE_RESOLUTION|>--- conflicted
+++ resolved
@@ -201,11 +201,8 @@
 - Add `key/value` mode for SQL module. {issue}15770[15770] {pull]15845[15845]
 - Add support for Unix socket in Memcached metricbeat module. {issue}13685[13685] {pull}15822[15822]
 - Make the `system/cpu` metricset collect normalized CPU metrics by default. {issue}15618[15618] {pull}15729[15729]
-<<<<<<< HEAD
 - Add `up` metric to prometheus metrics collected from host {pull}15948[15948]
-=======
 - Add citadel metricset for Istio Metricbeat module {pull}15990[15990]
->>>>>>> 14ea1abf
 - Add support for processors in light modules. {issue}14740[14740] {pull}15923[15923]
 
 *Packetbeat*
