--- conflicted
+++ resolved
@@ -39,16 +39,8 @@
 - Add support for Kibana status metricset in v8 format {pull}40275[40275]
 - Mark system process metricsets as running if metrics are partially available {pull}40565[40565]
 - Fixed a bug where `event.duration` could be missing from an event on Windows systems due to low-resolution clock. {pull}44440[44440]
-<<<<<<< HEAD
-- Add check for http error codes in the Metricbeat's Prometheus query submodule {pull}44493[44493]
-- Sanitize error messages in Fetch method of SQL module {pull}44577[44577]
-- Add NTP metricset to system module. {pull}44884[44884]
-- Add VPN metrics to meraki module {pull}44851[44851]
 - Improve error messages in AWS Health {pull}45408[45408]
 - Fix URL construction to handle query parameters properly in GET requests for Jolokia {pull}45620[45620]
-=======
-- Improve error messages in AWS Health {pull}45408[45408]
->>>>>>> 7719fd95
 
 *Osquerybeat*
 
