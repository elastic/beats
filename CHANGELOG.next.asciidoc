--- conflicted
+++ resolved
@@ -157,11 +157,8 @@
 - Improve httpjson documentation for split processor. {pull}33473[33473]
 - Added separation of transform context object inside httpjson. Introduced new clause `.parent_last_response.*` {pull}33499[33499]
 - Cloud Foundry input uses server-side filtering when retrieving logs. {pull}33456[33456]
-<<<<<<< HEAD
 - Add `parse_aws_vpc_flow_log` processor. {pull}33656[33656]
-=======
 - Add Common Expression Language input. {pull}31233[31233]
->>>>>>> adc85eec
 
 *Auditbeat*
 
