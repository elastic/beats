// Use these for links to issue and pulls. Note issues and pulls redirect one to
// each other on Github, so don't worry too much on using the right prefix.
:issue: https://github.com/elastic/beats/issues/
:pull: https://github.com/elastic/beats/pull/

=== Beats version HEAD
https://github.com/elastic/beats/compare/v8.8.1\...main[Check the HEAD diff]

==== Breaking changes

*Affecting all Beats*

- Fix FQDN being lowercased when used as `host.hostname` {issue}39993[39993]
- Beats won't log start up information when running under the Elastic Agent {40390}40390[40390]
- Drop support for Debian 10 and upgrade statically linked glibc from 2.28 to 2.31 {pull}41402[41402]
- Fix metrics not being ingested, due to "Limit of total fields [10000] has been exceeded while adding new fields [...]". The total fields limit has been increased to 12500. No significant performance impact on Elasticsearch is anticipated. {pull}41640[41640]
- Set default kafka version to 2.1.0 in kafka output and filebeat. {pull}41662[41662]
- Replace default Ubuntu-based images with UBI-minimal-based ones {pull}42150[42150]
- Fix templates and docs to use correct `--` version of command line arguments. {issue}42038[42038] {pull}42060[42060]
- removed support for a single `-` to precede multi-letter command line arguments.  Use `--` instead. {issue}42117[42117] {pull}42209[42209]
- The Beats logger and file output rotate files when necessary. The beat now forces a file rotation when unexpectedly writing to a file through a symbolic link.
- Allow faccessat(2) in seccomp. {pull}43322[43322]

*Auditbeat*


*Filebeat*

- Convert netflow input to API v2 and disable event normalisation {pull}37901[37901]
- Removed deprecated Squid from Beats. See <<migrate-from-deprecated-module>> for migration options. {pull}38037[38037]
- Removed deprecated Sonicwall from Beats. Use the https://docs.elastic.co/integrations/sonicwall[SonicWall Firewall] Elastic integration instead. {pull}38037[38037]
- Removed deprecated Radware from Beats. See <<migrate-from-deprecated-module>> for migration options. {pull}38037[38037]
- Removed deprecated Netscout from Beats. See <<migrate-from-deprecated-module>> for migration options. {pull}38037[38037]
- Removed deprecated Juniper Netscreen from Beats. See <<migrate-from-deprecated-module>> for migration options. {pull}38037[38037]
- Removed deprecated Impreva from Beats. See <<migrate-from-deprecated-module>> for migration options. {pull}38037[38037]
- Removed deprecated Cylance from Beats. See <<migrate-from-deprecated-module>> for migration options. {pull}38037[38037]
- Removed deprecated Bluecoat from Beats. See <<migrate-from-deprecated-module>> for migration options. {pull}38037[38037]
- Introduce input/netmetrics and refactor netflow input metrics {pull}38055[38055]
- Update Salesforce module to use new Salesforce input. {pull}37509[37509]
- Tag events that come from a filestream in "take over" mode. {pull}39828[39828]
- Fix high IO and handling of a corrupted registry log file. {pull}35893[35893]
- Enable file ingestion to report detailed status to Elastic Agent {pull}40075[40075]
- Filebeat, when running with Elastic-Agent, reports status for Filestream input. {pull}40121[40121]
- Fix filestream's registry GC: registry entries will never be removed if clean_inactive is set to "-1". {pull}40258[40258]
- Added `ignore_empty_values` flag in `decode_cef` Filebeat processor. {pull}40268[40268]
- Added support for hyphens in extension keys in `decode_cef` Filebeat processor. {pull}40427[40427]
- Journald: removed configuration options `include_matches.or`, `include_matches.and`, `backoff`, `max_backoff`, `cursor_seek_fallback`. {pull}40061[40061]
- Journald: `include_matches.match` now behaves in the same way as matchers in `journalctl`. Users should carefully update their input configuration. {pull}40061[40061]
- Journald: `seek` and `since` behaviour have been simplified, if there is a cursor (state) `seek` and `since` are ignored and the cursor is used. {pull}40061[40061]
- Redis: Added replication role as a field to submitted slowlogs
- Added `container.image.name` to `journald` Filebeat input's Docker-specific translated fields. {pull}40450[40450]
- Change log.file.path field in awscloudwatch input to nested object. {pull}41099[41099]
- Remove deprecated awscloudwatch field from Filebeat. {pull}41089[41089]
- The performance of ingesting SQS data with the S3 input has improved by up to 60x for queues with many small events. `max_number_of_messages` config for SQS mode is now ignored, as the new design no longer needs a manual cap on messages. Instead, use `number_of_workers` to scale ingestion rate in both S3 and SQS modes. The increased efficiency may increase network bandwidth consumption, which can be throttled by lowering `number_of_workers`. It may also increase number of events stored in memory, which can be throttled by lowering the configured size of the internal queue. {pull}40699[40699]
- Fixes filestream logging the error "filestream input with ID 'ID' already exists, this will lead to data duplication[...]" on Kubernetes when using autodiscover. {pull}41585[41585]
- Add kafka compression support for ZSTD.
- Filebeat fails to start if there is any input with a duplicated ID. It logs the duplicated IDs and the offending inputs configurations. {pull}41731[41731]
- Filestream inputs with duplicated IDs will fail to start. An error is logged showing the ID and the full input configuration. {issue}41938[41938] {pull}41954[41954]
- Filestream inputs can define `allow_deprecated_id_duplication: true` to run keep the previous behaviour of running inputs with duplicated IDs. {issue}41938[41938] {pull}41954[41954]
- The Filestream input only starts to ingest a file when it is >= 1024 bytes in size. This happens because the fingerprint` is the default file identity now. To restore the previous behaviour, set `file_identity.native: ~` and `prospector.scanner.fingerprint.enabled: false` {issue}40197[40197] {pull}41762[41762]
- Filebeat fails to start when its configuration contains usage of the deprecated `log` or `container` inputs. However, they can still be using while setting `allow_deprecated_use: true` in their configuration {pull}42295[42295]
- The fields produced by the Journald input are updated to better match ECS. Renamed fields:
Dropped fields: `syslog.priority` and `syslog.facility` while keeping their duplicated equivalent:
`log.syslog.priority`,`log.syslog.facility.code`. Renamed fields: `syslog.identifier` -> `log.syslog.appname`,
`syslog.pid` -> `log.syslog.procid`. `container.id_truncated` is dropped because the full container ID is
already present as `container.id` and `container.log.tag` is dropped because it is already present as
`log.syslog.appname`. The field `container.partial` is replaced by the tag `partial_message` if it was `true`,
otherwise no tag is added. {issue}42208[42208] {pull}42403[42403]
- Fixed race conditions in the global ratelimit processor that could drop events or apply rate limiting incorrectly.
- Fixed password authentication for ACL users in the Redis input of Filebeat. {pull}44137[44137]


*Heartbeat*


*Metricbeat*

- Change index summary metricset to use `_nodes/stats` API instead of `_stats` API to avoid data gaps. {pull}45049[45049]
- Add support for `_nodes/stats` URIs that work with legacy versions of Elasticsearch {pull}44307[44307]
- Setting period for counter cache for Prometheus remote_write at least to 60sec {pull}38553[38553]
- Remove fallback to the node limit for the `kubernetes.pod.cpu.usage.limit.pct` and `kubernetes.pod.memory.usage.limit.pct` metrics calculation
- Add support for Kibana status metricset in v8 format {pull}40275[40275]
- Mark system process metricsets as running if metrics are partially available {pull}40565[40565]
- Added back `elasticsearch.node.stats.jvm.mem.pools.*` to the `node_stats` metricset {pull}40571[40571]
- Add GCP organization and project details to ECS cloud fields. {pull}40461[40461]
- Add support for specifying a custom endpoint for GCP service clients. {issue}40848[40848] {pull}40918[40918]
- Fix incorrect handling of types in SQL module. {issue}40090[40090] {pull}41607[41607]
- Remove kibana.settings metricset since the API was removed in 8.0 {issue}30592[30592] {pull}42937[42937]
- Removed support for the Enterprise Search module {pull}42915[42915]
- Update NATS module compatibility. Oldest version supported is now 2.2.6 {pull}43310[43310]
- Fix the function to determine CPU cores on windows {issue}42593[42593] {pull}43409[43409]
- Updated list of supported vSphere versions in the documentation. {pull}43642[43642]
- Handle permission errors while collecting data from Windows services and don't interrupt the overall collection by skipping affected services {issue}40765[40765] {pull}43665[43665]
- Fixed a bug where `event.duration` could be missing from an event on Windows systems due to low-resolution clock. {pull}44440[44440]
- Add check for http error codes in the Metricbeat's Prometheus query submodule {pull}44493[44493]
- Sanitize error messages in Fetch method of SQL module {pull}44577[44577]
- Add VPN metrics to meraki module {pull}44851[44851]

*Osquerybeat*

- Add action responses data stream, allowing osquerybeat to post action results directly to elasticsearch. {pull}39143[39143]
- Disable allow_unsafe osquery configuration. {pull}40130[40130]
- Upgrade to osquery 5.12.1. {pull}40368[40368]
- Upgrade to osquery 5.13.1. {pull}40849[40849]
- Upgrade to osquery 5.15.0 {pull}43426[43426]


*Packetbeat*



*Winlogbeat*

- Add "event.category" and "event.type" to Sysmon module for EventIDs 8, 9, 19, 20, 27, 28, 255 {pull}35193[35193]
- Default to use raw api and delete older xml implementation. {pull}42275[42275]

*Functionbeat*


*Elastic Logging Plugin*


==== Bugfixes

*Affecting all Beats*

- Support for multiline zookeeper logs {issue}2496[2496]
- Add checks to ensure reloading of units if the configuration actually changed. {pull}34346[34346]
- Fix namespacing on self-monitoring {pull}32336[32336]
- Fix namespacing on self-monitoring {pull}32336[32336]
- Fix Beats started by agent do not respect the allow_older_versions: true configuration flag {issue}34227[34227] {pull}34964[34964]
- Fix performance issues when we have a lot of inputs starting and stopping by allowing to disable global processors under fleet. {issue}35000[35000] {pull}35031[35031]
- 'add_cloud_metadata' processor - add cloud.region field for GCE cloud provider
- 'add_cloud_metadata' processor - update azure metadata api version to get missing `cloud.account.id` field
- Upgraded apache arrow library used in x-pack/libbeat/reader/parquet from v11 to v12.0.1 in order to fix cross-compilation issues {pull}35640[35640]
- Fix panic when MaxRetryInterval is specified, but RetryInterval is not {pull}35820[35820]
- Support build of projects outside of beats directory {pull}36126[36126]
- Support Elastic Agent control protocol chunking support {pull}37343[37343]
- Lower logging level to debug when attempting to configure beats with unknown fields from autodiscovered events/environments {pull}[37816][37816]
- Set timeout of 1 minute for FQDN requests {pull}37756[37756]
- 'add_cloud_metadata' processor - improve AWS provider HTTP client overriding to support custom certificate bundle handling {pull}44189[44189]
- Fix `dns` processor to handle IPv6 server addresses properly. {pull}44526[44526]
- Fix an issue where the Kafka output could get stuck if a proxied connection to the Kafka cluster was reset. {issue}44606[44606]
- Use Debian 11 to build linux/arm to match linux/amd64. Upgrades linux/arm64's statically linked glibc from 2.28 to 2.31. {issue}44816[44816]
- The Elasticsearch output now correctly applies exponential backoff when being throttled by 429s ("too many requests") from Elasticsarch. {issue}36926[36926] {pull}45073[45073]

*Auditbeat*

- auditd: Request status from a separate socket to avoid data congestion {pull}41207[41207]
- auditd: Use ECS `event.type: end` instead of `stop` for SERVICE_STOP, DAEMON_ABORT, and DAEMON_END messages. {pull}41558[41558]
- auditd: Update syscall names for Linux 6.11. {pull}41558[41558]
- hasher: Geneneral improvements and fixes. {pull}41863[41863]
- hasher: Add a cached hasher for upcoming backend. {pull}41952[41952]
- Split common tty definitions. {pull}42004[42004]
- Fix potential data loss in add_session_metadata. {pull}42795[42795]
- system/package: Fix an error that can occur while migrating the internal package database schema. {issue}44294[44294] {pull}44296[44296]
- auditbeat/fim: Fix FIM@ebpfevents for new kernels #44371. {pull}44371[44371]

*Auditbeat*


*Filebeat*

- [Gcs Input] - Added missing locks for safe concurrency {pull}34914[34914]
- Fix the ignore_inactive option being ignored in Filebeat's filestream input {pull}34770[34770]
- Fix TestMultiEventForEOFRetryHandlerInput unit test of CometD input {pull}34903[34903]
- Add input instance id to request trace filename for httpjson and cel inputs {pull}35024[35024]
- Fixes "Can only start an input when all related states are finished" error when running under Elastic-Agent {pull}35250[35250] {issue}33653[33653]
- [system] sync system/auth dataset with system integration 1.29.0. {pull}35581[35581]
- [GCS Input] - Fixed an issue where bucket_timeout was being applied to the entire bucket poll interval and not individual bucket object read operations. Fixed a map write concurrency issue arising from data races when using a high number of workers. Fixed the flaky tests that were present in the GCS test suit. {pull}35605[35605]
- Fixed concurrency and flakey tests issue in azure blob storage input. {issue}35983[35983] {pull}36124[36124]
- Fix panic when sqs input metrics getter is invoked {pull}36101[36101] {issue}36077[36077]
- Fix handling of Juniper SRX structured data when there is no leading junos element. {issue}36270[36270] {pull}36308[36308]
- Fix Filebeat Cisco module with missing escape character {issue}36325[36325] {pull}36326[36326]
- Added a fix for Crowdstrike pipeline handling process arrays {pull}36496[36496]
- [threatintel] MISP pagination fixes {pull}37898[37898]
- Fix file handle leak when handling errors in filestream {pull}37973[37973]
- Fix a race condition that could crash Filebeat with a "negative WaitGroup counter" error {pull}38094[38094]
- Fix "failed processing S3 event for object key" error on aws-s3 input when key contains the "+" character {issue}38012[38012] {pull}38125[38125]
- Fix filebeat gcs input panic {pull}38407[38407]
- Fix filestream's registry GC: registry entries are now removed from the in-memory and disk store when they're older than the set TTL {issue}36761[36761] {pull}38488[38488]
- Fix filestream's registry GC: registry entries are now removed from the in-memory and disk store when they're older than the set TTL {issue}36761[36761] {pull}38488[38488]
- [threatintel] MISP splitting fix for empty responses {issue}38739[38739] {pull}38917[38917]
- Prevent GCP Pub/Sub input blockage by increasing default value of `max_outstanding_messages` {issue}35029[35029] {pull}38985[38985]
- Updated Websocket input title to align with existing inputs {pull}39006[39006]
- Restore netflow input on Windows {pull}39024[39024]
- Upgrade azure-event-hubs-go and azure-storage-blob-go dependencies. {pull}38861[38861]
- Fix request trace filename handling in http_endpoint input. {pull}39410[39410]
- Upgrade github.com/hashicorp/go-retryablehttp to mitigate CVE-2024-6104 {pull}40036[40036]
- Fix for Google Workspace duplicate events issue by adding canonical sorting over fingerprint keys array to maintain key order. {pull}40055[40055] {issue}39859[39859]
- Fix handling of deeply nested numeric values in HTTP Endpoint CEL programs. {pull}40115[40115]
- Prevent panic in CEL and salesforce inputs when github.com/hashicorp/go-retryablehttp exceeds maximum retries. {pull}40144[40144]
- Fix bug in CEL input rate limit logic. {issue}40106[40106] {pull}40270[40270]
- Relax requirements in Okta entity analytics provider user and device profile data shape. {pull}40359[40359]
- Fix bug in Okta entity analytics rate limit logic. {issue}40106[40106] {pull}40267[40267]
- Fix crashes in the journald input. {pull}40061[40061]
- Fix order of configuration for EntraID entity analytics provider. {pull}40487[40487]
- Ensure Entra ID request bodies are not truncated and trace logs are rotated before 100MB. {pull}40494[40494]
- The Elasticsearch output now correctly logs the event fields to the event log file {issue}40509[40509] {pull}40512[40512]
- Fix the "No such input type exist: 'azure-eventhub'" error on the Windows platform {issue}40608[40608] {pull}40609[40609]
- awss3 input: Fix handling of SQS notifications that don't contain a region. {pull}40628[40628]
- Fix credential handling when workload identity is being used in GCS input. {issue}39977[39977] {pull}40663[40663]
- Fix publication of group data from the Okta entity analytics provider. {pull}40681[40681]
- Ensure netflow custom field configuration is applied. {issue}40735[40735] {pull}40730[40730]
- Fix replace processor handling of zero string replacement validation. {pull}40751[40751]
- Fix long filepaths in diagnostics exceeding max path limits on Windows. {pull}40909[40909]
- Add backup and delete for AWS S3 polling mode feature back. {pull}41071[41071]
- Fix a bug in Salesforce input to only handle responses with 200 status code {pull}41015[41015]
- Fixed failed job handling and removed false-positive error logs in the GCS input. {pull}41142[41142]
- Bump github.com/elastic/go-sfdc dependency used by x-pack/filebeat/input/salesforce. {pull}41192[41192]
- Log bad handshake details when websocket connection fails {pull}41300[41300]
- Improve modification time handling for entities and entity deletion logic in the Active Directory entityanalytics input. {pull}41179[41179]
- Journald input now can read events from all boots {issue}41083[41083] {pull}41244[41244]
- Fix double encoding of client_secret in the Entity Analytics input's Azure Active Directory provider {pull}41393[41393]
- Fix aws region in aws-s3 input s3 polling mode.  {pull}41572[41572]
- Fix errors in SQS host resolution in the `aws-s3` input when using custom (non-AWS) endpoints. {pull}41504[41504]
- Fix double encoding of client_secret in the Entity Analytics input's Azure Active Directory provider {pull}41393[41393]
- The azure-eventhub input now correctly reports its status to the Elastic Agent on fatal errors {pull}41469[41469]
- Add support for Access Points in the `aws-s3` input. {pull}41495[41495]
- Fix the "No such input type exist: 'salesforce'" error on the Windows/AIX platform. {pull}41664[41664]
- Fix missing key in streaming input logging. {pull}41600[41600]
- Improve S3 object size metric calculation to support situations where Content-Length is not available. {pull}41755[41755]
- Fix handling of http_endpoint request exceeding memory limits. {issue}41764[41764] {pull}41765[41765]
- Rate limiting fixes in the Okta provider of the Entity Analytics input. {issue}40106[40106] {pull}41583[41583]
- Redact authorization headers in HTTPJSON debug logs. {pull}41920[41920]
- Further rate limiting fix in the Okta provider of the Entity Analytics input. {issue}40106[40106] {pull}41977[41977]
- Fix streaming input handling of invalid or empty websocket messages. {pull}42036[42036]
- Fix awss3 document ID construction when using the CSV decoder. {pull}42019[42019]
- The `_id` generation process for S3 events has been updated to incorporate the LastModified field. This enhancement ensures that the `_id` is unique. {pull}42078[42078]
- Fix Netflow Template Sharing configuration handling. {pull}42080[42080]
- Updated websocket retry error code list to allow more scenarios to be retried which could have been missed previously. {pull}42218[42218]
- In the `streaming` input, prevent panics on shutdown with a null check and apply a consistent namespace to contextual data in debug logs. {pull}42315[42315]
- Remove erroneous status reporting to Elastic-Agent from the Filestream input {pull}42435[42435]
- Fix truncation of bodies in request tracing by limiting bodies to 10% of the maximum file size. {pull}42327[42327]
- [Journald] Fixes handling of `journalctl` restart. A known symptom was broken multiline messages when there was a restart of journalctl while aggregating the lines. {issue}41331[41331] {pull}42595[42595]
- Fix entityanalytics activedirectory provider full sync use before initialization bug. {pull}42682[42682]
- In the `http_endpoint` input, fix the check for a missing HMAC HTTP header. {pull}42756[42756]
- Prevent computer details being returned for user queries by Activedirectory Entity Analytics provider. {issue}11818[11818] {pull}42796[42796]
- Handle unexpectedEOF error in aws-s3 input and enforce retrying using download failed error {pull}42420[42756]
- Prevent azureblobstorage input from logging key details during blob fetch operations. {pull}43169[43169]
- Handle special values of accountExpires in the Activedirectory Entity Analytics provider. {pull}43364[43364]
- Log bad handshake details when websocket connection fails {pull}41300[41300]
- Fix aws region in aws-s3 input s3 polling mode.  {pull}41572[41572]
- Fixed websocket input panic on sudden network error or server crash. {issue}44063[44063] {pull}44068[44068]
- [Filestream] Log the "reader closed" message on the debug level to avoid log spam. {pull}44051[44051]
- Fix links to CEL mito extension functions in input documentation. {pull}44098[44098]
- Fix endpoint path typo in Okta entity analytics provider. {pull}44147[44147]
- Fixed a websocket panic scenario which would occur after exhausting max retries. {pull}44342[44342]
- Fix publishing Okta entity analytics enrichments. {pull}44483[44483]
- Fix status reporting panic in GCP Pub/Sub input. {issue}44624[44624] {pull}44625[44625]
- Fix a logging regression that ignored to_files and logged to stdout. {pull}44573[44573]
- If a Filestream input fails to be created, its ID is removed from the list of running input IDs {pull}44697[44697]
- Fix timeout handling by Crowdstrike streaming input. {pull}44720[44720]
- Ensure DEPROVISIONED Okta entities are published by Okta entityanalytics provider. {issue}12658[12658] {pull}44719[44719]
- Fix handling of cursors by the streaming input for Crowdstrike. {issue}44364[44364] {pull}44548[44548]
- Added missing "text/csv" content-type filter support in azureblobsortorage input. {issue}44596[44596] {pull}44824[44824]
- Fix unexpected EOF detection and improve memory usage. {pull}44813[44813]
- Fixed issue for "Root level readerConfig no longer respected" in azureblobstorage input. {issue}44812[44812] {pull}44873[44873]
- Added missing "text/csv" content-type filter support in GCS input. {issue}44922[44922] {pull}44923[44923]

*Heartbeat*

- Added maintenance windows support for Heartbeat. {pull}41508[41508]
- Add missing dependencies to ubi9-minimal distro. {pull}44556[44556]
- Add base64 encoding option to inline monitors. {pull}45100[45100]


*Metricbeat*

- Fix Azure Monitor 429 error by causing metricbeat to retry the request again. {pull}38294[38294]
- Fix fields not being parsed correctly in postgresql/database {issue}25301[25301] {pull}37720[37720]
- rabbitmq/queue - Change the mapping type of `rabbitmq.queue.consumers.utilisation.pct` to `scaled_float` from `long` because the values fall within the range of `[0.0, 1.0]`. Previously, conversion to integer resulted in reporting either `0` or `1`.
- Fix timeout caused by the retrival of which indices are hidden {pull}39165[39165]
- Fix Azure Monitor support for multiple aggregation types {issue}39192[39192] {pull}39204[39204]
- Fix handling of access errors when reading process metrics {pull}39627[39627]
- Fix behavior of cgroups path discovery when monitoring the host system from within a container {pull}39627[39627]
- Fix issue where beats may report incorrect metrics for its own process when running inside a container {pull}39627[39627]
- Normalize AWS RDS CPU Utilization values before making the metadata API call. {pull}39664[39664]
- Fix behavior of pagetypeinfo metrics {pull}39985[39985]
- Update beat module with apm-server monitoring metrics fields {pull}40127[40127]
- Fix Azure Monitor metric timespan to restore Storage Account PT1H metrics {issue}40376[40376] {pull}40367[40367]
- Remove excessive info-level logs in cgroups setup {pull}40491[40491]
- Add missing ECS Cloud fields in GCP `metrics` metricset when using `exclude_labels: true` {issue}40437[40437] {pull}40467[40467]
- Add AWS OwningAccount support for cross account monitoring {issue}40570[40570] {pull}40691[40691]
- Use namespace for GetListMetrics when exists in AWS {pull}41022[41022]
- Only fetch cluster-level index stats summary {issue}36019[36019] {pull}42901[42901]
- Fix panic in kafka consumergroup member assignment fetching when there are 0 members in consumer group. {pull}44576[44576]
- Upgrade `go.mongodb.org/mongo-driver` from `v1.14.0` to `v1.17.4` to fix connection leaks in MongoDB module {pull}44769[44769]
- Fix histogram values of zero are filtered out on non-amd64 platforms for openmetrics and prometheus {pull}44750[44750]

*Osquerybeat*

- Fix bug preventing installation of osqueryd. Preserve the osquery.app/ directory and its contents when installing the Elastic Agent. {agent-issue}8245[8245] {pull}44501[44501]

*Packetbeat*

- Properly marshal nested structs in ECS fields, fixing issues with mixed cases in field names {pull}42116[42116]


*Winlogbeat*

- Fix message handling in the experimental api. {issue}19338[19338] {pull}41730[41730]
- Sync missing changes in modules pipelines. {pull}42619[42619]
- Reset EventLog if error EOF is encountered. {pull}42826[42826]
- Implement backoff on error retrial. {pull}42826[42826]
- Fix boolean key in security pipelines and sync pipelines with integration. {pull}43027[43027]
- Fix EvtVarTypeAnsiString conversion {pull}44026[44026]


*Elastic Logging Plugin*


==== Added

*Affecting all Beats*

- Added append Processor which will append concrete values or values from a field to target. {issue}29934[29934] {pull}33364[33364]
- dns processor: Add support for forward lookups (`A`, `AAAA`, and `TXT`). {issue}11416[11416] {pull}36394[36394]
- [Enhanncement for host.ip and host.mac] Disabling netinfo.enabled option of add-host-metadata processor {pull}36506[36506]
- allow `queue` configuration settings to be set under the output. {issue}35615[35615] {pull}36788[36788]
- Beats will now connect to older Elasticsearch instances by default {pull}36884[36884]
- Raise up logging level to warning when attempting to configure beats with unknown fields from autodiscovered events/environments
- elasticsearch output now supports `idle_connection_timeout`. {issue}35616[35615] {pull}36843[36843]
- Enable early event encoding in the Elasticsearch output, improving cpu and memory use {pull}38572[38572]
- The environment variable `BEATS_ADD_CLOUD_METADATA_PROVIDERS` overrides configured/default `add_cloud_metadata` providers {pull}38669[38669]
- When running under Elastic-Agent Kafka output allows dynamic topic in `topic` field {pull}40415[40415]
- The script processor has a new configuration option that only uses the cached javascript sessions and prevents the creation of new javascript sessions.
- Update to Go 1.24.4. {pull}44696[44696]
- Replace Ubuntu 20.04 with 24.04 for Docker base images {issue}40743[40743] {pull}40942[40942]
- Replace `compress/gzip` with https://github.com/klauspost/compress/gzip library for gzip compression {pull}41584[41584]
- Add regex pattern matching to add_kubernetes_metadata processor {pull}41903[41903]
- Replace Ubuntu 20.04 with 24.04 for Docker base images {issue}40743[40743] {pull}40942[40942]
- Publish cloud.availability_zone by add_cloud_metadata processor in azure environments {issue}42601[42601] {pull}43618[43618]
- Added the `now` processor, which will populate the specified target field with the current timestamp. {pull}44795[44795]

*Auditbeat*

- Added `add_session_metadata` processor, which enables session viewer on Auditbeat data. {pull}37640[37640]
- Add linux capabilities to processes in the system/process. {pull}37453[37453]
- Add linux capabilities to processes in the system/process. {pull}37453[37453]
- Add process.entity_id, process.group.name and process.group.id in add_process_metadata processor. Make fim module with kprobes backend to always add an appropriately configured add_process_metadata processor to enrich file events {pull}38776[38776]
- Split module/system/process into common and provider bits. {pull}41868[41868]

*Auditbeat*



*Auditbeat*


*Filebeat*

- add documentation for decode_xml_wineventlog processor field mappings.  {pull}32456[32456]
- httpjson input: Add request tracing logger. {issue}32402[32402] {pull}32412[32412]
- Add cloudflare R2 to provider list in AWS S3 input. {pull}32620[32620]
- Add support for single string containing multiple relation-types in getRFC5988Link. {pull}32811[32811]
- Added separation of transform context object inside httpjson. Introduced new clause `.parent_last_response.*` {pull}33499[33499]
- Added metric `sqs_messages_waiting_gauge` for aws-s3 input. {pull}34488[34488]
- Add nginx.ingress_controller.upstream.ip to related.ip {issue}34645[34645] {pull}34672[34672]
- Add unix socket log parsing for nginx ingress_controller {pull}34732[34732]
- Added metric `sqs_worker_utilization` for aws-s3 input. {pull}34793[34793]
- Add MySQL authentication message parsing and `related.ip` and `related.user` fields {pull}34810[34810]
- Add nginx ingress_controller parsing if one of upstreams fails to return response {pull}34787[34787]
- Add oracle authentication messages parsing {pull}35127[35127]
- Add `clean_session` configuration setting for MQTT input.  {pull}35806[16204]
- Add support for a simplified input configuraton when running under Elastic-Agent {pull}36390[36390]
- Added support for Okta OAuth2 provider in the CEL input. {issue}36336[36336] {pull}36521[36521]
- Added support for new features & removed partial save mechanism in the Azure Blob Storage input. {issue}35126[35126] {pull}36690[36690]
- Added support for new features and removed partial save mechanism in the GCS input. {issue}35847[35847] {pull}36713[36713]
- Use filestream input with file_identity.fingerprint as default for hints autodiscover. {issue}35984[35984] {pull}36950[36950]
- Add setup option `--force-enable-module-filesets`, that will act as if all filesets have been enabled in a module during setup. {issue}30915[30915] {pull}99999[99999]
- Made Azure Blob Storage input GA and updated docs accordingly. {pull}37128[37128]
- Made GCS input GA and updated docs accordingly. {pull}37127[37127]
- Add parseDateInTZ value template for the HTTPJSON input {pull}37738[37738]
- Improve rate limit handling by HTTPJSON {issue}36207[36207] {pull}38161[38161] {pull}38237[38237]
- Parse more fields from Elasticsearch slowlogs {pull}38295[38295]
- added benchmark input {pull}37437[37437]
- added benchmark input and discard output {pull}37437[37437]
- Update CEL mito extensions to v1.11.0 to improve type checking. {pull}39460[39460]
- Update CEL mito extensions to v1.12.2. {pull}39755[39755]
- Add support for base64-encoded HMAC headers to HTTP Endpoint. {pull}39655[39655]
- Add user group membership support to Okta entity analytics provider. {issue}39814[39814] {pull}39815[39815]
- Add request trace support for Okta and EntraID entity analytics providers. {pull}39821[39821]
- Fix handling of infinite rate values in CEL rate limit handling logic. {pull}39940[39940]
- Allow elision of set and append failure logging. {issue}34544[34544] {pull}39929[39929]
- Add ability to remove request trace logs from CEL input. {pull}39969[39969]
- Add ability to remove request trace logs from HTTPJSON input. {pull}40003[40003]
- Added out of the box support for Amazon EventBridge notifications over SQS to S3 input {pull}40006[40006]
- Update CEL mito extensions to v1.13.0 {pull}40035[40035]
- Add Jamf entity analytics provider. {pull}39996[39996]
- Add ability to remove request trace logs from http_endpoint input. {pull}40005[40005]
- Add ability to remove request trace logs from entityanalytics input. {pull}40004[40004]
- Relax constraint on Base DN in entity analytics Active Directory provider. {pull}40054[40054]
- Implement Elastic Agent status and health reporting for Netflow Filebeat input. {pull}40080[40080]
- Enhance input state reporting for CEL evaluations that return a single error object in events. {pull}40083[40083]
- Allow absent credentials when using GCS with Application Default Credentials. {issue}39977[39977] {pull}40072[40072]
- Add SSL and username support for Redis input, now the input includes support for Redis 6.0+. {pull}40111[40111]
- Add scaling up support for Netflow input. {issue}37761[37761] {pull}40122[40122]
- Update CEL mito extensions to v1.15.0. {pull}40294[40294]
- Allow cross-region bucket configuration in s3 input. {issue}22161[22161] {pull}40309[40309]
- Improve logging in Okta Entity Analytics provider. {issue}40106[40106] {pull}40347[40347]
- Document `winlog` input. {issue}40074[40074] {pull}40462[40462]
- Added retry logic to websocket connections in the streaming input. {issue}40271[40271] {pull}40601[40601]
- Disable event normalization for netflow input {pull}40635[40635]
- Allow attribute selection in the Active Directory entity analytics provider. {issue}40482[40482] {pull}40662[40662]
- Improve error quality when CEL program does not correctly return an events array. {pull}40580[40580]
- Added support for Microsoft Entra ID RBAC authentication. {issue}40434[40434] {pull}40879[40879]
- Add `use_kubeadm` config option for filebeat (both filbeat.input and autodiscovery) in order to toggle kubeadm-config api requests {pull}40301[40301]
- Make HTTP library function inclusion non-conditional in CEL input. {pull}40912[40912]
- Add support for Crowdstrike streaming API to the streaming input. {issue}40264[40264] {pull}40838[40838]
- Add support to CEL for reading host environment variables. {issue}40762[40762] {pull}40779[40779]
- Add CSV decoder to awss3 input. {pull}40896[40896]
- Change request trace logging to include headers instead of complete request. {pull}41072[41072]
- Improved GCS input documentation. {pull}41143[41143]
- Add CSV decoding capacity to azureblobstorage input {pull}40978[40978]
- Add CSV decoding capacity to gcs input {pull}40979[40979]
- Add support to source AWS cloudwatch logs from linked accounts. {pull}41188[41188]
- Jounrald input now supports filtering by facilities {pull}41061[41061]
- Add ability to remove request trace logs from http_endpoint input. {pull}40005[40005]
- Add ability to remove request trace logs from entityanalytics input. {pull}40004[40004]
- Refactor & cleanup with updates to default values and documentation. {pull}41834[41834]
- Update CEL mito extensions to v1.16.0. {pull}41727[41727]
- Filebeat's registry is now added to the Elastic-Agent diagnostics bundle {issue}33238[33238] {pull}41795[41795]
- Add `unifiedlogs` input for MacOS. {pull}41791[41791]
- Add evaluation state dump debugging option to CEL input. {pull}41335[41335]
- Added support for retry configuration in GCS input. {issue}11580[11580] {pull}41862[41862]
- Improve S3 polling mode states registry when using list prefix option. {pull}41869[41869]
- Add support for SSL and Proxy configurations for websocket type in streaming input. {pull}41934[41934]
- AWS S3 input registry cleanup for untracked s3 objects. {pull}41694[41694]
- The environment variable `BEATS_AZURE_EVENTHUB_INPUT_TRACING_ENABLED: true` enables internal logs tracer for the azure-eventhub input. {issue}41931[41931] {pull}41932[41932]
- The Filestream input now uses the `fingerprint` file identity by default. The state from files are automatically migrated if the previous file identity was `native` (the default) or `path`. If the `file_identity` is explicitly set, there is no change in behaviour. {issue}40197[40197] {pull}41762[41762]
- Rate limiting operability improvements in the Okta provider of the Entity Analytics input. {issue}40106[40106] {pull}41977[41977]
- Added default values in the streaming input for websocket retries and put a cap on retry wait time to be lesser than equal to the maximum defined wait time. {pull}42012[42012]
- Rate limiting fault tolerance improvements in the Okta provider of the Entity Analytics input. {issue}40106[40106] {pull}42094[42094]
- Added OAuth2 support with auto token refresh for websocket streaming input. {issue}41989[41989] {pull}42212[42212]
- Added infinite & blanket retry options to websockets and improved logging and retry logic. {pull}42225[42225]
- Introduce ignore older and start timestamp filters for AWS S3 input. {pull}41804[41804]
- Journald input now can report its status to Elastic-Agent {issue}39791[39791] {pull}42462[42462]
- Publish events progressively in the Okta provider of the Entity Analytics input. {issue}40106[40106] {pull}42567[42567]
- Journald `include_matches.match` now accepts `+` to represent a logical disjunction (OR) {issue}40185[40185] {pull}42517[42517]
- The journald input is now generally available. {pull}42107[42107]
- Add metrics for number of events and pages published by HTTPJSON input. {issue}42340[42340] {pull}42442[42442]
- Filestream take over now supports taking over states from other Filestream inputs and dynamic loading of inputs (autodiscover and Elastic Agent). There is a new syntax for the configuration, but the previous one can still be used. {issue}42472[42472] {issue}42884[42884] {pull}42624[42624]
- Add `etw` input fallback to attach an already existing session. {pull}42847[42847]
- Update CEL mito extensions to v1.17.0. {pull}42851[42851]
- Winlog input now can report its status to Elastic-Agent {pull}43089[43089]
- Add configuration option to limit HTTP Endpoint body size. {pull}43171[43171]
- The Filestream input now can remove files after they reach EOF or are inactive {pull}43368[43368]
- Refactor & cleanup with updates to default values and documentation. {pull}41834[41834]
- Allow a grace time for awss3 input shutdown to enable incomplete SQS message processing to be completed. {pull}43369[43369]
- Add pagination batch size support to Entity Analytics input's Okta provider. {pull}43655[43655]
- Update CEL mito extensions to v1.18.0. {pull}43855[43855]
- Added input metrics to Azure Blob Storage input. {issue}36641[36641] {pull}43954[43954]
- Update CEL mito extensions to v1.19.0. {pull}44098[44098]
- Segregated `max_workers`` from `batch_size` in the GCS input. {issue}44311[44311] {pull}44333[44333]
- Added support for websocket keep_alive heartbeat in the streaming input. {issue}42277[42277] {pull}44204[44204]
- Add milliseconds to document timestamp from awscloudwatch Filebeat input {pull}44306[44306]
- Add support to the Active Directory entity analytics provider for device entities. {pull}44309[44309]
- Add support for OPTIONS request to HTTP Endpoint input. {issue}43930[43930] {pull}44387[44387]
- Add Fleet status update functionality to lumberjack input. {issue}44283[44283] {pull}44339[44339]
- Add Fleet status updating to HTTP Endpoint input. {issue}44281[44281] {pull}44310[44310]
- Add Fleet status updating to streaming input. {issue}44284[44284] {pull}44340[44340]
- Add Fleet status update functionality to gcppubsub input. {issue}44272[44272] {pull}44507[44507]
- Add Fleet status updating to GCS input. {issue}44273[44273] {pull}44508[44508]
- Fix handling of ADC (Application Default Credentials) metadata server credentials in HTTPJSON input. {issue}44349[44349] {pull}44436[44436]
- Fix handling of ADC (Application Default Credentials) metadata server credentials in CEL input. {issue}44349[44349] {pull}44571[44571]
- Added support for specifying custom content-types and encodings in azureblobstorage input. {issue}44330[44330] {pull}44402[44402]
- Introduce lastSync start position to AWS CloudWatch input backed by state registry. {pull}43251[43251]
- Add Fleet status update functionality to udp input. {issue}44419[44419] {pull}44785[44785]
- Add Fleet status update functionality to tcp input. {issue}44420[44420] {pull}44786[44786]
- Filestream now logs at level warn the number of files that are too small to be ingested {pull}44751[44751]
- Add proxy support to GCP Pub/Sub input. {pull}44892[44892]
- Add Fleet status updating to Azure Blob Storage input. {issue}44268[44268] {pull}44945[44945]
- Add Fleet status updating to HTTP JSON input. {issue}44282[44282] {pull}44365[44365]
- Segregated `max_workers` from `batch_size` in the azure-blob-storage input. {issue}44491[44491] {pull}44992[44992]
- Add support for relationship expansion to EntraID entity analytics provider. {issue}43324[43324] {pull}44761[44761]
- Added support for specifying custom content-types and encodings in gcs input. {issue}44628[44628] {pull}45088[45088]
- Update CEL mito extensions to v1.21.0. {issue}40762[40762] {pull}45107[45107]
- Add Fleet health status reporting to the entity analytics input. {issue}44269[44269] {pull}45152[45152]
- Add Fleet status updating to o356audit input. {issue}44651[44651] {pull}44957[44957]
- Add support for blob filtering using path_prefix in azureblobstorage input. {issue}35186[35186] {pull}45214[45214]
- Update CEL mito extensions to v1.22.0. {pull}45245[45245]
<<<<<<< HEAD
- Add status update functionality to Salesforce input. {issue}44653[44653] {pull}45227[45227]
=======
- Allow empty HTTPJSON cursor template value evaluations to be ignored by Fleet health status updates. {pull}45361[45361]
- Reuse OAuth2 clients in HTTP JSON input where possible. {issue}34834[34834] {pull}44976[44976]
>>>>>>> 41413003

*Auditbeat*


*Libbeat*

- enrich events with EC2 tags in add_cloud_metadata processor {pull}41477[41477]


*Heartbeat*

- Added status to monitor run log report.
- Upgrade node to latest LTS v18.20.3. {pull}40038[40038]
- Add support for RFC7231 methods to http monitors. {pull}41975[41975]
- Upgrade node to latest LTS v18.20.7. {pull}43511[43511]
- Upgrade node to latest LTS v20.19.3. {pull}45087[45087]

*Metricbeat*

- Add per-thread metrics to system_summary {pull}33614[33614]
- Add GCP CloudSQL metadata {pull}33066[33066]
- Add GCP Carbon Footprint metricbeat data {pull}34820[34820]
- Add event loop utilization metric to Kibana module {pull}35020[35020]
- Add metrics grouping by dimensions and time to Azure app insights {pull}36634[36634]
- Align on the algorithm used to transform Prometheus histograms into Elasticsearch histograms {pull}36647[36647]
- Add linux IO metrics to system/process {pull}37213[37213]
- Add new memory/cgroup metrics to Kibana module {pull}37232[37232]
- Add SSL support to mysql module {pull}37997[37997]
- Add SSL support for aerospike module {pull}38126[38126]
- Add `use_kubeadm` config option in kubernetes module in order to toggle kubeadm-config api requests {pull}40086[40086]
- Log the total time taken for GCP `ListTimeSeries` and `AggregatedList` requests {pull}40661[40661]
- Add new metrics for the vSphere Host metricset. {pull}40429[40429]
- Add new metrics for the vSphere Datastore metricset. {pull}40441[40441]
- Add new metricset cluster for the vSphere module. {pull}40536[40536]
- Add new metricset network for the vSphere module. {pull}40559[40559]
- Add new metricset resourcepool for the vSphere module. {pull}40456[40456]
- Add AWS Cloudwatch capability to retrieve tags from AWS/ApiGateway resources {pull}40755[40755]
- Add new metricset datastorecluster for vSphere module. {pull}40634[40634]
- Add support for new metrics in datastorecluster metricset. {pull}40694[40694]
- Add new metrics for the vSphere Virtualmachine metricset. {pull}40485[40485]
- Add support for snapshot in vSphere virtualmachine metricset {pull}40683[40683]
- Update fields to use mapstr in vSphere virtualmachine metricset  {pull}40707[40707]
- Add metrics related to triggered alarms in all the vSphere metricsets. {pull}40714[40714] {pull}40876[40876]
- Add support for period based intervalID in vSphere host and datastore metricsets {pull}40678[40678]
- Add new metrics fot datastore and minor changes to overall vSphere metrics {pull}40766[40766]
- Add `metrics_count` to Prometheus module if `metrics_count: true` is set. {pull}40411[40411]
- Added Cisco Meraki module {pull}40836[40836]
- Added Palo Alto Networks module {pull}40686[40686]
- Restore docker.network.in.* and docker.network.out.* fields in docker module {pull}40968[40968]
- Bump aerospike-client-go to version v7.7.1 and add support for basic auth in Aerospike module {pull}41233[41233]
- Only watch metadata for ReplicaSets in metricbeat k8s module {pull}41289[41289]
- Add support for region/zone for Vertex AI service in GCP module {pull}41551[41551]
- Add support for location label as an optional configuration parameter in GCP metrics metricset. {issue}41550[41550] {pull}41626[41626]
- Collect .NET CLR (IIS) Memory, Exceptions and LocksAndThreads metrics {pull}41929[41929]
- Added `tier_preference`, `creation_date` and `version` fields to the `elasticsearch.index` metricset. {pull}41944[41944]
- Add `use_performance_counters` to collect CPU metrics using performance counters on Windows for `system/cpu` and `system/core` {pull}41965[41965]
- Add support of additional `collstats` metrics in mongodb module. {pull}42171[42171]
- Preserve queries for debugging when `merge_results: true` in SQL module {pull}42271[42271]
- Add `enable_batch_api` option in azure monitor to allow metrics collection of multiple resources using azure batch Api {pull}41790[41790]
- Collect more fields from ES node/stats metrics and only those that are necessary {pull}42421[42421]
- Add new metricset wmi for the windows module. {pull}42017[42017]
- Update beat module with apm-server tail sampling monitoring metrics fields {pull}42569[42569]
- Log every 401 response from Kubernetes API Server {pull}42714[42714]
- Add a new `match_by_parent_instance` option to `perfmon` module. {pull}43002[43002]
- Add a warning log to metricbeat.vsphere in case vSphere connection has been configured as insecure. {pull}43104[43104]
- Changed the Elasticsearch module behavior to only pull settings from non-system indices. {pull}43243[43243]
- Exclude dotted indices from settings pull in Elasticsearch module. {pull}43306[43306]
- Add a `jetstream` metricset to the NATS module {pull}43310[43310]
- Updated Meraki API endpoint for Channel Utilization data. Switched to `GetOrganizationWirelessDevicesChannelUtilizationByDevice`. {pull}43485[43485]
- Upgrade Prometheus Library to v0.300.1. {pull}43540[43540]
- Add GCP Dataproc metadata collector in GCP module. {pull}43518[43518]
- Add new metrics to vSphere Virtual Machine dataset (CPU usage percentage, disk average usage, disk read/write rate, number of disk reads/writes, memory usage percentage). {pull}44205[44205]
- Added checks for the Resty response object in all Meraki module API calls to ensure proper handling of nil responses. {pull}44193[44193]
- Add latency config option to Azure Monitor module. {pull}44366[44366]
- Increase default polling period for MongoDB module from 10s to 60s {pull}44781[44781]
- Upgrade github.com/microsoft/go-mssqldb from v1.7.2 to v1.8.2 {pull}44990[44990]
- Add SSL support for sql module: drivers mysql, postgres, and mssql. {pull}44748[44748]

*Metricbeat*


*Osquerybeat*


*Packetbeat*

*Winlogbeat*

- Add handling for missing `EvtVarType`s in experimental api. {issue}19337[19337] {pull}41418[41418]


*Functionbeat*


*Elastic Log Driver*
*Elastic Logging Plugin*


==== Deprecated

*Auditbeat*


*Filebeat*


*Heartbeat*



*Metricbeat*


*Osquerybeat*


*Packetbeat*


*Winlogbeat*


*Functionbeat*


*Elastic Logging Plugin*


==== Known Issues







<|MERGE_RESOLUTION|>--- conflicted
+++ resolved
@@ -480,12 +480,9 @@
 - Add Fleet status updating to o356audit input. {issue}44651[44651] {pull}44957[44957]
 - Add support for blob filtering using path_prefix in azureblobstorage input. {issue}35186[35186] {pull}45214[45214]
 - Update CEL mito extensions to v1.22.0. {pull}45245[45245]
-<<<<<<< HEAD
-- Add status update functionality to Salesforce input. {issue}44653[44653] {pull}45227[45227]
-=======
 - Allow empty HTTPJSON cursor template value evaluations to be ignored by Fleet health status updates. {pull}45361[45361]
 - Reuse OAuth2 clients in HTTP JSON input where possible. {issue}34834[34834] {pull}44976[44976]
->>>>>>> 41413003
+- Add status update functionality to Salesforce input. {issue}44653[44653] {pull}45227[45227]
 
 *Auditbeat*
 
