--- conflicted
+++ resolved
@@ -49,12 +49,9 @@
 - Enable file ingestion to report detailed status to Elastic Agent {pull}40075[40075]
 - Filebeat, when running with Elastic-Agent, reports status for Filestream input. {pull}40121[40121]
 - Implement Elastic Agent status and health reporting for Winlog Filebeat input. {pull}40163[40163]
-<<<<<<< HEAD
-- Fix the parsing of port 0
-=======
 - Fix filestream's registry GC: registry entries will never be removed if clean_inactive is set to "-1". {pull}40258[40258]
 - Added `ignore_empty_values` flag in `decode_cef` Filebeat processor. {pull}40268[40268]
->>>>>>> 5541971c
+- Fix the parsing of port 0
 
 *Heartbeat*
 
