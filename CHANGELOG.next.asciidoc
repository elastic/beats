// Use these for links to issue and pulls. Note issues and pulls redirect one to
// each other on Github, so don't worry too much on using the right prefix.
:issue: https://github.com/elastic/beats/issues/
:pull: https://github.com/elastic/beats/pull/

=== Beats version HEAD
https://github.com/elastic/beats/compare/v7.0.0-alpha2...master[Check the HEAD diff]

==== Breaking changes

*Affecting all Beats*

- Update to Golang 1.12.1. {pull}11330[11330]
- Disable Alibaba Cloud and Tencent Cloud metadata providers by default. {pull}13812[12812]
- Allow Metricbeat's beat module to read monitoring information over a named pipe or unix domain socket. {pull}14558[14558]
- Remove version information from default ILM policy for improved upgrade experience on custom policies. {pull}14745[14745]
- Running `setup` cmd respects `setup.ilm.overwrite` setting for improved support of custom policies. {pull}14741[14741]
- Libbeat: Do not overwrite agent.*, ecs.version, and host.name. {pull}14407[14407]
- Libbeat: Cleanup the x-pack licenser code to use the new license endpoint and the new format. {pull}15091[15091]
- Users can now specify `monitoring.cloud.*` to override `monitoring.elasticsearch.*` settings. {issue}14399[14399] {pull}15254[15254]
- Refactor metadata generator to support adding metadata across resources {pull}14875[14875]
- Update to ECS 1.4.0. {pull}14844[14844]
- The document id fields has been renamed from @metadata.id to @metadata._id {pull}15859[15859]
- Variable substitution from environment variables is not longer supported. {pull}15937{15937}
- Change aws_elb autodiscover provider field name from elb_listener.* to aws.elb.*. {issue}16219[16219] {pull}16402{16402}
- Remove `AddDockerMetadata` and `AddKubernetesMetadata` processors from the `script` processor. They can still be used as normal processors in the configuration. {issue}16349[16349] {pull}16514[16514]
- Introduce APM libbeat instrumentation, active when running the beat with ELASTIC_APM_ACTIVE=true. {pull}17938[17938]
- Make error message about locked data path actionable. {pull}18667[18667]
- Ensure dynamic template names are unique for the same field. {pull}18849[18849]

*Auditbeat*


*Filebeat*

- Fix parsing of Elasticsearch node name by `elasticsearch/slowlog` fileset. {pull}14547[14547]
- CEF extensions are now mapped to the data types defined in the CEF guide. {pull}14342[14342]
- Improve ECS field mappings in panw module.  event.outcome now only contains success/failure per ECS specification. {issue}16025[16025] {pull}17910[17910]
- Improve ECS categorization field mappings for nginx module. http.request.referrer only populated when nginx sets a value {issue}16174[16174] {pull}17844[17844]
- Improve ECS field mappings in santa module. move hash.sha256 to process.hash.sha256 & move certificate fields to santa.certificate . {issue}16180[16180] {pull}17982[17982]
- With the default configuration the cloud modules (aws, azure, googlecloud, o365, okta)
  will no longer send the `host` field that contains information about the host Filebeat is
  running on. This is because the `host` field specifies the host on which the event
  happened. {issue}13920[13920] {pull}18223[18223]
- With the default configuration the following modules will no longer send the `host`
  field. You can revert this change by configuring tags for the module and omitting
  `forwarded` from the list. {issue}13920[13920]
* Cisco {pull}18753[18753]
* CrowdStrike {pull}19132[19132]
* Fortinet {pull}19133[19133]
* iptables {pull}18756[18756]
* Checkpoint {pull}18754[18754]
* Netflow {pull}19087[19087]
* Zeek {pull}19113[19113] (`forwarded` tag is not included by default)
* Suricata {pull}19107[19107] (`forwarded` tag is not included by default)
* CoreDNS {pull}19134[19134] (`forwarded` tag is not included by default)
* Envoy Proxy {pull}19134[19134] (`forwarded` tag is not included by default)
- Preserve case of http.request.method.  ECS prior to 1.6 specified normalizing to lowercase, which lost information. Affects filesets: apache/access, elasticsearch/audit, iis/access, iis/error, nginx/access, nginx/ingress_controller, aws/elb, suricata/eve, zeek/http. {issue}18154[18154] {pull}18359[18359]
- With the default configuration the cloud modules (aws, azure, googlecloud, o365, okta)
will no longer send the `host` field that contains information about the host Filebeat is
running on. This is because the `host` field specifies the host on which the event
happened. {issue}13920[13920] {pull}18223[18223]
- With the default configuration the cef and panw modules will no longer send the `host`
field. You can revert this change by configuring tags for the module and omitting
`forwarded` from the list. {issue}13920[13920] {pull}18223[18223]
- Adds check on `<no value>` config option value for the azure input `resource_manager_endpoint`. {pull}18890[18890]
- Okta module now requires objects instead of JSON strings for the `http_headers`, `http_request_body`, `pagination`, `rate_limit`, and `ssl` variables. {pull}18953[18953]
- Adds oauth support for httpjson input. {issue}18415[18415] {pull}18892[18892]
- Adds `split_events_by` option to httpjson input. {pull}19246[19246]
- Adds `date_cursor` option to httpjson input. {pull}19483[19483]
- Adds Gsuite module with SAML support. {pull}19329[19329]
- Adds Gsuite User Accounts support. {pull}19329[19329]
- Adds Gsuite Login audit support. {pull}19702[19702]
- Adds Gsuite Admin support. {pull}19769[19769]
- Adds Gsuite Drive support. {pull}19704[19704]
- Adds Gsuite Groups support. {pull}19725[19725]
- Move file metrics to dataset endpoint {pull}19977[19977]
- Disable the option of running --machine-learning on its own. {pull}20241[20241]
- Fix PANW field spelling "veredict" to "verdict" on event.action {pull}18808[18808]
- Tracking session end reason in panw module. {pull}18705[18705]

*Heartbeat*


*Journalbeat*

- Remove broken dashboard. {pull}15288[15288]
- Improve parsing of syslog.pid in journalbeat to strip the username when present {pull}16116[16116]


*Metricbeat*

- Add new dashboard for VSphere host cluster and virtual machine {pull}14135[14135]
- kubernetes.container.cpu.limit.cores and kubernetes.container.cpu.requests.cores are now floats. {issue}11975[11975]
- Update cloudwatch metricset mapping for both metrics and dimensions. {pull}15245[15245]
- Make use of secure port when accessing Kubelet API {pull}16063[16063]
- Move service config under metrics and simplify metric types. {pull}18691[18691]
- Fix ECS compliance of user.id field in system/users  metricset {pull}19019[19019]
- Rename googlecloud stackdriver metricset to metrics. {pull}19718[19718]

*Packetbeat*

- TLS: Fields have been changed to adapt to ECS. {pull}15497[15497]
- TLS: The behavior of send_certificates and include_raw_certificates options has changed. {pull}15497[15497]
- Added redact_headers configuration option, to allow HTTP request headers to be redacted whilst keeping the header field included in the beat. {pull}15353[15353]
- Add dns.question.subdomain and dns.question.top_level_domain fields. {pull}14578[14578]

*Winlogbeat*

- Add support to Sysmon file delete events (event ID 23). {issue}18094[18094]
- Improve ECS field mappings in Sysmon module. `related.hash`, `related.ip`, and `related.user` are now populated. {issue}18364[18364]
- Improve ECS field mappings in Sysmon module. Hashes are now also populated to the corresponding `process.hash`, `process.pe.imphash`, `file.hash`, or `file.pe.imphash`. {issue}18364[18364]
- Improve ECS field mappings in Sysmon module. `file.name`, `file.directory`, and `file.extension` are now populated. {issue}18364[18364]
- Improve ECS field mappings in Sysmon module. `rule.name` is populated for all events when present. {issue}18364[18364]
- Add Powershell module. Support for event ID's: `400`, `403`, `600`, `800`, `4103`, `4014`, `4105`, `4106`. {issue}16262[16262] {pull}18526[18526]
- Fix Powershell processing of downgraded engine events. {pull}18966[18966]
- Fix unprefixed fields in `fields.yml` for Powershell module {issue}18984[18984]

*Functionbeat*


==== Bugfixes

*Affecting all Beats*

- Fix a race condition with the Kafka pipeline client, it is possible that `Close()` get called before `Connect()` . {issue}11945[11945]
- Allow users to configure only `cluster_uuid` setting under `monitoring` namespace. {pull}14338[14338]
- Fix spooling to disk blocking infinitely if the lock file can not be acquired. {pull}15338[15338]
- Update replicaset group to apps/v1 {pull}15854[15802]
- Fix `metricbeat test output` with an ipv6 ES host in the output.hosts. {pull}15368[15368]
- Fix `convert` processor conversion of string to integer with leading zeros. {issue}15513[15513] {pull}15557[15557]
- Fix Kubernetes autodiscovery provider to correctly handle pod states and avoid missing event data {pull}17223[17223]
- Fix `add_cloud_metadata` to better support modifying sub-fields with other processors. {pull}13808[13808]
- Fix panic in the Logstash output when trying to send events to closed connection. {pull}15568[15568]
- Fix missing output in dockerlogbeat {pull}15719[15719]
- Fix logging target settings being ignored when Beats are started via systemd or docker. {issue}12024[12024] {pull}15422[15442]
- Do not load dashboards where not available. {pull}15802[15802]
- Fix issue where default go logger is not discarded when either * or stdout is selected. {issue}10251[10251] {pull}15708[15708]
- Fix issue where TLS settings would be ignored when a forward proxy was in use. {pull}15516{15516}
- Remove superfluous use of number_of_routing_shards setting from the default template. {pull}16038[16038]
- Fix index names for indexing not always guaranteed to be lower case. {pull}16081[16081]
- Upgrade go-ucfg to latest v0.8.1. {pull}15937{15937}
- Fix loading processors from annotation hints. {pull}16348[16348]
- Fix an issue that could cause redundant configuration reloads. {pull}16440[16440]
- Fix k8s pods labels broken schema. {pull}16480[16480]
- Fix k8s pods annotations broken schema. {pull}16554[16554]
- Upgrade go-ucfg to latest v0.8.3. {pull}16450{16450}
- Add `ssl.ca_sha256` option to the supported TLS option, this allow to check that a specific certificate is used as part of the verified chain. {issue}15717[15717]
- Fix `NewContainerMetadataEnricher` to use default config for kubernetes module. {pull}16857[16857]
- Improve some logging messages for add_kubernetes_metadata processor {pull}16866{16866}
- Fix k8s metadata issue regarding node labels not shown up on root level of metadata. {pull}16834[16834]
- Fail to start if httpprof is used and it cannot be initialized. {pull}17028[17028]
- Fix concurrency issues in convert processor when used in the global context. {pull}17032[17032]
- Fix bug with `monitoring.cluster_uuid` setting not always being exposed via GET /state Beats API. {issue}16732[16732] {pull}17420[17420]
- Fix building on FreeBSD by removing build flags from `add_cloudfoundry_metadata` processor. {pull}17486[17486]
- Do not rotate log files on startup when interval is configured and rotateonstartup is disabled. {pull}17613[17613]
- Fix `setup.dashboards.index` setting not working. {pull}17749[17749]
- Fix goroutine leak and Elasticsearch output file descriptor leak when output reloading is in use. {issue}10491[10491] {pull}17381[17381]
- Fix Elasticsearch license endpoint URL referenced in error message. {issue}17880[17880] {pull}18030[18030]
- Fix panic when assigning a key to a `nil` value in an event. {pull}18143[18143]
- Change `decode_json_fields` processor, to merge parsed json objects with existing objects in the event instead of fully replacing them. {pull}17958[17958]
- Gives monitoring reporter hosts, if configured, total precedence over corresponding output hosts. {issue}17937[17937] {pull}17991[17991]
- [Autodiscover] Check if runner is already running before starting again. {pull}18564[18564]
- Fix `keystore add` hanging under Windows. {issue}18649[18649] {pull}18654[18654]
- Fix regression in `add_kubernetes_metadata`, so configured `indexers` and `matchers` are used if defaults are not disabled. {issue}18481[18481] {pull}18818[18818]
- Fix potential race condition in fingerprint processor. {pull}18738[18738]
- Add better handling for Kubernetes Update and Delete watcher events. {pull}18882[18882]
- Fix the `translate_sid` processor's handling of unconfigured target fields. {issue}18990[18990] {pull}18991[18991]
- Fixed a service restart failure under Windows. {issue}18914[18914] {pull}18916[18916]
- The `monitoring.elasticsearch.api_key` value is correctly base64-encoded before being sent to the monitoring Elasticsearch cluster. {issue}18939[18939] {pull}18945[18945]
- Fix kafka topic setting not allowing upper case characters. {pull}18854[18854] {issue}18640[18640]
- Fix redis key setting not allowing upper case characters. {pull}18854[18854] {issue}18640[18640]
- Fix config reload metrics (`libbeat.config.module.start/stops/running`). {pull}19168[19168]
- Fix metrics hints builder to avoid wrong container metadata usage when port is not exposed {pull}18979[18979]
- Server-side TLS config now validates certificate and key are both specified {pull}19584[19584]
- Fix terminating pod autodiscover issue. {pull}20084[20084]
- Fix seccomp policy for calls to `chmod` and `chown`. {pull}20054[20054]
- Remove unnecessary restarts of metricsets while using Node autodiscover {pull}19974[19974]
- Output errors when Kibana index pattern setup fails. {pull}20121[20121]
- Fix issue in autodiscover that kept inputs stopped after config updates. {pull}20305[20305]

*Auditbeat*

- system/socket: Fixed compatibility issue with kernel 5.x. {pull}15771[15771]
- system/package: Fix parsing of Installed-Size field of DEB packages. {issue}16661[16661] {pull}17188[17188]
- system module: Fix panic during initialisation when /proc/stat can't be read. {pull}17569[17569]
- system/package: Fix an error that can occur while trying to persist package metadata. {issue}18536[18536] {pull}18887[18887]
- system/socket: Fix dataset using 100% CPU and becoming unresponsive in some scenarios. {pull}19033[19033] {pull}19764[19764]
- system/socket: Fixed tracking of long-running connections. {pull}19033[19033]
- system/package: Fix librpm loading on Fedora 31/32. {pull}NNNN[NNNN]
- auditd: Fix spelling of anomaly in `event.category`.
- auditd: Fix typo in `event.action` of `removed-user-role-from`. {pull}19300[19300]
- auditd: Fix typo in `event.action` of `used-suspicious-link`. {pull}19300[19300]
- system/socket: Fix kprobe grouping to allow running more than one instance. {pull}20325[20325]

*Filebeat*

- cisco/asa fileset: Fix parsing of 302021 message code. {pull}14519[14519]
- Fix filebeat azure dashboards, event category should be `Alert`. {pull}14668[14668]
- Fix a problem in Filebeat input httpjson where interval is not used as time.Duration. {pull}14728[14728]
- Fix SSL config in input.yml for Filebeat httpjson input in the MISP module. {pull}14767[14767]
- Check content-type when creating new reader in s3 input. {pull}15252[15252] {issue}15225[15225]
- Fix session reset detection and a crash in Netflow input. {pull}14904[14904]
- Handle errors in handleS3Objects function and add more debug messages for s3 input. {pull}15545[15545]
- netflow: Allow for options templates without scope fields. {pull}15449[15449]
- netflow: Fix bytes/packets counters on some devices (NSEL and Netstream). {pull}15449[15449]
- netflow: Fix compatibility with some Cisco devices by changing the field `class_id` from short to long. {pull}15449[15449]
- Fixed dashboard for Cisco ASA Firewall. {issue}15420[15420] {pull}15553[15553]
- Ensure all zeek timestamps include millisecond precision. {issue}14599[14599] {pull}16766[16766]
- Fix s3 input hanging with GetObjectRequest API call by adding context_timeout config. {issue}15502[15502] {pull}15590[15590]
- Add shared_credential_file to cloudtrail config {issue}15652[15652] {pull}15656[15656]
- Fix typos in zeek notice fileset config file. {issue}15764[15764] {pull}15765[15765]
- Fix mapping error when zeek weird logs do not contain IP addresses. {pull}15906[15906]
- Prevent Elasticsearch from spewing log warnings about redundant wildcards when setting up ingest pipelines for the `elasticsearch` module. {issue}15840[15840] {pull}15900[15900]
- Fix mapping error for cloudtrail additionalEventData field {pull}16088[16088]
- Fix a connection error in httpjson input. {pull}16123[16123]
- Improve `elasticsearch/audit` fileset to handle timestamps correctly. {pull}15942[15942]
- Fix s3 input with cloudtrail fileset reading json file. {issue}16374[16374] {pull}16441[16441]
- Rewrite azure filebeat dashboards, due to changes in kibana. {pull}16466[16466]
- Adding the var definitions in azure manifest files, fix for errors when executing command setup. {issue}16270[16270] {pull}16468[16468]
- Fix merging of fileset inputs to replace paths and append processors. {pull}16450{16450}
- Add queue_url definition in manifest file for aws module. {pull}16640{16640}
- Fix issue where autodiscover hints default configuration was not being copied. {pull}16987[16987]
- Fix Elasticsearch `_id` field set by S3 and Google Pub/Sub inputs. {pull}17026[17026]
- Fixed various Cisco FTD parsing issues. {issue}16863[16863] {pull}16889[16889]
- Fix default index pattern in IBM MQ filebeat dashboard. {pull}17146[17146]
- Fix `elasticsearch.gc` fileset to not collect _all_ logs when Elasticsearch is running in Docker. {issue}13164[13164] {issue}16583[16583] {pull}17164[17164]
- Fixed a mapping exception when ingesting CEF logs that used the spriv or dpriv extensions. {issue}17216[17216] {pull}17220[17220]
- Fixed a mapping exception when ingesting Logstash plain logs (7.4+) with pipeline ids containing non alphanumeric chars. {issue}17242[17242] {pull}17243[17243]
- Fixed MySQL slowlog module causing "regular expression has redundant nested repeat operator" warning in Elasticsearch. {issue}17086[17086] {pull}17156[17156]
- Fix `elasticsearch.audit` data ingest pipeline to be more forgiving with date formats found in Elasticsearch audit logs. {pull}17406[17406]
- CEF: Fixed decoding errors caused by trailing spaces in messages. {pull}17253[17253]
- Fixed activemq module causing "regular expression has redundant nested repeat operator" warning in Elasticsearch. {pull}17428[17428]
- Fix issue 17734 to retry on rate-limit error in the Filebeat httpjson input. {issue}17734[17734] {pull}17735[17735]
- Remove migrationVersion map 7.7.0 reference from Kibana dashboard file to fix backward compatibility issues. {pull}17425[17425]
- Fixed `cloudfoundry.access` to have the correct `cloudfoundry.app.id` contents. {pull}17847[17847]
- Fixing `ingress_controller.` fields to be of type keyword instead of text. {issue}17834[17834]
- Fixed typo in log message. {pull}17897[17897]
- Unescape file name from SQS message. {pull}18370[18370]
- Improve cisco asa and ftd pipelines' failure handler to avoid mapping temporary fields. {issue}18391[18391] {pull}18392[18392]
- Fix source.address not being set for nginx ingress_controller {pull}18511[18511]
- Fix PANW module wrong mappings for bytes and packets counters. {issue}18522[18522] {pull}18525[18525]
- Fix `googlecloud.audit` pipeline to only take in fields that are explicitly defined by the dataset. {issue}18465[18465] {pull}18472[18472]
- Fix a rate limit related issue in httpjson input for Okta module. {issue}18530[18530] {pull}18534[18534]
- Fixed ingestion of some Cisco ASA and FTD messages when a hostname was used instead of an IP for NAT fields. {issue}14034[14034] {pull}18376[18376]
- Fix `o365.audit` failing to ingest events when ip address is surrounded by square brackets. {issue}18587[18587] {pull}18591[18591]
- Fix Kubernetes Watcher goroutine leaks when input config is invalid and `input.reload` is enabled. {issue}18629[18629] {pull}18630[18630]
- Fix `o365` module ignoring `var.api` settings. {pull}18948[18948]
- Okta module now sets the Elasticsearch `_id` field to the Okta UUID value contained in each system log to minimize the possibility of duplicating events. {pull}18953[18953]
- Fix `netflow` module to support 7 bytepad for IPFIX template. {issue}18098[18098]
- Fix improper nesting of session_issuer object in aws cloudtrail fileset. {issue}18894[18894] {pull}18915[18915]
- Fix Cisco ASA ASA 3020** and 106023 messages {pull}17964[17964]
- Fix date and timestamp formats for fortigate module {pull}19316[19316]
- Add missing `default_field: false` to aws filesets fields.yml. {pull}19568[19568]
- Fix tls mapping in suricata module {issue}19492[19492] {pull}19494[19494]
- Fix memory leak in tcp and unix input sources. {pull}19459[19459]
- Fix Cisco ASA dissect pattern for 313008 & 313009 messages. {pull}19149[19149]
- Update container name for the azure filesets. {pull}19899[19899]
- Fix bug with empty filter values in system/service {pull}19812[19812]
- Fix S3 input to trim delimiter /n from each log line. {pull}19972[19972]
- Fix auditd module syscall table for ppc64 and ppc64le. {pull}20052[20052]
- Fix Filebeat OOMs on very long lines {issue}19500[19500], {pull}19552[19552]
- Fix s3 input parsing json file without expand_event_list_from_field. {issue}19902[19902] {pull}19962[19962]
- Ignore missing in Zeek module when dropping unecessary fields. {pull}19984[19984]
- Fix s3 input parsing json file without expand_event_list_from_field. {issue}19902[19902] {pull}19962[19962] {pull}20370[20370]
- Fix millisecond timestamp normalization issues in CrowdStrike module {issue}20035[20035], {pull}20138[20138]
- Fix support for message code 106100 in Cisco ASA and FTD. {issue}19350[19350] {pull}20245[20245]
- Fix `fortinet` setting `event.timezone` to the system one when no `tz` field present {pull}20273[20273]
- Fix `okta` geoip lookup in pipeline for `destination.ip` {pull}20454[20454]
- Fix `cisco` asa and ftd parsing of messages 106102 and 106103. {pull}20469[20469]
<<<<<<< HEAD
- Fix event.kind for system/syslog pipeline {issue}20365[20365] {pull}20390[20390]
=======
- Improve validation checks for Azure configuration {issue}20369[20369] {pull}20389[20389]
>>>>>>> c1e344cf

*Heartbeat*

- Fix recording of SSL cert metadata for Expired/Unvalidated x509 certs. {pull}13687[13687]
- Fixed excessive memory usage introduced in 7.5 due to over-allocating memory for HTTP checks. {pull}15639[15639]
- Fixed scheduler shutdown issues which would in rare situations cause a panic due to semaphore misuse. {pull}16397[16397]
- Fixed TCP TLS checks to properly validate hostnames, this broke in 7.x and only worked for IP SANs. {pull}17549[17549]
- Add support for new `service_name` option to all monitors. {pull}19932[19932].

*Journalbeat*


*Metricbeat*

- Fix checking tagsFilter using length in cloudwatch metricset. {pull}14525[14525]
- Fixed bug with `elasticsearch/cluster_stats` metricset not recording license expiration date correctly. {issue}14541[14541] {pull}14591[14591]
- Log bulk failures from bulk API requests to monitoring cluster. {issue}14303[14303] {pull}14356[14356]
- Fix regular expression to detect instance name in perfmon metricset. {issue}14273[14273] {pull}14666[14666]
- Fixed bug with `elasticsearch/cluster_stats` metricset not recording license ID in the correct field. {pull}14592[14592]
- Fix `docker.container.size` fields values {issue}14979[14979] {pull}15224[15224]
- Make `kibana` module more resilient to Kibana unavailability. {issue}15258[15258] {pull}15270[15270]
- Fix panic exception with some unicode strings in perfmon metricset. {issue}15264[15264]
- Make `logstash` module more resilient to Logstash unavailability. {issue}15276[15276] {pull}15306[15306]
- Add username/password in Metricbeat autodiscover hints {pull}15349[15349]
- Fix CPU count in docker/cpu in cases where no `online_cpus` are reported {pull}15070[15070]
- Add dedot for tags in ec2 metricset and cloudwatch metricset. {issue}15843[15843] {pull}15844[15844]
- Use RFC3339 format for timestamps collected using the SQL module. {pull}15847[15847]
- Change lookup_fields from metricset.host to service.address {pull}15883[15883]
- Avoid parsing errors returned from prometheus endpoints. {pull}15712[15712]
- Add dedot for cloudwatch metric name. {issue}15916[15916] {pull}15917[15917]
- Fixed issue `logstash-xpack` module suddenly ceasing to monitor Logstash. {issue}15974[15974] {pull}16044[16044]
- Fix skipping protocol scheme by light modules. {pull}16205[pull]
- Made `logstash-xpack` module once again have parity with internally-collected Logstash monitoring data. {pull}16198[16198]
- Change sqs metricset to use average as statistic method. {pull}16438[16438]
- Revert changes in `docker` module: add size flag to docker.container. {pull}16600[16600]
- Fix diskio issue for windows 32 bit on disk_performance struct alignment. {issue}16680[16680]
- Fix detection and logging of some error cases with light modules. {pull}14706[14706]
- Add dashboard for `redisenterprise` module. {pull}16752[16752]
- Convert increments of 100 nanoseconds/ticks to milliseconds for WriteTime and ReadTime in diskio metricset (Windows) for consistency. {issue}14233[14233]
- Dynamically choose a method for the system/service metricset to support older linux distros. {pull}16902[16902]
- Use max in k8s apiserver dashboard aggregations. {pull}17018[17018]
- Reduce memory usage in `elasticsearch/index` metricset. {issue}16503[16503] {pull}16538[16538]
- Check if CCR feature is available on Elasticsearch cluster before attempting to call CCR APIs from `elasticsearch/ccr` metricset. {issue}16511[16511] {pull}17073[17073]
- Use max in k8s overview dashboard aggregations. {pull}17015[17015]
- Fix Disk Used and Disk Usage visualizations in the Metricbeat System dashboards. {issue}12435[12435] {pull}17272[17272]
- Fix missing Accept header for Prometheus and OpenMetrics module. {issue}16870[16870] {pull}17291[17291]
- Fix issue in Jolokia module when mbean contains multiple quoted properties. {issue}17375[17375] {pull}17374[17374]
- Further revise check for bad data in docker/memory. {pull}17400[17400]
- Combine cloudwatch aggregated metrics into single event. {pull}17345[17345]
- Fix how we filter services by name in system/service {pull}17400[17400]
- Fix cloudwatch metricset missing tags collection. {issue}17419[17419] {pull}17424[17424]
- check if cpuOptions field is nil in DescribeInstances output in ec2 metricset. {pull}17418[17418]
- Fix aws.s3.bucket.name terms_field in s3 overview dashboard. {pull}17542[17542]
- Fix Unix socket path in memcached. {pull}17512[17512]
- Fix vsphere VM dashboard host aggregation visualizations. {pull}17555[17555]
- Fix azure storage dashboards. {pull}17590[17590]
- Metricbeat no longer needs to be started strictly after Logstash for `logstash-xpack` module to report correct data. {issue}17261[17261] {pull}17497[17497]
- Fix pubsub metricset to collect all GA stage metrics from gcp stackdriver. {issue}17154[17154] {pull}17600[17600]
- Add privileged option so as mb to access data dir in Openshift. {pull}17606[17606]
- Fix "ID" event generator of Google Cloud module {issue}17160[17160] {pull}17608[17608]
- Add privileged option for Auditbeat in Openshift {pull}17637[17637]
- Fix storage metricset to allow config without region/zone. {issue}17623[17623] {pull}17624[17624]
- Fix overflow on Prometheus rates when new buckets are added on the go. {pull}17753[17753]
- Add a switch to the driver definition on SQL module to use pretty names {pull}17378[17378]
- Remove specific win32 api errors from events in perfmon. {issue}18292[18292] {pull}18361[18361]
- Remove required for region/zone and make stackdriver a metricset in googlecloud. {issue}16785[16785] {pull}18398[18398]
- Fix application_pool metricset after pdh changes. {pull}18477[18477]
- Fix tags_filter for cloudwatch metricset in aws. {pull}18524[18524]
- Fix panic on `metricbeat test modules` when modules are configured in `metricbeat.modules`. {issue}18789[18789] {pull}18797[18797]
- Fix getting gcp compute instance metadata with partial zone/region in config. {pull}18757[18757]
- Add missing network.sent_packets_count metric into compute metricset in googlecloud module. {pull}18802[18802]
- Fix compute and pubsub dashboard for googlecloud module. {issue}18962[18962] {pull}18980[18980]
- Fix crash on vsphere module when Host information is not available. {issue}18996[18996] {pull}19078[19078]
- Fix incorrect usage of hints builder when exposed port is a substring of the hint {pull}19052[19052]
- Stop counterCache only when already started {pull}19103[19103]
- Remove dedot for tag values in aws module. {issue}19112[19112] {pull}19221[19221]
- Fix empty field name errors in the application pool metricset. {pull}19537[19537]
- Set tags correctly if the dimension value is ARN {issue}19111[19111] {pull}19433[19433]
- Fix bug incorrect parsing of float numbers as integers in Couchbase module {issue}18949[18949] {pull}19055[19055]
- Fix mapping of service start type in the service metricset, windows module. {pull}19551[19551]
- Fix config example in the perfmon configuration files. {pull}19539[19539]
- Add missing info about the rest of the azure metricsets in the documentation. {pull}19601[19601]
- Fix k8s scheduler compatibility issue. {pull}19699[19699]
- Fix SQL module mapping NULL values as string {pull}18955[18955] {issue}18898[18898
- Modify doc for app_insights metricset to contain example of config. {pull}20185[20185]
- Add required option for `metrics` in app_insights. {pull}20406[20406]
- Groups same timestamp metric values to one event in the app_insights metricset. {pull}20403[20403]

*Packetbeat*

- Enable setting promiscuous mode automatically. {pull}11366[11366]
- Fix process monitoring when ipv6 is disabled under Linux. {issue}19941[19941] {pull}19945[19945]

*Winlogbeat*

- Fix invalid IP addresses in DNS query results from Sysmon data. {issue}18432[18432] {pull}18436{18436}

*Functionbeat*

- Fix timeout option of GCP functions. {issue}16282[16282] {pull}16287[16287]

==== Added

*Affecting all Beats*

- Add a friendly log message when a request to docker has exceeded the deadline. {pull}15336[15336]
- Decouple Debug logging from fail_on_error logic for rename, copy, truncate processors {pull}12451[12451]
- Allow a beat to ship monitoring data directly to an Elasticsearch monitoring cluster. {pull}9260[9260]
- Updated go-seccomp-bpf library to v1.1.0 which updates syscall lists for Linux v5.0. {pull}11394[11394]
- add_host_metadata is no GA. {pull}13148[13148]
- Add `providers` setting to `add_cloud_metadata` processor. {pull}13812[13812]
- GA the `script` processor. {pull}14325[14325]
- Add `fingerprint` processor. {issue}11173[11173] {pull}14205[14205]
- Add support for API keys in Elasticsearch outputs. {pull}14324[14324]
- Ensure that init containers are no longer tailed after they stop {pull}14394[14394]
- Add consumer_lag in Kafka consumergroup metricset {pull}14822[14822]
- Make use of consumer_lag in Kafka dashboard {pull}14863[14863]
- Refactor kubernetes autodiscover to enable different resource based discovery {pull}14738[14738]
- Add `add_id` processor. {pull}14524[14524]
- Enable TLS 1.3 in all beats. {pull}12973[12973]
- Spooling to disk creates a lockfile on each platform. {pull}15338[15338]
- Fingerprint processor adds a new xxhash hashing algorithm {pull}15418[15418]
- Enable DEP (Data Execution Protection) for Windows packages. {pull}15149[15149]
- Add configuration for APM instrumentation and expose the tracer trough the Beat object. {pull}17938[17938]
- Add document_id setting to decode_json_fields processor. {pull}15859[15859]
- Include network information by default on add_host_metadata and add_observer_metadata. {issue}15347[15347] {pull}16077[16077]
- Add `aws_ec2` provider for autodiscover. {issue}12518[12518] {pull}14823[14823]
- Add monitoring variable `libbeat.config.scans` to distinguish scans of the configuration directory from actual reloads of its contents. {pull}16440[16440]
- Add support for multiple password in redis output. {issue}16058[16058] {pull}16206[16206]
- Add support for Histogram type in fields.yml {pull}16570[16570]
- Windows .exe files now have embedded file version info. {issue}15232[15232]t
- Remove experimental flag from `setup.template.append_fields` {pull}16576[16576]
- Add `add_cloudfoundry_metadata` processor to annotate events with Cloud Foundry application data. {pull}16621[16621]
- Add `translate_sid` processor on Windows for converting Windows security identifier (SID) values to names. {issue}7451[7451] {pull}16013[16013]
- Add support for kubernetes provider to recognize namespace level defaults {pull}16321[16321]
- Add capability of enrich `container.id` with process id in `add_process_metadata` processor {pull}15947[15947]
- Update RPM packages contained in Beat Docker images. {issue}17035[17035]
- Add Kerberos support to Kafka input and output. {pull}16781[16781]
- Update supported versions of `redis` output. {pull}17198[17198]
- Update documentation for system.process.memory fields to include clarification on Windows os's. {pull}17268[17268]
- Add optional regex based cid extractor to `add_kubernetes_metadata` processor. {pull}17360[17360]
- Add `replace` processor for replacing string values of fields. {pull}17342[17342]
- Add `urldecode` processor to for decoding URL-encoded fields. {pull}17505[17505]
- Add support for AWS IAM `role_arn` in credentials config. {pull}17658[17658] {issue}12464[12464]
- Add Kerberos support to Elasticsearch output. {pull}17927[17927]
- Add k8s keystore backend. {pull}18096[18096]
- Set `agent.name` to the hostname by default. {issue}16377[16377] {pull}18000[18000]
- Add keystore support for autodiscover static configurations. {pull]16306[16306]
- Add support for basic ECS logging. {pull}17974[17974]
- Add config example of how to skip the `add_host_metadata` processor when forwarding logs. {issue}13920[13920] {pull}18153[18153]
- When using the `decode_json_fields` processor, decoded fields are now deep-merged into existing event. {pull}17958[17958]
- Add backoff configuration options for the Kafka output. {issue}16777[16777] {pull}17808[17808]
- Add keystore support for autodiscover static configurations. {pull]16306[16306]
- Add Kerberos support to Elasticsearch output. {pull}17927[17927]
- Add support for fixed length extraction in `dissect` processor. {pull}17191[17191]
- Update RPM packages contained in Beat Docker images. {issue}17035[17035]
- Add TLS support to Kerberos authentication in Elasticsearch. {pull}18607[18607]
- Change ownership of files in docker images so they can be used in secured environments. {pull}12905[12905]
- Upgrade k8s.io/client-go and k8s keystore tests. {pull}18817[18817]
- Add support for multiple sets of hints on autodiscover {pull}18883[18883]
- Add a configurable delay between retries when an app metadata cannot be retrieved by `add_cloudfoundry_metadata`. {pull}19181[19181]
- Add data type conversion in `dissect` processor for converting string values to other basic data types. {pull}18683[18683]
- Add the `ignore_failure` configuration option to the dissect processor. {pull}19464[19464]
- Add the `overwrite_keys` configuration option to the dissect processor. {pull}19464[19464]
- Add support to trim captured values in the dissect processor. {pull}19464[19464]
- Added the `max_cached_sessions` option to the script processor. {pull}19562[19562]
- Set index.max_docvalue_fields_search in index template to increase value to 200 fields. {issue}20215[20215]
- Add leader election for Kubernetes autodiscover. {pull}20281[20281]
- Add capability of enriching process metadata with contianer id also for non-privileged containers in `add_process_metadata` processor. {pull}19767[19767]

*Auditbeat*

- Reference kubernetes manifests include configuration for auditd and enrichment with kubernetes metadata. {pull}17431[17431]
- Reference kubernetes manifests mount data directory from the host, so data persist between executions in the same node. {pull}17429[17429]
- Log to stderr when running using reference kubernetes manifests. {pull}17443[174443]
- Fix syscall kprobe arguments for 32-bit systems in socket module. {pull}17500[17500]
- Fix memory leak on when we miss socket close kprobe events. {pull}17500[17500]
- Add system module process dataset ECS categorization fields. {pull}18032[18032]
- Add system module user dataset ECS categorization fields. {pull}18035[18035]
- Add system module login dataset ECS categorization fields. {pull}18034[18034]
- Add system module package dataset ECS categorization fields. {pull}18033[18033]
- Add ECS categories for system module host dataset. {pull}18031[18031]
- Add system module socket dataset ECS categorization fields. {pull}18036[18036]
- Add file integrity module ECS categorization fields. {pull}18012[18012]
- Add `file.mime_type`, `file.extension`, and `file.drive_letter` for file integrity module. {pull}18012[18012]
- Add ECS categorization info for auditd module {pull}18596[18596]
- Add enrichment of auditd seccomp events with name of the architecture, syscall, and signal. {issue}14055[14055] {pull}19300[19300]

*Filebeat*

- Add dashboard for AWS ELB fileset. {pull}15804[15804]

- `container` and `docker` inputs now support reading of labels and env vars written by docker JSON file logging driver. {issue}8358[8358]
- Add `index` option to all inputs to directly set a per-input index value. {pull}14010[14010]
- Add new fileset googlecloud/audit for ingesting Google Cloud Audit logs. {pull}15200[15200]
- Add dashboards to the CEF module (ported from the Logstash ArcSight module). {pull}14342[14342]
- Add expand_event_list_from_field support in s3 input for reading json format AWS logs. {issue}15357[15357] {pull}15370[15370]
- Add azure-eventhub input which will use the azure eventhub go sdk. {issue}14092[14092] {pull}14882[14882]
- Expose more metrics of harvesters (e.g. `read_offset`, `start_time`). {pull}13395[13395]
- Include log.source.address for unparseable syslog messages. {issue}13268[13268] {pull}15453[15453]
- Release aws elb fileset as GA. {pull}15426[15426] {issue}15380[15380]
- Integrate the azure-eventhub with filebeat azure module (replace the kafka input). {pull}15480[15480]
- Release aws s3access fileset to GA. {pull}15431[15431] {issue}15430[15430]
- Add cloudtrail fileset to AWS module. {issue}14657[14657] {pull}15227[15227]
- New fileset googlecloud/firewall for ingesting Google Cloud Firewall logs. {pull}14553[14553]
- google-pubsub input: ACK pub/sub message when acknowledged by publisher. {issue}13346[13346] {pull}14715[14715]
- Remove Beta label from google-pubsub input. {issue}13346[13346] {pull}14715[14715]
- Set event.outcome field based on googlecloud audit log output. {pull}15731[15731]
- Add dashboard for AWS vpcflow fileset. {pull}16007[16007]
- Add ECS tls fields to zeek:smtp,rdp,ssl and aws:s3access,elb {issue}15757[15757] {pull}15935[15936]
- Add ingress nginx controller fileset {pull}16197[16197]
- move create-[module,fileset,fields] to mage and enable in x-pack/filebeat {pull}15836[15836]
- Add ECS tls and categorization fields to apache module. {issue}16032[16032] {pull}16121[16121]
- Work on e2e ACK's for the azure-eventhub input {issue}15671[15671] {pull}16215[16215]
- Add MQTT input. {issue}15602[15602] {pull}16204[16204]
- Add a TLS test and more debug output to httpjson input {pull}16315[16315]
- Add an SSL config example in config.yml for filebeat MISP module. {pull}16320[16320]
- Improve ECS categorization, container & process field mappings in auditd module. {issue}16153[16153] {pull}16280[16280]
- Add ECS categorization fields to activemq module. {issue}16151[16151] {pull}16201[16201]
- Improve ECS field mappings in aws module. {issue}16154[16154] {pull}16307[16307]
- Improve ECS categorization field mappings in googlecloud module. {issue}16030[16030] {pull}16500[16500]
- Add cloudwatch fileset and ec2 fileset in aws module. {issue}13716[13716] {pull}16579[16579]
- Improve ECS categorization field mappings in kibana module. {issue}16168[16168] {pull}16652[16652]
- Add `cloudfoundry` input to send events from Cloud Foundry. {pull}16586[16586]
- Improve ECS field mappings in haproxy module. {issue}16162[16162] {pull}16529[16529]
- Allow users to override pipeline ID in fileset input config. {issue}9531[9531] {pull}16561[16561]
- Improve ECS categorization field mappings in logstash module. {issue}16169[16169] {pull}16668[16668]
- Improve ECS categorization field mappings in iis module. {issue}16165[16165] {pull}16618[16618]
- Improve the decode_cef processor by reducing the number of memory allocations. {pull}16587[16587]
- Improve ECS categorization field mapping in kafka module. {issue}16167[16167] {pull}16645[16645]
- Improve ECS categorization field mapping in icinga module. {issue}16164[16164] {pull}16533[16533]
- Improve ECS categorization field mappings in ibmmq module. {issue}16163[16163] {pull}16532[16532]
- Add custom string mapping to CEF module to support Forcepoint NGFW {issue}14663[14663] {pull}15910[15910]
- Add ECS related fields to CEF module {issue}16157[16157] {pull}16338[16338]
- Improve ECS categorization, host field mappings in elasticsearch module. {issue}16160[16160] {pull}16469[16469]
- Improve ECS categorization field mappings in suricata module. {issue}16181[16181] {pull}16843[16843]
- Release ActiveMQ module as GA. {issue}17047[17047] {pull}17049[17049]
- Improve ECS categorization field mappings in iptables module. {issue}16166[16166] {pull}16637[16637]
- Add pattern for Cisco ASA / FTD Message 734001 {issue}16212[16212] {pull}16612[16612]
- Add `o365audit` input type for consuming events from Office 365 Management Activity API. {issue}16196[16196] {pull}16244[16244]
- Add custom string mapping to CEF module to support Check Point devices. {issue}16041[16041] {pull}16907[16907]
- Added new module `o365` for ingesting Office 365 management activity API events. {issue}16196[16196] {pull}16386[16386]
- Add Filebeat Okta module. {pull}16362[16362]
- Add source field in k8s events {pull}17209[17209]
- Improve AWS cloudtrail field mappings {issue}16086[16086] {issue}16110[16110] {pull}17155[17155]
- Added new module `crowdstrike` for ingesting Crowdstrike Falcon streaming API endpoint event data. {pull}16988[16988]
- Move azure-eventhub input to GA. {issue}15671[15671] {pull}17313[17313]
- Improve ECS categorization field mappings in mongodb module. {issue}16170[16170] {pull}17371[17371]
- Improve ECS categorization field mappings for mssql module. {issue}16171[16171] {pull}17376[17376]
- Added documentation for running Filebeat in Cloud Foundry. {pull}17275[17275]
- Added access_key_id, secret_access_key and session_token into aws module config. {pull}17456[17456]
- Improve ECS categorization field mappings for mysql module. {issue}16172[16172] {pull}17491[17491]
- Release Google Cloud module as GA. {pull}17511[17511]
- Update filebeat httpjson input to support pagination via Header and Okta module. {pull}16354[16354]
- Added new Checkpoint Syslog filebeat module. {pull}17682[17682]
- Add config option to select a different azure cloud env in the azure-eventhub input and azure module. {issue}17649[17649] {pull}17659[17659]
- Enhance `elasticsearch/server` fileset to handle ECS-compatible logs emitted by Elasticsearch. {issue}17715[17715] {pull}17714[17714]
- Added Unix stream socket support as an input source and a syslog input source. {pull}17492[17492]
- Improve ECS categorization field mappings in misp module. {issue}16026[16026] {pull}17344[17344]
- Enhance `elasticsearch/deprecation` fileset to handle ECS-compatible logs emitted by Elasticsearch. {issue}17715[17715] {pull}17728[17728]
- Make `decode_cef` processor GA. {pull}17944[17944]
- Added new Fortigate Syslog filebeat module. {pull}17890[17890]
- Improve ECS categorization field mappings in redis module. {issue}16179[16179] {pull}17918[17918]
- Improve ECS categorization field mappings in rabbitmq module. {issue}16178[16178] {pull}17916[17916]
- Improve ECS categorization field mappings in postgresql module. {issue}16177[16177] {pull}17914[17914]
- Improve ECS categorization field mappings for nginx module. {issue}16174[16174] {pull}17844[17844]
- Add support for Google Application Default Credentials to the Google Pub/Sub input and Google Cloud modules. {pull}15668[15668]
- Improve ECS categorization field mappings for zeek module. {issue}16029[16029] {pull}17738[17738]
- Improve ECS categorization field mappings for netflow module. {issue}16135[16135] {pull}18108[18108]
- Added an input option `publisher_pipeline.disable_host` to disable `host.name`
  from being added to events by default. {pull}18159[18159]
- Improve ECS categorization field mappings in system module. {issue}16031[16031] {pull}18065[18065]
- Change the `json.*` input settings implementation to merge parsed json objects with existing objects in the event instead of fully replacing them. {pull}17958[17958]
- Improve ECS categorization field mappings in osquery module. {issue}16176[16176] {pull}17881[17881]
- Add support for v10, v11 and v12 logs on Postgres {issue}13810[13810] {pull}17732[17732]
- Add dashboard for Google Cloud Audit and AWS CloudTrail. {pull}17379[17379]
- Added http_endpoint input{pull}18298[18298]
- Add support for array parsing in azure-eventhub input. {pull}18585[18585]
- Added `observer.vendor`, `observer.product`, and `observer.type` to PANW module events. {pull}18223[18223]
- The `logstash` module can now automatically detect the log file format (JSON or plaintext) and process it accordingly. {issue}9964[9964] {pull}18095[18095]
- Improve ECS categorization field mappings in coredns module. {issue}16159[16159] {pull}18424[18424]
- Improve ECS categorization field mappings in envoyproxy module. {issue}16161[16161] {pull}18395[18395]
- Improve ECS categorization field mappings in cisco module. {issue}16028[16028] {pull}18537[18537]
- The s3 input can now automatically detect gzipped objects. {issue}18283[18283] {pull}18764[18764]
- Add geoip AS lookup & improve ECS categorization in aws cloudtrail fileset. {issue}18644[18644] {pull}18958[18958]
- Improved performance of PANW sample dashboards. {issue}19031[19031] {pull}19032[19032]
- Add support for v1 consumer API in Cloud Foundry input, use it by default. {pull}19125[19125]
- Add new mode to multiline reader to aggregate constant number of lines {pull}18352[18352]
- Explicitly set ECS version in all Filebeat modules. {pull}19198[19198]
- Add awscloudwatch input. {pull}19025[19025]
- Add automatic retries and exponential backoff to httpjson input. {pull}18956[18956]
- Changed the panw module to pass through (rather than drop) message types other than threat and traffic. {issue}16815[16815] {pull}19375[19375]
- Add support for timezone offsets and `Z` to decode_cef timestamp parser. {pull}19346[19346]
- Improve ECS categorization field mappings in traefik module. {issue}16183[16183] {pull}19379[19379]
- Improve ECS categorization field mappings in azure module. {issue}16155[16155] {pull}19376[19376]
- Add automatic retries and exponential backoff to httpjson input. {pull}18956[18956]
- Add text & flattened versions of fields with unknown subfields in aws cloudtrail fileset. {issue}18866[18866] {pull}19121[19121]
- Added Microsoft Defender ATP Module. {issue}17997[17997] {pull}19197[19197]
- Add initial support for configurable file identity tracking. {pull}18748[18748]
- Add experimental dataset tomcat/log for Apache TomCat logs {pull}19713[19713]
- Add experimental dataset netscout/sightline for Netscout Arbor Sightline logs {pull}19713[19713]
- Add experimental dataset barracuda/waf for Barracuda Web Application Firewall logs {pull}19713[19713]
- Add experimental dataset f5/bigipapm for F5 Big-IP Access Policy Manager logs {pull}19713[19713]
- Add experimental dataset bluecoat/director for Bluecoat Director logs {pull}19713[19713]
- Add experimental dataset cisco/nexus for Cisco Nexus logs {pull}19713[19713]
- Add experimental dataset citrix/virtualapps for Citrix Virtual Apps logs {pull}19713[19713]
- Add experimental dataset cylance/protect for Cylance Protect logs {pull}19713[19713]
- Add experimental dataset fortinet/clientendpoint for Fortinet FortiClient Endpoint Protection logs {pull}19713[19713]
- Add experimental dataset imperva/securesphere for Imperva Secure Sphere logs {pull}19713[19713]
- Add experimental dataset infoblox/nios for Infoblox Network Identity Operating System logs {pull}19713[19713]
- Add experimental dataset juniper/junos for Juniper Junos OS logs {pull}19713[19713]
- Add experimental dataset kaspersky/av for Kaspersky Anti-Virus logs {pull}19713[19713]
- Add experimental dataset microsoft/dhcp for Microsoft DHCP Server logs {pull}19713[19713]
- Add experimental dataset tenable/nessus_security for Tenable Nessus Security Scanner logs {pull}19713[19713]
- Add experimental dataset rapid7/nexpose for Rapid7 Nexpose logs {pull}19713[19713]
- Add experimental dataset radware/defensepro for Radware DefensePro logs {pull}19713[19713]
- Add experimental dataset sonicwall/firewall for Sonicwall Firewalls logs {pull}19713[19713]
- Add experimental dataset squid/log for Squid Proxy Server logs {pull}19713[19713]
- Add experimental dataset zscaler/zia for Zscaler Internet Access logs {pull}19713[19713]
- Add event.ingested for CrowdStrike module {pull}20138[20138]
- Add support for additional fields and FirewallMatchEvent type events in CrowdStrike module {pull}20138[20138]
- Add event.ingested for Suricata module {pull}20220[20220]

*Heartbeat*

- Allow a list of status codes for HTTP checks. {pull}15587[15587]
- Add additional ECS compatible fields for TLS information. {pull}17687[17687]
- Record HTTP response headers. {pull}18327[18327]

*Heartbeat*

*Journalbeat*

- Added an `id` config option to inputs to allow running multiple inputs on the
  same journal. {pull}18467{18467}
- Add basic ECS categorization and `log.syslog` fields. {pull}19176[19176]

*Metricbeat*

- Move the windows pdh implementation from perfmon to a shared location in order for future modules/metricsets to make use of. {pull}15503[15503]
- Add lambda metricset in aws module. {pull}15260[15260]
- Expand data for the `system/memory` metricset {pull}15492[15492]
- Add azure `storage` metricset in order to retrieve metric values for storage accounts. {issue}14548[14548] {pull}15342[15342]
- Add cost warnings for the azure module. {pull}15356[15356]
- Add DynamoDB AWS Metricbeat light module {pull}15097[15097]
- Release elb module as GA. {pull}15485[15485]
- Add a `system/network_summary` metricset {pull}15196[15196]
- Add IBM MQ light-weight Metricbeat module {pull}15301[15301]
- Enable script processor. {pull}14711[14711]
- Add mixer metricset for Istio Metricbeat module {pull}15696[15696]
- Add mesh metricset for Istio Metricbeat module{pull}15535[15535]
- Add pilot metricset for Istio Metricbeat module {pull}15761[15761]
- Add galley metricset for Istio Metricbeat module {pull}15857[15857]
- Add STAN dashboard {pull}15654[15654]
- Add `key/value` mode for SQL module. {issue}15770[15770] {pull]15845[15845]
- Add support for Unix socket in Memcached metricbeat module. {issue}13685[13685] {pull}15822[15822]
- Make the `system/cpu` metricset collect normalized CPU metrics by default. {issue}15618[15618] {pull}15729[15729]
- Add kubernetes storage class support via kube-state-metrics. {pull}16145[16145]
- Add `up` metric to prometheus metrics collected from host {pull}15948[15948]
- Add citadel metricset for Istio Metricbeat module {pull}15990[15990]
- Add support for processors in light modules. {issue}14740[14740] {pull}15923[15923]
- Add collecting AuroraDB metrics in rds metricset. {issue}14142[14142] {pull}16004[16004]
- Reuse connections in SQL module. {pull}16001[16001]
- Improve the `logstash` module (when `xpack.enabled` is set to `true`) to use the override `cluster_uuid` returned by Logstash APIs. {issue}15772[15772] {pull}15795[15795]
- Add region parameter in googlecloud module. {issue}15780[15780] {pull}16203[16203]
- Add database_account azure metricset. {issue}15758[15758]
- Add support for Dropwizard metrics 4.1. {pull}16332[16332]
- Add support for NATS 2.1. {pull}16317[16317]
- Add azure container metricset in order to monitor containers. {issue}15751[15751] {pull}16421[16421]
- Improve the `haproxy` module to support metrics exposed via HTTPS. {issue}14579[14579] {pull}16333[16333]
- Add filtering option for prometheus collector. {pull}16420[16420]
- Add metricsets based on Ceph Manager Daemon to the `ceph` module. {issue}7723[7723] {pull}16254[16254]
- Add Load Balancing metricset to GCP {pull}15559[15559]
- Release `statsd` module as GA. {pull}16447[16447] {issue}14280[14280]
- Add collecting tags and tags_filter for rds metricset in aws module. {pull}16605[16605] {issue}16358[16358]
- Add OpenMetrics Metricbeat module {pull}16596[16596]
- Add `redisenterprise` module. {pull}16482[16482] {issue}15269[15269]
- Add `cloudfoundry` module to send events from Cloud Foundry. {pull}16671[16671]
- Add system/users metricset as beta {pull}16569[16569]
- Align fields to ECS and add more tests for the azure module. {issue}16024[16024] {pull}16754[16754]
- Add additional cgroup fields to docker/diskio{pull}16638[16638]
- Add overview dashboard for googlecloud compute metricset. {issue}16534[16534] {pull}16819[16819]
- Add Prometheus remote write endpoint {pull}16609[16609]
- Release STAN module as GA. {pull}16980[16980]
- Add query metricset for prometheus module. {pull}17104[17104]
- Release ActiveMQ module as GA. {issue}17047[17047] {pull}17049[17049]
- Add support for CouchDB v2 {issue}16352[16352] {pull}16455[16455]
- Release Zookeeper/connection module as GA. {issue}14281[14281] {pull}17043[17043]
- Add dashboard for pubsub metricset in googlecloud module. {pull}17161[17161]
- Add dashboards for the azure container metricsets. {pull}17194[17194]
- Replace vpc metricset into vpn, transitgateway and natgateway metricsets. {pull}16892[16892]
- Use Elasticsearch histogram type to store Prometheus histograms {pull}17061[17061]
- Allow to rate Prometheus counters when scraping them {pull}17061[17061]
- Release Oracle module as GA. {issue}14279[14279] {pull}16833[16833]
- Add Storage metricsets to GCP module {pull}15598[15598]
- Release vsphere module as GA. {issue}15798[15798] {pull}17119[17119]
- Add PubSub metricset to Google Cloud Platform module {pull}15536[15536]
- Add test for documented fields check for metricsets without a http input. {issue}17315[17315] {pull}17334[17334]
- Add final tests and move label to GA for the azure module in metricbeat. {pull}17319[17319]
- Added documentation for running Metricbeat in Cloud Foundry. {pull}17275[17275]
- Refactor windows/perfmon metricset configuration options and event output. {pull}17596[17596]
- Reference kubernetes manifests mount data directory from the host when running metricbeat as daemonset, so data persist between executions in the same node. {pull}17429[17429]
- Add `state_statefulset` metricset to Metricbeat recommended configuration for k8s. {pull}17627[17627]
- Add more detailed error messages, system tests and small refactoring to the service metricset in windows. {pull}17725[17725]
- Stack Monitoring modules now auto-configure required metricsets when `xpack.enabled: true` is set. {issue}16471[[16471] {pull}17609[17609]
- Add Metricbeat IIS module dashboards. {pull}17966[17966]
- Add dashboard for the azure database account metricset. {pull}17901[17901]
- Allow partial region and zone name in googlecloud module config. {pull}17913[17913]
- Add aggregation aligner as a config parameter for googlecloud stackdriver metricset. {issue}17141[[17141] {pull}17719[17719]
- Move the perfmon metricset to GA. {issue}16608[16608] {pull}17879[17879]
- Stack Monitoring modules now auto-configure required metricsets when `xpack.enabled: true` is set. {issue}16471[[16471] {pull}17609[17609]
- Add static mapping for metricsets under aws module. {pull}17614[17614] {pull}17650[17650]
- Add dashboard for googlecloud storage metricset. {pull}18172[18172]
- Collect new `bulk` indexing metrics from Elasticsearch when `xpack.enabled:true` is set. {issue} {pull}17992[17992]
- Remove requirement to connect as sysdba in Oracle module {issue}15846[15846] {pull}18182[18182]
- Update MSSQL module to fix some SSPI authentication and add brackets to USE statements {pull}17862[17862]]
- Add client address to events from http server module {pull}18336[18336]
- Add memory metrics into compute googlecloud. {pull}18802[18802]
- Add new fields to HAProxy module. {issue}18523[18523]
- Add Tomcat overview dashboard {pull}14026[14026]
- Accept prefix as metric_types config parameter in googlecloud stackdriver metricset. {pull}19345[19345]
- Add dashboards for googlecloud load balancing metricset. {pull}18369[18369]
- Update Couchbase to version 6.5 {issue}18595[18595] {pull}19055[19055]
- Add support for v1 consumer API in Cloud Foundry module, use it by default. {pull}19268[19268]
- Add support for named ports in autodiscover. {pull}19398[19398]
- Add param `aws_partition` to support aws-cn, aws-us-gov regions. {issue}18850[18850] {pull}19423[19423]
- Add support for wildcard `*` in dimension value of AWS CloudWatch metrics config. {issue}18050[18050] {pull}19660[19660]
- The `elasticsearch/index` metricset now collects metrics for hidden indices as well. {issue}18639[18639] {pull}18703[18703]
- Added `performance` and `query` metricsets to `mysql` module. {pull}18955[18955]
- The `elasticsearch-xpack/index` metricset now reports hidden indices as such. {issue}18639[18639] {pull}18706[18706]
- Adds support for app insights metrics in the azure module. {issue}18570[18570] {pull}18940[18940]
- Infer types in Prometheus remote_write. {pull}19944[19944]
- Added cache and connection_errors metrics to status metricset of MySQL module {issue}16955[16955] {pull}19844[19844]
- Update MySQL dashboard with connection errors and cache metrics {pull}19913[19913] {issue}16955[16955]
- Add cloud.instance.name into aws ec2 metricset. {pull}20077[20077]
- Add `scope` setting for elasticsearch module, allowing it to monitor an Elasticsearch cluster behind a load-balancing proxy. {issue}18539[18539] {pull}18547[18547]

*Packetbeat*

- Add an example to packetbeat.yml of using the `forwarded` tag to disable
  `host` metadata fields when processing network data from network tap or mirror
  port. {pull}19209[19209]
- Add ECS fields for x509 certs, event categorization, and related IP info. {pull}19167[19167]
- Add 100-continue support {issue}15830[15830] {pull}19349[19349]


*Functionbeat*

- Add monitoring info about triggered functions. {pull}14876[14876]
- Add Google Cloud Platform support. {pull}13598[13598]
- Add basic ECS categorization and `cloud` fields. {pull}19174[19174]

*Winlogbeat*

- Add more DNS error codes to the Sysmon module. {issue}15685[15685]
- Add Audit and Log Management, Computer Object Management, and Distribution Group related events to the Security module. {pull}15217[15217]
- Add experimental event log reader implementation that should be faster in most cases. {issue}6585[6585] {pull}16849[16849]
- Set process.command_line and process.parent.command_line from Sysmon Event ID 1. {pull}17327[17327]
- Add support for event IDs 4673,4674,4697,4698,4699,4700,4701,4702,4768,4769,4770,4771,4776,4778,4779,4964 to the Security module {pull}17517[17517]
- Add registry and code signature information and ECS categorization fields for sysmon module {pull}18058[18058]

*Elastic Log Driver*
- Add support for `docker logs` command {pull}19531[19531]

==== Deprecated

*Affecting all Beats*

*Filebeat*


*Heartbeat*

*Journalbeat*

*Metricbeat*
- Deprecate tags config parameter in cloudwatch metricset. {pull}16733[16733]
- Deprecate tags.resource_type_filter config parameter and replace with resource_type. {pull}19688[19688]

*Packetbeat*

*Winlogbeat*

*Functionbeat*

==== Known Issue

*Journalbeat*<|MERGE_RESOLUTION|>--- conflicted
+++ resolved
@@ -268,11 +268,8 @@
 - Fix `fortinet` setting `event.timezone` to the system one when no `tz` field present {pull}20273[20273]
 - Fix `okta` geoip lookup in pipeline for `destination.ip` {pull}20454[20454]
 - Fix `cisco` asa and ftd parsing of messages 106102 and 106103. {pull}20469[20469]
-<<<<<<< HEAD
+- Improve validation checks for Azure configuration {issue}20369[20369] {pull}20389[20389]
 - Fix event.kind for system/syslog pipeline {issue}20365[20365] {pull}20390[20390]
-=======
-- Improve validation checks for Azure configuration {issue}20369[20369] {pull}20389[20389]
->>>>>>> c1e344cf
 
 *Heartbeat*
 
