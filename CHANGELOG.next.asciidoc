--- conflicted
+++ resolved
@@ -242,9 +242,6 @@
 - Improve ECS categorization field mappings in kibana module. {issue}16168[16168] {pull}16652[16652]
 - Add `cloudfoundry` input to send events from Cloud Foundry. {pull}16586[16586]
 - Improve ECS field mappings in haproxy module. {issue}16162[16162] {pull}16529[16529]
-<<<<<<< HEAD
-- Release ActiveMQ module as GA. {issue}17047[17047] {pull}17049[17049]
-=======
 - Allow users to override pipeline ID in fileset input config. {issue}9531[9531] {pull}16561[16561]
 - Improve ECS categorization field mappings in logstash module. {issue}16169[16169] {pull}16668[16668]
 - Improve ECS categorization field mappings in iis module. {issue}16165[16165] {pull}16618[16618]
@@ -256,7 +253,7 @@
 - Add ECS related fields to CEF module {issue}16157[16157] {pull}16338[16338]
 - Improve ECS categorization, host field mappings in elasticsearch module. {issue}16160[16160] {pull}16469[16469]
 - Improve ECS categorization field mappings in suricata module. {issue}16181[16181] {pull}16843[16843]
->>>>>>> 652426cf
+- Release ActiveMQ module as GA. {issue}17047[17047] {pull}17049[17049]
 
 *Heartbeat*
 
@@ -308,15 +305,12 @@
 - Add OpenMetrics Metricbeat module {pull}16596[16596]
 - Add `redisenterprise` module. {pull}16482[16482] {issue}15269[15269]
 - Add `cloudfoundry` module to send events from Cloud Foundry. {pull}16671[16671]
-<<<<<<< HEAD
-- Release ActiveMQ module as GA. {issue}17047[17047] {pull}17049[17049]
-=======
 - Add system/users metricset as beta {pull}16569[16569]
 - Align fields to ECS and add more tests for the azure module. {issue}16024[16024] {pull}16754[16754]
 - Add additional cgroup fields to docker/diskio{pull}16638[16638]
 - Add Prometheus remote write endpoint {pull}16609[16609]
 - Release STAN module as GA. {pull}16980[16980]
->>>>>>> 652426cf
+- Release ActiveMQ module as GA. {issue}17047[17047] {pull}17049[17049]
 
 *Packetbeat*
 
