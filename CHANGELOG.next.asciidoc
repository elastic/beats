// Use these for links to issue and pulls. Note issues and pulls redirect one to
// each other on Github, so don't worry too much on using the right prefix.
:issue: https://github.com/elastic/beats/issues/
:pull: https://github.com/elastic/beats/pull/

=== Beats version HEAD
https://github.com/elastic/beats/compare/v7.0.0-alpha2...master[Check the HEAD diff]

==== Breaking changes

*Affecting all Beats*

- Update to Golang 1.12.1. {pull}11330[11330]
- Update to Golang 1.12.4. {pull}11782[11782]
- Update to ECS 1.0.1. {pull}12284[12284] {pull}12317[12317]
- Default of output.kafka.metadata.full is set to false by now. This reduced the amount of metadata to be queried from a kafka cluster. {pull}12738[12738]
- Fixed a crash under Windows when fetching processes information. {pull}12833[12833]
- Update to Golang 1.12.7. {pull}12931[12931]
- Remove `in_cluster` configuration parameter for Kuberentes, now in-cluster configuration is used only if no other kubeconfig is specified {pull}13051[13051]
- Disable Alibaba Cloud and Tencent Cloud metadata providers by default. {pull}13812[12812]
- Libbeat HTTP's Server can listen to a unix socket using the `unix:///tmp/hello.sock` syntax. {pull}13655[13655]
- Libbeat HTTP's Server can listen to a Windows named pipe using the `npipe:///hello` syntax. {pull}13655[13655]
- By default, all Beats-created files and folders will have a umask of 0027 (on POSIX systems). {pull}14119[14119]
- Adding new `Enterprise` license type to the licenser. {issue}14246[14246]

*Auditbeat*

- Auditd module: Normalized value of `event.category` field from `user-login` to `authentication`. {pull}11432[11432]
- Auditd module: Unset `auditd.session` and `user.audit.id` fields are removed from audit events. {issue}11431[11431] {pull}11815[11815]
- Socket dataset: Exclude localhost by default {pull}11993[11993]
- Socket dataset: New implementation using Kprobes for finer-grained monitoring and UDP support. {pull}13058[13058]

*Filebeat*

- Add Filebeat Azure Dashboards {pull}14127[14127]
- Add read_buffer configuration option. {pull}11739[11739]
- `convert_timezone` option is removed and locale is always added to the event so timezone is used when parsing the timestamp, this behaviour can be overriden with processors. {pull}12410[12410]
- Fix a race condition in the TCP input when close the client socket. {pull}13038[13038]
- cisco/asa fileset: Renamed log.original to event.original and cisco.asa.list_id to cisco.asa.rule_name. {pull}13286[13286]
- cisco/asa fileset: Fix parsing of 302021 message code. {pull}13476[13476]

*Heartbeat*

- Removed the `add_host_metadata` and `add_cloud_metadata` processors from the default config. These don't fit well with ECS for Heartbeat and were rarely used.
- Fixed/altered redirect behavior. `max_redirects` now defaults to 0 (no redirects). Following redirects now works across hosts, but some timing fields will not be reported. {pull}14125[14125]
- Removed `host.name` field that should never have been included. Heartbeat uses `observer.*` fields instead. {pull}14140[14140]
- Changed default user-agent to be `Elastic Heartbeat/VERSION (PLATFORM_INFO)` as the current default `Go-http-client/1.1` is often blacklisted. {pull}14291[14291]
- JSON/Regex checks against HTTP bodies will only consider the first 100MiB of the HTTP body to prevent excessive memory usage. {pull}14223[pull]

*Journalbeat*

*Metricbeat*

- Add new dashboards for Azure vms, vm guest metrics, vm scale sets {pull}14000[14000]
- Add new Dashboard for PostgreSQL database stats {pull}13187[13187]
- Add new dashboard for CouchDB database {pull}13198[13198]
- Add new dashboard for Ceph cluster stats {pull}13216[13216]
- Add new dashboard for Aerospike database stats {pull}13217[13217]
- Add new dashboard for Couchbase cluster stats {pull}13212[13212]
- Add new dashboard for Prometheus server stats {pull}13126[13126]
- Add new dashboard for VSphere host cluster and virtual machine {pull}14135[14135]
- Add new option `OpMultiplyBuckets` to scale histogram buckets to avoid decimal points in final events {pull}10994[10994]
- system/raid metricset now uses /sys/block instead of /proc/mdstat for data. {pull}11613[11613]
- kubernetes.container.cpu.limit.cores and kubernetes.container.cpu.requests.cores are now floats. {issue}11975[11975]
- Add statistic option into cloudwatch metricset. If there is no statistic method specified, default is to collect Average, Sum, Maximum, Minimum and SampleCount. {issue}12370[12370] {pull}12840[12840]

*Packetbeat*

- Add support for mongodb opcode 2013 (OP_MSG). {issue}6191[6191] {pull}8594[8594]
- NFSv4: Always use opname `ILLEGAL` when failed to match request to a valid nfs operation. {pull}11503[11503]

*Winlogbeat*

*Functionbeat*

- Separate management and functions in Functionbeat. {pull}12939[12939]

==== Bugfixes

*Affecting all Beats*

- Fix typo in TLS renegotiation configuration and setting the option correctly {issue}10871[10871], {pull}12354[12354]
- Ensure all beat commands respect configured settings. {pull}10721[10721]
- Add missing fields and test cases for libbeat add_kubernetes_metadata processor. {issue}11133[11133], {pull}11134[11134]
- decode_json_field: process objects and arrays only {pull}11312[11312]
- decode_json_field: do not process arrays when flag not set. {pull}11318[11318]
- Report faulting file when config reload fails. {pull}11304[11304]
- Fix a typo in libbeat/outputs/transport/client.go by updating `c.conn.LocalAddr()` to `c.conn.RemoteAddr()`. {pull}11242[11242]
- Management configuration backup file will now have a timestamps in their name. {pull}11034[11034]
- [CM] Parse enrollment_token response correctly {pull}11648[11648]
- Not hiding error in case of http failure using elastic fetcher {pull}11604[11604]
- Escape BOM on JsonReader before trying to decode line {pull}11661[11661]
- Fix matching of string arrays in contains condition. {pull}11691[11691]
- Replace wmi queries with win32 api calls as they were consuming CPU resources {issue}3249[3249] and {issue}11840[11840]
- Fix a race condition with the Kafka pipeline client, it is possible that `Close()` get called before `Connect()` . {issue}11945[11945]
- Fix queue.spool.write.flush.events config type. {pull}12080[12080]
- Fixed a memory leak when using the add_process_metadata processor under Windows. {pull}12100[12100]
- Fix of docker json parser for missing "log" jsonkey in docker container's log {issue}11464[11464]
- Fixed Beat ID being reported by GET / API. {pull}12180[12180]
- Fixed setting bulk max size in kafka output. {pull}12254[12254]
- Add host.os.codename to fields.yml. {pull}12261[12261]
- Fix `@timestamp` being duplicated in events if `@timestamp` is set in a
  processor (or by any code utilizing `PutValue()` on a `beat.Event`).
- Fix leak in script processor when using Javascript functions in a processor chain. {pull}12600[12600]
- Add additional nil pointer checks to Docker client code to deal with vSphere Integrated Containers {pull}12628[12628]
- Fixed `json.add_error_key` property setting for delivering error messages from beat events  {pull}11298[11298]
- Fix Central Management enroll under Windows {issue}12797[12797] {pull}12799[12799]
- ILM: Use GET instead of HEAD when checking for alias to expose detailed error message. {pull}12886[12886]
- Fix seccomp policy preventing some features to function properly on 32bit Linux systems. {issue}12990[12990] {pull}13008[13008]
- Fix unexpected stops on docker autodiscover when a container is restarted before `cleanup_timeout`. {issue}12962[12962] {pull}13127[13127]
- Fix install-service.ps1's ability to set Windows service's delay start configuration. {pull}13173[13173]
- Fix some incorrect types and formats in field.yml files. {pull}13188[13188]
- Load DLLs only from Windows system directory. {pull}13234[13234] {pull}13384[13384]
- Fix mapping for kubernetes.labels and kubernetes.annotations in add_kubernetes_metadata. {issue}12638[12638] {pull}13226[13226]
- Fix case insensitive regular expressions not working correctly. {pull}13250[13250]
- Disable `add_kubernetes_metadata` if no matchers found. {pull}13709[13709]
- Better wording for xpack beats when the _xpack endpoint is not reachable. {pull}13771[13771]
- Recover from panics in the javascript process and log details about the failure to aid in future debugging. {pull}13690[13690]
- Make the script processor concurrency-safe. {issue}13690[13690] {pull}13857[13857]
- Kubernetes watcher at `add_kubernetes_metadata` fails with StatefulSets {pull}13905[13905]
- Fix panics that could result from invalid TLS certificates. This can affect Beats that connect over
  TLS or Beats that accept connections over TLS and validate client certificates. {pull}14146[14146]
- Support usage of custom builders without hints and mappers {pull}13839[13839]
- Fix memory leak in kubernetes autodiscover provider and add_kubernetes_metadata processor happening when pods are terminated without sending a delete event. {pull}14259[14259]
- Fix kubernetes `metaGenerator.ResourceMetadata` when parent reference controller is nil {issue}14320[14320] {pull}14329[14329]

*Auditbeat*

- Process dataset: Fixed a memory leak under Windows. {pull}12100[12100]
- Login dataset: Fix re-read of utmp files. {pull}12028[12028]
- Package dataset: Fixed a crash inside librpm after Auditbeat has been running for a while. {issue}12147[12147] {pull}12168[12168]
- Fix formatting of config files on macOS and Windows. {pull}12148[12148]
- Fix direction of incoming IPv6 sockets. {pull}12248[12248]
- Package dataset: Close librpm handle. {pull}12215[12215]
- Package dataset: Auto-detect package directories. {pull}12289[12289]
- Package dataset: Improve dpkg parsing. {pull}12325[12325]
- System module: Start system module without host ID. {pull}12373[12373]
- Host dataset: Fix reboot detection logic. {pull}12591[12591]
- Add syscalls used by librpm for the system/package dataset to the default Auditbeat seccomp policy. {issue}12578[12578] {pull}12617[12617]
- Process dataset: Do not show non-root warning on Windows. {pull}12740[12740]
- Host dataset: Export Host fields to gob encoder. {pull}12940[12940]
- Socket dataset: Fix start errors when IPv6 is disabled on the kernel. {issue}13953[13953] {pull}13966[13966]

*Filebeat*

- Add support for Cisco syslog format used by their switch. {pull}10760[10760]
- Cover empty request data, url and version in Apache2 module{pull}10730[10730]
- Fix registry entries not being cleaned due to race conditions. {pull}10747[10747]
- Improve detection of file deletion on Windows. {pull}10747[10747]
- Add missing Kubernetes metadata fields to Filebeat CoreDNS module, and fix a documentation error. {pull}11591[11591]
- Reduce memory usage if long lines are truncated to fit `max_bytes` limit. The line buffer is copied into a smaller buffer now. This allows the runtime to release unused memory earlier. {pull}11524[11524]
- Fix memory leak in Filebeat pipeline acker. {pull}12063[12063]
- Fix goroutine leak caused on initialization failures of log input. {pull}12125[12125]
- Fix goroutine leak on non-explicit finalization of log input. {pull}12164[12164]
- Skipping unparsable log entries from docker json reader {pull}12268[12268]
- Parse timezone in PostgreSQL logs as part of the timestamp {pull}12338[12338]
- Load correct pipelines when system module is configured in modules.d. {pull}12340[12340]
- Fix timezone offset parsing in system/syslog. {pull}12529[12529]
- When TLS is configured for the TCP input and a `certificate_authorities` is configured we now default to `required` for the `client_authentication`. {pull}12584[12584]
- Apply `max_message_size` to incoming message buffer. {pull}11966[11966]
- Syslog input will now omit the `process` object from events if it is empty. {pull}12700[12700]
- Fix multiline pattern in Postgres which was too permissive {issue}12078[12078] {pull}13069[13069]
- Allow path variables to be used in files loaded from modules.d. {issue}13184[13184]
- Fix filebeat autodiscover fileset hint for container input. {pull}13296[13296]
- Fix incorrect references to index patterns in AWS and CoreDNS dashboards. {pull}13303[13303]
- Fix timezone parsing of system module ingest pipelines. {pull}13308[13308]
- Fix timezone parsing of elasticsearch module ingest pipelines. {pull}13367[13367]
- Change iis url path grok pattern from URIPATH to NOTSPACE. {issue}12710[12710] {pull}13225[13225] {issue}7951[7951] {pull}13378[13378]
- Fix timezone parsing of nginx module ingest pipelines. {pull}13369[13369]
- Fix incorrect field references in envoyproxy dashboard {issue}13420[13420] {pull}13421[13421]
- Fixed early expiration of templates (Netflow v9 and IPFIX). {pull}13821[13821]
- Fixed bad handling of sequence numbers when multiple observation domains were exported by a single device (Netflow V9 and IPFIX). {pull}13821[13821]
- Fix timezone parsing of rabbitmq module ingest pipelines. {pull}13879[13879]
- Fix conditions and error checking of date processors in ingest pipelines that use `event.timezone` to parse dates. {pull}13883[13883]
- Fix timezone parsing of Cisco module ingest pipelines. {pull}13893[13893]
- Fix timezone parsing of logstash module ingest pipelines. {pull}13890[13890]
- cisco asa and ftd filesets: Fix parsing of message 106001. {issue}13891[13891] {pull}13903[13903]
- Fix timezone parsing of iptables, mssql and panw module ingest pipelines. {pull}13926[13926]
- Fix merging of fields specified in global scope with fields specified under an input's scope. {issue}3628[3628] {pull}13909[13909]
- Fix delay in enforcing close_renamed and close_removed options. {issue}13488[13488] {pull}13907[13907]
- Fix missing netflow fields in index template. {issue}13768[13768] {pull}13914[13914]
- Fix cisco module's asa and ftd filesets parsing of domain names where an IP address is expected. {issue}14034[14034]
- Fixed increased memory usage with large files when multiline pattern does not match. {issue}14068[14068]
- panw module: Use geo.name instead of geo.country_iso_code for free-form location. {issue}13272[13272]
- Fix azure fields names. {pull}14098[14098]
- Fix calculation of `network.bytes` and `network.packets` for bi-directional netflow events. {pull}14111[14111]
- Accept '-' as http.response.body.bytes in apache module. {pull}14137[14137]
- Fix timezone parsing of MySQL module ingest pipelines. {pull}14130[14130]
- Improve error message in s3 input when handleSQSMessage failed. {pull}14113[14113]
- Fix race condition in S3 input plugin. {pull}14359[14359]
- Decode hex values in auditd module. {pull}14471[14471]
- Fix handling multiline log entries in nginx module. {issue}14349[14349] {pull}14499[14499]

*Heartbeat*

- Fix NPEs / resource leaks when executing config checks. {pull}11165[11165]
- Fix duplicated IPs on `mode: all` monitors. {pull}12458[12458]
- Fix integer comparison on JSON responses. {pull}13348[13348]
- Fix storage of HTTP bodies to work when JSON/Regex body checks are enabled. {pull}14223[14223]

*Journalbeat*

- Use backoff when no new events are found. {pull}11861[11861]
- Iterate over journal correctly, so no duplicate entries are sent. {pull}12716[12716]
- Preserve host name when reading from remote journal. {pull}12714[12714]

*Metricbeat*

- Change diskio metrics retrieval method (only for Windows) from wmi query to DeviceIOControl function using the IOCTL_DISK_PERFORMANCE control code {pull}11635[11635]
- Call GetMetricData api per region instead of per instance. {issue}11820[11820] {pull}11882[11882]
- Update documentation with cloudwatch:ListMetrics permission. {pull}11987[11987]
- Check permissions in system socket metricset based on capabilities. {pull}12039[12039]
- Get process information from sockets owned by current user when system socket metricset is run without privileges. {pull}12039[12039]
- Avoid generating hints-based configuration with empty hosts when no exposed port is suitable for the hosts hint. {issue}8264[8264] {pull}12086[12086]
- Fixed a socket leak in the postgresql module under Windows when SSL is disabled on the server. {pull}11393[11393]
- Change some field type from scaled_float to long in aws module. {pull}11982[11982]
- Fixed RabbitMQ `queue` metricset gathering when `consumer_utilisation` is set empty at the metrics source {pull}12089[12089]
- Fix direction of incoming IPv6 sockets. {pull}12248[12248]
- Refactored Windows perfmon metricset: replaced method to retrieve counter paths with PdhExpandWildCardPathW, separated code by responsibility, removed unused functions {pull}12212[12212]
- Validate that kibana/status metricset cannot be used when xpack is enabled. {pull}12264[12264]
- Ignore prometheus metrics when their values are NaN or Inf. {pull}12084[12084] {issue}10849[10849]
- In the kibana/stats metricset, only log error (don't also index it) if xpack is enabled. {pull}12265[12265]
- Fix an issue listing all processes when run under Windows as a non-privileged user. {issue}12301[12301] {pull}12475[12475]
- The `elasticsearch/index_summary` metricset gracefully handles an empty Elasticsearch cluster when `xpack.enabled: true` is set. {pull}12489[12489] {issue}12487[12487]
- When TLS is configured for the http metricset and a `certificate_authorities` is configured we now default to `required` for the `client_authentication`. {pull}12584[12584]
- Reuse connections in PostgreSQL metricsets. {issue}12504[12504] {pull}12603[12603]
- PdhExpandWildCardPathW will not expand counter paths in 32 bit windows systems, workaround will use a different function. {issue}12590[12590] {pull}12622[12622]
- In the elasticsearch/node_stats metricset, if xpack is enabled, make parsing of ES node load average optional as ES on Windows doesn't report load average. {pull}12866[12866]
- Ramdisk is not filtered out when collecting disk performance counters in diskio metricset {issue}12814[12814] {pull}12829[12829]
- Fix incoherent behaviour in redis key metricset when keyspace is specified both in host URL and key pattern {pull}12913[12913]
- Fix connections leak in redis module {pull}12914[12914] {pull}12950[12950]
- Fix wrong uptime reporting by system/uptime metricset under Windows. {pull}12915[12915]
- Print errors that were being omitted in vSphere metricsets. {pull}12816[12816]
- Fix redis key metricset dashboard references to index pattern. {pull}13303[13303]
- Check if fields in DBInstance is nil in rds metricset. {pull}13294[13294] {issue}13037[13037]
- Fix silent failures in kafka and prometheus module. {pull}13353[13353] {issue}13252[13252]
- Fix issue with aws cloudwatch module where dimensions and/or namespaces that contain space are not being parsed correctly {pull}13389[13389]
- Fix panic in Redis Key metricset when collecting information from a removed key. {pull}13426[13426]
- Fix module-level fields in Kubernetes metricsets. {pull}13433[13433] {pull}13544[13544]
- Fix reporting empty events in cloudwatch metricset. {pull}13458[13458]
- Fix `docker.cpu.system.pct` calculation by using the reported number online cpus instead of the number of metrics per cpu. {pull}13691[13691]
- Fix rds metricset dashboard. {pull}13721[13721]
- Ignore prometheus untyped metrics with NaN value. {issue}13750[13750] {pull}13790[13790]
- Change kubernetes.event.message to text. {pull}13964[13964]
- Fix performance counter values for windows/perfmon metricset. {issue}14036[14036] {pull}14039[14039]
- Add FailOnRequired when applying schema and fix metric names in mongodb metrics metricset. {pull}14143[14143]
- Convert increments of 100 nanoseconds/ticks to milliseconds for WriteTime and ReadTime in diskio metricset (Windows) for consistency. {issue}14233[14233]
- Limit some of the error messages to the logs only {issue}14317[14317] {pull}14327[14327]
- Convert indexed ms-since-epoch timestamp fields in `elasticsearch/ml_job` metricset to ints from float64s. {issue}14220[14220] {pull}14222[14222]
- Fix ARN parsing function to work for ELB ARNs. {pull}14316[14316]
- Update azure configuration example. {issue}14224[14224]
- Fix cloudwatch metricset with names and dimensions in config. {issue}14376[14376] {pull}14391[14391]
- Fix marshaling of ms-since-epoch values in `elasticsearch/cluster_stats` metricset. {pull}14378[14378]
<<<<<<< HEAD
- Fix checking tagsFilter using length in cloudwatch metricset. {pull}14525[14525]
=======
- Log bulk failures from bulk API requests to monitoring cluster. {issue}14303[14303] {pull}14356[14356]
>>>>>>> a9aff6f1

*Packetbeat*

- Prevent duplicate packet loss error messages in HTTP events. {pull}10709[10709]
- Fixed a memory leak when using process monitoring under Windows. {pull}12100[12100]
- Improved debug logging efficiency in PGQSL module. {issue}12150[12150]
- Limit memory usage of Redis replication sessions. {issue}12657[12657]
- Fix parsing the extended RCODE in the DNS parser. {pull}12805[12805]
- Fix parsing of the HTTP host header when it contains a port or an IPv6 address. {pull}14215[14215]

*Winlogbeat*

- Fix data race affecting config validation at startup. {issue}13005[13005]

*Functionbeat*

- Fix function name reference for Kinesis streams in CloudFormation templates {pull}11646[11646]
- Fix Cloudwatch logs timestamp to use timestamp of the log record instead of when the record was processed {pull}13291[13291]
- Look for the keystore under the correct path. {pull}13332[13332]

==== Added

*Affecting all Beats*

- Decouple Debug logging from fail_on_error logic for rename, copy, truncate processors {pull}12451[12451]
- Add an option to append to existing logs rather than always rotate on start. {pull}11953[11953]
- Add `network` condition to processors for matching IP addresses against CIDRs. {pull}10743[10743]
- Add if/then/else support to processors. {pull}10744[10744]
- Add `community_id` processor for computing network flow hashes. {pull}10745[10745]
- Add output test to kafka output {pull}10834[10834]
- Gracefully shut down on SIGHUP {pull}10704[10704]
- New processor: `copy_fields`. {pull}11303[11303]
- Add `error.message` to events when `fail_on_error` is set in `rename` and `copy_fields` processors. {pull}11303[11303]
- New processor: `truncate_fields`. {pull}11297[11297]
- Allow a beat to ship monitoring data directly to an Elasticsearch monitoring cluster. {pull}9260[9260]
- Updated go-seccomp-bpf library to v1.1.0 which updates syscall lists for Linux v5.0. {pull}11394[11394]
- Add `add_observer_metadata` processor. {pull}11394[11394]
- Add `decode_csv_fields` processor. {pull}11753[11753]
- Add `convert` processor for converting data types of fields. {issue}8124[8124] {pull}11686[11686]
- New `extract_array` processor. {pull}11761[11761]
- Add number of goroutines to reported metrics. {pull}12135[12135]
- Add `proxy_disable` output flag to explicitly ignore proxy environment variables. {issue}11713[11713] {pull}12243[12243]
- Processor `add_cloud_metadata` adds fields `cloud.account.id` and `cloud.image.id` for AWS EC2. {pull}12307[12307]
- Add configurable bulk_flush_frequency in kafka output. {pull}12254[12254]
- Add `decode_base64_field` processor for decoding base64 field. {pull}11914[11914]
- Add support for reading the `network.iana_number` field by default to the community_id processor. {pull}12701[12701]
- Add aws overview dashboard. {issue}11007[11007] {pull}12175[12175]
- Add `decompress_gzip_field` processor. {pull}12733[12733]
- Add `timestamp` processor for parsing time fields. {pull}12699[12699]
- Fail with error when autodiscover providers have no defined configs. {pull}13078[13078]
- Add a check so alias creation explicitely fails if there is an index with the same name. {pull}13070[13070]
- Update kubernetes watcher to use official client-go libraries. {pull}13051[13051]
- Add support for unix epoch time values in the `timestamp` processor. {pull}13319[13319]
- add_host_metadata is now GA. {pull}13148[13148]
- Add an `ignore_missing` configuration option the `drop_fields` processor. {pull}13318[13318]
- add_host_metadata is no GA. {pull}13148[13148]
- Add `registered_domain` processor for deriving the registered domain from a given FQDN. {pull}13326[13326]
- Add support for RFC3339 time zone offsets in JSON output. {pull}13227[13227]
- Add autodetection mode for add_docker_metadata and enable it by default in included configuration files{pull}13374[13374]
- Added `monitoring.cluster_uuid` setting to associate Beat data with specified ES cluster in Stack Monitoring UI. {pull}13182[13182]
- Add autodetection mode for add_kubernetes_metadata and enable it by default in included configuration files. {pull}13473[13473]
- Add `providers` setting to `add_cloud_metadata` processor. {pull}13812[13812]
- Use less restrictive API to check if template exists. {pull}13847[13847]
- Do not check for alias when setup.ilm.check_exists is false. {pull}13848[13848]
- Add support for numeric time zone offsets in timestamp processor. {pull}13902[13902]
- Add condition to the config file template for add_kubernetes_metadata {pull}14056[14056]
- Marking Central Management deprecated. {pull}14018[14018]
- Add `keep_null` setting to allow Beats to publish null values in events. {issue}5522[5522] {pull}13928[13928]
- Add shared_credential_file option in aws related config for specifying credential file directory. {issue}14157[14157] {pull}14178[14178]
- GA the `script` processor. {pull}14325[14325]
- Add `fingerprint` processor. {issue}11173[11173] {pull}14205[14205]
- Add support for API keys in Elasticsearch outputs. {pull}14324[14324]
- Ensure that init containers are no longer tailed after they stop {pull}14394[14394]

*Auditbeat*

- Auditd module: Add `event.outcome` and `event.type` for ECS. {pull}11432[11432]
- Process: Add file hash of process executable. {pull}11722[11722]
- Socket: Add network.transport and network.community_id. {pull}12231[12231]
- Host: Fill top-level host fields. {pull}12259[12259]
- Socket: Add DNS enrichment. {pull}14004[14004]

*Filebeat*

- Add more info to message logged when a duplicated symlink file is found {pull}10845[10845]
- Add option to configure docker input with paths {pull}10687[10687]
- Add Netflow module to enrich flow events with geoip data. {pull}10877[10877]
- Set `event.category: network_traffic` for Suricata. {pull}10882[10882]
- Allow custom default settings with autodiscover (for example, use of CRI paths for logs). {pull}12193[12193]
- Allow to disable hints based autodiscover default behavior (fetching all logs). {pull}12193[12193]
- Change Suricata module pipeline to handle `destination.domain` being set if a reverse DNS processor is used. {issue}10510[10510]
- Add the `network.community_id` flow identifier to field to the IPTables, Suricata, and Zeek modules. {pull}11005[11005]
- New Filebeat coredns module to ingest coredns logs. It supports both native coredns deployment and coredns deployment in kubernetes. {pull}11200[11200]
- New module for Cisco ASA logs. {issue}9200[9200] {pull}11171[11171]
- Added support for Cisco ASA fields to the netflow input. {pull}11201[11201]
- Configurable line terminator. {pull}11015[11015]
- Add Filebeat envoyproxy module. {pull}11700[11700]
- Add apache2(httpd) log path (`/var/log/httpd`) to make apache2 module work out of the box on Redhat-family OSes. {issue}11887[11887] {pull}11888[11888]
- Add support to new MongoDB additional diagnostic information {pull}11952[11952]
- New module `panw` for Palo Alto Networks PAN-OS logs. {pull}11999[11999]
- Add RabbitMQ module. {pull}12032[12032]
- Add new `container` input. {pull}12162[12162]
- Add timeouts on communication with docker daemon. {pull}12310[12310]
- `container` and `docker` inputs now support reading of labels and env vars written by docker JSON file logging driver. {issue}8358[8358]
- Add specific date processor to convert timezones so same pipeline can be used when convert_timezone is enabled or disabled. {pull}12253[12253]
- Add MSSQL module {pull}12079[12079]
- Add ISO8601 date parsing support for system module. {pull}12568[12568] {pull}12578[12579]
- Update Kubernetes deployment manifest to use `container` input. {pull}12632[12632]
- Use correct OS path separator in `add_kubernetes_metadata` to support Windows nodes. {pull}9205[9205]
- Add support for virtual host in Apache access logs {pull}12778[12778]
- Add support for client addresses with port in Apache error logs {pull}12695[12695]
- Add `google-pubsub` input type for consuming messages from a Google Cloud Pub/Sub topic subscription. {pull}12746[12746]
- Add module for ingesting Cisco IOS logs over syslog. {pull}12748[12748]
- Add module for ingesting Google Cloud VPC flow logs. {pull}12747[12747]
- Report host metadata for Filebeat logs in Kubernetes. {pull}12790[12790]
- Add netflow dashboards based on Logstash netflow. {pull}12857[12857]
- Parse more fields from Elasticsearch slowlogs. {pull}11939[11939]
- Update module pipelines to enrich events with autonomous system fields. {pull}13036[13036]
- Add module for ingesting IBM MQ logs. {pull}8782[8782]
- Add S3 input to retrieve logs from AWS S3 buckets. {pull}12640[12640] {issue}12582[12582]
- Add aws module s3access metricset. {pull}13170[13170] {issue}12880[12880]
- Update Suricata module to populate ECS DNS fields and handle EVE DNS version 2. {issue}13320[13320] {pull}13329[13329]
- Update PAN-OS fileset to use the ECS NAT fields. {issue}13320[13320] {pull}13330[13330]
- Add fields to the Zeek DNS fileset for ECS DNS. {issue}13320[13320] {pull}13324[13324]
- Add container image in Kubernetes metadata {pull}13356[13356] {issue}12688[12688]
- Add timezone information to apache error fileset. {issue}12772[12772] {pull}13304[13304]
- Add module for ingesting Cisco FTD logs over syslog. {pull}13286[13286]
- Update CoreDNS module to populate ECS DNS fields. {issue}13320[13320] {pull}13505[13505]
- Parse query steps in PostgreSQL slowlogs. {issue}13496[13496] {pull}13701[13701]
- Add filebeat azure module with activitylogs, auditlogs, signinlogs filesets. {pull}13776[13776] {pull}14033[14033]
- Add support to set the document id in the json reader. {pull}5844[5844]
- Add input httpjson. {issue}13545[13545] {pull}13546[13546]
- Filebeat Netflow input: Remove beta label. {pull}13858[13858]
- Remove `event.timezone` from events that don't need it in some modules that support log formats with and without timezones. {pull}13918[13918]
- Add ExpandEventListFromField config option in the kafka input. {pull}13965[13965]
- Add ELB fileset to AWS module. {pull}14020[14020]
- Add module for MISP (Malware Information Sharing Platform). {pull}13805[13805]
- Add `source.bytes` and `source.packets` for uni-directional netflow events. {pull}14111[14111]
- Add support for gzipped files in S3 input. {pull}13980[13980]
- Add support for all the ObjectCreated events in S3 input. {pull}14077[14077]
- Add Kibana Dashboard for MISP module. {pull}14147[14147]
- Add JSON options to autodiscover hints {pull}14208[14208]
- Add more filesets to Zeek module. {pull}14150[14150]
- Add `index` option to all inputs to directly set a per-input index value. {pull}14010[14010]
- Remove beta flag for some filebeat modules. {pull}14374[14374]

*Heartbeat*
- Add non-privileged icmp on linux and darwin(mac). {pull}13795[13795] {issue}11498[11498]

- Enable `add_observer_metadata` processor in default config. {pull}11394[11394]
- Record HTTP body metadata and optionally contents in `http.response.body.*` fields. {pull}13022[13022]
- Allow `hosts` to be used to configure http monitors {pull}13703[13703]

*Journalbeat*

*Metricbeat*

- Add AWS SQS metricset. {pull}10684[10684] {issue}10053[10053]
- Add AWS s3_request metricset. {pull}10949[10949] {issue}10055[10055]
- Add s3_daily_storage metricset. {pull}10940[10940] {issue}10055[10055]
- Add `coredns` metricbeat module. {pull}10585[10585]
- Add SSL support for Metricbeat HTTP server. {pull}11482[11482] {issue}11457[11457]
- The `elasticsearch.index` metricset (with `xpack.enabled: true`) now collects `refresh.external_total_time_in_millis` fields from Elasticsearch. {pull}11616[11616]
- Allow module configurations to have variants {pull}9118[9118]
- Add `timeseries.instance` field calculation. {pull}10293[10293]
- Added new disk states and raid level to the system/raid metricset. {pull}11613[11613]
- Added `path_name` and `start_name` to service metricset on windows module {issue}8364[8364] {pull}11877[11877]
- Add check on object name in the counter path if the instance name is missing {issue}6528[6528] {pull}11878[11878]
- Add AWS cloudwatch metricset. {pull}11798[11798] {issue}11734[11734]
- Add `regions` in aws module config to specify target regions for querying cloudwatch metrics. {issue}11932[11932] {pull}11956[11956]
- Keep `etcd` followers members from reporting `leader` metricset events {pull}12004[12004]
- Add overview dashboard to Consul module {pull}10665[10665]
- New fields were added in the mysql/status metricset. {pull}12227[12227]
- Add Kubernetes metricset `proxy`. {pull}12312[12312]
- Add Kubernetes proxy dashboard to Kubernetes module {pull}12734[12734]
- Always report Pod UID in the `pod` metricset. {pull}12345[12345]
- Add Vsphere Virtual Machine operating system to `os` field in Vsphere virtualmachine module. {pull}12391[12391]
- Add validation for elasticsearch and kibana modules' metricsets when xpack.enabled is set to true. {pull}12386[12386]
- Add CockroachDB module. {pull}12467[12467]
- Add support for metricbeat modules based on existing modules (a.k.a. light modules) {issue}12270[12270] {pull}12465[12465]
- Add a system/entropy metricset {pull}12450[12450]
- Add kubernetes metricset `controllermanager` {pull}12409[12409]
- Add Kubernetes controller manager dashboard to Kubernetes module {pull}12744[12744]
- Allow redis URL format in redis hosts config. {pull}12408[12408]
- Add tags into ec2 metricset. {issue}[12263]12263 {pull}12372[12372]
- Add metrics to kubernetes apiserver metricset. {pull}12922[12922]
- Add kubernetes metricset `scheduler` {pull}12521[12521]
- Add Kubernetes scheduler dashboard to Kubernetes module {pull}12749[12749]
- Add `beat` module. {pull}12181[12181] {pull}12615[12615]
- Collect tags for cloudwatch metricset in aws module. {issue}[12263]12263 {pull}12480[12480]
- Add AWS RDS metricset. {pull}11620[11620] {issue}10054[10054]
- Add Oracle Module {pull}11890[11890]
- Add Oracle Tablespaces Dashboard {pull}12736[12736]
- Collect client provided name for rabbitmq connection. {issue}12851[12851] {pull}12852[12852]
- Add support to load default aws config file to get credentials. {pull}12727[12727] {issue}12708[12708]
- Add statistic option into cloudwatch metricset. {issue}12370[12370] {pull}12840[12840]
- Add support for kubernetes cronjobs {pull}13001[13001]
- Add cgroup memory stats to docker/memory metricset {pull}12916[12916]
- Add AWS elb metricset. {pull}12952[12952] {issue}11701[11701]
- Add AWS ebs metricset. {pull}13167[13167] {issue}11699[11699]
- Add `metricset.period` field with the configured fetching period. {pull}13242[13242] {issue}12616[12616]
- Add rate metrics for ec2 metricset. {pull}13203[13203]
- Add refresh list of perf counters at every fetch {issue}13091[13091]
- Add Performance metricset to Oracle module {pull}12547[12547]
- Add proc/vmstat data to the system/memory metricset on linux {pull}13322[13322]
- Use DefaultMetaGeneratorConfig in MetadataEnrichers to initialize configurations {pull}13414[13414]
- Add module for statsd. {pull}13109[13109]
- Add support for NATS version 2. {pull}13601[13601]
- Add `docker.cpu.*.norm.pct` metrics for `cpu` metricset of Docker Metricbeat module. {pull}13695[13695]
- Add `instance` label by default when using Prometheus collector. {pull}13737[13737]
- Add azure module. {pull}13196[13196] {pull}13859[13859] {pull}13988[13988]
- Add Apache Tomcat module {pull}13491[13491]
- Add ECS `container.id` and `container.runtime` to kubernetes `state_container` metricset. {pull}13884[13884]
- Add `job` label by default when using Prometheus collector. {pull}13878[13878]
- Add `state_resourcequota` metricset for Kubernetes module. {pull}13693[13693]
- Add tags filter in ec2 metricset. {pull}13872[13872] {issue}13145[13145]
- Add cloud.account.id and cloud.account.name into events from aws module. {issue}13551[13551] {pull}13558[13558]
- Add `metrics_path` as known hint for autodiscovery {pull}13996[13996]
- Leverage KUBECONFIG when creating k8s client. {pull}13916[13916]
- Add ability to filter by tags for cloudwatch metricset. {pull}13758[13758] {issue}13145[13145]
- Release cloudwatch, s3_daily_storage, s3_request, sqs and rds metricset as GA. {pull}14114[14114] {issue}14059[14059]
- Add Oracle overview dashboard {pull}14021[14021]
- Release CoreDNS module as GA. {pull}14308[14308]
- Release CouchDB module as GA. {pull}14300[14300]
- Add `elasticsearch/enrich` metricset. {pull}14243[14243] {issue}14221[14221]
- Add `connection.state` field for RabbitMQ module. {pull}13981[13981]
- Add more TCP states to Metricbeat system socket_summary. {pull}14347[14347]

*Packetbeat*

- Update DNS protocol plugin to produce events with ECS fields for DNS. {issue}13320[13320] {pull}13354[13354]

*Functionbeat*

- New options to configure roles and VPC. {pull}11779[11779]
- Export automation templates used to create functions. {pull}11923[11923]
- Configurable Amazon endpoint. {pull}12369[12369]
- Add timeout option to reference configuration. {pull}13351[13351]
- Configurable tags for Lambda functions. {pull}13352[13352]
- Add input for Cloudwatch logs through Kinesis. {pull}13317[13317]
- Enable Logstash output. {pull}13345[13345]
- Make `bulk_max_size` configurable in outputs. {pull}13493[13493]

*Winlogbeat*

- Add support for reading from .evtx files. {issue}4450[4450]
- Add support for event ID 4634 and 4647 to the Security module. {pull}12906[12906]
- Add `network.community_id` to Sysmon network events (event ID 3). {pull}13034[13034]
- Add `event.module` to Winlogbeat modules. {pull}13047[13047]
- Add `event.category: process` and `event.type: process_start/process_end` to Sysmon process events (event ID 1 and 5). {pull}13047[13047]
- Add support for event ID 4672 to the Security module. {pull}12975[12975]
- Add support for event ID 22 (DNS query) to the Sysmon module. {pull}12960[12960]
- Add certain winlog.event_data.* fields to the index template. {issue}13700[13700] {pull}13704[13704]
- Fill `event.provider`. {pull}13937[13937]
- Add support for user management events to the Security module. {pull}13530[13530]
- GA the Winlogbeat `sysmon` module. {pull}14326[14326]

==== Deprecated

*Affecting all Beats*

*Filebeat*

- `docker` input is deprecated in favour `container`. {pull}12162[12162]
- `postgresql.log.timestamp` field is deprecated in favour of `@timestamp`. {pull}12338[12338]

*Heartbeat*

*Journalbeat*

*Metricbeat*

- `kubernetes.container.id` field for `state_container` is deprecated in favour of ECS `container.id` and `container.runtime`. {pull}13884[13884]

*Packetbeat*

*Winlogbeat*

*Functionbeat*

==== Known Issue

*Journalbeat*<|MERGE_RESOLUTION|>--- conflicted
+++ resolved
@@ -251,11 +251,8 @@
 - Update azure configuration example. {issue}14224[14224]
 - Fix cloudwatch metricset with names and dimensions in config. {issue}14376[14376] {pull}14391[14391]
 - Fix marshaling of ms-since-epoch values in `elasticsearch/cluster_stats` metricset. {pull}14378[14378]
-<<<<<<< HEAD
 - Fix checking tagsFilter using length in cloudwatch metricset. {pull}14525[14525]
-=======
 - Log bulk failures from bulk API requests to monitoring cluster. {issue}14303[14303] {pull}14356[14356]
->>>>>>> a9aff6f1
 
 *Packetbeat*
 
