// Use these for links to issue and pulls. Note issues and pulls redirect one to
// each other on Github, so don't worry too much on using the right prefix.
:issue: https://github.com/elastic/beats/issues/
:pull: https://github.com/elastic/beats/pull/

=== Beats version HEAD
https://github.com/elastic/beats/compare/v8.8.1\...main[Check the HEAD diff]

==== Breaking changes

*Affecting all Beats*

- Fix FQDN being lowercased when used as `host.hostname` {issue}39993[39993]
- Beats won't log start up information when running under the Elastic Agent {40390}40390[40390]

*Auditbeat*


*Filebeat*

- Convert netflow input to API v2 and disable event normalisation {pull}37901[37901]
- Removed deprecated Squid from Beats. See <<migrate-from-deprecated-module>> for migration options. {pull}38037[38037]
- Removed deprecated Sonicwall from Beats. Use the https://docs.elastic.co/integrations/sonicwall[SonicWall Firewall] Elastic integration instead. {pull}38037[38037]
- Removed deprecated Radware from Beats. See <<migrate-from-deprecated-module>> for migration options. {pull}38037[38037]
- Removed deprecated Netscout from Beats. See <<migrate-from-deprecated-module>> for migration options. {pull}38037[38037]
- Removed deprecated Juniper Netscreen from Beats. See <<migrate-from-deprecated-module>> for migration options. {pull}38037[38037]
- Removed deprecated Impreva from Beats. See <<migrate-from-deprecated-module>> for migration options. {pull}38037[38037]
- Removed deprecated Cylance from Beats. See <<migrate-from-deprecated-module>> for migration options. {pull}38037[38037]
- Removed deprecated Bluecoat from Beats. See <<migrate-from-deprecated-module>> for migration options. {pull}38037[38037]
- Introduce input/netmetrics and refactor netflow input metrics {pull}38055[38055]
- Redis: Added replication role as a field to submitted slowlogs
- Change log.file.path field in awscloudwatch input to nested object. {pull}41099[41099]

*Heartbeat*


*Metricbeat*

- Setting period for counter cache for Prometheus remote_write at least to 60sec {pull}38553[38553]
- Remove fallback to the node limit for the `kubernetes.pod.cpu.usage.limit.pct` and `kubernetes.pod.memory.usage.limit.pct` metrics calculation
- Fixed a bug where `event.duration` could be missing from an event on Windows systems due to low-resolution clock. {pull}44440[44440]
- Add check for http error codes in the Metricbeat's Prometheus query submodule {pull}44493[44493]
- Sanitize error messages in Fetch method of SQL module {pull}44577[44577]

*Osquerybeat*

- Add action responses data stream, allowing osquerybeat to post action results directly to elasticsearch. {pull}39143[39143]


*Packetbeat*


*Winlogbeat*

- Add "event.category" and "event.type" to Sysmon module for EventIDs 8, 9, 19, 20, 27, 28, 255 {pull}35193[35193]

*Functionbeat*


*Elastic Logging Plugin*


==== Bugfixes

*Affecting all Beats*

- Support for multiline zookeeper logs {issue}2496[2496]
- Add checks to ensure reloading of units if the configuration actually changed. {pull}34346[34346]
- Fix namespacing on self-monitoring {pull}32336[32336]
- Fix namespacing on self-monitoring {pull}32336[32336]
- Fix Beats started by agent do not respect the allow_older_versions: true configuration flag {issue}34227[34227] {pull}34964[34964]
- Fix performance issues when we have a lot of inputs starting and stopping by allowing to disable global processors under fleet. {issue}35000[35000] {pull}35031[35031]
- 'add_cloud_metadata' processor - add cloud.region field for GCE cloud provider
- 'add_cloud_metadata' processor - update azure metadata api version to get missing `cloud.account.id` field
- Upgraded apache arrow library used in x-pack/libbeat/reader/parquet from v11 to v12.0.1 in order to fix cross-compilation issues {pull}35640[35640]
- Fix panic when MaxRetryInterval is specified, but RetryInterval is not {pull}35820[35820]
- Support build of projects outside of beats directory {pull}36126[36126]
- Support Elastic Agent control protocol chunking support {pull}37343[37343]
- Lower logging level to debug when attempting to configure beats with unknown fields from autodiscovered events/environments {pull}[37816][37816]
- Set timeout of 1 minute for FQDN requests {pull}37756[37756]
- 'add_cloud_metadata' processor - improve AWS provider HTTP client overriding to support custom certificate bundle handling {pull}44189[44189]
- Fix `dns` processor to handle IPv6 server addresses properly. {pull}44526[44526]
- Use Debian 11 to build linux/arm to match linux/amd64. Upgrades linux/arm64's statically linked glibc from 2.28 to 2.31. {issue}44816[44816]

*Auditbeat*


*Filebeat*

- [Gcs Input] - Added missing locks for safe concurrency {pull}34914[34914]
- Fix the ignore_inactive option being ignored in Filebeat's filestream input {pull}34770[34770]
- Fix TestMultiEventForEOFRetryHandlerInput unit test of CometD input {pull}34903[34903]
- Add input instance id to request trace filename for httpjson and cel inputs {pull}35024[35024]
- Fixes "Can only start an input when all related states are finished" error when running under Elastic-Agent {pull}35250[35250] {issue}33653[33653]
- [system] sync system/auth dataset with system integration 1.29.0. {pull}35581[35581]
- [GCS Input] - Fixed an issue where bucket_timeout was being applied to the entire bucket poll interval and not individual bucket object read operations. Fixed a map write concurrency issue arising from data races when using a high number of workers. Fixed the flaky tests that were present in the GCS test suit. {pull}35605[35605]
- Fixed concurrency and flakey tests issue in azure blob storage input. {issue}35983[35983] {pull}36124[36124]
- Fix panic when sqs input metrics getter is invoked {pull}36101[36101] {issue}36077[36077]
- Fix handling of Juniper SRX structured data when there is no leading junos element. {issue}36270[36270] {pull}36308[36308]
- Fix Filebeat Cisco module with missing escape character {issue}36325[36325] {pull}36326[36326]
- Added a fix for Crowdstrike pipeline handling process arrays {pull}36496[36496]
- [threatintel] MISP pagination fixes {pull}37898[37898]
- Fix file handle leak when handling errors in filestream {pull}37973[37973]
- Fix a race condition that could crash Filebeat with a "negative WaitGroup counter" error {pull}38094[38094]
- Fix "failed processing S3 event for object key" error on aws-s3 input when key contains the "+" character {issue}38012[38012] {pull}38125[38125]
- Fix filebeat gcs input panic {pull}38407[38407]
- Fix filestream's registry GC: registry entries are now removed from the in-memory and disk store when they're older than the set TTL {issue}36761[36761] {pull}38488[38488]
- Fix filestream's registry GC: registry entries are now removed from the in-memory and disk store when they're older than the set TTL {issue}36761[36761] {pull}38488[38488]
- [threatintel] MISP splitting fix for empty responses {issue}38739[38739] {pull}38917[38917]
- Prevent GCP Pub/Sub input blockage by increasing default value of `max_outstanding_messages` {issue}35029[35029] {pull}38985[38985]
- Updated Websocket input title to align with existing inputs {pull}39006[39006]
- Restore netflow input on Windows {pull}39024[39024]
- Upgrade azure-event-hubs-go and azure-storage-blob-go dependencies. {pull}38861[38861]
- Fix request trace filename handling in http_endpoint input. {pull}39410[39410]
- Upgrade github.com/hashicorp/go-retryablehttp to mitigate CVE-2024-6104 {pull}40036[40036]
- Prevent panic in CEL and salesforce inputs when github.com/hashicorp/go-retryablehttp exceeds maximum retries. {pull}40144[40144]
- Fix publication of group data from the Okta entity analytics provider. {pull}40681[40681]
- Ensure netflow custom field configuration is applied. {issue}40735[40735] {pull}40730[40730]
- Fix a bug in Salesforce input to only handle responses with 200 status code {pull}41015[41015]
- If a Filestream input fails to be created, its ID is removed from the list of running input IDs {pull}44697[44697]
- Ensure DEPROVISIONED Okta entities are published by Okta entityanalytics provider. {issue}12658[12658] {pull}44719[44719]
<<<<<<< HEAD
- Added missing "text/csv" content-type filter support in azureblobsortorage input. {issue}44596[44596] {pull}44824[44824]
=======
- Fix unexpected EOF detection and improve memory usage. {pull}44813[44813]
>>>>>>> d8e6d400

*Heartbeat*



*Metricbeat*

- Fix Azure Monitor 429 error by causing metricbeat to retry the request again. {pull}38294[38294]
- Fix fields not being parsed correctly in postgresql/database {issue}25301[25301] {pull}37720[37720]
- rabbitmq/queue - Change the mapping type of `rabbitmq.queue.consumers.utilisation.pct` to `scaled_float` from `long` because the values fall within the range of `[0.0, 1.0]`. Previously, conversion to integer resulted in reporting either `0` or `1`.
- Fix timeout caused by the retrival of which indices are hidden {pull}39165[39165]
- Fix Azure Monitor support for multiple aggregation types {issue}39192[39192] {pull}39204[39204]
- Fix handling of access errors when reading process metrics {pull}39627[39627]
- Fix behavior of cgroups path discovery when monitoring the host system from within a container {pull}39627[39627]
- Fix issue where beats may report incorrect metrics for its own process when running inside a container {pull}39627[39627]
- Normalize AWS RDS CPU Utilization values before making the metadata API call. {pull}39664[39664]
- Fix behavior of pagetypeinfo metrics {pull}39985[39985]
- Update beat module with apm-server monitoring metrics fields {pull}40127[40127]
- Fix Azure Monitor metric timespan to restore Storage Account PT1H metrics {issue}40376[40376] {pull}40367[40367]
- Remove excessive info-level logs in cgroups setup {pull}40491[40491]
- Add missing ECS Cloud fields in GCP `metrics` metricset when using `exclude_labels: true` {issue}40437[40437] {pull}40467[40467]
- Add AWS OwningAccount support for cross account monitoring {issue}40570[40570] {pull}40691[40691]
- Use namespace for GetListMetrics when exists in AWS {pull}41022[41022]
- Only fetch cluster-level index stats summary {issue}36019[36019] {pull}42901[42901]
- Upgrade `go.mongodb.org/mongo-driver` from `v1.14.0` to `v1.17.4` to fix connection leaks in MongoDB module {pull}44769[44769]

*Osquerybeat*


*Packetbeat*


*Winlogbeat*



*Elastic Logging Plugin*


==== Added

*Affecting all Beats*

- Added append Processor which will append concrete values or values from a field to target. {issue}29934[29934] {pull}33364[33364]
- dns processor: Add support for forward lookups (`A`, `AAAA`, and `TXT`). {issue}11416[11416] {pull}36394[36394]
- [Enhanncement for host.ip and host.mac] Disabling netinfo.enabled option of add-host-metadata processor {pull}36506[36506]
- allow `queue` configuration settings to be set under the output. {issue}35615[35615] {pull}36788[36788]
- Beats will now connect to older Elasticsearch instances by default {pull}36884[36884]
- Raise up logging level to warning when attempting to configure beats with unknown fields from autodiscovered events/environments
- elasticsearch output now supports `idle_connection_timeout`. {issue}35616[35615] {pull}36843[36843]
- Enable early event encoding in the Elasticsearch output, improving cpu and memory use {pull}38572[38572]
- The environment variable `BEATS_ADD_CLOUD_METADATA_PROVIDERS` overrides configured/default `add_cloud_metadata` providers {pull}38669[38669]
- When running under Elastic-Agent Kafka output allows dynamic topic in `topic` field {pull}40415[40415]
- Update to Go 1.24.4. {pull}44696[44696]
- Replace Ubuntu 20.04 with 24.04 for Docker base images {issue}40743[40743] {pull}40942[40942]

*Auditbeat*

- Added `add_session_metadata` processor, which enables session viewer on Auditbeat data. {pull}37640[37640]
- Add linux capabilities to processes in the system/process. {pull}37453[37453]
- Add linux capabilities to processes in the system/process. {pull}37453[37453]
- Add process.entity_id, process.group.name and process.group.id in add_process_metadata processor. Make fim module with kprobes backend to always add an appropriately configured add_process_metadata processor to enrich file events {pull}38776[38776]

*Auditbeat*

*Auditbeat*


*Filebeat*

- add documentation for decode_xml_wineventlog processor field mappings.  {pull}32456[32456]
- httpjson input: Add request tracing logger. {issue}32402[32402] {pull}32412[32412]
- Add cloudflare R2 to provider list in AWS S3 input. {pull}32620[32620]
- Add support for single string containing multiple relation-types in getRFC5988Link. {pull}32811[32811]
- Added separation of transform context object inside httpjson. Introduced new clause `.parent_last_response.*` {pull}33499[33499]
- Added metric `sqs_messages_waiting_gauge` for aws-s3 input. {pull}34488[34488]
- Add nginx.ingress_controller.upstream.ip to related.ip {issue}34645[34645] {pull}34672[34672]
- Add unix socket log parsing for nginx ingress_controller {pull}34732[34732]
- Added metric `sqs_worker_utilization` for aws-s3 input. {pull}34793[34793]
- Add MySQL authentication message parsing and `related.ip` and `related.user` fields {pull}34810[34810]
- Add nginx ingress_controller parsing if one of upstreams fails to return response {pull}34787[34787]
- Add oracle authentication messages parsing {pull}35127[35127]
- Add `clean_session` configuration setting for MQTT input.  {pull}35806[16204]
- Add support for a simplified input configuraton when running under Elastic-Agent {pull}36390[36390]
- Added support for Okta OAuth2 provider in the CEL input. {issue}36336[36336] {pull}36521[36521]
- Added support for new features & removed partial save mechanism in the Azure Blob Storage input. {issue}35126[35126] {pull}36690[36690]
- Added support for new features and removed partial save mechanism in the GCS input. {issue}35847[35847] {pull}36713[36713]
- Use filestream input with file_identity.fingerprint as default for hints autodiscover. {issue}35984[35984] {pull}36950[36950]
- Add setup option `--force-enable-module-filesets`, that will act as if all filesets have been enabled in a module during setup. {issue}30915[30915] {pull}99999[99999]
- Made Azure Blob Storage input GA and updated docs accordingly. {pull}37128[37128]
- Made GCS input GA and updated docs accordingly. {pull}37127[37127]
- Add parseDateInTZ value template for the HTTPJSON input {pull}37738[37738]
- Improve rate limit handling by HTTPJSON {issue}36207[36207] {pull}38161[38161] {pull}38237[38237]
- Parse more fields from Elasticsearch slowlogs {pull}38295[38295]
- added benchmark input {pull}37437[37437]
- added benchmark input and discard output {pull}37437[37437]
- Update CEL mito extensions to v1.11.0 to improve type checking. {pull}39460[39460]
- Update CEL mito extensions to v1.12.2. {pull}39755[39755]
- Allow cross-region bucket configuration in s3 input. {issue}22161[22161] {pull}40309[40309]
- Disable event normalization for netflow input {pull}40635[40635]
- Add `use_kubeadm` config option for filebeat (both filbeat.input and autodiscovery) in order to toggle kubeadm-config api requests {pull}40301[40301]
- Add CSV decoding capacity to azureblobstorage input {pull}40978[40978]
- Add CSV decoding capacity to gcs input {pull}40979[40979]
- Add CSV decoding capacity to azureblobstorage input {pull}40978[40978]
- Jounrald input now supports filtering by facilities {pull}41061[41061]
- Refactor & cleanup with updates to default values and documentation. {pull}41834[41834]
- Fix handling of ADC (Application Default Credentials) metadata server credentials in HTTPJSON input. {issue}44349[44349] {pull}44436[44436]
- Fix handling of ADC (Application Default Credentials) metadata server credentials in CEL input. {issue}44349[44349] {pull}44571[44571]
- Filestream now logs at level warn the number of files that are too small to be ingested {pull}44751[44751]

*Auditbeat*


*Libbeat*



*Heartbeat*

- Added status to monitor run log report.
- Upgrade node to latest LTS v18.20.3. {pull}40038[40038]

*Metricbeat*

- Add per-thread metrics to system_summary {pull}33614[33614]
- Add GCP CloudSQL metadata {pull}33066[33066]
- Add GCP Carbon Footprint metricbeat data {pull}34820[34820]
- Add event loop utilization metric to Kibana module {pull}35020[35020]
- Add metrics grouping by dimensions and time to Azure app insights {pull}36634[36634]
- Align on the algorithm used to transform Prometheus histograms into Elasticsearch histograms {pull}36647[36647]
- Add linux IO metrics to system/process {pull}37213[37213]
- Add new memory/cgroup metrics to Kibana module {pull}37232[37232]
- Add SSL support to mysql module {pull}37997[37997]
- Add SSL support for aerospike module {pull}38126[38126]
- Add new metricset network for the vSphere module. {pull}40559[40559]
- Add new metricset resourcepool for the vSphere module. {pull}40456[40456]
- Add metrics for the vSphere Virtualmachine metricset. {pull}40485[40485]
- Log the total time taken for GCP `ListTimeSeries` and `AggregatedList` requests {pull}40661[40661]
- Add metrics related to triggered alarms in all the vSphere metricsets. {pull}40714[40714] {pull}40876[40876]
- Add support for new metrics in datastorecluster metricset. {pull}40694[40694]
- Add metrics related to alert in all the vSphere metricsets. {pull}40714[40714]
- Add new metrics fot datastore and minor changes to overall vSphere metrics {pull}40766[40766]
- Add new metrics for the vSphere Host metricset. {pull}40429[40429]
- Add new metrics for the vSphere Datastore metricset. {pull}40441[40441]
- Add new metricset cluster for the vSphere module. {pull}40536[40536]
- Add new metricset network for the vSphere module. {pull}40559[40559]
- Add new metricset resourcepool for the vSphere module. {pull}40456[40456]
- Add support for new metrics in datastorecluster metricset. {pull}40694[40694]
- Add support for period based intervalID in vSphere host and datastore metricsets {pull}40678[40678]
- Added Cisco Meraki module {pull}40836[40836]
- Added Palo Alto Networks module {pull}40686[40686]
- Restore docker.network.in.* and docker.network.out.* fields in docker module {pull}40968[40968]

*Metricbeat*


*Osquerybeat*


*Packetbeat*

*Winlogbeat*



*Functionbeat*

*Elastic Log Driver*
*Elastic Logging Plugin*


==== Deprecated

*Auditbeat*


*Filebeat*


*Heartbeat*



*Metricbeat*


*Osquerybeat*


*Packetbeat*


*Winlogbeat*


*Functionbeat*


*Elastic Logging Plugin*


==== Known Issues









































<|MERGE_RESOLUTION|>--- conflicted
+++ resolved
@@ -119,11 +119,8 @@
 - Fix a bug in Salesforce input to only handle responses with 200 status code {pull}41015[41015]
 - If a Filestream input fails to be created, its ID is removed from the list of running input IDs {pull}44697[44697]
 - Ensure DEPROVISIONED Okta entities are published by Okta entityanalytics provider. {issue}12658[12658] {pull}44719[44719]
-<<<<<<< HEAD
 - Added missing "text/csv" content-type filter support in azureblobsortorage input. {issue}44596[44596] {pull}44824[44824]
-=======
 - Fix unexpected EOF detection and improve memory usage. {pull}44813[44813]
->>>>>>> d8e6d400
 
 *Heartbeat*
 
