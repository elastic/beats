--- conflicted
+++ resolved
@@ -229,12 +229,9 @@
 - [Journald] Fixes handling of `journalctl` restart. A known symptom was broken multiline messages when there was a restart of journalctl while aggregating the lines. {issue}41331[41331] {pull}42595[42595]
 - Fix entityanalytics activedirectory provider full sync use before initialization bug. {pull}42682[42682]
 - In the `http_endpoint` input, fix the check for a missing HMAC HTTP header. {pull}42756[42756]
-<<<<<<< HEAD
 - Handle unexpectedEOF errors in aws-s3 input. Implemented retry logic on specific error. {pull}42420[42756]
 - Prevent computer details being returned for user queries by Activedirectory Entity Analytics provider. {issue}11818[11818] {pull}42796[42796]
-=======
 - Handle unexpectedEOF error in aws-s3 input and enforce retrying using download failed error {pull}42420[42756]
->>>>>>> 0f7b6fdc
 
 *Heartbeat*
 
