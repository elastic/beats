--- conflicted
+++ resolved
@@ -477,11 +477,8 @@
 - Update CEL mito extensions to v1.21.0. {issue}40762[40762] {pull}45107[45107]
 - Add Fleet health status reporting to the entity analytics input. {issue}44269[44269] {pull}45152[45152]
 - Add Fleet status updating to o356audit input. {issue}44651[44651] {pull}44957[44957]
-<<<<<<< HEAD
 - Add support for blob filtering using path_prefix in azureblobstorage input. {issue}35186[35186] {pull}45214[45214]
-=======
 - Update CEL mito extensions to v1.22.0. {pull}45245[45245]
->>>>>>> 152cefce
 
 *Auditbeat*
 
