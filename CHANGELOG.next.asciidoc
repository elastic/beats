--- conflicted
+++ resolved
@@ -228,13 +228,10 @@
 - Added new module `crowdstrike` for ingesting Crowdstrike Falcon streaming API endpoint event data. {pull}16988[16988]
 - Added documentation for running Filebeat in Cloud Foundry. {pull}17275[17275]
 - Move azure-eventhub input to GA. {issue}15671[15671] {pull}17313[17313]
-<<<<<<< HEAD
-- Added Unix stream socket support as an input source and a syslog input source. {pull}17492[17492]
-=======
 - Improve ECS categorization field mappings in mongodb module. {issue}16170[16170] {pull}17371[17371]
 - Improve ECS categorization field mappings for mssql module. {issue}16171[16171] {pull}17376[17376]
 - Added access_key_id, secret_access_key and session_token into aws module config. {pull}17456[17456]
->>>>>>> 334c5903
+- Added Unix stream socket support as an input source and a syslog input source. {pull}17492[17492]
 
 *Heartbeat*
 
