--- conflicted
+++ resolved
@@ -113,14 +113,10 @@
 - Fix request trace filename handling in http_endpoint input. {pull}39410[39410]
 - Upgrade github.com/hashicorp/go-retryablehttp to mitigate CVE-2024-6104 {pull}40036[40036]
 - Prevent panic in CEL and salesforce inputs when github.com/hashicorp/go-retryablehttp exceeds maximum retries. {pull}40144[40144]
-<<<<<<< HEAD
-=======
 - Fixed websocket input panic on sudden network error or server crash. {issue}44063[44063] {pull}44068[44068]
 - [Filestream] Log the "reader closed" message on the debug level to avoid log spam. {pull}44051[44051]
 - Fix links to CEL mito extension functions in input documentation. {pull}44098[44098]
 - Fix endpoint path typo in Okta entity analytics provider. {pull}44147[44147]
->>>>>>> a35b0539
-
 
 *Heartbeat*
 
