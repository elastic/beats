// Use these for links to issue and pulls. Note issues and pulls redirect one to
// each other on Github, so don't worry too much on using the right prefix.
:issue: https://github.com/elastic/beats/issues/
:pull: https://github.com/elastic/beats/pull/

=== Beats version HEAD
https://github.com/elastic/beats/compare/v7.0.0-alpha2...main[Check the HEAD diff]

==== Breaking changes

*Affecting all Beats*

- Update to Go 1.17.9 {issue}31350[31350]

*Auditbeat*


*Filebeat*

*Heartbeat*

- Restrict setuid to containerized environments. {pull}30869[30869]

*Metricbeat*


*Packetbeat*


*Winlogbeat*


*Functionbeat*


==== Bugfixes

*Affecting all Beats*

- Fix group write permissions on runtime directories. {pull}30869[30869]
- Store syslog version as string. {pull}31446[31446]
- Accept XML that declares non-UTF-8 encoding to allow decode_xml and decode_xml_wineventlog decoding of incorrectly annotated documents. {issue}31395[31395] {pull}31546[31546]

*Auditbeat*


*Filebeat*

- Do not emit error log when filestream reader reaches EOF and `close.reader.on_eof` is enabled. {pull}31109[31109]
- Netflow: replace invalid field value. {pull}31295[31295]
- google_workspace: Fix pagination to prevent skipped events when more than one page is present. {pull}31372[31372]
- sophos.xg: Update module to handle new log fields. {issue}31038[31038] {pull}31388[31388]
- cisco: Fix umbrella dns logs populating destination.ip instead of source.nat.ip. {pull}31454[31454]
- Fix MISP documentation for `var.filters` config option. {pull}31434[31434]
- Duplicate awscloudwatch.* fields to aws.cloudwatch.* in aws-cloudwatch input. {pull}31488[31488]
- aws-s3 input: Stop SQS keep-alive routine on InvalidParameterValue error. {issue}30675[30675] {pull}31499[31499]
- Supporting the double digit date parsing in ingest pipeline for oracle logs. {pull}31514[31514]
- Fix handling of code_sign data in ThreatIntel Malwarebazaar. {issue}29972[29972] {pull}31552[31552]
- Remove invalid term from event.outcome in the cisco asa and ftd modules. {pull}31628[31628]

*Heartbeat*
- Fix unintentional use of no-op logger. {pull}31543[31543]


*Metricbeat*

- Improve handling of disabled commands in Zookeeper Metricbeat module. {pull}31013[#31013]

*Packetbeat*

- Use /proc/<pid>/comm for linux process names where possible. {pull}31527[31527]
- Move "protocol" term from event.category to event.type in SIP events. {pull}31599[31599]

*Winlogbeat*

- Fix resource handle leak during event log enrichment. {pull}31504[31504]
- Sysmon: Drop fields with "-" value (unset) {pull}31556[31556]

*Functionbeat*



*Elastic Logging Plugin*


==== Added

*Affecting all Beats*

- Add support for nanosecond precision timestamps. {issue}15871[15871] {pull}31553[31553]


*Auditbeat*

- Add `backlog_wait_time_actual` to the output of the `auditbeat auditd show-status` command. {pull}31535[31535]

*Filebeat*

- Add `text/csv` decoder to `httpjson` input {pull}28564[28564]
- Update `aws-s3` input to connect to non AWS S3 buckets {issue}28222[28222] {pull}28234[28234]
- Add support for '/var/log/pods/' path for add_kubernetes_metadata processor with `resource_type: pod`. {pull}28868[28868]
- Add documentation for add_kubernetes_metadata processors `log_path` matcher. {pull}28868[28868]
- Add support for parsers on journald input {pull}29070[29070]
- Add support in httpjson input for oAuth2ProviderDefault of password grant_type. {pull}29087[29087]
- threatintel module: Add new Recorded Future integration. {pull}30030[30030]
- Support SASL/SCRAM authentication in the Kafka input. {pull}31167[31167]
- checkpoint module: Add `network.transport` derived from IANA number. {pull}31076[31076]
- Add URL Encode template function for httpjson input. {pull}30962[30962]
- Add `storage_account_container` configuration option to Azure logs. {pull}31279[31279]
- Add `application/zip` decoder to the `httpsjon` input. {issue}31282[31282] {pull}31304[31304]
- Sanitize the Azure storage account container names with underscores (_). {pull}31384[31384]
- Add missing docs for the `delegated_account` option in the `httpjson` input. {pull}31498[31498]
- Cisco ASA/FTD: Add support for messages 434001 and 434003. {pull}31533[31533]

*Auditbeat*

- auditd: Updated the go-libaudit library version to v2.3.0. This refreshes the syscall names for Linux and adds ECS categorizations for more audit anomaly events. {pull}31519[31519]

*Filebeat*

- http_endpoint input: Add support for requests with `Content-Encoding: gzip`. {issue}31005[31005]

*Heartbeat*

- Add support for `pushed` browser monitor source from the synthetics agent. {pull}31428[31428]


*Metricbeat*

- Extend documentation about `orchestrator.cluster` fields {pull}30518[30518]
- Enhance Oracle Module: Change tablespace metricset collection period {issue}30948[30948] {pull}31259[#31259]
- Add orchestrator cluster ECS fields in kubernetes events {pull}31341[31341]
<<<<<<< HEAD
- Enhance Oracle Module: Connection string for Oracle does not handle special characters properly {issue}24609[24609] {pull}31368[#31368]
=======
- Generic SQL code reorganization, with support for raw metrics and query lists {pull}31568[31568]
>>>>>>> 84fc06b9
- Add metadata for missing k8s resources/metricsets {pull}31590[31590]

*Packetbeat*


*Functionbeat*


*Winlogbeat*

- Add parent process ID to new process creation events. {issue}29237[29237] {pull}31102[31102]
- Sysmon: Support for Sysmon Registry non-QWORD/DWORD events. {pull}31556[31556]

*Elastic Log Driver*


==== Deprecated

*Affecting all Beats*


*Filebeat*


*Heartbeat*

*Metricbeat*


*Packetbeat*

*Winlogbeat*

*Functionbeat*

==== Known Issue



<|MERGE_RESOLUTION|>--- conflicted
+++ resolved
@@ -130,11 +130,8 @@
 - Extend documentation about `orchestrator.cluster` fields {pull}30518[30518]
 - Enhance Oracle Module: Change tablespace metricset collection period {issue}30948[30948] {pull}31259[#31259]
 - Add orchestrator cluster ECS fields in kubernetes events {pull}31341[31341]
-<<<<<<< HEAD
 - Enhance Oracle Module: Connection string for Oracle does not handle special characters properly {issue}24609[24609] {pull}31368[#31368]
-=======
 - Generic SQL code reorganization, with support for raw metrics and query lists {pull}31568[31568]
->>>>>>> 84fc06b9
 - Add metadata for missing k8s resources/metricsets {pull}31590[31590]
 
 *Packetbeat*
