--- conflicted
+++ resolved
@@ -593,29 +593,13 @@
 - Add SSL support for sql module: drivers mysql, postgres, and mssql. {pull}44748[44748]
 - Add NTP response validation for system/ntp module. {pull}46184[46184]
 
-<<<<<<< HEAD
-*Packetbeat*
-
-- Add option to allow sniffer to change device when default route changes. {issue}31905[31905] {pull}32681[32681]
-- Add option to allow sniffing multiple interface devices. {issue}31905[31905] {pull}32933[32933]
-- Bump Windows Npcap version to v1.71. {issue}33164[33164] {pull}33172[33172]
-- Add fragmented IPv4 packet reassembly. {issue}33012[33012] {pull}33296[33296]
-- Reduce logging level for ENOENT to WARN when mapping sockets to processes. {issue}33793[33793] {pull}33854[33854]
-- Add metrics for TCP and UDP packet processing. {pull}33833[33833] {pull}34353[34353]
-- Allow user to prevent Npcap library installation on Windows. {issue}34420[34420] {pull}34428[34428]
-- Add metrics documentation for TCP and UDP protocols. {issue}34887[34887] {pull}34889[34889]
-- Add pflog support. {pull}35265[35265]
-=======
-*Metricbeat*
->>>>>>> 3face2a7
-
-
 *Osquerybeat*
 
 
 *Packetbeat*
 - Optionally ignore MAC address in flow matching {pull}44965[44965]
 - Add `tls.server.ja3s` tls fingerprint {pull}43284[43284]
+- Add pflog support. {pull}35265[35265]
 
 *Winlogbeat*
 
