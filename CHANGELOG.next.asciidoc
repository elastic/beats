--- conflicted
+++ resolved
@@ -191,12 +191,9 @@
 - Add pagination support for Salesforce module. {issue}34057[34057] {pull}34065[34065]
 - Allow users to redact sensitive data from CEL input debug logs. {pull}34302[34302]
 - Added support for HTTP destination override to Google Cloud Storage input. {pull}34413[34413]
-<<<<<<< HEAD
 - Added metric `sqs_messages_waiting_gauge` for aws-s3 input. {pull}34488[34488]
-=======
 - Add support for new Rabbitmq timestamp format for logs {pull}34211[34211]
 - Allow user configuration of timezone offset in Cisco ASA and FTD modules. {pull}34436[34436]
->>>>>>> c8578a0f
 
 *Auditbeat*
 
