// Use these for links to issue and pulls. Note issues and pulls redirect one to
// each other on Github, so don't worry too much on using the right prefix.
:issue: https://github.com/elastic/beats/issues/
:pull: https://github.com/elastic/beats/pull/

=== Beats version HEAD
https://github.com/elastic/beats/compare/v8.8.1\...main[Check the HEAD diff]

==== Breaking changes

*Affecting all Beats*

- Fix FQDN being lowercased when used as `host.hostname` {issue}39993[39993]
- Beats won't log start up information when running under the Elastic Agent {40390}40390[40390]
- Drop support for Debian 10 and upgrade statically linked glibc from 2.28 to 2.31 {pull}41402[41402]
- Fix metrics not being ingested, due to "Limit of total fields [10000] has been exceeded while adding new fields [...]". The total fields limit has been increased to 12500. No significant performance impact on Elasticsearch is anticipated. {pull}41640[41640]
- Set default kafka version to 2.1.0 in kafka output and filebeat. {pull}41662[41662]
- Replace default Ubuntu-based images with UBI-minimal-based ones {pull}42150[42150]
- Fix templates and docs to use correct `--` version of command line arguments. {issue}42038[42038] {pull}42060[42060]
- removed support for a single `-` to precede multi-letter command line arguments.  Use `--` instead. {issue}42117[42117] {pull}42209[42209]
- The Beats logger and file output rotate files when necessary. The beat now forces a file rotation when unexpectedly writing to a file through a symbolic link.
- Allow faccessat(2) in seccomp. {pull}43322[43322]

*Auditbeat*


*Filebeat*

- Convert netflow input to API v2 and disable event normalisation {pull}37901[37901]
- Removed deprecated Squid from Beats. See <<migrate-from-deprecated-module>> for migration options. {pull}38037[38037]
- Removed deprecated Sonicwall from Beats. Use the https://docs.elastic.co/integrations/sonicwall[SonicWall Firewall] Elastic integration instead. {pull}38037[38037]
- Removed deprecated Radware from Beats. See <<migrate-from-deprecated-module>> for migration options. {pull}38037[38037]
- Removed deprecated Netscout from Beats. See <<migrate-from-deprecated-module>> for migration options. {pull}38037[38037]
- Removed deprecated Juniper Netscreen from Beats. See <<migrate-from-deprecated-module>> for migration options. {pull}38037[38037]
- Removed deprecated Impreva from Beats. See <<migrate-from-deprecated-module>> for migration options. {pull}38037[38037]
- Removed deprecated Cylance from Beats. See <<migrate-from-deprecated-module>> for migration options. {pull}38037[38037]
- Removed deprecated Bluecoat from Beats. See <<migrate-from-deprecated-module>> for migration options. {pull}38037[38037]
- Introduce input/netmetrics and refactor netflow input metrics {pull}38055[38055]
- Update Salesforce module to use new Salesforce input. {pull}37509[37509]
- Tag events that come from a filestream in "take over" mode. {pull}39828[39828]
- Fix high IO and handling of a corrupted registry log file. {pull}35893[35893]
- Enable file ingestion to report detailed status to Elastic Agent {pull}40075[40075]
- Filebeat, when running with Elastic-Agent, reports status for Filestream input. {pull}40121[40121]
- Fix filestream's registry GC: registry entries will never be removed if clean_inactive is set to "-1". {pull}40258[40258]
- Added `ignore_empty_values` flag in `decode_cef` Filebeat processor. {pull}40268[40268]
- Added support for hyphens in extension keys in `decode_cef` Filebeat processor. {pull}40427[40427]
- Journald: removed configuration options `include_matches.or`, `include_matches.and`, `backoff`, `max_backoff`, `cursor_seek_fallback`. {pull}40061[40061]
- Journald: `include_matches.match` now behaves in the same way as matchers in `journalctl`. Users should carefully update their input configuration. {pull}40061[40061]
- Journald: `seek` and `since` behaviour have been simplified, if there is a cursor (state) `seek` and `since` are ignored and the cursor is used. {pull}40061[40061]
- Redis: Added replication role as a field to submitted slowlogs
- Added `container.image.name` to `journald` Filebeat input's Docker-specific translated fields. {pull}40450[40450]
- Change log.file.path field in awscloudwatch input to nested object. {pull}41099[41099]
- Remove deprecated awscloudwatch field from Filebeat. {pull}41089[41089]
- The performance of ingesting SQS data with the S3 input has improved by up to 60x for queues with many small events. `max_number_of_messages` config for SQS mode is now ignored, as the new design no longer needs a manual cap on messages. Instead, use `number_of_workers` to scale ingestion rate in both S3 and SQS modes. The increased efficiency may increase network bandwidth consumption, which can be throttled by lowering `number_of_workers`. It may also increase number of events stored in memory, which can be throttled by lowering the configured size of the internal queue. {pull}40699[40699]
- Fixes filestream logging the error "filestream input with ID 'ID' already exists, this will lead to data duplication[...]" on Kubernetes when using autodiscover. {pull}41585[41585]
- Add kafka compression support for ZSTD.
- Filebeat fails to start if there is any input with a duplicated ID. It logs the duplicated IDs and the offending inputs configurations. {pull}41731[41731]
- Filestream inputs with duplicated IDs will fail to start. An error is logged showing the ID and the full input configuration. {issue}41938[41938] {pull}41954[41954]
- Filestream inputs can define `allow_deprecated_id_duplication: true` to run keep the previous behaviour of running inputs with duplicated IDs. {issue}41938[41938] {pull}41954[41954]
- The Filestream input only starts to ingest a file when it is >= 1024 bytes in size. This happens because the fingerprint` is the default file identity now. To restore the previous behaviour, set `file_identity.native: ~` and `prospector.scanner.fingerprint.enabled: false` {issue}40197[40197] {pull}41762[41762]
- Filebeat fails to start when its configuration contains usage of the deprecated `log` or `container` inputs. However, they can still be using while setting `allow_deprecated_use: true` in their configuration {pull}42295[42295]
- The fields produced by the Journald input are updated to better match ECS. Renamed fields:
Dropped fields: `syslog.priority` and `syslog.facility` while keeping their duplicated equivalent:
`log.syslog.priority`,`log.syslog.facility.code`. Renamed fields: `syslog.identifier` -> `log.syslog.appname`,
`syslog.pid` -> `log.syslog.procid`. `container.id_truncated` is dropped because the full container ID is
already present as `container.id` and `container.log.tag` is dropped because it is already present as
`log.syslog.appname`. The field `container.partial` is replaced by the tag `partial_message` if it was `true`,
otherwise no tag is added. {issue}42208[42208] {pull}42403[42403]
- Fixed race conditions in the global ratelimit processor that could drop events or apply rate limiting incorrectly.
- Fixed password authentication for ACL users in the Redis input of Filebeat. {pull}44137[44137]


*Heartbeat*


*Metricbeat*

- Change index summary metricset to use `_nodes/stats` API instead of `_stats` API to avoid data gaps. {pull}45049[45049]
- Add support for `_nodes/stats` URIs that work with legacy versions of Elasticsearch {pull}44307[44307]
- Setting period for counter cache for Prometheus remote_write at least to 60sec {pull}38553[38553]
- Remove fallback to the node limit for the `kubernetes.pod.cpu.usage.limit.pct` and `kubernetes.pod.memory.usage.limit.pct` metrics calculation
- Add support for Kibana status metricset in v8 format {pull}40275[40275]
- Mark system process metricsets as running if metrics are partially available {pull}40565[40565]
- Added back `elasticsearch.node.stats.jvm.mem.pools.*` to the `node_stats` metricset {pull}40571[40571]
- Add GCP organization and project details to ECS cloud fields. {pull}40461[40461]
- Add support for specifying a custom endpoint for GCP service clients. {issue}40848[40848] {pull}40918[40918]
- Fix incorrect handling of types in SQL module. {issue}40090[40090] {pull}41607[41607]
- Remove kibana.settings metricset since the API was removed in 8.0 {issue}30592[30592] {pull}42937[42937]
- Removed support for the Enterprise Search module {pull}42915[42915]
- Update NATS module compatibility. Oldest version supported is now 2.2.6 {pull}43310[43310]
- Fix the function to determine CPU cores on windows {issue}42593[42593] {pull}43409[43409]
- Updated list of supported vSphere versions in the documentation. {pull}43642[43642]
- Handle permission errors while collecting data from Windows services and don't interrupt the overall collection by skipping affected services {issue}40765[40765] {pull}43665[43665]
- Fixed a bug where `event.duration` could be missing from an event on Windows systems due to low-resolution clock. {pull}44440[44440]
- Add check for http error codes in the Metricbeat's Prometheus query submodule {pull}44493[44493]
- Sanitize error messages in Fetch method of SQL module {pull}44577[44577]
<<<<<<< HEAD
- Add NTP metricset to system module. {pull}44884[44884]
=======
- Add VPN metrics to meraki module {pull}44851[44851]
>>>>>>> d7e07b01

*Osquerybeat*

- Add action responses data stream, allowing osquerybeat to post action results directly to elasticsearch. {pull}39143[39143]
- Disable allow_unsafe osquery configuration. {pull}40130[40130]
- Upgrade to osquery 5.12.1. {pull}40368[40368]
- Upgrade to osquery 5.13.1. {pull}40849[40849]
- Upgrade to osquery 5.15.0 {pull}43426[43426]


*Packetbeat*



*Winlogbeat*

- Add "event.category" and "event.type" to Sysmon module for EventIDs 8, 9, 19, 20, 27, 28, 255 {pull}35193[35193]
- Default to use raw api and delete older xml implementation. {pull}42275[42275]

*Functionbeat*


*Elastic Logging Plugin*


==== Bugfixes

*Affecting all Beats*

- Support for multiline zookeeper logs {issue}2496[2496]
- Add checks to ensure reloading of units if the configuration actually changed. {pull}34346[34346]
- Fix namespacing on self-monitoring {pull}32336[32336]
- Fix namespacing on self-monitoring {pull}32336[32336]
- Fix Beats started by agent do not respect the allow_older_versions: true configuration flag {issue}34227[34227] {pull}34964[34964]
- Fix performance issues when we have a lot of inputs starting and stopping by allowing to disable global processors under fleet. {issue}35000[35000] {pull}35031[35031]
- 'add_cloud_metadata' processor - add cloud.region field for GCE cloud provider
- 'add_cloud_metadata' processor - update azure metadata api version to get missing `cloud.account.id` field
- Upgraded apache arrow library used in x-pack/libbeat/reader/parquet from v11 to v12.0.1 in order to fix cross-compilation issues {pull}35640[35640]
- Fix panic when MaxRetryInterval is specified, but RetryInterval is not {pull}35820[35820]
- Support build of projects outside of beats directory {pull}36126[36126]
- Support Elastic Agent control protocol chunking support {pull}37343[37343]
- Lower logging level to debug when attempting to configure beats with unknown fields from autodiscovered events/environments {pull}[37816][37816]
- Set timeout of 1 minute for FQDN requests {pull}37756[37756]
- 'add_cloud_metadata' processor - improve AWS provider HTTP client overriding to support custom certificate bundle handling {pull}44189[44189]
- Fix `dns` processor to handle IPv6 server addresses properly. {pull}44526[44526]
- Fix an issue where the Kafka output could get stuck if a proxied connection to the Kafka cluster was reset. {issue}44606[44606]
- Use Debian 11 to build linux/arm to match linux/amd64. Upgrades linux/arm64's statically linked glibc from 2.28 to 2.31. {issue}44816[44816]
- The Elasticsearch output now correctly applies exponential backoff when being throttled by 429s ("too many requests") from Elasticsarch. {issue}36926[36926] {pull}45073[45073]

*Auditbeat*

- auditd: Request status from a separate socket to avoid data congestion {pull}41207[41207]
- auditd: Use ECS `event.type: end` instead of `stop` for SERVICE_STOP, DAEMON_ABORT, and DAEMON_END messages. {pull}41558[41558]
- auditd: Update syscall names for Linux 6.11. {pull}41558[41558]
- hasher: Geneneral improvements and fixes. {pull}41863[41863]
- hasher: Add a cached hasher for upcoming backend. {pull}41952[41952]
- Split common tty definitions. {pull}42004[42004]
- Fix potential data loss in add_session_metadata. {pull}42795[42795]
- system/package: Fix an error that can occur while migrating the internal package database schema. {issue}44294[44294] {pull}44296[44296]
- auditbeat/fim: Fix FIM@ebpfevents for new kernels #44371. {pull}44371[44371]

*Auditbeat*


*Filebeat*

- [Gcs Input] - Added missing locks for safe concurrency {pull}34914[34914]
- Fix the ignore_inactive option being ignored in Filebeat's filestream input {pull}34770[34770]
- Fix TestMultiEventForEOFRetryHandlerInput unit test of CometD input {pull}34903[34903]
- Add input instance id to request trace filename for httpjson and cel inputs {pull}35024[35024]
- Fixes "Can only start an input when all related states are finished" error when running under Elastic-Agent {pull}35250[35250] {issue}33653[33653]
- [system] sync system/auth dataset with system integration 1.29.0. {pull}35581[35581]
- [GCS Input] - Fixed an issue where bucket_timeout was being applied to the entire bucket poll interval and not individual bucket object read operations. Fixed a map write concurrency issue arising from data races when using a high number of workers. Fixed the flaky tests that were present in the GCS test suit. {pull}35605[35605]
- Fixed concurrency and flakey tests issue in azure blob storage input. {issue}35983[35983] {pull}36124[36124]
- Fix panic when sqs input metrics getter is invoked {pull}36101[36101] {issue}36077[36077]
- Fix handling of Juniper SRX structured data when there is no leading junos element. {issue}36270[36270] {pull}36308[36308]
- Fix Filebeat Cisco module with missing escape character {issue}36325[36325] {pull}36326[36326]
- Added a fix for Crowdstrike pipeline handling process arrays {pull}36496[36496]
- [threatintel] MISP pagination fixes {pull}37898[37898]
- Fix file handle leak when handling errors in filestream {pull}37973[37973]
- Fix a race condition that could crash Filebeat with a "negative WaitGroup counter" error {pull}38094[38094]
- Fix "failed processing S3 event for object key" error on aws-s3 input when key contains the "+" character {issue}38012[38012] {pull}38125[38125]
- Fix filebeat gcs input panic {pull}38407[38407]
- Fix filestream's registry GC: registry entries are now removed from the in-memory and disk store when they're older than the set TTL {issue}36761[36761] {pull}38488[38488]
- Fix filestream's registry GC: registry entries are now removed from the in-memory and disk store when they're older than the set TTL {issue}36761[36761] {pull}38488[38488]
- [threatintel] MISP splitting fix for empty responses {issue}38739[38739] {pull}38917[38917]
- Prevent GCP Pub/Sub input blockage by increasing default value of `max_outstanding_messages` {issue}35029[35029] {pull}38985[38985]
- Updated Websocket input title to align with existing inputs {pull}39006[39006]
- Restore netflow input on Windows {pull}39024[39024]
- Upgrade azure-event-hubs-go and azure-storage-blob-go dependencies. {pull}38861[38861]
- Fix request trace filename handling in http_endpoint input. {pull}39410[39410]
- Upgrade github.com/hashicorp/go-retryablehttp to mitigate CVE-2024-6104 {pull}40036[40036]
- Fix for Google Workspace duplicate events issue by adding canonical sorting over fingerprint keys array to maintain key order. {pull}40055[40055] {issue}39859[39859]
- Fix handling of deeply nested numeric values in HTTP Endpoint CEL programs. {pull}40115[40115]
- Prevent panic in CEL and salesforce inputs when github.com/hashicorp/go-retryablehttp exceeds maximum retries. {pull}40144[40144]
- Fix bug in CEL input rate limit logic. {issue}40106[40106] {pull}40270[40270]
- Relax requirements in Okta entity analytics provider user and device profile data shape. {pull}40359[40359]
- Fix bug in Okta entity analytics rate limit logic. {issue}40106[40106] {pull}40267[40267]
- Fix crashes in the journald input. {pull}40061[40061]
- Fix order of configuration for EntraID entity analytics provider. {pull}40487[40487]
- Ensure Entra ID request bodies are not truncated and trace logs are rotated before 100MB. {pull}40494[40494]
- The Elasticsearch output now correctly logs the event fields to the event log file {issue}40509[40509] {pull}40512[40512]
- Fix the "No such input type exist: 'azure-eventhub'" error on the Windows platform {issue}40608[40608] {pull}40609[40609]
- awss3 input: Fix handling of SQS notifications that don't contain a region. {pull}40628[40628]
- Fix credential handling when workload identity is being used in GCS input. {issue}39977[39977] {pull}40663[40663]
- Fix publication of group data from the Okta entity analytics provider. {pull}40681[40681]
- Ensure netflow custom field configuration is applied. {issue}40735[40735] {pull}40730[40730]
- Fix replace processor handling of zero string replacement validation. {pull}40751[40751]
- Fix long filepaths in diagnostics exceeding max path limits on Windows. {pull}40909[40909]
- Add backup and delete for AWS S3 polling mode feature back. {pull}41071[41071]
- Fix a bug in Salesforce input to only handle responses with 200 status code {pull}41015[41015]
- Fixed failed job handling and removed false-positive error logs in the GCS input. {pull}41142[41142]
- Bump github.com/elastic/go-sfdc dependency used by x-pack/filebeat/input/salesforce. {pull}41192[41192]
- Log bad handshake details when websocket connection fails {pull}41300[41300]
- Improve modification time handling for entities and entity deletion logic in the Active Directory entityanalytics input. {pull}41179[41179]
- Journald input now can read events from all boots {issue}41083[41083] {pull}41244[41244]
- Fix double encoding of client_secret in the Entity Analytics input's Azure Active Directory provider {pull}41393[41393]
- Fix aws region in aws-s3 input s3 polling mode.  {pull}41572[41572]
- Fix errors in SQS host resolution in the `aws-s3` input when using custom (non-AWS) endpoints. {pull}41504[41504]
- Fix double encoding of client_secret in the Entity Analytics input's Azure Active Directory provider {pull}41393[41393]
- The azure-eventhub input now correctly reports its status to the Elastic Agent on fatal errors {pull}41469[41469]
- Add support for Access Points in the `aws-s3` input. {pull}41495[41495]
- Fix the "No such input type exist: 'salesforce'" error on the Windows/AIX platform. {pull}41664[41664]
- Fix missing key in streaming input logging. {pull}41600[41600]
- Improve S3 object size metric calculation to support situations where Content-Length is not available. {pull}41755[41755]
- Fix handling of http_endpoint request exceeding memory limits. {issue}41764[41764] {pull}41765[41765]
- Rate limiting fixes in the Okta provider of the Entity Analytics input. {issue}40106[40106] {pull}41583[41583]
- Redact authorization headers in HTTPJSON debug logs. {pull}41920[41920]
- Further rate limiting fix in the Okta provider of the Entity Analytics input. {issue}40106[40106] {pull}41977[41977]
- Fix streaming input handling of invalid or empty websocket messages. {pull}42036[42036]
- Fix awss3 document ID construction when using the CSV decoder. {pull}42019[42019]
- The `_id` generation process for S3 events has been updated to incorporate the LastModified field. This enhancement ensures that the `_id` is unique. {pull}42078[42078]
- Fix Netflow Template Sharing configuration handling. {pull}42080[42080]
- Updated websocket retry error code list to allow more scenarios to be retried which could have been missed previously. {pull}42218[42218]
- In the `streaming` input, prevent panics on shutdown with a null check and apply a consistent namespace to contextual data in debug logs. {pull}42315[42315]
- Remove erroneous status reporting to Elastic-Agent from the Filestream input {pull}42435[42435]
- Fix truncation of bodies in request tracing by limiting bodies to 10% of the maximum file size. {pull}42327[42327]
- [Journald] Fixes handling of `journalctl` restart. A known symptom was broken multiline messages when there was a restart of journalctl while aggregating the lines. {issue}41331[41331] {pull}42595[42595]
- Fix entityanalytics activedirectory provider full sync use before initialization bug. {pull}42682[42682]
- In the `http_endpoint` input, fix the check for a missing HMAC HTTP header. {pull}42756[42756]
- Prevent computer details being returned for user queries by Activedirectory Entity Analytics provider. {issue}11818[11818] {pull}42796[42796]
- Handle unexpectedEOF error in aws-s3 input and enforce retrying using download failed error {pull}42420[42756]
- Prevent azureblobstorage input from logging key details during blob fetch operations. {pull}43169[43169]
- Handle special values of accountExpires in the Activedirectory Entity Analytics provider. {pull}43364[43364]
- Log bad handshake details when websocket connection fails {pull}41300[41300]
- Fix aws region in aws-s3 input s3 polling mode.  {pull}41572[41572]
- Fixed websocket input panic on sudden network error or server crash. {issue}44063[44063] {pull}44068[44068]
- [Filestream] Log the "reader closed" message on the debug level to avoid log spam. {pull}44051[44051]
- Fix links to CEL mito extension functions in input documentation. {pull}44098[44098]
- Fix endpoint path typo in Okta entity analytics provider. {pull}44147[44147]
- Fixed a websocket panic scenario which would occur after exhausting max retries. {pull}44342[44342]
- Fix publishing Okta entity analytics enrichments. {pull}44483[44483]
- Fix status reporting panic in GCP Pub/Sub input. {issue}44624[44624] {pull}44625[44625]
- Fix a logging regression that ignored to_files and logged to stdout. {pull}44573[44573]
- If a Filestream input fails to be created, its ID is removed from the list of running input IDs {pull}44697[44697]
- Fix timeout handling by Crowdstrike streaming input. {pull}44720[44720]
- Ensure DEPROVISIONED Okta entities are published by Okta entityanalytics provider. {issue}12658[12658] {pull}44719[44719]
- Fix handling of cursors by the streaming input for Crowdstrike. {issue}44364[44364] {pull}44548[44548]
- Added missing "text/csv" content-type filter support in azureblobsortorage input. {issue}44596[44596] {pull}44824[44824]
- Fix unexpected EOF detection and improve memory usage. {pull}44813[44813]
- Fixed issue for "Root level readerConfig no longer respected" in azureblobstorage input. {issue}44812[44812] {pull}44873[44873]
- Added missing "text/csv" content-type filter support in GCS input. {issue}44922[44922] {pull}44923[44923]

*Heartbeat*

- Added maintenance windows support for Heartbeat. {pull}41508[41508]
- Add missing dependencies to ubi9-minimal distro. {pull}44556[44556]


*Metricbeat*

- Fix Azure Monitor 429 error by causing metricbeat to retry the request again. {pull}38294[38294]
- Fix fields not being parsed correctly in postgresql/database {issue}25301[25301] {pull}37720[37720]
- rabbitmq/queue - Change the mapping type of `rabbitmq.queue.consumers.utilisation.pct` to `scaled_float` from `long` because the values fall within the range of `[0.0, 1.0]`. Previously, conversion to integer resulted in reporting either `0` or `1`.
- Fix timeout caused by the retrival of which indices are hidden {pull}39165[39165]
- Fix Azure Monitor support for multiple aggregation types {issue}39192[39192] {pull}39204[39204]
- Fix handling of access errors when reading process metrics {pull}39627[39627]
- Fix behavior of cgroups path discovery when monitoring the host system from within a container {pull}39627[39627]
- Fix issue where beats may report incorrect metrics for its own process when running inside a container {pull}39627[39627]
- Normalize AWS RDS CPU Utilization values before making the metadata API call. {pull}39664[39664]
- Fix behavior of pagetypeinfo metrics {pull}39985[39985]
- Update beat module with apm-server monitoring metrics fields {pull}40127[40127]
- Fix Azure Monitor metric timespan to restore Storage Account PT1H metrics {issue}40376[40376] {pull}40367[40367]
- Remove excessive info-level logs in cgroups setup {pull}40491[40491]
- Add missing ECS Cloud fields in GCP `metrics` metricset when using `exclude_labels: true` {issue}40437[40437] {pull}40467[40467]
- Add AWS OwningAccount support for cross account monitoring {issue}40570[40570] {pull}40691[40691]
- Use namespace for GetListMetrics when exists in AWS {pull}41022[41022]
- Only fetch cluster-level index stats summary {issue}36019[36019] {pull}42901[42901]
- Fix panic in kafka consumergroup member assignment fetching when there are 0 members in consumer group. {pull}44576[44576]
- Upgrade `go.mongodb.org/mongo-driver` from `v1.14.0` to `v1.17.4` to fix connection leaks in MongoDB module {pull}44769[44769]
- Fix histogram values of zero are filtered out on non-amd64 platforms for openmetrics and prometheus {pull}44750[44750]

*Osquerybeat*

- Fix bug preventing installation of osqueryd. Preserve the osquery.app/ directory and its contents when installing the Elastic Agent. {agent-issue}8245[8245] {pull}44501[44501]

*Packetbeat*

- Properly marshal nested structs in ECS fields, fixing issues with mixed cases in field names {pull}42116[42116]


*Winlogbeat*

- Fix message handling in the experimental api. {issue}19338[19338] {pull}41730[41730]
- Sync missing changes in modules pipelines. {pull}42619[42619]
- Reset EventLog if error EOF is encountered. {pull}42826[42826]
- Implement backoff on error retrial. {pull}42826[42826]
- Fix boolean key in security pipelines and sync pipelines with integration. {pull}43027[43027]
- Fix EvtVarTypeAnsiString conversion {pull}44026[44026]


*Elastic Logging Plugin*


==== Added

*Affecting all Beats*

- Added append Processor which will append concrete values or values from a field to target. {issue}29934[29934] {pull}33364[33364]
- dns processor: Add support for forward lookups (`A`, `AAAA`, and `TXT`). {issue}11416[11416] {pull}36394[36394]
- [Enhanncement for host.ip and host.mac] Disabling netinfo.enabled option of add-host-metadata processor {pull}36506[36506]
- allow `queue` configuration settings to be set under the output. {issue}35615[35615] {pull}36788[36788]
- Beats will now connect to older Elasticsearch instances by default {pull}36884[36884]
- Raise up logging level to warning when attempting to configure beats with unknown fields from autodiscovered events/environments
- elasticsearch output now supports `idle_connection_timeout`. {issue}35616[35615] {pull}36843[36843]
- Enable early event encoding in the Elasticsearch output, improving cpu and memory use {pull}38572[38572]
- The environment variable `BEATS_ADD_CLOUD_METADATA_PROVIDERS` overrides configured/default `add_cloud_metadata` providers {pull}38669[38669]
- When running under Elastic-Agent Kafka output allows dynamic topic in `topic` field {pull}40415[40415]
- The script processor has a new configuration option that only uses the cached javascript sessions and prevents the creation of new javascript sessions.
- Update to Go 1.24.4. {pull}44696[44696]
- Replace Ubuntu 20.04 with 24.04 for Docker base images {issue}40743[40743] {pull}40942[40942]
- Replace `compress/gzip` with https://github.com/klauspost/compress/gzip library for gzip compression {pull}41584[41584]
- Add regex pattern matching to add_kubernetes_metadata processor {pull}41903[41903]
- Replace Ubuntu 20.04 with 24.04 for Docker base images {issue}40743[40743] {pull}40942[40942]
- Publish cloud.availability_zone by add_cloud_metadata processor in azure environments {issue}42601[42601] {pull}43618[43618]
- Added the `now` processor, which will populate the specified target field with the current timestamp. {pull}44795[44795]

*Auditbeat*

- Added `add_session_metadata` processor, which enables session viewer on Auditbeat data. {pull}37640[37640]
- Add linux capabilities to processes in the system/process. {pull}37453[37453]
- Add linux capabilities to processes in the system/process. {pull}37453[37453]
- Add process.entity_id, process.group.name and process.group.id in add_process_metadata processor. Make fim module with kprobes backend to always add an appropriately configured add_process_metadata processor to enrich file events {pull}38776[38776]
- Split module/system/process into common and provider bits. {pull}41868[41868]

*Auditbeat*



*Auditbeat*


*Filebeat*

- add documentation for decode_xml_wineventlog processor field mappings.  {pull}32456[32456]
- httpjson input: Add request tracing logger. {issue}32402[32402] {pull}32412[32412]
- Add cloudflare R2 to provider list in AWS S3 input. {pull}32620[32620]
- Add support for single string containing multiple relation-types in getRFC5988Link. {pull}32811[32811]
- Added separation of transform context object inside httpjson. Introduced new clause `.parent_last_response.*` {pull}33499[33499]
- Added metric `sqs_messages_waiting_gauge` for aws-s3 input. {pull}34488[34488]
- Add nginx.ingress_controller.upstream.ip to related.ip {issue}34645[34645] {pull}34672[34672]
- Add unix socket log parsing for nginx ingress_controller {pull}34732[34732]
- Added metric `sqs_worker_utilization` for aws-s3 input. {pull}34793[34793]
- Add MySQL authentication message parsing and `related.ip` and `related.user` fields {pull}34810[34810]
- Add nginx ingress_controller parsing if one of upstreams fails to return response {pull}34787[34787]
- Add oracle authentication messages parsing {pull}35127[35127]
- Add `clean_session` configuration setting for MQTT input.  {pull}35806[16204]
- Add support for a simplified input configuraton when running under Elastic-Agent {pull}36390[36390]
- Added support for Okta OAuth2 provider in the CEL input. {issue}36336[36336] {pull}36521[36521]
- Added support for new features & removed partial save mechanism in the Azure Blob Storage input. {issue}35126[35126] {pull}36690[36690]
- Added support for new features and removed partial save mechanism in the GCS input. {issue}35847[35847] {pull}36713[36713]
- Use filestream input with file_identity.fingerprint as default for hints autodiscover. {issue}35984[35984] {pull}36950[36950]
- Add setup option `--force-enable-module-filesets`, that will act as if all filesets have been enabled in a module during setup. {issue}30915[30915] {pull}99999[99999]
- Made Azure Blob Storage input GA and updated docs accordingly. {pull}37128[37128]
- Made GCS input GA and updated docs accordingly. {pull}37127[37127]
- Add parseDateInTZ value template for the HTTPJSON input {pull}37738[37738]
- Improve rate limit handling by HTTPJSON {issue}36207[36207] {pull}38161[38161] {pull}38237[38237]
- Parse more fields from Elasticsearch slowlogs {pull}38295[38295]
- added benchmark input {pull}37437[37437]
- added benchmark input and discard output {pull}37437[37437]
- Update CEL mito extensions to v1.11.0 to improve type checking. {pull}39460[39460]
- Update CEL mito extensions to v1.12.2. {pull}39755[39755]
- Add support for base64-encoded HMAC headers to HTTP Endpoint. {pull}39655[39655]
- Add user group membership support to Okta entity analytics provider. {issue}39814[39814] {pull}39815[39815]
- Add request trace support for Okta and EntraID entity analytics providers. {pull}39821[39821]
- Fix handling of infinite rate values in CEL rate limit handling logic. {pull}39940[39940]
- Allow elision of set and append failure logging. {issue}34544[34544] {pull}39929[39929]
- Add ability to remove request trace logs from CEL input. {pull}39969[39969]
- Add ability to remove request trace logs from HTTPJSON input. {pull}40003[40003]
- Added out of the box support for Amazon EventBridge notifications over SQS to S3 input {pull}40006[40006]
- Update CEL mito extensions to v1.13.0 {pull}40035[40035]
- Add Jamf entity analytics provider. {pull}39996[39996]
- Add ability to remove request trace logs from http_endpoint input. {pull}40005[40005]
- Add ability to remove request trace logs from entityanalytics input. {pull}40004[40004]
- Relax constraint on Base DN in entity analytics Active Directory provider. {pull}40054[40054]
- Implement Elastic Agent status and health reporting for Netflow Filebeat input. {pull}40080[40080]
- Enhance input state reporting for CEL evaluations that return a single error object in events. {pull}40083[40083]
- Allow absent credentials when using GCS with Application Default Credentials. {issue}39977[39977] {pull}40072[40072]
- Add SSL and username support for Redis input, now the input includes support for Redis 6.0+. {pull}40111[40111]
- Add scaling up support for Netflow input. {issue}37761[37761] {pull}40122[40122]
- Update CEL mito extensions to v1.15.0. {pull}40294[40294]
- Allow cross-region bucket configuration in s3 input. {issue}22161[22161] {pull}40309[40309]
- Improve logging in Okta Entity Analytics provider. {issue}40106[40106] {pull}40347[40347]
- Document `winlog` input. {issue}40074[40074] {pull}40462[40462]
- Added retry logic to websocket connections in the streaming input. {issue}40271[40271] {pull}40601[40601]
- Disable event normalization for netflow input {pull}40635[40635]
- Allow attribute selection in the Active Directory entity analytics provider. {issue}40482[40482] {pull}40662[40662]
- Improve error quality when CEL program does not correctly return an events array. {pull}40580[40580]
- Added support for Microsoft Entra ID RBAC authentication. {issue}40434[40434] {pull}40879[40879]
- Add `use_kubeadm` config option for filebeat (both filbeat.input and autodiscovery) in order to toggle kubeadm-config api requests {pull}40301[40301]
- Make HTTP library function inclusion non-conditional in CEL input. {pull}40912[40912]
- Add support for Crowdstrike streaming API to the streaming input. {issue}40264[40264] {pull}40838[40838]
- Add support to CEL for reading host environment variables. {issue}40762[40762] {pull}40779[40779]
- Add CSV decoder to awss3 input. {pull}40896[40896]
- Change request trace logging to include headers instead of complete request. {pull}41072[41072]
- Improved GCS input documentation. {pull}41143[41143]
- Add CSV decoding capacity to azureblobstorage input {pull}40978[40978]
- Add CSV decoding capacity to gcs input {pull}40979[40979]
- Add support to source AWS cloudwatch logs from linked accounts. {pull}41188[41188]
- Jounrald input now supports filtering by facilities {pull}41061[41061]
- Add ability to remove request trace logs from http_endpoint input. {pull}40005[40005]
- Add ability to remove request trace logs from entityanalytics input. {pull}40004[40004]
- Refactor & cleanup with updates to default values and documentation. {pull}41834[41834]
- Update CEL mito extensions to v1.16.0. {pull}41727[41727]
- Filebeat's registry is now added to the Elastic-Agent diagnostics bundle {issue}33238[33238] {pull}41795[41795]
- Add `unifiedlogs` input for MacOS. {pull}41791[41791]
- Add evaluation state dump debugging option to CEL input. {pull}41335[41335]
- Added support for retry configuration in GCS input. {issue}11580[11580] {pull}41862[41862]
- Improve S3 polling mode states registry when using list prefix option. {pull}41869[41869]
- Add support for SSL and Proxy configurations for websocket type in streaming input. {pull}41934[41934]
- AWS S3 input registry cleanup for untracked s3 objects. {pull}41694[41694]
- The environment variable `BEATS_AZURE_EVENTHUB_INPUT_TRACING_ENABLED: true` enables internal logs tracer for the azure-eventhub input. {issue}41931[41931] {pull}41932[41932]
- The Filestream input now uses the `fingerprint` file identity by default. The state from files are automatically migrated if the previous file identity was `native` (the default) or `path`. If the `file_identity` is explicitly set, there is no change in behaviour. {issue}40197[40197] {pull}41762[41762]
- Rate limiting operability improvements in the Okta provider of the Entity Analytics input. {issue}40106[40106] {pull}41977[41977]
- Added default values in the streaming input for websocket retries and put a cap on retry wait time to be lesser than equal to the maximum defined wait time. {pull}42012[42012]
- Rate limiting fault tolerance improvements in the Okta provider of the Entity Analytics input. {issue}40106[40106] {pull}42094[42094]
- Added OAuth2 support with auto token refresh for websocket streaming input. {issue}41989[41989] {pull}42212[42212]
- Added infinite & blanket retry options to websockets and improved logging and retry logic. {pull}42225[42225]
- Introduce ignore older and start timestamp filters for AWS S3 input. {pull}41804[41804]
- Journald input now can report its status to Elastic-Agent {issue}39791[39791] {pull}42462[42462]
- Publish events progressively in the Okta provider of the Entity Analytics input. {issue}40106[40106] {pull}42567[42567]
- Journald `include_matches.match` now accepts `+` to represent a logical disjunction (OR) {issue}40185[40185] {pull}42517[42517]
- The journald input is now generally available. {pull}42107[42107]
- Add metrics for number of events and pages published by HTTPJSON input. {issue}42340[42340] {pull}42442[42442]
- Filestram take over now supports taking over states from other Filestream inputs and dynamic loading of inputs (autodiscover and Elastic-Agent). {issue}42472[42472] {issue}42884[42884] {pull}42624[42624]
- Add `etw` input fallback to attach an already existing session. {pull}42847[42847]
- Update CEL mito extensions to v1.17.0. {pull}42851[42851]
- Winlog input now can report its status to Elastic-Agent {pull}43089[43089]
- Add configuration option to limit HTTP Endpoint body size. {pull}43171[43171]
- Refactor & cleanup with updates to default values and documentation. {pull}41834[41834]
- Allow a grace time for awss3 input shutdown to enable incomplete SQS message processing to be completed. {pull}43369[43369]
- Add pagination batch size support to Entity Analytics input's Okta provider. {pull}43655[43655]
- Update CEL mito extensions to v1.18.0. {pull}43855[43855]
- Added input metrics to Azure Blob Storage input. {issue}36641[36641] {pull}43954[43954]
- Update CEL mito extensions to v1.19.0. {pull}44098[44098]
- Segregated `max_workers`` from `batch_size` in the GCS input. {issue}44311[44311] {pull}44333[44333]
- Added support for websocket keep_alive heartbeat in the streaming input. {issue}42277[42277] {pull}44204[44204]
- Add milliseconds to document timestamp from awscloudwatch Filebeat input {pull}44306[44306]
- Add support to the Active Directory entity analytics provider for device entities. {pull}44309[44309]
- Add support for OPTIONS request to HTTP Endpoint input. {issue}43930[43930] {pull}44387[44387]
- Add Fleet status update functionality to lumberjack input. {issue}44283[44283] {pull}44339[44339]
- Add Fleet status updating to HTTP Endpoint input. {issue}44281[44281] {pull}44310[44310]
- Add Fleet status updating to streaming input. {issue}44284[44284] {pull}44340[44340]
- Add Fleet status update functionality to gcppubsub input. {issue}44272[44272] {pull}44507[44507]
- Add Fleet status updating to GCS input. {issue}44273[44273] {pull}44508[44508]
- Fix handling of ADC (Application Default Credentials) metadata server credentials in HTTPJSON input. {issue}44349[44349] {pull}44436[44436]
- Fix handling of ADC (Application Default Credentials) metadata server credentials in CEL input. {issue}44349[44349] {pull}44571[44571]
- Added support for specifying custom content-types and encodings in azureblobstorage input. {issue}44330[44330] {pull}44402[44402]
- Introduce lastSync start position to AWS CloudWatch input backed by state registry. {pull}43251[43251]
- Add Fleet status update functionality to udp input. {issue}44419[44419] {pull}44785[44785]
- Add Fleet status update functionality to tcp input. {issue}44420[44420] {pull}44786[44786]
- Filestream now logs at level warn the number of files that are too small to be ingested {pull}44751[44751]
- Add proxy support to GCP Pub/Sub input. {pull}44892[44892]
- Add Fleet status updating to Azure Blob Storage input. {issue}44268[44268] {pull}44945[44945]
- Add Fleet status updating to HTTP JSON input. {issue}44282[44282] {pull}44365[44365]
- Segregated `max_workers` from `batch_size` in the azure-blob-storage input. {issue}44491[44491] {pull}44992[44992]
- Add support for relationship expansion to EntraID entity analytics provider. {issue}43324[43324] {pull}44761[44761]
- Added support for specifying custom content-types and encodings in gcs input. {issue}44628[44628] {pull}45088[45088]
- Update CEL mito extensions to v1.21.0. {issue}40762[40762] {pull}45107[45107]
- Add Fleet health status reporting to the entity analytics input. {issue}44269[44269] {pull}45152[45152]
- Add Fleet status updating to o356audit input. {issue}44651[44651] {pull}44957[44957]

*Auditbeat*


*Libbeat*

- enrich events with EC2 tags in add_cloud_metadata processor {pull}41477[41477]


*Heartbeat*

- Added status to monitor run log report.
- Upgrade node to latest LTS v18.20.3. {pull}40038[40038]
- Add support for RFC7231 methods to http monitors. {pull}41975[41975]
- Upgrade node to latest LTS v18.20.7. {pull}43511[43511]
- Upgrade node to latest LTS v20.19.3. {pull}45087[45087]

*Metricbeat*

- Add per-thread metrics to system_summary {pull}33614[33614]
- Add GCP CloudSQL metadata {pull}33066[33066]
- Add GCP Carbon Footprint metricbeat data {pull}34820[34820]
- Add event loop utilization metric to Kibana module {pull}35020[35020]
- Add metrics grouping by dimensions and time to Azure app insights {pull}36634[36634]
- Align on the algorithm used to transform Prometheus histograms into Elasticsearch histograms {pull}36647[36647]
- Add linux IO metrics to system/process {pull}37213[37213]
- Add new memory/cgroup metrics to Kibana module {pull}37232[37232]
- Add SSL support to mysql module {pull}37997[37997]
- Add SSL support for aerospike module {pull}38126[38126]
- Add `use_kubeadm` config option in kubernetes module in order to toggle kubeadm-config api requests {pull}40086[40086]
- Log the total time taken for GCP `ListTimeSeries` and `AggregatedList` requests {pull}40661[40661]
- Add new metrics for the vSphere Host metricset. {pull}40429[40429]
- Add new metrics for the vSphere Datastore metricset. {pull}40441[40441]
- Add new metricset cluster for the vSphere module. {pull}40536[40536]
- Add new metricset network for the vSphere module. {pull}40559[40559]
- Add new metricset resourcepool for the vSphere module. {pull}40456[40456]
- Add AWS Cloudwatch capability to retrieve tags from AWS/ApiGateway resources {pull}40755[40755]
- Add new metricset datastorecluster for vSphere module. {pull}40634[40634]
- Add support for new metrics in datastorecluster metricset. {pull}40694[40694]
- Add new metrics for the vSphere Virtualmachine metricset. {pull}40485[40485]
- Add support for snapshot in vSphere virtualmachine metricset {pull}40683[40683]
- Update fields to use mapstr in vSphere virtualmachine metricset  {pull}40707[40707]
- Add metrics related to triggered alarms in all the vSphere metricsets. {pull}40714[40714] {pull}40876[40876]
- Add support for period based intervalID in vSphere host and datastore metricsets {pull}40678[40678]
- Add new metrics fot datastore and minor changes to overall vSphere metrics {pull}40766[40766]
- Add `metrics_count` to Prometheus module if `metrics_count: true` is set. {pull}40411[40411]
- Added Cisco Meraki module {pull}40836[40836]
- Added Palo Alto Networks module {pull}40686[40686]
- Restore docker.network.in.* and docker.network.out.* fields in docker module {pull}40968[40968]
- Bump aerospike-client-go to version v7.7.1 and add support for basic auth in Aerospike module {pull}41233[41233]
- Only watch metadata for ReplicaSets in metricbeat k8s module {pull}41289[41289]
- Add support for region/zone for Vertex AI service in GCP module {pull}41551[41551]
- Add support for location label as an optional configuration parameter in GCP metrics metricset. {issue}41550[41550] {pull}41626[41626]
- Collect .NET CLR (IIS) Memory, Exceptions and LocksAndThreads metrics {pull}41929[41929]
- Added `tier_preference`, `creation_date` and `version` fields to the `elasticsearch.index` metricset. {pull}41944[41944]
- Add `use_performance_counters` to collect CPU metrics using performance counters on Windows for `system/cpu` and `system/core` {pull}41965[41965]
- Add support of additional `collstats` metrics in mongodb module. {pull}42171[42171]
- Preserve queries for debugging when `merge_results: true` in SQL module {pull}42271[42271]
- Add `enable_batch_api` option in azure monitor to allow metrics collection of multiple resources using azure batch Api {pull}41790[41790]
- Collect more fields from ES node/stats metrics and only those that are necessary {pull}42421[42421]
- Add new metricset wmi for the windows module. {pull}42017[42017]
- Update beat module with apm-server tail sampling monitoring metrics fields {pull}42569[42569]
- Log every 401 response from Kubernetes API Server {pull}42714[42714]
- Add a new `match_by_parent_instance` option to `perfmon` module. {pull}43002[43002]
- Add a warning log to metricbeat.vsphere in case vSphere connection has been configured as insecure. {pull}43104[43104]
- Changed the Elasticsearch module behavior to only pull settings from non-system indices. {pull}43243[43243]
- Exclude dotted indices from settings pull in Elasticsearch module. {pull}43306[43306]
- Add a `jetstream` metricset to the NATS module {pull}43310[43310]
- Updated Meraki API endpoint for Channel Utilization data. Switched to `GetOrganizationWirelessDevicesChannelUtilizationByDevice`. {pull}43485[43485]
- Upgrade Prometheus Library to v0.300.1. {pull}43540[43540]
- Add GCP Dataproc metadata collector in GCP module. {pull}43518[43518]
- Add new metrics to vSphere Virtual Machine dataset (CPU usage percentage, disk average usage, disk read/write rate, number of disk reads/writes, memory usage percentage). {pull}44205[44205]
- Added checks for the Resty response object in all Meraki module API calls to ensure proper handling of nil responses. {pull}44193[44193]
- Add latency config option to Azure Monitor module. {pull}44366[44366]
- Increase default polling period for MongoDB module from 10s to 60s {pull}44781[44781]
- Upgrade github.com/microsoft/go-mssqldb from v1.7.2 to v1.8.2 {pull}44990[44990]
- Add SSL support for sql module: drivers mysql, postgres, and mssql. {pull}44748[44748]

*Metricbeat*


*Osquerybeat*


*Packetbeat*

*Winlogbeat*

- Add handling for missing `EvtVarType`s in experimental api. {issue}19337[19337] {pull}41418[41418]


*Functionbeat*


*Elastic Log Driver*
*Elastic Logging Plugin*


==== Deprecated

*Auditbeat*


*Filebeat*


*Heartbeat*



*Metricbeat*


*Osquerybeat*


*Packetbeat*


*Winlogbeat*


*Functionbeat*


*Elastic Logging Plugin*


==== Known Issues







<|MERGE_RESOLUTION|>--- conflicted
+++ resolved
@@ -94,11 +94,8 @@
 - Fixed a bug where `event.duration` could be missing from an event on Windows systems due to low-resolution clock. {pull}44440[44440]
 - Add check for http error codes in the Metricbeat's Prometheus query submodule {pull}44493[44493]
 - Sanitize error messages in Fetch method of SQL module {pull}44577[44577]
-<<<<<<< HEAD
 - Add NTP metricset to system module. {pull}44884[44884]
-=======
 - Add VPN metrics to meraki module {pull}44851[44851]
->>>>>>> d7e07b01
 
 *Osquerybeat*
 
