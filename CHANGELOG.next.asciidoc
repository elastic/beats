--- conflicted
+++ resolved
@@ -59,12 +59,9 @@
 - Fix race condition when stopping runners {pull}32433[32433]
 - Fix concurrent map writes when system/process code called from reporter code {pull}32491[32491]
 - Fix panics when a processor is closed twice {pull}34647[34647]
-<<<<<<< HEAD
 - Update elastic-agent-system-metrics to v0.4.6 to allow builds on mips platforms. {pull}[]
 - The Elasticsearch output now splits large requests instead of dropping them when it receives a StatusRequestEntityTooLarge error. {pull}34911[34911]
-=======
 - Update elastic-agent-system-metrics to v0.4.6 to allow builds on mips platforms. {pull}34674[34674]
->>>>>>> c04160d4
 
 *Auditbeat*
 
