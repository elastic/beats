// Use these for links to issue and pulls. Note issues and pulls redirect one to
// each other on Github, so don't worry too much on using the right prefix.
:issue: https://github.com/elastic/beats/issues/
:pull: https://github.com/elastic/beats/pull/

=== Beats version HEAD
https://github.com/elastic/beats/compare/v7.0.0-alpha2...master[Check the HEAD diff]

==== Breaking changes

*Affecting all Beats*

- The document id fields has been renamed from @metadata.id to @metadata._id {pull}15859[15859]
- Variable substitution from environment variables is not longer supported. {pull}15937{15937}
- Change aws_elb autodiscover provider field name from elb_listener.* to aws.elb.*. {issue}16219[16219] {pull}16402{16402}
- Remove `AddDockerMetadata` and `AddKubernetesMetadata` processors from the `script` processor. They can still be used as normal processors in the configuration. {issue}16349[16349] {pull}16514[16514]
- Introduce APM libbeat instrumentation, active when running the beat with ELASTIC_APM_ACTIVE=true. {pull}17938[17938]
- Remove the non-ECS `agent.hostname` field. Use the `agent.name` or `agent.id` fields for an identifier. {issue}16377[16377] {pull}18328[18328]
- Make error message about locked data path actionable. {pull}18667[18667]
- Ensure dynamic template names are unique for the same field. {pull}18849[18849]
- Remove the deprecated `xpack.monitoring.*` settings. Going forward only `monitoring.*` settings may be used. {issue}9424[9424] {pull}18608[18608]
- Added `certificate` TLS verification mode to ignore server name mismatch. {issue}12283[12283] {pull}20293[20293]
- Autodiscover doesn't generate any configuration when a variable is missing. Previously it generated an incomplete configuration. {pull}20898[20898]

*Auditbeat*

- File integrity dataset (macOS): Replace unnecessary `file.origin.raw` (type keyword) with `file.origin.text` (type `text`). {issue}12423[12423] {pull}15630[15630]
- Change event.kind=error to event.kind=event to comply with ECS. {issue}18870[18870] {pull}20685[20685]
- Change network.direction values to ECS recommended values (inbound, outbound). {issue}12445[12445] {pull}20695[20695]

*Filebeat*

- Improve ECS field mappings in panw module.  event.outcome now only contains success/failure per ECS specification. {issue}16025[16025] {pull}17910[17910]
- Improve ECS categorization field mappings for nginx module. http.request.referrer only populated when nginx sets a value {issue}16174[16174] {pull}17844[17844]
- Improve ECS field mappings in santa module. move hash.sha256 to process.hash.sha256 & move certificate fields to santa.certificate . {issue}16180[16180] {pull}17982[17982]
- With the default configuration the cloud modules (aws, azure, googlecloud, o365, okta)
  will no longer send the `host` field that contains information about the host Filebeat is
  running on. This is because the `host` field specifies the host on which the event
  happened. {issue}13920[13920] {pull}18223[18223]
- With the default configuration the following modules will no longer send the `host`
  field that contains information about the host on which Filebeat is running.
  You can revert this change by configuring tags for the module and omitting
  `forwarded` from the list. {issue}13920[13920]
* CEF {pull}18223[18223]
* PANW {pull}18223[18223]
* Cisco {pull}18753[18753]
* CrowdStrike {pull}19132[19132]
* Fortinet {pull}19133[19133]
* iptables {pull}18756[18756]
* Checkpoint {pull}18754[18754]
* Netflow {pull}19087[19087]
* Zeek {pull}19113[19113] (`forwarded` tag is not included by default)
* Suricata {pull}19107[19107] (`forwarded` tag is not included by default)
* CoreDNS {pull}19134[19134] (`forwarded` tag is not included by default)
* Envoy Proxy {pull}19134[19134] (`forwarded` tag is not included by default)
- Preserve case of http.request.method.  ECS prior to 1.6 specified normalizing to lowercase, which lost information. Affects filesets: apache/access, elasticsearch/audit, iis/access, iis/error, nginx/access, nginx/ingress_controller, aws/elb, suricata/eve, zeek/http. {issue}18154[18154] {pull}18359[18359]
- Adds check on `<no value>` config option value for the azure input `resource_manager_endpoint`. {pull}18890[18890]
- Okta module now requires objects instead of JSON strings for the `http_headers`, `http_request_body`, `pagination`, `rate_limit`, and `ssl` variables. {pull}18953[18953]
- Adds oauth support for httpjson input. {issue}18415[18415] {pull}18892[18892]
- Adds `split_events_by` option to httpjson input. {pull}19246[19246]
- Adds `date_cursor` option to httpjson input. {pull}19483[19483]
- Adds Gsuite module with SAML support. {pull}19329[19329]
- Adds Gsuite User Accounts support. {pull}19329[19329]
- Adds Gsuite Login audit support. {pull}19702[19702]
- Adds Gsuite Admin support. {pull}19769[19769]
- Adds Gsuite Drive support. {pull}19704[19704]
- Adds Gsuite Groups support. {pull}19725[19725]
- Move file metrics to dataset endpoint {pull}19977[19977]
- Add `while_pattern` type to multiline reader. {pull}19662[19662]
- Tracking session end reason in panw module. {pull}18705[18705]
- Fix PANW field spelling "veredict" to "verdict" on event.action {pull}18808[18808]
- Removed experimental modules `citrix`, `kaspersky`, `rapid7` and `tenable`. {pull}20706[20706]

*Heartbeat*


*Journalbeat*

- Improve parsing of syslog.pid in journalbeat to strip the username when present {pull}16116[16116]


*Metricbeat*

- Make use of secure port when accessing Kubelet API {pull}16063[16063]
- Add Tomcat overview dashboard {pull}14026[14026]
- Move service config under metrics and simplify metric types. {pull}18691[18691]
- Fix ECS compliance of user.id field in system/users  metricset {pull}19019[19019]
- Rename googlecloud stackdriver metricset to metrics. {pull}19718[19718]

*Packetbeat*

- Redis: fix incorrectly handle with two-words redis command. {issue}14872[14872] {pull}14873[14873]
- `event.category` no longer contains the value `network_traffic` because this is not a valid ECS event category value. {pull}20556[20556]

*Winlogbeat*

- Add support to Sysmon file delete events (event ID 23). {issue}18094[18094]
- Improve ECS field mappings in Sysmon module. `related.hash`, `related.ip`, and `related.user` are now populated. {issue}18364[18364]
- Improve ECS field mappings in Sysmon module. Hashes are now also populated to the corresponding `process.hash`, `process.pe.imphash`, `file.hash`, or `file.pe.imphash`. {issue}18364[18364]
- Improve ECS field mappings in Sysmon module. `file.name`, `file.directory`, and `file.extension` are now populated. {issue}18364[18364]
- Improve ECS field mappings in Sysmon module. `rule.name` is populated for all events when present. {issue}18364[18364]
- Add Powershell module. Support for event ID's: `400`, `403`, `600`, `800`, `4103`, `4014`, `4105`, `4106`. {issue}16262[16262] {pull}18526[18526]
- Fix Powershell processing of downgraded engine events. {pull}18966[18966]
- Fix unprefixed fields in `fields.yml` for Powershell module {issue}18984[18984]
- Remove top level `hash` property from sysmon events {pull}20653[20653]

*Functionbeat*


==== Bugfixes

*Affecting all Beats*

- Fix Kubernetes autodiscovery provider to correctly handle pod states and avoid missing event data {pull}17223[17223]
- Fix `add_cloud_metadata` to better support modifying sub-fields with other processors. {pull}13808[13808]
- TLS or Beats that accept connections over TLS and validate client certificates. {pull}14146[14146]
- Fix panics that could result from invalid TLS certificates. This can affect Beats that connect over TLS, or Beats that accept connections over TLS and validate client certificates. {pull}14146[14146]
- Fix panic in the Logstash output when trying to send events to closed connection. {pull}15568[15568]
- Fix missing output in dockerlogbeat {pull}15719[15719]
- Fix logging target settings being ignored when Beats are started via systemd or docker. {issue}12024[12024] {pull}15422[15442]
- Do not load dashboards where not available. {pull}15802[15802]
- Fix issue where TLS settings would be ignored when a forward proxy was in use. {pull}15516{15516}
- Update replicaset group to apps/v1 {pull}15854[15802]
- Fix issue where default go logger is not discarded when either * or stdout is selected. {issue}10251[10251] {pull}15708[15708]
- Upgrade go-ucfg to latest v0.8.1. {pull}15937{15937}
- Fix index names for indexing not always guaranteed to be lower case. {pull}16081[16081]
- Add `ssl.ca_sha256` option to the supported TLS option, this allow to check that a specific certificate is used as part of the verified chain. {issue}15717[15717]
- Fix loading processors from annotation hints. {pull}16348[16348]
- Fix an issue that could cause redundant configuration reloads. {pull}16440[16440]
- Fix k8s pods labels broken schema. {pull}16480[16480]
- Fix k8s pods annotations broken schema. {pull}16554[16554]
- Upgrade go-ucfg to latest v0.8.3. {pull}16450{16450}
- Fix `NewContainerMetadataEnricher` to use default config for kubernetes module. {pull}16857[16857]
- Improve some logging messages for add_kubernetes_metadata processor {pull}16866[16866]
- Fix k8s metadata issue regarding node labels not shown up on root level of metadata. {pull}16834[16834]
- Fail to start if httpprof is used and it cannot be initialized. {pull}17028[17028]
- Fix concurrency issues in convert processor when used in the global context. {pull}17032[17032]
- Fix bug with `monitoring.cluster_uuid` setting not always being exposed via GET /state Beats API. {issue}16732[16732] {pull}17420[17420]
- Fix building on FreeBSD by removing build flags from `add_cloudfoundry_metadata` processor. {pull}17486[17486]
- Do not rotate log files on startup when interval is configured and rotateonstartup is disabled. {pull}17613[17613]
- Fix goroutine leak and Elasticsearch output file descriptor leak when output reloading is in use. {issue}10491[10491] {pull}17381[17381]
- Fix `setup.dashboards.index` setting not working. {pull}17749[17749]
- Fix Elasticsearch license endpoint URL referenced in error message. {issue}17880[17880] {pull}18030[18030]
- Fix panic when assigning a key to a `nil` value in an event. {pull}18143[18143]
- Gives monitoring reporter hosts, if configured, total precedence over corresponding output hosts. {issue}17937[17937] {pull}17991[17991]
- Change `decode_json_fields` processor, to merge parsed json objects with existing objects in the event instead of fully replacing them. {pull}17958[17958]
- [Autodiscover] Check if runner is already running before starting again. {pull}18564[18564]
- Fix `keystore add` hanging under Windows. {issue}18649[18649] {pull}18654[18654]
- Fix an issue where error messages are not accurate in mapstriface. {issue}18662[18662] {pull}18663[18663]
- Fix regression in `add_kubernetes_metadata`, so configured `indexers` and `matchers` are used if defaults are not disabled. {issue}18481[18481] {pull}18818[18818]
- Fix potential race condition in fingerprint processor. {pull}18738[18738]
- Add better handling for Kubernetes Update and Delete watcher events. {pull}18882[18882]
- Fix the `translate_sid` processor's handling of unconfigured target fields. {issue}18990[18990] {pull}18991[18991]
- Fixed a service restart failure under Windows. {issue}18914[18914] {pull}18916[18916]
- The `monitoring.elasticsearch.api_key` value is correctly base64-encoded before being sent to the monitoring Elasticsearch cluster. {issue}18939[18939] {pull}18945[18945]
- Fix kafka topic setting not allowing upper case characters. {pull}18854[18854] {issue}18640[18640]
- Fix redis key setting not allowing upper case characters. {pull}18854[18854] {issue}18640[18640]
- Fix config reload metrics (`libbeat.config.module.start/stops/running`). {pull}19168[19168]
- Fix metrics hints builder to avoid wrong container metadata usage when port is not exposed {pull}18979[18979]
- Server-side TLS config now validates certificate and key are both specified {pull}19584[19584]
- Fix terminating pod autodiscover issue. {pull}20084[20084]
- Fix seccomp policy for calls to `chmod` and `chown`. {pull}20054[20054]
- Remove unnecessary restarts of metricsets while using Node autodiscover {pull}19974[19974]
- Output errors when Kibana index pattern setup fails. {pull}20121[20121]
- Fix issue in autodiscover that kept inputs stopped after config updates. {pull}20305[20305]
- Log debug message if the Kibana dashboard can not be imported from the archive because of the invalid archive directory structure {issue}12211[12211], {pull}13387[13387]
- Add service resource in k8s cluster role. {pull}20546[20546]
- [Metricbeat][Kubernetes] Change cluster_ip field from ip to keyword. {pull}20571[20571]
- Rename cloud.provider `az` value to `azure` inside the add_cloud_metadata processor. {pull}20689[20689]
- Add missing country_name geo field in `add_host_metadata` and `add_observer_metadata` processors. {issue}20796[20796] {pull}20811[20811]
- [Autodiscover] Handle input-not-finished errors in config reload. {pull}20915[20915]
- Explicitly detect missing variables in autodiscover configuration, log them at the debug level. {issue}20568[20568] {pull}20898[20898]

*Auditbeat*

- system/socket: Fixed compatibility issue with kernel 5.x. {pull}15771[15771]
- system/package: Fix parsing of Installed-Size field of DEB packages. {issue}16661[16661] {pull}17188[17188]
- system module: Fix panic during initialisation when /proc/stat can't be read. {pull}17569[17569]
- system/package: Fix an error that can occur while trying to persist package metadata. {issue}18536[18536] {pull}18887[18887]
- system/socket: Fix dataset using 100% CPU and becoming unresponsive in some scenarios. {pull}19033[19033] {pull}19764[19764]
- system/socket: Fixed tracking of long-running connections. {pull}19033[19033]
- system/package: Fix librpm loading on Fedora 31/32. {pull}NNNN[NNNN]
- file_integrity: Create fsnotify watcher only when starting file_integrity module {pull}19505[19505]
- auditd: Fix spelling of anomaly in `event.category`.
- auditd: Fix typo in `event.action` of `removed-user-role-from`. {pull}19300[19300]
- auditd: Fix typo in `event.action` of `used-suspicious-link`. {pull}19300[19300]
- system/socket: Fix kprobe grouping to allow running more than one instance. {pull}20325[20325]

*Filebeat*

- Fix mapping of fortinet.firewall.mem as integer. {pull}19335[19335]
- Ensure all zeek timestamps include millisecond precision. {issue}14599[14599] {pull}16766[16766]
- Fix s3 input hanging with GetObjectRequest API call by adding context_timeout config. {issue}15502[15502] {pull}15590[15590]
- Add shared_credential_file to cloudtrail config {issue}15652[15652] {pull}15656[15656]
- Fix typos in zeek notice fileset config file. {issue}15764[15764] {pull}15765[15765]
- Fix mapping error when zeek weird logs do not contain IP addresses. {pull}15906[15906]
- Improve `elasticsearch/audit` fileset to handle timestamps correctly. {pull}15942[15942]
- Prevent Elasticsearch from spewing log warnings about redundant wildcards when setting up ingest pipelines for the `elasticsearch` module. {issue}15840[15840] {pull}15900[15900]
- Fix mapping error for cloudtrail additionalEventData field {pull}16088[16088]
- Fix a connection error in httpjson input. {pull}16123[16123]
- Fix s3 input with cloudtrail fileset reading json file. {issue}16374[16374] {pull}16441[16441]
- Rewrite azure filebeat dashboards, due to changes in kibana. {pull}16466[16466]
- Adding the var definitions in azure manifest files, fix for errors when executing command setup. {issue}16270[16270] {pull}16468[16468]
- Fix merging of fileset inputs to replace paths and append processors. {pull}16450{16450}
- Add queue_url definition in manifest file for aws module. {pull}16640{16640}
- Fix issue where autodiscover hints default configuration was not being copied. {pull}16987[16987]
- Fix Elasticsearch `_id` field set by S3 and Google Pub/Sub inputs. {pull}17026[17026]
- Fixed various Cisco FTD parsing issues. {issue}16863[16863] {pull}16889[16889]
- Fix default index pattern in IBM MQ filebeat dashboard. {pull}17146[17146]
- Fix `elasticsearch.gc` fileset to not collect _all_ logs when Elasticsearch is running in Docker. {issue}13164[13164] {issue}16583[16583] {pull}17164[17164]
- Fixed a mapping exception when ingesting CEF logs that used the spriv or dpriv extensions. {issue}17216[17216] {pull}17220[17220]
- CEF: Fixed decoding errors caused by trailing spaces in messages. {pull}17253[17253]
- Fixed a mapping exception when ingesting Logstash plain logs (7.4+) with pipeline ids containing non alphanumeric chars. {issue}17242[17242] {pull}17243[17243]
- Fixed MySQL slowlog module causing "regular expression has redundant nested repeat operator" warning in Elasticsearch. {issue}17086[17086] {pull}17156[17156]
- Fix `elasticsearch.audit` data ingest pipeline to be more forgiving with date formats found in Elasticsearch audit logs. {pull}17406[17406]
- Fixed activemq module causing "regular expression has redundant nested repeat operator" warning in Elasticsearch. {pull}17428[17428]
- Remove migrationVersion map 7.7.0 reference from Kibana dashboard file to fix backward compatibility issues. {pull}17425[17425]
- Fix issue 17734 to retry on rate-limit error in the Filebeat httpjson input. {issue}17734[17734] {pull}17735[17735]
- Fixed `cloudfoundry.access` to have the correct `cloudfoundry.app.id` contents. {pull}17847[17847]
- Fixing `ingress_controller.` fields to be of type keyword instead of text. {issue}17834[17834]
- Fixed typo in log message. {pull}17897[17897]
- Fix Cisco ASA ASA 3020** and 106023 messages {pull}17964[17964]
- Unescape file name from SQS message. {pull}18370[18370]
- Improve cisco asa and ftd pipelines' failure handler to avoid mapping temporary fields. {issue}18391[18391] {pull}18392[18392]
- Fix source.address not being set for nginx ingress_controller {pull}18511[18511]
- Fix PANW module wrong mappings for bytes and packets counters. {issue}18522[18522] {pull}18525[18525]
- Fixed ingestion of some Cisco ASA and FTD messages when a hostname was used instead of an IP for NAT fields. {issue}14034[14034] {pull}18376[18376]
- Fix a rate limit related issue in httpjson input for Okta module. {issue}18530[18530] {pull}18534[18534]
- Fix `googlecloud.audit` pipeline to only take in fields that are explicitly defined by the dataset. {issue}18465[18465] {pull}18472[18472]
- Fix `o365.audit` failing to ingest events when ip address is surrounded by square brackets. {issue}18587[18587] {pull}18591[18591]
- Fix Kubernetes Watcher goroutine leaks when input config is invalid and `input.reload` is enabled. {issue}18629[18629] {pull}18630[18630]
- Okta module now sets the Elasticsearch `_id` field to the Okta UUID value contained in each system log to minimize the possibility of duplicating events. {pull}18953[18953]
- Fix improper nesting of session_issuer object in aws cloudtrail fileset. {issue}18894[18894] {pull}18915[18915]
- Fix `o365` module ignoring `var.api` settings. {pull}18948[18948]
- Fix `netflow` module to support 7 bytepad for IPFIX template. {issue}18098[18098]
- Fix Cisco ASA dissect pattern for 313008 & 313009 messages. {pull}19149[19149]
- Fix date and timestamp formats for fortigate module {pull}19316[19316]
- Fix memory leak in tcp and unix input sources. {pull}19459[19459]
- Add missing `default_field: false` to aws filesets fields.yml. {pull}19568[19568]
- Fix tls mapping in suricata module {issue}19492[19492] {pull}19494[19494]
- Update container name for the azure filesets. {pull}19899[19899]
- Fix bug with empty filter values in system/service {pull}19812[19812]
- Fix S3 input to trim delimiter /n from each log line. {pull}19972[19972]
- Ignore missing in Zeek module when dropping unecessary fields. {pull}19984[19984]
- Fix auditd module syscall table for ppc64 and ppc64le. {pull}20052[20052]
- Fix Filebeat OOMs on very long lines {issue}19500[19500], {pull}19552[19552]
- Fix s3 input parsing json file without expand_event_list_from_field. {issue}19902[19902] {pull}19962[19962] {pull}20370[20370]
- Fix millisecond timestamp normalization issues in CrowdStrike module {issue}20035[20035], {pull}20138[20138]
- Fix support for message code 106100 in Cisco ASA and FTD. {issue}19350[19350] {pull}20245[20245]
- Fix event.outcome logic for azure/siginlogs fileset {pull}20254[20254]
- Fix `fortinet` setting `event.timezone` to the system one when no `tz` field present {pull}20273[20273]
- Fix `okta` geoip lookup in pipeline for `destination.ip` {pull}20454[20454]
- Fix mapping exception in the `googlecloud/audit` dataset pipeline. {issue}18465[18465] {pull}20465[20465]
- Fix `cisco` asa and ftd parsing of messages 106102 and 106103. {pull}20469[20469]
- Improve validation checks for Azure configuration {issue}20369[20369] {pull}20389[20389]
- Fix event.kind for system/syslog pipeline {issue}20365[20365] {pull}20390[20390]
- Clone value when copy fields in processors to avoid crash. {issue}19206[19206] {pull}20500[20500]
- Fix event.type for zeek/ssl and duplicate event.category for zeek/connection {pull}20696[20696]
- Fix long registry migration times. {pull}20717[20717] {issue}20705[20705]
- Fix event types and categories in auditd module to comply with ECS {pull}20652[20652]
- Update documentation in the azure module filebeat. {pull}20815[20815]
- Provide backwards compatibility for the `set` processor when Elasticsearch is less than 7.9.0. {pull}20908[20908]

*Heartbeat*

- Fixed excessive memory usage introduced in 7.5 due to over-allocating memory for HTTP checks. {pull}15639[15639]
- Fixed TCP TLS checks to properly validate hostnames, this broke in 7.x and only worked for IP SANs. {pull}17549[17549]
- Add support for new `service_name` option to all monitors. {pull}19932[19932].
- Stop rescheduling tasks of stopped monitors. {pull}20570[20570]

*Journalbeat*


*Metricbeat*

- Add dedot for tags in ec2 metricset and cloudwatch metricset. {issue}15843[15843] {pull}15844[15844]
- Use RFC3339 format for timestamps collected using the SQL module. {pull}15847[15847]
- Avoid parsing errors returned from prometheus endpoints. {pull}15712[15712]
- Change lookup_fields from metricset.host to service.address {pull}15883[15883]
- Add dedot for cloudwatch metric name. {issue}15916[15916] {pull}15917[15917]
- Fixed issue `logstash-xpack` module suddenly ceasing to monitor Logstash. {issue}15974[15974] {pull}16044[16044]
- Fix skipping protocol scheme by light modules. {pull}16205[pull]
- Made `logstash-xpack` module once again have parity with internally-collected Logstash monitoring data. {pull}16198[16198]
- Change sqs metricset to use average as statistic method. {pull}16438[16438]
- Revert changes in `docker` module: add size flag to docker.container. {pull}16600[16600]
- Fix diskio issue for windows 32 bit on disk_performance struct alignment. {issue}16680[16680]
- Fix detection and logging of some error cases with light modules. {pull}14706[14706]
- Fix imports after PR was merged before rebase. {pull}16756[16756]
- Add dashboard for `redisenterprise` module. {pull}16752[16752]
- Dynamically choose a method for the system/service metricset to support older linux distros. {pull}16902[16902]
- Use max in k8s apiserver dashboard aggregations. {pull}17018[17018]
- Reduce memory usage in `elasticsearch/index` metricset. {issue}16503[16503] {pull}16538[16538]
- Check if CCR feature is available on Elasticsearch cluster before attempting to call CCR APIs from `elasticsearch/ccr` metricset. {issue}16511[16511] {pull}17073[17073]
- Use max in k8s overview dashboard aggregations. {pull}17015[17015]
- Fix Disk Used and Disk Usage visualizations in the Metricbeat System dashboards. {issue}12435[12435] {pull}17272[17272]
- Fix missing Accept header for Prometheus and OpenMetrics module. {issue}16870[16870] {pull}17291[17291]
- Further revise check for bad data in docker/memory. {pull}17400[17400]
- Fix issue in Jolokia module when mbean contains multiple quoted properties. {issue}17375[17375] {pull}17374[17374]
- Combine cloudwatch aggregated metrics into single event. {pull}17345[17345]
- Fix how we filter services by name in system/service {pull}17400[17400]
- Fix cloudwatch metricset missing tags collection. {issue}17419[17419] {pull}17424[17424]
- check if cpuOptions field is nil in DescribeInstances output in ec2 metricset. {pull}17418[17418]
- Fix aws.s3.bucket.name terms_field in s3 overview dashboard. {pull}17542[17542]
- Fix Unix socket path in memcached. {pull}17512[17512]
- Fix vsphere VM dashboard host aggregation visualizations. {pull}17555[17555]
- Fix azure storage dashboards. {pull}17590[17590]
- Metricbeat no longer needs to be started strictly after Logstash for `logstash-xpack` module to report correct data. {issue}17261[17261] {pull}17497[17497]
- Fix pubsub metricset to collect all GA stage metrics from gcp stackdriver. {issue}17154[17154] {pull}17600[17600]
- Add privileged option so as mb to access data dir in Openshift. {pull}17606[17606]
- Fix "ID" event generator of Google Cloud module {issue}17160[17160] {pull}17608[17608]
- Add privileged option for Auditbeat in Openshift {pull}17637[17637]
- Fix storage metricset to allow config without region/zone. {issue}17623[17623] {pull}17624[17624]
- Add a switch to the driver definition on SQL module to use pretty names. {pull}17378[17378]
- Fix overflow on Prometheus rates when new buckets are added on the go. {pull}17753[17753]
- Remove specific win32 api errors from events in perfmon. {issue}18292[18292] {pull}18361[18361]
- Fix application_pool metricset after pdh changes. {pull}18477[18477]
- Fix tags_filter for cloudwatch metricset in aws. {pull}18524[18524]
- Fix panic on `metricbeat test modules` when modules are configured in `metricbeat.modules`. {issue}18789[18789] {pull}18797[18797]
- Fix getting gcp compute instance metadata with partial zone/region in config. {pull}18757[18757]
- Add missing network.sent_packets_count metric into compute metricset in googlecloud module. {pull}18802[18802]
- Fix compute and pubsub dashboard for googlecloud module. {issue}18962[18962] {pull}18980[18980]
- Fix crash on vsphere module when Host information is not available. {issue}18996[18996] {pull}19078[19078]
- Fix incorrect usage of hints builder when exposed port is a substring of the hint {pull}19052[19052]
- Remove dedot for tag values in aws module. {issue}19112[19112] {pull}19221[19221]
- Stop counterCache only when already started {pull}19103[19103]
- Fix empty field name errors in the application pool metricset. {pull}19537[19537]
- Set tags correctly if the dimension value is ARN {issue}19111[19111] {pull}19433[19433]
- Fix bug incorrect parsing of float numbers as integers in Couchbase module {issue}18949[18949] {pull}19055[19055]
- Fix mapping of service start type in the service metricset, windows module. {pull}19551[19551]
- Fix config example in the perfmon configuration files. {pull}19539[19539]
- Add missing info about the rest of the azure metricsets in the documentation. {pull}19601[19601]
- Fix k8s scheduler compatibility issue. {pull}19699[19699]
- Fix SQL module mapping NULL values as string {pull}18955[18955] {issue}18898[18898
- Modify doc for app_insights metricset to contain example of config. {pull}20185[20185]
- Add required option for `metrics` in app_insights. {pull}20406[20406]
- Groups same timestamp metric values to one event in the app_insights metricset. {pull}20403[20403]
- Updates vm_compute metricset with more info on guest metrics. {pull}20448[20448]
- Add fallback for PdhExpandWildCardPathW failing in perfmon metricset. {issue}20139[20139] {pull}20630[20630]
- Fix resource tags in aws cloudwatch metricset {issue}20326[20326]  {pull}20385[20385]
- Fix ec2 disk and network metrics to use Sum statistic method. {pull}20680[20680]
- Fill cloud.account.name with accountID if account alias doesn't exist. {pull}20736[20736]
- The `elasticsearch/index` metricset only requests wildcard expansion for hidden indices if the monitored Elasticsearch cluster supports it. {pull}20938[20938]

*Packetbeat*

- Enable setting promiscuous mode automatically. {pull}11366[11366]
- Fix process monitoring when ipv6 is disabled under Linux. {issue}19941[19941] {pull}19945[19945]
- Add "network" to event.category {issue}20364[20364] {pull}20392[20392]

*Winlogbeat*

- Fix invalid IP addresses in DNS query results from Sysmon data. {issue}18432[18432] {pull}18436[18436]
- Fields from Winlogbeat modules were not being included in index templates and patterns. {pull}18983[18983]
- Fix `event.outcome` in the security module for non-English languages. {issue}20079[20079] {pull}20564[20564]
- Fix duplicated field error when exporting index-pattern with migration.6_to_7.enabled. {issue}20521[20521] {pull}20540[20540]

*Functionbeat*

- Fix timeout option of GCP functions. {issue}16282[16282] {pull}16287[16287]

==== Added

*Affecting all Beats*

- Add configuration for APM instrumentation and expose the tracer trough the Beat object. {pull}17938[17938]
- Add document_id setting to decode_json_fields processor. {pull}15859[15859]
- Include network information by default on add_host_metadata and add_observer_metadata. {issue}15347[15347] {pull}16077[16077]
- Add `aws_ec2` provider for autodiscover. {issue}12518[12518] {pull}14823[14823]
- Add monitoring variable `libbeat.config.scans` to distinguish scans of the configuration directory from actual reloads of its contents. {pull}16440[16440]
- Add support for multiple password in redis output. {issue}16058[16058] {pull}16206[16206]
- Add support for Histogram type in fields.yml {pull}16570[16570]
- Windows .exe files now have embedded file version info. {issue}15232[15232]t
- Remove experimental flag from `setup.template.append_fields` {pull}16576[16576]
- Add `add_cloudfoundry_metadata` processor to annotate events with Cloud Foundry application data. {pull}16621[16621]
- Add Kerberos support to Kafka input and output. {pull}16781[16781]
- Add `add_cloudfoundry_metadata` processor to annotate events with Cloud Foundry application data. {pull}16621[16621
- Add support for kubernetes provider to recognize namespace level defaults {pull}16321[16321]
- Add `translate_sid` processor on Windows for converting Windows security identifier (SID) values to names. {issue}7451[7451] {pull}16013[16013]
- Add capability of enrich `container.id` with process id in `add_process_metadata` processor {pull}15947[15947]
- Update RPM packages contained in Beat Docker images. {issue}17035[17035]
- Update supported versions of `redis` output. {pull}17198[17198]
- Update documentation for system.process.memory fields to include clarification on Windows os's. {pull}17268[17268]
- Add `replace` processor for replacing string values of fields. {pull}17342[17342]
- Add optional regex based cid extractor to `add_kubernetes_metadata` processor. {pull}17360[17360]
- Add `urldecode` processor to for decoding URL-encoded fields. {pull}17505[17505]
- Add support for AWS IAM `role_arn` in credentials config. {pull}17658[17658] {issue}12464[12464]
- Add keystore support for autodiscover static configurations. {pull]16306[16306]
- Add Kerberos support to Elasticsearch output. {pull}17927[17927]
- Add k8s keystore backend. {pull}18096[18096]
- Add support for fixed length extraction in `dissect` processor. {pull}17191[17191]
- Set `agent.name` to the hostname by default. {issue}16377[16377] {pull}18000[18000]
- Add support for basic ECS logging. {pull}17974[17974]
- Add config example of how to skip the `add_host_metadata` processor when forwarding logs. {issue}13920[13920] {pull}18153[18153]
- When using the `decode_json_fields` processor, decoded fields are now deep-merged into existing event. {pull}17958[17958]
- Add backoff configuration options for the Kafka output. {issue}16777[16777] {pull}17808[17808]
- Add TLS support to Kerberos authentication in Elasticsearch. {pull}18607[18607]
- Change ownership of files in docker images so they can be used in secured environments. {pull}12905[12905]
- Upgrade k8s.io/client-go and k8s keystore tests. {pull}18817[18817]
- Add support for multiple sets of hints on autodiscover {pull}18883[18883]
- Add a configurable delay between retries when an app metadata cannot be retrieved by `add_cloudfoundry_metadata`. {pull}19181[19181]
- Add data type conversion in `dissect` processor for converting string values to other basic data types. {pull}18683[18683]
- Add the `ignore_failure` configuration option to the dissect processor. {pull}19464[19464]
- Add the `overwrite_keys` configuration option to the dissect processor. {pull}19464[19464]
- Add support to trim captured values in the dissect processor. {pull}19464[19464]
- Added the `max_cached_sessions` option to the script processor. {pull}19562[19562]
- Add support for DNS over TLS for the dns_processor. {pull}19321[19321]
- Add minimum cache TTL for successful DNS responses. {pull}18986[18986]
- Set index.max_docvalue_fields_search in index template to increase value to 200 fields. {issue}20215[20215]
- Add leader election for Kubernetes autodiscover. {pull}20281[20281]
- Add capability of enriching process metadata with contianer id also for non-privileged containers in `add_process_metadata` processor. {pull}19767[19767]
- Added support for more message types for Cisco ASA and FTD. {pull}20565[20565]
- Add replace_fields config option in add_host_metadata for replacing host fields. {pull}20490[20490] {issue}20464[20464]

*Auditbeat*

- Reference kubernetes manifests include configuration for auditd and enrichment with kubernetes metadata. {pull}17431[17431]
- Reference kubernetes manifests mount data directory from the host, so data persist between executions in the same node. {pull}17429[17429]
- Log to stderr when running using reference kubernetes manifests. {pull}17443[174443]
- Fix syscall kprobe arguments for 32-bit systems in socket module. {pull}17500[17500]
- Fix memory leak on when we miss socket close kprobe events. {pull}17500[17500]
- Add system module process dataset ECS categorization fields. {pull}18032[18032]
- Add system module socket dataset ECS categorization fields. {pull}18036[18036]
- Add ECS categories for system module host dataset. {pull}18031[18031]
- Add system module package dataset ECS categorization fields. {pull}18033[18033]
- Add system module login dataset ECS categorization fields. {pull}18034[18034]
- Add system module user dataset ECS categorization fields. {pull}18035[18035]
- Add file integrity module ECS categorization fields. {pull}18012[18012]
- Add `file.mime_type`, `file.extension`, and `file.drive_letter` for file integrity module. {pull}18012[18012]
- Add ECS categorization info for auditd module {pull}18596[18596]
- Add enrichment of auditd seccomp events with name of the architecture, syscall, and signal. {issue}14055[14055] {pull}19300[19300]

*Filebeat*

- Set event.outcome field based on googlecloud audit log output. {pull}15731[15731]
- Add dashboard for AWS ELB fileset. {pull}15804[15804]
- Add dashboard for AWS vpcflow fileset. {pull}16007[16007]
- Add ECS tls fields to zeek:smtp,rdp,ssl and aws:s3access,elb {issue}15757[15757] {pull}15935[15936]
- Add custom string mapping to CEF module to support Forcepoint NGFW {issue}14663[14663] {pull}15910[15910]
- Add ingress nginx controller fileset {pull}16197[16197]
- move create-[module,fileset,fields] to mage and enable in x-pack/filebeat {pull}15836[15836]
- Add ECS tls and categorization fields to apache module. {issue}16032[16032] {pull}16121[16121]
- Work on e2e ACK's for the azure-eventhub input {issue}15671[15671] {pull}16215[16215]
- Add MQTT input. {issue}15602[15602] {pull}16204[16204]
- Add ECS categorization fields to activemq module. {issue}16151[16151] {pull}16201[16201]
- Add a TLS test and more debug output to httpjson input {pull}16315[16315]
- Add an SSL config example in config.yml for filebeat MISP module. {pull}16320[16320]
- Improve ECS categorization, container & process field mappings in auditd module. {issue}16153[16153] {pull}16280[16280]
- Improve ECS field mappings in aws module. {issue}16154[16154] {pull}16307[16307]
- Improve ECS categorization field mappings in googlecloud module. {issue}16030[16030] {pull}16500[16500]
- Improve ECS field mappings in haproxy module. {issue}16162[16162] {pull}16529[16529]
- Add cloudwatch fileset and ec2 fileset in aws module. {issue}13716[13716] {pull}16579[16579]
- Improve ECS categorization field mappings in kibana module. {issue}16168[16168] {pull}16652[16652]
- Improve the decode_cef processor by reducing the number of memory allocations. {pull}16587[16587]
- Add `cloudfoundry` input to send events from Cloud Foundry. {pull}16586[16586]
- Improve ECS categorization field mappings in iis module. {issue}16165[16165] {pull}16618[16618]
- Improve ECS categorization field mapping in kafka module. {issue}16167[16167] {pull}16645[16645]
- Allow users to override pipeline ID in fileset input config. {issue}9531[9531] {pull}16561[16561]
- Add `o365audit` input type for consuming events from Office 365 Management Activity API. {issue}16196[16196] {pull}16244[16244]
- Improve ECS categorization field mappings in logstash module. {issue}16169[16169] {pull}16668[16668]
- Update filebeat httpjson input to support pagination via Header and Okta module. {pull}16354[16354]
- Improve ECS categorization field mapping in icinga module. {issue}16164[16164] {pull}16533[16533]
- Improve ECS categorization field mappings in ibmmq module. {issue}16163[16163] {pull}16532[16532]
- Improve ECS categorization, host field mappings in elasticsearch module. {issue}16160[16160] {pull}16469[16469]
- Add ECS related fields to CEF module {issue}16157[16157] {pull}16338[16338]
- Improve ECS categorization field mappings in suricata module. {issue}16181[16181] {pull}16843[16843]
- Release ActiveMQ module as GA. {issue}17047[17047] {pull}17049[17049]
- Improve ECS categorization field mappings in iptables module. {issue}16166[16166] {pull}16637[16637]
- Add Filebeat Okta module. {pull}16362[16362]
- Add custom string mapping to CEF module to support Check Point devices. {issue}16041[16041] {pull}16907[16907]
- Add pattern for Cisco ASA / FTD Message 734001 {issue}16212[16212] {pull}16612[16612]
- Added new module `o365` for ingesting Office 365 management activity API events. {issue}16196[16196] {pull}16386[16386]
- Add source field in k8s events {pull}17209[17209]
- Improve AWS cloudtrail field mappings {issue}16086[16086] {issue}16110[16110] {pull}17155[17155]
- Added new module `crowdstrike` for ingesting Crowdstrike Falcon streaming API endpoint event data. {pull}16988[16988]
- Added documentation for running Filebeat in Cloud Foundry. {pull}17275[17275]
- Move azure-eventhub input to GA. {issue}15671[15671] {pull}17313[17313]
- Improve ECS categorization field mappings in mongodb module. {issue}16170[16170] {pull}17371[17371]
- Improve ECS categorization field mappings for mssql module. {issue}16171[16171] {pull}17376[17376]
- Added access_key_id, secret_access_key and session_token into aws module config. {pull}17456[17456]
- Add dashboard for Google Cloud Audit and AWS CloudTrail. {pull}17379[17379]
- Improve ECS categorization field mappings for mysql module. {issue}16172[16172] {pull}17491[17491]
- Release Google Cloud module as GA. {pull}17511[17511]
- Add config option to select a different azure cloud env in the azure-eventhub input and azure module. {issue}17649[17649] {pull}17659[17659]
- Added new Checkpoint Syslog filebeat module. {pull}17682[17682]
- Improve ECS categorization field mappings for nats module. {issue}16173[16173] {pull}17550[17550]
- Add support for v10, v11 and v12 logs on Postgres {issue}13810[13810] {pull}17732[17732]
- Enhance `elasticsearch/server` fileset to handle ECS-compatible logs emitted by Elasticsearch. {issue}17715[17715] {pull}17714[17714]
- Add support for Google Application Default Credentials to the Google Pub/Sub input and Google Cloud modules. {pull}15668[15668]
- Enhance `elasticsearch/deprecation` fileset to handle ECS-compatible logs emitted by Elasticsearch. {issue}17715[17715] {pull}17728[17728]
- Enhance `elasticsearch/slowlog` fileset to handle ECS-compatible logs emitted by Elasticsearch. {issue}17715[17715] {pull}17729[17729]
- Improve ECS categorization field mappings in misp module. {issue}16026[16026] {pull}17344[17344]
- Added Unix stream socket support as an input source and a syslog input source. {pull}17492[17492]
- Added new Fortigate Syslog filebeat module. {pull}17890[17890]
- Improve ECS categorization field mappings in postgresql module. {issue}16177[16177] {pull}17914[17914]
- Improve ECS categorization field mappings in rabbitmq module. {issue}16178[16178] {pull}17916[17916]
- Make `decode_cef` processor GA. {pull}17944[17944]
- Improve ECS categorization field mappings in redis module. {issue}16179[16179] {pull}17918[17918]
- Improve ECS categorization field mappings for zeek module. {issue}16029[16029] {pull}17738[17738]
- Improve ECS categorization field mappings for netflow module. {issue}16135[16135] {pull}18108[18108]
- Added an input option `publisher_pipeline.disable_host` to disable `host.name`
  from being added to events by default. {pull}18159[18159]
- Improve ECS categorization field mappings in system module. {issue}16031[16031] {pull}18065[18065]
- Change the `json.*` input settings implementation to merge parsed json objects with existing objects in the event instead of fully replacing them. {pull}17958[17958]
- Improve ECS categorization field mappings in osquery module. {issue}16176[16176] {pull}17881[17881]
- Add http_endpoint input. {pull}18298[18298]
- Add support for array parsing in azure-eventhub input. {pull}18585[18585]
- Added `observer.vendor`, `observer.product`, and `observer.type` to PANW module events. {pull}18223[18223]
- The `logstash` module can now automatically detect the log file format (JSON or plaintext) and process it accordingly. {issue}9964[9964] {pull}18095[18095]
- Improve ECS categorization field mappings in envoyproxy module. {issue}16161[16161] {pull}18395[18395]
- Improve ECS categorization field mappings in coredns module. {issue}16159[16159] {pull}18424[18424]
- Improve ECS categorization field mappings in cisco module. {issue}16028[16028] {pull}18537[18537]
- The s3 input can now automatically detect gzipped objects. {issue}18283[18283] {pull}18764[18764]
- Add geoip AS lookup & improve ECS categorization in aws cloudtrail fileset. {issue}18644[18644] {pull}18958[18958]
- Improved performance of PANW sample dashboards. {issue}19031[19031] {pull}19032[19032]
- Add support for v1 consumer API in Cloud Foundry input, use it by default. {pull}19125[19125]
- Explicitly set ECS version in all Filebeat modules. {pull}19198[19198]
- Add new mode to multiline reader to aggregate constant number of lines {pull}18352[18352]
- Add automatic retries and exponential backoff to httpjson input. {pull}18956[18956]
- Add awscloudwatch input. {pull}19025[19025]
- Changed the panw module to pass through (rather than drop) message types other than threat and traffic. {issue}16815[16815] {pull}19375[19375]
- Add support for timezone offsets and `Z` to decode_cef timestamp parser. {pull}19346[19346]
- Improve ECS categorization field mappings in traefik module. {issue}16183[16183] {pull}19379[19379]
- Improve ECS categorization field mappings in azure module. {issue}16155[16155] {pull}19376[19376]
- Add text & flattened versions of fields with unknown subfields in aws cloudtrail fileset. {issue}18866[18866] {pull}19121[19121]
- Added Microsoft Defender ATP Module. {issue}17997[17997] {pull}19197[19197]
- Add experimental dataset tomcat/log for Apache TomCat logs {pull}19713[19713]
- Add experimental dataset netscout/sightline for Netscout Arbor Sightline logs {pull}19713[19713]
- Add experimental dataset barracuda/waf for Barracuda Web Application Firewall logs {pull}19713[19713]
- Add experimental dataset f5/bigipapm for F5 Big-IP Access Policy Manager logs {pull}19713[19713]
- Add experimental dataset bluecoat/director for Bluecoat Director logs {pull}19713[19713]
- Add experimental dataset cisco/nexus for Cisco Nexus logs {pull}19713[19713]
- Add experimental dataset citrix/virtualapps for Citrix Virtual Apps logs {pull}19713[19713]
- Add experimental dataset cylance/protect for Cylance Protect logs {pull}19713[19713]
- Add experimental dataset fortinet/clientendpoint for Fortinet FortiClient Endpoint Protection logs {pull}19713[19713]
- Add experimental dataset imperva/securesphere for Imperva Secure Sphere logs {pull}19713[19713]
- Add experimental dataset infoblox/nios for Infoblox Network Identity Operating System logs {pull}19713[19713]
- Add experimental dataset juniper/junos for Juniper Junos OS logs {pull}19713[19713]
- Add experimental dataset kaspersky/av for Kaspersky Anti-Virus logs {pull}19713[19713]
- Add experimental dataset microsoft/dhcp for Microsoft DHCP Server logs {pull}19713[19713]
- Add experimental dataset tenable/nessus_security for Tenable Nessus Security Scanner logs {pull}19713[19713]
- Add experimental dataset rapid7/nexpose for Rapid7 Nexpose logs {pull}19713[19713]
- Add experimental dataset radware/defensepro for Radware DefensePro logs {pull}19713[19713]
- Add experimental dataset sonicwall/firewall for Sonicwall Firewalls logs {pull}19713[19713]
- Add experimental dataset squid/log for Squid Proxy Server logs {pull}19713[19713]
- Add experimental dataset zscaler/zia for Zscaler Internet Access logs {pull}19713[19713]
- Add initial support for configurable file identity tracking. {pull}18748[18748]
- Add support for reading auditd logs that are prefixed with `node=`. {pull}19659[19659]
- Add event.ingested for CrowdStrike module {pull}20138[20138]
- Add support for additional fields and FirewallMatchEvent type events in CrowdStrike module {pull}20138[20138]
- Add event.ingested for Suricata module {pull}20220[20220]
- Add support for custom header and headersecret for filebeat http_endpoint input {pull}20435[20435]
- Add event.ingested to all Filebeat modules. {pull}20386[20386]
- Return error when log harvester tries to open a named pipe. {issue}18682[18682] {pull}20450[20450]
- Avoid goroutine leaks in Filebeat readers. {issue}19193[19193] {pull}20455[20455]
- Convert httpjson to v2 input {pull}20226[20226]
- Improve Zeek x509 module with `x509` ECS mappings {pull}20867[20867]
- Improve Zeek SSL module with `x509` ECS mappings {pull}20927[20927]
<<<<<<< HEAD
- Rename and map azure-eventhub input fields {pull}20981[20981]
=======
- Improve Zeek Kerberos module with `x509` ECS mappings {pull}20958[20958]
>>>>>>> bbf61780

*Heartbeat*

- Allow a list of status codes for HTTP checks. {pull}15587[15587]
- Add additional ECS compatible fields for TLS information. {pull}17687[17687]
- Record HTTP response headers. {pull}18327[18327]
- Add index and pipeline settings to monitor configurations. {pull}20610[20610]

*Journalbeat*

- Added an `id` config option to inputs to allow running multiple inputs on the
  same journal. {pull}18467[18467]
- Add basic ECS categorization and `log.syslog` fields. {pull}19176[19176]

*Metricbeat*

- Move the windows pdh implementation from perfmon to a shared location in order for future modules/metricsets to make use of. {pull}15503[15503]
- Add lambda metricset in aws module. {pull}15260[15260]
- Expand data for the `system/memory` metricset {pull}15492[15492]
- Add azure `storage` metricset in order to retrieve metric values for storage accounts. {issue}14548[14548] {pull}15342[15342]
- Add cost warnings for the azure module. {pull}15356[15356]
- Add DynamoDB AWS Metricbeat light module {pull}15097[15097]
- Release elb module as GA. {pull}15485[15485]
- Add a `system/network_summary` metricset {pull}15196[15196]
- Add mesh metricset for Istio Metricbeat module {pull}15535[15535]
- Add mixer metricset for Istio Metricbeat module {pull}15696[15696]
- Add pilot metricset for Istio Metricbeat module {pull}15761[15761]
- Make the `system/cpu` metricset collect normalized CPU metrics by default. {issue}15618[15618] {pull}15729[15729]
- Add galley metricset for Istio Metricbeat module {pull}15857[15857]
- Add `key/value` mode for SQL module. {issue}15770[15770] {pull]15845[15845]
- Add STAN dashboard {pull}15654[15654]
- Add support for Unix socket in Memcached metricbeat module. {issue}13685[13685] {pull}15822[15822]
- Add `up` metric to prometheus metrics collected from host {pull}15948[15948]
- Add citadel metricset for Istio Metricbeat module {pull}15990[15990]
- Add support for processors in light modules. {issue}14740[14740] {pull}15923[15923]
- Add collecting AuroraDB metrics in rds metricset. {issue}14142[14142] {pull}16004[16004]
- Reuse connections in SQL module. {pull}16001[16001]
- Improve the `logstash` module (when `xpack.enabled` is set to `true`) to use the override `cluster_uuid` returned by Logstash APIs. {issue}15772[15772] {pull}15795[15795]
- Add region parameter in googlecloud module. {issue}15780[15780] {pull}16203[16203]
- Add kubernetes storage class support via kube-state-metrics. {pull}16145[16145]
- Add database_account azure metricset. {issue}15758[15758]
- Add support for NATS 2.1. {pull}16317[16317]
- Add Load Balancing metricset to GCP {pull}15559[15559]
- Add support for Dropwizard metrics 4.1. {pull}16332[16332]
- Add azure container metricset in order to monitor containers. {issue}15751[15751] {pull}16421[16421]
- Improve the `haproxy` module to support metrics exposed via HTTPS. {issue}14579[14579] {pull}16333[16333]
- Add filtering option for prometheus collector. {pull}16420[16420]
- Add metricsets based on Ceph Manager Daemon to the `ceph` module. {issue}7723[7723] {pull}16254[16254]
- Release `statsd` module as GA. {pull}16447[16447] {issue}14280[14280]
- Add collecting tags and tags_filter for rds metricset in aws module. {pull}16605[16605] {issue}16358[16358]
- Add OpenMetrics Metricbeat module {pull}16596[16596]
- Add `cloudfoundry` module to send events from Cloud Foundry. {pull}16671[16671]
- Add `redisenterprise` module. {pull}16482[16482] {issue}15269[15269]
- Add system/users metricset as beta {pull}16569[16569]
- Align fields to ECS and add more tests for the azure module. {issue}16024[16024] {pull}16754[16754]
- Add additional cgroup fields to docker/diskio{pull}16638[16638]
- Add PubSub metricset to Google Cloud Platform module {pull}15536[15536]
- Add overview dashboard for googlecloud compute metricset. {issue}16534[16534] {pull}16819[16819]
- Add Prometheus remote write endpoint {pull}16609[16609]
- Release STAN module as GA. {pull}16980[16980]
- Add query metricset for prometheus module. {pull}17104[17104]
- Release ActiveMQ module as GA. {issue}17047[17047] {pull}17049[17049]
- Release Zookeeper/connection module as GA. {issue}14281[14281] {pull}17043[17043]
- Add support for CouchDB v2 {issue}16352[16352] {pull}16455[16455]
- Add dashboard for pubsub metricset in googlecloud module. {pull}17161[17161]
- Add dashboards for the azure container metricsets. {pull}17194[17194]
- Replace vpc metricset into vpn, transitgateway and natgateway metricsets. {pull}16892[16892]
- Use Elasticsearch histogram type to store Prometheus histograms {pull}17061[17061]
- Allow to rate Prometheus counters when scraping them {pull}17061[17061]
- Release Oracle module as GA. {issue}14279[14279] {pull}16833[16833]
- Release vsphere module as GA. {issue}15798[15798] {pull}17119[17119]
- Add Storage metricsets to GCP module {pull}15598[15598]
- Added documentation for running Metricbeat in Cloud Foundry. {pull}17275[17275]
- Add test for documented fields check for metricsets without a http input. {issue}17315[17315] {pull}17334[17334]
- Add final tests and move label to GA for the azure module in metricbeat. {pull}17319[17319]
- Refactor windows/perfmon metricset configuration options and event output. {pull}17596[17596]
- Reference kubernetes manifests mount data directory from the host when running metricbeat as daemonset, so data persist between executions in the same node. {pull}17429[17429]
- Add `state_statefulset` metricset to Metricbeat recommended configuration for k8s. {pull}17627[17627]
- Add more detailed error messages, system tests and small refactoring to the service metricset in windows. {pull}17725[17725]
- Stack Monitoring modules now auto-configure required metricsets when `xpack.enabled: true` is set. {issue}16471[[16471] {pull}17609[17609]
- Add Metricbeat IIS module dashboards. {pull}17966[17966]
- Add dashboard for the azure database account metricset. {pull}17901[17901]
- Allow partial region and zone name in googlecloud module config. {pull}17913[17913]
- Add aggregation aligner as a config parameter for googlecloud stackdriver metricset. {issue}17141[[17141] {pull}17719[17719]
- Move the perfmon metricset to GA. {issue}16608[16608] {pull}17879[17879]
- Add static mapping for metricsets under aws module. {pull}17614[17614] {pull}17650[17650]
- Add dashboard for googlecloud storage metricset. {pull}18172[18172]
- Collect new `bulk` indexing metrics from Elasticsearch when `xpack.enabled:true` is set. {issue} {pull}17992[17992]
- Remove requirement to connect as sysdba in Oracle module {issue}15846[15846] {pull}18182[18182]
- Update MSSQL module to fix some SSPI authentication and add brackets to USE statements {pull}17862[17862]]
- Add client address to events from http server module {pull}18336[18336]
- Remove required for region/zone and make stackdriver a metricset in googlecloud. {issue}16785[16785] {pull}18398[18398]
- Add memory metrics into compute googlecloud. {pull}18802[18802]
- Add new fields to HAProxy module. {issue}18523[18523]
- Add Tomcat overview dashboard {pull}14026[14026]
- Accept prefix as metric_types config parameter in googlecloud stackdriver metricset. {pull}19345[19345]
- Update Couchbase to version 6.5 {issue}18595[18595] {pull}19055[19055]
- Add dashboards for googlecloud load balancing metricset. {pull}18369[18369]
- Add support for v1 consumer API in Cloud Foundry module, use it by default. {pull}19268[19268]
- Add support for named ports in autodiscover. {pull}19398[19398]
- Add param `aws_partition` to support aws-cn, aws-us-gov regions. {issue}18850[18850] {pull}19423[19423]
- Add support for wildcard `*` in dimension value of AWS CloudWatch metrics config. {issue}18050[18050] {pull}19660[19660]
- The `elasticsearch/index` metricset now collects metrics for hidden indices as well. {issue}18639[18639] {pull}18703[18703]
- Added `performance` and `query` metricsets to `mysql` module. {pull}18955[18955]
- The `elasticsearch-xpack/index` metricset now reports hidden indices as such. {issue}18639[18639] {pull}18706[18706]
- Adds support for app insights metrics in the azure module. {issue}18570[18570] {pull}18940[18940]
- Infer types in Prometheus remote_write. {pull}19944[19944]
- Added cache and connection_errors metrics to status metricset of MySQL module {issue}16955[16955] {pull}19844[19844]
- Update MySQL dashboard with connection errors and cache metrics {pull}19913[19913] {issue}16955[16955]
- Add cloud.instance.name into aws ec2 metricset. {pull}20077[20077]
- Add host inventory metrics into aws ec2 metricset. {pull}20171[20171]
- Add `scope` setting for elasticsearch module, allowing it to monitor an Elasticsearch cluster behind a load-balancing proxy. {issue}18539[18539] {pull}18547[18547]
- Add state_daemonset metricset for Kubernetes Metricbeat module {pull}20649[20649]
- Add host inventory metrics to azure compute_vm metricset. {pull}20641[20641]
- Add host inventory metrics to googlecloud compute metricset. {pull}20391[20391]
- Request prometheus endpoints to be gzipped by default {pull}20766[20766]
- Release all kubernetes `state` metricsets as GA {pull}20901[20901]
- Add billing metricset into googlecloud module. {pull}20812[20812] {issue}20738[20738]

*Packetbeat*

- Add an example to packetbeat.yml of using the `forwarded` tag to disable
  `host` metadata fields when processing network data from network tap or mirror
  port. {pull}19209[19209]
- Add ECS fields for x509 certs, event categorization, and related IP info. {pull}19167[19167]
- Add 100-continue support {issue}15830[15830] {pull}19349[19349]


*Functionbeat*
- Add basic ECS categorization and `cloud` fields. {pull}19174[19174]
- Add support for parallelization factor for kinesis. {pull}20727[20727]

*Winlogbeat*

- Add more DNS error codes to the Sysmon module. {issue}15685[15685]
- Add experimental event log reader implementation that should be faster in most cases. {issue}6585[6585] {pull}16849[16849]
- Set process.command_line and process.parent.command_line from Sysmon Event ID 1. {pull}17327[17327]
- Add support for event IDs 4673,4674,4697,4698,4699,4700,4701,4702,4768,4769,4770,4771,4776,4778,4779,4964 to the Security module {pull}17517[17517]
- Add registry and code signature information and ECS categorization fields for sysmon module {pull}18058[18058]
- Add new winlogbeat security dashboard {pull}18775[18775]
- Add `event.outcome` to events based on the audit success and audit failure keywords. {pull}20564[20564]

*Elastic Log Driver*
- Add support for `docker logs` command {pull}19531[19531]
- Add support to change beat name, and support for Kibana Logs. {pull}20522[20522]

==== Deprecated

*Affecting all Beats*

*Filebeat*


*Heartbeat*

*Journalbeat*

*Metricbeat*

- Deprecate tags config parameter in cloudwatch metricset. {pull}16733[16733]
- Deprecate tags.resource_type_filter config parameter and replace with resource_type. {pull}19688[19688]

*Packetbeat*

*Winlogbeat*

*Functionbeat*

==== Known Issue

*Journalbeat*<|MERGE_RESOLUTION|>--- conflicted
+++ resolved
@@ -555,11 +555,8 @@
 - Convert httpjson to v2 input {pull}20226[20226]
 - Improve Zeek x509 module with `x509` ECS mappings {pull}20867[20867]
 - Improve Zeek SSL module with `x509` ECS mappings {pull}20927[20927]
-<<<<<<< HEAD
 - Rename and map azure-eventhub input fields {pull}20981[20981]
-=======
 - Improve Zeek Kerberos module with `x509` ECS mappings {pull}20958[20958]
->>>>>>> bbf61780
 
 *Heartbeat*
 
