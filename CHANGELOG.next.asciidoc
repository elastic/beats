--- conflicted
+++ resolved
@@ -530,11 +530,8 @@
 - Add AWS SNS metricset. {pull}14946[14946]
 - Add overview dashboard for AWS SNS module {pull}14977[14977]
 - Add STAN Metricbeat module. {pull}14839[14839]
-<<<<<<< HEAD
+- Add a `system/service` metricset for systemd data. {pull}14206[14206]
 - Add `index` option to all modules to specify a module-specific output index. {pull}15100[15100]
-=======
-- Add a `system/service` metricset for systemd data. {pull}14206[14206]
->>>>>>> 9dee1dc0
 
 *Packetbeat*
 
