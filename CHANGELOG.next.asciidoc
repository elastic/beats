// Use these for links to issue and pulls. Note issues and pulls redirect one to
// each other on Github, so don't worry too much on using the right prefix.
:issue: https://github.com/elastic/beats/issues/
:pull: https://github.com/elastic/beats/pull/

=== Beats version HEAD
https://github.com/elastic/beats/compare/v8.8.1\...main[Check the HEAD diff]

==== Breaking changes

*Affecting all Beats*


*Auditbeat*


*Filebeat*

- Convert netflow input to API v2 and disable event normalisation {pull}37901[37901]
- Removed deprecated Squid from Beats. See <<migrate-from-deprecated-module>> for migration options. {pull}38037[38037]
- Removed deprecated Sonicwall from Beats. Use the https://docs.elastic.co/integrations/sonicwall[SonicWall Firewall] Elastic integration instead. {pull}38037[38037]
- Removed deprecated Radware from Beats. See <<migrate-from-deprecated-module>> for migration options. {pull}38037[38037]
- Removed deprecated Netscout from Beats. See <<migrate-from-deprecated-module>> for migration options. {pull}38037[38037]
- Removed deprecated Juniper Netscreen from Beats. See <<migrate-from-deprecated-module>> for migration options. {pull}38037[38037]
- Removed deprecated Impreva from Beats. See <<migrate-from-deprecated-module>> for migration options. {pull}38037[38037]
- Removed deprecated Cylance from Beats. See <<migrate-from-deprecated-module>> for migration options. {pull}38037[38037]
- Removed deprecated Bluecoat from Beats. See <<migrate-from-deprecated-module>> for migration options. {pull}38037[38037]
- Introduce input/netmetrics and refactor netflow input metrics {pull}38055[38055]


*Heartbeat*


*Metricbeat*

- Setting period for counter cache for Prometheus remote_write at least to 60sec {pull}38553[38553]
- Remove fallback to the node limit for the `kubernetes.pod.cpu.usage.limit.pct` and `kubernetes.pod.memory.usage.limit.pct` metrics calculation

*Osquerybeat*

- Add action responses data stream, allowing osquerybeat to post action results directly to elasticsearch. {pull}39143[39143]

*Osquerybeat*


*Packetbeat*


*Winlogbeat*

- Add "event.category" and "event.type" to Sysmon module for EventIDs 8, 9, 19, 20, 27, 28, 255 {pull}35193[35193]

*Functionbeat*


*Elastic Logging Plugin*


==== Bugfixes

*Affecting all Beats*

- Support for multiline zookeeper logs {issue}2496[2496]
- Add checks to ensure reloading of units if the configuration actually changed. {pull}34346[34346]
- Fix namespacing on self-monitoring {pull}32336[32336]
- Fix namespacing on self-monitoring {pull}32336[32336]
- Fix Beats started by agent do not respect the allow_older_versions: true configuration flag {issue}34227[34227] {pull}34964[34964]
- Fix performance issues when we have a lot of inputs starting and stopping by allowing to disable global processors under fleet. {issue}35000[35000] {pull}35031[35031]
- 'add_cloud_metadata' processor - add cloud.region field for GCE cloud provider
- 'add_cloud_metadata' processor - update azure metadata api version to get missing `cloud.account.id` field
- Upgraded apache arrow library used in x-pack/libbeat/reader/parquet from v11 to v12.0.1 in order to fix cross-compilation issues {pull}35640[35640]
- Fix panic when MaxRetryInterval is specified, but RetryInterval is not {pull}35820[35820]
- Support build of projects outside of beats directory {pull}36126[36126]
- Support Elastic Agent control protocol chunking support {pull}37343[37343]
- Lower logging level to debug when attempting to configure beats with unknown fields from autodiscovered events/environments {pull}[37816][37816]
- Set timeout of 1 minute for FQDN requests {pull}37756[37756]

*Auditbeat*


*Filebeat*

- [Gcs Input] - Added missing locks for safe concurrency {pull}34914[34914]
- Fix the ignore_inactive option being ignored in Filebeat's filestream input {pull}34770[34770]
- Fix TestMultiEventForEOFRetryHandlerInput unit test of CometD input {pull}34903[34903]
- Add input instance id to request trace filename for httpjson and cel inputs {pull}35024[35024]
- Fixes "Can only start an input when all related states are finished" error when running under Elastic-Agent {pull}35250[35250] {issue}33653[33653]
- [system] sync system/auth dataset with system integration 1.29.0. {pull}35581[35581]
- [GCS Input] - Fixed an issue where bucket_timeout was being applied to the entire bucket poll interval and not individual bucket object read operations. Fixed a map write concurrency issue arising from data races when using a high number of workers. Fixed the flaky tests that were present in the GCS test suit. {pull}35605[35605]
- Fixed concurrency and flakey tests issue in azure blob storage input. {issue}35983[35983] {pull}36124[36124]
- Fix panic when sqs input metrics getter is invoked {pull}36101[36101] {issue}36077[36077]
- Fix handling of Juniper SRX structured data when there is no leading junos element. {issue}36270[36270] {pull}36308[36308]
- Fix Filebeat Cisco module with missing escape character {issue}36325[36325] {pull}36326[36326]
- Added a fix for Crowdstrike pipeline handling process arrays {pull}36496[36496]
- [threatintel] MISP pagination fixes {pull}37898[37898]
- Fix file handle leak when handling errors in filestream {pull}37973[37973]
- Fix a race condition that could crash Filebeat with a "negative WaitGroup counter" error {pull}38094[38094]
- Fix "failed processing S3 event for object key" error on aws-s3 input when key contains the "+" character {issue}38012[38012] {pull}38125[38125]
- Fix filebeat gcs input panic {pull}38407[38407]
- Fix filestream's registry GC: registry entries are now removed from the in-memory and disk store when they're older than the set TTL {issue}36761[36761] {pull}38488[38488]
- Fix filestream's registry GC: registry entries are now removed from the in-memory and disk store when they're older than the set TTL {issue}36761[36761] {pull}38488[38488]
- [threatintel] MISP splitting fix for empty responses {issue}38739[38739] {pull}38917[38917]
- Prevent GCP Pub/Sub input blockage by increasing default value of `max_outstanding_messages` {issue}35029[35029] {pull}38985[38985]
- Updated Websocket input title to align with existing inputs {pull}39006[39006]
- Restore netflow input on Windows {pull}39024[39024]
- Upgrade azure-event-hubs-go and azure-storage-blob-go dependencies. {pull}38861[38861]
- Fix request trace filename handling in http_endpoint input. {pull}39410[39410]
- Upgrade github.com/hashicorp/go-retryablehttp to mitigate CVE-2024-6104 {pull}40036[40036]
<<<<<<< HEAD
- Fix aws region in aws-s3 input s3 polling mode.  {pull}41572[41572]
- Fix missing key in streaming input logging. {pull}41600[41600]
- Fix the "No such input type exist: 'salesforce'" error on the Windows/AIX platform. {pull}41664[41664]
- Add support for Access Points in the `aws-s3` input. {pull}41495[41495]
- Improve S3 object size metric calculation to support situations where Content-Length is not available. {pull}41755[41755]
- Log bad handshake details when websocket connection fails {pull}41300[41300]
- Fix double encoding of client_secret in the Entity Analytics input's Azure Active Directory provider {pull}41393[41393]
- The azure-eventhub input now correctly reports its status to the Elastic Agent on fatal errors {pull}41469[41469]
- Fix handling of http_endpoint request exceeding memory limits. {issue}41764[41764] {pull}41765[41765]
- Rate limiting fixes in the Okta provider of the Entity Analytics input. {issue}40106[40106] {pull}41583[41583]
- Fix streaming input handling of invalid or empty websocket messages. {pull}42036[42036]
=======
>>>>>>> 0c4a3365

*Heartbeat*



*Metricbeat*

- Fix Azure Monitor 429 error by causing metricbeat to retry the request again. {pull}38294[38294]
- Fix fields not being parsed correctly in postgresql/database {issue}25301[25301] {pull}37720[37720]
- rabbitmq/queue - Change the mapping type of `rabbitmq.queue.consumers.utilisation.pct` to `scaled_float` from `long` because the values fall within the range of `[0.0, 1.0]`. Previously, conversion to integer resulted in reporting either `0` or `1`.
- Fix timeout caused by the retrival of which indices are hidden {pull}39165[39165]
- Fix Azure Monitor support for multiple aggregation types {issue}39192[39192] {pull}39204[39204]
- Fix handling of access errors when reading process metrics {pull}39627[39627]
- Fix behavior of cgroups path discovery when monitoring the host system from within a container {pull}39627[39627]
- Fix issue where beats may report incorrect metrics for its own process when running inside a container {pull}39627[39627]
- Normalize AWS RDS CPU Utilization values before making the metadata API call. {pull}39664[39664]
- Fix behavior of pagetypeinfo metrics {pull}39985[39985]

*Osquerybeat*


*Packetbeat*


*Winlogbeat*


*Elastic Logging Plugin*


==== Added

*Affecting all Beats*

- Added append Processor which will append concrete values or values from a field to target. {issue}29934[29934] {pull}33364[33364]
- dns processor: Add support for forward lookups (`A`, `AAAA`, and `TXT`). {issue}11416[11416] {pull}36394[36394]
- [Enhanncement for host.ip and host.mac] Disabling netinfo.enabled option of add-host-metadata processor {pull}36506[36506]
- allow `queue` configuration settings to be set under the output. {issue}35615[35615] {pull}36788[36788]
- Beats will now connect to older Elasticsearch instances by default {pull}36884[36884]
- Raise up logging level to warning when attempting to configure beats with unknown fields from autodiscovered events/environments
- elasticsearch output now supports `idle_connection_timeout`. {issue}35616[35615] {pull}36843[36843]
- Enable early event encoding in the Elasticsearch output, improving cpu and memory use {pull}38572[38572]
- The environment variable `BEATS_ADD_CLOUD_METADATA_PROVIDERS` overrides configured/default `add_cloud_metadata` providers {pull}38669[38669]

*Auditbeat*

- Added `add_session_metadata` processor, which enables session viewer on Auditbeat data. {pull}37640[37640]
- Add linux capabilities to processes in the system/process. {pull}37453[37453]
- Add linux capabilities to processes in the system/process. {pull}37453[37453]
- Add process.entity_id, process.group.name and process.group.id in add_process_metadata processor. Make fim module with kprobes backend to always add an appropriately configured add_process_metadata processor to enrich file events {pull}38776[38776]

*Auditbeat*


*Auditbeat*


*Filebeat*

- add documentation for decode_xml_wineventlog processor field mappings.  {pull}32456[32456]
- httpjson input: Add request tracing logger. {issue}32402[32402] {pull}32412[32412]
- Add cloudflare R2 to provider list in AWS S3 input. {pull}32620[32620]
- Add support for single string containing multiple relation-types in getRFC5988Link. {pull}32811[32811]
- Added separation of transform context object inside httpjson. Introduced new clause `.parent_last_response.*` {pull}33499[33499]
- Added metric `sqs_messages_waiting_gauge` for aws-s3 input. {pull}34488[34488]
- Add nginx.ingress_controller.upstream.ip to related.ip {issue}34645[34645] {pull}34672[34672]
- Add unix socket log parsing for nginx ingress_controller {pull}34732[34732]
- Added metric `sqs_worker_utilization` for aws-s3 input. {pull}34793[34793]
- Add MySQL authentication message parsing and `related.ip` and `related.user` fields {pull}34810[34810]
- Add nginx ingress_controller parsing if one of upstreams fails to return response {pull}34787[34787]
- Add oracle authentication messages parsing {pull}35127[35127]
- Add `clean_session` configuration setting for MQTT input.  {pull}35806[16204]
- Add support for a simplified input configuraton when running under Elastic-Agent {pull}36390[36390]
- Added support for Okta OAuth2 provider in the CEL input. {issue}36336[36336] {pull}36521[36521]
- Added support for new features & removed partial save mechanism in the Azure Blob Storage input. {issue}35126[35126] {pull}36690[36690]
- Added support for new features and removed partial save mechanism in the GCS input. {issue}35847[35847] {pull}36713[36713]
- Use filestream input with file_identity.fingerprint as default for hints autodiscover. {issue}35984[35984] {pull}36950[36950]
- Add setup option `--force-enable-module-filesets`, that will act as if all filesets have been enabled in a module during setup. {issue}30915[30915] {pull}99999[99999]
- Made Azure Blob Storage input GA and updated docs accordingly. {pull}37128[37128]
- Made GCS input GA and updated docs accordingly. {pull}37127[37127]
- Add parseDateInTZ value template for the HTTPJSON input {pull}37738[37738]
- Improve rate limit handling by HTTPJSON {issue}36207[36207] {pull}38161[38161] {pull}38237[38237]
- Parse more fields from Elasticsearch slowlogs {pull}38295[38295]
- added benchmark input {pull}37437[37437]
- added benchmark input and discard output {pull}37437[37437]
- Update CEL mito extensions to v1.11.0 to improve type checking. {pull}39460[39460]
- Update CEL mito extensions to v1.12.2. {pull}39755[39755]
- Add ability to remove request trace logs from http_endpoint input. {pull}40005[40005]
- Add ability to remove request trace logs from entityanalytics input. {pull}40004[40004]

*Auditbeat*


*Libbeat*



*Heartbeat*

- Added status to monitor run log report.
- Upgrade node to latest LTS v18.20.3. {pull}40038[40038]

*Metricbeat*

- Add per-thread metrics to system_summary {pull}33614[33614]
- Add GCP CloudSQL metadata {pull}33066[33066]
- Add GCP Carbon Footprint metricbeat data {pull}34820[34820]
- Add event loop utilization metric to Kibana module {pull}35020[35020]
- Add metrics grouping by dimensions and time to Azure app insights {pull}36634[36634]
- Align on the algorithm used to transform Prometheus histograms into Elasticsearch histograms {pull}36647[36647]
- Add linux IO metrics to system/process {pull}37213[37213]
- Add new memory/cgroup metrics to Kibana module {pull}37232[37232]
- Add SSL support to mysql module {pull}37997[37997]
- Add SSL support for aerospike module {pull}38126[38126]

*Metricbeat*


*Osquerybeat*


*Packetbeat*


*Winlogbeat*


*Functionbeat*

*Elastic Log Driver*
*Elastic Logging Plugin*


==== Deprecated

*Auditbeat*


*Filebeat*


*Heartbeat*



*Metricbeat*


*Osquerybeat*


*Packetbeat*


*Winlogbeat*


*Functionbeat*


*Elastic Logging Plugin*


==== Known Issues




















<|MERGE_RESOLUTION|>--- conflicted
+++ resolved
@@ -106,20 +106,7 @@
 - Upgrade azure-event-hubs-go and azure-storage-blob-go dependencies. {pull}38861[38861]
 - Fix request trace filename handling in http_endpoint input. {pull}39410[39410]
 - Upgrade github.com/hashicorp/go-retryablehttp to mitigate CVE-2024-6104 {pull}40036[40036]
-<<<<<<< HEAD
-- Fix aws region in aws-s3 input s3 polling mode.  {pull}41572[41572]
-- Fix missing key in streaming input logging. {pull}41600[41600]
-- Fix the "No such input type exist: 'salesforce'" error on the Windows/AIX platform. {pull}41664[41664]
-- Add support for Access Points in the `aws-s3` input. {pull}41495[41495]
-- Improve S3 object size metric calculation to support situations where Content-Length is not available. {pull}41755[41755]
-- Log bad handshake details when websocket connection fails {pull}41300[41300]
-- Fix double encoding of client_secret in the Entity Analytics input's Azure Active Directory provider {pull}41393[41393]
-- The azure-eventhub input now correctly reports its status to the Elastic Agent on fatal errors {pull}41469[41469]
-- Fix handling of http_endpoint request exceeding memory limits. {issue}41764[41764] {pull}41765[41765]
-- Rate limiting fixes in the Okta provider of the Entity Analytics input. {issue}40106[40106] {pull}41583[41583]
 - Fix streaming input handling of invalid or empty websocket messages. {pull}42036[42036]
-=======
->>>>>>> 0c4a3365
 
 *Heartbeat*
 
