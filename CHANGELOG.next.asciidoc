// Use these for links to issue and pulls. Note issues and pulls redirect one to
// each other on Github, so don't worry too much on using the right prefix.
:issue: https://github.com/elastic/beats/issues/
:pull: https://github.com/elastic/beats/pull/

=== Beats version HEAD
https://github.com/elastic/beats/compare/v7.0.0-alpha2...master[Check the HEAD diff]

==== Breaking changes

*Affecting all Beats*



*Auditbeat*


*Filebeat*


*Heartbeat*


*Journalbeat*


*Metricbeat*


*Packetbeat*


*Winlogbeat*

*Functionbeat*


==== Bugfixes

*Affecting all Beats*

- Fix k8s pods labels broken schema. {pull}16480[16480]
- Fix k8s pods annotations broken schema. {pull}16554[16554]

*Auditbeat*


*Filebeat*
- Fix a connection error in httpjson input. {pull}16123[16123]
- Fix mapping error for cloudtrail additionalEventData field {pull}16088[16088]
- Rewrite azure filebeat dashboards, due to changes in kibana. {pull}16466[16466]
- Adding the var definitions in azure manifest files, fix for errors when executing command setup. {issue}16270[16270] {pull}16468[16468]

*Heartbeat*

- Fixed scheduler shutdown issues which would in rare situations cause a panic due to semaphore misuse. {pull}16397[16397]

*Journalbeat*


*Metricbeat*

<<<<<<< HEAD
- Add dedot for tags in ec2 metricset and cloudwatch metricset. {issue}15843[15843] {pull}15844[15844]
- Use RFC3339 format for timestamps collected using the SQL module. {pull}15847[15847]
- Add dedot for cloudwatch metric name. {issue}15916[15916] {pull}15917[15917]
- Revert changes in `docker` module: add size flag to docker.container. {pull}16600[16600]
=======
- Avoid parsing errors returned from prometheus endpoints. {pull}15712[15712]
- Change sqs metricset to use average as statistic method. {pull}16438[16438]
>>>>>>> 1b3a2b40

*Packetbeat*


*Winlogbeat*


*Functionbeat*

- Fix timeout option of GCP functions. {issue}16282[16282] {pull}16287[16287]

==== Added

*Affecting all Beats*



*Auditbeat*


*Filebeat*

- Add a TLS test and more debug output to httpjson input {pull}16315[16315]

*Heartbeat*


*Journalbeat*

*Metricbeat*


*Packetbeat*


*Functionbeat*


*Winlogbeat*


==== Deprecated

*Affecting all Beats*

*Filebeat*


*Heartbeat*

*Journalbeat*

*Metricbeat*


*Packetbeat*

*Winlogbeat*

*Functionbeat*

==== Known Issue

*Journalbeat*<|MERGE_RESOLUTION|>--- conflicted
+++ resolved
@@ -60,15 +60,12 @@
 
 *Metricbeat*
 
-<<<<<<< HEAD
 - Add dedot for tags in ec2 metricset and cloudwatch metricset. {issue}15843[15843] {pull}15844[15844]
 - Use RFC3339 format for timestamps collected using the SQL module. {pull}15847[15847]
 - Add dedot for cloudwatch metric name. {issue}15916[15916] {pull}15917[15917]
-- Revert changes in `docker` module: add size flag to docker.container. {pull}16600[16600]
-=======
 - Avoid parsing errors returned from prometheus endpoints. {pull}15712[15712]
 - Change sqs metricset to use average as statistic method. {pull}16438[16438]
->>>>>>> 1b3a2b40
+- Revert changes in `docker` module: add size flag to docker.container. {pull}16600[16600]
 
 *Packetbeat*
 
