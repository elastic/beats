--- conflicted
+++ resolved
@@ -37,11 +37,8 @@
 - Fix registry handle leak on Windows (https://github.com/elastic/go-sysinfo/pull/33). {pull}9920[9920]
 - Gracefully handle TLS options when enrolling a Beat. {issue}9129[9129]
 - Allow to unenroll a Beat from the UI. {issue}9452[9452]
-<<<<<<< HEAD
 - The backing off now implements jitter to better distribute the load. {issue}10172[10172]
-=======
 - Fix config appender registration. {pull}9873[9873]
->>>>>>> dc054c41
 
 *Auditbeat*
 
