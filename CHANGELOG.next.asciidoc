--- conflicted
+++ resolved
@@ -17,11 +17,8 @@
 - Drop support for Debian 10 and upgrade statically linked glibc from 2.28 to 2.31 {pull}41402[41402]
 - Fix metrics not being ingested, due to "Limit of total fields [10000] has been exceeded while adding new fields [...]". The total fields limit has been increased to 12500. No significant performance impact on Elasticsearch is anticipated. {pull}41640[41640]
 - Set default kafka version to 2.1.0 in kafka output and filebeat. {pull}41662[41662]
-<<<<<<< HEAD
 - Replace default Ubuntu-based images with UBI-minimal-based ones {pull}42150[42150]
-=======
 - Fix templates and docs to use correct `--` version of command line arguments. {issue}42038[42038] {pull}42060[42060]
->>>>>>> 4ba7d1c9
 
 *Auditbeat*
 
