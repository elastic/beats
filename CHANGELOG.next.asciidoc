--- conflicted
+++ resolved
@@ -82,12 +82,8 @@
 - 'add_cloud_metadata' processor - improve AWS provider HTTP client overriding to support custom certificate bundle handling {pull}44189[44189]
 - Fixed case where Beats would silently fail due to invalid input configuration, now the error is correctly reported. {issue}43118[43118] {pull}45733[45733]
 - Fix a race condition during metrics initialization which could cause a panic. {issue}45822[45822] {pull}46054[46054]
-<<<<<<< HEAD
+- Update Go version to 1.24.7 {pull}46070[46070].
 - Update github.com/go-viper/mapstructure/v2 to v2.4.0 {pull}46335[46335]
-
-=======
-- Update Go version to 1.24.7 {pull}46070[46070].
->>>>>>> 90c37c09
 
 *Auditbeat*
 
