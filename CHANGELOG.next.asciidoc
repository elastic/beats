--- conflicted
+++ resolved
@@ -51,12 +51,9 @@
 
 
 *Filebeat*
-<<<<<<< HEAD
 - [GCS] Added support for more mime types & introduced offset tracking via cursor state. Also added support for 
    automatic splitting at root level, if root level element is an array. {pull}33981[33981]
-=======
 - [httpsjon] Improved error handling during pagination with chaining & split processor {pull}34127[34127]
->>>>>>> 75ebd50e
 - [Azure blob storage] Added support for more mime types & introduced offset tracking via cursor state. {pull}33981[33981]
 - Fix EOF on single line not producing any event. {issue}30436[30436] {pull}33568[33568]
 - Fix handling of error in states in direct aws-s3 listing input {issue}33513[33513] {pull}33722[33722]
