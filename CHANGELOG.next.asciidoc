// Use these for links to issue and pulls. Note issues and pulls redirect one to
// each other on Github, so don't worry too much on using the right prefix.
:issue: https://github.com/elastic/beats/issues/
:pull: https://github.com/elastic/beats/pull/

=== Beats version HEAD
https://github.com/elastic/beats/compare/v8.2.0\...main[Check the HEAD diff]

==== Breaking changes

*Affecting all Beats*


*Auditbeat*


*Filebeat*


*Heartbeat*


*Metricbeat*


*Packetbeat*


*Winlogbeat*


*Functionbeat*


==== Bugfixes

*Affecting all Beats*

- Re-enable build optimizations to reduce binary size and improve performance. {pull}33620[33620]
- Fix namespacing for agent self-monitoring, CPU no longer reports as zero. {pull}32336[32336]
- Fix namespacing on self-monitoring {pull}32336[32336]
- Expand fields in `decode_json_fields` if target is set. {issue}31712[31712] {pull}32010[32010]
- Fix race condition when stopping runners {pull}32433[32433]
- Fix concurrent map writes when system/process code called from reporter code {pull}32491[32491]
- Fix in AWS related services initialisation relying on custom endpoint resolver. {issue}32888[32888] {pull}32921[32921]
- Keep `orchestrator.cluster.name` if `kubeconfig` is not returned in GKE metadata. {pull}33418[33418]
- Fix Windows service install/uninstall when Win32_Service returns error, add logic to wait until the Windows Service is stopped before proceeding. {pull}33322[33322]
- Support for multiline zookeeper logs {issue}2496[2496]

*Auditbeat*


*Filebeat*

- Fix `httpjson` input page number initialization and documentation. {pull}33400[33400]
- Add handling of AAA operations for Cisco ASA module. {issue}32257[32257] {pull}32789[32789]
- Fix gc.log always shipped even if gc fileset is disabled {issue}30995[30995]
- Fix handling of empty array in httpjson input. {pull}32001[32001]
- Fix reporting of `filebeat.events.active` in log events such that the current value is always reported instead of the difference from the last value. {pull}33597[33597]
- Fix splitting array of strings/arrays in httpjson input {issue}30345[30345] {pull}33609[33609]
- Fix Google workspace pagination and document ID generation. {pull}33666[33666]

*Heartbeat*
- Fix bug affecting let's encrypt and other users of cross-signed certs, where cert expiration was incorrectly calculated. {issue}33215[33215]
- Fix broken disable feature for kibana configured monitors. {pull}33293[33293]
- Fix states client support for output options. {pull}33405[33405]
- Fix states client reloader under managed mode. {pull}33405[33405]
- Fix bug where states.duration_ms was incorrect type. {pull}33563[33563]

*Auditbeat*


*Filebeat*


*Auditbeat*


*Filebeat*


*Heartbeat*


*Metricbeat*

- Fix GCP storage field naming {pull}32806[32806]
- in module/windows/perfmon, changed collection method of the second counter value required to create a displayable value {pull}32305[32305]
- Fix and improve AWS metric period calculation to avoid zero-length intervals {pull}32724[32724]
- Add missing cluster metadata to k8s module metricsets {pull}32979[32979] {pull}33032[33032]
- Change max query size for GetMetricData API to 500 and add RecentlyActive for ListMetrics API call {pull}33105[33105]
- Add GCP CloudSQL region filter {pull}32943[32943]
- Fix logstash cgroup mappings {pull}33131[33131]
- Remove unused `elasticsearch.node_stats.indices.bulk.avg_time.bytes` mapping {pull}33263[33263]
- Add tags to events based on parsed identifier. {pull}33472[33472]
- Skip over unsupported filesystems in the system.filesystem metricset instead of failing immediately. Fix debug statement in system.fsstat metricset. {pull}33646[33646]


*Packetbeat*


*Winlogbeat*


*Functionbeat*



*Elastic Logging Plugin*


==== Added

*Affecting all Beats*

- Beats will now attempt to recover if a lockfile has not been removed {pull}[33169]
- Add `http.pprof` config options for enabling block and mutex profiling. {issue}33572[33572] {pull}33576[33576]

*Auditbeat*

- Add file parser processor to file_integrity module. {pull}28802[28802]
- Improve documentation for symlink handling behaviour in file integrity module. {pull}33430[33430]
- Ensure file integrity module watch paths are absolute. {pull}33430[33430]

*Filebeat*

- Add `text/csv` decoder to `httpjson` input {pull}28564[28564]
- Update `aws-s3` input to connect to non AWS S3 buckets {issue}28222[28222] {pull}28234[28234]
- Add support for '/var/log/pods/' path for add_kubernetes_metadata processor with `resource_type: pod`. {pull}28868[28868]
- Add documentation for add_kubernetes_metadata processors `log_path` matcher. {pull}28868[28868]
- Add support for parsers on journald input {pull}29070[29070]
- Add support in httpjson input for oAuth2ProviderDefault of password grant_type. {pull}29087[29087]
- threatintel module: Add new Recorded Future integration. {pull}30030[30030]
- Support SASL/SCRAM authentication in the Kafka input. {pull}31167[31167]
- checkpoint module: Add `network.transport` derived from IANA number. {pull}31076[31076]
- Add URL Encode template function for httpjson input. {pull}30962[30962]
- Add `application/zip` decoder to the `httpsjon` input. {issue}31282[31282] {pull}31304[31304]
- Default value of `filebeat.registry.flush` increased from 0s to 1s. CPU and disk I/O usage are reduced because the registry is not written to disk for each ingested log line. {issue}30279[30279]
- Cisco ASA/FTD: Add support for messages 434001 and 434003. {pull}31533[31533]
- Change threatintel module from beta to GA. {pull}31693[31693]
- Add template helper function for hashing strings. {issue}31613[31613] {pull}31630[31630]
- Add extended okta.debug_context.debug_data handling. {pull}31676[31676]
- Add `auth.oauth2.google.jwt_json` option to `httpjson` input. {pull}31750[31750]
- Add authentication fields to RabbitMQ module documents. {issue}31159[31159] {pull}31680[31680]
- Add template helper function for decoding hexadecimal strings. {pull}31886[31886]
- Add new `parser` called `include_message` to filter based on message contents. {issue}31794[31794] {pull}32094[32094]
- Allow iptables module to parse ulogd v2 TOS field in logs. {pull}32126[32126]
- httpjson input: Add `toJSON` helper function to template context. {pull}32472[32472]
- Optimize grok patterns in system.auth module pipeline. {pull}32360[32360]
- Checkpoint module: add authentication operation outcome enrichment. {issue}32230[32230] {pull}32431[32431]
- add documentation for decode_xml_wineventlog processor field mappings.  {pull}32456[32456]
- httpjson input: Add request tracing logger. {issue}32402[32402] {pull}32412[32412]
- Add cloudflare R2 to provider list in AWS S3 input. {pull}32620[32620]
- Add support for single string containing multiple relation-types in getRFC5988Link. {pull}32811[32811]
- Fix handling of invalid UserIP and LocalIP values. {pull}32896[32896]
- Allow http_endpoint instances to share ports. {issue}32578[32578] {pull}33377[33377]
- Improve httpjson documentation for split processor. {pull}33473[33473]
- Added separation of transform context object inside httpjson. Introduced new clause `.parent_last_response.*` {pull}33499[33499]
- Cloud Foundry input uses server-side filtering when retrieving logs. {pull}33456[33456]
<<<<<<< HEAD
- Modified `aws-s3` input to reduce mutex contention when multiple SQS message are being processed concurrently. {pull}33658[33658]
=======
- Disable "event normalization" processing for the aws-s3 input to reduce allocations. {pull}33673[33673]
>>>>>>> 943187f6
- Add Common Expression Language input. {pull}31233[31233]


*Auditbeat*


*Filebeat*


*Heartbeat*

- Add new states field for internal use by new synthetics app. {pull}30632[30632]
- Upgrade node to 18.12.0

*Metricbeat*

- Add Data Granularity option to AWS module to allow for for fewer API calls of longer periods and keep small intervals. {issue}33133[33133] {pull}33166[33166]
- Update README file on how to run Metricbeat on Kubernetes. {pull}33308[33308]
- Add per-thread metrics to system_summary {pull}33614[33614]

*Packetbeat*

- Add option to allow sniffer to change device when default route changes. {issue}31905[31905] {pull}32681[32681]
- Add option to allow sniffing multiple interface devices. {issue}31905[31905] {pull}32933[32933]
- Bump Windows Npcap version to v1.71. {issue}33164[33164] {pull}33172[33172]
- Add fragmented IPv4 packet reassembly. {issue}33012[33012] {pull}33296[33296]

*Functionbeat*


*Winlogbeat*


*Elastic Log Driver*


==== Deprecated

*Affecting all Beats*


*Filebeat*


*Heartbeat*


*Metricbeat*


*Packetbeat*

*Winlogbeat*


*Functionbeat*

==== Known Issue



























<|MERGE_RESOLUTION|>--- conflicted
+++ resolved
@@ -157,13 +157,9 @@
 - Improve httpjson documentation for split processor. {pull}33473[33473]
 - Added separation of transform context object inside httpjson. Introduced new clause `.parent_last_response.*` {pull}33499[33499]
 - Cloud Foundry input uses server-side filtering when retrieving logs. {pull}33456[33456]
-<<<<<<< HEAD
 - Modified `aws-s3` input to reduce mutex contention when multiple SQS message are being processed concurrently. {pull}33658[33658]
-=======
 - Disable "event normalization" processing for the aws-s3 input to reduce allocations. {pull}33673[33673]
->>>>>>> 943187f6
 - Add Common Expression Language input. {pull}31233[31233]
-
 
 *Auditbeat*
 
