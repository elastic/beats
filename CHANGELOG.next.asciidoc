// Use these for links to issue and pulls. Note issues and pulls redirect one to
// each other on Github, so don't worry too much on using the right prefix.
:issue: https://github.com/elastic/beats/issues/
:pull: https://github.com/elastic/beats/pull/

=== Beats version HEAD
https://github.com/elastic/beats/compare/v8.8.1\...main[Check the HEAD diff]

==== Breaking changes

*Affecting all Beats*
- Update Go version to 1.19.10 {pull}35751[35751]
- Fix status reporting to Elastic-Agent when output configuration is invalid running under Elastic-Agent {pull}35719[35719]


*Auditbeat*


*Filebeat*


*Heartbeat*


*Metricbeat*


*Osquerybeat*


*Packetbeat*


*Winlogbeat*

- Add "event.category" and "event.type" to Sysmon module for EventIDs 8, 9, 19, 20, 27, 28, 255 {pull}35193[35193]

*Functionbeat*


*Elastic Logging Plugin*


==== Bugfixes

*Affecting all Beats*
- Support for multiline zookeeper logs {issue}2496[2496]
- Allow `clock_nanosleep` in the default seccomp profiles for amd64 and 386. Newer versions of glibc (e.g. 2.31) require it. {issue}33792[33792]
- Disable lockfile when running under elastic-agent. {pull}33988[33988]
- Fix lockfile logic, retry locking {pull}34194[34194]
- Add checks to ensure reloading of units if the configuration actually changed. {pull}34346[34346]
- Fix namespacing on self-monitoring {pull}32336[32336]
- Fix race condition when stopping runners {pull}32433[32433]
- Fix concurrent map writes when system/process code called from reporter code {pull}32491[32491]
- Log errors from the Elastic Agent V2 client errors channel. Avoids blocking when error occurs communicating with the Elastic Agent. {pull}34392[34392]
- Only log publish event messages in trace log level under elastic-agent. {pull}34391[34391]
- Fix issue where updating a single Elastic Agent configuration unit results in other units being turned off. {pull}34504[34504]
- Fix dropped events when monitor a beat under the agent and send its `Host info` log entry. {pull}34599[34599]
- Fix namespacing on self-monitoring {pull}32336[32336]
- Fix race condition when stopping runners {pull}32433[32433]
- Fix concurrent map writes when system/process code called from reporter code {pull}32491[32491]
- Fix panics when a processor is closed twice {pull}34647[34647]
- Update elastic-agent-system-metrics to v0.4.6 to allow builds on mips platforms. {pull}34674[34674]
- The Elasticsearch output now splits large requests instead of dropping them when it receives a StatusRequestEntityTooLarge error. {pull}34911[34911]
- Fix Beats started by agent do not respect the allow_older_versions: true configuration flag {issue}34227[34227] {pull}34964[34964]
- Fix performance issues when we have a lot of inputs starting and stopping by allowing to disable global processors under fleet. {issue}35000[35000] {pull}35031[35031]
- In cases where the matcher detects a non-string type in a match statement, report the error as a debug statement, and not a warning statement. {pull}35119[35119]
- 'add_cloud_metadata' processor - add cloud.region field for GCE cloud provider
- 'add_cloud_metadata' processor - update azure metadata api version to get missing `cloud.account.id` field
- Make sure k8s watchers are closed when closing k8s meta processor. {pull}35630[35630]
- Upgraded apache arrow library used in x-pack/libbeat/reader/parquet from v11 to v12.0.1 in order to fix cross-compilation issues {pull}35640[35640]
- Fix panic when MaxRetryInterval is specified, but RetryInterval is not {pull}35820[35820]
- Do not print context cancelled error message when running under agent {pull}36006[36006]
- Fix recovering from invalid output configuration when running under Elastic-Agent {pull}36016[36016]
- Improve StreamBuf append to improve performance when reading long lines from files. {pull}35928[35928]
- Eliminate cloning of event in deepUpdate {pull}35945[35945]
- Fix ndjson parser to store JSON fields correctly under `target` {issue}29395[29395]
- Support build of projects outside of beats directory {pull}36126[36126]

*Auditbeat*

*Filebeat*

- [Auditbeat System Package] Added support for Apple Silicon chips. {pull}34433[34433]
- [Azure blob storage] Changed logger field name from `container` to `container_name` so that it does not clash
   with the ecs field name `container`. {pull}34403[34403]
- [GCS] Added support for more mime types & introduced offset tracking via cursor state. Also added support for
   automatic splitting at root level, if root level element is an array. {pull}34155[34155]
- [httpsjon] Improved error handling during pagination with chaining & split processor {pull}34127[34127]
- [Azure blob storage] Added support for more mime types & introduced offset tracking via cursor state. {pull}33981[33981]
- Fix EOF on single line not producing any event. {issue}30436[30436] {pull}33568[33568]
- Fix handling of error in states in direct aws-s3 listing input {issue}33513[33513] {pull}33722[33722]
- Fix `httpjson` input page number initialization and documentation. {pull}33400[33400]
- Add handling of AAA operations for Cisco ASA module. {issue}32257[32257] {pull}32789[32789]
- Fix gc.log always shipped even if gc fileset is disabled {issue}30995[30995]
- Fix handling of empty array in httpjson input. {pull}32001[32001]
- Fix reporting of `filebeat.events.active` in log events such that the current value is always reported instead of the difference from the last value. {pull}33597[33597]
- Fix splitting array of strings/arrays in httpjson input {issue}30345[30345] {pull}33609[33609]
- Fix Google workspace pagination and document ID generation. {pull}33666[33666]
- Fix PANW handling of messages with event.original already set. {issue}33829[33829] {pull}33830[33830]
- Rename identity as identity_name when the value is a string in Azure Platform Logs. {pull}33654[33654]
- Fix 'requires pointer' error while getting cursor metadata. {pull}33956[33956]
- Fix input cancellation handling when HTTP client does not support contexts. {issue}33962[33962] {pull}33968[33968]
- Update mito CEL extension library to v0.0.0-20221207004749-2f0f2875e464 {pull}33974[33974]
- Fix CEL result deserialisation when evaluation fails. {issue}33992[33992] {pull}33996[33996]
- Fix handling of non-200/non-429 status codes. {issue}33999[33999] {pull}34002[34002]
- [azure-eventhub input] Switch the run EPH run mode to non-blocking {pull}34075[34075]
- [google_workspace] Fix pagination and cursor value update. {pull}34274[34274]
- Fix handling of quoted values in auditd module. {issue}22587[22587] {pull}34069[34069]
- Fixing system tests not returning expected content encoding for azure blob storage input. {pull}34412[34412]
- [Azure Logs] Fix authentication_processing_details parsing in sign-in logs. {issue}34330[34330] {pull}34478[34478]
- Prevent Elasticsearch from spewing log warnings about redundant wildcard when setting up ingest pipelines. {issue}34249[34249] {pull}34550[34550]
- Gracefully handle Windows event channel not found errors in winlog input. {issue}30201[30201] {pull}34605[34605]
- Fix the issue of `cometd` input worker getting closed in case of a network connection issue and an EOF error. {issue}34326[34326] {pull}34327[34327]
- Fix for httpjson first_response object throwing false positive errors by making it a flag based object {issue}34747[34747] {pull}34748[34748]
- Fix errors and panics due to re-used processors {pull}34761[34761]
- Add missing Basic Authentication support to CEL input {issue}34609[34609] {pull}34689[34689]
- [Gcs Input] - Added missing locks for safe concurrency {pull}34914[34914]
- Fix the ignore_inactive option being ignored in Filebeat's filestream input {pull}34770[34770]
- Fix TestMultiEventForEOFRetryHandlerInput unit test of CometD input {pull}34903[34903]
- Add input instance id to request trace filename for httpjson and cel inputs {pull}35024[35024]
- Fix panic in TCP and UDP inputs on Linux when collecting socket metrics from OS. {issue}35064[35064]
- Correctly collect TCP and UDP metrics for unspecified address values. {pull}35111[35111]
- Fix base for UDP and TCP queue metrics and UDP drops metric. {pull}35123[35123]
- Sanitize filenames for request tracer in httpjson input. {pull}35143[35143]
- decode_cef processor: Fix ECS output by making `observer.ip` into an array of strings instead of string. {issue}35140[35140] {pull}35149[35149]
- Fix handling of MySQL audit logs with strict JSON parser. {issue}35158[35158] {pull}35160[35160]
- Sanitize filenames for request tracer in cel input. {pull}35154[35154]
- Fix accidental error overwrite in defer statement in entityanalytics Azure AD input. {issue}35153[35153] {pull}35169[35169]
- Fixing the grok expression outputs of log files {pull}35221[35221]
- Fixes "Can only start an input when all related states are finished" error when running under Elastic-Agent {pull}35250[35250] {issue}33653[33653]
- Move repeated Windows event channel not found errors in winlog input to debug level.  {issue}35314[35314] {pull}35317[35317]
- Fix crash when processing forwarded logs missing a message. {issue}34705[34705] {pull}34865[34865]
- Fix crash when loading azurewebstorage cursor with no partially processed data. {pull}35433[35433]
- Add support in s3 input for JSON with array of objects. {pull}35475[35475]
- RFC5424 syslog timestamps with offset 'Z' will be treated as UTC rather than using the default timezone. {pull}35360[35360]
- Fix syslog message parsing for fortinet.firewall to take into account quoted values. {pull}35522[35522]
- [system] sync system/auth dataset with system integration 1.29.0. {pull}35581[35581]
- [GCS Input] - Fixed an issue where bucket_timeout was being applied to the entire bucket poll interval and not individual bucket object read operations. Fixed a map write concurrency issue arising from data races when using a high number of workers. Fixed the flaky tests that were present in the GCS test suit. {pull}35605[35605]
- Fix filestream false positive log error "filestream input with ID 'xyz' already exists" {issue}31767[31767]
- Fix error message formatting from filestream input. {pull}35658[35658]
- Fix error when trying to use `include_message` parser {issue}35440[35440]
- Fix handling of IPv6 unspecified addresses in TCP input. {issue}35064[35064] {pull}35637[35637]
- Fixed a minor code error in the GCS input scheduler where a config value was being used directly instead of the source struct. {pull}35729[35729]
- Improve error reporting and fix IPv6 handling of TCP and UDP metric collection. {pull}35772[35772]
- Fix CEL input JSON marshalling of nested objects. {issue}35763[35763] {pull}35774[35774]
- Fix metric collection in GCPPubSub input. {pull}35773[35773]
- Fix end point deregistration in http_endpoint input. {issue}35899[35899] {pull}35903[35903]
- Fix duplicate ID panic in filestream metrics. {issue}35964[35964] {pull}35972[35972]
- Improve error reporting and fix IPv6 handling of TCP and UDP metric collection. {pull}35996[35996]
- Fix handling of NUL-terminated log lines in Fortinet Firewall module. {issue}36026[36026] {pull}36027[36027]
- Make redact field configuration recommended in CEL input and log warning if missing. {pull}36008[36008]
- Fix handling of region name configuration in awss3 input {pull}36034[36034]
<<<<<<< HEAD
- Fix panic when sqs input metrics getter is invoked {pull}36101[36101] {issue}36077[36077]
=======
- Make CEL input's `now` global variable static for evaluation lifetime. {pull}36107[36107]
>>>>>>> b6c377c8

*Heartbeat*

- Fix panics when parsing dereferencing invalid parsed url. {pull}34702[34702]
- Fix broken zip URL monitors. NOTE: Zip URL Monitors will be removed in version 8.7 and replaced with project monitors. {pull}33723[33723]
- Fix integration hashing to prevent reloading all when updated. {pull}34697[34697]
- Fix release of job limit semaphore when context is cancelled. {pull}34697[34697]
- Fix bug where states.duration_ms was incorrect type. {pull}33563[33563]
- Fix handling of long UDP messages in UDP input. {issue}33836[33836] {pull}33837[33837]
- Fix browser monitor summary reporting as up when monitor is down. {issue}33374[33374] {pull}33819[33819]
- Fix beat capabilities on Docker image. {pull}33584[33584]
- Fix serialization of state duration to avoid scientific notation. {pull}34280[34280]
- Enable nodejs engine strict validation when bundling synthetics. {pull}34470[34470]
with the ecs field name `container`. {pull}34403[34403]
automatic splitting at root level, if root level element is an array. {pull}34155[34155]
- Fix broken mapping for state.ends field. {pull}34891[34891]
- Fix issue using projects in airgapped environments by disabling npm audit. {pull}34936[34936]
- Fix broken state ID location naming. {pull}35336[35336]
- Fix project monitor temp directories permission to include group access. {pull}35398[35398]
- Fix output pipeline exit on run_once. {pull}35376[35376]
- Fix formatting issue with socket trace timeout. {pull}35434[35434]
- Update gval version. {pull}35636[35636]
- Fix serialization of processors when running diagnostics. {pull}35698[35698]
- Filter dev flags for ui monitors inside synthetics_args. {pull}35788[35788]
- Fix temp dir running out of space with project monitors. {issue}35843[35843]
- Fixing the grok expression outputs of log files {pull}35221[35221]

*Heartbeat*


*Heartbeat*


*Heartbeat*


*Heartbeat*


*Auditbeat*


*Filebeat*


*Auditbeat*


*Filebeat*

- Sanitize filenames for request tracer in cel input. {pull}35154[35154]

*Heartbeat*


*Metricbeat*

- in module/windows/perfmon, changed collection method of the second counter value required to create a displayable value {pull}32305[32305]
- Fix and improve AWS metric period calculation to avoid zero-length intervals {pull}32724[32724]
- Add missing cluster metadata to k8s module metricsets {pull}32979[32979] {pull}33032[33032]
- Add GCP CloudSQL region filter {pull}32943[32943]
- Fix logstash cgroup mappings {pull}33131[33131]
- Remove unused `elasticsearch.node_stats.indices.bulk.avg_time.bytes` mapping {pull}33263[33263]
- Fix kafka dashboard field names {pull}33555[33555]
- Add tags to events based on parsed identifier. {pull}33472[33472]
- Support Oracle-specific connection strings in SQL module {issue}32089[32089] {pull}32293[32293]
- Remove deprecated metrics from controller manager, scheduler and proxy {pull}34161[34161]
- Fix metrics split through different events and metadata not matching for aws cloudwatch. {pull}34483[34483]
- Fix metadata enricher with correct container ids for pods with multiple containers in container metricset. Align `kubernetes.container.id` and `container.id` fields for state_container metricset. {pull}34516[34516]
- Make generic SQL GA {pull}34637[34637]
- Collect missing remote_cluster in elasticsearch ccr metricset {pull}34957[34957]
- Add context with timeout in AWS API calls {pull}35425[35425]
- Fix no error logs displayed in CloudWatch EC2, RDS and SQS metadata {issue}34985[34985] {pull}35035[35035]
- Remove Beta warning from IIS application_pool metricset {pull}35480[35480]
- Improve documentation for ActiveMQ module {issue}35113[35113] {pull}35558[35558]
- Fix EC2 host.cpu.usage {pull}35717[35717]
- Resolve statsd module's prematurely halting of metrics parsing upon encountering an invalid packet. {pull}35075[35075]

*Osquerybeat*

- Adds the `elastic_file_analysis` table to the Osquery extension for macOS builds. {pull}35056[35056]

*Packetbeat*

- Fix double channel close panic when reloading. {pull}35324[35324]
- Fix BPF filter setting not being applied to sniffers. {issue}35363[35363] {pull}35484[35484]
- Fix handling of Npcap installation options from Fleet. {pull}35541[35541]

*Winlogbeat*

- Fix handling of event data with keys containing dots. {issue}34345[34345] {pull}34549[34549]
- Gracefully handle channel not found errors. {issue}30201[30201] {pull}34605[34605]
- Clarify query term limits warning and remove link to missing Microsoft doc page. {pull}34715[34715]
- Improve documentation for event_logs.name configuration. {pull}34931[34931]
- Move repeated channel not found errors to debug level.  {issue}35314[35314] {pull}35317[35317]
- Fix panic due to misrepresented buffer use. {pull}35437[35437]
- Prevent panic on closing iterators on empty channels in experimental API. {issue}33966[33966] {pull}35423[35423]
- Allow program termination when attempting to open an absent channel. {pull}35474[35474]

*Functionbeat*


*Functionbeat*



*Elastic Logging Plugin*


==== Added

*Affecting all Beats*

- Added append Processor which will append concrete values or values from a field to target. {issue}29934[29934] {pull}33364[33364]
- Allow users to enable features via configuration, starting with the FQDN reporting feature. {issue}1070[1070] {pull}34456[34456]
- Add Hetzner Cloud as a provider for `add_cloud_metadata`. {pull}35456[35456]
- Reload Beat when TLS certificates or key files are modified. {issue}34408[34408] {pull}34416[34416]
- Upgrade version of elastic-agent-autodiscover to v0.6.1 for improved memory consumption on k8s. {pull}35483[35483]
- Added `orchestrator.cluster.id` and `orchestrator.cluster.name` fields to the add_cloud_metadata processor, AWS cloud provider. {pull}35182[35182]
- Lowercase reported hostnames per Elastic Common Schema (ECS) guidelines for the host.name field. Upgraded github.com/elastic/go-sysinfo to 1.11.0. {pull}35652[35652]

*Auditbeat*


*Filebeat*

- add documentation for decode_xml_wineventlog processor field mappings.  {pull}32456[32456]
- httpjson input: Add request tracing logger. {issue}32402[32402] {pull}32412[32412]
- Add cloudflare R2 to provider list in AWS S3 input. {pull}32620[32620]
- Add support for single string containing multiple relation-types in getRFC5988Link. {pull}32811[32811]
- Added separation of transform context object inside httpjson. Introduced new clause `.parent_last_response.*` {pull}33499[33499]
- Cloud Foundry input uses server-side filtering when retrieving logs. {pull}33456[33456]
- Add `parse_aws_vpc_flow_log` processor. {pull}33656[33656]
- Update `aws.vpcflow` dataset in AWS module have a configurable log `format` and to produce ECS 8.x fields. {pull}33699[33699]
- Modified `aws-s3` input to reduce mutex contention when multiple SQS message are being processed concurrently. {pull}33658[33658]
- Disable "event normalization" processing for the aws-s3 input to reduce allocations. {pull}33673[33673]
- Add Common Expression Language input. {pull}31233[31233]
- Add support for http+unix and http+npipe schemes in httpjson input. {issue}33571[33571] {pull}33610[33610]
- Add support for http+unix and http+npipe schemes in cel input. {issue}33571[33571] {pull}33712[33712]
- Add `decode_duration`, `move_fields` processors. {pull}31301[31301]
- Add backup to bucket and delete functionality for the `aws-s3` input. {issue}30696[30696] {pull}33559[33559]
- Add metrics for UDP packet processing. {pull}33870[33870]
- Convert UDP input to v2 input. {pull}33930[33930]
- Improve collection of risk information from Okta debug data. {issue}33677[33677] {pull}34030[34030]
- Adding filename details from zip to response for httpjson {issue}33952[33952] {pull}34044[34044]
- Allow user configuration of keep-alive behaviour for HTTPJSON and CEL inputs. {issue}33951[33951] {pull}34014[34014]
- Add support for polling system UDP stats for UDP input metrics. {pull}34070[34070]
- Add support for recognizing the log level in Elasticsearch JVM logs {pull}34159[34159]
- Add new Entity Analytics input with Azure Active Directory support. {pull}34305[34305]
- Added metric `sqs_lag_time` for aws-s3 input. {pull}34306[34306]
- Add metrics for TCP packet processing. {pull}34333[34333]
- Add metrics for unix socket packet processing. {pull}34335[34335]
- Add beta `take over` mode for `filestream` for simple migration from `log` inputs {pull}34292[34292]
- Add pagination support for Salesforce module. {issue}34057[34057] {pull}34065[34065]
- Allow users to redact sensitive data from CEL input debug logs. {pull}34302[34302]
- Added support for HTTP destination override to Google Cloud Storage input. {pull}34413[34413]
- Added metric `sqs_messages_waiting_gauge` for aws-s3 input. {pull}34488[34488]
- Add support for new Rabbitmq timestamp format for logs {pull}34211[34211]
- Allow user configuration of timezone offset in Cisco ASA and FTD modules. {pull}34436[34436]
- Allow user configuration of timezone offset in Checkpoint module. {pull}34472[34472]
- Add support for Okta debug attributes, `risk_reasons`, `risk_behaviors` and `factor`. {issue}33677[33677] {pull}34508[34508]
- Fill okta.request.ip_chain.* as a flattened object in Okta module. {pull}34621[34621]
- Fixed GCS log format issues. {pull}34659[34659]
- Add nginx.ingress_controller.upstream.ip to related.ip {issue}34645[34645] {pull}34672[34672]
- Include NAT and firewall IPs in `related.ip` in Fortinet Firewall module. {issue}34640[34640] {pull}34673[34673]
- Add Basic Authentication support on constructed requests to CEL input {issue}34609[34609] {pull}34689[34689]
- Add string manipulation extensions to CEL input {issue}34610[34610] {pull}34689[34689]
- Add unix socket log parsing for nginx ingress_controller {pull}34732[34732]
- Added metric `sqs_worker_utilization` for aws-s3 input. {pull}34793[34793]
- Improve CEL input documentation {pull}34831[34831]
- Add metrics documentation for CEL and AWS CloudWatch inputs. {issue}34887[34887] {pull}34889[34889]
- Register MIME handlers for CSV types in CEL input. {pull}34934[34934]
- Add MySQL authentication message parsing and `related.ip` and `related.user` fields {pull}34810[34810]
- Mention `mito` CEL tool in CEL input docs. {pull}34959[34959]
- Add nginx ingress_controller parsing if one of upstreams fails to return response {pull}34787[34787]
- Allow neflow v9 and ipfix templates to be shared between source addresses. {pull}35036[35036]
- Add support for collecting IPv6 metrics. {pull}35123[35123]
- Added support for decoding apache parquet files in awss3 input. {issue}34662[34662] {pull}35578[35578]
- Add oracle authentication messages parsing {pull}35127[35127]
- Add sanitization capabilities to azure-eventhub input {pull}34874[34874]
- Add support for CRC validation in Filebeat's HTTP endpoint input. {pull}35204[35204]
- Add support for CRC validation in Zoom module. {pull}35604[35604]
- Add execution budget to CEL input. {pull}35409[35409]
- Add XML decoding support to HTTPJSON. {issue}34438[34438] {pull}35235[35235]
- Add delegated account support when using Google ADC in `httpjson` input. {pull}35507[35507]
- Add metrics for filestream input. {pull}35529[35529]
- Add support for collecting `httpjson` metrics. {pull}35392[35392]
- Add XML decoding support to CEL. {issue}34438[34438] {pull}35372[35372]
- Mark CEL input as GA. {pull}35559[35559]
- Add metrics for gcp-pubsub input. {pull}35614[35614]
- [GCS] Added scheduler debug logs and improved the context passing mechanism by removing them from struct params and passing them as function arguments. {pull}35674[35674]
- Allow non-AWS endpoints for awss3 input. {issue}35496[35496] {pull}35520[35520]
- Under elastic-agent the input metrics will now be included in agent diagnostics dumps. {pull}35798[35798]
- Add Okta input package for entity analytics. {pull}35611[35611]
- Expose harvester metrics from filestream input {pull}35835[35835] {issue}33771[33771]
- Add device support for Azure AD entity analytics. {pull}35807[35807]
- Improve CEL input performance. {pull}35915[35915]
- Adding filename details from zip to response for httpjson {issue}33952[33952] {pull}34044[34044]
- Add `clean_session` configuration setting for MQTT input.  {pull}35806[16204]
- Add fingerprint mode for the filestream scanner and new file identity based on it {issue}34419[34419] {pull}35734[35734]
- Add file system metadata to events ingested via filestream {issue}35801[35801] {pull}36065[36065]
- Allow parsing bytes in and bytes out as long integer in CEF processor. {issue}36100[36100] {pull}36108[36108]

*Auditbeat*
   - Migration of system/package module storage from gob encoding to flatbuffer encoding in bolt db. {pull}34817[34817]

*Libbeat*
- Added support for apache parquet file reader. {issue}34662[34662] {pull}35183[35183]

*Heartbeat*
- Users can now configure max scheduler job limits per monitor type via env var. {pull}34307[34307]
- Added status to monitor run log report.
- Removed beta label for browser monitors. {pull}35424[35424].


*Metricbeat*

- Add per-thread metrics to system_summary {pull}33614[33614]
- Add GCP CloudSQL metadata {pull}33066[33066]
- Add GCP Redis metadata {pull}33701[33701]
- Remove GCP Compute metadata cache {pull}33655[33655]
- Add support for multiple regions in GCP {pull}32964[32964]
- Add GCP Redis regions support {pull}33728[33728]
- Add namespace metadata to all namespaced kubernetes resources. {pull}33763[33763]
- Changed cloudwatch module to call ListMetrics API only once per region, instead of per AWS namespace {pull}34055[34055]
- Add beta ingest_pipeline metricset to Elasticsearch module for ingest pipeline monitoring {pull}34012[34012]
- Handle duplicated TYPE line for prometheus metrics {issue}18813[18813] {pull}33865[33865]
- Add GCP Carbon Footprint metricbeat data {pull}34820[34820]
- Add event loop utilization metric to Kibana module {pull}35020[35020]
- Support collecting metrics from both the monitoring account and linked accounts from AWS CloudWatch. {pull}35540[35540]
- Add new parameter `include_linked_accounts` to enable/disable metrics collection from multiple linked AWS Accounts {pull}35648[35648]
- Migrate Azure Billing, Monitor, and Storage metricsets to the newer SDK. {pull}33585[33585]
- Add support for float64 values parsing for statsd metrics of counter type. {pull}35099[35099]
- Add kubernetes.deployment.status.* fields for Kubernetes module {pull}35999[35999]


*Osquerybeat*


*Packetbeat*

- Added `packetbeat.interfaces.fanout_group` to allow a Packetbeat sniffer to join an AF_PACKET fanout group. {issue}35451[35451] {pull}35453[35453]
- Add AF_PACKET metrics. {issue}35428[35428] {pull}35489[35489]
- Under elastic-agent the input metrics will now be included in agent diagnostics dumps. {pull}35798[35798]
- Add support for multiple regions in GCP {pull}32964[32964]

*Packetbeat*


*Winlogbeat*


*Functionbeat*


*Winlogbeat*

- Set `host.os.type` and `host.os.family` to "windows" if not already set. {pull}35435[35435]
- Handle empty DNS answer data in QueryResults for the Sysmon Pipeline {pull}35207[35207]
- Under elastic-agent the input metrics will now be included in agent diagnostics dumps. {pull}35798[35798]


*Elastic Log Driver*
*Elastic Logging Plugin*


==== Deprecated

*Auditbeat*


*Filebeat*


*Heartbeat*


*Metricbeat*


*Osquerybeat*


*Packetbeat*


*Winlogbeat*


*Functionbeat*


*Elastic Logging Plugin*


==== Known Issues<|MERGE_RESOLUTION|>--- conflicted
+++ resolved
@@ -151,11 +151,8 @@
 - Fix handling of NUL-terminated log lines in Fortinet Firewall module. {issue}36026[36026] {pull}36027[36027]
 - Make redact field configuration recommended in CEL input and log warning if missing. {pull}36008[36008]
 - Fix handling of region name configuration in awss3 input {pull}36034[36034]
-<<<<<<< HEAD
 - Fix panic when sqs input metrics getter is invoked {pull}36101[36101] {issue}36077[36077]
-=======
 - Make CEL input's `now` global variable static for evaluation lifetime. {pull}36107[36107]
->>>>>>> b6c377c8
 
 *Heartbeat*
 
