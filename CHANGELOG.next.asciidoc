// Use these for links to issue and pulls. Note issues and pulls redirect one to
// each other on Github, so don't worry too much on using the right prefix.
:issue: https://github.com/elastic/beats/issues/
:pull: https://github.com/elastic/beats/pull/

=== Beats version HEAD
https://github.com/elastic/beats/compare/v8.8.1\...main[Check the HEAD diff]

==== Breaking changes

*Affecting all Beats*

- Fix FQDN being lowercased when used as `host.hostname` {issue}39993[39993]
- Beats won't log start up information when running under the Elastic Agent {40390}40390[40390]

*Auditbeat*


*Filebeat*

- Convert netflow input to API v2 and disable event normalisation {pull}37901[37901]
- Removed deprecated Squid from Beats. See <<migrate-from-deprecated-module>> for migration options. {pull}38037[38037]
- Removed deprecated Sonicwall from Beats. Use the https://docs.elastic.co/integrations/sonicwall[SonicWall Firewall] Elastic integration instead. {pull}38037[38037]
- Removed deprecated Radware from Beats. See <<migrate-from-deprecated-module>> for migration options. {pull}38037[38037]
- Removed deprecated Netscout from Beats. See <<migrate-from-deprecated-module>> for migration options. {pull}38037[38037]
- Removed deprecated Juniper Netscreen from Beats. See <<migrate-from-deprecated-module>> for migration options. {pull}38037[38037]
- Removed deprecated Impreva from Beats. See <<migrate-from-deprecated-module>> for migration options. {pull}38037[38037]
- Removed deprecated Cylance from Beats. See <<migrate-from-deprecated-module>> for migration options. {pull}38037[38037]
- Removed deprecated Bluecoat from Beats. See <<migrate-from-deprecated-module>> for migration options. {pull}38037[38037]
- Introduce input/netmetrics and refactor netflow input metrics {pull}38055[38055]
- Redis: Added replication role as a field to submitted slowlogs
- Change log.file.path field in awscloudwatch input to nested object. {pull}41099[41099]

*Heartbeat*


*Metricbeat*

- Setting period for counter cache for Prometheus remote_write at least to 60sec {pull}38553[38553]
- Remove fallback to the node limit for the `kubernetes.pod.cpu.usage.limit.pct` and `kubernetes.pod.memory.usage.limit.pct` metrics calculation

*Osquerybeat*

- Add action responses data stream, allowing osquerybeat to post action results directly to elasticsearch. {pull}39143[39143]


*Packetbeat*


*Winlogbeat*

- Add "event.category" and "event.type" to Sysmon module for EventIDs 8, 9, 19, 20, 27, 28, 255 {pull}35193[35193]

*Functionbeat*


*Elastic Logging Plugin*


==== Bugfixes

*Affecting all Beats*

- Support for multiline zookeeper logs {issue}2496[2496]
- Add checks to ensure reloading of units if the configuration actually changed. {pull}34346[34346]
- Fix namespacing on self-monitoring {pull}32336[32336]
- Fix namespacing on self-monitoring {pull}32336[32336]
- Fix Beats started by agent do not respect the allow_older_versions: true configuration flag {issue}34227[34227] {pull}34964[34964]
- Fix performance issues when we have a lot of inputs starting and stopping by allowing to disable global processors under fleet. {issue}35000[35000] {pull}35031[35031]
- 'add_cloud_metadata' processor - add cloud.region field for GCE cloud provider
- 'add_cloud_metadata' processor - update azure metadata api version to get missing `cloud.account.id` field
- Upgraded apache arrow library used in x-pack/libbeat/reader/parquet from v11 to v12.0.1 in order to fix cross-compilation issues {pull}35640[35640]
- Fix panic when MaxRetryInterval is specified, but RetryInterval is not {pull}35820[35820]
- Support build of projects outside of beats directory {pull}36126[36126]
- Support Elastic Agent control protocol chunking support {pull}37343[37343]
- Lower logging level to debug when attempting to configure beats with unknown fields from autodiscovered events/environments {pull}[37816][37816]
- Set timeout of 1 minute for FQDN requests {pull}37756[37756]

*Auditbeat*


*Filebeat*

- [Gcs Input] - Added missing locks for safe concurrency {pull}34914[34914]
- Fix the ignore_inactive option being ignored in Filebeat's filestream input {pull}34770[34770]
- Fix TestMultiEventForEOFRetryHandlerInput unit test of CometD input {pull}34903[34903]
- Add input instance id to request trace filename for httpjson and cel inputs {pull}35024[35024]
- Fixes "Can only start an input when all related states are finished" error when running under Elastic-Agent {pull}35250[35250] {issue}33653[33653]
- [system] sync system/auth dataset with system integration 1.29.0. {pull}35581[35581]
- [GCS Input] - Fixed an issue where bucket_timeout was being applied to the entire bucket poll interval and not individual bucket object read operations. Fixed a map write concurrency issue arising from data races when using a high number of workers. Fixed the flaky tests that were present in the GCS test suit. {pull}35605[35605]
- Fixed concurrency and flakey tests issue in azure blob storage input. {issue}35983[35983] {pull}36124[36124]
- Fix panic when sqs input metrics getter is invoked {pull}36101[36101] {issue}36077[36077]
- Fix handling of Juniper SRX structured data when there is no leading junos element. {issue}36270[36270] {pull}36308[36308]
- Fix Filebeat Cisco module with missing escape character {issue}36325[36325] {pull}36326[36326]
- Added a fix for Crowdstrike pipeline handling process arrays {pull}36496[36496]
- [threatintel] MISP pagination fixes {pull}37898[37898]
- Fix file handle leak when handling errors in filestream {pull}37973[37973]
- Fix a race condition that could crash Filebeat with a "negative WaitGroup counter" error {pull}38094[38094]
- Fix "failed processing S3 event for object key" error on aws-s3 input when key contains the "+" character {issue}38012[38012] {pull}38125[38125]
- Fix filebeat gcs input panic {pull}38407[38407]
- Fix filestream's registry GC: registry entries are now removed from the in-memory and disk store when they're older than the set TTL {issue}36761[36761] {pull}38488[38488]
- Fix filestream's registry GC: registry entries are now removed from the in-memory and disk store when they're older than the set TTL {issue}36761[36761] {pull}38488[38488]
- [threatintel] MISP splitting fix for empty responses {issue}38739[38739] {pull}38917[38917]
- Prevent GCP Pub/Sub input blockage by increasing default value of `max_outstanding_messages` {issue}35029[35029] {pull}38985[38985]
- Updated Websocket input title to align with existing inputs {pull}39006[39006]
- Restore netflow input on Windows {pull}39024[39024]
- Upgrade azure-event-hubs-go and azure-storage-blob-go dependencies. {pull}38861[38861]
- Fix request trace filename handling in http_endpoint input. {pull}39410[39410]
- Upgrade github.com/hashicorp/go-retryablehttp to mitigate CVE-2024-6104 {pull}40036[40036]
- Prevent panic in CEL and salesforce inputs when github.com/hashicorp/go-retryablehttp exceeds maximum retries. {pull}40144[40144]
- Fix publication of group data from the Okta entity analytics provider. {pull}40681[40681]
- Ensure netflow custom field configuration is applied. {issue}40735[40735] {pull}40730[40730]
- Fix a bug in Salesforce input to only handle responses with 200 status code {pull}41015[41015]

*Heartbeat*



*Metricbeat*

- Fix Azure Monitor 429 error by causing metricbeat to retry the request again. {pull}38294[38294]
- Fix fields not being parsed correctly in postgresql/database {issue}25301[25301] {pull}37720[37720]
- rabbitmq/queue - Change the mapping type of `rabbitmq.queue.consumers.utilisation.pct` to `scaled_float` from `long` because the values fall within the range of `[0.0, 1.0]`. Previously, conversion to integer resulted in reporting either `0` or `1`.
- Fix timeout caused by the retrival of which indices are hidden {pull}39165[39165]
- Fix Azure Monitor support for multiple aggregation types {issue}39192[39192] {pull}39204[39204]
- Fix handling of access errors when reading process metrics {pull}39627[39627]
- Fix behavior of cgroups path discovery when monitoring the host system from within a container {pull}39627[39627]
- Fix issue where beats may report incorrect metrics for its own process when running inside a container {pull}39627[39627]
- Normalize AWS RDS CPU Utilization values before making the metadata API call. {pull}39664[39664]
- Fix behavior of pagetypeinfo metrics {pull}39985[39985]
- Update beat module with apm-server monitoring metrics fields {pull}40127[40127]
- Fix Azure Monitor metric timespan to restore Storage Account PT1H metrics {issue}40376[40376] {pull}40367[40367]
- Remove excessive info-level logs in cgroups setup {pull}40491[40491]
- Add missing ECS Cloud fields in GCP `metrics` metricset when using `exclude_labels: true` {issue}40437[40437] {pull}40467[40467]
- Add AWS OwningAccount support for cross account monitoring {issue}40570[40570] {pull}40691[40691]
- Use namespace for GetListMetrics when exists in AWS {pull}41022[41022]
- Only fetch cluster-level index stats summary {issue}36019[36019] {pull}42901[42901]

*Osquerybeat*


*Packetbeat*


*Winlogbeat*



*Elastic Logging Plugin*


==== Added

*Affecting all Beats*

- Added append Processor which will append concrete values or values from a field to target. {issue}29934[29934] {pull}33364[33364]
- dns processor: Add support for forward lookups (`A`, `AAAA`, and `TXT`). {issue}11416[11416] {pull}36394[36394]
- [Enhanncement for host.ip and host.mac] Disabling netinfo.enabled option of add-host-metadata processor {pull}36506[36506]
- allow `queue` configuration settings to be set under the output. {issue}35615[35615] {pull}36788[36788]
- Beats will now connect to older Elasticsearch instances by default {pull}36884[36884]
- Raise up logging level to warning when attempting to configure beats with unknown fields from autodiscovered events/environments
- elasticsearch output now supports `idle_connection_timeout`. {issue}35616[35615] {pull}36843[36843]
- Enable early event encoding in the Elasticsearch output, improving cpu and memory use {pull}38572[38572]
- The environment variable `BEATS_ADD_CLOUD_METADATA_PROVIDERS` overrides configured/default `add_cloud_metadata` providers {pull}38669[38669]
- When running under Elastic-Agent Kafka output allows dynamic topic in `topic` field {pull}40415[40415]
- Replace Ubuntu 20.04 with 24.04 for Docker base images {issue}40743[40743] {pull}40942[40942]

*Auditbeat*

- Added `add_session_metadata` processor, which enables session viewer on Auditbeat data. {pull}37640[37640]
- Add linux capabilities to processes in the system/process. {pull}37453[37453]
- Add linux capabilities to processes in the system/process. {pull}37453[37453]
- Add process.entity_id, process.group.name and process.group.id in add_process_metadata processor. Make fim module with kprobes backend to always add an appropriately configured add_process_metadata processor to enrich file events {pull}38776[38776]

*Auditbeat*

*Auditbeat*


*Filebeat*

- add documentation for decode_xml_wineventlog processor field mappings.  {pull}32456[32456]
- httpjson input: Add request tracing logger. {issue}32402[32402] {pull}32412[32412]
- Add cloudflare R2 to provider list in AWS S3 input. {pull}32620[32620]
- Add support for single string containing multiple relation-types in getRFC5988Link. {pull}32811[32811]
- Added separation of transform context object inside httpjson. Introduced new clause `.parent_last_response.*` {pull}33499[33499]
- Added metric `sqs_messages_waiting_gauge` for aws-s3 input. {pull}34488[34488]
- Add nginx.ingress_controller.upstream.ip to related.ip {issue}34645[34645] {pull}34672[34672]
- Add unix socket log parsing for nginx ingress_controller {pull}34732[34732]
- Added metric `sqs_worker_utilization` for aws-s3 input. {pull}34793[34793]
- Add MySQL authentication message parsing and `related.ip` and `related.user` fields {pull}34810[34810]
- Add nginx ingress_controller parsing if one of upstreams fails to return response {pull}34787[34787]
- Add oracle authentication messages parsing {pull}35127[35127]
- Add `clean_session` configuration setting for MQTT input.  {pull}35806[16204]
- Add support for a simplified input configuraton when running under Elastic-Agent {pull}36390[36390]
- Added support for Okta OAuth2 provider in the CEL input. {issue}36336[36336] {pull}36521[36521]
- Added support for new features & removed partial save mechanism in the Azure Blob Storage input. {issue}35126[35126] {pull}36690[36690]
- Added support for new features and removed partial save mechanism in the GCS input. {issue}35847[35847] {pull}36713[36713]
- Use filestream input with file_identity.fingerprint as default for hints autodiscover. {issue}35984[35984] {pull}36950[36950]
- Add setup option `--force-enable-module-filesets`, that will act as if all filesets have been enabled in a module during setup. {issue}30915[30915] {pull}99999[99999]
- Made Azure Blob Storage input GA and updated docs accordingly. {pull}37128[37128]
- Made GCS input GA and updated docs accordingly. {pull}37127[37127]
- Add parseDateInTZ value template for the HTTPJSON input {pull}37738[37738]
- Improve rate limit handling by HTTPJSON {issue}36207[36207] {pull}38161[38161] {pull}38237[38237]
- Parse more fields from Elasticsearch slowlogs {pull}38295[38295]
- added benchmark input {pull}37437[37437]
- added benchmark input and discard output {pull}37437[37437]
- Update CEL mito extensions to v1.11.0 to improve type checking. {pull}39460[39460]
- Update CEL mito extensions to v1.12.2. {pull}39755[39755]
- Allow cross-region bucket configuration in s3 input. {issue}22161[22161] {pull}40309[40309]
- Disable event normalization for netflow input {pull}40635[40635]
- Add `use_kubeadm` config option for filebeat (both filbeat.input and autodiscovery) in order to toggle kubeadm-config api requests {pull}40301[40301]
- Add CSV decoding capacity to azureblobstorage input {pull}40978[40978]
- Add CSV decoding capacity to gcs input {pull}40979[40979]
- Add CSV decoding capacity to azureblobstorage input {pull}40978[40978]
- Jounrald input now supports filtering by facilities {pull}41061[41061]
- Refactor & cleanup with updates to default values and documentation. {pull}41834[41834]
<<<<<<< HEAD
=======
- Allow a grace time for awss3 input shutdown to enable incomplete SQS message processing to be completed. {pull}43369[43369]
- Add pagination batch size support to Entity Analytics input's Okta provider. {pull}43655[43655]
>>>>>>> 636ec53e

*Auditbeat*


*Libbeat*



*Heartbeat*

- Added status to monitor run log report.
- Upgrade node to latest LTS v18.20.3. {pull}40038[40038]

*Metricbeat*

- Add per-thread metrics to system_summary {pull}33614[33614]
- Add GCP CloudSQL metadata {pull}33066[33066]
- Add GCP Carbon Footprint metricbeat data {pull}34820[34820]
- Add event loop utilization metric to Kibana module {pull}35020[35020]
- Add metrics grouping by dimensions and time to Azure app insights {pull}36634[36634]
- Align on the algorithm used to transform Prometheus histograms into Elasticsearch histograms {pull}36647[36647]
- Add linux IO metrics to system/process {pull}37213[37213]
- Add new memory/cgroup metrics to Kibana module {pull}37232[37232]
- Add SSL support to mysql module {pull}37997[37997]
- Add SSL support for aerospike module {pull}38126[38126]
- Add new metricset network for the vSphere module. {pull}40559[40559]
- Add new metricset resourcepool for the vSphere module. {pull}40456[40456]
- Add metrics for the vSphere Virtualmachine metricset. {pull}40485[40485]
- Log the total time taken for GCP `ListTimeSeries` and `AggregatedList` requests {pull}40661[40661]
- Add metrics related to triggered alarms in all the vSphere metricsets. {pull}40714[40714] {pull}40876[40876]
- Add support for new metrics in datastorecluster metricset. {pull}40694[40694]
- Add metrics related to alert in all the vSphere metricsets. {pull}40714[40714]
- Add new metrics fot datastore and minor changes to overall vSphere metrics {pull}40766[40766]
- Add new metrics for the vSphere Host metricset. {pull}40429[40429]
- Add new metrics for the vSphere Datastore metricset. {pull}40441[40441]
- Add new metricset cluster for the vSphere module. {pull}40536[40536]
- Add new metricset network for the vSphere module. {pull}40559[40559]
- Add new metricset resourcepool for the vSphere module. {pull}40456[40456]
- Add support for new metrics in datastorecluster metricset. {pull}40694[40694]
- Add support for period based intervalID in vSphere host and datastore metricsets {pull}40678[40678]
- Added Cisco Meraki module {pull}40836[40836]
- Added Palo Alto Networks module {pull}40686[40686]
- Restore docker.network.in.* and docker.network.out.* fields in docker module {pull}40968[40968]

*Metricbeat*


*Osquerybeat*


*Packetbeat*

*Winlogbeat*



*Functionbeat*

*Elastic Log Driver*
*Elastic Logging Plugin*


==== Deprecated

*Auditbeat*


*Filebeat*


*Heartbeat*



*Metricbeat*


*Osquerybeat*


*Packetbeat*


*Winlogbeat*


*Functionbeat*


*Elastic Logging Plugin*


==== Known Issues



































<|MERGE_RESOLUTION|>--- conflicted
+++ resolved
@@ -215,11 +215,8 @@
 - Add CSV decoding capacity to azureblobstorage input {pull}40978[40978]
 - Jounrald input now supports filtering by facilities {pull}41061[41061]
 - Refactor & cleanup with updates to default values and documentation. {pull}41834[41834]
-<<<<<<< HEAD
-=======
 - Allow a grace time for awss3 input shutdown to enable incomplete SQS message processing to be completed. {pull}43369[43369]
 - Add pagination batch size support to Entity Analytics input's Okta provider. {pull}43655[43655]
->>>>>>> 636ec53e
 
 *Auditbeat*
 
