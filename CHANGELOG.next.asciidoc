--- conflicted
+++ resolved
@@ -35,11 +35,8 @@
 
 *Affecting all Beats*
 
-<<<<<<< HEAD
 - Fix Windows service timeouts when the "TCP/IP NetBIOS Helper" service is disabled. {issue}31810[31810] {pull}31835[31835]
-=======
-- Fix an issue that could lead Windows service timeouts. {issue}31810[31810]
->>>>>>> 433c2edc
+
 
 *Auditbeat*
 
