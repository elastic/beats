--- conflicted
+++ resolved
@@ -123,14 +123,9 @@
 - Avoid generating hints-based configuration with empty hosts when no exposed port is suitable for the hosts hint. {issue}8264[8264] {pull}12086[12086]
 - Fixed a socket leak in the postgresql module under Windows when SSL is disabled on the server. {pull}11393[11393]
 - Change some field type from scaled_float to long in aws module. {pull}11982[11982]
-<<<<<<< HEAD
 - Fixed RabbitMQ `queue` metricset gathering when `consumer_utilisation` is set empty at the metrics source {pull}12089[12089]
 - Fix direction of incoming IPv6 sockets. {pull}12248[12248]
 - Small refactoring of perfom metricset, removal of unused functions, separation of responsibility {pull}12212[12212]
-=======
-- Fixed RabbitMQ `queue` metricset gathering when `consumer_utilisation` is set empty at the metrics source {pull}12089[12089] 
-- Fix direction of incoming IPv6 sockets. {pull}12248[12248]
->>>>>>> 5dcc3692
 
 *Packetbeat*
 
