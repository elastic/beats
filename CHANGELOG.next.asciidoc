// Use these for links to issue and pulls. Note issues and pulls redirect one to
// each other on Github, so don't worry too much on using the right prefix.
:issue: https://github.com/elastic/beats/issues/
:pull: https://github.com/elastic/beats/pull/

=== Beats version HEAD
https://github.com/elastic/beats/compare/v7.0.0-alpha2...master[Check the HEAD diff]

==== Breaking changes

*Affecting all Beats*

- Update to Golang 1.12.1. {pull}11330[11330]
- Update to Golang 1.12.4. {pull}11782[11782]
- Update to ECS 1.0.1. {pull}12284[12284] {pull}12317[12317]
- Default of output.kafka.metadata.full is set to false by now. This reduced the amount of metadata to be queried from a kafka cluster. {pull}12738[12738]
- Fixed a crash under Windows when fetching processes information. {pull}12833[12833]
- Update to Golang 1.12.7. {pull}12931[12931]
- Remove `in_cluster` configuration parameter for Kuberentes, now in-cluster configuration is used only if no other kubeconfig is specified {pull}13051[13051]
- Disable Alibaba Cloud and Tencent Cloud metadata providers by default. {pull}13812[12812]
- Libbeat HTTP's Server can listen to a unix socket using the `unix:///tmp/hello.sock` syntax. {pull}13655[13655]
- Libbeat HTTP's Server can listen to a Windows named pipe using the `npipe:///hello` syntax. {pull}13655[13655]

*Auditbeat*

- Auditd module: Normalized value of `event.category` field from `user-login` to `authentication`. {pull}11432[11432]
- Auditd module: Unset `auditd.session` and `user.audit.id` fields are removed from audit events. {issue}11431[11431] {pull}11815[11815]
- Socket dataset: Exclude localhost by default {pull}11993[11993]
- Socket dataset: New implementation using Kprobes for finer-grained monitoring and UDP support. {pull}13058[13058]

*Filebeat*

- Add Filebeat Azure Dashboards {pull}14127[14127]
- Add read_buffer configuration option. {pull}11739[11739]
- `convert_timezone` option is removed and locale is always added to the event so timezone is used when parsing the timestamp, this behaviour can be overriden with processors. {pull}12410[12410]
- Fix a race condition in the TCP input when close the client socket. {pull}13038[13038]
- cisco/asa fileset: Renamed log.original to event.original and cisco.asa.list_id to cisco.asa.rule_name. {pull}13286[13286]
- cisco/asa fileset: Fix parsing of 302021 message code. {pull}13476[13476]
- Add support for gzipped files in S3 input {pull}13980[13980]
- Add support for all the ObjectCreated events in S3 input. {pull}14077[14077]

*Heartbeat*

- Removed the `add_host_metadata` and `add_cloud_metadata` processors from the default config. These don't fit well with ECS for Heartbeat and were rarely used.

*Journalbeat*

*Metricbeat*

- Add new dashboards for Azure vms, vm guest metrics, vm scale sets {pull}14000[14000]
- Add new Dashboard for PostgreSQL database stats {pull}13187[13187]
- Add new dashboard for CouchDB database {pull}13198[13198]
- Add new dashboard for Ceph cluster stats {pull}13216[13216]
- Add new dashboard for Aerospike database stats {pull}13217[13217]
- Add new dashboard for Couchbase cluster stats {pull}13212[13212]
- Add new dashboard for Prometheus server stats {pull}13126[13126]
- Add new option `OpMultiplyBuckets` to scale histogram buckets to avoid decimal points in final events {pull}10994[10994]
- system/raid metricset now uses /sys/block instead of /proc/mdstat for data. {pull}11613[11613]
- kubernetes.container.cpu.limit.cores and kubernetes.container.cpu.requests.cores are now floats. {issue}11975[11975]
- Add statistic option into cloudwatch metricset. If there is no statistic method specified, default is to collect Average, Sum, Maximum, Minimum and SampleCount. {issue}12370[12370] {pull}12840[12840]

*Packetbeat*

- Add support for mongodb opcode 2013 (OP_MSG). {issue}6191[6191] {pull}8594[8594]
- NFSv4: Always use opname `ILLEGAL` when failed to match request to a valid nfs operation. {pull}11503[11503]

*Winlogbeat*

*Functionbeat*

- Separate management and functions in Functionbeat. {pull}12939[12939]

==== Bugfixes

*Affecting all Beats*

- Fix typo in TLS renegotiation configuration and setting the option correctly {issue}10871[10871], {pull}12354[12354]
- Ensure all beat commands respect configured settings. {pull}10721[10721]
- Add missing fields and test cases for libbeat add_kubernetes_metadata processor. {issue}11133[11133], {pull}11134[11134]
- decode_json_field: process objects and arrays only {pull}11312[11312]
- decode_json_field: do not process arrays when flag not set. {pull}11318[11318]
- Report faulting file when config reload fails. {pull}11304[11304]
- Fix a typo in libbeat/outputs/transport/client.go by updating `c.conn.LocalAddr()` to `c.conn.RemoteAddr()`. {pull}11242[11242]
- Management configuration backup file will now have a timestamps in their name. {pull}11034[11034]
- [CM] Parse enrollment_token response correctly {pull}11648[11648]
- Not hiding error in case of http failure using elastic fetcher {pull}11604[11604]
- Escape BOM on JsonReader before trying to decode line {pull}11661[11661]
- Fix matching of string arrays in contains condition. {pull}11691[11691]
- Replace wmi queries with win32 api calls as they were consuming CPU resources {issue}3249[3249] and {issue}11840[11840]
- Fix a race condition with the Kafka pipeline client, it is possible that `Close()` get called before `Connect()` . {issue}11945[11945]
- Fix queue.spool.write.flush.events config type. {pull}12080[12080]
- Fixed a memory leak when using the add_process_metadata processor under Windows. {pull}12100[12100]
- Fix of docker json parser for missing "log" jsonkey in docker container's log {issue}11464[11464]
- Fixed Beat ID being reported by GET / API. {pull}12180[12180]
- Fixed setting bulk max size in kafka output. {pull}12254[12254]
- Add host.os.codename to fields.yml. {pull}12261[12261]
- Fix `@timestamp` being duplicated in events if `@timestamp` is set in a
  processor (or by any code utilizing `PutValue()` on a `beat.Event`).
- Fix leak in script processor when using Javascript functions in a processor chain. {pull}12600[12600]
- Add additional nil pointer checks to Docker client code to deal with vSphere Integrated Containers {pull}12628[12628]
- Fixed `json.add_error_key` property setting for delivering error messages from beat events  {pull}11298[11298]
- Fix Central Management enroll under Windows {issue}12797[12797] {pull}12799[12799]
- ILM: Use GET instead of HEAD when checking for alias to expose detailed error message. {pull}12886[12886]
- Fix seccomp policy preventing some features to function properly on 32bit Linux systems. {issue}12990[12990] {pull}13008[13008]
- Fix unexpected stops on docker autodiscover when a container is restarted before `cleanup_timeout`. {issue}12962[12962] {pull}13127[13127]
- Fix install-service.ps1's ability to set Windows service's delay start configuration. {pull}13173[13173]
- Fix some incorrect types and formats in field.yml files. {pull}13188[13188]
- Load DLLs only from Windows system directory. {pull}13234[13234] {pull}13384[13384]
- Fix mapping for kubernetes.labels and kubernetes.annotations in add_kubernetes_metadata. {issue}12638[12638] {pull}13226[13226]
- Fix case insensitive regular expressions not working correctly. {pull}13250[13250]
- Disable `add_kubernetes_metadata` if no matchers found. {pull}13709[13709]
- Better wording for xpack beats when the _xpack endpoint is not reachable. {pull}13771[13771]
- Recover from panics in the javascript process and log details about the failure to aid in future debugging. {pull}13690[13690]
- Make the script processor concurrency-safe. {issue}13690[13690] {pull}13857[13857]
- Kubernetes watcher at `add_kubernetes_metadata` fails with StatefulSets {pull}13905[13905]

*Auditbeat*

- Process dataset: Fixed a memory leak under Windows. {pull}12100[12100]
- Login dataset: Fix re-read of utmp files. {pull}12028[12028]
- Package dataset: Fixed a crash inside librpm after Auditbeat has been running for a while. {issue}12147[12147] {pull}12168[12168]
- Fix formatting of config files on macOS and Windows. {pull}12148[12148]
- Fix direction of incoming IPv6 sockets. {pull}12248[12248]
- Package dataset: Close librpm handle. {pull}12215[12215]
- Package dataset: Auto-detect package directories. {pull}12289[12289]
- Package dataset: Improve dpkg parsing. {pull}12325[12325]
- System module: Start system module without host ID. {pull}12373[12373]
- Host dataset: Fix reboot detection logic. {pull}12591[12591]
- Add syscalls used by librpm for the system/package dataset to the default Auditbeat seccomp policy. {issue}12578[12578] {pull}12617[12617]
- Process dataset: Do not show non-root warning on Windows. {pull}12740[12740]
- Host dataset: Export Host fields to gob encoder. {pull}12940[12940]
- Socket dataset: Fix start errors when IPv6 is disabled on the kernel. {issue}13953[13953] {pull}13966[13966]

*Filebeat*

- Add support for Cisco syslog format used by their switch. {pull}10760[10760]
- Cover empty request data, url and version in Apache2 module{pull}10730[10730]
- Fix registry entries not being cleaned due to race conditions. {pull}10747[10747]
- Improve detection of file deletion on Windows. {pull}10747[10747]
- Add missing Kubernetes metadata fields to Filebeat CoreDNS module, and fix a documentation error. {pull}11591[11591]
- Reduce memory usage if long lines are truncated to fit `max_bytes` limit. The line buffer is copied into a smaller buffer now. This allows the runtime to release unused memory earlier. {pull}11524[11524]
- Fix memory leak in Filebeat pipeline acker. {pull}12063[12063]
- Fix goroutine leak caused on initialization failures of log input. {pull}12125[12125]
- Fix goroutine leak on non-explicit finalization of log input. {pull}12164[12164]
- Skipping unparsable log entries from docker json reader {pull}12268[12268]
- Parse timezone in PostgreSQL logs as part of the timestamp {pull}12338[12338]
- Load correct pipelines when system module is configured in modules.d. {pull}12340[12340]
- Fix timezone offset parsing in system/syslog. {pull}12529[12529]
- When TLS is configured for the TCP input and a `certificate_authorities` is configured we now default to `required` for the `client_authentication`. {pull}12584[12584]
- Apply `max_message_size` to incoming message buffer. {pull}11966[11966]
- Syslog input will now omit the `process` object from events if it is empty. {pull}12700[12700]
- Fix multiline pattern in Postgres which was too permissive {issue}12078[12078] {pull}13069[13069]
- Allow path variables to be used in files loaded from modules.d. {issue}13184[13184]
- Fix filebeat autodiscover fileset hint for container input. {pull}13296[13296]
- Fix incorrect references to index patterns in AWS and CoreDNS dashboards. {pull}13303[13303]
- Fix timezone parsing of system module ingest pipelines. {pull}13308[13308]
- Fix timezone parsing of elasticsearch module ingest pipelines. {pull}13367[13367]
- Change iis url path grok pattern from URIPATH to NOTSPACE. {issue}12710[12710] {pull}13225[13225] {issue}7951[7951] {pull}13378[13378]
- Fix timezone parsing of nginx module ingest pipelines. {pull}13369[13369]
- Fix incorrect field references in envoyproxy dashboard {issue}13420[13420] {pull}13421[13421]
- Fixed early expiration of templates (Netflow v9 and IPFIX). {pull}13821[13821]
- Fixed bad handling of sequence numbers when multiple observation domains were exported by a single device (Netflow V9 and IPFIX). {pull}13821[13821]
- Fix timezone parsing of rabbitmq module ingest pipelines. {pull}13879[13879]
- Fix conditions and error checking of date processors in ingest pipelines that use `event.timezone` to parse dates. {pull}13883[13883]
- Fix timezone parsing of Cisco module ingest pipelines. {pull}13893[13893]
- Fix timezone parsing of logstash module ingest pipelines. {pull}13890[13890]
- cisco asa and ftd filesets: Fix parsing of message 106001. {issue}13891[13891] {pull}13903[13903]
- Fix timezone parsing of iptables, mssql and panw module ingest pipelines. {pull}13926[13926]
- Fix merging of fields specified in global scope with fields specified under an input's scope. {issue}3628[3628] {pull}13909[13909]
- Fix delay in enforcing close_renamed and close_removed options. {issue}13488[13488] {pull}13907[13907]
- Fix missing netflow fields in index template. {issue}13768[13768] {pull}13914[13914]
- Fix cisco module's asa and ftd filesets parsing of domain names where an IP address is expected. {issue}14034[14034]
- Fixed increased memory usage with large files when multiline pattern does not match. {issue}14068[14068]
- panw module: Use geo.name instead of geo.country_iso_code for free-form location. {issue}13272[13272]
- Fix azure fields names. {pull}14098[14098]
- Fix calculation of `network.bytes` and `network.packets` for bi-directional netflow events. {pull}14111[14111]
- Fix timezone parsing of MySQL module ingest pipelines. {pull}14130[14130]

*Heartbeat*

- Fix NPEs / resource leaks when executing config checks. {pull}11165[11165]
- Fix duplicated IPs on `mode: all` monitors. {pull}12458[12458]
- Fix integer comparison on JSON responses. {pull}13348[13348]

*Journalbeat*

- Use backoff when no new events are found. {pull}11861[11861]
- Iterate over journal correctly, so no duplicate entries are sent. {pull}12716[12716]
- Preserve host name when reading from remote journal. {pull}12714[12714]

*Metricbeat*

- Change diskio metrics retrieval method (only for Windows) from wmi query to DeviceIOControl function using the IOCTL_DISK_PERFORMANCE control code {pull}11635[11635]
- Call GetMetricData api per region instead of per instance. {issue}11820[11820] {pull}11882[11882]
- Update documentation with cloudwatch:ListMetrics permission. {pull}11987[11987]
- Check permissions in system socket metricset based on capabilities. {pull}12039[12039]
- Get process information from sockets owned by current user when system socket metricset is run without privileges. {pull}12039[12039]
- Avoid generating hints-based configuration with empty hosts when no exposed port is suitable for the hosts hint. {issue}8264[8264] {pull}12086[12086]
- Fixed a socket leak in the postgresql module under Windows when SSL is disabled on the server. {pull}11393[11393]
- Change some field type from scaled_float to long in aws module. {pull}11982[11982]
- Fixed RabbitMQ `queue` metricset gathering when `consumer_utilisation` is set empty at the metrics source {pull}12089[12089]
- Fix direction of incoming IPv6 sockets. {pull}12248[12248]
- Refactored Windows perfmon metricset: replaced method to retrieve counter paths with PdhExpandWildCardPathW, separated code by responsibility, removed unused functions {pull}12212[12212]
- Validate that kibana/status metricset cannot be used when xpack is enabled. {pull}12264[12264]
- Ignore prometheus metrics when their values are NaN or Inf. {pull}12084[12084] {issue}10849[10849]
- In the kibana/stats metricset, only log error (don't also index it) if xpack is enabled. {pull}12265[12265]
- Fix an issue listing all processes when run under Windows as a non-privileged user. {issue}12301[12301] {pull}12475[12475]
- The `elasticsearch/index_summary` metricset gracefully handles an empty Elasticsearch cluster when `xpack.enabled: true` is set. {pull}12489[12489] {issue}12487[12487]
- When TLS is configured for the http metricset and a `certificate_authorities` is configured we now default to `required` for the `client_authentication`. {pull}12584[12584]
- Reuse connections in PostgreSQL metricsets. {issue}12504[12504] {pull}12603[12603]
- PdhExpandWildCardPathW will not expand counter paths in 32 bit windows systems, workaround will use a different function. {issue}12590[12590] {pull}12622[12622]
- In the elasticsearch/node_stats metricset, if xpack is enabled, make parsing of ES node load average optional as ES on Windows doesn't report load average. {pull}12866[12866]
- Ramdisk is not filtered out when collecting disk performance counters in diskio metricset {issue}12814[12814] {pull}12829[12829]
- Fix incoherent behaviour in redis key metricset when keyspace is specified both in host URL and key pattern {pull}12913[12913]
- Fix connections leak in redis module {pull}12914[12914] {pull}12950[12950]
- Fix wrong uptime reporting by system/uptime metricset under Windows. {pull}12915[12915]
- Print errors that were being omitted in vSphere metricsets. {pull}12816[12816]
- Fix redis key metricset dashboard references to index pattern. {pull}13303[13303]
- Check if fields in DBInstance is nil in rds metricset. {pull}13294[13294] {issue}13037[13037]
- Fix silent failures in kafka and prometheus module. {pull}13353[13353] {issue}13252[13252]
- Fix issue with aws cloudwatch module where dimensions and/or namespaces that contain space are not being parsed correctly {pull}13389[13389]
- Fix panic in Redis Key metricset when collecting information from a removed key. {pull}13426[13426]
- Fix module-level fields in Kubernetes metricsets. {pull}13433[13433] {pull}13544[13544]
- Fix reporting empty events in cloudwatch metricset. {pull}13458[13458]
- Fix `docker.cpu.system.pct` calculation by using the reported number online cpus instead of the number of metrics per cpu. {pull}13691[13691]
- Fix rds metricset dashboard. {pull}13721[13721]
- Ignore prometheus untyped metrics with NaN value. {issue}13750[13750] {pull}13790[13790]
- Change kubernetes.event.message to text {pull}13964[13964]
- Fix performance counter values for windows/perfmon metricset.{issue}14036[14036] {pull}14039[14039]

*Packetbeat*

- Prevent duplicate packet loss error messages in HTTP events. {pull}10709[10709]
- Fixed a memory leak when using process monitoring under Windows. {pull}12100[12100]
- Improved debug logging efficiency in PGQSL module. {issue}12150[12150]
- Limit memory usage of Redis replication sessions. {issue}12657[12657]
- Fix parsing the extended RCODE in the DNS parser. {pull}12805[12805]

*Winlogbeat*

- Fix data race affecting config validation at startup. {issue}13005[13005]

*Functionbeat*

- Fix function name reference for Kinesis streams in CloudFormation templates {pull}11646[11646]
- Fix Cloudwatch logs timestamp to use timestamp of the log record instead of when the record was processed {pull}13291[13291]
- Look for the keystore under the correct path. {pull}13332[13332]

==== Added

*Affecting all Beats*

- Decouple Debug logging from fail_on_error logic for rename, copy, truncate processors {pull}12451[12451]
- Add an option to append to existing logs rather than always rotate on start. {pull}11953[11953]
- Add `network` condition to processors for matching IP addresses against CIDRs. {pull}10743[10743]
- Add if/then/else support to processors. {pull}10744[10744]
- Add `community_id` processor for computing network flow hashes. {pull}10745[10745]
- Add output test to kafka output {pull}10834[10834]
- Gracefully shut down on SIGHUP {pull}10704[10704]
- New processor: `copy_fields`. {pull}11303[11303]
- Add `error.message` to events when `fail_on_error` is set in `rename` and `copy_fields` processors. {pull}11303[11303]
- New processor: `truncate_fields`. {pull}11297[11297]
- Allow a beat to ship monitoring data directly to an Elasticsearch monitoring cluster. {pull}9260[9260]
- Updated go-seccomp-bpf library to v1.1.0 which updates syscall lists for Linux v5.0. {pull}11394[11394]
- Add `add_observer_metadata` processor. {pull}11394[11394]
- Add `decode_csv_fields` processor. {pull}11753[11753]
- Add `convert` processor for converting data types of fields. {issue}8124[8124] {pull}11686[11686]
- New `extract_array` processor. {pull}11761[11761]
- Add number of goroutines to reported metrics. {pull}12135[12135]
- Add `proxy_disable` output flag to explicitly ignore proxy environment variables. {issue}11713[11713] {pull}12243[12243]
- Processor `add_cloud_metadata` adds fields `cloud.account.id` and `cloud.image.id` for AWS EC2. {pull}12307[12307]
- Add configurable bulk_flush_frequency in kafka output. {pull}12254[12254]
- Add `decode_base64_field` processor for decoding base64 field. {pull}11914[11914]
- Add support for reading the `network.iana_number` field by default to the community_id processor. {pull}12701[12701]
- Add aws overview dashboard. {issue}11007[11007] {pull}12175[12175]
- Add `decompress_gzip_field` processor. {pull}12733[12733]
- Add `timestamp` processor for parsing time fields. {pull}12699[12699]
- Fail with error when autodiscover providers have no defined configs. {pull}13078[13078]
- Add a check so alias creation explicitely fails if there is an index with the same name. {pull}13070[13070]
- Update kubernetes watcher to use official client-go libraries. {pull}13051[13051]
- Add support for unix epoch time values in the `timestamp` processor. {pull}13319[13319]
- add_host_metadata is now GA. {pull}13148[13148]
- Add an `ignore_missing` configuration option the `drop_fields` processor. {pull}13318[13318]
- add_host_metadata is no GA. {pull}13148[13148]
- Add `registered_domain` processor for deriving the registered domain from a given FQDN. {pull}13326[13326]
- Add support for RFC3339 time zone offsets in JSON output. {pull}13227[13227]
- Add autodetection mode for add_docker_metadata and enable it by default in included configuration files{pull}13374[13374]
- Added `monitoring.cluster_uuid` setting to associate Beat data with specified ES cluster in Stack Monitoring UI. {pull}13182[13182]
- Add autodetection mode for add_kubernetes_metadata and enable it by default in included configuration files. {pull}13473[13473]
- Add `providers` setting to `add_cloud_metadata` processor. {pull}13812[13812]
- Use less restrictive API to check if template exists. {pull}13847[13847]
- Do not check for alias when setup.ilm.check_exists is false. {pull}13848[13848]
- Add support for numeric time zone offsets in timestamp processor. {pull}13902[13902]
- Add condition to the config file template for add_kubernetes_metadata {pull}14056[14056]
- Marking Central Management deprecated. {pull}14018[14018]
- Add `keep_null` setting to allow Beats to publish null values in events. {issue}5522[5522] {pull}13928[13928]

*Auditbeat*

- Auditd module: Add `event.outcome` and `event.type` for ECS. {pull}11432[11432]
- Process: Add file hash of process executable. {pull}11722[11722]
- Socket: Add network.transport and network.community_id. {pull}12231[12231]
- Host: Fill top-level host fields. {pull}12259[12259]
- Socket: Add DNS enrichment. {pull}14004[14004]

*Filebeat*

- Add more info to message logged when a duplicated symlink file is found {pull}10845[10845]
- Add option to configure docker input with paths {pull}10687[10687]
- Add Netflow module to enrich flow events with geoip data. {pull}10877[10877]
- Set `event.category: network_traffic` for Suricata. {pull}10882[10882]
- Allow custom default settings with autodiscover (for example, use of CRI paths for logs). {pull}12193[12193]
- Allow to disable hints based autodiscover default behavior (fetching all logs). {pull}12193[12193]
- Change Suricata module pipeline to handle `destination.domain` being set if a reverse DNS processor is used. {issue}10510[10510]
- Add the `network.community_id` flow identifier to field to the IPTables, Suricata, and Zeek modules. {pull}11005[11005]
- New Filebeat coredns module to ingest coredns logs. It supports both native coredns deployment and coredns deployment in kubernetes. {pull}11200[11200]
- New module for Cisco ASA logs. {issue}9200[9200] {pull}11171[11171]
- Added support for Cisco ASA fields to the netflow input. {pull}11201[11201]
- Configurable line terminator. {pull}11015[11015]
- Add Filebeat envoyproxy module. {pull}11700[11700]
- Add apache2(httpd) log path (`/var/log/httpd`) to make apache2 module work out of the box on Redhat-family OSes. {issue}11887[11887] {pull}11888[11888]
- Add support to new MongoDB additional diagnostic information {pull}11952[11952]
- New module `panw` for Palo Alto Networks PAN-OS logs. {pull}11999[11999]
- Add RabbitMQ module. {pull}12032[12032]
- Add new `container` input. {pull}12162[12162]
- Add timeouts on communication with docker daemon. {pull}12310[12310]
- `container` and `docker` inputs now support reading of labels and env vars written by docker JSON file logging driver. {issue}8358[8358]
- Add specific date processor to convert timezones so same pipeline can be used when convert_timezone is enabled or disabled. {pull}12253[12253]
- Add MSSQL module {pull}12079[12079]
- Add ISO8601 date parsing support for system module. {pull}12568[12568] {pull}12578[12579]
- Update Kubernetes deployment manifest to use `container` input. {pull}12632[12632]
- Use correct OS path separator in `add_kubernetes_metadata` to support Windows nodes. {pull}9205[9205]
- Add support for virtual host in Apache access logs {pull}12778[12778]
- Add support for client addresses with port in Apache error logs {pull}12695[12695]
- Add `google-pubsub` input type for consuming messages from a Google Cloud Pub/Sub topic subscription. {pull}12746[12746]
- Add module for ingesting Cisco IOS logs over syslog. {pull}12748[12748]
- Add module for ingesting Google Cloud VPC flow logs. {pull}12747[12747]
- Report host metadata for Filebeat logs in Kubernetes. {pull}12790[12790]
- Add netflow dashboards based on Logstash netflow. {pull}12857[12857]
- Parse more fields from Elasticsearch slowlogs. {pull}11939[11939]
- Update module pipelines to enrich events with autonomous system fields. {pull}13036[13036]
- Add module for ingesting IBM MQ logs. {pull}8782[8782]
- Add S3 input to retrieve logs from AWS S3 buckets. {pull}12640[12640] {issue}12582[12582]
- Add aws module s3access metricset. {pull}13170[13170] {issue}12880[12880]
- Update Suricata module to populate ECS DNS fields and handle EVE DNS version 2. {issue}13320[13320] {pull}13329[13329]
- Update PAN-OS fileset to use the ECS NAT fields. {issue}13320[13320] {pull}13330[13330]
- Add fields to the Zeek DNS fileset for ECS DNS. {issue}13320[13320] {pull}13324[13324]
- Add container image in Kubernetes metadata {pull}13356[13356] {issue}12688[12688]
- Add timezone information to apache error fileset. {issue}12772[12772] {pull}13304[13304]
- Add module for ingesting Cisco FTD logs over syslog. {pull}13286[13286]
- Update CoreDNS module to populate ECS DNS fields. {issue}13320[13320] {pull}13505[13505]
- Parse query steps in PostgreSQL slowlogs. {issue}13496[13496] {pull}13701[13701]
- Add filebeat azure module with activitylogs, auditlogs, signinlogs filesets. {pull}13776[13776] {pull}14033[14033]
- Add support to set the document id in the json reader. {pull}5844[5844]
- Add input httpjson. {issue}13545[13545] {pull}13546[13546]
- Filebeat Netflow input: Remove beta label. {pull}13858[13858]
- Remove `event.timezone` from events that don't need it in some modules that support log formats with and without timezones. {pull}13918[13918]
- Add ExpandEventListFromField config option in the kafka input. {pull}13965[13965]
- Add ELB fileset to AWS module. {pull}14020[14020]
- Add module for MISP (Malware Information Sharing Platform). {pull}13805[13805]
- Add `source.bytes` and `source.packets` for uni-directional netflow events. {pull}14111[14111]

*Heartbeat*
- Add non-privileged icmp on linux and darwin(mac). {pull}13795[13795] {issue}11498[11498]

- Enable `add_observer_metadata` processor in default config. {pull}11394[11394]
- Record HTTP body metadata and optionally contents in `http.response.body.*` fields. {pull}13022[13022]
- Allow `hosts` to be used to configure http monitors {pull}13703[13703]

*Journalbeat*

*Metricbeat*

- Add AWS SQS metricset. {pull}10684[10684] {issue}10053[10053]
- Add AWS s3_request metricset. {pull}10949[10949] {issue}10055[10055]
- Add s3_daily_storage metricset. {pull}10940[10940] {issue}10055[10055]
- Add `coredns` metricbeat module. {pull}10585[10585]
- Add SSL support for Metricbeat HTTP server. {pull}11482[11482] {issue}11457[11457]
- The `elasticsearch.index` metricset (with `xpack.enabled: true`) now collects `refresh.external_total_time_in_millis` fields from Elasticsearch. {pull}11616[11616]
- Allow module configurations to have variants {pull}9118[9118]
- Add `timeseries.instance` field calculation. {pull}10293[10293]
- Added new disk states and raid level to the system/raid metricset. {pull}11613[11613]
- Added `path_name` and `start_name` to service metricset on windows module {issue}8364[8364] {pull}11877[11877]
- Add check on object name in the counter path if the instance name is missing {issue}6528[6528] {pull}11878[11878]
- Add AWS cloudwatch metricset. {pull}11798[11798] {issue}11734[11734]
- Add `regions` in aws module config to specify target regions for querying cloudwatch metrics. {issue}11932[11932] {pull}11956[11956]
- Keep `etcd` followers members from reporting `leader` metricset events {pull}12004[12004]
- Add overview dashboard to Consul module {pull}10665[10665]
- New fields were added in the mysql/status metricset. {pull}12227[12227]
- Add Kubernetes metricset `proxy`. {pull}12312[12312]
- Add Kubernetes proxy dashboard to Kubernetes module {pull}12734[12734]
- Always report Pod UID in the `pod` metricset. {pull}12345[12345]
- Add Vsphere Virtual Machine operating system to `os` field in Vsphere virtualmachine module. {pull}12391[12391]
- Add validation for elasticsearch and kibana modules' metricsets when xpack.enabled is set to true. {pull}12386[12386]
- Add CockroachDB module. {pull}12467[12467]
- Add support for metricbeat modules based on existing modules (a.k.a. light modules) {issue}12270[12270] {pull}12465[12465]
- Add a system/entropy metricset {pull}12450[12450]
- Add kubernetes metricset `controllermanager` {pull}12409[12409]
- Add Kubernetes controller manager dashboard to Kubernetes module {pull}12744[12744]
- Allow redis URL format in redis hosts config. {pull}12408[12408]
- Add tags into ec2 metricset. {issue}[12263]12263 {pull}12372[12372]
- Add metrics to kubernetes apiserver metricset. {pull}12922[12922]
- Add kubernetes metricset `scheduler` {pull}12521[12521]
- Add Kubernetes scheduler dashboard to Kubernetes module {pull}12749[12749]
- Add `beat` module. {pull}12181[12181] {pull}12615[12615]
- Collect tags for cloudwatch metricset in aws module. {issue}[12263]12263 {pull}12480[12480]
- Add AWS RDS metricset. {pull}11620[11620] {issue}10054[10054]
- Add Oracle Module {pull}11890[11890]
- Add Oracle Tablespaces Dashboard {pull}12736[12736]
- Collect client provided name for rabbitmq connection. {issue}12851[12851] {pull}12852[12852]
- Add support to load default aws config file to get credentials. {pull}12727[12727] {issue}12708[12708]
- Add statistic option into cloudwatch metricset. {issue}12370[12370] {pull}12840[12840]
- Add support for kubernetes cronjobs {pull}13001[13001]
- Add cgroup memory stats to docker/memory metricset {pull}12916[12916]
- Add AWS elb metricset. {pull}12952[12952] {issue}11701[11701]
- Add AWS ebs metricset. {pull}13167[13167] {issue}11699[11699]
- Add `metricset.period` field with the configured fetching period. {pull}13242[13242] {issue}12616[12616]
- Add rate metrics for ec2 metricset. {pull}13203[13203]
- Add refresh list of perf counters at every fetch {issue}13091[13091]
- Add Performance metricset to Oracle module {pull}12547[12547]
- Add proc/vmstat data to the system/memory metricset on linux {pull}13322[13322]
- Use DefaultMetaGeneratorConfig in MetadataEnrichers to initialize configurations {pull}13414[13414]
- Add module for statsd. {pull}13109[13109]
- Add support for NATS version 2. {pull}13601[13601]
- Add `docker.cpu.*.norm.pct` metrics for `cpu` metricset of Docker Metricbeat module. {pull}13695[13695]
- Add `instance` label by default when using Prometheus collector. {pull}13737[13737]
- Add azure module. {pull}13196[13196] {pull}13859[13859] {pull}13988[13988]
- Add Apache Tomcat module {pull}13491[13491]
- Add ECS `container.id` and `container.runtime` to kubernetes `state_container` metricset. {pull}13884[13884]
- Add `job` label by default when using Prometheus collector. {pull}13878[13878]
- Add `state_resourcequota` metricset for Kubernetes module. {pull}13693[13693]
- Add tags filter in ec2 metricset. {pull}13872[13872] {issue}13145[13145]
- Add cloud.account.id and cloud.account.name into events from aws module. {issue}13551[13551] {pull}13558[13558]
- Add `metrics_path` as known hint for autodiscovery {pull}13996[13996]
- Leverage KUBECONFIG when creating k8s client. {pull}13916[13916]
- Add ability to filter by tags for cloudwatch metricset. {pull}13758[13758] {issue}13145[13145]
<<<<<<< HEAD
- Release cloudwatch, s3_daily_storage, s3_request, sqs and rds metricset as GA. {pull}14114[14114] {issue}14059[14059]
=======
- Add Oracle overview dashboard {pull}14021[14021]
>>>>>>> ca6dc3a1

*Packetbeat*

- Update DNS protocol plugin to produce events with ECS fields for DNS. {issue}13320[13320] {pull}13354[13354]

*Functionbeat*

- New options to configure roles and VPC. {pull}11779[11779]
- Export automation templates used to create functions. {pull}11923[11923]
- Configurable Amazon endpoint. {pull}12369[12369]
- Add timeout option to reference configuration. {pull}13351[13351]
- Configurable tags for Lambda functions. {pull}13352[13352]
- Add input for Cloudwatch logs through Kinesis. {pull}13317[13317]
- Enable Logstash output. {pull}13345[13345]
- Make `bulk_max_size` configurable in outputs. {pull}13493[13493]

*Winlogbeat*

- Add support for reading from .evtx files. {issue}4450[4450]
- Add support for event ID 4634 and 4647 to the Security module. {pull}12906[12906]
- Add `network.community_id` to Sysmon network events (event ID 3). {pull}13034[13034]
- Add `event.module` to Winlogbeat modules. {pull}13047[13047]
- Add `event.category: process` and `event.type: process_start/process_end` to Sysmon process events (event ID 1 and 5). {pull}13047[13047]
- Add support for event ID 4672 to the Security module. {pull}12975[12975]
- Add support for event ID 22 (DNS query) to the Sysmon module. {pull}12960[12960]
- Add certain winlog.event_data.* fields to the index template. {issue}13700[13700] {pull}13704[13704]
- Fill `event.provider`. {pull}13937[13937]
- Add support for user management events to the Security module. {pull}13530[13530]

==== Deprecated

*Affecting all Beats*

*Filebeat*

- `docker` input is deprecated in favour `container`. {pull}12162[12162]
- `postgresql.log.timestamp` field is deprecated in favour of `@timestamp`. {pull}12338[12338]

*Heartbeat*

*Journalbeat*

*Metricbeat*

- `kubernetes.container.id` field for `state_container` is deprecated in favour of ECS `container.id` and `container.runtime`. {pull}13884[13884]

*Packetbeat*

*Winlogbeat*

*Functionbeat*

==== Known Issue

*Journalbeat*<|MERGE_RESOLUTION|>--- conflicted
+++ resolved
@@ -434,11 +434,8 @@
 - Add `metrics_path` as known hint for autodiscovery {pull}13996[13996]
 - Leverage KUBECONFIG when creating k8s client. {pull}13916[13916]
 - Add ability to filter by tags for cloudwatch metricset. {pull}13758[13758] {issue}13145[13145]
-<<<<<<< HEAD
 - Release cloudwatch, s3_daily_storage, s3_request, sqs and rds metricset as GA. {pull}14114[14114] {issue}14059[14059]
-=======
 - Add Oracle overview dashboard {pull}14021[14021]
->>>>>>> ca6dc3a1
 
 *Packetbeat*
 
