// Use these for links to issue and pulls. Note issues and pulls redirect one to
// each other on Github, so don't worry too much on using the right prefix.
:issue: https://github.com/elastic/beats/issues/
:pull: https://github.com/elastic/beats/pull/

=== Beats version HEAD
https://github.com/elastic/beats/compare/v8.2.0\...main[Check the HEAD diff]

==== Breaking changes

*Affecting all Beats*


*Auditbeat*


*Filebeat*

- Fixed error spam from `add_kubernetes_metadata` processor when running on AKS. {pull}33697[33697]
- Metrics hosted by the HTTP monitoring endpoint for the `aws-cloudwatch`, `aws-s3`, `cel`, and `lumberjack` inputs are now available under `/inputs/` instead of `/dataset`.

*Heartbeat*


*Metricbeat*


*Packetbeat*


*Winlogbeat*


*Functionbeat*


==== Bugfixes

*Affecting all Beats*

- Fix Windows service install/uninstall when Win32_Service returns error, add logic to wait until the Windows Service is stopped before proceeding. {pull}33322[33322]
- Support for multiline zookeeper logs {issue}2496[2496]
- Allow `clock_nanosleep` in the default seccomp profiles for amd64 and 386. Newer versions of glibc (e.g. 2.31) require it. {issue}33792[33792]
- Disable lockfile when running under elastic-agent. {pull}33988[33988]

*Auditbeat*


*Filebeat*
- [httpsjon] Improved error handling during pagination with chaining & split processor {pull}34127[34127]
- [Azure blob storage] Added support for more mime types & introduced offset tracking via cursor state. {pull}33981[33981]
- Fix EOF on single line not producing any event. {issue}30436[30436] {pull}33568[33568]
- Fix handling of error in states in direct aws-s3 listing input {issue}33513[33513] {pull}33722[33722]
- Fix `httpjson` input page number initialization and documentation. {pull}33400[33400]
- Add handling of AAA operations for Cisco ASA module. {issue}32257[32257] {pull}32789[32789]
- Fix gc.log always shipped even if gc fileset is disabled {issue}30995[30995]
- Fix handling of empty array in httpjson input. {pull}32001[32001]
- Fix reporting of `filebeat.events.active` in log events such that the current value is always reported instead of the difference from the last value. {pull}33597[33597]
- Fix splitting array of strings/arrays in httpjson input {issue}30345[30345] {pull}33609[33609]
- Fix Google workspace pagination and document ID generation. {pull}33666[33666]
- Fix PANW handling of messages with event.original already set. {issue}33829[33829] {pull}33830[33830]
- Rename identity as identity_name when the value is a string in Azure Platform Logs. {pull}33654[33654]
- Fix 'requires pointer' error while getting cursor metadata. {pull}33956[33956]
- Fix input cancellation handling when HTTP client does not support contexts. {issue}33962[33962] {pull}33968[33968]
- Update mito CEL extension library to v0.0.0-20221207004749-2f0f2875e464 {pull}33974[33974]
- Fix CEL result deserialisation when evaluation fails. {issue}33992[33992] {pull}33996[33996]
- Fix handling of non-200/non-429 status codes. {issue}33999[33999] {pull}34002[34002]
- [azure-eventhub input] Switch the run EPH run mode to non-blocking {pull}34075[34075]
- [google_workspace] Fix pagination and cursor value update. {pull}34274[34274]
- Fix handling of quoted values in auditd module. {issue}22587[22587] {pull}34069[34069]

*Heartbeat*
- Fix broken zip URL monitors. NOTE: Zip URL Monitors will be removed in version 8.7 and replaced with project monitors. {pull}33723[33723]
- Fix bug where states.duration_ms was incorrect type. {pull}33563[33563]
- Fix handling of long UDP messages in UDP input. {issue}33836[33836] {pull}33837[33837]
- Fix browser monitor summary reporting as up when monitor is down. {issue}33374[33374] {pull}33819[33819]


*Heartbeat*


*Auditbeat*


*Filebeat*


*Auditbeat*


*Filebeat*


*Heartbeat*


*Metricbeat*

- in module/windows/perfmon, changed collection method of the second counter value required to create a displayable value {pull}32305[32305]
- Fix and improve AWS metric period calculation to avoid zero-length intervals {pull}32724[32724]
- Add missing cluster metadata to k8s module metricsets {pull}32979[32979] {pull}33032[33032]
- Add GCP CloudSQL region filter {pull}32943[32943]
- Fix logstash cgroup mappings {pull}33131[33131]
- Remove unused `elasticsearch.node_stats.indices.bulk.avg_time.bytes` mapping {pull}33263[33263]
- Fix kafka dashboard field names {pull}33555[33555]
- Add tags to events based on parsed identifier. {pull}33472[33472]
- Support Oracle-specific connection strings in SQL module {issue}32089[32089] {pull}32293[32293]
- Remove deprecated metrics from controller manager, scheduler and proxy {pull}34161[34161]

*Osquerybeat*

- Fix data_stream configuration, enforce the default values used before 8.6.0. {pull}34246[34246]

*Packetbeat*


*Winlogbeat*


*Functionbeat*

- Fix Kinesis events timestamp to use timestamp of the event record instead of when the record was processed {pull}33593[33593]


*Elastic Logging Plugin*


==== Added

*Affecting all Beats*


*Auditbeat*


*Filebeat*

- add documentation for decode_xml_wineventlog processor field mappings.  {pull}32456[32456]
- httpjson input: Add request tracing logger. {issue}32402[32402] {pull}32412[32412]
- Add cloudflare R2 to provider list in AWS S3 input. {pull}32620[32620]
- Add support for single string containing multiple relation-types in getRFC5988Link. {pull}32811[32811]
- Fix handling of invalid UserIP and LocalIP values. {pull}32896[32896]
- Allow http_endpoint instances to share ports. {issue}32578[32578] {pull}33377[33377]
- Improve httpjson documentation for split processor. {pull}33473[33473]
- Added separation of transform context object inside httpjson. Introduced new clause `.parent_last_response.*` {pull}33499[33499]
- Cloud Foundry input uses server-side filtering when retrieving logs. {pull}33456[33456]
- Add `parse_aws_vpc_flow_log` processor. {pull}33656[33656]
- Update `aws.vpcflow` dataset in AWS module have a configurable log `format` and to produce ECS 8.x fields. {pull}33699[33699]
- Modified `aws-s3` input to reduce mutex contention when multiple SQS message are being processed concurrently. {pull}33658[33658]
- Disable "event normalization" processing for the aws-s3 input to reduce allocations. {pull}33673[33673]
- Add Common Expression Language input. {pull}31233[31233]
- Add support for http+unix and http+npipe schemes in httpjson input. {issue}33571[33571] {pull}33610[33610]
- Add support for http+unix and http+npipe schemes in cel input. {issue}33571[33571] {pull}33712[33712]
- Add `decode_duration`, `move_fields` processors. {pull}31301[31301]
- Add backup to bucket and delete functionality for the `aws-s3` input. {issue}30696[30696] {pull}33559[33559]
- Add metrics for UDP packet processing. {pull}33870[33870]
- Convert UDP input to v2 input. {pull}33930[33930]
- Improve collection of risk information from Okta debug data. {issue}33677[33677] {pull}34030[34030]
- Adding filename details from zip to response for httpjson {issue}33952[33952] {pull}34044[34044]
- Allow user configuration of keep-alive behaviour for HTTPJSON and CEL inputs. {issue}33951[33951] {pull}34014[34014]
- Add support for polling system UDP stats for UDP input metrics. {pull}34070[34070]
<<<<<<< HEAD
- Added metric `sqsMessageDelayedTime` for aws-s3 input. {pull}34306[34306]
=======
- Add support for recognizing the log level in Elasticsearch JVM logs {pull}34159[34159]
>>>>>>> 844e514d

*Auditbeat*


*Filebeat*


*Heartbeat*


*Metricbeat*

- Add Data Granularity option to AWS module to allow for for fewer API calls of longer periods and keep small intervals. {issue}33133[33133] {pull}33166[33166]
- Update README file on how to run Metricbeat on Kubernetes. {pull}33308[33308]
- Add per-thread metrics to system_summary {pull}33614[33614]
- Add GCP CloudSQL metadata {pull}33066[33066]
- Remove GCP Compute metadata cache {pull}33655[33655]
- Add support for multiple regions in GCP {pull}32964[32964]
- Add GCP Redis regions support {pull}33728[33728]
- Add namespace metadata to all namespaced kubernetes resources. {pull}33763[33763]
- Changed cloudwatch module to call ListMetrics API only once per region, instead of per AWS namespace {pull}34055[34055]

*Packetbeat*

- Add option to allow sniffer to change device when default route changes. {issue}31905[31905] {pull}32681[32681]
- Add option to allow sniffing multiple interface devices. {issue}31905[31905] {pull}32933[32933]
- Bump Windows Npcap version to v1.71. {issue}33164[33164] {pull}33172[33172]
- Add fragmented IPv4 packet reassembly. {issue}33012[33012] {pull}33296[33296]
- Reduce logging level for ENOENT to WARN when mapping sockets to processes. {issue}33793[33793] {pull}[]
- Add metrics for TCP and UDP packet processing. {pull}33833[33833]

*Packetbeat*


*Functionbeat*


*Winlogbeat*

- Add metrics for log event processing. {pull}33922[33922]

*Elastic Log Driver*


==== Deprecated

*Affecting all Beats*


*Filebeat*


*Heartbeat*


*Metricbeat*


*Packetbeat*

*Winlogbeat*


*Functionbeat*

==== Known Issue





<|MERGE_RESOLUTION|>--- conflicted
+++ resolved
@@ -159,11 +159,8 @@
 - Adding filename details from zip to response for httpjson {issue}33952[33952] {pull}34044[34044]
 - Allow user configuration of keep-alive behaviour for HTTPJSON and CEL inputs. {issue}33951[33951] {pull}34014[34014]
 - Add support for polling system UDP stats for UDP input metrics. {pull}34070[34070]
-<<<<<<< HEAD
 - Added metric `sqsMessageDelayedTime` for aws-s3 input. {pull}34306[34306]
-=======
 - Add support for recognizing the log level in Elasticsearch JVM logs {pull}34159[34159]
->>>>>>> 844e514d
 
 *Auditbeat*
 
