--- conflicted
+++ resolved
@@ -97,10 +97,8 @@
 - Fix failing to enrich process events in sessionmd processor {issue}38955[38955] {pull}39173[39173] {pull}39243[39243]
 - Prevent scenario of losing children-related file events in a directory for recursive fsnotify backend of auditbeat file integrity module {pull}39133[39133]
 - Allow extra syscalls by auditbeat required in FIM with kprobes back-end {pull}39361[39361]
-<<<<<<< HEAD
 - Fix losing events in FIM for OS X by allowing always to walk an added directory to monitor {pull}39362[39362]
-=======
->>>>>>> 2b390e53
+
 
 
 *Filebeat*
