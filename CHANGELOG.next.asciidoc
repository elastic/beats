--- conflicted
+++ resolved
@@ -101,12 +101,9 @@
 - Fix for httpjson first_response object throwing false positive errors by making it a flag based object {issue}34747[34747] {pull}34748[34748]
 - Fix errors and panics due to re-used processors {pull}34761[34761]
 - Add missing Basic Authentication support to CEL input {issue}34609[34609] {pull}34689[34689]
-<<<<<<< HEAD
-- Fix `httpjson` input storing all the responses in memory for one iteration of chain call. {issue}34310[34310] {pull}34325[34325]
-=======
 - [Gcs Input] - Added missing locks for safe concurrency {pull}34914[34914]
 - Fix the ignore_inactive option being ignored in Filebeat's filestream input {pull}34770[34770]
->>>>>>> 4de67c0d
+- Fix `httpjson` input storing all the responses in memory for one iteration of chain call. {issue}34310[34310] {pull}34325[34325]
 
 *Heartbeat*
 
