// Use these for links to issue and pulls. Note issues and pulls redirect one to
// each other on Github, so don't worry too much on using the right prefix.
:issue: https://github.com/elastic/beats/issues/
:pull: https://github.com/elastic/beats/pull/

=== Beats version HEAD
https://github.com/elastic/beats/compare/v8.8.1\...main[Check the HEAD diff]

==== Breaking changes

*Affecting all Beats*
- Fix status reporting to Elastic-Agent when output configuration is invalid running under Elastic-Agent {pull}35719[35719]
- Upgrade Go to 1.20.6 {pull}36000[36000]

*Auditbeat*


*Filebeat*


*Heartbeat*


*Metricbeat*


*Osquerybeat*


*Packetbeat*


*Winlogbeat*

- Add "event.category" and "event.type" to Sysmon module for EventIDs 8, 9, 19, 20, 27, 28, 255 {pull}35193[35193]

*Functionbeat*


*Elastic Logging Plugin*


==== Bugfixes

*Affecting all Beats*
- Support for multiline zookeeper logs {issue}2496[2496]
- Add checks to ensure reloading of units if the configuration actually changed. {pull}34346[34346]
- Fix namespacing on self-monitoring {pull}32336[32336]
- Fix namespacing on self-monitoring {pull}32336[32336]
- Fix Beats started by agent do not respect the allow_older_versions: true configuration flag {issue}34227[34227] {pull}34964[34964]
- Fix performance issues when we have a lot of inputs starting and stopping by allowing to disable global processors under fleet. {issue}35000[35000] {pull}35031[35031]
- In cases where the matcher detects a non-string type in a match statement, report the error as a debug statement, and not a warning statement. {pull}35119[35119]
- 'add_cloud_metadata' processor - add cloud.region field for GCE cloud provider
- 'add_cloud_metadata' processor - update azure metadata api version to get missing `cloud.account.id` field
- Make sure k8s watchers are closed when closing k8s meta processor. {pull}35630[35630]
- Upgraded apache arrow library used in x-pack/libbeat/reader/parquet from v11 to v12.0.1 in order to fix cross-compilation issues {pull}35640[35640]
- Fix panic when MaxRetryInterval is specified, but RetryInterval is not {pull}35820[35820]
- Do not print context cancelled error message when running under agent {pull}36006[36006]
- Fix recovering from invalid output configuration when running under Elastic-Agent {pull}36016[36016]
- Improve StreamBuf append to improve performance when reading long lines from files. {pull}35928[35928]
- Eliminate cloning of event in deepUpdate {pull}35945[35945]
- Fix ndjson parser to store JSON fields correctly under `target` {issue}29395[29395]
- Support build of projects outside of beats directory {pull}36126[36126]



*Auditbeat*

*Filebeat*

- [Gcs Input] - Added missing locks for safe concurrency {pull}34914[34914]
- Fix the ignore_inactive option being ignored in Filebeat's filestream input {pull}34770[34770]
- Fix TestMultiEventForEOFRetryHandlerInput unit test of CometD input {pull}34903[34903]
- Add input instance id to request trace filename for httpjson and cel inputs {pull}35024[35024]
- Fix panic in TCP and UDP inputs on Linux when collecting socket metrics from OS. {issue}35064[35064]
- Correctly collect TCP and UDP metrics for unspecified address values. {pull}35111[35111]
- Fix base for UDP and TCP queue metrics and UDP drops metric. {pull}35123[35123]
- Sanitize filenames for request tracer in httpjson input. {pull}35143[35143]
- decode_cef processor: Fix ECS output by making `observer.ip` into an array of strings instead of string. {issue}35140[35140] {pull}35149[35149]
- Fix handling of MySQL audit logs with strict JSON parser. {issue}35158[35158] {pull}35160[35160]
- Sanitize filenames for request tracer in cel input. {pull}35154[35154]
- Fix accidental error overwrite in defer statement in entityanalytics Azure AD input. {issue}35153[35153] {pull}35169[35169]
- Fixing the grok expression outputs of log files {pull}35221[35221]
- Fixes "Can only start an input when all related states are finished" error when running under Elastic-Agent {pull}35250[35250] {issue}33653[33653]
- Move repeated Windows event channel not found errors in winlog input to debug level.  {issue}35314[35314] {pull}35317[35317]
- Fix crash when processing forwarded logs missing a message. {issue}34705[34705] {pull}34865[34865]
- Fix crash when loading azurewebstorage cursor with no partially processed data. {pull}35433[35433]
- Add support in s3 input for JSON with array of objects. {pull}35475[35475]
- RFC5424 syslog timestamps with offset 'Z' will be treated as UTC rather than using the default timezone. {pull}35360[35360]
- Fix syslog message parsing for fortinet.firewall to take into account quoted values. {pull}35522[35522]
- [system] sync system/auth dataset with system integration 1.29.0. {pull}35581[35581]
- [GCS Input] - Fixed an issue where bucket_timeout was being applied to the entire bucket poll interval and not individual bucket object read operations. Fixed a map write concurrency issue arising from data races when using a high number of workers. Fixed the flaky tests that were present in the GCS test suit. {pull}35605[35605]
- Fix filestream false positive log error "filestream input with ID 'xyz' already exists" {issue}31767[31767]
- Fix error message formatting from filestream input. {pull}35658[35658]
- Fix error when trying to use `include_message` parser {issue}35440[35440]
- Fix handling of IPv6 unspecified addresses in TCP input. {issue}35064[35064] {pull}35637[35637]
- Fixed a minor code error in the GCS input scheduler where a config value was being used directly instead of the source struct. {pull}35729[35729]
- Improve error reporting and fix IPv6 handling of TCP and UDP metric collection. {pull}35772[35772]
- Fix CEL input JSON marshalling of nested objects. {issue}35763[35763] {pull}35774[35774]
- Fix metric collection in GCPPubSub input. {pull}35773[35773]
- Fix end point deregistration in http_endpoint input. {issue}35899[35899] {pull}35903[35903]
- Fix duplicate ID panic in filestream metrics. {issue}35964[35964] {pull}35972[35972]
- Improve error reporting and fix IPv6 handling of TCP and UDP metric collection. {pull}35996[35996]
- Fix handling of NUL-terminated log lines in Fortinet Firewall module. {issue}36026[36026] {pull}36027[36027]
- Make redact field configuration recommended in CEL input and log warning if missing. {pull}36008[36008]
- Fix handling of region name configuration in awss3 input {pull}36034[36034]
- Fix panic when sqs input metrics getter is invoked {pull}36101[36101] {issue}36077[36077]
- Make CEL input's `now` global variable static for evaluation lifetime. {pull}36107[36107]
- Update mito CEL extension library to v1.5.0. {pull}36146[36146]

*Heartbeat*

- Fix panics when parsing dereferencing invalid parsed url. {pull}34702[34702]
- Fix broken zip URL monitors. NOTE: Zip URL Monitors will be removed in version 8.7 and replaced with project monitors. {pull}33723[33723]
- Fix integration hashing to prevent reloading all when updated. {pull}34697[34697]
- Fix release of job limit semaphore when context is cancelled. {pull}34697[34697]
- Fix bug where states.duration_ms was incorrect type. {pull}33563[33563]
- Fix handling of long UDP messages in UDP input. {issue}33836[33836] {pull}33837[33837]
- Fix browser monitor summary reporting as up when monitor is down. {issue}33374[33374] {pull}33819[33819]
- Fix beat capabilities on Docker image. {pull}33584[33584]
- Fix serialization of state duration to avoid scientific notation. {pull}34280[34280]
- Enable nodejs engine strict validation when bundling synthetics. {pull}34470[34470]
with the ecs field name `container`. {pull}34403[34403]
automatic splitting at root level, if root level element is an array. {pull}34155[34155]
- Fix broken mapping for state.ends field. {pull}34891[34891]
- Fix issue using projects in airgapped environments by disabling npm audit. {pull}34936[34936]
- Fix broken state ID location naming. {pull}35336[35336]
- Fix project monitor temp directories permission to include group access. {pull}35398[35398]
- Fix output pipeline exit on run_once. {pull}35376[35376]
- Fix formatting issue with socket trace timeout. {pull}35434[35434]
- Update gval version. {pull}35636[35636]
- Fix serialization of processors when running diagnostics. {pull}35698[35698]
- Filter dev flags for ui monitors inside synthetics_args. {pull}35788[35788]
- Fix temp dir running out of space with project monitors. {issue}35843[35843]
- Fixing the grok expression outputs of log files {pull}35221[35221]
- Enable heartbeat-wide publish timeout setting with run_once. {pull}35721[35721]

*Heartbeat*


*Heartbeat*


*Heartbeat*


*Heartbeat*


*Auditbeat*


*Filebeat*


*Auditbeat*


*Filebeat*


*Heartbeat*


*Metricbeat*

- in module/windows/perfmon, changed collection method of the second counter value required to create a displayable value {pull}32305[32305]
- Fix and improve AWS metric period calculation to avoid zero-length intervals {pull}32724[32724]
- Add missing cluster metadata to k8s module metricsets {pull}32979[32979] {pull}33032[33032]
- Add GCP CloudSQL region filter {pull}32943[32943]
- Fix logstash cgroup mappings {pull}33131[33131]
- Remove unused `elasticsearch.node_stats.indices.bulk.avg_time.bytes` mapping {pull}33263[33263]
- Make generic SQL GA {pull}34637[34637]
- Collect missing remote_cluster in elasticsearch ccr metricset {pull}34957[34957]
- Add context with timeout in AWS API calls {pull}35425[35425]
- Fix no error logs displayed in CloudWatch EC2, RDS and SQS metadata {issue}34985[34985] {pull}35035[35035]
- Remove Beta warning from IIS application_pool metricset {pull}35480[35480]
- Improve documentation for ActiveMQ module {issue}35113[35113] {pull}35558[35558]
- Fix EC2 host.cpu.usage {pull}35717[35717]
- Resolve statsd module's prematurely halting of metrics parsing upon encountering an invalid packet. {pull}35075[35075]
- Fix the gap in fetching forecast API metrics at the end of each month for Azure billing module  {pull}36142[36142]

*Osquerybeat*


*Packetbeat*

- Fix handling of Npcap installation options from Fleet. {pull}35541[35541] {pull}35935[35935]

*Winlogbeat*

- Fix powershell details regexp to prevent excessive backtracking when processing command invocations. {pull}36178[36178]

*Functionbeat*


*Functionbeat*



*Elastic Logging Plugin*


==== Added

*Affecting all Beats*

- Added append Processor which will append concrete values or values from a field to target. {issue}29934[29934] {pull}33364[33364]

*Auditbeat*


*Filebeat*

- add documentation for decode_xml_wineventlog processor field mappings.  {pull}32456[32456]
- httpjson input: Add request tracing logger. {issue}32402[32402] {pull}32412[32412]
- Add cloudflare R2 to provider list in AWS S3 input. {pull}32620[32620]
- Add support for single string containing multiple relation-types in getRFC5988Link. {pull}32811[32811]
- Added separation of transform context object inside httpjson. Introduced new clause `.parent_last_response.*` {pull}33499[33499]
- Adding filename details from zip to response for httpjson {issue}33952[33952] {pull}34044[34044]
- Added metric `sqs_messages_waiting_gauge` for aws-s3 input. {pull}34488[34488]
- Add nginx.ingress_controller.upstream.ip to related.ip {issue}34645[34645] {pull}34672[34672]
- Add unix socket log parsing for nginx ingress_controller {pull}34732[34732]
- Added metric `sqs_worker_utilization` for aws-s3 input. {pull}34793[34793]
- Add MySQL authentication message parsing and `related.ip` and `related.user` fields {pull}34810[34810]
- Add nginx ingress_controller parsing if one of upstreams fails to return response {pull}34787[34787]
- Add oracle authentication messages parsing {pull}35127[35127]
- Add sanitization capabilities to azure-eventhub input {pull}34874[34874]
- Add support for CRC validation in Filebeat's HTTP endpoint input. {pull}35204[35204]
- Add support for CRC validation in Zoom module. {pull}35604[35604]
- Add execution budget to CEL input. {pull}35409[35409]
- Add XML decoding support to HTTPJSON. {issue}34438[34438] {pull}35235[35235]
- Add delegated account support when using Google ADC in `httpjson` input. {pull}35507[35507]
- Allow specifying since when to read journald entries. {pull}35408[35408]
- Add metrics for filestream input. {pull}35529[35529]
- Add support for collecting `httpjson` metrics. {pull}35392[35392]
- Add XML decoding support to CEL. {issue}34438[34438] {pull}35372[35372]
- Mark CEL input as GA. {pull}35559[35559]
- Add metrics for gcp-pubsub input. {pull}35614[35614]
- [GCS] Added scheduler debug logs and improved the context passing mechanism by removing them from struct params and passing them as function arguments. {pull}35674[35674]
- Allow non-AWS endpoints for awss3 input. {issue}35496[35496] {pull}35520[35520]
- Under elastic-agent the input metrics will now be included in agent diagnostics dumps. {pull}35798[35798]
- Add Okta input package for entity analytics. {pull}35611[35611]
- Expose harvester metrics from filestream input {pull}35835[35835] {issue}33771[33771]
- Add device support for Azure AD entity analytics. {pull}35807[35807]
- Improve CEL input performance. {pull}35915[35915]
- Adding filename details from zip to response for httpjson {issue}33952[33952] {pull}34044[34044]
- Added support for min/max template functions in httpjson input. {issue}36094[36094] {pull}36036[36036]
- Add `clean_session` configuration setting for MQTT input.  {pull}35806[16204]
- Add fingerprint mode for the filestream scanner and new file identity based on it {issue}34419[34419] {pull}35734[35734]
- Add file system metadata to events ingested via filestream {issue}35801[35801] {pull}36065[36065]
- Add support for localstack based input integration testing {pull}35727[35727]
- Allow parsing bytes in and bytes out as long integer in CEF processor. {issue}36100[36100] {pull}36108[36108]
- Add support for registered owners and users to AzureAD entity analytics provider. {pull}36092[36092]

*Auditbeat*

*Libbeat*
<<<<<<< HEAD
- Added support for apache parquet file reader. {issue}34662[34662] {pull}35183[35183]
- Add support for endpoint resolver in AWS config {pull}36208[36208]
=======
>>>>>>> 90cd631c

*Heartbeat*
- Added status to monitor run log report.


*Metricbeat*

- Add per-thread metrics to system_summary {pull}33614[33614]
- Add GCP CloudSQL metadata {pull}33066[33066]
- Add support for multiple regions in GCP {pull}32964[32964]
- Add GCP Carbon Footprint metricbeat data {pull}34820[34820]
- Add event loop utilization metric to Kibana module {pull}35020[35020]
- Support collecting metrics from both the monitoring account and linked accounts from AWS CloudWatch. {pull}35540[35540]
- Add new parameter `include_linked_accounts` to enable/disable metrics collection from multiple linked AWS Accounts {pull}35648[35648]
- Migrate Azure Billing, Monitor, and Storage metricsets to the newer SDK. {pull}33585[33585]
- Add support for float64 values parsing for statsd metrics of counter type. {pull}35099[35099]
- Add kubernetes.deployment.status.* fields for Kubernetes module {pull}35999[35999]


*Osquerybeat*


*Packetbeat*

- Added `packetbeat.interfaces.fanout_group` to allow a Packetbeat sniffer to join an AF_PACKET fanout group. {issue}35451[35451] {pull}35453[35453]
- Add AF_PACKET metrics. {issue}35428[35428] {pull}35489[35489]
- Under elastic-agent the input metrics will now be included in agent diagnostics dumps. {pull}35798[35798]
- Add support for multiple regions in GCP {pull}32964[32964]

*Packetbeat*


*Winlogbeat*


*Functionbeat*


*Winlogbeat*

- Set `host.os.type` and `host.os.family` to "windows" if not already set. {pull}35435[35435]
- Handle empty DNS answer data in QueryResults for the Sysmon Pipeline {pull}35207[35207]
- Under elastic-agent the input metrics will now be included in agent diagnostics dumps. {pull}35798[35798]


*Elastic Log Driver*
*Elastic Logging Plugin*


==== Deprecated

*Auditbeat*


*Filebeat*


*Heartbeat*


*Metricbeat*


*Osquerybeat*


*Packetbeat*


*Winlogbeat*


*Functionbeat*


*Elastic Logging Plugin*


==== Known Issues


<|MERGE_RESOLUTION|>--- conflicted
+++ resolved
@@ -256,11 +256,7 @@
 *Auditbeat*
 
 *Libbeat*
-<<<<<<< HEAD
-- Added support for apache parquet file reader. {issue}34662[34662] {pull}35183[35183]
 - Add support for endpoint resolver in AWS config {pull}36208[36208]
-=======
->>>>>>> 90cd631c
 
 *Heartbeat*
 - Added status to monitor run log report.
