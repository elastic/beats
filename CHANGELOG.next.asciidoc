--- conflicted
+++ resolved
@@ -34,12 +34,9 @@
 
 *Filebeat*
 
-<<<<<<< HEAD
 - When TLS is configured for the TCP input and a `certificate_authorities` is configured we now default to `required` for the `client_authentication`. {pull}12584[12584]
 - Skipping unparsable log entries from docker json reader {pull}12268[12268]
-=======
 - Add support for client addresses with port in Apache error logs {pull}12695[12695]
->>>>>>> 70c29a44
 
 *Heartbeat*
 
