--- conflicted
+++ resolved
@@ -44,13 +44,7 @@
 
 *Filebeat*
 
-<<<<<<< HEAD
-- Fix compatibility with ECS by renaming `source` log key to `source_file` {issue}30667[30667]
-- Report the starting offset of the line in `log.offset` when using `filestream` instead of the end to be ECS compliant. {pull}30445[30445]
-- Update documentation for accessing `last_response.url.params` in httpjson input. {pull}30739[30739]
 - Fix add_kubernetes_metadata matcher: support rotated logs when `resource_type: pod` {pull}30720[30720]
-=======
->>>>>>> 054aabc1
 
 *Heartbeat*
 
