--- conflicted
+++ resolved
@@ -445,11 +445,8 @@
 - Collect .NET CLR (IIS) Memory, Exceptions and LocksAndThreads metrics {pull}41929[41929]
 - Added `tier_preference`, `creation_date` and `version` fields to the `elasticsearch.index` metricset. {pull}41944[41944]
 - Add `use_performance_counters` to collect CPU metrics using performance counters on Windows for `system/cpu` and `system/core` {pull}41965[41965]
-<<<<<<< HEAD
 - Add support of additional `collstats` metrics in mongodb module. {pull}42171[42171]
-=======
 - Preserve queries for debugging when `merge_results: true` in SQL module {pull}42271[42271]
->>>>>>> f6d5acca
 
 *Metricbeat*
 - Add benchmark module {pull}41801[41801]
