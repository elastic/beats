// Use these for links to issue and pulls. Note issues and pulls redirect one to
// each other on Github, so don't worry too much on using the right prefix.
:issue: https://github.com/elastic/beats/issues/
:pull: https://github.com/elastic/beats/pull/

=== Beats version HEAD
https://github.com/elastic/beats/compare/v8.8.1\...main[Check the HEAD diff]

==== Breaking changes

*Affecting all Beats*
<<<<<<< HEAD
- Update Go version to 1.19.10 {pull}35751[35751]
- Fix status reporting to Elastic-Agent when output configuration is invalid running under Elastic-Agent {pull}35719[35719]
- Upgrade Go to 1.20.6
=======
>>>>>>> 739e3816


*Auditbeat*


*Filebeat*


*Heartbeat*


*Metricbeat*


*Osquerybeat*


*Packetbeat*


*Winlogbeat*

- Add "event.category" and "event.type" to Sysmon module for EventIDs 8, 9, 19, 20, 27, 28, 255 {pull}35193[35193]

*Functionbeat*


*Elastic Logging Plugin*


==== Bugfixes

*Affecting all Beats*
- Support for multiline zookeeper logs {issue}2496[2496]
- Add checks to ensure reloading of units if the configuration actually changed. {pull}34346[34346]
- Fix namespacing on self-monitoring {pull}32336[32336]
- Fix namespacing on self-monitoring {pull}32336[32336]
- Fix Beats started by agent do not respect the allow_older_versions: true configuration flag {issue}34227[34227] {pull}34964[34964]
- Fix performance issues when we have a lot of inputs starting and stopping by allowing to disable global processors under fleet. {issue}35000[35000] {pull}35031[35031]
- In cases where the matcher detects a non-string type in a match statement, report the error as a debug statement, and not a warning statement. {pull}35119[35119]
- 'add_cloud_metadata' processor - add cloud.region field for GCE cloud provider
- 'add_cloud_metadata' processor - update azure metadata api version to get missing `cloud.account.id` field
- Make sure k8s watchers are closed when closing k8s meta processor. {pull}35630[35630]
- Upgraded apache arrow library used in x-pack/libbeat/reader/parquet from v11 to v12.0.1 in order to fix cross-compilation issues {pull}35640[35640]
- Fix panic when MaxRetryInterval is specified, but RetryInterval is not {pull}35820[35820]
- Do not print context cancelled error message when running under agent {pull}36006[36006]
- Fix recovering from invalid output configuration when running under Elastic-Agent {pull}36016[36016]
- Improve StreamBuf append to improve performance when reading long lines from files. {pull}35928[35928]
- Eliminate cloning of event in deepUpdate {pull}35945[35945]
- Fix ndjson parser to store JSON fields correctly under `target` {issue}29395[29395]
- Support build of projects outside of beats directory {pull}36126[36126]



*Auditbeat*

*Filebeat*

- [Gcs Input] - Added missing locks for safe concurrency {pull}34914[34914]
- Fix the ignore_inactive option being ignored in Filebeat's filestream input {pull}34770[34770]
- Fix TestMultiEventForEOFRetryHandlerInput unit test of CometD input {pull}34903[34903]
- Add input instance id to request trace filename for httpjson and cel inputs {pull}35024[35024]
- Fix panic in TCP and UDP inputs on Linux when collecting socket metrics from OS. {issue}35064[35064]
- Correctly collect TCP and UDP metrics for unspecified address values. {pull}35111[35111]
- Fix base for UDP and TCP queue metrics and UDP drops metric. {pull}35123[35123]
- Sanitize filenames for request tracer in httpjson input. {pull}35143[35143]
- decode_cef processor: Fix ECS output by making `observer.ip` into an array of strings instead of string. {issue}35140[35140] {pull}35149[35149]
- Fix handling of MySQL audit logs with strict JSON parser. {issue}35158[35158] {pull}35160[35160]
- Sanitize filenames for request tracer in cel input. {pull}35154[35154]
- Fix accidental error overwrite in defer statement in entityanalytics Azure AD input. {issue}35153[35153] {pull}35169[35169]
- Fixing the grok expression outputs of log files {pull}35221[35221]
- Fixes "Can only start an input when all related states are finished" error when running under Elastic-Agent {pull}35250[35250] {issue}33653[33653]
- Move repeated Windows event channel not found errors in winlog input to debug level.  {issue}35314[35314] {pull}35317[35317]
- Fix crash when processing forwarded logs missing a message. {issue}34705[34705] {pull}34865[34865]
- Fix crash when loading azurewebstorage cursor with no partially processed data. {pull}35433[35433]
- Add support in s3 input for JSON with array of objects. {pull}35475[35475]
- RFC5424 syslog timestamps with offset 'Z' will be treated as UTC rather than using the default timezone. {pull}35360[35360]
- Fix syslog message parsing for fortinet.firewall to take into account quoted values. {pull}35522[35522]
- [system] sync system/auth dataset with system integration 1.29.0. {pull}35581[35581]
- [GCS Input] - Fixed an issue where bucket_timeout was being applied to the entire bucket poll interval and not individual bucket object read operations. Fixed a map write concurrency issue arising from data races when using a high number of workers. Fixed the flaky tests that were present in the GCS test suit. {pull}35605[35605]
- Fix filestream false positive log error "filestream input with ID 'xyz' already exists" {issue}31767[31767]
- Fix error message formatting from filestream input. {pull}35658[35658]
- Fix error when trying to use `include_message` parser {issue}35440[35440]
- Fix handling of IPv6 unspecified addresses in TCP input. {issue}35064[35064] {pull}35637[35637]
- Fixed a minor code error in the GCS input scheduler where a config value was being used directly instead of the source struct. {pull}35729[35729]
- Improve error reporting and fix IPv6 handling of TCP and UDP metric collection. {pull}35772[35772]
- Fix CEL input JSON marshalling of nested objects. {issue}35763[35763] {pull}35774[35774]
- Fix metric collection in GCPPubSub input. {pull}35773[35773]
- Fix end point deregistration in http_endpoint input. {issue}35899[35899] {pull}35903[35903]
- Fix duplicate ID panic in filestream metrics. {issue}35964[35964] {pull}35972[35972]
- Improve error reporting and fix IPv6 handling of TCP and UDP metric collection. {pull}35996[35996]
- Fix handling of NUL-terminated log lines in Fortinet Firewall module. {issue}36026[36026] {pull}36027[36027]
- Make redact field configuration recommended in CEL input and log warning if missing. {pull}36008[36008]
- Fix handling of region name configuration in awss3 input {pull}36034[36034]
- Fix panic when sqs input metrics getter is invoked {pull}36101[36101] {issue}36077[36077]
- Make CEL input's `now` global variable static for evaluation lifetime. {pull}36107[36107]
- Update mito CEL extension library to v1.5.0. {pull}36146[36146]

*Heartbeat*

- Fix panics when parsing dereferencing invalid parsed url. {pull}34702[34702]
- Fix broken zip URL monitors. NOTE: Zip URL Monitors will be removed in version 8.7 and replaced with project monitors. {pull}33723[33723]
- Fix integration hashing to prevent reloading all when updated. {pull}34697[34697]
- Fix release of job limit semaphore when context is cancelled. {pull}34697[34697]
- Fix bug where states.duration_ms was incorrect type. {pull}33563[33563]
- Fix handling of long UDP messages in UDP input. {issue}33836[33836] {pull}33837[33837]
- Fix browser monitor summary reporting as up when monitor is down. {issue}33374[33374] {pull}33819[33819]
- Fix beat capabilities on Docker image. {pull}33584[33584]
- Fix serialization of state duration to avoid scientific notation. {pull}34280[34280]
- Enable nodejs engine strict validation when bundling synthetics. {pull}34470[34470]
with the ecs field name `container`. {pull}34403[34403]
automatic splitting at root level, if root level element is an array. {pull}34155[34155]
- Fix broken mapping for state.ends field. {pull}34891[34891]
- Fix issue using projects in airgapped environments by disabling npm audit. {pull}34936[34936]
- Fix broken state ID location naming. {pull}35336[35336]
- Fix project monitor temp directories permission to include group access. {pull}35398[35398]
- Fix output pipeline exit on run_once. {pull}35376[35376]
- Fix formatting issue with socket trace timeout. {pull}35434[35434]
- Update gval version. {pull}35636[35636]
- Fix serialization of processors when running diagnostics. {pull}35698[35698]
- Filter dev flags for ui monitors inside synthetics_args. {pull}35788[35788]
- Fix temp dir running out of space with project monitors. {issue}35843[35843]
- Fixing the grok expression outputs of log files {pull}35221[35221]

*Heartbeat*


*Heartbeat*


*Heartbeat*


*Heartbeat*


*Auditbeat*


*Filebeat*


*Auditbeat*


*Filebeat*


*Heartbeat*


*Metricbeat*

- in module/windows/perfmon, changed collection method of the second counter value required to create a displayable value {pull}32305[32305]
- Fix and improve AWS metric period calculation to avoid zero-length intervals {pull}32724[32724]
- Add missing cluster metadata to k8s module metricsets {pull}32979[32979] {pull}33032[33032]
- Add GCP CloudSQL region filter {pull}32943[32943]
- Fix logstash cgroup mappings {pull}33131[33131]
- Remove unused `elasticsearch.node_stats.indices.bulk.avg_time.bytes` mapping {pull}33263[33263]
- Make generic SQL GA {pull}34637[34637]
- Collect missing remote_cluster in elasticsearch ccr metricset {pull}34957[34957]
- Add context with timeout in AWS API calls {pull}35425[35425]
- Fix no error logs displayed in CloudWatch EC2, RDS and SQS metadata {issue}34985[34985] {pull}35035[35035]
- Remove Beta warning from IIS application_pool metricset {pull}35480[35480]
- Improve documentation for ActiveMQ module {issue}35113[35113] {pull}35558[35558]
- Fix EC2 host.cpu.usage {pull}35717[35717]
- Resolve statsd module's prematurely halting of metrics parsing upon encountering an invalid packet. {pull}35075[35075]
- Fix the gap in fetching forecast API metrics at the end of each month for Azure billing module  {pull}36142[36142]

*Osquerybeat*


*Packetbeat*


*Winlogbeat*


*Functionbeat*


*Functionbeat*



*Elastic Logging Plugin*


==== Added

*Affecting all Beats*

- Added append Processor which will append concrete values or values from a field to target. {issue}29934[29934] {pull}33364[33364]

*Auditbeat*


*Filebeat*

- add documentation for decode_xml_wineventlog processor field mappings.  {pull}32456[32456]
- httpjson input: Add request tracing logger. {issue}32402[32402] {pull}32412[32412]
- Add cloudflare R2 to provider list in AWS S3 input. {pull}32620[32620]
- Add support for single string containing multiple relation-types in getRFC5988Link. {pull}32811[32811]
- Added separation of transform context object inside httpjson. Introduced new clause `.parent_last_response.*` {pull}33499[33499]
- Adding filename details from zip to response for httpjson {issue}33952[33952] {pull}34044[34044]
- Added metric `sqs_messages_waiting_gauge` for aws-s3 input. {pull}34488[34488]
- Add nginx.ingress_controller.upstream.ip to related.ip {issue}34645[34645] {pull}34672[34672]
- Add unix socket log parsing for nginx ingress_controller {pull}34732[34732]
- Added metric `sqs_worker_utilization` for aws-s3 input. {pull}34793[34793]
- Add MySQL authentication message parsing and `related.ip` and `related.user` fields {pull}34810[34810]
- Add nginx ingress_controller parsing if one of upstreams fails to return response {pull}34787[34787]
- Add oracle authentication messages parsing {pull}35127[35127]
- Add sanitization capabilities to azure-eventhub input {pull}34874[34874]
- Add support for CRC validation in Filebeat's HTTP endpoint input. {pull}35204[35204]
- Add support for CRC validation in Zoom module. {pull}35604[35604]
- Add execution budget to CEL input. {pull}35409[35409]
- Add XML decoding support to HTTPJSON. {issue}34438[34438] {pull}35235[35235]
- Add delegated account support when using Google ADC in `httpjson` input. {pull}35507[35507]
- Allow specifying since when to read journald entries. {pull}35408[35408]
- Add metrics for filestream input. {pull}35529[35529]
- Add support for collecting `httpjson` metrics. {pull}35392[35392]
- Add XML decoding support to CEL. {issue}34438[34438] {pull}35372[35372]
- Mark CEL input as GA. {pull}35559[35559]
- Add metrics for gcp-pubsub input. {pull}35614[35614]
- [GCS] Added scheduler debug logs and improved the context passing mechanism by removing them from struct params and passing them as function arguments. {pull}35674[35674]
- Allow non-AWS endpoints for awss3 input. {issue}35496[35496] {pull}35520[35520]
- Under elastic-agent the input metrics will now be included in agent diagnostics dumps. {pull}35798[35798]
- Add Okta input package for entity analytics. {pull}35611[35611]
- Expose harvester metrics from filestream input {pull}35835[35835] {issue}33771[33771]
- Add device support for Azure AD entity analytics. {pull}35807[35807]
- Improve CEL input performance. {pull}35915[35915]
- Adding filename details from zip to response for httpjson {issue}33952[33952] {pull}34044[34044]
- Added support for min/max template functions in httpjson input. {issue}36094[36094] {pull}36036[36036]
- Add `clean_session` configuration setting for MQTT input.  {pull}35806[16204]
- Add fingerprint mode for the filestream scanner and new file identity based on it {issue}34419[34419] {pull}35734[35734]
- Add file system metadata to events ingested via filestream {issue}35801[35801] {pull}36065[36065]
- Add support for localstack based input integration testing {pull}35727[35727]
- Allow parsing bytes in and bytes out as long integer in CEF processor. {issue}36100[36100] {pull}36108[36108]
- Add support for registered owners and users to AzureAD entity analytics provider. {pull}36092[36092]

*Auditbeat*

*Libbeat*

*Heartbeat*
- Added status to monitor run log report.


*Metricbeat*

- Add per-thread metrics to system_summary {pull}33614[33614]
- Add GCP CloudSQL metadata {pull}33066[33066]
- Add support for multiple regions in GCP {pull}32964[32964]
- Add GCP Carbon Footprint metricbeat data {pull}34820[34820]
- Add event loop utilization metric to Kibana module {pull}35020[35020]
- Support collecting metrics from both the monitoring account and linked accounts from AWS CloudWatch. {pull}35540[35540]
- Add new parameter `include_linked_accounts` to enable/disable metrics collection from multiple linked AWS Accounts {pull}35648[35648]
- Migrate Azure Billing, Monitor, and Storage metricsets to the newer SDK. {pull}33585[33585]
- Add support for float64 values parsing for statsd metrics of counter type. {pull}35099[35099]
- Add kubernetes.deployment.status.* fields for Kubernetes module {pull}35999[35999]


*Osquerybeat*


*Packetbeat*

- Added `packetbeat.interfaces.fanout_group` to allow a Packetbeat sniffer to join an AF_PACKET fanout group. {issue}35451[35451] {pull}35453[35453]
- Add AF_PACKET metrics. {issue}35428[35428] {pull}35489[35489]
- Under elastic-agent the input metrics will now be included in agent diagnostics dumps. {pull}35798[35798]
- Add support for multiple regions in GCP {pull}32964[32964]

*Packetbeat*


*Winlogbeat*


*Functionbeat*


*Winlogbeat*

- Set `host.os.type` and `host.os.family` to "windows" if not already set. {pull}35435[35435]
- Handle empty DNS answer data in QueryResults for the Sysmon Pipeline {pull}35207[35207]
- Under elastic-agent the input metrics will now be included in agent diagnostics dumps. {pull}35798[35798]


*Elastic Log Driver*
*Elastic Logging Plugin*


==== Deprecated

*Auditbeat*


*Filebeat*


*Heartbeat*


*Metricbeat*


*Osquerybeat*


*Packetbeat*


*Winlogbeat*


*Functionbeat*


*Elastic Logging Plugin*


==== Known Issues


<|MERGE_RESOLUTION|>--- conflicted
+++ resolved
@@ -9,13 +9,8 @@
 ==== Breaking changes
 
 *Affecting all Beats*
-<<<<<<< HEAD
-- Update Go version to 1.19.10 {pull}35751[35751]
 - Fix status reporting to Elastic-Agent when output configuration is invalid running under Elastic-Agent {pull}35719[35719]
-- Upgrade Go to 1.20.6
-=======
->>>>>>> 739e3816
-
+- Upgrade Go to 1.20.6 {pull}36000[36000]
 
 *Auditbeat*
 
