// Use these for links to issue and pulls. Note issues and pulls redirect one to
// each other on Github, so don't worry too much on using the right prefix.
:issue: https://github.com/elastic/beats/issues/
:pull: https://github.com/elastic/beats/pull/

=== Beats version HEAD
https://github.com/elastic/beats/compare/v8.8.1\...main[Check the HEAD diff]

==== Breaking changes

*Affecting all Beats*

- Fix FQDN being lowercased when used as `host.hostname` {issue}39993[39993]
- Beats won't log start up information when running under the Elastic Agent {40390}40390[40390]

*Auditbeat*


*Filebeat*

- Convert netflow input to API v2 and disable event normalisation {pull}37901[37901]
- Removed deprecated Squid from Beats. See <<migrate-from-deprecated-module>> for migration options. {pull}38037[38037]
- Removed deprecated Sonicwall from Beats. Use the https://docs.elastic.co/integrations/sonicwall[SonicWall Firewall] Elastic integration instead. {pull}38037[38037]
- Removed deprecated Radware from Beats. See <<migrate-from-deprecated-module>> for migration options. {pull}38037[38037]
- Removed deprecated Netscout from Beats. See <<migrate-from-deprecated-module>> for migration options. {pull}38037[38037]
- Removed deprecated Juniper Netscreen from Beats. See <<migrate-from-deprecated-module>> for migration options. {pull}38037[38037]
- Removed deprecated Impreva from Beats. See <<migrate-from-deprecated-module>> for migration options. {pull}38037[38037]
- Removed deprecated Cylance from Beats. See <<migrate-from-deprecated-module>> for migration options. {pull}38037[38037]
- Removed deprecated Bluecoat from Beats. See <<migrate-from-deprecated-module>> for migration options. {pull}38037[38037]
- Introduce input/netmetrics and refactor netflow input metrics {pull}38055[38055]
- Redis: Added replication role as a field to submitted slowlogs
- Change log.file.path field in awscloudwatch input to nested object. {pull}41099[41099]

*Heartbeat*


*Metricbeat*

- Setting period for counter cache for Prometheus remote_write at least to 60sec {pull}38553[38553]
- Remove fallback to the node limit for the `kubernetes.pod.cpu.usage.limit.pct` and `kubernetes.pod.memory.usage.limit.pct` metrics calculation

*Osquerybeat*

- Add action responses data stream, allowing osquerybeat to post action results directly to elasticsearch. {pull}39143[39143]


*Packetbeat*


*Winlogbeat*

- Add "event.category" and "event.type" to Sysmon module for EventIDs 8, 9, 19, 20, 27, 28, 255 {pull}35193[35193]

*Functionbeat*


*Elastic Logging Plugin*


==== Bugfixes

*Affecting all Beats*

- Support for multiline zookeeper logs {issue}2496[2496]
- Add checks to ensure reloading of units if the configuration actually changed. {pull}34346[34346]
- Fix namespacing on self-monitoring {pull}32336[32336]
- Fix namespacing on self-monitoring {pull}32336[32336]
- Fix Beats started by agent do not respect the allow_older_versions: true configuration flag {issue}34227[34227] {pull}34964[34964]
- Fix performance issues when we have a lot of inputs starting and stopping by allowing to disable global processors under fleet. {issue}35000[35000] {pull}35031[35031]
- 'add_cloud_metadata' processor - add cloud.region field for GCE cloud provider
- 'add_cloud_metadata' processor - update azure metadata api version to get missing `cloud.account.id` field
- Upgraded apache arrow library used in x-pack/libbeat/reader/parquet from v11 to v12.0.1 in order to fix cross-compilation issues {pull}35640[35640]
- Fix panic when MaxRetryInterval is specified, but RetryInterval is not {pull}35820[35820]
- Support build of projects outside of beats directory {pull}36126[36126]
- Support Elastic Agent control protocol chunking support {pull}37343[37343]
- Lower logging level to debug when attempting to configure beats with unknown fields from autodiscovered events/environments {pull}[37816][37816]
- Set timeout of 1 minute for FQDN requests {pull}37756[37756]
- The Kafka output now drops events when there is an authorization error. {issue}42343[42343] {pull}42401[42401]
- 'add_cloud_metadata' processor - improve AWS provider HTTP client overriding to support custom certificate bundle handling {pull}44189[44189]

*Auditbeat*


*Filebeat*

- [Gcs Input] - Added missing locks for safe concurrency {pull}34914[34914]
- Fix the ignore_inactive option being ignored in Filebeat's filestream input {pull}34770[34770]
- Fix TestMultiEventForEOFRetryHandlerInput unit test of CometD input {pull}34903[34903]
- Add input instance id to request trace filename for httpjson and cel inputs {pull}35024[35024]
- Fixes "Can only start an input when all related states are finished" error when running under Elastic-Agent {pull}35250[35250] {issue}33653[33653]
- [system] sync system/auth dataset with system integration 1.29.0. {pull}35581[35581]
- [GCS Input] - Fixed an issue where bucket_timeout was being applied to the entire bucket poll interval and not individual bucket object read operations. Fixed a map write concurrency issue arising from data races when using a high number of workers. Fixed the flaky tests that were present in the GCS test suit. {pull}35605[35605]
- Fixed concurrency and flakey tests issue in azure blob storage input. {issue}35983[35983] {pull}36124[36124]
- Fix panic when sqs input metrics getter is invoked {pull}36101[36101] {issue}36077[36077]
- Fix handling of Juniper SRX structured data when there is no leading junos element. {issue}36270[36270] {pull}36308[36308]
- Fix Filebeat Cisco module with missing escape character {issue}36325[36325] {pull}36326[36326]
- Added a fix for Crowdstrike pipeline handling process arrays {pull}36496[36496]
- [threatintel] MISP pagination fixes {pull}37898[37898]
- Fix file handle leak when handling errors in filestream {pull}37973[37973]
- Fix a race condition that could crash Filebeat with a "negative WaitGroup counter" error {pull}38094[38094]
- Fix "failed processing S3 event for object key" error on aws-s3 input when key contains the "+" character {issue}38012[38012] {pull}38125[38125]
- Fix filebeat gcs input panic {pull}38407[38407]
- Fix filestream's registry GC: registry entries are now removed from the in-memory and disk store when they're older than the set TTL {issue}36761[36761] {pull}38488[38488]
- Fix filestream's registry GC: registry entries are now removed from the in-memory and disk store when they're older than the set TTL {issue}36761[36761] {pull}38488[38488]
- [threatintel] MISP splitting fix for empty responses {issue}38739[38739] {pull}38917[38917]
- Prevent GCP Pub/Sub input blockage by increasing default value of `max_outstanding_messages` {issue}35029[35029] {pull}38985[38985]
- Updated Websocket input title to align with existing inputs {pull}39006[39006]
- Restore netflow input on Windows {pull}39024[39024]
- Upgrade azure-event-hubs-go and azure-storage-blob-go dependencies. {pull}38861[38861]
- Fix request trace filename handling in http_endpoint input. {pull}39410[39410]
- Upgrade github.com/hashicorp/go-retryablehttp to mitigate CVE-2024-6104 {pull}40036[40036]
- Prevent panic in CEL and salesforce inputs when github.com/hashicorp/go-retryablehttp exceeds maximum retries. {pull}40144[40144]
- Fix publication of group data from the Okta entity analytics provider. {pull}40681[40681]
- Ensure netflow custom field configuration is applied. {issue}40735[40735] {pull}40730[40730]
- Fix a bug in Salesforce input to only handle responses with 200 status code {pull}41015[41015]
- Fixed failed job handling and removed false-positive error logs in the GCS input. {pull}41142[41142]
- Bump github.com/elastic/go-sfdc dependency used by x-pack/filebeat/input/salesforce. {pull}41192[41192]
- Log bad handshake details when websocket connection fails {pull}41300[41300]
- Improve modification time handling for entities and entity deletion logic in the Active Directory entityanalytics input. {pull}41179[41179]
- Journald input now can read events from all boots {issue}41083[41083] {pull}41244[41244]
- Fix double encoding of client_secret in the Entity Analytics input's Azure Active Directory provider {pull}41393[41393]
- Fix aws region in aws-s3 input s3 polling mode.  {pull}41572[41572]
- Fix errors in SQS host resolution in the `aws-s3` input when using custom (non-AWS) endpoints. {pull}41504[41504]
- Fix double encoding of client_secret in the Entity Analytics input's Azure Active Directory provider {pull}41393[41393]
- The azure-eventhub input now correctly reports its status to the Elastic Agent on fatal errors {pull}41469[41469]
- Add support for Access Points in the `aws-s3` input. {pull}41495[41495]
- Fix the "No such input type exist: 'salesforce'" error on the Windows/AIX platform. {pull}41664[41664]
- Fix missing key in streaming input logging. {pull}41600[41600]
- Improve S3 object size metric calculation to support situations where Content-Length is not available. {pull}41755[41755]
- Fix handling of http_endpoint request exceeding memory limits. {issue}41764[41764] {pull}41765[41765]
- Rate limiting fixes in the Okta provider of the Entity Analytics input. {issue}40106[40106] {pull}41583[41583]
- Redact authorization headers in HTTPJSON debug logs. {pull}41920[41920]
- Further rate limiting fix in the Okta provider of the Entity Analytics input. {issue}40106[40106] {pull}41977[41977]
- Fix streaming input handling of invalid or empty websocket messages. {pull}42036[42036]
- Fix awss3 document ID construction when using the CSV decoder. {pull}42019[42019]
- The `_id` generation process for S3 events has been updated to incorporate the LastModified field. This enhancement ensures that the `_id` is unique. {pull}42078[42078]
- Fix Netflow Template Sharing configuration handling. {pull}42080[42080]
- Updated websocket retry error code list to allow more scenarios to be retried which could have been missed previously. {pull}42218[42218]
- In the `streaming` input, prevent panics on shutdown with a null check and apply a consistent namespace to contextual data in debug logs. {pull}42315[42315]
- Remove erroneous status reporting to Elastic-Agent from the Filestream input {pull}42435[42435]
- Fix truncation of bodies in request tracing by limiting bodies to 10% of the maximum file size. {pull}42327[42327]
- [Journald] Fixes handling of `journalctl` restart. A known symptom was broken multiline messages when there was a restart of journalctl while aggregating the lines. {issue}41331[41331] {pull}42595[42595]
- Fix entityanalytics activedirectory provider full sync use before initialization bug. {pull}42682[42682]
- In the `http_endpoint` input, fix the check for a missing HMAC HTTP header. {pull}42756[42756]
- Prevent computer details being returned for user queries by Activedirectory Entity Analytics provider. {issue}11818[11818] {pull}42796[42796]
- Handle unexpectedEOF error in aws-s3 input and enforce retrying using download failed error {pull}42420[42756]
- Prevent azureblobstorage input from logging key details during blob fetch operations. {pull}43169[43169]
- Handle special values of accountExpires in the Activedirectory Entity Analytics provider. {pull}43364[43364]
- Log bad handshake details when websocket connection fails {pull}41300[41300]
- Fix aws region in aws-s3 input s3 polling mode.  {pull}41572[41572]
- Fixed websocket input panic on sudden network error or server crash. {issue}44063[44063] {pull}44068[44068]
- [Filestream] Log the "reader closed" message on the debug level to avoid log spam. {pull}44051[44051]
- Fix links to CEL mito extension functions in input documentation. {pull}44098[44098]
<<<<<<< HEAD
- Fix wrongly emitted missing input ID warning {issue}42969[42969] {pull}45747[45747]
=======
- Fix endpoint path typo in Okta entity analytics provider. {pull}44147[44147]
- Fixed a websocket panic scenario which would occur after exhausting max retries. {pull}44342[44342]
- Fix publishing Okta entity analytics enrichments. {pull}44483[44483]
- Fix status reporting panic in GCP Pub/Sub input. {issue}44624[44624] {pull}44625[44625]
- Fix a logging regression that ignored to_files and logged to stdout. {pull}44573[44573]
- If a Filestream input fails to be created, its ID is removed from the list of running input IDs {pull}44697[44697]
- Fix timeout handling by Crowdstrike streaming input. {pull}44720[44720]
- Ensure DEPROVISIONED Okta entities are published by Okta entityanalytics provider. {issue}12658[12658] {pull}44719[44719]
- Fix handling of cursors by the streaming input for Crowdstrike. {issue}44364[44364] {pull}44548[44548]
- Added missing "text/csv" content-type filter support in azureblobsortorage input. {issue}44596[44596] {pull}44824[44824]
- Fix unexpected EOF detection and improve memory usage. {pull}44813[44813]
- Fixed issue for "Root level readerConfig no longer respected" in azureblobstorage input. {issue}44812[44812] {pull}44873[44873]
- Added missing "text/csv" content-type filter support in GCS input. {issue}44922[44922] {pull}44923[44923]
- Fix a panic in the winlog input that prevented it from starting. {issue}45693[45693] {pull}45730[45730]
- Fix wrongly emitted missing input ID warning {issue}42969[42969] {pull}45747[45747]
- Fix error handling in ABS input when both root level `max_workers` and `batch_size` are empty. {issue}45680[45680] {pull}45743[45743]
- Fix handling of unnecessary BOM in UTF-8 text received by o365audit input. {issue}44327[44327] {pull}45739[45739]
- Fix reading journald messages with more than 4kb. {issue}45511[45511] {pull}46017[46017]
- Restore the Streaming input on Windows. {pull}46031[46031]
>>>>>>> 17cf01f5

*Heartbeat*

- Add base64 encoding option to inline monitors. {pull}45100[45100]


*Metricbeat*

- Fix Azure Monitor 429 error by causing metricbeat to retry the request again. {pull}38294[38294]
- Fix fields not being parsed correctly in postgresql/database {issue}25301[25301] {pull}37720[37720]
- rabbitmq/queue - Change the mapping type of `rabbitmq.queue.consumers.utilisation.pct` to `scaled_float` from `long` because the values fall within the range of `[0.0, 1.0]`. Previously, conversion to integer resulted in reporting either `0` or `1`.
- Fix timeout caused by the retrival of which indices are hidden {pull}39165[39165]
- Fix Azure Monitor support for multiple aggregation types {issue}39192[39192] {pull}39204[39204]
- Fix handling of access errors when reading process metrics {pull}39627[39627]
- Fix behavior of cgroups path discovery when monitoring the host system from within a container {pull}39627[39627]
- Fix issue where beats may report incorrect metrics for its own process when running inside a container {pull}39627[39627]
- Normalize AWS RDS CPU Utilization values before making the metadata API call. {pull}39664[39664]
- Fix behavior of pagetypeinfo metrics {pull}39985[39985]
- Update beat module with apm-server monitoring metrics fields {pull}40127[40127]
- Fix Azure Monitor metric timespan to restore Storage Account PT1H metrics {issue}40376[40376] {pull}40367[40367]
- Remove excessive info-level logs in cgroups setup {pull}40491[40491]
- Add missing ECS Cloud fields in GCP `metrics` metricset when using `exclude_labels: true` {issue}40437[40437] {pull}40467[40467]
- Add AWS OwningAccount support for cross account monitoring {issue}40570[40570] {pull}40691[40691]
- Use namespace for GetListMetrics when exists in AWS {pull}41022[41022]
- Only fetch cluster-level index stats summary {issue}36019[36019] {pull}42901[42901]
- Enhance behavior of sanitizeError: replace sensitive info even if it is escaped and add pattern-based sanitization {pull}45857[45857]

*Osquerybeat*


*Packetbeat*


*Winlogbeat*



*Elastic Logging Plugin*


==== Added

*Affecting all Beats*

- Added append Processor which will append concrete values or values from a field to target. {issue}29934[29934] {pull}33364[33364]
- dns processor: Add support for forward lookups (`A`, `AAAA`, and `TXT`). {issue}11416[11416] {pull}36394[36394]
- [Enhanncement for host.ip and host.mac] Disabling netinfo.enabled option of add-host-metadata processor {pull}36506[36506]
- allow `queue` configuration settings to be set under the output. {issue}35615[35615] {pull}36788[36788]
- Beats will now connect to older Elasticsearch instances by default {pull}36884[36884]
- Raise up logging level to warning when attempting to configure beats with unknown fields from autodiscovered events/environments
- elasticsearch output now supports `idle_connection_timeout`. {issue}35616[35615] {pull}36843[36843]
- Enable early event encoding in the Elasticsearch output, improving cpu and memory use {pull}38572[38572]
- The environment variable `BEATS_ADD_CLOUD_METADATA_PROVIDERS` overrides configured/default `add_cloud_metadata` providers {pull}38669[38669]
- When running under Elastic-Agent Kafka output allows dynamic topic in `topic` field {pull}40415[40415]
- Update to Go 1.24.5. {pull}45403[45403]
- Replace Ubuntu 20.04 with 24.04 for Docker base images {issue}40743[40743] {pull}40942[40942]

*Auditbeat*

- Added `add_session_metadata` processor, which enables session viewer on Auditbeat data. {pull}37640[37640]
- Add linux capabilities to processes in the system/process. {pull}37453[37453]
- Add linux capabilities to processes in the system/process. {pull}37453[37453]
- Add process.entity_id, process.group.name and process.group.id in add_process_metadata processor. Make fim module with kprobes backend to always add an appropriately configured add_process_metadata processor to enrich file events {pull}38776[38776]

*Auditbeat*

*Auditbeat*


*Filebeat*

- add documentation for decode_xml_wineventlog processor field mappings.  {pull}32456[32456]
- httpjson input: Add request tracing logger. {issue}32402[32402] {pull}32412[32412]
- Add cloudflare R2 to provider list in AWS S3 input. {pull}32620[32620]
- Add support for single string containing multiple relation-types in getRFC5988Link. {pull}32811[32811]
- Added separation of transform context object inside httpjson. Introduced new clause `.parent_last_response.*` {pull}33499[33499]
- Added metric `sqs_messages_waiting_gauge` for aws-s3 input. {pull}34488[34488]
- Add nginx.ingress_controller.upstream.ip to related.ip {issue}34645[34645] {pull}34672[34672]
- Add unix socket log parsing for nginx ingress_controller {pull}34732[34732]
- Added metric `sqs_worker_utilization` for aws-s3 input. {pull}34793[34793]
- Add MySQL authentication message parsing and `related.ip` and `related.user` fields {pull}34810[34810]
- Add nginx ingress_controller parsing if one of upstreams fails to return response {pull}34787[34787]
- Add oracle authentication messages parsing {pull}35127[35127]
- Add `clean_session` configuration setting for MQTT input.  {pull}35806[16204]
- Add support for a simplified input configuraton when running under Elastic-Agent {pull}36390[36390]
- Added support for Okta OAuth2 provider in the CEL input. {issue}36336[36336] {pull}36521[36521]
- Added support for new features & removed partial save mechanism in the Azure Blob Storage input. {issue}35126[35126] {pull}36690[36690]
- Added support for new features and removed partial save mechanism in the GCS input. {issue}35847[35847] {pull}36713[36713]
- Use filestream input with file_identity.fingerprint as default for hints autodiscover. {issue}35984[35984] {pull}36950[36950]
- Add setup option `--force-enable-module-filesets`, that will act as if all filesets have been enabled in a module during setup. {issue}30915[30915] {pull}99999[99999]
- Made Azure Blob Storage input GA and updated docs accordingly. {pull}37128[37128]
- Made GCS input GA and updated docs accordingly. {pull}37127[37127]
- Add parseDateInTZ value template for the HTTPJSON input {pull}37738[37738]
- Improve rate limit handling by HTTPJSON {issue}36207[36207] {pull}38161[38161] {pull}38237[38237]
- Parse more fields from Elasticsearch slowlogs {pull}38295[38295]
- added benchmark input {pull}37437[37437]
- added benchmark input and discard output {pull}37437[37437]
- Update CEL mito extensions to v1.11.0 to improve type checking. {pull}39460[39460]
- Update CEL mito extensions to v1.12.2. {pull}39755[39755]
- Allow cross-region bucket configuration in s3 input. {issue}22161[22161] {pull}40309[40309]
- Disable event normalization for netflow input {pull}40635[40635]
- Add `use_kubeadm` config option for filebeat (both filbeat.input and autodiscovery) in order to toggle kubeadm-config api requests {pull}40301[40301]
- Add CSV decoding capacity to azureblobstorage input {pull}40978[40978]
- Add CSV decoding capacity to gcs input {pull}40979[40979]
- Add CSV decoding capacity to azureblobstorage input {pull}40978[40978]
- Jounrald input now supports filtering by facilities {pull}41061[41061]
- Refactor & cleanup with updates to default values and documentation. {pull}41834[41834]

*Auditbeat*


*Libbeat*



*Heartbeat*

- Added status to monitor run log report.
- Upgrade node to latest LTS v18.20.3. {pull}40038[40038]

*Metricbeat*

- Add per-thread metrics to system_summary {pull}33614[33614]
- Add GCP CloudSQL metadata {pull}33066[33066]
- Add GCP Carbon Footprint metricbeat data {pull}34820[34820]
- Add event loop utilization metric to Kibana module {pull}35020[35020]
- Add metrics grouping by dimensions and time to Azure app insights {pull}36634[36634]
- Align on the algorithm used to transform Prometheus histograms into Elasticsearch histograms {pull}36647[36647]
- Add linux IO metrics to system/process {pull}37213[37213]
- Add new memory/cgroup metrics to Kibana module {pull}37232[37232]
- Add SSL support to mysql module {pull}37997[37997]
- Add SSL support for aerospike module {pull}38126[38126]
- Add new metricset network for the vSphere module. {pull}40559[40559]
- Add new metricset resourcepool for the vSphere module. {pull}40456[40456]
- Add metrics for the vSphere Virtualmachine metricset. {pull}40485[40485]
- Log the total time taken for GCP `ListTimeSeries` and `AggregatedList` requests {pull}40661[40661]
- Add metrics related to triggered alarms in all the vSphere metricsets. {pull}40714[40714] {pull}40876[40876]
- Add support for new metrics in datastorecluster metricset. {pull}40694[40694]
- Add metrics related to alert in all the vSphere metricsets. {pull}40714[40714]
- Add new metrics fot datastore and minor changes to overall vSphere metrics {pull}40766[40766]
- Add new metrics for the vSphere Host metricset. {pull}40429[40429]
- Add new metrics for the vSphere Datastore metricset. {pull}40441[40441]
- Add new metricset cluster for the vSphere module. {pull}40536[40536]
- Add new metricset network for the vSphere module. {pull}40559[40559]
- Add new metricset resourcepool for the vSphere module. {pull}40456[40456]
- Add support for new metrics in datastorecluster metricset. {pull}40694[40694]
- Add support for period based intervalID in vSphere host and datastore metricsets {pull}40678[40678]
- Added Cisco Meraki module {pull}40836[40836]
- Added Palo Alto Networks module {pull}40686[40686]
- Restore docker.network.in.* and docker.network.out.* fields in docker module {pull}40968[40968]

*Metricbeat*


*Osquerybeat*


*Packetbeat*
- Optionally ignore MAC address in flow matching {pull}44965[44965]
- Add `tls.server.ja3s` tls fingerprint {pull}43284[43284]

*Winlogbeat*



*Functionbeat*

*Elastic Log Driver*
*Elastic Logging Plugin*


==== Deprecated

*Auditbeat*


*Filebeat*


*Heartbeat*



*Metricbeat*


*Osquerybeat*


*Packetbeat*


*Winlogbeat*


*Functionbeat*


*Elastic Logging Plugin*


==== Known Issues






<|MERGE_RESOLUTION|>--- conflicted
+++ resolved
@@ -151,9 +151,7 @@
 - Fixed websocket input panic on sudden network error or server crash. {issue}44063[44063] {pull}44068[44068]
 - [Filestream] Log the "reader closed" message on the debug level to avoid log spam. {pull}44051[44051]
 - Fix links to CEL mito extension functions in input documentation. {pull}44098[44098]
-<<<<<<< HEAD
 - Fix wrongly emitted missing input ID warning {issue}42969[42969] {pull}45747[45747]
-=======
 - Fix endpoint path typo in Okta entity analytics provider. {pull}44147[44147]
 - Fixed a websocket panic scenario which would occur after exhausting max retries. {pull}44342[44342]
 - Fix publishing Okta entity analytics enrichments. {pull}44483[44483]
@@ -173,7 +171,6 @@
 - Fix handling of unnecessary BOM in UTF-8 text received by o365audit input. {issue}44327[44327] {pull}45739[45739]
 - Fix reading journald messages with more than 4kb. {issue}45511[45511] {pull}46017[46017]
 - Restore the Streaming input on Windows. {pull}46031[46031]
->>>>>>> 17cf01f5
 
 *Heartbeat*
 
