--- conflicted
+++ resolved
@@ -501,11 +501,8 @@
 - Preserve AWS CloudTrail eventCategory in aws.cloudtrail.event_category. {issue}22776[22776] {pull}22805[22805]
 - Add top_level_domain enrichment for suricata/eve fileset. {pull}23046[23046]
 - Add top_level_domain enrichment for zeek/dns fileset. {pull}23046[23046]
-<<<<<<< HEAD
+- Allow cef and checkpoint modules to override network directionality based off of zones {pull}23066[23066]
 - Add `network.direction` to netflow/log fileset. {pull}23052[23052]
-=======
-- Allow cef and checkpoint modules to override network directionality based off of zones {pull}23066[23066]
->>>>>>> bec81ba4
 
 *Heartbeat*
 
