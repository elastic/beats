--- conflicted
+++ resolved
@@ -220,15 +220,7 @@
 - Add new memory/cgroup metrics to Kibana module {pull}37232[37232]
 - Add SSL support to mysql module {pull}37997[37997]
 - Add SSL support for aerospike module {pull}38126[38126]
-<<<<<<< HEAD
-- Add `id` field to all the vSphere metricsets. {pull}41097[41097]
-- Only watch metadata for ReplicaSets in metricbeat k8s module {pull}41289[41289]
-- Add support for region/zone for Vertex AI service in GCP module {pull}41551[41551]
-- Add support for location label as an optional configuration parameter in GCP metrics metricset. {issue}41550[41550] {pull}41626[41626]
-- Added `tier_preference`, `creation_date` and `version` fields to the `elasticsearch.index` metricset. {pull}41944[41944]
-- Add `use_performance_counters` to collect CPU metrics using performance counters on Windows for `system/cpu` and `system/core` {pull}41965[41965]
-=======
->>>>>>> 0c4a3365
+Add `use_performance_counters` to collect CPU metrics using performance counters on Windows for `system/cpu` and `system/core` {pull}41965[41965]
 
 *Metricbeat*
 
