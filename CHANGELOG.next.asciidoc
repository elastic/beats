// Use these for links to issue and pulls. Note issues and pulls redirect one to
// each other on Github, so don't worry too much on using the right prefix.
:issue: https://github.com/elastic/beats/issues/
:pull: https://github.com/elastic/beats/pull/

=== Beats version HEAD
https://github.com/elastic/beats/compare/v8.2.0\...main[Check the HEAD diff]

==== Breaking changes

*Affecting all Beats*


*Auditbeat*


*Filebeat*


*Heartbeat*


*Metricbeat*


*Packetbeat*


*Winlogbeat*


*Functionbeat*


==== Bugfixes

*Affecting all Beats*

- Fix namespacing for agent self-monitoring, CPU no longer reports as zero. {pull}32336[32336]
- Fix namespacing on self-monitoring {pull}32336[32336]
- Fix race condition when stopping runners {pull}32433[32433]
- Fix concurrent map writes when system/process code called from reporter code {pull}32491[32491]
- Fix Windows service install/uninstall when Win32_Service returns error, add logic to wait until the Windows Service is stopped before proceeding. {pull}33322[33322]
- Support for multiline zookeeper logs {issue}2496[2496]
- Allow `clock_nanosleep` in the default seccomp profiles for amd64 and 386. Newer versions of glibc (e.g. 2.31) require it. {issue}33792[33792]

*Auditbeat*


*Filebeat*

- Fix EOF on single line not producing any event. {issue}30436[30436] {pull}33568[33568]
- Fix `httpjson` input page number initialization and documentation. {pull}33400[33400]
- Add handling of AAA operations for Cisco ASA module. {issue}32257[32257] {pull}32789[32789]
- Fix gc.log always shipped even if gc fileset is disabled {issue}30995[30995]
- Fix handling of empty array in httpjson input. {pull}32001[32001]
- Fix reporting of `filebeat.events.active` in log events such that the current value is always reported instead of the difference from the last value. {pull}33597[33597]
- Fix splitting array of strings/arrays in httpjson input {issue}30345[30345] {pull}33609[33609]
- Fix Google workspace pagination and document ID generation. {pull}33666[33666]
- Fix PANW handling of messages with event.original already set. {issue}33829[33829] {pull}33830[33830]
- Rename identity as identity_name when the value is a string in Azure Platform Logs. {pull}33654[33654]
- Fix input cancellation handling when HTTP client does not support contexts. {issue}33962[33962] {pull}33968[33968]
- Update mito CEL extension library to v0.0.0-20221207004749-2f0f2875e464 {pull}33974[33974]

*Heartbeat*
- Fix broken zip URL monitors. NOTE: Zip URL Monitors will be removed in version 8.7 and replaced with project monitors. {pull}33723[33723]
- Fix bug where states.duration_ms was incorrect type. {pull}33563[33563]
- Fix handling of long UDP messages in UDP input. {issue}33836[33836] {pull}33837[33837]


*Auditbeat*


*Filebeat*


*Auditbeat*


*Filebeat*


*Heartbeat*


*Metricbeat*

- Fix GCP storage field naming {pull}32806[32806]
- in module/windows/perfmon, changed collection method of the second counter value required to create a displayable value {pull}32305[32305]
- Fix and improve AWS metric period calculation to avoid zero-length intervals {pull}32724[32724]
- Add missing cluster metadata to k8s module metricsets {pull}32979[32979] {pull}33032[33032]
- Change max query size for GetMetricData API to 500 and add RecentlyActive for ListMetrics API call {pull}33105[33105]
- Add GCP CloudSQL region filter {pull}32943[32943]
- Fix logstash cgroup mappings {pull}33131[33131]
- Remove unused `elasticsearch.node_stats.indices.bulk.avg_time.bytes` mapping {pull}33263[33263]
- Support Oracle-specific connection strings in SQL module {issue}32089[32089] {pull}32293[32293]

*Packetbeat*

- Fix panic on memcache transaction with no request or response. {issue}33852[33852] {pull}33853[33853]

*Winlogbeat*


*Functionbeat*



*Elastic Logging Plugin*


==== Added

*Affecting all Beats*

- Beats will now attempt to recover if a lockfile has not been removed {pull}[33169]
- Add `http.pprof` config options for enabling block and mutex profiling. {issue}33572[33572] {pull}33576[33576]
- Added append Processor which will append concrete values or values from a field to target. {issue}29934[29934] {pull}33364[33364]
- Add `add_formatted_index` processor that allows the resulting index for an event to be changed based on content from the event. {pull}33800[33800]
- deps: Updated to github.com/elastic/go-sysinfo v1.9.0. {pull}33864[33864]

*Auditbeat*

- Add file parser processor to file_integrity module. {pull}28802[28802]
- Improve documentation for symlink handling behaviour in file integrity module. {pull}33430[33430]
- Ensure file integrity module watch paths are absolute. {pull}33430[33430]

*Filebeat*

- Add `text/csv` decoder to `httpjson` input {pull}28564[28564]
- Update `aws-s3` input to connect to non AWS S3 buckets {issue}28222[28222] {pull}28234[28234]
- Add support for '/var/log/pods/' path for add_kubernetes_metadata processor with `resource_type: pod`. {pull}28868[28868]
- Add documentation for add_kubernetes_metadata processors `log_path` matcher. {pull}28868[28868]
- Add support for parsers on journald input {pull}29070[29070]
- Add support in httpjson input for oAuth2ProviderDefault of password grant_type. {pull}29087[29087]
- threatintel module: Add new Recorded Future integration. {pull}30030[30030]
- Support SASL/SCRAM authentication in the Kafka input. {pull}31167[31167]
- checkpoint module: Add `network.transport` derived from IANA number. {pull}31076[31076]
- Add URL Encode template function for httpjson input. {pull}30962[30962]
- Add `application/zip` decoder to the `httpsjon` input. {issue}31282[31282] {pull}31304[31304]
- Default value of `filebeat.registry.flush` increased from 0s to 1s. CPU and disk I/O usage are reduced because the registry is not written to disk for each ingested log line. {issue}30279[30279]
- Cisco ASA/FTD: Add support for messages 434001 and 434003. {pull}31533[31533]
- Change threatintel module from beta to GA. {pull}31693[31693]
- Add template helper function for hashing strings. {issue}31613[31613] {pull}31630[31630]
- Add extended okta.debug_context.debug_data handling. {pull}31676[31676]
- Add `auth.oauth2.google.jwt_json` option to `httpjson` input. {pull}31750[31750]
- Add authentication fields to RabbitMQ module documents. {issue}31159[31159] {pull}31680[31680]
- Add template helper function for decoding hexadecimal strings. {pull}31886[31886]
- Add new `parser` called `include_message` to filter based on message contents. {issue}31794[31794] {pull}32094[32094]
- Allow iptables module to parse ulogd v2 TOS field in logs. {pull}32126[32126]
- httpjson input: Add `toJSON` helper function to template context. {pull}32472[32472]
- Optimize grok patterns in system.auth module pipeline. {pull}32360[32360]
- Checkpoint module: add authentication operation outcome enrichment. {issue}32230[32230] {pull}32431[32431]
- add documentation for decode_xml_wineventlog processor field mappings.  {pull}32456[32456]
- httpjson input: Add request tracing logger. {issue}32402[32402] {pull}32412[32412]
- Add cloudflare R2 to provider list in AWS S3 input. {pull}32620[32620]
- Add support for single string containing multiple relation-types in getRFC5988Link. {pull}32811[32811]
- Fix handling of invalid UserIP and LocalIP values. {pull}32896[32896]
- Allow http_endpoint instances to share ports. {issue}32578[32578] {pull}33377[33377]
- Improve httpjson documentation for split processor. {pull}33473[33473]
- Added separation of transform context object inside httpjson. Introduced new clause `.parent_last_response.*` {pull}33499[33499]
- Cloud Foundry input uses server-side filtering when retrieving logs. {pull}33456[33456]
- Add `parse_aws_vpc_flow_log` processor. {pull}33656[33656]
- Update `aws.vpcflow` dataset in AWS module have a configurable log `format` and to produce ECS 8.x fields. {pull}33699[33699]
- Modified `aws-s3` input to reduce mutex contention when multiple SQS message are being processed concurrently. {pull}33658[33658]
- Disable "event normalization" processing for the aws-s3 input to reduce allocations. {pull}33673[33673]
- Add Common Expression Language input. {pull}31233[31233]
- Add support for http+unix and http+npipe schemes in httpjson input. {issue}33571[33571] {pull}33610[33610]
- Add support for http+unix and http+npipe schemes in cel input. {issue}33571[33571] {pull}33712[33712]
- Add `decode_duration`, `move_fields` processors. {pull}31301[31301]
- Add metrics for UDP packet processing. {pull}33870[33870]
- Convert UDP input to v2 input. {pull}33930[33930]

*Auditbeat*


*Filebeat*


*Heartbeat*

- Add new states field for internal use by new synthetics app. {pull}30632[30632]
- Upgrade node to 18.12.0

*Metricbeat*

- Add Data Granularity option to AWS module to allow for for fewer API calls of longer periods and keep small intervals. {issue}33133[33133] {pull}33166[33166]
- Update README file on how to run Metricbeat on Kubernetes. {pull}33308[33308]
- Add per-thread metrics to system_summary {pull}33614[33614]
- Add GCP CloudSQL metadata {pull}33066[33066]
- Remove GCP Compute metadata cache {pull}33655[33655]
- Add support for multiple regions in GCP {pull}32964[32964]
- Add GCP Redis regions support {pull}33728[33728]
<<<<<<< HEAD
- Migrate Azure billing, monitor and storage to the newer SDK. {pull}33585[33585]
=======
- Add namespace metadata to all namespaced kubernetes resources. {pull}33763[33763]
>>>>>>> 951b244e

*Packetbeat*

- Add option to allow sniffer to change device when default route changes. {issue}31905[31905] {pull}32681[32681]
- Add option to allow sniffing multiple interface devices. {issue}31905[31905] {pull}32933[32933]
- Bump Windows Npcap version to v1.71. {issue}33164[33164] {pull}33172[33172]
- Add fragmented IPv4 packet reassembly. {issue}33012[33012] {pull}33296[33296]
- Reduce logging level for ENOENT to WARN when mapping sockets to processes. {issue}33793[33793] {pull}[]

*Functionbeat*


*Winlogbeat*


*Elastic Log Driver*


==== Deprecated

*Affecting all Beats*


*Filebeat*


*Heartbeat*


*Metricbeat*


*Packetbeat*

*Winlogbeat*


*Functionbeat*

==== Known Issue





<|MERGE_RESOLUTION|>--- conflicted
+++ resolved
@@ -191,11 +191,8 @@
 - Remove GCP Compute metadata cache {pull}33655[33655]
 - Add support for multiple regions in GCP {pull}32964[32964]
 - Add GCP Redis regions support {pull}33728[33728]
-<<<<<<< HEAD
 - Migrate Azure billing, monitor and storage to the newer SDK. {pull}33585[33585]
-=======
 - Add namespace metadata to all namespaced kubernetes resources. {pull}33763[33763]
->>>>>>> 951b244e
 
 *Packetbeat*
 
