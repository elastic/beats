// Use these for links to issue and pulls. Note issues and pulls redirect one to
// each other on Github, so don't worry too much on using the right prefix.
:issue: https://github.com/elastic/beats/issues/
:pull: https://github.com/elastic/beats/pull/

=== Beats version HEAD
https://github.com/elastic/beats/compare/v8.8.1\...main[Check the HEAD diff]

==== Breaking changes

*Affecting all Beats*

- Fix FQDN being lowercased when used as `host.hostname` {issue}39993[39993]
- Beats won't log start up information when running under the Elastic Agent {40390}40390[40390]
- Drop support for Debian 10 and upgrade statically linked glibc from 2.28 to 2.31 {pull}41402[41402]
- Fix metrics not being ingested, due to "Limit of total fields [10000] has been exceeded while adding new fields [...]". The total fields limit has been increased to 12500. No significant performance impact on Elasticsearch is anticipated. {pull}41640[41640]
- Set default kafka version to 2.1.0 in kafka output and filebeat. {pull}41662[41662]
- Replace default Ubuntu-based images with UBI-minimal-based ones {pull}42150[42150]
- Fix templates and docs to use correct `--` version of command line arguments. {issue}42038[42038] {pull}42060[42060]
- removed support for a single `-` to precede multi-letter command line arguments.  Use `--` instead. {issue}42117[42117] {pull}42209[42209]
- The Beats logger and file output rotate files when necessary. The beat now forces a file rotation when unexpectedly writing to a file through a symbolic link.
- Allow faccessat(2) in seccomp. {pull}43322[43322]

*Auditbeat*


*Filebeat*

- Convert netflow input to API v2 and disable event normalisation {pull}37901[37901]
- Removed deprecated Squid from Beats. See <<migrate-from-deprecated-module>> for migration options. {pull}38037[38037]
- Removed deprecated Sonicwall from Beats. Use the https://docs.elastic.co/integrations/sonicwall[SonicWall Firewall] Elastic integration instead. {pull}38037[38037]
- Removed deprecated Radware from Beats. See <<migrate-from-deprecated-module>> for migration options. {pull}38037[38037]
- Removed deprecated Netscout from Beats. See <<migrate-from-deprecated-module>> for migration options. {pull}38037[38037]
- Removed deprecated Juniper Netscreen from Beats. See <<migrate-from-deprecated-module>> for migration options. {pull}38037[38037]
- Removed deprecated Impreva from Beats. See <<migrate-from-deprecated-module>> for migration options. {pull}38037[38037]
- Removed deprecated Cylance from Beats. See <<migrate-from-deprecated-module>> for migration options. {pull}38037[38037]
- Removed deprecated Bluecoat from Beats. See <<migrate-from-deprecated-module>> for migration options. {pull}38037[38037]
- Introduce input/netmetrics and refactor netflow input metrics {pull}38055[38055]
- Update Salesforce module to use new Salesforce input. {pull}37509[37509]
- Tag events that come from a filestream in "take over" mode. {pull}39828[39828]
- Fix high IO and handling of a corrupted registry log file. {pull}35893[35893]
- Enable file ingestion to report detailed status to Elastic Agent {pull}40075[40075]
- Filebeat, when running with Elastic-Agent, reports status for Filestream input. {pull}40121[40121]
- Fix filestream's registry GC: registry entries will never be removed if clean_inactive is set to "-1". {pull}40258[40258]
- Added `ignore_empty_values` flag in `decode_cef` Filebeat processor. {pull}40268[40268]
- Added support for hyphens in extension keys in `decode_cef` Filebeat processor. {pull}40427[40427]
- Journald: removed configuration options `include_matches.or`, `include_matches.and`, `backoff`, `max_backoff`, `cursor_seek_fallback`. {pull}40061[40061]
- Journald: `include_matches.match` now behaves in the same way as matchers in `journalctl`. Users should carefully update their input configuration. {pull}40061[40061]
- Journald: `seek` and `since` behaviour have been simplified, if there is a cursor (state) `seek` and `since` are ignored and the cursor is used. {pull}40061[40061]
- Redis: Added replication role as a field to submitted slowlogs
- Added `container.image.name` to `journald` Filebeat input's Docker-specific translated fields. {pull}40450[40450]
- Change log.file.path field in awscloudwatch input to nested object. {pull}41099[41099]
- Remove deprecated awscloudwatch field from Filebeat. {pull}41089[41089]
- The performance of ingesting SQS data with the S3 input has improved by up to 60x for queues with many small events. `max_number_of_messages` config for SQS mode is now ignored, as the new design no longer needs a manual cap on messages. Instead, use `number_of_workers` to scale ingestion rate in both S3 and SQS modes. The increased efficiency may increase network bandwidth consumption, which can be throttled by lowering `number_of_workers`. It may also increase number of events stored in memory, which can be throttled by lowering the configured size of the internal queue. {pull}40699[40699]
- Fixes filestream logging the error "filestream input with ID 'ID' already exists, this will lead to data duplication[...]" on Kubernetes when using autodiscover. {pull}41585[41585]
- Add kafka compression support for ZSTD.
- Filebeat fails to start if there is any input with a duplicated ID. It logs the duplicated IDs and the offending inputs configurations. {pull}41731[41731]
- Filestream inputs with duplicated IDs will fail to start. An error is logged showing the ID and the full input configuration. {issue}41938[41938] {pull}41954[41954]
- Filestream inputs can define `allow_deprecated_id_duplication: true` to run keep the previous behaviour of running inputs with duplicated IDs. {issue}41938[41938] {pull}41954[41954]
- The Filestream input only starts to ingest a file when it is >= 1024 bytes in size. This happens because the fingerprint` is the default file identity now. To restore the previous behaviour, set `file_identity.native: ~` and `prospector.scanner.fingerprint.enabled: false` {issue}40197[40197] {pull}41762[41762]
- Filebeat fails to start when its configuration contains usage of the deprecated `log` or `container` inputs. However, they can still be using while setting `allow_deprecated_use: true` in their configuration {pull}42295[42295]
- The fields produced by the Journald input are updated to better match ECS. Renamed fields:
Dropped fields: `syslog.priority` and `syslog.facility` while keeping their duplicated equivalent:
`log.syslog.priority`,`log.syslog.facility.code`. Renamed fields: `syslog.identifier` -> `log.syslog.appname`,
`syslog.pid` -> `log.syslog.procid`. `container.id_truncated` is dropped because the full container ID is
already present as `container.id` and `container.log.tag` is dropped because it is already present as
`log.syslog.appname`. The field `container.partial` is replaced by the tag `partial_message` if it was `true`,
otherwise no tag is added. {issue}42208[42208] {pull}42403[42403]
- Fixed race conditions in the global ratelimit processor that could drop events or apply rate limiting incorrectly.
- Fixed password authentication for ACL users in the Redis input of Filebeat. {pull}44137[44137]


*Heartbeat*


*Metricbeat*

- Add support for `_nodes/stats` URIs that work with legacy versions of Elasticsearch {pull}44307[44307]
- Setting period for counter cache for Prometheus remote_write at least to 60sec {pull}38553[38553]
- Remove fallback to the node limit for the `kubernetes.pod.cpu.usage.limit.pct` and `kubernetes.pod.memory.usage.limit.pct` metrics calculation
- Add support for Kibana status metricset in v8 format {pull}40275[40275]
- Mark system process metricsets as running if metrics are partially available {pull}40565[40565]
- Added back `elasticsearch.node.stats.jvm.mem.pools.*` to the `node_stats` metricset {pull}40571[40571]
- Add GCP organization and project details to ECS cloud fields. {pull}40461[40461]
- Add support for specifying a custom endpoint for GCP service clients. {issue}40848[40848] {pull}40918[40918]
- Fix incorrect handling of types in SQL module. {issue}40090[40090] {pull}41607[41607]
- Remove kibana.settings metricset since the API was removed in 8.0 {issue}30592[30592] {pull}42937[42937]
- Removed support for the Enterprise Search module {pull}42915[42915]
- Update NATS module compatibility. Oldest version supported is now 2.2.6 {pull}43310[43310]
- Fix the function to determine CPU cores on windows {issue}42593[42593] {pull}43409[43409]
- Updated list of supported vSphere versions in the documentation. {pull}43642[43642]
- Handle permission errors while collecting data from Windows services and don't interrupt the overall collection by skipping affected services {issue}40765[40765] {pull}43665[43665]
- Fixed a bug where `event.duration` could be missing from an event on Windows systems due to low-resolution clock. {pull}44440[44440]
- Add check for http error codes in the Metricbeat's Prometheus query submodule {pull}44493[44493]
- Sanitize error messages in Fetch method of SQL module {pull}44577[44577]

*Osquerybeat*

- Add action responses data stream, allowing osquerybeat to post action results directly to elasticsearch. {pull}39143[39143]
- Disable allow_unsafe osquery configuration. {pull}40130[40130]
- Upgrade to osquery 5.12.1. {pull}40368[40368]
- Upgrade to osquery 5.13.1. {pull}40849[40849]
- Upgrade to osquery 5.15.0 {pull}43426[43426]


*Packetbeat*



*Winlogbeat*

- Add "event.category" and "event.type" to Sysmon module for EventIDs 8, 9, 19, 20, 27, 28, 255 {pull}35193[35193]
- Default to use raw api and delete older xml implementation. {pull}42275[42275]

*Functionbeat*


*Elastic Logging Plugin*


==== Bugfixes

*Affecting all Beats*

- Support for multiline zookeeper logs {issue}2496[2496]
- Add checks to ensure reloading of units if the configuration actually changed. {pull}34346[34346]
- Fix namespacing on self-monitoring {pull}32336[32336]
- Fix namespacing on self-monitoring {pull}32336[32336]
- Fix Beats started by agent do not respect the allow_older_versions: true configuration flag {issue}34227[34227] {pull}34964[34964]
- Fix performance issues when we have a lot of inputs starting and stopping by allowing to disable global processors under fleet. {issue}35000[35000] {pull}35031[35031]
- 'add_cloud_metadata' processor - add cloud.region field for GCE cloud provider
- 'add_cloud_metadata' processor - update azure metadata api version to get missing `cloud.account.id` field
- Upgraded apache arrow library used in x-pack/libbeat/reader/parquet from v11 to v12.0.1 in order to fix cross-compilation issues {pull}35640[35640]
- Fix panic when MaxRetryInterval is specified, but RetryInterval is not {pull}35820[35820]
- Support build of projects outside of beats directory {pull}36126[36126]
- Support Elastic Agent control protocol chunking support {pull}37343[37343]
- Lower logging level to debug when attempting to configure beats with unknown fields from autodiscovered events/environments {pull}[37816][37816]
- Set timeout of 1 minute for FQDN requests {pull}37756[37756]
- 'add_cloud_metadata' processor - improve AWS provider HTTP client overriding to support custom certificate bundle handling {pull}44189[44189]
- Fix `dns` processor to handle IPv6 server addresses properly. {pull}44526[44526]
- Fix an issue where the Kafka output could get stuck if a proxied connection to the Kafka cluster was reset. {issue}44606[44606]
- Use Debian 11 to build linux/arm to match linux/amd64. Upgrades linux/arm64's statically linked glibc from 2.28 to 2.31. {issue}44816[44816]

*Auditbeat*

- auditd: Request status from a separate socket to avoid data congestion {pull}41207[41207]
- auditd: Use ECS `event.type: end` instead of `stop` for SERVICE_STOP, DAEMON_ABORT, and DAEMON_END messages. {pull}41558[41558]
- auditd: Update syscall names for Linux 6.11. {pull}41558[41558]
- hasher: Geneneral improvements and fixes. {pull}41863[41863]
- hasher: Add a cached hasher for upcoming backend. {pull}41952[41952]
- Split common tty definitions. {pull}42004[42004]
- Fix potential data loss in add_session_metadata. {pull}42795[42795]
- system/package: Fix an error that can occur while migrating the internal package database schema. {issue}44294[44294] {pull}44296[44296]
- auditbeat/fim: Fix FIM@ebpfevents for new kernels #44371. {pull}44371[44371]

*Auditbeat*


*Filebeat*

- [Gcs Input] - Added missing locks for safe concurrency {pull}34914[34914]
- Fix the ignore_inactive option being ignored in Filebeat's filestream input {pull}34770[34770]
- Fix TestMultiEventForEOFRetryHandlerInput unit test of CometD input {pull}34903[34903]
- Add input instance id to request trace filename for httpjson and cel inputs {pull}35024[35024]
- Fixes "Can only start an input when all related states are finished" error when running under Elastic-Agent {pull}35250[35250] {issue}33653[33653]
- [system] sync system/auth dataset with system integration 1.29.0. {pull}35581[35581]
- [GCS Input] - Fixed an issue where bucket_timeout was being applied to the entire bucket poll interval and not individual bucket object read operations. Fixed a map write concurrency issue arising from data races when using a high number of workers. Fixed the flaky tests that were present in the GCS test suit. {pull}35605[35605]
- Fixed concurrency and flakey tests issue in azure blob storage input. {issue}35983[35983] {pull}36124[36124]
- Fix panic when sqs input metrics getter is invoked {pull}36101[36101] {issue}36077[36077]
- Fix handling of Juniper SRX structured data when there is no leading junos element. {issue}36270[36270] {pull}36308[36308]
- Fix Filebeat Cisco module with missing escape character {issue}36325[36325] {pull}36326[36326]
- Added a fix for Crowdstrike pipeline handling process arrays {pull}36496[36496]
- [threatintel] MISP pagination fixes {pull}37898[37898]
- Fix file handle leak when handling errors in filestream {pull}37973[37973]
- Fix a race condition that could crash Filebeat with a "negative WaitGroup counter" error {pull}38094[38094]
- Fix "failed processing S3 event for object key" error on aws-s3 input when key contains the "+" character {issue}38012[38012] {pull}38125[38125]
- Fix filebeat gcs input panic {pull}38407[38407]
- Fix filestream's registry GC: registry entries are now removed from the in-memory and disk store when they're older than the set TTL {issue}36761[36761] {pull}38488[38488]
- Fix filestream's registry GC: registry entries are now removed from the in-memory and disk store when they're older than the set TTL {issue}36761[36761] {pull}38488[38488]
- [threatintel] MISP splitting fix for empty responses {issue}38739[38739] {pull}38917[38917]
- Prevent GCP Pub/Sub input blockage by increasing default value of `max_outstanding_messages` {issue}35029[35029] {pull}38985[38985]
- Updated Websocket input title to align with existing inputs {pull}39006[39006]
- Restore netflow input on Windows {pull}39024[39024]
- Upgrade azure-event-hubs-go and azure-storage-blob-go dependencies. {pull}38861[38861]
- Fix request trace filename handling in http_endpoint input. {pull}39410[39410]
- Upgrade github.com/hashicorp/go-retryablehttp to mitigate CVE-2024-6104 {pull}40036[40036]
- Fix for Google Workspace duplicate events issue by adding canonical sorting over fingerprint keys array to maintain key order. {pull}40055[40055] {issue}39859[39859]
- Fix handling of deeply nested numeric values in HTTP Endpoint CEL programs. {pull}40115[40115]
- Prevent panic in CEL and salesforce inputs when github.com/hashicorp/go-retryablehttp exceeds maximum retries. {pull}40144[40144]
- Fix bug in CEL input rate limit logic. {issue}40106[40106] {pull}40270[40270]
- Relax requirements in Okta entity analytics provider user and device profile data shape. {pull}40359[40359]
- Fix bug in Okta entity analytics rate limit logic. {issue}40106[40106] {pull}40267[40267]
- Fix crashes in the journald input. {pull}40061[40061]
- Fix order of configuration for EntraID entity analytics provider. {pull}40487[40487]
- Ensure Entra ID request bodies are not truncated and trace logs are rotated before 100MB. {pull}40494[40494]
- The Elasticsearch output now correctly logs the event fields to the event log file {issue}40509[40509] {pull}40512[40512]
- Fix the "No such input type exist: 'azure-eventhub'" error on the Windows platform {issue}40608[40608] {pull}40609[40609]
- awss3 input: Fix handling of SQS notifications that don't contain a region. {pull}40628[40628]
- Fix credential handling when workload identity is being used in GCS input. {issue}39977[39977] {pull}40663[40663]
- Fix publication of group data from the Okta entity analytics provider. {pull}40681[40681]
- Ensure netflow custom field configuration is applied. {issue}40735[40735] {pull}40730[40730]
- Fix replace processor handling of zero string replacement validation. {pull}40751[40751]
- Fix long filepaths in diagnostics exceeding max path limits on Windows. {pull}40909[40909]
- Add backup and delete for AWS S3 polling mode feature back. {pull}41071[41071]
- Fix a bug in Salesforce input to only handle responses with 200 status code {pull}41015[41015]
- Fixed failed job handling and removed false-positive error logs in the GCS input. {pull}41142[41142]
- Bump github.com/elastic/go-sfdc dependency used by x-pack/filebeat/input/salesforce. {pull}41192[41192]
- Log bad handshake details when websocket connection fails {pull}41300[41300]
- Improve modification time handling for entities and entity deletion logic in the Active Directory entityanalytics input. {pull}41179[41179]
- Journald input now can read events from all boots {issue}41083[41083] {pull}41244[41244]
- Fix double encoding of client_secret in the Entity Analytics input's Azure Active Directory provider {pull}41393[41393]
- Fix aws region in aws-s3 input s3 polling mode.  {pull}41572[41572]
- Fix errors in SQS host resolution in the `aws-s3` input when using custom (non-AWS) endpoints. {pull}41504[41504]
- Fix double encoding of client_secret in the Entity Analytics input's Azure Active Directory provider {pull}41393[41393]
- The azure-eventhub input now correctly reports its status to the Elastic Agent on fatal errors {pull}41469[41469]
- Add support for Access Points in the `aws-s3` input. {pull}41495[41495]
- Fix the "No such input type exist: 'salesforce'" error on the Windows/AIX platform. {pull}41664[41664]
- Fix missing key in streaming input logging. {pull}41600[41600]
- Improve S3 object size metric calculation to support situations where Content-Length is not available. {pull}41755[41755]
- Fix handling of http_endpoint request exceeding memory limits. {issue}41764[41764] {pull}41765[41765]
- Rate limiting fixes in the Okta provider of the Entity Analytics input. {issue}40106[40106] {pull}41583[41583]
- Redact authorization headers in HTTPJSON debug logs. {pull}41920[41920]
- Further rate limiting fix in the Okta provider of the Entity Analytics input. {issue}40106[40106] {pull}41977[41977]
- Fix streaming input handling of invalid or empty websocket messages. {pull}42036[42036]
- Fix awss3 document ID construction when using the CSV decoder. {pull}42019[42019]
- The `_id` generation process for S3 events has been updated to incorporate the LastModified field. This enhancement ensures that the `_id` is unique. {pull}42078[42078]
- Fix Netflow Template Sharing configuration handling. {pull}42080[42080]
- Updated websocket retry error code list to allow more scenarios to be retried which could have been missed previously. {pull}42218[42218]
- In the `streaming` input, prevent panics on shutdown with a null check and apply a consistent namespace to contextual data in debug logs. {pull}42315[42315]
- Remove erroneous status reporting to Elastic-Agent from the Filestream input {pull}42435[42435]
- Fix truncation of bodies in request tracing by limiting bodies to 10% of the maximum file size. {pull}42327[42327]
- [Journald] Fixes handling of `journalctl` restart. A known symptom was broken multiline messages when there was a restart of journalctl while aggregating the lines. {issue}41331[41331] {pull}42595[42595]
- Fix entityanalytics activedirectory provider full sync use before initialization bug. {pull}42682[42682]
- In the `http_endpoint` input, fix the check for a missing HMAC HTTP header. {pull}42756[42756]
- Prevent computer details being returned for user queries by Activedirectory Entity Analytics provider. {issue}11818[11818] {pull}42796[42796]
- Handle unexpectedEOF error in aws-s3 input and enforce retrying using download failed error {pull}42420[42756]
- Prevent azureblobstorage input from logging key details during blob fetch operations. {pull}43169[43169]
- Handle special values of accountExpires in the Activedirectory Entity Analytics provider. {pull}43364[43364]
- Log bad handshake details when websocket connection fails {pull}41300[41300]
- Fix aws region in aws-s3 input s3 polling mode.  {pull}41572[41572]
- Fixed websocket input panic on sudden network error or server crash. {issue}44063[44063] {pull}44068[44068]
- [Filestream] Log the "reader closed" message on the debug level to avoid log spam. {pull}44051[44051]
- Fix links to CEL mito extension functions in input documentation. {pull}44098[44098]
- Fix endpoint path typo in Okta entity analytics provider. {pull}44147[44147]
- Fixed a websocket panic scenario which would occur after exhausting max retries. {pull}44342[44342]
- Fix publishing Okta entity analytics enrichments. {pull}44483[44483]
- Fix status reporting panic in GCP Pub/Sub input. {issue}44624[44624] {pull}44625[44625]
- Fix a logging regression that ignored to_files and logged to stdout. {pull}44573[44573]
- If a Filestream input fails to be created, its ID is removed from the list of running input IDs {pull}44697[44697]
- Fix timeout handling by Crowdstrike streaming input. {pull}44720[44720]
- Ensure DEPROVISIONED Okta entities are published by Okta entityanalytics provider. {issue}12658[12658] {pull}44719[44719]
- Fix handling of cursors by the streaming input for Crowdstrike. {issue}44364[44364] {pull}44548[44548]
- Added missing "text/csv" content-type filter support in azureblobsortorage input. {issue}44596[44596] {pull}44824[44824]
- Fix unexpected EOF detection and improve memory usage. {pull}44813[44813]
- Fixed issue for "Root level readerConfig no longer respected" in azureblobstorage input. {issue}44812[44812] {pull}44873[44873]
- Added missing "text/csv" content-type filter support in GCS input. {issue}44922[44922] {pull}44923[44923]

*Heartbeat*

- Added maintenance windows support for Heartbeat. {pull}41508[41508]
- Add missing dependencies to ubi9-minimal distro. {pull}44556[44556]


*Metricbeat*

- Fix Azure Monitor 429 error by causing metricbeat to retry the request again. {pull}38294[38294]
- Fix fields not being parsed correctly in postgresql/database {issue}25301[25301] {pull}37720[37720]
- rabbitmq/queue - Change the mapping type of `rabbitmq.queue.consumers.utilisation.pct` to `scaled_float` from `long` because the values fall within the range of `[0.0, 1.0]`. Previously, conversion to integer resulted in reporting either `0` or `1`.
- Fix timeout caused by the retrival of which indices are hidden {pull}39165[39165]
- Fix Azure Monitor support for multiple aggregation types {issue}39192[39192] {pull}39204[39204]
- Fix handling of access errors when reading process metrics {pull}39627[39627]
- Fix behavior of cgroups path discovery when monitoring the host system from within a container {pull}39627[39627]
- Fix issue where beats may report incorrect metrics for its own process when running inside a container {pull}39627[39627]
- Normalize AWS RDS CPU Utilization values before making the metadata API call. {pull}39664[39664]
- Fix behavior of pagetypeinfo metrics {pull}39985[39985]
- Update beat module with apm-server monitoring metrics fields {pull}40127[40127]
- Fix Azure Monitor metric timespan to restore Storage Account PT1H metrics {issue}40376[40376] {pull}40367[40367]
- Remove excessive info-level logs in cgroups setup {pull}40491[40491]
- Add missing ECS Cloud fields in GCP `metrics` metricset when using `exclude_labels: true` {issue}40437[40437] {pull}40467[40467]
- Add AWS OwningAccount support for cross account monitoring {issue}40570[40570] {pull}40691[40691]
- Use namespace for GetListMetrics when exists in AWS {pull}41022[41022]
- Only fetch cluster-level index stats summary {issue}36019[36019] {pull}42901[42901]
- Fix panic in kafka consumergroup member assignment fetching when there are 0 members in consumer group. {pull}44576[44576]
- Upgrade `go.mongodb.org/mongo-driver` from `v1.14.0` to `v1.17.4` to fix connection leaks in MongoDB module {pull}44769[44769]

*Osquerybeat*

- Fix bug preventing installation of osqueryd. Preserve the osquery.app/ directory and its contents when installing the Elastic Agent. {agent-issue}8245[8245] {pull}44501[44501]

*Packetbeat*

- Properly marshal nested structs in ECS fields, fixing issues with mixed cases in field names {pull}42116[42116]


*Winlogbeat*

- Fix message handling in the experimental api. {issue}19338[19338] {pull}41730[41730]
- Sync missing changes in modules pipelines. {pull}42619[42619]
- Reset EventLog if error EOF is encountered. {pull}42826[42826]
- Implement backoff on error retrial. {pull}42826[42826]
- Fix boolean key in security pipelines and sync pipelines with integration. {pull}43027[43027]


*Elastic Logging Plugin*


==== Added

*Affecting all Beats*

- Added append Processor which will append concrete values or values from a field to target. {issue}29934[29934] {pull}33364[33364]
- dns processor: Add support for forward lookups (`A`, `AAAA`, and `TXT`). {issue}11416[11416] {pull}36394[36394]
- [Enhanncement for host.ip and host.mac] Disabling netinfo.enabled option of add-host-metadata processor {pull}36506[36506]
- allow `queue` configuration settings to be set under the output. {issue}35615[35615] {pull}36788[36788]
- Beats will now connect to older Elasticsearch instances by default {pull}36884[36884]
- Raise up logging level to warning when attempting to configure beats with unknown fields from autodiscovered events/environments
- elasticsearch output now supports `idle_connection_timeout`. {issue}35616[35615] {pull}36843[36843]
- Enable early event encoding in the Elasticsearch output, improving cpu and memory use {pull}38572[38572]
- The environment variable `BEATS_ADD_CLOUD_METADATA_PROVIDERS` overrides configured/default `add_cloud_metadata` providers {pull}38669[38669]
- When running under Elastic-Agent Kafka output allows dynamic topic in `topic` field {pull}40415[40415]
- The script processor has a new configuration option that only uses the cached javascript sessions and prevents the creation of new javascript sessions.
- Update to Go 1.24.4. {pull}44696[44696]
- Replace Ubuntu 20.04 with 24.04 for Docker base images {issue}40743[40743] {pull}40942[40942]
- Replace `compress/gzip` with https://github.com/klauspost/compress/gzip library for gzip compression {pull}41584[41584]
- Add regex pattern matching to add_kubernetes_metadata processor {pull}41903[41903]
- Replace Ubuntu 20.04 with 24.04 for Docker base images {issue}40743[40743] {pull}40942[40942]
- Publish cloud.availability_zone by add_cloud_metadata processor in azure environments {issue}42601[42601] {pull}43618[43618]

*Auditbeat*

- Added `add_session_metadata` processor, which enables session viewer on Auditbeat data. {pull}37640[37640]
- Add linux capabilities to processes in the system/process. {pull}37453[37453]
- Add linux capabilities to processes in the system/process. {pull}37453[37453]
- Add process.entity_id, process.group.name and process.group.id in add_process_metadata processor. Make fim module with kprobes backend to always add an appropriately configured add_process_metadata processor to enrich file events {pull}38776[38776]
- Split module/system/process into common and provider bits. {pull}41868[41868]

*Auditbeat*



*Auditbeat*


*Filebeat*

- add documentation for decode_xml_wineventlog processor field mappings.  {pull}32456[32456]
- httpjson input: Add request tracing logger. {issue}32402[32402] {pull}32412[32412]
- Add cloudflare R2 to provider list in AWS S3 input. {pull}32620[32620]
- Add support for single string containing multiple relation-types in getRFC5988Link. {pull}32811[32811]
- Added separation of transform context object inside httpjson. Introduced new clause `.parent_last_response.*` {pull}33499[33499]
- Added metric `sqs_messages_waiting_gauge` for aws-s3 input. {pull}34488[34488]
- Add nginx.ingress_controller.upstream.ip to related.ip {issue}34645[34645] {pull}34672[34672]
- Add unix socket log parsing for nginx ingress_controller {pull}34732[34732]
- Added metric `sqs_worker_utilization` for aws-s3 input. {pull}34793[34793]
- Add MySQL authentication message parsing and `related.ip` and `related.user` fields {pull}34810[34810]
- Add nginx ingress_controller parsing if one of upstreams fails to return response {pull}34787[34787]
- Add oracle authentication messages parsing {pull}35127[35127]
- Add `clean_session` configuration setting for MQTT input.  {pull}35806[16204]
- Add support for a simplified input configuraton when running under Elastic-Agent {pull}36390[36390]
- Added support for Okta OAuth2 provider in the CEL input. {issue}36336[36336] {pull}36521[36521]
- Added support for new features & removed partial save mechanism in the Azure Blob Storage input. {issue}35126[35126] {pull}36690[36690]
- Added support for new features and removed partial save mechanism in the GCS input. {issue}35847[35847] {pull}36713[36713]
- Use filestream input with file_identity.fingerprint as default for hints autodiscover. {issue}35984[35984] {pull}36950[36950]
- Add setup option `--force-enable-module-filesets`, that will act as if all filesets have been enabled in a module during setup. {issue}30915[30915] {pull}99999[99999]
- Made Azure Blob Storage input GA and updated docs accordingly. {pull}37128[37128]
- Made GCS input GA and updated docs accordingly. {pull}37127[37127]
- Add parseDateInTZ value template for the HTTPJSON input {pull}37738[37738]
- Improve rate limit handling by HTTPJSON {issue}36207[36207] {pull}38161[38161] {pull}38237[38237]
- Parse more fields from Elasticsearch slowlogs {pull}38295[38295]
- added benchmark input {pull}37437[37437]
- added benchmark input and discard output {pull}37437[37437]
- Update CEL mito extensions to v1.11.0 to improve type checking. {pull}39460[39460]
- Update CEL mito extensions to v1.12.2. {pull}39755[39755]
- Add support for base64-encoded HMAC headers to HTTP Endpoint. {pull}39655[39655]
- Add user group membership support to Okta entity analytics provider. {issue}39814[39814] {pull}39815[39815]
- Add request trace support for Okta and EntraID entity analytics providers. {pull}39821[39821]
- Fix handling of infinite rate values in CEL rate limit handling logic. {pull}39940[39940]
- Allow elision of set and append failure logging. {issue}34544[34544] {pull}39929[39929]
- Add ability to remove request trace logs from CEL input. {pull}39969[39969]
- Add ability to remove request trace logs from HTTPJSON input. {pull}40003[40003]
- Added out of the box support for Amazon EventBridge notifications over SQS to S3 input {pull}40006[40006]
- Update CEL mito extensions to v1.13.0 {pull}40035[40035]
- Add Jamf entity analytics provider. {pull}39996[39996]
- Add ability to remove request trace logs from http_endpoint input. {pull}40005[40005]
- Add ability to remove request trace logs from entityanalytics input. {pull}40004[40004]
- Relax constraint on Base DN in entity analytics Active Directory provider. {pull}40054[40054]
- Implement Elastic Agent status and health reporting for Netflow Filebeat input. {pull}40080[40080]
- Enhance input state reporting for CEL evaluations that return a single error object in events. {pull}40083[40083]
- Allow absent credentials when using GCS with Application Default Credentials. {issue}39977[39977] {pull}40072[40072]
- Add SSL and username support for Redis input, now the input includes support for Redis 6.0+. {pull}40111[40111]
- Add scaling up support for Netflow input. {issue}37761[37761] {pull}40122[40122]
- Update CEL mito extensions to v1.15.0. {pull}40294[40294]
- Allow cross-region bucket configuration in s3 input. {issue}22161[22161] {pull}40309[40309]
- Improve logging in Okta Entity Analytics provider. {issue}40106[40106] {pull}40347[40347]
- Document `winlog` input. {issue}40074[40074] {pull}40462[40462]
- Added retry logic to websocket connections in the streaming input. {issue}40271[40271] {pull}40601[40601]
- Disable event normalization for netflow input {pull}40635[40635]
- Allow attribute selection in the Active Directory entity analytics provider. {issue}40482[40482] {pull}40662[40662]
- Improve error quality when CEL program does not correctly return an events array. {pull}40580[40580]
- Added support for Microsoft Entra ID RBAC authentication. {issue}40434[40434] {pull}40879[40879]
- Add `use_kubeadm` config option for filebeat (both filbeat.input and autodiscovery) in order to toggle kubeadm-config api requests {pull}40301[40301]
- Make HTTP library function inclusion non-conditional in CEL input. {pull}40912[40912]
- Add support for Crowdstrike streaming API to the streaming input. {issue}40264[40264] {pull}40838[40838]
- Add support to CEL for reading host environment variables. {issue}40762[40762] {pull}40779[40779]
- Add CSV decoder to awss3 input. {pull}40896[40896]
- Change request trace logging to include headers instead of complete request. {pull}41072[41072]
- Improved GCS input documentation. {pull}41143[41143]
- Add CSV decoding capacity to azureblobstorage input {pull}40978[40978]
- Add CSV decoding capacity to gcs input {pull}40979[40979]
- Add support to source AWS cloudwatch logs from linked accounts. {pull}41188[41188]
- Jounrald input now supports filtering by facilities {pull}41061[41061]
- Add ability to remove request trace logs from http_endpoint input. {pull}40005[40005]
- Add ability to remove request trace logs from entityanalytics input. {pull}40004[40004]
- Refactor & cleanup with updates to default values and documentation. {pull}41834[41834]
- Update CEL mito extensions to v1.16.0. {pull}41727[41727]
- Filebeat's registry is now added to the Elastic-Agent diagnostics bundle {issue}33238[33238] {pull}41795[41795]
- Add `unifiedlogs` input for MacOS. {pull}41791[41791]
- Add evaluation state dump debugging option to CEL input. {pull}41335[41335]
- Added support for retry configuration in GCS input. {issue}11580[11580] {pull}41862[41862]
- Improve S3 polling mode states registry when using list prefix option. {pull}41869[41869]
- Add support for SSL and Proxy configurations for websocket type in streaming input. {pull}41934[41934]
- AWS S3 input registry cleanup for untracked s3 objects. {pull}41694[41694]
- The environment variable `BEATS_AZURE_EVENTHUB_INPUT_TRACING_ENABLED: true` enables internal logs tracer for the azure-eventhub input. {issue}41931[41931] {pull}41932[41932]
- The Filestream input now uses the `fingerprint` file identity by default. The state from files are automatically migrated if the previous file identity was `native` (the default) or `path`. If the `file_identity` is explicitly set, there is no change in behaviour. {issue}40197[40197] {pull}41762[41762]
- Rate limiting operability improvements in the Okta provider of the Entity Analytics input. {issue}40106[40106] {pull}41977[41977]
- Added default values in the streaming input for websocket retries and put a cap on retry wait time to be lesser than equal to the maximum defined wait time. {pull}42012[42012]
- Rate limiting fault tolerance improvements in the Okta provider of the Entity Analytics input. {issue}40106[40106] {pull}42094[42094]
- Added OAuth2 support with auto token refresh for websocket streaming input. {issue}41989[41989] {pull}42212[42212]
- Added infinite & blanket retry options to websockets and improved logging and retry logic. {pull}42225[42225]
- Introduce ignore older and start timestamp filters for AWS S3 input. {pull}41804[41804]
- Journald input now can report its status to Elastic-Agent {issue}39791[39791] {pull}42462[42462]
- Publish events progressively in the Okta provider of the Entity Analytics input. {issue}40106[40106] {pull}42567[42567]
- Journald `include_matches.match` now accepts `+` to represent a logical disjunction (OR) {issue}40185[40185] {pull}42517[42517]
- The journald input is now generally available. {pull}42107[42107]
- Add metrics for number of events and pages published by HTTPJSON input. {issue}42340[42340] {pull}42442[42442]
- Filestram take over now supports taking over states from other Filestream inputs and dynamic loading of inputs (autodiscover and Elastic-Agent). {issue}42472[42472] {issue}42884[42884] {pull}42624[42624]
- Add `etw` input fallback to attach an already existing session. {pull}42847[42847]
- Update CEL mito extensions to v1.17.0. {pull}42851[42851]
- Winlog input now can report its status to Elastic-Agent {pull}43089[43089]
- Add configuration option to limit HTTP Endpoint body size. {pull}43171[43171]
- Refactor & cleanup with updates to default values and documentation. {pull}41834[41834]
- Allow a grace time for awss3 input shutdown to enable incomplete SQS message processing to be completed. {pull}43369[43369]
- Add pagination batch size support to Entity Analytics input's Okta provider. {pull}43655[43655]
- Update CEL mito extensions to v1.18.0. {pull}43855[43855]
- Added input metrics to Azure Blob Storage input. {issue}36641[36641] {pull}43954[43954]
- Update CEL mito extensions to v1.19.0. {pull}44098[44098]
- Segregated `max_workers`` from `batch_size` in the GCS input. {issue}44311[44311] {pull}44333[44333]
- Added support for websocket keep_alive heartbeat in the streaming input. {issue}42277[42277] {pull}44204[44204]
- Add milliseconds to document timestamp from awscloudwatch Filebeat input {pull}44306[44306]
- Add support to the Active Directory entity analytics provider for device entities. {pull}44309[44309]
- Add support for OPTIONS request to HTTP Endpoint input. {issue}43930[43930] {pull}44387[44387]
- Add Fleet status update functionality to lumberjack input. {issue}44283[44283] {pull}44339[44339]
- Add Fleet status updating to HTTP Endpoint input. {issue}44281[44281] {pull}44310[44310]
- Add Fleet status updating to streaming input. {issue}44284[44284] {pull}44340[44340]
- Add Fleet status update functionality to gcppubsub input. {issue}44272[44272] {pull}44507[44507]
- Add Fleet status updating to GCS input. {issue}44273[44273] {pull}44508[44508]
- Fix handling of ADC (Application Default Credentials) metadata server credentials in HTTPJSON input. {issue}44349[44349] {pull}44436[44436]
- Fix handling of ADC (Application Default Credentials) metadata server credentials in CEL input. {issue}44349[44349] {pull}44571[44571]
- Added support for specifying custom content-types and encodings in azureblobstorage input. {issue}44330[44330] {pull}44402[44402]
- Introduce lastSync start position to AWS CloudWatch input backed by state registry. {pull}43251[43251]
- Add Fleet status update functionality to udp input. {issue}44419[44419] {pull}44785[44785]
- Add Fleet status update functionality to tcp input. {issue}44420[44420] {pull}44786[44786]
- Filestream now logs at level warn the number of files that are too small to be ingested {pull}44751[44751]
- Add proxy support to GCP Pub/Sub input. {pull}44892[44892]
- Add Fleet status updating to HTTP JSON input. {issue}44282[44282] {pull}44365[44365]

*Auditbeat*


*Libbeat*

- enrich events with EC2 tags in add_cloud_metadata processor {pull}41477[41477]


*Heartbeat*

- Added status to monitor run log report.
- Upgrade node to latest LTS v18.20.3. {pull}40038[40038]
- Add support for RFC7231 methods to http monitors. {pull}41975[41975]
- Upgrade node to latest LTS v18.20.7. {pull}43511[43511]

*Metricbeat*

- Add per-thread metrics to system_summary {pull}33614[33614]
- Add GCP CloudSQL metadata {pull}33066[33066]
- Add GCP Carbon Footprint metricbeat data {pull}34820[34820]
- Add event loop utilization metric to Kibana module {pull}35020[35020]
- Add metrics grouping by dimensions and time to Azure app insights {pull}36634[36634]
- Align on the algorithm used to transform Prometheus histograms into Elasticsearch histograms {pull}36647[36647]
- Add linux IO metrics to system/process {pull}37213[37213]
- Add new memory/cgroup metrics to Kibana module {pull}37232[37232]
- Add SSL support to mysql module {pull}37997[37997]
- Add SSL support for aerospike module {pull}38126[38126]
- Add `use_kubeadm` config option in kubernetes module in order to toggle kubeadm-config api requests {pull}40086[40086]
- Log the total time taken for GCP `ListTimeSeries` and `AggregatedList` requests {pull}40661[40661]
- Add new metrics for the vSphere Host metricset. {pull}40429[40429]
- Add new metrics for the vSphere Datastore metricset. {pull}40441[40441]
- Add new metricset cluster for the vSphere module. {pull}40536[40536]
- Add new metricset network for the vSphere module. {pull}40559[40559]
- Add new metricset resourcepool for the vSphere module. {pull}40456[40456]
- Add AWS Cloudwatch capability to retrieve tags from AWS/ApiGateway resources {pull}40755[40755]
- Add new metricset datastorecluster for vSphere module. {pull}40634[40634]
- Add support for new metrics in datastorecluster metricset. {pull}40694[40694]
- Add new metrics for the vSphere Virtualmachine metricset. {pull}40485[40485]
- Add support for snapshot in vSphere virtualmachine metricset {pull}40683[40683]
- Update fields to use mapstr in vSphere virtualmachine metricset  {pull}40707[40707]
- Add metrics related to triggered alarms in all the vSphere metricsets. {pull}40714[40714] {pull}40876[40876]
- Add support for period based intervalID in vSphere host and datastore metricsets {pull}40678[40678]
- Add new metrics fot datastore and minor changes to overall vSphere metrics {pull}40766[40766]
- Add `metrics_count` to Prometheus module if `metrics_count: true` is set. {pull}40411[40411]
- Added Cisco Meraki module {pull}40836[40836]
- Added Palo Alto Networks module {pull}40686[40686]
- Restore docker.network.in.* and docker.network.out.* fields in docker module {pull}40968[40968]
- Bump aerospike-client-go to version v7.7.1 and add support for basic auth in Aerospike module {pull}41233[41233]
- Only watch metadata for ReplicaSets in metricbeat k8s module {pull}41289[41289]
- Add support for region/zone for Vertex AI service in GCP module {pull}41551[41551]
- Add support for location label as an optional configuration parameter in GCP metrics metricset. {issue}41550[41550] {pull}41626[41626]
- Collect .NET CLR (IIS) Memory, Exceptions and LocksAndThreads metrics {pull}41929[41929]
- Added `tier_preference`, `creation_date` and `version` fields to the `elasticsearch.index` metricset. {pull}41944[41944]
- Add `use_performance_counters` to collect CPU metrics using performance counters on Windows for `system/cpu` and `system/core` {pull}41965[41965]
- Add support of additional `collstats` metrics in mongodb module. {pull}42171[42171]
- Preserve queries for debugging when `merge_results: true` in SQL module {pull}42271[42271]
- Add `enable_batch_api` option in azure monitor to allow metrics collection of multiple resources using azure batch Api {pull}41790[41790]
- Collect more fields from ES node/stats metrics and only those that are necessary {pull}42421[42421]
- Add new metricset wmi for the windows module. {pull}42017[42017]
- Update beat module with apm-server tail sampling monitoring metrics fields {pull}42569[42569]
- Log every 401 response from Kubernetes API Server {pull}42714[42714]
- Add a new `match_by_parent_instance` option to `perfmon` module. {pull}43002[43002]
- Add a warning log to metricbeat.vsphere in case vSphere connection has been configured as insecure. {pull}43104[43104]
- Changed the Elasticsearch module behavior to only pull settings from non-system indices. {pull}43243[43243]
- Exclude dotted indices from settings pull in Elasticsearch module. {pull}43306[43306]
- Add a `jetstream` metricset to the NATS module {pull}43310[43310]
- Updated Meraki API endpoint for Channel Utilization data. Switched to `GetOrganizationWirelessDevicesChannelUtilizationByDevice`. {pull}43485[43485]
- Upgrade Prometheus Library to v0.300.1. {pull}43540[43540]
- Add GCP Dataproc metadata collector in GCP module. {pull}43518[43518]
- Add new metrics to vSphere Virtual Machine dataset (CPU usage percentage, disk average usage, disk read/write rate, number of disk reads/writes, memory usage percentage). {pull}44205[44205]
- Added checks for the Resty response object in all Meraki module API calls to ensure proper handling of nil responses. {pull}44193[44193]
- Add latency config option to Azure Monitor module. {pull}44366[44366]
- Increase default polling period for MongoDB module from 10s to 60s {pull}44781[44781]

*Metricbeat*


*Osquerybeat*


*Packetbeat*
<<<<<<< HEAD
- Optionally ignore MAC address in flow matching {pull}44965[44965]
- Add `tls.server.ja3s` tls fingerprint {pull}43284[43284]
=======
>>>>>>> 3fb7ba89

*Winlogbeat*

- Add handling for missing `EvtVarType`s in experimental api. {issue}19337[19337] {pull}41418[41418]


*Functionbeat*


*Elastic Log Driver*
*Elastic Logging Plugin*


==== Deprecated

*Auditbeat*


*Filebeat*


*Heartbeat*



*Metricbeat*


*Osquerybeat*


*Packetbeat*


*Winlogbeat*


*Functionbeat*


*Elastic Logging Plugin*


==== Known Issues







<|MERGE_RESOLUTION|>--- conflicted
+++ resolved
@@ -545,11 +545,8 @@
 
 
 *Packetbeat*
-<<<<<<< HEAD
 - Optionally ignore MAC address in flow matching {pull}44965[44965]
 - Add `tls.server.ja3s` tls fingerprint {pull}43284[43284]
-=======
->>>>>>> 3fb7ba89
 
 *Winlogbeat*
 
