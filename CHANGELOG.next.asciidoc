// Use these for links to issue and pulls. Note issues and pulls redirect one to
// each other on Github, so don't worry too much on using the right prefix.
:issue: https://github.com/elastic/beats/issues/
:pull: https://github.com/elastic/beats/pull/

=== Beats version HEAD
https://github.com/elastic/beats/compare/v8.8.1\...main[Check the HEAD diff]

==== Breaking changes

*Affecting all Beats*

- Fix FQDN being lowercased when used as `host.hostname` {issue}39993[39993]
- Beats won't log start up information when running under the Elastic Agent {40390}40390[40390]
- The Beats logger and file output rotate files when necessary. The beat now forces a file rotation when unexpectedly writing to a file through a symbolic link.

*Auditbeat*


*Filebeat*

- Convert netflow input to API v2 and disable event normalisation {pull}37901[37901]
- Removed deprecated Squid from Beats. See <<migrate-from-deprecated-module>> for migration options. {pull}38037[38037]
- Removed deprecated Sonicwall from Beats. Use the https://docs.elastic.co/integrations/sonicwall[SonicWall Firewall] Elastic integration instead. {pull}38037[38037]
- Removed deprecated Radware from Beats. See <<migrate-from-deprecated-module>> for migration options. {pull}38037[38037]
- Removed deprecated Netscout from Beats. See <<migrate-from-deprecated-module>> for migration options. {pull}38037[38037]
- Removed deprecated Juniper Netscreen from Beats. See <<migrate-from-deprecated-module>> for migration options. {pull}38037[38037]
- Removed deprecated Impreva from Beats. See <<migrate-from-deprecated-module>> for migration options. {pull}38037[38037]
- Removed deprecated Cylance from Beats. See <<migrate-from-deprecated-module>> for migration options. {pull}38037[38037]
- Removed deprecated Bluecoat from Beats. See <<migrate-from-deprecated-module>> for migration options. {pull}38037[38037]
- Introduce input/netmetrics and refactor netflow input metrics {pull}38055[38055]
- Redis: Added replication role as a field to submitted slowlogs
- Change log.file.path field in awscloudwatch input to nested object. {pull}41099[41099]


*Heartbeat*


*Metricbeat*

- Setting period for counter cache for Prometheus remote_write at least to 60sec {pull}38553[38553]
- Remove fallback to the node limit for the `kubernetes.pod.cpu.usage.limit.pct` and `kubernetes.pod.memory.usage.limit.pct` metrics calculation

*Osquerybeat*

- Add action responses data stream, allowing osquerybeat to post action results directly to elasticsearch. {pull}39143[39143]


*Packetbeat*


*Winlogbeat*

- Add "event.category" and "event.type" to Sysmon module for EventIDs 8, 9, 19, 20, 27, 28, 255 {pull}35193[35193]

*Functionbeat*


*Elastic Logging Plugin*


==== Bugfixes

*Affecting all Beats*

- Support for multiline zookeeper logs {issue}2496[2496]
- Add checks to ensure reloading of units if the configuration actually changed. {pull}34346[34346]
- Fix namespacing on self-monitoring {pull}32336[32336]
- Fix namespacing on self-monitoring {pull}32336[32336]
- Fix Beats started by agent do not respect the allow_older_versions: true configuration flag {issue}34227[34227] {pull}34964[34964]
- Fix performance issues when we have a lot of inputs starting and stopping by allowing to disable global processors under fleet. {issue}35000[35000] {pull}35031[35031]
- 'add_cloud_metadata' processor - add cloud.region field for GCE cloud provider
- 'add_cloud_metadata' processor - update azure metadata api version to get missing `cloud.account.id` field
- Upgraded apache arrow library used in x-pack/libbeat/reader/parquet from v11 to v12.0.1 in order to fix cross-compilation issues {pull}35640[35640]
- Fix panic when MaxRetryInterval is specified, but RetryInterval is not {pull}35820[35820]
- Support build of projects outside of beats directory {pull}36126[36126]
- Support Elastic Agent control protocol chunking support {pull}37343[37343]
- Lower logging level to debug when attempting to configure beats with unknown fields from autodiscovered events/environments {pull}[37816][37816]
- Set timeout of 1 minute for FQDN requests {pull}37756[37756]
<<<<<<< HEAD
- Fix issue where old data could be saved in the memory queue after acknowledgment, increasing memory use {pull}41356[41356]
- Ensure Elasticsearch output can always recover from network errors {pull}40794[40794]
- Add `translate_ldap_attribute` processor. {pull}41472[41472]
- Remove unnecessary debug logs during idle connection teardown {issue}40824[40824]
- Remove unnecessary reload for Elastic Agent managed beats when apm tracing config changes from nil to nil {pull}41794[41794]
- Fix incorrect cloud provider identification in add_cloud_metadata processor using provider priority mechanism {pull}41636[41636]
- Prevent panic if libbeat processors are loaded more than once. {issue}41475[41475] {pull}41857[51857]
- Allow network condition to handle field values that are arrays of IP addresses. {pull}41918[41918]
- Fix a bug where log files are rotated on startup when interval is configured and rotateonstartup is disabled {issue}41894[41894] {pull}41895[41895]
- Fix setting unique registry for non beat receivers {issue}42288[42288] {pull}42292[42292]
- The Kafka output now drops events when there is an authorisation error {issue}42343[42343] {pull}42401[42401]
- Fix autodiscovery memory leak related to metadata of start events {pull}41748[41748]
- All standard queue metrics are now included in metrics monitoring, including: `added.{events, bytes}`, `consumed.{events, bytes}`, `removed.{events, bytes}`, and `filled.{events, bytes, pct}`. {pull}42439[42439]
- The following output latency metrics are now included in metrics monitoring: `output.latency.{count, max, median, p99}`. {pull}42439[42439]
- Restored event Meta fields in the Elasticsearch output's error logs. {pull}42559[42559]
- The Kafka output now drops events when there is an authorization error. {issue}42343[42343] {pull}42401[42401]
=======
>>>>>>> 9a7c8e60

*Auditbeat*


*Filebeat*

- [Gcs Input] - Added missing locks for safe concurrency {pull}34914[34914]
- Fix the ignore_inactive option being ignored in Filebeat's filestream input {pull}34770[34770]
- Fix TestMultiEventForEOFRetryHandlerInput unit test of CometD input {pull}34903[34903]
- Add input instance id to request trace filename for httpjson and cel inputs {pull}35024[35024]
- Fixes "Can only start an input when all related states are finished" error when running under Elastic-Agent {pull}35250[35250] {issue}33653[33653]
- [system] sync system/auth dataset with system integration 1.29.0. {pull}35581[35581]
- [GCS Input] - Fixed an issue where bucket_timeout was being applied to the entire bucket poll interval and not individual bucket object read operations. Fixed a map write concurrency issue arising from data races when using a high number of workers. Fixed the flaky tests that were present in the GCS test suit. {pull}35605[35605]
- Fixed concurrency and flakey tests issue in azure blob storage input. {issue}35983[35983] {pull}36124[36124]
- Fix panic when sqs input metrics getter is invoked {pull}36101[36101] {issue}36077[36077]
- Fix handling of Juniper SRX structured data when there is no leading junos element. {issue}36270[36270] {pull}36308[36308]
- Fix Filebeat Cisco module with missing escape character {issue}36325[36325] {pull}36326[36326]
- Added a fix for Crowdstrike pipeline handling process arrays {pull}36496[36496]
- [threatintel] MISP pagination fixes {pull}37898[37898]
- Fix file handle leak when handling errors in filestream {pull}37973[37973]
- Fix a race condition that could crash Filebeat with a "negative WaitGroup counter" error {pull}38094[38094]
- Fix "failed processing S3 event for object key" error on aws-s3 input when key contains the "+" character {issue}38012[38012] {pull}38125[38125]
- Fix filebeat gcs input panic {pull}38407[38407]
- Fix filestream's registry GC: registry entries are now removed from the in-memory and disk store when they're older than the set TTL {issue}36761[36761] {pull}38488[38488]
- Fix filestream's registry GC: registry entries are now removed from the in-memory and disk store when they're older than the set TTL {issue}36761[36761] {pull}38488[38488]
- [threatintel] MISP splitting fix for empty responses {issue}38739[38739] {pull}38917[38917]
- Prevent GCP Pub/Sub input blockage by increasing default value of `max_outstanding_messages` {issue}35029[35029] {pull}38985[38985]
- Updated Websocket input title to align with existing inputs {pull}39006[39006]
- Restore netflow input on Windows {pull}39024[39024]
- Upgrade azure-event-hubs-go and azure-storage-blob-go dependencies. {pull}38861[38861]
- Fix request trace filename handling in http_endpoint input. {pull}39410[39410]
- Upgrade github.com/hashicorp/go-retryablehttp to mitigate CVE-2024-6104 {pull}40036[40036]
- Prevent panic in CEL and salesforce inputs when github.com/hashicorp/go-retryablehttp exceeds maximum retries. {pull}40144[40144]
- Fix publication of group data from the Okta entity analytics provider. {pull}40681[40681]
- Ensure netflow custom field configuration is applied. {issue}40735[40735] {pull}40730[40730]
- Fix a bug in Salesforce input to only handle responses with 200 status code {pull}41015[41015]
- [Journald] Fixes handling of `journalctl` restart. A known symptom was broken multiline messages when there was a restart of journalctl while aggregating the lines. {issue}41331[41331] {pull}42595[42595]
- Fix entityanalytics activedirectory provider full sync use before initialization bug. {pull}42682[42682]
- In the `http_endpoint` input, fix the check for a missing HMAC HTTP header. {pull}42756[42756]
- Prevent computer details being returned for user queries by Activedirectory Entity Analytics provider. {issue}11818[11818] {pull}42796[42796]
- Handle unexpectedEOF error in aws-s3 input and enforce retrying using download failed error {pull}42420[42756]

*Heartbeat*



*Metricbeat*

- Fix Azure Monitor 429 error by causing metricbeat to retry the request again. {pull}38294[38294]
- Fix fields not being parsed correctly in postgresql/database {issue}25301[25301] {pull}37720[37720]
- rabbitmq/queue - Change the mapping type of `rabbitmq.queue.consumers.utilisation.pct` to `scaled_float` from `long` because the values fall within the range of `[0.0, 1.0]`. Previously, conversion to integer resulted in reporting either `0` or `1`.
- Fix timeout caused by the retrival of which indices are hidden {pull}39165[39165]
- Fix Azure Monitor support for multiple aggregation types {issue}39192[39192] {pull}39204[39204]
- Fix handling of access errors when reading process metrics {pull}39627[39627]
- Fix behavior of cgroups path discovery when monitoring the host system from within a container {pull}39627[39627]
- Fix issue where beats may report incorrect metrics for its own process when running inside a container {pull}39627[39627]
- Normalize AWS RDS CPU Utilization values before making the metadata API call. {pull}39664[39664]
- Fix behavior of pagetypeinfo metrics {pull}39985[39985]
- Update beat module with apm-server monitoring metrics fields {pull}40127[40127]
- Fix Azure Monitor metric timespan to restore Storage Account PT1H metrics {issue}40376[40376] {pull}40367[40367]
- Remove excessive info-level logs in cgroups setup {pull}40491[40491]
- Add missing ECS Cloud fields in GCP `metrics` metricset when using `exclude_labels: true` {issue}40437[40437] {pull}40467[40467]
- Add AWS OwningAccount support for cross account monitoring {issue}40570[40570] {pull}40691[40691]
- Use namespace for GetListMetrics when exists in AWS {pull}41022[41022]
- Fix Kubernetes metadata sometimes not being present after startup {pull}41216[41216]
- Do not report non-existant 0 values for RSS metrics in docker/memory {pull}41449[41449]
- Log Cisco Meraki `getDevicePerformanceScores` errors without stopping metrics collection. {pull}41622[41622]
- Don't skip first bucket value in GCP metrics metricset for distribution type metrics {pull}41822[41822]
- [K8s Integration] Enhance HTTP authentication in case of token updates for Apiserver, Controllermanager and Scheduler metricsets  {issue}41910[41910] {pull}42016[42016]
- Fixed `creation_date` scientific notation output in the `elasticsearch.index` metricset. {pull}42053[42053]
- Fix bug where metricbeat unintentionally triggers Windows ASR. {pull}42177[42177]
- Remove `hostname` field from zookeeper's `mntr` data stream. {pull}41887[41887]
- Continue collecting metrics even if the Cisco Meraki `getDeviceLicenses` operation fails. {pull}42397[42397]
- Fixed errors in the `elasticsearch.index` metricset when index settings are missing. {issue}42424[42424] {pull}42426[42426]
- Fixed panic caused by uninitialized meraki device wifi0 and wifi1 struct pointers in the device WiFi data fetching. {issue}42745[42745] {pull}42746[42746]
- Only fetch cluster-level index stats summary {issue}36019[36019] {pull}42901[42901]
- Fixed an issue in Metricbeat's Windows module where data collection would fail if the data was unavailable. {issue}42802[42802] {pull}42803[42803]

*Osquerybeat*


*Packetbeat*


*Winlogbeat*



*Elastic Logging Plugin*


==== Added

*Affecting all Beats*

- Added append Processor which will append concrete values or values from a field to target. {issue}29934[29934] {pull}33364[33364]
- dns processor: Add support for forward lookups (`A`, `AAAA`, and `TXT`). {issue}11416[11416] {pull}36394[36394]
- [Enhanncement for host.ip and host.mac] Disabling netinfo.enabled option of add-host-metadata processor {pull}36506[36506]
- allow `queue` configuration settings to be set under the output. {issue}35615[35615] {pull}36788[36788]
- Beats will now connect to older Elasticsearch instances by default {pull}36884[36884]
- Raise up logging level to warning when attempting to configure beats with unknown fields from autodiscovered events/environments
- elasticsearch output now supports `idle_connection_timeout`. {issue}35616[35615] {pull}36843[36843]
- Enable early event encoding in the Elasticsearch output, improving cpu and memory use {pull}38572[38572]
- The environment variable `BEATS_ADD_CLOUD_METADATA_PROVIDERS` overrides configured/default `add_cloud_metadata` providers {pull}38669[38669]
- When running under Elastic-Agent Kafka output allows dynamic topic in `topic` field {pull}40415[40415]
- The script processor has a new configuration option that only uses the cached javascript sessions and prevents the creation of new javascript sessions.
- Replace Ubuntu 20.04 with 24.04 for Docker base images {issue}40743[40743] {pull}40942[40942]
- Reduce memory consumption of k8s autodiscovery and the add_kubernetes_metadata processor when Deployment metadata is enabled

*Auditbeat*

- Added `add_session_metadata` processor, which enables session viewer on Auditbeat data. {pull}37640[37640]
- Add linux capabilities to processes in the system/process. {pull}37453[37453]
- Add linux capabilities to processes in the system/process. {pull}37453[37453]
- Add process.entity_id, process.group.name and process.group.id in add_process_metadata processor. Make fim module with kprobes backend to always add an appropriately configured add_process_metadata processor to enrich file events {pull}38776[38776]

*Auditbeat*

*Auditbeat*


*Filebeat*

- add documentation for decode_xml_wineventlog processor field mappings.  {pull}32456[32456]
- httpjson input: Add request tracing logger. {issue}32402[32402] {pull}32412[32412]
- Add cloudflare R2 to provider list in AWS S3 input. {pull}32620[32620]
- Add support for single string containing multiple relation-types in getRFC5988Link. {pull}32811[32811]
- Added separation of transform context object inside httpjson. Introduced new clause `.parent_last_response.*` {pull}33499[33499]
- Added metric `sqs_messages_waiting_gauge` for aws-s3 input. {pull}34488[34488]
- Add nginx.ingress_controller.upstream.ip to related.ip {issue}34645[34645] {pull}34672[34672]
- Add unix socket log parsing for nginx ingress_controller {pull}34732[34732]
- Added metric `sqs_worker_utilization` for aws-s3 input. {pull}34793[34793]
- Add MySQL authentication message parsing and `related.ip` and `related.user` fields {pull}34810[34810]
- Add nginx ingress_controller parsing if one of upstreams fails to return response {pull}34787[34787]
- Add oracle authentication messages parsing {pull}35127[35127]
- Add `clean_session` configuration setting for MQTT input.  {pull}35806[16204]
- Add support for a simplified input configuraton when running under Elastic-Agent {pull}36390[36390]
- Added support for Okta OAuth2 provider in the CEL input. {issue}36336[36336] {pull}36521[36521]
- Added support for new features & removed partial save mechanism in the Azure Blob Storage input. {issue}35126[35126] {pull}36690[36690]
- Added support for new features and removed partial save mechanism in the GCS input. {issue}35847[35847] {pull}36713[36713]
- Use filestream input with file_identity.fingerprint as default for hints autodiscover. {issue}35984[35984] {pull}36950[36950]
- Add setup option `--force-enable-module-filesets`, that will act as if all filesets have been enabled in a module during setup. {issue}30915[30915] {pull}99999[99999]
- Made Azure Blob Storage input GA and updated docs accordingly. {pull}37128[37128]
- Made GCS input GA and updated docs accordingly. {pull}37127[37127]
- Add parseDateInTZ value template for the HTTPJSON input {pull}37738[37738]
- Improve rate limit handling by HTTPJSON {issue}36207[36207] {pull}38161[38161] {pull}38237[38237]
- Parse more fields from Elasticsearch slowlogs {pull}38295[38295]
- added benchmark input {pull}37437[37437]
- added benchmark input and discard output {pull}37437[37437]
- Update CEL mito extensions to v1.11.0 to improve type checking. {pull}39460[39460]
- Update CEL mito extensions to v1.12.2. {pull}39755[39755]
- Allow cross-region bucket configuration in s3 input. {issue}22161[22161] {pull}40309[40309]
- Disable event normalization for netflow input {pull}40635[40635]
- Add `use_kubeadm` config option for filebeat (both filbeat.input and autodiscovery) in order to toggle kubeadm-config api requests {pull}40301[40301]
- Add CSV decoding capacity to azureblobstorage input {pull}40978[40978]
- Add CSV decoding capacity to gcs input {pull}40979[40979]
- Add CSV decoding capacity to azureblobstorage input {pull}40978[40978]
- Jounrald input now supports filtering by facilities {pull}41061[41061]
- Add support for SSL and Proxy configurations for websoket type in streaming input. {pull}41934[41934]
- Refactor & cleanup with updates to default values and documentation. {pull}41834[41834]

*Auditbeat*


*Libbeat*



*Heartbeat*

- Added status to monitor run log report.
- Upgrade node to latest LTS v18.20.3. {pull}40038[40038]

*Metricbeat*

- Add per-thread metrics to system_summary {pull}33614[33614]
- Add GCP CloudSQL metadata {pull}33066[33066]
- Add GCP Carbon Footprint metricbeat data {pull}34820[34820]
- Add event loop utilization metric to Kibana module {pull}35020[35020]
- Add metrics grouping by dimensions and time to Azure app insights {pull}36634[36634]
- Align on the algorithm used to transform Prometheus histograms into Elasticsearch histograms {pull}36647[36647]
- Add linux IO metrics to system/process {pull}37213[37213]
- Add new memory/cgroup metrics to Kibana module {pull}37232[37232]
- Add SSL support to mysql module {pull}37997[37997]
- Add SSL support for aerospike module {pull}38126[38126]
- Add new metricset network for the vSphere module. {pull}40559[40559]
- Add new metricset resourcepool for the vSphere module. {pull}40456[40456]
- Add metrics for the vSphere Virtualmachine metricset. {pull}40485[40485]
- Log the total time taken for GCP `ListTimeSeries` and `AggregatedList` requests {pull}40661[40661]
- Add metrics related to triggered alarms in all the vSphere metricsets. {pull}40714[40714] {pull}40876[40876]
- Add support for new metrics in datastorecluster metricset. {pull}40694[40694]
- Add metrics related to alert in all the vSphere metricsets. {pull}40714[40714]
- Add new metrics fot datastore and minor changes to overall vSphere metrics {pull}40766[40766]
- Add new metrics for the vSphere Host metricset. {pull}40429[40429]
- Add new metrics for the vSphere Datastore metricset. {pull}40441[40441]
- Add new metricset cluster for the vSphere module. {pull}40536[40536]
- Add new metricset network for the vSphere module. {pull}40559[40559]
- Add new metricset resourcepool for the vSphere module. {pull}40456[40456]
- Add support for new metrics in datastorecluster metricset. {pull}40694[40694]
- Add support for period based intervalID in vSphere host and datastore metricsets {pull}40678[40678]
- Added Cisco Meraki module {pull}40836[40836]
- Added Palo Alto Networks module {pull}40686[40686]
- Restore docker.network.in.* and docker.network.out.* fields in docker module {pull}40968[40968]

*Metricbeat*


*Osquerybeat*

- Increase maximum query timeout to 24 hours {pull}42356[42356]

*Packetbeat*


*Winlogbeat*



*Functionbeat*

*Elastic Log Driver*
*Elastic Logging Plugin*


==== Deprecated

*Auditbeat*


*Filebeat*


*Heartbeat*



*Metricbeat*


*Osquerybeat*


*Packetbeat*


*Winlogbeat*


*Functionbeat*


*Elastic Logging Plugin*


==== Known Issues





























<|MERGE_RESOLUTION|>--- conflicted
+++ resolved
@@ -77,7 +77,6 @@
 - Support Elastic Agent control protocol chunking support {pull}37343[37343]
 - Lower logging level to debug when attempting to configure beats with unknown fields from autodiscovered events/environments {pull}[37816][37816]
 - Set timeout of 1 minute for FQDN requests {pull}37756[37756]
-<<<<<<< HEAD
 - Fix issue where old data could be saved in the memory queue after acknowledgment, increasing memory use {pull}41356[41356]
 - Ensure Elasticsearch output can always recover from network errors {pull}40794[40794]
 - Add `translate_ldap_attribute` processor. {pull}41472[41472]
@@ -94,8 +93,6 @@
 - The following output latency metrics are now included in metrics monitoring: `output.latency.{count, max, median, p99}`. {pull}42439[42439]
 - Restored event Meta fields in the Elasticsearch output's error logs. {pull}42559[42559]
 - The Kafka output now drops events when there is an authorization error. {issue}42343[42343] {pull}42401[42401]
-=======
->>>>>>> 9a7c8e60
 
 *Auditbeat*
 
