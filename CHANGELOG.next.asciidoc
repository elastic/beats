--- conflicted
+++ resolved
@@ -74,11 +74,8 @@
 - Fix recovering from invalid output configuration when running under Elastic-Agent {pull}36016[36016]
 - Improve StreamBuf append to improve performance when reading long lines from files. {pull}35928[35928]
 - Eliminate cloning of event in deepUpdate {pull}35945[35945]
-<<<<<<< HEAD
 - Fix ndjson parser to store JSON fields correctly under `target` {issue}29395[29395]
-=======
 - Support build of projects outside of beats directory {pull}36126[36126]
->>>>>>> 8a9d6f6c
 
 *Auditbeat*
 
