// Use these for links to issue and pulls. Note issues and pulls redirect one to
// each other on Github, so don't worry too much on using the right prefix.
:issue: https://github.com/elastic/beats/issues/
:pull: https://github.com/elastic/beats/pull/

=== Beats version HEAD
https://github.com/elastic/beats/compare/v7.0.0-alpha2...master[Check the HEAD diff]

==== Breaking changes

*Affecting all Beats*

- The document id fields has been renamed from @metadata.id to @metadata._id {pull}15859[15859]
- Variable substitution from environment variables is not longer supported. {pull}15937{15937}
- Change aws_elb autodiscover provider field name from elb_listener.* to aws.elb.*. {issue}16219[16219] {pull}16402{16402}
- Remove `AddDockerMetadata` and `AddKubernetesMetadata` processors from the `script` processor. They can still be used as normal processors in the configuration. {issue}16349[16349] {pull}16514[16514]

*Auditbeat*

- File integrity dataset (macOS): Replace unnecessary `file.origin.raw` (type keyword) with `file.origin.text` (type `text`). {issue}12423[12423] {pull}15630[15630]

*Filebeat*


*Heartbeat*


*Journalbeat*

- Improve parsing of syslog.pid in journalbeat to strip the username when present {pull}16116[16116]


*Metricbeat*

- Make use of secure port when accessing Kubelet API {pull}16063[16063]
- Add Tomcat overview dashboard {pull}14026[14026]

*Packetbeat*

- Redis: fix incorrectly handle with two-words redis command. {issue}14872[14872] {pull}14873[14873]

*Winlogbeat*

*Functionbeat*


==== Bugfixes

*Affecting all Beats*

- Fix Kubernetes autodiscovery provider to correctly handle pod states and avoid missing event data {pull}17223[17223]
- Fix `add_cloud_metadata` to better support modifying sub-fields with other processors. {pull}13808[13808]
- TLS or Beats that accept connections over TLS and validate client certificates. {pull}14146[14146]
- Fix panics that could result from invalid TLS certificates. This can affect Beats that connect over TLS, or Beats that accept connections over TLS and validate client certificates. {pull}14146[14146]
- Fix panic in the Logstash output when trying to send events to closed connection. {pull}15568[15568]
- Fix missing output in dockerlogbeat {pull}15719[15719]
- Fix logging target settings being ignored when Beats are started via systemd or docker. {issue}12024[12024] {pull}15422[15442]
- Do not load dashboards where not available. {pull}15802[15802]
- Fix issue where TLS settings would be ignored when a forward proxy was in use. {pull}15516{15516}
- Update replicaset group to apps/v1 {pull}15854[15802]
- Fix issue where default go logger is not discarded when either * or stdout is selected. {issue}10251[10251] {pull}15708[15708]
- Upgrade go-ucfg to latest v0.8.1. {pull}15937{15937}
- Fix index names for indexing not always guaranteed to be lower case. {pull}16081[16081]
- Add `ssl.ca_sha256` option to the supported TLS option, this allow to check that a specific certificate is used as part of the verified chain. {issue}15717[15717]
- Fix loading processors from annotation hints. {pull}16348[16348]
- Fix an issue that could cause redundant configuration reloads. {pull}16440[16440]
- Fix k8s pods labels broken schema. {pull}16480[16480]
- Fix k8s pods annotations broken schema. {pull}16554[16554]
- Upgrade go-ucfg to latest v0.8.3. {pull}16450{16450}
- Fix `NewContainerMetadataEnricher` to use default config for kubernetes module. {pull}16857[16857]
- Improve some logging messages for add_kubernetes_metadata processor {pull}16866[16866]
- Fix k8s metadata issue regarding node labels not shown up on root level of metadata. {pull}16834[16834]
- Fail to start if httpprof is used and it cannot be initialized. {pull}17028[17028]
- Fix concurrency issues in convert processor when used in the global context. {pull}17032[17032]
- Fix bug with `monitoring.cluster_uuid` setting not always being exposed via GET /state Beats API. {issue}16732[16732] {pull}17420[17420]
- Fix building on FreeBSD by removing build flags from `add_cloudfoundry_metadata` processor. {pull}17486[17486]
- Do not rotate log files on startup when interval is configured and rotateonstartup is disabled. {pull}17613[17613]

*Auditbeat*

- system/socket: Fixed compatibility issue with kernel 5.x. {pull}15771[15771]
- system/package: Fix parsing of Installed-Size field of DEB packages. {issue}16661[16661] {pull}17188[17188]
- system module: Fix panic during initialisation when /proc/stat can't be read. {pull}17569[17569]

*Filebeat*

- Ensure all zeek timestamps include millisecond precision. {issue}14599[14599] {pull}16766[16766]
- Fix s3 input hanging with GetObjectRequest API call by adding context_timeout config. {issue}15502[15502] {pull}15590[15590]
- Add shared_credential_file to cloudtrail config {issue}15652[15652] {pull}15656[15656]
- Fix typos in zeek notice fileset config file. {issue}15764[15764] {pull}15765[15765]
- Fix mapping error when zeek weird logs do not contain IP addresses. {pull}15906[15906]
- Improve `elasticsearch/audit` fileset to handle timestamps correctly. {pull}15942[15942]
- Prevent Elasticsearch from spewing log warnings about redundant wildcards when setting up ingest pipelines for the `elasticsearch` module. {issue}15840[15840] {pull}15900[15900]
- Fix mapping error for cloudtrail additionalEventData field {pull}16088[16088]
- Fix a connection error in httpjson input. {pull}16123[16123]
- Fix s3 input with cloudtrail fileset reading json file. {issue}16374[16374] {pull}16441[16441]
- Rewrite azure filebeat dashboards, due to changes in kibana. {pull}16466[16466]
- Adding the var definitions in azure manifest files, fix for errors when executing command setup. {issue}16270[16270] {pull}16468[16468]
- Fix merging of fileset inputs to replace paths and append processors. {pull}16450{16450}
- Add queue_url definition in manifest file for aws module. {pull}16640{16640}
- Fix issue where autodiscover hints default configuration was not being copied. {pull}16987[16987]
- Fix Elasticsearch `_id` field set by S3 and Google Pub/Sub inputs. {pull}17026[17026]
- Fixed various Cisco FTD parsing issues. {issue}16863[16863] {pull}16889[16889]
- Fix default index pattern in IBM MQ filebeat dashboard. {pull}17146[17146]
- Fix `elasticsearch.gc` fileset to not collect _all_ logs when Elasticsearch is running in Docker. {issue}13164[13164] {issue}16583[16583] {pull}17164[17164]
- Fixed a mapping exception when ingesting CEF logs that used the spriv or dpriv extensions. {issue}17216[17216] {pull}17220[17220]
- CEF: Fixed decoding errors caused by trailing spaces in messages. {pull}17253[17253]
- Fixed a mapping exception when ingesting Logstash plain logs (7.4+) with pipeline ids containing non alphanumeric chars. {issue}17242[17242] {pull}17243[17243]
- Fixed MySQL slowlog module causing "regular expression has redundant nested repeat operator" warning in Elasticsearch. {issue}17086[17086] {pull}17156[17156]
- Fix `elasticsearch.audit` data ingest pipeline to be more forgiving with date formats found in Elasticsearch audit logs. {pull}17406[17406]
- Fixed activemq module causing "regular expression has redundant nested repeat operator" warning in Elasticsearch. {pull}17428[17428]
- Remove migrationVersion map 7.7.0 reference from Kibana dashboard file to fix backward compatibility issues. {pull}17425[17425]

*Heartbeat*

- Fixed excessive memory usage introduced in 7.5 due to over-allocating memory for HTTP checks. {pull}15639[15639]

*Journalbeat*


*Metricbeat*

- Add dedot for tags in ec2 metricset and cloudwatch metricset. {issue}15843[15843] {pull}15844[15844]
- Use RFC3339 format for timestamps collected using the SQL module. {pull}15847[15847]
- Avoid parsing errors returned from prometheus endpoints. {pull}15712[15712]
- Change lookup_fields from metricset.host to service.address {pull}15883[15883]
- Add dedot for cloudwatch metric name. {issue}15916[15916] {pull}15917[15917]
- Fixed issue `logstash-xpack` module suddenly ceasing to monitor Logstash. {issue}15974[15974] {pull}16044[16044]
- Fix skipping protocol scheme by light modules. {pull}16205[pull]
- Made `logstash-xpack` module once again have parity with internally-collected Logstash monitoring data. {pull}16198[16198]
- Change sqs metricset to use average as statistic method. {pull}16438[16438]
- Revert changes in `docker` module: add size flag to docker.container. {pull}16600[16600]
- Fix diskio issue for windows 32 bit on disk_performance struct alignment. {issue}16680[16680]
- Fix detection and logging of some error cases with light modules. {pull}14706[14706]
- Fix imports after PR was merged before rebase. {pull}16756[16756]
- Add dashboard for `redisenterprise` module. {pull}16752[16752]
- Dynamically choose a method for the system/service metricset to support older linux distros. {pull}16902[16902]
- Use max in k8s apiserver dashboard aggregations. {pull}17018[17018]
- Reduce memory usage in `elasticsearch/index` metricset. {issue}16503[16503] {pull}16538[16538]
- Check if CCR feature is available on Elasticsearch cluster before attempting to call CCR APIs from `elasticsearch/ccr` metricset. {issue}16511[16511] {pull}17073[17073]
- Use max in k8s overview dashboard aggregations. {pull}17015[17015]
- Fix Disk Used and Disk Usage visualizations in the Metricbeat System dashboards. {issue}12435[12435] {pull}17272[17272]
- Fix missing Accept header for Prometheus and OpenMetrics module. {issue}16870[16870] {pull}17291[17291]
- Further revise check for bad data in docker/memory. {pull}17400[17400]
- Fix issue in Jolokia module when mbean contains multiple quoted properties. {issue}17375[17375] {pull}17374[17374]
- Combine cloudwatch aggregated metrics into single event. {pull}17345[17345]
- Fix how we filter services by name in system/service {pull}17400[17400]
- Fix cloudwatch metricset missing tags collection. {issue}17419[17419] {pull}17424[17424]
- check if cpuOptions field is nil in DescribeInstances output in ec2 metricset. {pull}17418[17418]
- Fix aws.s3.bucket.name terms_field in s3 overview dashboard. {pull}17542[17542]
- Fix Unix socket path in memcached. {pull}17512[17512]
- Fix vsphere VM dashboard host aggregation visualizations. {pull}17555[17555]
- Fix azure storage dashboards. {pull}17590[17590]
- Metricbeat no longer needs to be started strictly after Logstash for `logstash-xpack` module to report correct data. {issue}17261[17261] {pull}17497[17497]
- Fix pubsub metricset to collect all GA stage metrics from gcp stackdriver. {issue}17154[17154] {pull}17600[17600]
- Add privileged option so as mb to access data dir in Openshift. {pull}17606[17606]
- Fix "ID" event generator of Google Cloud module {issue}17160[17160] {pull}17608[17608]
<<<<<<< HEAD
- Add privileged option for Auditbeat in Openshift {pull}17637[17637]
=======
- Fix storage metricset to allow config without region/zone. {issue}17623[17623] {pull}17624[17624]
>>>>>>> 50c6e869

*Packetbeat*

- Enable setting promiscuous mode automatically. {pull}11366[11366]

*Winlogbeat*


*Functionbeat*

- Fix timeout option of GCP functions. {issue}16282[16282] {pull}16287[16287]

==== Added

*Affecting all Beats*

- Add document_id setting to decode_json_fields processor. {pull}15859[15859]
- Include network information by default on add_host_metadata and add_observer_metadata. {issue}15347[15347] {pull}16077[16077]
- Add `aws_ec2` provider for autodiscover. {issue}12518[12518] {pull}14823[14823]
- Add monitoring variable `libbeat.config.scans` to distinguish scans of the configuration directory from actual reloads of its contents. {pull}16440[16440]
- Add support for multiple password in redis output. {issue}16058[16058] {pull}16206[16206]
- Add support for Histogram type in fields.yml {pull}16570[16570]
- Windows .exe files now have embedded file version info. {issue}15232[15232]t
- Remove experimental flag from `setup.template.append_fields` {pull}16576[16576]
- Add `add_cloudfoundry_metadata` processor to annotate events with Cloud Foundry application data. {pull}16621[16621]
- Add Kerberos support to Kafka input and output. {pull}16781[16781]
- Add `add_cloudfoundry_metadata` processor to annotate events with Cloud Foundry application data. {pull}16621[16621
- Add support for kubernetes provider to recognize namespace level defaults {pull}16321[16321]
- Add `translate_sid` processor on Windows for converting Windows security identifier (SID) values to names. {issue}7451[7451] {pull}16013[16013]
- Add capability of enrich `container.id` with process id in `add_process_metadata` processor {pull}15947[15947]
- Update RPM packages contained in Beat Docker images. {issue}17035[17035]
- Update supported versions of `redis` output. {pull}17198[17198]
- Update documentation for system.process.memory fields to include clarification on Windows os's. {pull}17268[17268]
- Add optional regex based cid extractor to `add_kubernetes_metadata` processor. {pull}17360[17360]
- Add `urldecode` processor to for decoding URL-encoded fields. {pull}17505[17505]

*Auditbeat*

- Reference kubernetes manifests include configuration for auditd and enrichment with kubernetes metadata. {pull}17431[17431]
- Reference kubernetes manifests mount data directory from the host, so data persist between executions in the same node. {pull}17429[17429]
- Log to stderr when running using reference kubernetes manifests. {pull}17443[174443]
- Fix syscall kprobe arguments for 32-bit systems in socket module. {pull}17500[17500]
- Fix memory leak on when we miss socket close kprobe events. {pull}17500[17500]

*Filebeat*

- Set event.outcome field based on googlecloud audit log output. {pull}15731[15731]
- Add dashboard for AWS ELB fileset. {pull}15804[15804]
- Add dashboard for AWS vpcflow fileset. {pull}16007[16007]
- Add ECS tls fields to zeek:smtp,rdp,ssl and aws:s3access,elb {issue}15757[15757] {pull}15935[15936]
- Add custom string mapping to CEF module to support Forcepoint NGFW {issue}14663[14663] {pull}15910[15910]
- Add ingress nginx controller fileset {pull}16197[16197]
- move create-[module,fileset,fields] to mage and enable in x-pack/filebeat {pull}15836[15836]
- Add ECS tls and categorization fields to apache module. {issue}16032[16032] {pull}16121[16121]
- Work on e2e ACK's for the azure-eventhub input {issue}15671[15671] {pull}16215[16215]
- Add MQTT input. {issue}15602[15602] {pull}16204[16204]
- Add ECS categorization fields to activemq module. {issue}16151[16151] {pull}16201[16201]
- Add a TLS test and more debug output to httpjson input {pull}16315[16315]
- Add an SSL config example in config.yml for filebeat MISP module. {pull}16320[16320]
- Improve ECS categorization, container & process field mappings in auditd module. {issue}16153[16153] {pull}16280[16280]
- Improve ECS field mappings in aws module. {issue}16154[16154] {pull}16307[16307]
- Improve ECS categorization field mappings in googlecloud module. {issue}16030[16030] {pull}16500[16500]
- Improve ECS field mappings in haproxy module. {issue}16162[16162] {pull}16529[16529]
- Add cloudwatch fileset and ec2 fileset in aws module. {issue}13716[13716] {pull}16579[16579]
- Improve ECS categorization field mappings in kibana module. {issue}16168[16168] {pull}16652[16652]
- Improve the decode_cef processor by reducing the number of memory allocations. {pull}16587[16587]
- Add `cloudfoundry` input to send events from Cloud Foundry. {pull}16586[16586]
- Improve ECS categorization field mappings in iis module. {issue}16165[16165] {pull}16618[16618]
- Improve ECS categorization field mapping in kafka module. {issue}16167[16167] {pull}16645[16645]
- Allow users to override pipeline ID in fileset input config. {issue}9531[9531] {pull}16561[16561]
- Add `o365audit` input type for consuming events from Office 365 Management Activity API. {issue}16196[16196] {pull}16244[16244]
- Improve ECS categorization field mappings in logstash module. {issue}16169[16169] {pull}16668[16668]
- Update filebeat httpjson input to support pagination via Header and Okta module. {pull}16354[16354]
- Improve ECS categorization field mapping in icinga module. {issue}16164[16164] {pull}16533[16533]
- Improve ECS categorization field mappings in ibmmq module. {issue}16163[16163] {pull}16532[16532]
- Improve ECS categorization, host field mappings in elasticsearch module. {issue}16160[16160] {pull}16469[16469]
- Add ECS related fields to CEF module {issue}16157[16157] {pull}16338[16338]
- Improve ECS categorization field mappings in suricata module. {issue}16181[16181] {pull}16843[16843]
- Release ActiveMQ module as GA. {issue}17047[17047] {pull}17049[17049]
- Improve ECS categorization field mappings in iptables module. {issue}16166[16166] {pull}16637[16637]
- Add Filebeat Okta module. {pull}16362[16362]
- Add custom string mapping to CEF module to support Check Point devices. {issue}16041[16041] {pull}16907[16907]
- Add pattern for Cisco ASA / FTD Message 734001 {issue}16212[16212] {pull}16612[16612]
- Added new module `o365` for ingesting Office 365 management activity API events. {issue}16196[16196] {pull}16386[16386]
- Add source field in k8s events {pull}17209[17209]
- Improve AWS cloudtrail field mappings {issue}16086[16086] {issue}16110[16110] {pull}17155[17155]
- Added new module `crowdstrike` for ingesting Crowdstrike Falcon streaming API endpoint event data. {pull}16988[16988]
- Added documentation for running Filebeat in Cloud Foundry. {pull}17275[17275]
- Move azure-eventhub input to GA. {issue}15671[15671] {pull}17313[17313]
- Improve ECS categorization field mappings in mongodb module. {issue}16170[16170] {pull}17371[17371]
- Improve ECS categorization field mappings for mssql module. {issue}16171[16171] {pull}17376[17376]
- Added access_key_id, secret_access_key and session_token into aws module config. {pull}17456[17456]
- Add dashboard for Google Cloud Audit and AWS CloudTrail. {pull}17379[17379]
- Improve ECS categorization field mappings for mysql module. {issue}16172[16172] {pull}17491[17491]
- Release Google Cloud module as GA. {pull}17511[17511]

*Heartbeat*

- Allow a list of status codes for HTTP checks. {pull}15587[15587]


*Journalbeat*

*Metricbeat*

- Move the windows pdh implementation from perfmon to a shared location in order for future modules/metricsets to make use of. {pull}15503[15503]
- Add lambda metricset in aws module. {pull}15260[15260]
- Expand data for the `system/memory` metricset {pull}15492[15492]
- Add azure `storage` metricset in order to retrieve metric values for storage accounts. {issue}14548[14548] {pull}15342[15342]
- Add cost warnings for the azure module. {pull}15356[15356]
- Add DynamoDB AWS Metricbeat light module {pull}15097[15097]
- Release elb module as GA. {pull}15485[15485]
- Add a `system/network_summary` metricset {pull}15196[15196]
- Add mesh metricset for Istio Metricbeat module {pull}15535[15535]
- Add mixer metricset for Istio Metricbeat module {pull}15696[15696]
- Add pilot metricset for Istio Metricbeat module {pull}15761[15761]
- Make the `system/cpu` metricset collect normalized CPU metrics by default. {issue}15618[15618] {pull}15729[15729]
- Add galley metricset for Istio Metricbeat module {pull}15857[15857]
- Add `key/value` mode for SQL module. {issue}15770[15770] {pull]15845[15845]
- Add STAN dashboard {pull}15654[15654]
- Add support for Unix socket in Memcached metricbeat module. {issue}13685[13685] {pull}15822[15822]
- Add `up` metric to prometheus metrics collected from host {pull}15948[15948]
- Add citadel metricset for Istio Metricbeat module {pull}15990[15990]
- Add support for processors in light modules. {issue}14740[14740] {pull}15923[15923]
- Add collecting AuroraDB metrics in rds metricset. {issue}14142[14142] {pull}16004[16004]
- Reuse connections in SQL module. {pull}16001[16001]
- Improve the `logstash` module (when `xpack.enabled` is set to `true`) to use the override `cluster_uuid` returned by Logstash APIs. {issue}15772[15772] {pull}15795[15795]
- Add region parameter in googlecloud module. {issue}15780[15780] {pull}16203[16203]
- Add kubernetes storage class support via kube-state-metrics. {pull}16145[16145]
- Add database_account azure metricset. {issue}15758[15758]
- Add support for NATS 2.1. {pull}16317[16317]
- Add Load Balancing metricset to GCP {pull}15559[15559]
- Add support for Dropwizard metrics 4.1. {pull}16332[16332]
- Add azure container metricset in order to monitor containers. {issue}15751[15751] {pull}16421[16421]
- Improve the `haproxy` module to support metrics exposed via HTTPS. {issue}14579[14579] {pull}16333[16333]
- Add filtering option for prometheus collector. {pull}16420[16420]
- Add metricsets based on Ceph Manager Daemon to the `ceph` module. {issue}7723[7723] {pull}16254[16254]
- Release `statsd` module as GA. {pull}16447[16447] {issue}14280[14280]
- Add collecting tags and tags_filter for rds metricset in aws module. {pull}16605[16605] {issue}16358[16358]
- Add OpenMetrics Metricbeat module {pull}16596[16596]
- Add `cloudfoundry` module to send events from Cloud Foundry. {pull}16671[16671]
- Add `redisenterprise` module. {pull}16482[16482] {issue}15269[15269]
- Add system/users metricset as beta {pull}16569[16569]
- Align fields to ECS and add more tests for the azure module. {issue}16024[16024] {pull}16754[16754]
- Add additional cgroup fields to docker/diskio{pull}16638[16638]
- Add PubSub metricset to Google Cloud Platform module {pull}15536[15536]
- Add overview dashboard for googlecloud compute metricset. {issue}16534[16534] {pull}16819[16819]
- Add Prometheus remote write endpoint {pull}16609[16609]
- Release STAN module as GA. {pull}16980[16980]
- Add query metricset for prometheus module. {pull}17104[17104]
- Release ActiveMQ module as GA. {issue}17047[17047] {pull}17049[17049]
- Release Zookeeper/connection module as GA. {issue}14281[14281] {pull}17043[17043]
- Add support for CouchDB v2 {issue}16352[16352] {pull}16455[16455]
- Add dashboard for pubsub metricset in googlecloud module. {pull}17161[17161]
- Add dashboards for the azure container metricsets. {pull}17194[17194]
- Replace vpc metricset into vpn, transitgateway and natgateway metricsets. {pull}16892[16892]
- Use Elasticsearch histogram type to store Prometheus histograms {pull}17061[17061]
- Allow to rate Prometheus counters when scraping them {pull}17061[17061]
- Release Oracle module as GA. {issue}14279[14279] {pull}16833[16833]
- Release vsphere module as GA. {issue}15798[15798] {pull}17119[17119]
- Add Storage metricsets to GCP module {pull}15598[15598]
- Added documentation for running Metricbeat in Cloud Foundry. {pull}17275[17275]
- Add test for documented fields check for metricsets without a http input. {issue}17315[17315] {pull}17334[17334]
- Add final tests and move label to GA for the azure module in metricbeat. {pull}17319[17319]
- Reference kubernetes manifests mount data directory from the host when running metricbeat as daemonset, so data persist between executions in the same node. {pull}17429[17429]

*Packetbeat*

*Functionbeat*


*Winlogbeat*

- Add more DNS error codes to the Sysmon module. {issue}15685[15685]
- Add experimental event log reader implementation that should be faster in most cases. {issue}6585[6585] {pull}16849[16849]

==== Deprecated

*Affecting all Beats*

*Filebeat*


*Heartbeat*

*Journalbeat*

*Metricbeat*


*Packetbeat*

*Winlogbeat*

*Functionbeat*

==== Known Issue

*Journalbeat*<|MERGE_RESOLUTION|>--- conflicted
+++ resolved
@@ -155,11 +155,8 @@
 - Fix pubsub metricset to collect all GA stage metrics from gcp stackdriver. {issue}17154[17154] {pull}17600[17600]
 - Add privileged option so as mb to access data dir in Openshift. {pull}17606[17606]
 - Fix "ID" event generator of Google Cloud module {issue}17160[17160] {pull}17608[17608]
-<<<<<<< HEAD
 - Add privileged option for Auditbeat in Openshift {pull}17637[17637]
-=======
 - Fix storage metricset to allow config without region/zone. {issue}17623[17623] {pull}17624[17624]
->>>>>>> 50c6e869
 
 *Packetbeat*
 
