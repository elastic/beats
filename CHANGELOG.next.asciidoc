// Use these for links to issue and pulls. Note issues and pulls redirect one to
// each other on Github, so don't worry too much on using the right prefix.
:issue: https://github.com/elastic/beats/issues/
:pull: https://github.com/elastic/beats/pull/

=== Beats version HEAD
https://github.com/elastic/beats/compare/v7.0.0-alpha2...master[Check the HEAD diff]

==== Breaking changes

*Affecting all Beats*

- Update to Golang 1.12.1. {pull}11330[11330]
- Disable Alibaba Cloud and Tencent Cloud metadata providers by default. {pull}13812[12812]
- Allow Metricbeat's beat module to read monitoring information over a named pipe or unix domain socket. {pull}14558[14558]
- Remove version information from default ILM policy for improved upgrade experience on custom policies. {pull}14745[14745]
- Running `setup` cmd respects `setup.ilm.overwrite` setting for improved support of custom policies. {pull}14741[14741]
- Libbeat: Do not overwrite agent.*, ecs.version, and host.name. {pull}14407[14407]
- Libbeat: Cleanup the x-pack licenser code to use the new license endpoint and the new format. {pull}15091[15091]
- Users can now specify `monitoring.cloud.*` to override `monitoring.elasticsearch.*` settings. {issue}14399[14399] {pull}15254[15254]
- Refactor metadata generator to support adding metadata across resources {pull}14875[14875]
- Update to ECS 1.4.0. {pull}14844[14844]
- The document id fields has been renamed from @metadata.id to @metadata._id {pull}15859[15859]
- Variable substitution from environment variables is not longer supported. {pull}15937{15937}
- Change aws_elb autodiscover provider field name from elb_listener.* to aws.elb.*. {issue}16219[16219] {pull}16402{16402}
- Remove `AddDockerMetadata` and `AddKubernetesMetadata` processors from the `script` processor. They can still be used as normal processors in the configuration. {issue}16349[16349] {pull}16514[16514]

*Auditbeat*


*Filebeat*

- Fix parsing of Elasticsearch node name by `elasticsearch/slowlog` fileset. {pull}14547[14547]
- CEF extensions are now mapped to the data types defined in the CEF guide. {pull}14342[14342]

*Heartbeat*


*Journalbeat*

- Remove broken dashboard. {pull}15288[15288]
- Improve parsing of syslog.pid in journalbeat to strip the username when present {pull}16116[16116]


*Metricbeat*

- Add new dashboard for VSphere host cluster and virtual machine {pull}14135[14135]
- kubernetes.container.cpu.limit.cores and kubernetes.container.cpu.requests.cores are now floats. {issue}11975[11975]
- Update cloudwatch metricset mapping for both metrics and dimensions. {pull}15245[15245]
- Make use of secure port when accessing Kubelet API {pull}16063[16063]

*Packetbeat*

- TLS: Fields have been changed to adapt to ECS. {pull}15497[15497]
- TLS: The behavior of send_certificates and include_raw_certificates options has changed. {pull}15497[15497]

*Winlogbeat*

*Functionbeat*


==== Bugfixes

*Affecting all Beats*

- Fix a race condition with the Kafka pipeline client, it is possible that `Close()` get called before `Connect()` . {issue}11945[11945]
- Allow users to configure only `cluster_uuid` setting under `monitoring` namespace. {pull}14338[14338]
- Fix spooling to disk blocking infinitely if the lock file can not be acquired. {pull}15338[15338]
- Update replicaset group to apps/v1 {pull}15854[15802]
- Fix `metricbeat test output` with an ipv6 ES host in the output.hosts. {pull}15368[15368]
- Fix `convert` processor conversion of string to integer with leading zeros. {issue}15513[15513] {pull}15557[15557]
- Fix `add_cloud_metadata` to better support modifying sub-fields with other processors. {pull}13808[13808]
- Fix panic in the Logstash output when trying to send events to closed connection. {pull}15568[15568]
- Fix missing output in dockerlogbeat {pull}15719[15719]
- Fix logging target settings being ignored when Beats are started via systemd or docker. {issue}12024[12024] {pull}15422[15442]
- Do not load dashboards where not available. {pull}15802[15802]
- Fix issue where default go logger is not discarded when either * or stdout is selected. {issue}10251[10251] {pull}15708[15708]
- Fix issue where TLS settings would be ignored when a forward proxy was in use. {pull}15516{15516}
- Remove superfluous use of number_of_routing_shards setting from the default template. {pull}16038[16038]
- Fix index names for indexing not always guaranteed to be lower case. {pull}16081[16081]
- Upgrade go-ucfg to latest v0.8.1. {pull}15937{15937}
- Fix loading processors from annotation hints. {pull}16348[16348]
- Fix an issue that could cause redundant configuration reloads. {pull}16440[16440]
- Fix k8s pods labels broken schema. {pull}16480[16480]
- Fix k8s pods annotations broken schema. {pull}16554[16554]
- Upgrade go-ucfg to latest v0.8.3. {pull}16450{16450}
- Add `ssl.ca_sha256` option to the supported TLS option, this allow to check that a specific certificate is used as part of the verified chain. {issue}15717[15717]
- Fix `NewContainerMetadataEnricher` to use default config for kubernetes module. {pull}16857[16857]
- Fix k8s metadata issue regarding node labels not shown up on root level of metadata. {pull}16834[16834]

*Auditbeat*

- system/socket: Fixed compatibility issue with kernel 5.x. {pull}15771[15771]

*Filebeat*

- cisco/asa fileset: Fix parsing of 302021 message code. {pull}14519[14519]
- Fix filebeat azure dashboards, event category should be `Alert`. {pull}14668[14668]
- Fix a problem in Filebeat input httpjson where interval is not used as time.Duration. {pull}14728[14728]
- Fix SSL config in input.yml for Filebeat httpjson input in the MISP module. {pull}14767[14767]
- Check content-type when creating new reader in s3 input. {pull}15252[15252] {issue}15225[15225]
- Fix session reset detection and a crash in Netflow input. {pull}14904[14904]
- Handle errors in handleS3Objects function and add more debug messages for s3 input. {pull}15545[15545]
- netflow: Allow for options templates without scope fields. {pull}15449[15449]
- netflow: Fix bytes/packets counters on some devices (NSEL and Netstream). {pull}15449[15449]
- netflow: Fix compatibility with some Cisco devices by changing the field `class_id` from short to long. {pull}15449[15449]
- Fixed dashboard for Cisco ASA Firewall. {issue}15420[15420] {pull}15553[15553]
- Ensure all zeek timestamps include millisecond precision. {issue}14599[14599] {pull}16766[16766]
- Fix s3 input hanging with GetObjectRequest API call by adding context_timeout config. {issue}15502[15502] {pull}15590[15590]
- Add shared_credential_file to cloudtrail config {issue}15652[15652] {pull}15656[15656]
- Fix typos in zeek notice fileset config file. {issue}15764[15764] {pull}15765[15765]
- Fix mapping error when zeek weird logs do not contain IP addresses. {pull}15906[15906]
- Prevent Elasticsearch from spewing log warnings about redundant wildcards when setting up ingest pipelines for the `elasticsearch` module. {issue}15840[15840] {pull}15900[15900]
- Fix mapping error for cloudtrail additionalEventData field {pull}16088[16088]
- Fix a connection error in httpjson input. {pull}16123[16123]
- Improve `elasticsearch/audit` fileset to handle timestamps correctly. {pull}15942[15942]
- Fix s3 input with cloudtrail fileset reading json file. {issue}16374[16374] {pull}16441[16441]
- Rewrite azure filebeat dashboards, due to changes in kibana. {pull}16466[16466]
- Adding the var definitions in azure manifest files, fix for errors when executing command setup. {issue}16270[16270] {pull}16468[16468]
- Fix merging of fileset inputs to replace paths and append processors. {pull}16450{16450}
- Add queue_url definition in manifest file for aws module. {pull}16640{16640}

*Heartbeat*

- Fix recording of SSL cert metadata for Expired/Unvalidated x509 certs. {pull}13687[13687]
- Fixed excessive memory usage introduced in 7.5 due to over-allocating memory for HTTP checks. {pull}15639[15639]
- Fixed scheduler shutdown issues which would in rare situations cause a panic due to semaphore misuse. {pull}16397[16397]

*Journalbeat*


*Metricbeat*

- Fix checking tagsFilter using length in cloudwatch metricset. {pull}14525[14525]
- Fixed bug with `elasticsearch/cluster_stats` metricset not recording license expiration date correctly. {issue}14541[14541] {pull}14591[14591]
- Log bulk failures from bulk API requests to monitoring cluster. {issue}14303[14303] {pull}14356[14356]
- Fix regular expression to detect instance name in perfmon metricset. {issue}14273[14273] {pull}14666[14666]
- Fixed bug with `elasticsearch/cluster_stats` metricset not recording license ID in the correct field. {pull}14592[14592]
- Fix `docker.container.size` fields values {issue}14979[14979] {pull}15224[15224]
- Make `kibana` module more resilient to Kibana unavailability. {issue}15258[15258] {pull}15270[15270]
- Fix panic exception with some unicode strings in perfmon metricset. {issue}15264[15264]
- Make `logstash` module more resilient to Logstash unavailability. {issue}15276[15276] {pull}15306[15306]
- Add username/password in Metricbeat autodiscover hints {pull}15349[15349]
- Fix CPU count in docker/cpu in cases where no `online_cpus` are reported {pull}15070[15070]
- Add dedot for tags in ec2 metricset and cloudwatch metricset. {issue}15843[15843] {pull}15844[15844]
- Use RFC3339 format for timestamps collected using the SQL module. {pull}15847[15847]
- Change lookup_fields from metricset.host to service.address {pull}15883[15883]
- Avoid parsing errors returned from prometheus endpoints. {pull}15712[15712]
- Add dedot for cloudwatch metric name. {issue}15916[15916] {pull}15917[15917]
- Fixed issue `logstash-xpack` module suddenly ceasing to monitor Logstash. {issue}15974[15974] {pull}16044[16044]
- Fix skipping protocol scheme by light modules. {pull}16205[pull]
- Made `logstash-xpack` module once again have parity with internally-collected Logstash monitoring data. {pull}16198[16198]
- Change sqs metricset to use average as statistic method. {pull}16438[16438]
- Revert changes in `docker` module: add size flag to docker.container. {pull}16600[16600]
- Fix diskio issue for windows 32 bit on disk_performance struct alignment. {issue}16680[16680]
- Fix detection and logging of some error cases with light modules. {pull}14706[14706]
- Add dashboard for `redisenterprise` module. {pull}16752[16752]
- Convert increments of 100 nanoseconds/ticks to milliseconds for WriteTime and ReadTime in diskio metricset (Windows) for consistency. {issue}14233[14233]

*Packetbeat*

- Enable setting promiscuous mode automatically. {pull}11366[11366]

*Winlogbeat*


*Functionbeat*

- Fix timeout option of GCP functions. {issue}16282[16282] {pull}16287[16287]

==== Added

*Affecting all Beats*

- Add a friendly log message when a request to docker has exceeded the deadline. {pull}15336[15336]
- Decouple Debug logging from fail_on_error logic for rename, copy, truncate processors {pull}12451[12451]
- Allow a beat to ship monitoring data directly to an Elasticsearch monitoring cluster. {pull}9260[9260]
- Updated go-seccomp-bpf library to v1.1.0 which updates syscall lists for Linux v5.0. {pull}11394[11394]
- add_host_metadata is no GA. {pull}13148[13148]
- Add `providers` setting to `add_cloud_metadata` processor. {pull}13812[13812]
- GA the `script` processor. {pull}14325[14325]
- Add `fingerprint` processor. {issue}11173[11173] {pull}14205[14205]
- Add support for API keys in Elasticsearch outputs. {pull}14324[14324]
- Ensure that init containers are no longer tailed after they stop {pull}14394[14394]
- Add consumer_lag in Kafka consumergroup metricset {pull}14822[14822]
- Make use of consumer_lag in Kafka dashboard {pull}14863[14863]
- Refactor kubernetes autodiscover to enable different resource based discovery {pull}14738[14738]
- Add `add_id` processor. {pull}14524[14524]
- Enable TLS 1.3 in all beats. {pull}12973[12973]
- Spooling to disk creates a lockfile on each platform. {pull}15338[15338]
- Fingerprint processor adds a new xxhash hashing algorithm {pull}15418[15418]
- Enable DEP (Data Execution Protection) for Windows packages. {pull}15149[15149]
- Add document_id setting to decode_json_fields processor. {pull}15859[15859]
- Include network information by default on add_host_metadata and add_observer_metadata. {issue}15347[15347] {pull}16077[16077]
- Add `aws_ec2` provider for autodiscover. {issue}12518[12518] {pull}14823[14823]
- Add monitoring variable `libbeat.config.scans` to distinguish scans of the configuration directory from actual reloads of its contents. {pull}16440[16440]
- Add support for multiple password in redis output. {issue}16058[16058] {pull}16206[16206]
- Remove experimental flag from `setup.template.append_fields` {pull}16576[16576]
- Add `add_cloudfoundry_metadata` processor to annotate events with Cloud Foundry application data. {pull}16621[16621]

*Auditbeat*


*Filebeat*

- Add dashboard for AWS ELB fileset. {pull}15804[15804]

- `container` and `docker` inputs now support reading of labels and env vars written by docker JSON file logging driver. {issue}8358[8358]
- Add `index` option to all inputs to directly set a per-input index value. {pull}14010[14010]
- Add new fileset googlecloud/audit for ingesting Google Cloud Audit logs. {pull}15200[15200]
- Add dashboards to the CEF module (ported from the Logstash ArcSight module). {pull}14342[14342]
- Add expand_event_list_from_field support in s3 input for reading json format AWS logs. {issue}15357[15357] {pull}15370[15370]
- Add azure-eventhub input which will use the azure eventhub go sdk. {issue}14092[14092] {pull}14882[14882]
- Expose more metrics of harvesters (e.g. `read_offset`, `start_time`). {pull}13395[13395]
- Include log.source.address for unparseable syslog messages. {issue}13268[13268] {pull}15453[15453]
- Release aws elb fileset as GA. {pull}15426[15426] {issue}15380[15380]
- Integrate the azure-eventhub with filebeat azure module (replace the kafka input). {pull}15480[15480]
- Release aws s3access fileset to GA. {pull}15431[15431] {issue}15430[15430]
- Add cloudtrail fileset to AWS module. {issue}14657[14657] {pull}15227[15227]
- New fileset googlecloud/firewall for ingesting Google Cloud Firewall logs. {pull}14553[14553]
- google-pubsub input: ACK pub/sub message when acknowledged by publisher. {issue}13346[13346] {pull}14715[14715]
- Remove Beta label from google-pubsub input. {issue}13346[13346] {pull}14715[14715]
- Set event.outcome field based on googlecloud audit log output. {pull}15731[15731]
- Add dashboard for AWS vpcflow fileset. {pull}16007[16007]
- Add ECS tls fields to zeek:smtp,rdp,ssl and aws:s3access,elb {issue}15757[15757] {pull}15935[15936]
- Add ingress nginx controller fileset {pull}16197[16197]
- move create-[module,fileset,fields] to mage and enable in x-pack/filebeat {pull}15836[15836]
- Add ECS tls and categorization fields to apache module. {issue}16032[16032] {pull}16121[16121]
- Add MQTT input. {issue}15602[15602] {pull}16204[16204]
- Add a TLS test and more debug output to httpjson input {pull}16315[16315]
- Add an SSL config example in config.yml for filebeat MISP module. {pull}16320[16320]
- Improve ECS categorization, container & process field mappings in auditd module. {issue}16153[16153] {pull}16280[16280]
- Add ECS categorization fields to activemq module. {issue}16151[16151] {pull}16201[16201]
- Improve ECS field mappings in aws module. {issue}16154[16154] {pull}16307[16307]
- Improve ECS categorization field mappings in googlecloud module. {issue}16030[16030] {pull}16500[16500]
- Improve ECS categorization field mappings in kibana module. {issue}16168[16168] {pull}16652[16652]
- Add `cloudfoundry` input to send events from Cloud Foundry. {pull}16586[16586]
- Improve ECS field mappings in haproxy module. {issue}16162[16162] {pull}16529[16529]
- Allow users to override pipeline ID in fileset input config. {issue}9531[9531] {pull}16561[16561]
- Improve ECS categorization field mappings in logstash module. {issue}16169[16169] {pull}16668[16668]
- Improve ECS categorization field mappings in iis module. {issue}16165[16165] {pull}16618[16618]
<<<<<<< HEAD
- Improve ECS categorization field mappings in ibmmq module. {issue}16163[16163] {pull}16532[16532]
=======
- Improve the decode_cef processor by reducing the number of memory allocations. {pull}16587[16587]
- Improve ECS categorization field mapping in kafka module. {issue}16167[16167] {pull}16645[16645]
- Improve ECS categorization field mapping in icinga module. {issue}16164[16164] {pull}16533[16533]
>>>>>>> 6e99eb6e

*Heartbeat*

- Allow a list of status codes for HTTP checks. {pull}15587[15587]


*Heartbeat*

*Journalbeat*

*Metricbeat*

- Move the windows pdh implementation from perfmon to a shared location in order for future modules/metricsets to make use of. {pull}15503[15503]
- Add lambda metricset in aws module. {pull}15260[15260]
- Expand data for the `system/memory` metricset {pull}15492[15492]
- Add azure `storage` metricset in order to retrieve metric values for storage accounts. {issue}14548[14548] {pull}15342[15342]
- Add cost warnings for the azure module. {pull}15356[15356]
- Add DynamoDB AWS Metricbeat light module {pull}15097[15097]
- Release elb module as GA. {pull}15485[15485]
- Add a `system/network_summary` metricset {pull}15196[15196]
- Add IBM MQ light-weight Metricbeat module {pull}15301[15301]
- Enable script processor. {pull}14711[14711]
- Add mixer metricset for Istio Metricbeat module {pull}15696[15696]
- Add mesh metricset for Istio Metricbeat module{pull}15535[15535]
- Add pilot metricset for Istio Metricbeat module {pull}15761[15761]
- Add galley metricset for Istio Metricbeat module {pull}15857[15857]
- Add STAN dashboard {pull}15654[15654]
- Add `key/value` mode for SQL module. {issue}15770[15770] {pull]15845[15845]
- Add support for Unix socket in Memcached metricbeat module. {issue}13685[13685] {pull}15822[15822]
- Make the `system/cpu` metricset collect normalized CPU metrics by default. {issue}15618[15618] {pull}15729[15729]
- Add kubernetes storage class support via kube-state-metrics. {pull}16145[16145]
- Add `up` metric to prometheus metrics collected from host {pull}15948[15948]
- Add citadel metricset for Istio Metricbeat module {pull}15990[15990]
- Add support for processors in light modules. {issue}14740[14740] {pull}15923[15923]
- Add collecting AuroraDB metrics in rds metricset. {issue}14142[14142] {pull}16004[16004]
- Reuse connections in SQL module. {pull}16001[16001]
- Improve the `logstash` module (when `xpack.enabled` is set to `true`) to use the override `cluster_uuid` returned by Logstash APIs. {issue}15772[15772] {pull}15795[15795]
- Add region parameter in googlecloud module. {issue}15780[15780] {pull}16203[16203]
- Add database_account azure metricset. {issue}15758[15758]
- Add support for Dropwizard metrics 4.1. {pull}16332[16332]
- Add support for NATS 2.1. {pull}16317[16317]
- Add azure container metricset in order to monitor containers. {issue}15751[15751] {pull}16421[16421]
- Improve the `haproxy` module to support metrics exposed via HTTPS. {issue}14579[14579] {pull}16333[16333]
- Add filtering option for prometheus collector. {pull}16420[16420]
- Add metricsets based on Ceph Manager Daemon to the `ceph` module. {issue}7723[7723] {pull}16254[16254]
- Add Load Balancing metricset to GCP {pull}15559[15559]
- Release `statsd` module as GA. {pull}16447[16447] {issue}14280[14280]
- Add collecting tags and tags_filter for rds metricset in aws module. {pull}16605[16605] {issue}16358[16358]
- Add OpenMetrics Metricbeat module {pull}16596[16596]
- Add `redisenterprise` module. {pull}16482[16482] {issue}15269[15269]
- Add `cloudfoundry` module to send events from Cloud Foundry. {pull}16671[16671]
- Add system/users metricset as beta {pull}16569[16569]
- Align fields to ECS and add more tests for the azure module. {issue}16024[16024] {pull}16754[16754]
- Add additional cgroup fields to docker/diskio{pull}16638[16638]

*Packetbeat*


*Functionbeat*

- Add monitoring info about triggered functions. {pull}14876[14876]
- Add Google Cloud Platform support. {pull}13598[13598]

*Winlogbeat*

- Add more DNS error codes to the Sysmon module. {issue}15685[15685]

==== Deprecated

*Affecting all Beats*

*Filebeat*


*Heartbeat*

*Journalbeat*

*Metricbeat*


*Packetbeat*

*Winlogbeat*

*Functionbeat*

==== Known Issue

*Journalbeat*<|MERGE_RESOLUTION|>--- conflicted
+++ resolved
@@ -239,13 +239,10 @@
 - Allow users to override pipeline ID in fileset input config. {issue}9531[9531] {pull}16561[16561]
 - Improve ECS categorization field mappings in logstash module. {issue}16169[16169] {pull}16668[16668]
 - Improve ECS categorization field mappings in iis module. {issue}16165[16165] {pull}16618[16618]
-<<<<<<< HEAD
-- Improve ECS categorization field mappings in ibmmq module. {issue}16163[16163] {pull}16532[16532]
-=======
 - Improve the decode_cef processor by reducing the number of memory allocations. {pull}16587[16587]
 - Improve ECS categorization field mapping in kafka module. {issue}16167[16167] {pull}16645[16645]
 - Improve ECS categorization field mapping in icinga module. {issue}16164[16164] {pull}16533[16533]
->>>>>>> 6e99eb6e
+- Improve ECS categorization field mappings in ibmmq module. {issue}16163[16163] {pull}16532[16532]
 
 *Heartbeat*
 
