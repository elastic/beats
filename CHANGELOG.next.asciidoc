// Use these for links to issue and pulls. Note issues and pulls redirect one to
// each other on Github, so don't worry too much on using the right prefix.
:issue: https://github.com/elastic/beats/issues/
:pull: https://github.com/elastic/beats/pull/

=== Beats version HEAD
https://github.com/elastic/beats/compare/v7.0.0-alpha2...master[Check the HEAD diff]

==== Breaking changes

*Affecting all Beats*

- Update add_cloud_metadata fields to adjust to ECS. {pull}9265[9265]
- Automaticall cap signed integers to 63bits. {pull}8991[8991]
- Rename beat.timezone to event.timezone. {pull}9458[9458]
- Use _doc as document type. {pull}9056[9056]{pull}9573[9573]
- Update to Golang 1.11.3. {pull}9560[9560]
- Embedded html is not escaped anymore by default. {pull}9914[9914]
- Remove port settings from Logstash and Redis output. {pull}9934[9934]
- Fix registry handle leak on Windows (https://github.com/elastic/go-sysinfo/pull/33). {pull}9920[9920]
- Rename `process.exe` to `process.executable` in add_process_metadata to align with ECS. {pull}9949[9949]

*Auditbeat*
- Rename `process.exe` to `process.executable` in auditd module to align with ECS. {pull}9949[9949]

*Filebeat*

- Modify apache/error dataset to follow ECS. {pull}8963[8963]
- Rename many `traefik.access.*` fields to map to ECS. {pull}9005[9005]
- Fix parsing of GC entries in elasticsearch server log. {issue}9513[9513] {pull}9810[9810]
- Rename `read_timestamp` to `event.created` for Redis input. {pull}9924[9924]
- Rename many `iis.error.*` fields to map to ECS. {pull}9955[9955]
- Rename a few `logstash.*` fields to map to ECS, remove logstash.slowlog.message. {pull}9935[9935]
- Rename a few `mysql.*` fields to map to ECS. {pull}10008[10008]
- Rename a few `nginx.error.*` fields to map to ECS. {pull}10007[10007]
- Filesets with multiple ingest pipelines added in {pull}8914[8914] only work with Elasticsearch >= 6.5.0 {pull}10001[10001]
- Remove service.name from Elastcsearch module. Replace by service.type. {pull}10042[10042]
- Add grok pattern to support redis 5.0.3 log timestamp. {issue}9819[9819] {pull}10033[10033]

*Heartbeat*

- Remove monitor generator script that was rarely used. {pull}9648[9648]
- monitor IDs are now configurable. Auto generated monitor IDs now use a different formula based on a hash of their config values. If you wish to have continuity with the old format of monitor IDs you'll need to set the `id` property explicitly. {pull}9697[9697]
- A number of fields have been aliased to their relevant counterparts in the `url.*` field. Existing visualizations should mostly work. The fields that have been moved are `monitor.scheme -> url.scheme`, `monitor.host -> url.domain`, `resolve.host -> url.domain`, `http.url -> url.full`,  `tcp.port -> url.port`. In addition to these moves the new fields `url.username`, `url.password`, `url.path`, and `url.query` are now present. It should be noted that the `url.password` field does not contain actual password values, but rather the text `<hidden>` {pull}9570[9570].

*Journalbeat*

- Rename read_timestamp to event.created to align with ECS. {pull}10043[10043]
- Rename host.name to host.hostname to align with ECS. {pull}10043[10043]

*Metricbeat*

*Packetbeat*

- Adjust Packetbeat `http` fields to ECS Beta 2 {pull}9645[9645]
  - `http.request.body` moves to `http.request.body.content`
  - `http.response.body` moves to `http.response.body.content`
- Changed DNS protocol fields to align with ECS. {pull}9941[9941]
- Removed trailing dot from domain names reported by the DNS protocol. {pull}9941[9941]
- Changed TLS protocol fields to align with ECS. {pull}9980[9980]
- Changed ICMP protocol fields to align with ECS. {pull}10062[10062]
<<<<<<< HEAD
- Changed DHCPv4 protocol fields to align with ECS. {pull}10089[10089]
=======
- Changed AMQP protocol fields to align with ECS. {pull}10090[10090]
- Changed HTTP protocol fields to align with ECS. {pull}9976[9976]
>>>>>>> 1acbfdb1

*Winlogbeat*

*Functionbeat*

- Correctly normalize Cloudformation resource name. {issue}10087[10087]

==== Bugfixes

*Affecting all Beats*

- Enforce validation for the Central Management access token. {issue}9621[9621]
- Fix config appender registration. {pull}9873[9873]
- Gracefully handle TLS options when enrolling a Beat. {issue}9129[9129]

*Auditbeat*

*Filebeat*

- Add `convert_timezone` option to Elasticsearch module to convert dates to UTC. {issue}9756[9756] {pull}9761[9761]
- Support IPv6 addresses with zone id in IIS ingest pipeline.
  {issue}9836[9836] error log: {pull}9869[9869], access log: {pull}9955[9955].
- Support haproxy log lines without captured headers. {issue}9463[9463] {pull}9958[9958]

*Heartbeat*

- Made monitors.d configuration part of the default config. {pull}9004[9004]

*Journalbeat*

*Metricbeat*

- Fix panics in vsphere module when certain values where not returned by the API. {pull}9784[9784]
- Fix pod UID metadata enrichment in Kubernetes module. {pull}10081[10081]

*Packetbeat*

- Fix DHCPv4 dashboard that wouldn't load in Kibana. {issue}9850[9850]

*Winlogbeat*

*Functionbeat*

==== Added

*Affecting all Beats*

- Update field definitions for `http` to ECS Beta 2 {pull}9645[9645]
- Add `agent.id` and `agent.ephemeral_id` fields to all beats. {pull}9404[9404]
- Add `name` config option to `add_host_metadata` processor. {pull}9943[9943]
- Add `add_labels` and `add_tags` processors. {pull}9973[9973]
- Add missing file encoding to readers. {pull}10080[10080]

*Auditbeat*

- Add system module. {pull}9546[9546]

*Filebeat*

- Added module for parsing Google Santa logs. {pull}9540[9540]
- Added netflow input type that supports NetFlow v1, v5, v6, v7, v8, v9 and IPFIX. {issue}9399[9399]
- Add option to modules.yml file to indicate that a module has been moved {pull}9432[9432].
- Fix parsing of GC entries in elasticsearch server log. {issue}9513[9513] {pull}9810[9810]
- Support mysql 5.7.22 slowlog starting with time information. {issue}7892[7892] {pull}9647[9647]
- Add support for ssl_request_log in apache2 module. {issue}8088[8088] {pull}9833[9833]
- Add support for iis 7.5 log format. {issue}9753[9753] {pull}9967[9967]
- Add service.type field to all Modules. By default the field is set with the module name. It can be overwritten with `service.type` config. {pull}10042[10042]

*Heartbeat*

- Fixed rare issue where TLS connections to endpoints with x509 certificates missing either notBefore or notAfter would cause the check to fail with a stacktrace.  {pull}9566[9566]

*Journalbeat*

*Metricbeat*

- Add `key` metricset to the Redis module. {issue}9582[9582] {pull}9657[9657] {pull}9746[9746]
- Add `socket_summary` metricset to system defaults, removing experimental tag and supporting Windows {pull}9709[9709]
- Add docker `event` metricset. {pull}9856[9856]
- Add 'performance' metricset to x-pack mssql module {pull}9826[9826]
- Add DeDot for kubernetes labels and annotations. {issue}9860[9860] {pull}9939[9939]
- Add more meaningful metrics to 'performance' Metricset on 'MSSQL' module {pull}10011[10011]
- Rename some fields in `performance` Metricset on MSSQL module to match the updated documentation from Microsoft {pull}10074[10074]
- Add AWS EC2 module. {pull}9257[9257] {issue}9300[9300]

*Packetbeat*

- Add `network.community_id` to Packetbeat flow events. {pull}10061[10061]
- Add aliases for flow fields that were renamed. {issue}7968[7968] {pull}10063[10063]

*Functionbeat*

==== Deprecated

*Affecting all Beats*

*Filebeat*

*Heartbeat*

*Journalbeat*

*Metricbeat*

*Packetbeat*

*Winlogbeat*

- Close handle on signalEvent. {pull}9838[9838]

*Functionbeat*

==== Known Issue

<|MERGE_RESOLUTION|>--- conflicted
+++ resolved
@@ -59,12 +59,9 @@
 - Removed trailing dot from domain names reported by the DNS protocol. {pull}9941[9941]
 - Changed TLS protocol fields to align with ECS. {pull}9980[9980]
 - Changed ICMP protocol fields to align with ECS. {pull}10062[10062]
-<<<<<<< HEAD
 - Changed DHCPv4 protocol fields to align with ECS. {pull}10089[10089]
-=======
 - Changed AMQP protocol fields to align with ECS. {pull}10090[10090]
 - Changed HTTP protocol fields to align with ECS. {pull}9976[9976]
->>>>>>> 1acbfdb1
 
 *Winlogbeat*
 
