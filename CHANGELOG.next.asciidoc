--- conflicted
+++ resolved
@@ -46,11 +46,8 @@
 
 *Filebeat*
 
-<<<<<<< HEAD
 - Fix timezone parsing of MySQL module ingest pipelines. {pull}14130[14130]
-=======
 - Improve error message in s3 input when handleSQSMessage failed. {pull}14113[14113]
->>>>>>> edf7ecf5
 
 *Heartbeat*
 
