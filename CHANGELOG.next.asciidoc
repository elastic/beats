--- conflicted
+++ resolved
@@ -249,9 +249,7 @@
 - Add ISO8601 date parsing support for system module. {pull}12568[12568] {pull}12578[12579]
 - Update Kubernetes deployment manifest to use `container` input. {pull}12632[12632]
 - Use correct OS path separator in `add_kubernetes_metadata` to support Windows nodes. {pull}9205[9205]
-<<<<<<< HEAD
 - Add support for virtual host in Apache access logs {pull}12778[12778]
-=======
 - Add support for client addresses with port in Apache error logs {pull}12695[12695]
 - Add `google-pubsub` input type for consuming messages from a Google Cloud Pub/Sub topic subscription. {pull}12746[12746]
 - Add module for ingesting Cisco IOS logs over syslog. {pull}12748[12748]
@@ -263,7 +261,6 @@
 - Add module for ingesting IBM MQ logs. {pull}8782[8782]
 - Add S3 input to retrieve logs from AWS S3 buckets. {pull}12640[12640] {issue}12582[12582]
 - Add aws module s3access metricset. {pull}13170[13170] {issue}12880[12880]
->>>>>>> 7df53b5f
 
 *Heartbeat*
 
