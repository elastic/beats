--- conflicted
+++ resolved
@@ -506,11 +506,8 @@
 - Add memory metrics into compute googlecloud. {pull}18802[18802]
 - Add new fields to HAProxy module. {issue}18523[18523]
 - Add Tomcat overview dashboard {pull}14026[14026]
-<<<<<<< HEAD
 - Add dashboards for googlecloud load balancing metricset. {pull}18369[18369]
-=======
 - Add support for v1 consumer API in Cloud Foundry module, use it by default. {pull}19268[19268]
->>>>>>> 39961ad4
 
 *Packetbeat*
 
