// Use these for links to issue and pulls. Note issues and pulls redirect one to
// each other on Github, so don't worry too much on using the right prefix.
:issue: https://github.com/elastic/beats/issues/
:pull: https://github.com/elastic/beats/pull/

=== Beats version HEAD
https://github.com/elastic/beats/compare/v8.2.0\...main[Check the HEAD diff]

==== Breaking changes

*Affecting all Beats*


*Auditbeat*


*Filebeat*


*Heartbeat*
- Browser monitors (beta) no write to the `synthetics-*` index prefix. {pull}32064[32064]
- Setting a custom index for a given monitor is now deprecated. Streams are preferred. {pull}32064[32064]


*Metricbeat*


*Packetbeat*


*Winlogbeat*


*Functionbeat*


==== Bugfixes

*Affecting all Beats*

- Expand fields in `decode_json_fields` if target is set. {issue}31712[31712] {pull}32010[32010]

*Auditbeat*


*Filebeat*

<<<<<<< HEAD
- Do not emit error log when filestream reader reaches EOF and `close.reader.on_eof` is enabled. {pull}31109[31109]
- sophos.xg: Update module to handle new log fields. {issue}31038[31038] {pull}31388[31388]
- Fix MISP documentation for `var.filters` config option. {pull}31434[31434]
- Adding a fix for threatintel module where MISP was paginating forever. {pull}31784[31784]
- Fix type mapping of client.as.number in okta module. {pull}31676[31676]
- Fix last write pagination commit checkpoint on `aws-s3` input for s3 direct polling when using the same bucket and different list prefixes. {pull}31776[31776]
- If a file is ignored by `filestream` because of ignore_older settings, when it is updated, only the new lines are shipped to the output. {issue}31924[31924] {pull}31972[31972]
- Fix handling and mapping of syslog priority, facility and severity values in Cisco module. {pull}32025[32025]
- Fix Cisco AMP rate limit and pagination. {pull}32030[32030]
=======
- Fix wrong state ID in states registry for awss3 s3 direct input. {pull}32164[32164]
- cisco/asa: fix handling of user names when there are Security Group Tags present. {issue}32009[32009] {pull}32196[32196]
>>>>>>> 1f2895e0

*Heartbeat*

- Send targetted error message for unexpected synthetics exits. {pull}31936[31936]

*Metricbeat*

- update kubernetes apiserver metricset to not collect deprecated metrics and fix dashboard {pull}31973[31973]
- update kubernetes controllermanager metricset to not collect deprecated metrics and fix dashboard {pull}32037[32037]
- update elasticsearch node_stats metricset to use keyword for cgroup memory instead of long {pull}32197[32197]

*Packetbeat*


*Winlogbeat*

- Powershell: Fix processing of parameter details. {pull}31833[31833]
- Security: Fix processing of sidlist, access list and access mask. {pull}31833[31833]

*Functionbeat*



*Elastic Logging Plugin*


==== Added

*Affecting all Beats*

- Improve performance of disk queue by coalescing writes. {pull}31935[31935]

*Auditbeat*


*Filebeat*

- Add `text/csv` decoder to `httpjson` input {pull}28564[28564]
- Update `aws-s3` input to connect to non AWS S3 buckets {issue}28222[28222] {pull}28234[28234]
- Add support for '/var/log/pods/' path for add_kubernetes_metadata processor with `resource_type: pod`. {pull}28868[28868]
- Add documentation for add_kubernetes_metadata processors `log_path` matcher. {pull}28868[28868]
- Add support for parsers on journald input {pull}29070[29070]
- Add support in httpjson input for oAuth2ProviderDefault of password grant_type. {pull}29087[29087]
- threatintel module: Add new Recorded Future integration. {pull}30030[30030]
- Add `auth.oauth2.google.jwt_json` option to `httpjson` input. {pull}31750[31750]
- Add authentication fields to RabbitMQ module documents. {issue}31159[31159] {pull}31680[31680]
- Add template helper function for decoding hexadecimal strings. {pull}31886[31886]
- Add new `parser` called `include_message` to filter based on message contents. {issue}31794[31794] {pull}32094[32094]
- Extend list of mapped record types in o365 Audit module. {pull}32217[32217]

*Auditbeat*


*Filebeat*


*Heartbeat*


*Metricbeat*

- Enhance Oracle Module: Change tablespace metricset collection period {issue}30948[30948] {pull}31259[#31259]
- Add orchestrator cluster ECS fields in kubernetes events {pull}31341[31341]
- Enhance Oracle Module: Refactor module to properly use host parsers instead of doing its own parsing of hosts {issue}31611[31611] {pull}31692[#31692]
- Enhance Oracle Module: Connection string for Oracle does not handle special characters properly {issue}24609[24609] {pull}31368[#31368]
- Enhance Oracle Module: New sysmetric metricset {issue}30946[30946] {pull}31462[#31462]
- Upgrade Mongodb library in Beats to v5 {pull}31185[31185]

*Packetbeat*

- Add support for specifying default route interface sniffing. {issue}31905[31905] {pull}31950[31950]

*Functionbeat*


*Winlogbeat*


*Elastic Log Driver*


==== Deprecated

*Affecting all Beats*


*Filebeat*


*Heartbeat*


*Metricbeat*


*Packetbeat*

*Winlogbeat*


*Functionbeat*

==== Known Issue












<|MERGE_RESOLUTION|>--- conflicted
+++ resolved
@@ -45,7 +45,6 @@
 
 *Filebeat*
 
-<<<<<<< HEAD
 - Do not emit error log when filestream reader reaches EOF and `close.reader.on_eof` is enabled. {pull}31109[31109]
 - sophos.xg: Update module to handle new log fields. {issue}31038[31038] {pull}31388[31388]
 - Fix MISP documentation for `var.filters` config option. {pull}31434[31434]
@@ -55,10 +54,8 @@
 - If a file is ignored by `filestream` because of ignore_older settings, when it is updated, only the new lines are shipped to the output. {issue}31924[31924] {pull}31972[31972]
 - Fix handling and mapping of syslog priority, facility and severity values in Cisco module. {pull}32025[32025]
 - Fix Cisco AMP rate limit and pagination. {pull}32030[32030]
-=======
 - Fix wrong state ID in states registry for awss3 s3 direct input. {pull}32164[32164]
 - cisco/asa: fix handling of user names when there are Security Group Tags present. {issue}32009[32009] {pull}32196[32196]
->>>>>>> 1f2895e0
 
 *Heartbeat*
 
