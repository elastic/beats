--- conflicted
+++ resolved
@@ -72,13 +72,10 @@
 - Fix initialization of the TCP input logger. {pull}11605[11605]
 - Fix flaky service_integration_windows_test test by introducing a confidence factor and enriching the error message with more service details. {issue}8880[8880] and {issue}7977[7977]
 - Replace wmi queries with win32 api calls as they were consuming CPU resources {issue}3249[3249] and {issue}11840[11840]
-<<<<<<< HEAD
 - Fix a race condition with the Kafka pipeline client, it is possible that `Close()` get called before `Connect()` . {issue}11945[11945]
-=======
 - Fix queue.spool.write.flush.events config type. {pull}12080[12080]
 - Fixed a memory leak when using the add_process_metadata processor under Windows. {pull}12100[12100]
 - Fixed Beat ID being reported by GET / API. {pull}12180[12180]
->>>>>>> 874e01f8
 
 *Auditbeat*
 
