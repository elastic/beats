// Use these for links to issue and pulls. Note issues and pulls redirect one to
// each other on Github, so don't worry too much on using the right prefix.
:issue: https://github.com/elastic/beats/issues/
:pull: https://github.com/elastic/beats/pull/

=== Beats version HEAD
https://github.com/elastic/beats/compare/v7.0.0-alpha2...main[Check the HEAD diff]

==== Breaking changes

*Affecting all Beats*

- Fix mapping of parent process information provided by add_process_metadata. {issue}29874[29874] {pull}30727[30727]

*Auditbeat*


*Filebeat*

*Heartbeat*


*Metricbeat*


*Packetbeat*


*Winlogbeat*


*Functionbeat*


==== Bugfixes

*Affecting all Beats*

- Fix field names with `add_network_direction` processor. {issue}29747[29747] {pull}29751[29751]
- Fix a logging bug when `ssl.verification_mode` was set to `full` or `certificate`, the command `test output` incorrectly logged that TLS was disabled.
- Fix the ability for subcommands to be ran properly from the beats containers. {pull}30452[30452]
- Update docker/distribution dependency library to fix a security issues concerning OCI Manifest Type Confusion Issue. {pull}30462[30462]
- Fix dissect trim panics from DELETE (127)(\u007f) character {issue}30657[30657] {pull}30658[30658]
- Load data stream during setup, so users do not need extra permissions during publishing. {issue}30647[30647] {pull}31048[31048]
- Add ecs container fields {pull}31020[31020]
- Fix docs reference for syslog processor {pull}31087[31087]
- Fix AWS config initialization issue when using a role {issue}30999[30999] {pull}31014[31014]

*Auditbeat*


*Filebeat*

- auditd: Prevent mapping explosion when truncated EXECVE records are ingested. {pull}30382[30382]
- elasticsearch: fix duplicate ingest when using a common appender configuration {issue}30428[30428] {pull}30440[30440]
- Prevent logic race on clearing data during request in httpjson. {pull}30730[30730]
- Do not emit error log when filestream reader reaches EOF and `close.reader.on_eof` is enabled. {pull}31109[31109]
<<<<<<< HEAD
- Prevent filestream from rereading whole files if they are rotated using rename. {pull}31268[31268]

*Filebeat*

=======
- Prevents filestream inputs from being stuck while being created. {pull}31240[31240]
>>>>>>> 0b3a9d16
- Recover CEF extensions from messages with invalid/incomplete headers. {issue}30757[30757] {pull}30938[30938]
- Fix panic in filestream input when `copy_truncate` log rotation strategy is used {issue}29024[29024] {pull}31041[31041]
- Fix Azure signinlogs authentication_requirement_policies field type and several missing fields. {pull}31062[31062]
- Cyberark PAS: Fix error ingesting events with a single entry in the CAProperties field. {pull}31094[31094]
- Fix Azure activitylogs identity field type and several missing fields. {pull}31170[31170]
- checkpoint: Fix ingest error when a message contains trailing spaces {pull}31197[31197]
- m365_defender: Fix processing when alerts.entities is an empty list. {issue}31223[31223] {pull}31227[31227]

*Heartbeat*

- Heartbeat now successfully runs synthetic monitors on ARM processors. {pull}31114[31114]

*Metricbeat*

- Enhance metricbeat on openshift documentation {pull}30054[30054]
- Fixed missing ZooKeeper metrics due compatibility issues with versions >= 3.6.0 {pull}30068[30068]
- Fix Docker module: rename fields on dashboards. {pull}30500[30500]
- Add back missing metrics to system/linux. {pull}30774[30774]
- GCP metrics query instances with aggregatedList API to improve efficiency. {pull}30154[#30153]
- Fix delay in perfmon counters collection {issue}30686[30686] {pull}30861[#30861]
- Fix Jolokia module to print URI for one of the debug logs. {pull}30943[#30943]
- Handle docker reporting different capitalization for disk usage metrics. {pull}30978[#30978]

*Packetbeat*


*Winlogbeat*

- Fix evtx parsing failures. {issue}30621[30621] {pull}30942[30942]


*Functionbeat*



*Elastic Logging Plugin*


==== Added

*Affecting all Beats*

- Add FIPS configuration option for all AWS API calls. {pull}28899[28899]
- Add support for kafka message headers. {pull}29940[29940]
- Add support for non-unique Kafka headers for output messages. {pull}30369[30369]
- Add syslog parser and processor. {issue}30139[30139] {pull}30541[30541]
- Add action_input_type for the .fleet-actions-results {pull}30562[30562]
- Add cronjob metadata by default {pull}30637[30637]
- New option `setup.template.json.data_stream` is added to indicate if the JSON index template is a data stream. {pull}31048[31048]

*Auditbeat*


*Filebeat*

- Add `text/csv` decoder to `httpjson` input {pull}28564[28564]
- Update `aws-s3` input to connect to non AWS S3 buckets {issue}28222[28222] {pull}28234[28234]
- Add support for '/var/log/pods/' path for add_kubernetes_metadata processor with `resource_type: pod`. {pull}28868[28868]
- Add documentation for add_kubernetes_metadata processors `log_path` matcher. {pull}28868[28868]
- Add support for parsers on journald input {pull}29070[29070]
- Add support in httpjson input for oAuth2ProviderDefault of password grant_type. {pull}29087[29087]
- Add extraction of `related.hosts` to Microsoft 365 Defender ingest pipeline {issue}29859[29859] {pull}29863[29863]
- threatintel module: Add new Recorded Future integration. {pull}30030[30030]
- Support SASL/SCRAM authentication in the Kafka input. {pull}31167[31167]
- Improve recovery from corrupted registries. {issue}25135[25135] {pull}30994[30994]
- Add support in httpjson input for chain calls. {pull}29816[29816]
- checkpoint module: Add `network.transport` derived from IANA number. {pull}31076[31076]
- Add URL Encode template function for httpjson input. {pull}30962[30962]

*Auditbeat*

- Include config file (`auditbeat.elastic-agent.yml`) in tar.gz and zip packages for use with Elastic Agent.


*Filebeat*

- http_endpoint input: Add support for requests with `Content-Encoding: gzip`. {issue}31005[31005]

*Heartbeat*


*Metricbeat*

- Add `kubernetes.container.status.last.reason` metric {pull}30306[30306]
- Extend documentation about `orchestrator.cluster` fields {pull}30518[30518]
- Fix overflow in `iostat` metrics {pull}30679[30679]
- Add `commandstats` field to Redis module {pull}29662[29662]
- Add `kubernetes.volume.fs.inodes.pct` field. {pull}30785[30785]
- Improve Kubernetes dashboard. {pull}30913[30913]
- Populate new container ECS fields in Docker module. {pull}30399[30399]
- Populate new container ECS fields in Kubernetes module. {pull}30181[30181]
- Populate ecs container fields in Containerd module. {pull}31025[31025]

*Packetbeat*


*Functionbeat*


*Winlogbeat*

- Improve the error message when the registry file content is invalid. {pull}30543[30543]
- Retry EvtSubscribe from start if fails with strict mode. {issue}29793[29793] {pull}30155[30155]
- Add parent process ID to new process creation events. {issue}29237[29237] {pull}31102[31102]


*Elastic Log Driver*


==== Deprecated

*Affecting all Beats*


*Filebeat*


*Heartbeat*

*Metricbeat*


*Packetbeat*

*Winlogbeat*

*Functionbeat*

==== Known Issue
<|MERGE_RESOLUTION|>--- conflicted
+++ resolved
@@ -55,14 +55,11 @@
 - elasticsearch: fix duplicate ingest when using a common appender configuration {issue}30428[30428] {pull}30440[30440]
 - Prevent logic race on clearing data during request in httpjson. {pull}30730[30730]
 - Do not emit error log when filestream reader reaches EOF and `close.reader.on_eof` is enabled. {pull}31109[31109]
-<<<<<<< HEAD
 - Prevent filestream from rereading whole files if they are rotated using rename. {pull}31268[31268]
 
 *Filebeat*
 
-=======
 - Prevents filestream inputs from being stuck while being created. {pull}31240[31240]
->>>>>>> 0b3a9d16
 - Recover CEF extensions from messages with invalid/incomplete headers. {issue}30757[30757] {pull}30938[30938]
 - Fix panic in filestream input when `copy_truncate` log rotation strategy is used {issue}29024[29024] {pull}31041[31041]
 - Fix Azure signinlogs authentication_requirement_policies field type and several missing fields. {pull}31062[31062]
