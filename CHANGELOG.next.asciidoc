--- conflicted
+++ resolved
@@ -455,11 +455,8 @@
 - Fix handling of ADC (Application Default Credentials) metadata server credentials in CEL input. {issue}44349[44349] {pull}44571[44571]
 - Added support for specifying custom content-types and encodings in azureblobstorage input. {issue}44330[44330] {pull}44402[44402]
 - Introduce lastSync start position to AWS CloudWatch input backed by state registry. {pull}43251[43251]
-<<<<<<< HEAD
 - Add Fleet status update functionality to tcp input. {issue}44420[44420] {pull}44786[44786]
-=======
 - Filestream now logs at level warn the number of files that are too small to be ingested {pull}44751[44751]
->>>>>>> be0209a9
 
 *Auditbeat*
 
