--- conflicted
+++ resolved
@@ -264,11 +264,8 @@
 - Add support for localstack based input integration testing {pull}35727[35727]
 - Allow parsing bytes in and bytes out as long integer in CEF processor. {issue}36100[36100] {pull}36108[36108]
 - Add support for registered owners and users to AzureAD entity analytics provider. {pull}36092[36092]
-<<<<<<< HEAD
+- Added support for Okta OAuth2 provider in the httpjson input. {pull}36273[36273]
 - Add support of the interval parameter in Salesforce setupaudittrail-rest fileset. {issue}35917[35917] {pull}35938[35938]
-=======
-- Added support for Okta OAuth2 provider in the httpjson input. {pull}36273[36273]
->>>>>>> 360b0093
 
 *Auditbeat*
 
