// Use these for links to issue and pulls. Note issues and pulls redirect one to
// each other on Github, so don't worry too much on using the right prefix.
:issue: https://github.com/elastic/beats/issues/
:pull: https://github.com/elastic/beats/pull/

=== Beats version HEAD
https://github.com/elastic/beats/compare/v7.0.0-alpha2...main[Check the HEAD diff]

==== Breaking changes

*Affecting all Beats*

- Update docker client. {pull}28716[28716]
- `include_matches` option of `journald` input no longer accepts a list of string. {pull}29294[29294]

*Auditbeat*


*Filebeat*


*Heartbeat*


*Metricbeat*


*Packetbeat*


*Winlogbeat*


*Functionbeat*


==== Bugfixes

*Affecting all Beats*

- Fix field names with `add_network_direction` processor. {issue}29747[29747] {pull}29751[29751]

*Auditbeat*

- auditd: Add error.message to events when processing fails. {pull}30009[30009]

*Filebeat*

- tcp/unix input: Stop accepting connections after socket is closed. {pull}29712[29712]
- Fix using log_group_name_prefix in aws-cloudwatch input. {pull}29695[29695]
<<<<<<< HEAD
- Fix multiple instances of the same module configured within `filebeat.modules` in filebeat.yml. {issue}29649[29649] {pull}29952[29952]
=======
- aws-s3: fix race condition in states used by s3-poller. {issue}30123[30123] {pull}30131[30131]

*Heartbeat*


*Filebeat*

>>>>>>> d7eaf2fd

*Heartbeat*


*Metricbeat*

- Enhance metricbeat on openshift documentation {pull}30054[30054]

*Packetbeat*


*Winlogbeat*

- Add provider names to Security pipeline conditional check in routing pipeline. {issue}27288[27288] {pull}29781[29781]
- Fix run loop when reading from evtx file {pull}30006[30006]

*Functionbeat*

- Pass AWS region configuration correctly. {issue}28520[28520] {pull}30238[30238] 


*Elastic Logging Plugin*


==== Added

*Affecting all Beats*

- Name all k8s workqueue. {pull}28085[28085]
- Discover changes in Kubernetes nodes metadata as soon as they happen. {pull}23139[23139]
- Update k8s library {pull}29394[29394]
- Add FIPS configuration option for all AWS API calls. {pull}28899[28899]
- Add support for latest k8s versions v1.23 and v1.22 {pull}29575[29575]
- Add `script` processor to all beats {issue}29269[29269] {pull}29752[29752]
- Only connect to Elasticsearch instances with the same version or newer. {pull}29683[29683]
- Move umask from code to service files. {pull}29708[29708]
- Add FIPS configuration option for all AWS API calls. {pull}[28899]
- Add metadata change support for some processors {pull}30183[30183]

*Auditbeat*

- system/socket: Add process.entity_id capture for socket events. {issue}30230[30230] {pull}30231[30231]

*Filebeat*

- Add `text/csv` decoder to `httpjson` input {pull}28564[28564]
- Update `aws-s3` input to connect to non AWS S3 buckets {issue}28222[28222] {pull}28234[28234]
- Add support for '/var/log/pods/' path for add_kubernetes_metadata processor with `resource_type: pod`. {pull}28868[28868]
- Add documentation for add_kubernetes_metadata processors `log_path` matcher. {pull}28868[28868]
- Add support for parsers on journald input {pull}29070[29070]
- Add support in httpjson input for oAuth2ProviderDefault of password grant_type. {pull}29087[29087]
- Add support for filtering in journald input with `unit`, `kernel`, `identifiers` and `include_matches`. {pull}29294[29294]
- Add new `userAgent` and `beatInfo` template functions for httpjson input {pull}29528[29528]
- threatintel module: Add new Recorded Future integration. {pull}30030[30030]
- Add pipeline in FB's supported hints. {pull}30212[30212]

*Auditbeat*


*Filebeat*


*Heartbeat*



*Metricbeat*

- Add `add_resource_metadata` configuration to Kubernetes module. {pull}29133[29133]
- Add `containerd` module with `cpu`, `memory`, `blkio` metricsets. {pull}29247[29247]
- Add `container.id` and `container.runtime` ECS fields in container metricset. {pull}29560[29560]
- Add `memory.workingset.limit.pct` field in Kubernetes container/pod metricset. {pull}29547[29547]
- Add k8s metadata in state_cronjob metricset. {pull}29572[29572]
- Add `xpack.enabled` support for Enterprise Search module. {pull}29871[29871]
- Add gcp firestore metricset. {pull}29918[29918]
- Remove strict parsing on RabbitMQ module {pull}30090[30090]

*Packetbeat*

- Add automated OEM Npcap installation handling. {pull}29112[29112]
- Add support for capturing TLS random number and OCSP status request details. {issue}29962[29962] {pull}30102[30102]

*Functionbeat*


*Winlogbeat*


*Elastic Log Driver*


==== Deprecated

*Affecting all Beats*


*Filebeat*


*Heartbeat*

*Metricbeat*


*Packetbeat*

*Winlogbeat*

*Functionbeat*

==== Known Issue

*Journalbeat*<|MERGE_RESOLUTION|>--- conflicted
+++ resolved
@@ -48,17 +48,8 @@
 
 - tcp/unix input: Stop accepting connections after socket is closed. {pull}29712[29712]
 - Fix using log_group_name_prefix in aws-cloudwatch input. {pull}29695[29695]
-<<<<<<< HEAD
 - Fix multiple instances of the same module configured within `filebeat.modules` in filebeat.yml. {issue}29649[29649] {pull}29952[29952]
-=======
 - aws-s3: fix race condition in states used by s3-poller. {issue}30123[30123] {pull}30131[30131]
-
-*Heartbeat*
-
-
-*Filebeat*
-
->>>>>>> d7eaf2fd
 
 *Heartbeat*
 
