--- conflicted
+++ resolved
@@ -386,11 +386,8 @@
 - Add support for NATS version 2. {pull}13601[13601]
 - Add `docker.cpu.*.norm.pct` metrics for `cpu` metricset of Docker Metricbeat module. {pull}13695[13695]
 - Add `instance` label by default when using Prometheus collector. {pull}13737[13737]
-<<<<<<< HEAD
 - Add small improvements in the azure module (validation, doc update) {pull}13859[13859]
-=======
 - Add Apache Tomcat module {pull}13491[13491]
->>>>>>> 0338e667
 
 
 *Packetbeat*
