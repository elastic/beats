--- conflicted
+++ resolved
@@ -183,11 +183,8 @@
 - Fix calculation of `network.bytes` and `network.packets` for bi-directional netflow events. {pull}14111[14111]
 - Accept '-' as http.response.body.bytes in apache module. {pull}14137[14137]
 - Fix timezone parsing of MySQL module ingest pipelines. {pull}14130[14130]
-<<<<<<< HEAD
 - Fix azure filesets test files.{issue}14185[14185] {pull}14235[14235]
-=======
 - Improve error message in s3 input when handleSQSMessage failed. {pull}14113[14113]
->>>>>>> e1836a0e
 
 *Heartbeat*
 
