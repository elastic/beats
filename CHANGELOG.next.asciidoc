// Use these for links to issue and pulls. Note issues and pulls redirect one to
// each other on Github, so don't worry too much on using the right prefix.
:issue: https://github.com/elastic/beats/issues/
:pull: https://github.com/elastic/beats/pull/

=== Beats version HEAD
https://github.com/elastic/beats/compare/v8.8.1\...main[Check the HEAD diff]

==== Breaking changes

*Affecting all Beats*

- Fix FQDN being lowercased when used as `host.hostname` {issue}39993[39993]
- Beats won't log start up information when running under the Elastic Agent {40390}40390[40390]
- Drop support for Debian 10 and upgrade statically linked glibc from 2.28 to 2.31 {pull}41402[41402]
- Fix metrics not being ingested, due to "Limit of total fields [10000] has been exceeded while adding new fields [...]". The total fields limit has been increased to 12500. No significant performance impact on Elasticsearch is anticipated. {pull}41640[41640]
- Set default kafka version to 2.1.0 in kafka output and filebeat. {pull}41662[41662]
- Replace default Ubuntu-based images with UBI-minimal-based ones {pull}42150[42150]
- Fix templates and docs to use correct `--` version of command line arguments. {issue}42038[42038] {pull}42060[42060]
- removed support for a single `-` to precede multi-letter command line arguments.  Use `--` instead. {issue}42117[42117] {pull}42209[42209]
- Removed encryption from diskqueue V2 for fips compliance {issue}4534[4534]{pull}42848[42848]
- The Beats logger and file output rotate files when necessary. The beat now forces a file rotation when unexpectedly writing to a file through a symbolic link.
- Allow faccessat(2) in seccomp. {pull}43322[43322]

*Auditbeat*


*Filebeat*

- Convert netflow input to API v2 and disable event normalisation {pull}37901[37901]
- Removed deprecated Squid from Beats. See <<migrate-from-deprecated-module>> for migration options. {pull}38037[38037]
- Removed deprecated Sonicwall from Beats. Use the https://docs.elastic.co/integrations/sonicwall[SonicWall Firewall] Elastic integration instead. {pull}38037[38037]
- Removed deprecated Radware from Beats. See <<migrate-from-deprecated-module>> for migration options. {pull}38037[38037]
- Removed deprecated Netscout from Beats. See <<migrate-from-deprecated-module>> for migration options. {pull}38037[38037]
- Removed deprecated Juniper Netscreen from Beats. See <<migrate-from-deprecated-module>> for migration options. {pull}38037[38037]
- Removed deprecated Impreva from Beats. See <<migrate-from-deprecated-module>> for migration options. {pull}38037[38037]
- Removed deprecated Cylance from Beats. See <<migrate-from-deprecated-module>> for migration options. {pull}38037[38037]
- Removed deprecated Bluecoat from Beats. See <<migrate-from-deprecated-module>> for migration options. {pull}38037[38037]
- Introduce input/netmetrics and refactor netflow input metrics {pull}38055[38055]
- Update Salesforce module to use new Salesforce input. {pull}37509[37509]
- Tag events that come from a filestream in "take over" mode. {pull}39828[39828]
- Fix high IO and handling of a corrupted registry log file. {pull}35893[35893]
- Enable file ingestion to report detailed status to Elastic Agent {pull}40075[40075]
- Filebeat, when running with Elastic-Agent, reports status for Filestream input. {pull}40121[40121]
- Fix filestream's registry GC: registry entries will never be removed if clean_inactive is set to "-1". {pull}40258[40258]
- Added `ignore_empty_values` flag in `decode_cef` Filebeat processor. {pull}40268[40268]
- Added support for hyphens in extension keys in `decode_cef` Filebeat processor. {pull}40427[40427]
- Journald: removed configuration options `include_matches.or`, `include_matches.and`, `backoff`, `max_backoff`, `cursor_seek_fallback`. {pull}40061[40061]
- Journald: `include_matches.match` now behaves in the same way as matchers in `journalctl`. Users should carefully update their input configuration. {pull}40061[40061]
- Journald: `seek` and `since` behaviour have been simplified, if there is a cursor (state) `seek` and `since` are ignored and the cursor is used. {pull}40061[40061]
- Redis: Added replication role as a field to submitted slowlogs
- Added `container.image.name` to `journald` Filebeat input's Docker-specific translated fields. {pull}40450[40450]
- Change log.file.path field in awscloudwatch input to nested object. {pull}41099[41099]
- Remove deprecated awscloudwatch field from Filebeat. {pull}41089[41089]
- The performance of ingesting SQS data with the S3 input has improved by up to 60x for queues with many small events. `max_number_of_messages` config for SQS mode is now ignored, as the new design no longer needs a manual cap on messages. Instead, use `number_of_workers` to scale ingestion rate in both S3 and SQS modes. The increased efficiency may increase network bandwidth consumption, which can be throttled by lowering `number_of_workers`. It may also increase number of events stored in memory, which can be throttled by lowering the configured size of the internal queue. {pull}40699[40699]
- Fixes filestream logging the error "filestream input with ID 'ID' already exists, this will lead to data duplication[...]" on Kubernetes when using autodiscover. {pull}41585[41585]
- Add kafka compression support for ZSTD.
- Filebeat fails to start if there is any input with a duplicated ID. It logs the duplicated IDs and the offending inputs configurations. {pull}41731[41731]
- Filestream inputs with duplicated IDs will fail to start. An error is logged showing the ID and the full input configuration. {issue}41938[41938] {pull}41954[41954]
- Filestream inputs can define `allow_deprecated_id_duplication: true` to run keep the previous behaviour of running inputs with duplicated IDs. {issue}41938[41938] {pull}41954[41954]
- The Filestream input only starts to ingest a file when it is >= 1024 bytes in size. This happens because the fingerprint` is the default file identity now. To restore the previous behaviour, set `file_identity.native: ~` and `prospector.scanner.fingerprint.enabled: false` {issue}40197[40197] {pull}41762[41762]
- Filebeat fails to start when its configuration contains usage of the deprecated `log` or `container` inputs. However, they can still be using while setting `allow_deprecated_use: true` in their configuration {pull}42295[42295]
- The fields produced by the Journald input are updated to better match ECS. Renamed fields:
Dropped fields: `syslog.priority` and `syslog.facility` while keeping their duplicated equivalent:
`log.syslog.priority`,`log.syslog.facility.code`. Renamed fields: `syslog.identifier` -> `log.syslog.appname`,
`syslog.pid` -> `log.syslog.procid`. `container.id_truncated` is dropped because the full container ID is
already present as `container.id` and `container.log.tag` is dropped because it is already present as
`log.syslog.appname`. The field `container.partial` is replaced by the tag `partial_message` if it was `true`,
otherwise no tag is added. {issue}42208[42208] {pull}42403[42403]
- Fixed race conditions in the global ratelimit processor that could drop events or apply rate limiting incorrectly.
- Fixed password authentication for ACL users in the Redis input of Filebeat. {pull}44137[44137]


*Heartbeat*


*Metricbeat*

- Add support for `_nodes/stats` URIs that work with legacy versions of Elasticsearch {pull}44307[44307]
- Setting period for counter cache for Prometheus remote_write at least to 60sec {pull}38553[38553]
- Remove fallback to the node limit for the `kubernetes.pod.cpu.usage.limit.pct` and `kubernetes.pod.memory.usage.limit.pct` metrics calculation
- Add support for Kibana status metricset in v8 format {pull}40275[40275]
- Mark system process metricsets as running if metrics are partially available {pull}40565[40565]
- Added back `elasticsearch.node.stats.jvm.mem.pools.*` to the `node_stats` metricset {pull}40571[40571]
- Add GCP organization and project details to ECS cloud fields. {pull}40461[40461]
- Add support for specifying a custom endpoint for GCP service clients. {issue}40848[40848] {pull}40918[40918]
- Fix incorrect handling of types in SQL module. {issue}40090[40090] {pull}41607[41607]
- Remove kibana.settings metricset since the API was removed in 8.0 {issue}30592[30592] {pull}42937[42937]
- Removed support for the Enterprise Search module {pull}42915[42915]
- Update NATS module compatibility. Oldest version supported is now 2.2.6 {pull}43310[43310]
- Fix the function to determine CPU cores on windows {issue}42593[42593] {pull}43409[43409]
- Updated list of supported vSphere versions in the documentation. {pull}43642[43642]
- Handle permission errors while collecting data from Windows services and don't interrupt the overall collection by skipping affected services {issue}40765[40765] {pull}43665[43665]
- Fixed a bug where `event.duration` could be missing from an event on Windows systems due to low-resolution clock. {pull}44440[44440]
- Add check for http error codes in the Metricbeat's Prometheus query submodule {pull}44493[44493]

*Osquerybeat*

- Add action responses data stream, allowing osquerybeat to post action results directly to elasticsearch. {pull}39143[39143]
- Disable allow_unsafe osquery configuration. {pull}40130[40130]
- Upgrade to osquery 5.12.1. {pull}40368[40368]
- Upgrade to osquery 5.13.1. {pull}40849[40849]
- Upgrade to osquery 5.15.0 {pull}43426[43426]


*Packetbeat*



*Winlogbeat*

- Add "event.category" and "event.type" to Sysmon module for EventIDs 8, 9, 19, 20, 27, 28, 255 {pull}35193[35193]
- Default to use raw api and delete older xml implementation. {pull}42275[42275]

*Functionbeat*


*Elastic Logging Plugin*


==== Bugfixes

*Affecting all Beats*

- Support for multiline zookeeper logs {issue}2496[2496]
- Add checks to ensure reloading of units if the configuration actually changed. {pull}34346[34346]
- Fix namespacing on self-monitoring {pull}32336[32336]
- Fix namespacing on self-monitoring {pull}32336[32336]
- Fix Beats started by agent do not respect the allow_older_versions: true configuration flag {issue}34227[34227] {pull}34964[34964]
- Fix performance issues when we have a lot of inputs starting and stopping by allowing to disable global processors under fleet. {issue}35000[35000] {pull}35031[35031]
- 'add_cloud_metadata' processor - add cloud.region field for GCE cloud provider
- 'add_cloud_metadata' processor - update azure metadata api version to get missing `cloud.account.id` field
- Upgraded apache arrow library used in x-pack/libbeat/reader/parquet from v11 to v12.0.1 in order to fix cross-compilation issues {pull}35640[35640]
- Fix panic when MaxRetryInterval is specified, but RetryInterval is not {pull}35820[35820]
- Support build of projects outside of beats directory {pull}36126[36126]
- Support Elastic Agent control protocol chunking support {pull}37343[37343]
- Lower logging level to debug when attempting to configure beats with unknown fields from autodiscovered events/environments {pull}[37816][37816]
- Set timeout of 1 minute for FQDN requests {pull}37756[37756]
- 'add_cloud_metadata' processor - improve AWS provider HTTP client overriding to support custom certificate bundle handling {pull}44189[44189]
- Fix `dns` processor to handle IPv6 server addresses properly. {pull}44526[44526]

*Auditbeat*

- auditd: Request status from a separate socket to avoid data congestion {pull}41207[41207]
- auditd: Use ECS `event.type: end` instead of `stop` for SERVICE_STOP, DAEMON_ABORT, and DAEMON_END messages. {pull}41558[41558]
- auditd: Update syscall names for Linux 6.11. {pull}41558[41558]
- hasher: Geneneral improvements and fixes. {pull}41863[41863]
- hasher: Add a cached hasher for upcoming backend. {pull}41952[41952]
- Split common tty definitions. {pull}42004[42004]
- Fix potential data loss in add_session_metadata. {pull}42795[42795]
- system/package: Fix an error that can occur while migrating the internal package database schema. {issue}44294[44294] {pull}44296[44296]
- auditbeat/fim: Fix FIM@ebpfevents for new kernels #44371. {pull}44371[44371]

*Auditbeat*


*Filebeat*

- [Gcs Input] - Added missing locks for safe concurrency {pull}34914[34914]
- Fix the ignore_inactive option being ignored in Filebeat's filestream input {pull}34770[34770]
- Fix TestMultiEventForEOFRetryHandlerInput unit test of CometD input {pull}34903[34903]
- Add input instance id to request trace filename for httpjson and cel inputs {pull}35024[35024]
- Fixes "Can only start an input when all related states are finished" error when running under Elastic-Agent {pull}35250[35250] {issue}33653[33653]
- [system] sync system/auth dataset with system integration 1.29.0. {pull}35581[35581]
- [GCS Input] - Fixed an issue where bucket_timeout was being applied to the entire bucket poll interval and not individual bucket object read operations. Fixed a map write concurrency issue arising from data races when using a high number of workers. Fixed the flaky tests that were present in the GCS test suit. {pull}35605[35605]
- Fixed concurrency and flakey tests issue in azure blob storage input. {issue}35983[35983] {pull}36124[36124]
- Fix panic when sqs input metrics getter is invoked {pull}36101[36101] {issue}36077[36077]
- Fix handling of Juniper SRX structured data when there is no leading junos element. {issue}36270[36270] {pull}36308[36308]
- Fix Filebeat Cisco module with missing escape character {issue}36325[36325] {pull}36326[36326]
- Added a fix for Crowdstrike pipeline handling process arrays {pull}36496[36496]
- [threatintel] MISP pagination fixes {pull}37898[37898]
- Fix file handle leak when handling errors in filestream {pull}37973[37973]
- Fix a race condition that could crash Filebeat with a "negative WaitGroup counter" error {pull}38094[38094]
- Fix "failed processing S3 event for object key" error on aws-s3 input when key contains the "+" character {issue}38012[38012] {pull}38125[38125]
- Fix filebeat gcs input panic {pull}38407[38407]
- Fix filestream's registry GC: registry entries are now removed from the in-memory and disk store when they're older than the set TTL {issue}36761[36761] {pull}38488[38488]
- Fix filestream's registry GC: registry entries are now removed from the in-memory and disk store when they're older than the set TTL {issue}36761[36761] {pull}38488[38488]
- [threatintel] MISP splitting fix for empty responses {issue}38739[38739] {pull}38917[38917]
- Prevent GCP Pub/Sub input blockage by increasing default value of `max_outstanding_messages` {issue}35029[35029] {pull}38985[38985]
- Updated Websocket input title to align with existing inputs {pull}39006[39006]
- Restore netflow input on Windows {pull}39024[39024]
- Upgrade azure-event-hubs-go and azure-storage-blob-go dependencies. {pull}38861[38861]
- Fix request trace filename handling in http_endpoint input. {pull}39410[39410]
- Upgrade github.com/hashicorp/go-retryablehttp to mitigate CVE-2024-6104 {pull}40036[40036]
- Fix for Google Workspace duplicate events issue by adding canonical sorting over fingerprint keys array to maintain key order. {pull}40055[40055] {issue}39859[39859]
- Fix handling of deeply nested numeric values in HTTP Endpoint CEL programs. {pull}40115[40115]
- Prevent panic in CEL and salesforce inputs when github.com/hashicorp/go-retryablehttp exceeds maximum retries. {pull}40144[40144]
- Fix bug in CEL input rate limit logic. {issue}40106[40106] {pull}40270[40270]
- Relax requirements in Okta entity analytics provider user and device profile data shape. {pull}40359[40359]
- Fix bug in Okta entity analytics rate limit logic. {issue}40106[40106] {pull}40267[40267]
- Fix crashes in the journald input. {pull}40061[40061]
- Fix order of configuration for EntraID entity analytics provider. {pull}40487[40487]
- Ensure Entra ID request bodies are not truncated and trace logs are rotated before 100MB. {pull}40494[40494]
- The Elasticsearch output now correctly logs the event fields to the event log file {issue}40509[40509] {pull}40512[40512]
- Fix the "No such input type exist: 'azure-eventhub'" error on the Windows platform {issue}40608[40608] {pull}40609[40609]
- awss3 input: Fix handling of SQS notifications that don't contain a region. {pull}40628[40628]
- Fix credential handling when workload identity is being used in GCS input. {issue}39977[39977] {pull}40663[40663]
- Fix publication of group data from the Okta entity analytics provider. {pull}40681[40681]
- Ensure netflow custom field configuration is applied. {issue}40735[40735] {pull}40730[40730]
- Fix replace processor handling of zero string replacement validation. {pull}40751[40751]
- Fix long filepaths in diagnostics exceeding max path limits on Windows. {pull}40909[40909]
- Add backup and delete for AWS S3 polling mode feature back. {pull}41071[41071]
- Fix a bug in Salesforce input to only handle responses with 200 status code {pull}41015[41015]
- Fixed failed job handling and removed false-positive error logs in the GCS input. {pull}41142[41142]
- Bump github.com/elastic/go-sfdc dependency used by x-pack/filebeat/input/salesforce. {pull}41192[41192]
- Log bad handshake details when websocket connection fails {pull}41300[41300]
- Improve modification time handling for entities and entity deletion logic in the Active Directory entityanalytics input. {pull}41179[41179]
- Journald input now can read events from all boots {issue}41083[41083] {pull}41244[41244]
- Fix double encoding of client_secret in the Entity Analytics input's Azure Active Directory provider {pull}41393[41393]
- Fix aws region in aws-s3 input s3 polling mode.  {pull}41572[41572]
- Fix errors in SQS host resolution in the `aws-s3` input when using custom (non-AWS) endpoints. {pull}41504[41504]
- Fix double encoding of client_secret in the Entity Analytics input's Azure Active Directory provider {pull}41393[41393]
- The azure-eventhub input now correctly reports its status to the Elastic Agent on fatal errors {pull}41469[41469]
- Add support for Access Points in the `aws-s3` input. {pull}41495[41495]
- Fix the "No such input type exist: 'salesforce'" error on the Windows/AIX platform. {pull}41664[41664]
- Fix missing key in streaming input logging. {pull}41600[41600]
- Improve S3 object size metric calculation to support situations where Content-Length is not available. {pull}41755[41755]
- Fix handling of http_endpoint request exceeding memory limits. {issue}41764[41764] {pull}41765[41765]
- Rate limiting fixes in the Okta provider of the Entity Analytics input. {issue}40106[40106] {pull}41583[41583]
- Redact authorization headers in HTTPJSON debug logs. {pull}41920[41920]
- Further rate limiting fix in the Okta provider of the Entity Analytics input. {issue}40106[40106] {pull}41977[41977]
- Fix streaming input handling of invalid or empty websocket messages. {pull}42036[42036]
- Fix awss3 document ID construction when using the CSV decoder. {pull}42019[42019]
- The `_id` generation process for S3 events has been updated to incorporate the LastModified field. This enhancement ensures that the `_id` is unique. {pull}42078[42078]
- Fix Netflow Template Sharing configuration handling. {pull}42080[42080]
- Updated websocket retry error code list to allow more scenarios to be retried which could have been missed previously. {pull}42218[42218]
- In the `streaming` input, prevent panics on shutdown with a null check and apply a consistent namespace to contextual data in debug logs. {pull}42315[42315]
- Remove erroneous status reporting to Elastic-Agent from the Filestream input {pull}42435[42435]
- Fix truncation of bodies in request tracing by limiting bodies to 10% of the maximum file size. {pull}42327[42327]
- [Journald] Fixes handling of `journalctl` restart. A known symptom was broken multiline messages when there was a restart of journalctl while aggregating the lines. {issue}41331[41331] {pull}42595[42595]
- Fix entityanalytics activedirectory provider full sync use before initialization bug. {pull}42682[42682]
- In the `http_endpoint` input, fix the check for a missing HMAC HTTP header. {pull}42756[42756]
- Prevent computer details being returned for user queries by Activedirectory Entity Analytics provider. {issue}11818[11818] {pull}42796[42796]
- Handle unexpectedEOF error in aws-s3 input and enforce retrying using download failed error {pull}42420[42756]
- Prevent azureblobstorage input from logging key details during blob fetch operations. {pull}43169[43169]
- Handle special values of accountExpires in the Activedirectory Entity Analytics provider. {pull}43364[43364]
- Log bad handshake details when websocket connection fails {pull}41300[41300]
- Fix aws region in aws-s3 input s3 polling mode.  {pull}41572[41572]
- Fixed websocket input panic on sudden network error or server crash. {issue}44063[44063] {pull}44068[44068]
- [Filestream] Log the "reader closed" message on the debug level to avoid log spam. {pull}44051[44051]
- Fix links to CEL mito extension functions in input documentation. {pull}44098[44098]
- Fix endpoint path typo in Okta entity analytics provider. {pull}44147[44147]
- Fixed a websocket panic scenario which would occur after exhausting max retries. {pull}44342[44342]
- Fix publishing Okta entity analytics enrichments. {pull}44483[44483]
<<<<<<< HEAD
- Fix a logging regression that ignored to_files and logged to stdout. {pull}44573[44573]
=======
- Fix status reporting panic in GCP Pub/Sub input. {issue}44624[44624] {pull}44625[44625]
>>>>>>> 19df21a4

*Heartbeat*

- Added maintenance windows support for Heartbeat. {pull}41508[41508]


*Metricbeat*

- Fix Azure Monitor 429 error by causing metricbeat to retry the request again. {pull}38294[38294]
- Fix fields not being parsed correctly in postgresql/database {issue}25301[25301] {pull}37720[37720]
- rabbitmq/queue - Change the mapping type of `rabbitmq.queue.consumers.utilisation.pct` to `scaled_float` from `long` because the values fall within the range of `[0.0, 1.0]`. Previously, conversion to integer resulted in reporting either `0` or `1`.
- Fix timeout caused by the retrival of which indices are hidden {pull}39165[39165]
- Fix Azure Monitor support for multiple aggregation types {issue}39192[39192] {pull}39204[39204]
- Fix handling of access errors when reading process metrics {pull}39627[39627]
- Fix behavior of cgroups path discovery when monitoring the host system from within a container {pull}39627[39627]
- Fix issue where beats may report incorrect metrics for its own process when running inside a container {pull}39627[39627]
- Normalize AWS RDS CPU Utilization values before making the metadata API call. {pull}39664[39664]
- Fix behavior of pagetypeinfo metrics {pull}39985[39985]
- Update beat module with apm-server monitoring metrics fields {pull}40127[40127]
- Fix Azure Monitor metric timespan to restore Storage Account PT1H metrics {issue}40376[40376] {pull}40367[40367]
- Remove excessive info-level logs in cgroups setup {pull}40491[40491]
- Add missing ECS Cloud fields in GCP `metrics` metricset when using `exclude_labels: true` {issue}40437[40437] {pull}40467[40467]
- Add AWS OwningAccount support for cross account monitoring {issue}40570[40570] {pull}40691[40691]
- Use namespace for GetListMetrics when exists in AWS {pull}41022[41022]
- Only fetch cluster-level index stats summary {issue}36019[36019] {pull}42901[42901]

*Osquerybeat*

- Fix bug preventing installation of osqueryd. Preserve the osquery.app/ directory and its contents when installing the Elastic Agent. {agent-issue}8245[8245] {pull}44501[44501]

*Packetbeat*

- Properly marshal nested structs in ECS fields, fixing issues with mixed cases in field names {pull}42116[42116]


*Winlogbeat*

- Fix message handling in the experimental api. {issue}19338[19338] {pull}41730[41730]
- Sync missing changes in modules pipelines. {pull}42619[42619]
- Reset EventLog if error EOF is encountered. {pull}42826[42826]
- Implement backoff on error retrial. {pull}42826[42826]
- Fix boolean key in security pipelines and sync pipelines with integration. {pull}43027[43027]


*Elastic Logging Plugin*


==== Added

*Affecting all Beats*

- Added append Processor which will append concrete values or values from a field to target. {issue}29934[29934] {pull}33364[33364]
- dns processor: Add support for forward lookups (`A`, `AAAA`, and `TXT`). {issue}11416[11416] {pull}36394[36394]
- [Enhanncement for host.ip and host.mac] Disabling netinfo.enabled option of add-host-metadata processor {pull}36506[36506]
- allow `queue` configuration settings to be set under the output. {issue}35615[35615] {pull}36788[36788]
- Beats will now connect to older Elasticsearch instances by default {pull}36884[36884]
- Raise up logging level to warning when attempting to configure beats with unknown fields from autodiscovered events/environments
- elasticsearch output now supports `idle_connection_timeout`. {issue}35616[35615] {pull}36843[36843]
- Enable early event encoding in the Elasticsearch output, improving cpu and memory use {pull}38572[38572]
- The environment variable `BEATS_ADD_CLOUD_METADATA_PROVIDERS` overrides configured/default `add_cloud_metadata` providers {pull}38669[38669]
- When running under Elastic-Agent Kafka output allows dynamic topic in `topic` field {pull}40415[40415]
- The script processor has a new configuration option that only uses the cached javascript sessions and prevents the creation of new javascript sessions.
- Update to Go 1.24.3. {pull}44270[44270]
- Replace Ubuntu 20.04 with 24.04 for Docker base images {issue}40743[40743] {pull}40942[40942]
- Replace `compress/gzip` with https://github.com/klauspost/compress/gzip library for gzip compression {pull}41584[41584]
- Add regex pattern matching to add_kubernetes_metadata processor {pull}41903[41903]
- Replace Ubuntu 20.04 with 24.04 for Docker base images {issue}40743[40743] {pull}40942[40942]
- Publish cloud.availability_zone by add_cloud_metadata processor in azure environments {issue}42601[42601] {pull}43618[43618]

*Auditbeat*

- Added `add_session_metadata` processor, which enables session viewer on Auditbeat data. {pull}37640[37640]
- Add linux capabilities to processes in the system/process. {pull}37453[37453]
- Add linux capabilities to processes in the system/process. {pull}37453[37453]
- Add process.entity_id, process.group.name and process.group.id in add_process_metadata processor. Make fim module with kprobes backend to always add an appropriately configured add_process_metadata processor to enrich file events {pull}38776[38776]
- Split module/system/process into common and provider bits. {pull}41868[41868]

*Auditbeat*



*Auditbeat*


*Filebeat*

- add documentation for decode_xml_wineventlog processor field mappings.  {pull}32456[32456]
- httpjson input: Add request tracing logger. {issue}32402[32402] {pull}32412[32412]
- Add cloudflare R2 to provider list in AWS S3 input. {pull}32620[32620]
- Add support for single string containing multiple relation-types in getRFC5988Link. {pull}32811[32811]
- Added separation of transform context object inside httpjson. Introduced new clause `.parent_last_response.*` {pull}33499[33499]
- Added metric `sqs_messages_waiting_gauge` for aws-s3 input. {pull}34488[34488]
- Add nginx.ingress_controller.upstream.ip to related.ip {issue}34645[34645] {pull}34672[34672]
- Add unix socket log parsing for nginx ingress_controller {pull}34732[34732]
- Added metric `sqs_worker_utilization` for aws-s3 input. {pull}34793[34793]
- Add MySQL authentication message parsing and `related.ip` and `related.user` fields {pull}34810[34810]
- Add nginx ingress_controller parsing if one of upstreams fails to return response {pull}34787[34787]
- Add oracle authentication messages parsing {pull}35127[35127]
- Add `clean_session` configuration setting for MQTT input.  {pull}35806[16204]
- Add support for a simplified input configuraton when running under Elastic-Agent {pull}36390[36390]
- Added support for Okta OAuth2 provider in the CEL input. {issue}36336[36336] {pull}36521[36521]
- Added support for new features & removed partial save mechanism in the Azure Blob Storage input. {issue}35126[35126] {pull}36690[36690]
- Added support for new features and removed partial save mechanism in the GCS input. {issue}35847[35847] {pull}36713[36713]
- Use filestream input with file_identity.fingerprint as default for hints autodiscover. {issue}35984[35984] {pull}36950[36950]
- Add setup option `--force-enable-module-filesets`, that will act as if all filesets have been enabled in a module during setup. {issue}30915[30915] {pull}99999[99999]
- Made Azure Blob Storage input GA and updated docs accordingly. {pull}37128[37128]
- Made GCS input GA and updated docs accordingly. {pull}37127[37127]
- Add parseDateInTZ value template for the HTTPJSON input {pull}37738[37738]
- Improve rate limit handling by HTTPJSON {issue}36207[36207] {pull}38161[38161] {pull}38237[38237]
- Parse more fields from Elasticsearch slowlogs {pull}38295[38295]
- added benchmark input {pull}37437[37437]
- added benchmark input and discard output {pull}37437[37437]
- Update CEL mito extensions to v1.11.0 to improve type checking. {pull}39460[39460]
- Update CEL mito extensions to v1.12.2. {pull}39755[39755]
- Add support for base64-encoded HMAC headers to HTTP Endpoint. {pull}39655[39655]
- Add user group membership support to Okta entity analytics provider. {issue}39814[39814] {pull}39815[39815]
- Add request trace support for Okta and EntraID entity analytics providers. {pull}39821[39821]
- Fix handling of infinite rate values in CEL rate limit handling logic. {pull}39940[39940]
- Allow elision of set and append failure logging. {issue}34544[34544] {pull}39929[39929]
- Add ability to remove request trace logs from CEL input. {pull}39969[39969]
- Add ability to remove request trace logs from HTTPJSON input. {pull}40003[40003]
- Added out of the box support for Amazon EventBridge notifications over SQS to S3 input {pull}40006[40006]
- Update CEL mito extensions to v1.13.0 {pull}40035[40035]
- Add Jamf entity analytics provider. {pull}39996[39996]
- Add ability to remove request trace logs from http_endpoint input. {pull}40005[40005]
- Add ability to remove request trace logs from entityanalytics input. {pull}40004[40004]
- Relax constraint on Base DN in entity analytics Active Directory provider. {pull}40054[40054]
- Implement Elastic Agent status and health reporting for Netflow Filebeat input. {pull}40080[40080]
- Enhance input state reporting for CEL evaluations that return a single error object in events. {pull}40083[40083]
- Allow absent credentials when using GCS with Application Default Credentials. {issue}39977[39977] {pull}40072[40072]
- Add SSL and username support for Redis input, now the input includes support for Redis 6.0+. {pull}40111[40111]
- Add scaling up support for Netflow input. {issue}37761[37761] {pull}40122[40122]
- Update CEL mito extensions to v1.15.0. {pull}40294[40294]
- Allow cross-region bucket configuration in s3 input. {issue}22161[22161] {pull}40309[40309]
- Improve logging in Okta Entity Analytics provider. {issue}40106[40106] {pull}40347[40347]
- Document `winlog` input. {issue}40074[40074] {pull}40462[40462]
- Added retry logic to websocket connections in the streaming input. {issue}40271[40271] {pull}40601[40601]
- Disable event normalization for netflow input {pull}40635[40635]
- Allow attribute selection in the Active Directory entity analytics provider. {issue}40482[40482] {pull}40662[40662]
- Improve error quality when CEL program does not correctly return an events array. {pull}40580[40580]
- Added support for Microsoft Entra ID RBAC authentication. {issue}40434[40434] {pull}40879[40879]
- Add `use_kubeadm` config option for filebeat (both filbeat.input and autodiscovery) in order to toggle kubeadm-config api requests {pull}40301[40301]
- Make HTTP library function inclusion non-conditional in CEL input. {pull}40912[40912]
- Add support for Crowdstrike streaming API to the streaming input. {issue}40264[40264] {pull}40838[40838]
- Add support to CEL for reading host environment variables. {issue}40762[40762] {pull}40779[40779]
- Add CSV decoder to awss3 input. {pull}40896[40896]
- Change request trace logging to include headers instead of complete request. {pull}41072[41072]
- Improved GCS input documentation. {pull}41143[41143]
- Add CSV decoding capacity to azureblobstorage input {pull}40978[40978]
- Add CSV decoding capacity to gcs input {pull}40979[40979]
- Add support to source AWS cloudwatch logs from linked accounts. {pull}41188[41188]
- Jounrald input now supports filtering by facilities {pull}41061[41061]
- Add ability to remove request trace logs from http_endpoint input. {pull}40005[40005]
- Add ability to remove request trace logs from entityanalytics input. {pull}40004[40004]
- Refactor & cleanup with updates to default values and documentation. {pull}41834[41834]
- Update CEL mito extensions to v1.16.0. {pull}41727[41727]
- Filebeat's registry is now added to the Elastic-Agent diagnostics bundle {issue}33238[33238] {pull}41795[41795]
- Add `unifiedlogs` input for MacOS. {pull}41791[41791]
- Add evaluation state dump debugging option to CEL input. {pull}41335[41335]
- Added support for retry configuration in GCS input. {issue}11580[11580] {pull}41862[41862]
- Improve S3 polling mode states registry when using list prefix option. {pull}41869[41869]
- Add support for SSL and Proxy configurations for websoket type in streaming input. {pull}41934[41934]
- AWS S3 input registry cleanup for untracked s3 objects. {pull}41694[41694]
- The environment variable `BEATS_AZURE_EVENTHUB_INPUT_TRACING_ENABLED: true` enables internal logs tracer for the azure-eventhub input. {issue}41931[41931] {pull}41932[41932]
- The Filestream input now uses the `fingerprint` file identity by default. The state from files are automatically migrated if the previous file identity was `native` (the default) or `path`. If the `file_identity` is explicitly set, there is no change in behaviour. {issue}40197[40197] {pull}41762[41762]
- Rate limiting operability improvements in the Okta provider of the Entity Analytics input. {issue}40106[40106] {pull}41977[41977]
- Added default values in the streaming input for websocket retries and put a cap on retry wait time to be lesser than equal to the maximum defined wait time. {pull}42012[42012]
- Rate limiting fault tolerance improvements in the Okta provider of the Entity Analytics input. {issue}40106[40106] {pull}42094[42094]
- Added OAuth2 support with auto token refresh for websocket streaming input. {issue}41989[41989] {pull}42212[42212]
- Added infinite & blanket retry options to websockets and improved logging and retry logic. {pull}42225[42225]
- Introduce ignore older and start timestamp filters for AWS S3 input. {pull}41804[41804]
- Journald input now can report its status to Elastic-Agent {issue}39791[39791] {pull}42462[42462]
- Publish events progressively in the Okta provider of the Entity Analytics input. {issue}40106[40106] {pull}42567[42567]
- Journald `include_matches.match` now accepts `+` to represent a logical disjunction (OR) {issue}40185[40185] {pull}42517[42517]
- The journald input is now generally available. {pull}42107[42107]
- Add metrics for number of events and pages published by HTTPJSON input. {issue}42340[42340] {pull}42442[42442]
- Filestram take over now supports taking over states from other Filestream inputs and dynamic loading of inputs (autodiscover and Elastic-Agent). {issue}42472[42472] {issue}42884[42884] {pull}42624[42624]
- Add `etw` input fallback to attach an already existing session. {pull}42847[42847]
- Update CEL mito extensions to v1.17.0. {pull}42851[42851]
- Winlog input now can report its status to Elastic-Agent {pull}43089[43089]
- Add configuration option to limit HTTP Endpoint body size. {pull}43171[43171]
- Refactor & cleanup with updates to default values and documentation. {pull}41834[41834]
- Allow a grace time for awss3 input shutdown to enable incomplete SQS message processing to be completed. {pull}43369[43369]
- Add pagination batch size support to Entity Analytics input's Okta provider. {pull}43655[43655]
- Update CEL mito extensions to v1.18.0. {pull}43855[43855]
- Added input metrics to Azure Blob Storage input. {issue}36641[36641] {pull}43954[43954]
- Update CEL mito extensions to v1.19.0. {pull}44098[44098]
- Segregated `max_workers`` from `batch_size` in the GCS input. {issue}44311[44311] {pull}44333[44333]
- Added support for websocket keep_alive heartbeat in the streaming input. {issue}42277[42277] {pull}44204[44204]
- Add milliseconds to document timestamp from awscloudwatch Filebeat input {pull}44306[44306]
- Add support to the Active Directory entity analytics provider for device entities. {pull}44309[44309]
- Add support for OPTIONS request to HTTP Endpoint input. {issue}43930[43930] {pull}44387[44387]
- Add Fleet status update functionality to lumberjack input. {issue}44283[44283] {pull}44339[44339]
- Add Fleet status updating to HTTP Endpoint input. {issue}44281[44281] {pull}44310[44310]
- Add Fleet status updating to streaming input. {issue}44284[44284] {pull}44340[44340]
- Add Fleet status update functionality to gcppubsub input. {issue}44272[44272] {pull}44507[44507]
- Add Fleet status updating to HTTP Endpoint input. {issue}44273[44273] {pull}44508[44508]
- Fix handling of ADC (Application Default Credentials) metadata server credentials in HTTPJSON input. {issue}44349[44349] {pull}44436[44436]
- Fix handling of ADC (Application Default Credentials) metadata server credentials in CEL input. {issue}44349[44349] {pull}44571[44571]

*Auditbeat*


*Libbeat*

- enrich events with EC2 tags in add_cloud_metadata processor {pull}41477[41477]


*Heartbeat*

- Added status to monitor run log report.
- Upgrade node to latest LTS v18.20.3. {pull}40038[40038]
- Add support for RFC7231 methods to http monitors. {pull}41975[41975]
- Upgrade node to latest LTS v18.20.7. {pull}43511[43511]

*Metricbeat*

- Add per-thread metrics to system_summary {pull}33614[33614]
- Add GCP CloudSQL metadata {pull}33066[33066]
- Add GCP Carbon Footprint metricbeat data {pull}34820[34820]
- Add event loop utilization metric to Kibana module {pull}35020[35020]
- Add metrics grouping by dimensions and time to Azure app insights {pull}36634[36634]
- Align on the algorithm used to transform Prometheus histograms into Elasticsearch histograms {pull}36647[36647]
- Add linux IO metrics to system/process {pull}37213[37213]
- Add new memory/cgroup metrics to Kibana module {pull}37232[37232]
- Add SSL support to mysql module {pull}37997[37997]
- Add SSL support for aerospike module {pull}38126[38126]
- Add `use_kubeadm` config option in kubernetes module in order to toggle kubeadm-config api requests {pull}40086[40086]
- Log the total time taken for GCP `ListTimeSeries` and `AggregatedList` requests {pull}40661[40661]
- Add new metrics for the vSphere Host metricset. {pull}40429[40429]
- Add new metrics for the vSphere Datastore metricset. {pull}40441[40441]
- Add new metricset cluster for the vSphere module. {pull}40536[40536]
- Add new metricset network for the vSphere module. {pull}40559[40559]
- Add new metricset resourcepool for the vSphere module. {pull}40456[40456]
- Add AWS Cloudwatch capability to retrieve tags from AWS/ApiGateway resources {pull}40755[40755]
- Add new metricset datastorecluster for vSphere module. {pull}40634[40634]
- Add support for new metrics in datastorecluster metricset. {pull}40694[40694]
- Add new metrics for the vSphere Virtualmachine metricset. {pull}40485[40485]
- Add support for snapshot in vSphere virtualmachine metricset {pull}40683[40683]
- Update fields to use mapstr in vSphere virtualmachine metricset  {pull}40707[40707]
- Add metrics related to triggered alarms in all the vSphere metricsets. {pull}40714[40714] {pull}40876[40876]
- Add support for period based intervalID in vSphere host and datastore metricsets {pull}40678[40678]
- Add new metrics fot datastore and minor changes to overall vSphere metrics {pull}40766[40766]
- Add `metrics_count` to Prometheus module if `metrics_count: true` is set. {pull}40411[40411]
- Added Cisco Meraki module {pull}40836[40836]
- Added Palo Alto Networks module {pull}40686[40686]
- Restore docker.network.in.* and docker.network.out.* fields in docker module {pull}40968[40968]
- Bump aerospike-client-go to version v7.7.1 and add support for basic auth in Aerospike module {pull}41233[41233]
- Only watch metadata for ReplicaSets in metricbeat k8s module {pull}41289[41289]
- Add support for region/zone for Vertex AI service in GCP module {pull}41551[41551]
- Add support for location label as an optional configuration parameter in GCP metrics metricset. {issue}41550[41550] {pull}41626[41626]
- Collect .NET CLR (IIS) Memory, Exceptions and LocksAndThreads metrics {pull}41929[41929]
- Added `tier_preference`, `creation_date` and `version` fields to the `elasticsearch.index` metricset. {pull}41944[41944]
- Add `use_performance_counters` to collect CPU metrics using performance counters on Windows for `system/cpu` and `system/core` {pull}41965[41965]
- Add support of additional `collstats` metrics in mongodb module. {pull}42171[42171]
- Preserve queries for debugging when `merge_results: true` in SQL module {pull}42271[42271]
- Add `enable_batch_api` option in azure monitor to allow metrics collection of multiple resources using azure batch Api {pull}41790[41790]
- Collect more fields from ES node/stats metrics and only those that are necessary {pull}42421[42421]
- Add new metricset wmi for the windows module. {pull}42017[42017]
- Update beat module with apm-server tail sampling monitoring metrics fields {pull}42569[42569]
- Log every 401 response from Kubernetes API Server {pull}42714[42714]
- Add a new `match_by_parent_instance` option to `perfmon` module. {pull}43002[43002]
- Add a warning log to metricbeat.vsphere in case vSphere connection has been configured as insecure. {pull}43104[43104]
- Changed the Elasticsearch module behavior to only pull settings from non-system indices. {pull}43243[43243]
- Exclude dotted indices from settings pull in Elasticsearch module. {pull}43306[43306]
- Add a `jetstream` metricset to the NATS module {pull}43310[43310]
- Updated Meraki API endpoint for Channel Utilization data. Switched to `GetOrganizationWirelessDevicesChannelUtilizationByDevice`. {pull}43485[43485]
- Upgrade Prometheus Library to v0.300.1. {pull}43540[43540]
- Add GCP Dataproc metadata collector in GCP module. {pull}43518[43518]
- Add new metrics to vSphere Virtual Machine dataset (CPU usage percentage, disk average usage, disk read/write rate, number of disk reads/writes, memory usage percentage). {pull}44205[44205]
- Added checks for the Resty response object in all Meraki module API calls to ensure proper handling of nil responses. {pull}44193[44193]
- Add latency config option to Azure Monitor module. {pull}44366[44366]

*Metricbeat*


*Osquerybeat*


*Packetbeat*

*Winlogbeat*

- Add handling for missing `EvtVarType`s in experimental api. {issue}19337[19337] {pull}41418[41418]


*Functionbeat*


*Elastic Log Driver*
*Elastic Logging Plugin*


==== Deprecated

*Auditbeat*


*Filebeat*


*Heartbeat*



*Metricbeat*


*Osquerybeat*


*Packetbeat*


*Winlogbeat*


*Functionbeat*


*Elastic Logging Plugin*


==== Known Issues







<|MERGE_RESOLUTION|>--- conflicted
+++ resolved
@@ -242,11 +242,8 @@
 - Fix endpoint path typo in Okta entity analytics provider. {pull}44147[44147]
 - Fixed a websocket panic scenario which would occur after exhausting max retries. {pull}44342[44342]
 - Fix publishing Okta entity analytics enrichments. {pull}44483[44483]
-<<<<<<< HEAD
+- Fix status reporting panic in GCP Pub/Sub input. {issue}44624[44624] {pull}44625[44625]
 - Fix a logging regression that ignored to_files and logged to stdout. {pull}44573[44573]
-=======
-- Fix status reporting panic in GCP Pub/Sub input. {issue}44624[44624] {pull}44625[44625]
->>>>>>> 19df21a4
 
 *Heartbeat*
 
