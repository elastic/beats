--- conflicted
+++ resolved
@@ -226,12 +226,8 @@
 - Allow users to enable features via configuration, starting with the FQDN reporting feature. {issue}1070[1070] {pull}34456[34456]
 - Add Hetzner Cloud as a provider for `add_cloud_metadata`. {pull}35456[35456]
 - Reload Beat when TLS certificates or key files are modified. {issue}34408[34408] {pull}34416[34416]
-<<<<<<< HEAD
+- Upgrade version of elastic-agent-autodiscover to v0.6.1 for improved memory consumption on k8s. {pull}35483[35483]
 - Added `orchestrator.cluster.id` and `orchestrator.cluster.name` fields to the add_cloud_metadata processor, AWS cloud provider. {pull}35182[35182]
-=======
-- Upgrade version of elastic-agent-autodiscover to v0.6.1 for improved memory consumption on k8s. {pull}35483[35483]
-
->>>>>>> 8effe240
 
 *Auditbeat*
 
