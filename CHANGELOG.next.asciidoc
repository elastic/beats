--- conflicted
+++ resolved
@@ -37,12 +37,9 @@
 
 *Packetbeat*
 
-<<<<<<< HEAD
 - Add support for mongodb opcode 2013 (OP_MSG). {issue}6191[6191] {pull}8594[8594]
 - NFSv4: Always use opname `ILLEGAL` when failed to match request to a valid nfs operation. {pull}11503[11503]
 - Redis: fix incorrectly handle with two-words redis command. {issue}14872[14872] {pull}14873[14873] 
-=======
->>>>>>> a09631ac
 
 *Winlogbeat*
 
