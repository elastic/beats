--- conflicted
+++ resolved
@@ -423,11 +423,8 @@
 - Journald `include_matches.match` now accepts `+` to represent a logical disjunction (OR) {issue}40185[40185] {pull}42517[42517]
 - The journald input is now generally available. {pull}42107[42107]
 - Add metrics for number of events and pages published by HTTPJSON input. {issue}42340[42340] {pull}42442[42442]
-<<<<<<< HEAD
 - Filestram input now supports migrating state when changing its ID, for that set `previous_ids`. {issue}42472[42472] {pull}42624[42624]
-=======
 - Add `etw` input fallback to attach an already existing session. {pull}42847[42847]
->>>>>>> 0807e5b9
 
 *Auditbeat*
 
