--- conflicted
+++ resolved
@@ -9,15 +9,7 @@
 ==== Breaking changes
 
 *Affecting all Beats*
-<<<<<<< HEAD
-- `queue.mem.events` is changing from `4096` to `3200`.
-- `queue.mem.flush.min_events` is changing from `2048` to `1600`.
-- `queue.mem.flush.timeout` is changing from `1s` to `10s`.
-- `output.elasticsearch.bulk_max_size` is changing from `50` to `1600`.
-- `output.elasticsearch.idle_connection_timeout` is changing from `60s` to `3s`.
 - Improve Beat `test output` command to honor proxy_url setting for output.logstash and output.elasticsearch. {issue}24751[24751] {pull}36715[36715]
-=======
->>>>>>> 6759826f
 
 *Auditbeat*
 
