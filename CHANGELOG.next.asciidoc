--- conflicted
+++ resolved
@@ -168,13 +168,8 @@
 - Add json body check for sqs message. {pull}21727[21727]
 - Drop aws.vpcflow.pkt_srcaddr and aws.vpcflow.pkt_dstaddr when equal to "-". {pull}22721[22721] {issue}22716[22716]
 - Improve Cisco ASA/FTD parsing of messages - better support for identity FW messages. Change network.bytes, source.bytes, and destination.bytes to long from integer since value can exceed integer capacity.  Add descriptions for various processors for easier pipeline editing in Kibana UI. {pull}23766[23766]
-<<<<<<< HEAD
-- Update indentation for azure filebeat configuration. {pull}26604[26604]
 - Update Sophos xg module pipeline to deal with missing `date` and `time` fields. {pull}27834[27834]
 - sophos/xg fileset: Add missing pipeline for System Health logs. {pull}27827[27827] {issue}27826[27826]
-=======
-- Update Sophos xg module pipeline to deal with missing `date` and `time` fields. {pull}27834[27834]
->>>>>>> 31d53f8d
 
 *Heartbeat*
 
