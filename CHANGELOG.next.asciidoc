--- conflicted
+++ resolved
@@ -59,11 +59,8 @@
 - Removed trailing dot from domain names reported by the DNS protocol. {pull}9941[9941]
 - Changed TLS protocol fields to align with ECS. {pull}9980[9980]
 - Changed ICMP protocol fields to align with ECS. {pull}10062[10062]
-<<<<<<< HEAD
-- Changed AMQP protocol fields to align with ECS. {pull}NNNN[NNNN]
-=======
+- Changed AMQP protocol fields to align with ECS. {pull}10090[10090]
 - Changed HTTP protocol fields to align with ECS. {pull}9976[9976]
->>>>>>> 169e353d
 
 *Winlogbeat*
 
