--- conflicted
+++ resolved
@@ -387,11 +387,8 @@
 - Add `docker.cpu.*.norm.pct` metrics for `cpu` metricset of Docker Metricbeat module. {pull}13695[13695]
 - Add `instance` label by default when using Prometheus collector. {pull}13737[13737]
 - Add Apache Tomcat module {pull}13491[13491]
-<<<<<<< HEAD
 - Add ECS `container.id` and `container.runtime` to kubernetes `state_container` metricset. {pull}13884[13884]
-=======
 - Add `job` label by default when using Prometheus collector. {pull}13878[13878]
->>>>>>> 0c76357a
 
 
 *Packetbeat*
