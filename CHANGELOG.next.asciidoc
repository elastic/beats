// Use these for links to issue and pulls. Note issues and pulls redirect one to
// each other on Github, so don't worry too much on using the right prefix.
:issue: https://github.com/elastic/beats/issues/
:pull: https://github.com/elastic/beats/pull/

=== Beats version HEAD
https://github.com/elastic/beats/compare/v7.0.0-alpha2...master[Check the HEAD diff]

==== Breaking changes

*Affecting all Beats*

- Update to Golang 1.12.1. {pull}11330[11330]
- Update to Golang 1.12.4. {pull}11782[11782]

*Auditbeat*

- Auditd module: Normalized value of `event.category` field from `user-login` to `authentication`. {pull}11432[11432]
- Auditd module: Unset `auditd.session` and `user.audit.id` fields are removed from audit events. {issue}11431[11431] {pull}11815[11815]
- Socket dataset: Exclude localhost by default {pull}11993[11993]

*Filebeat*
- Modify apache/error dataset to follow ECS. {pull}8963[8963]
- Rename many `traefik.access.*` fields to map to ECS. {pull}9005[9005]
- Fix parsing of GC entries in elasticsearch server log. {issue}9513[9513] {pull}9810[9810]
- Add read_buffer configuration option. {pull}11739[11739]

*Heartbeat*

- Removed the `add_host_metadata` and `add_cloud_metadata` processors from the default config. These don't fit well with ECS for Heartbeat and were rarely used.

*Journalbeat*

*Metricbeat*

- Add new option `OpMultiplyBuckets` to scale histogram buckets to avoid decimal points in final events {pull}10994[10994]
- Change cloud.provider from ec2 to aws and from gce to gcp in add_cloud_metadata to align with ECS. {issue}10775[10775] {pull}11687[11687]
- system/raid metricset now uses /sys/block instead of /proc/mdstat for data. {pull}11613[11613]

*Packetbeat*

- Add support for mongodb opcode 2013 (OP_MSG). {issue}6191[6191] {pull}8594[8594]
- NFSv4: Always use opname `ILLEGAL` when failed to match request to a valid nfs operation. {pull}11503[11503]

*Winlogbeat*

- Adjust Winlogbeat fields to map to ECS. {pull}10333[10333]

*Functionbeat*

==== Bugfixes

*Affecting all Beats*

- Ensure all beat commands respect configured settings. {pull}10721[10721]
- Add missing fields and test cases for libbeat add_kubernetes_metadata processor. {issue}11133[11133], {pull}11134[11134]
- decode_json_field: process objects and arrays only {pull}11312[11312]
- decode_json_field: do not process arrays when flag not set. {pull}11318[11318]
- Report faulting file when config reload fails. {pull}[11304]11304
- Fix a typo in libbeat/outputs/transport/client.go by updating `c.conn.LocalAddr()` to `c.conn.RemoteAddr()`. {pull}11242[11242]
- Management configuration backup file will now have a timestamps in their name. {pull}11034[11034]
- [CM] Parse enrollment_token response correctly {pull}11648[11648]
- Not hiding error in case of http failure using elastic fetcher {pull}11604[11604]
- Relax validation of the X-Pack license UID value. {issue}11640[11640]
- Fix a parsing error with the X-Pack license check on 32-bit system. {issue}11650[11650]
- Fix ILM policy always being overwritten. {pull}11671[11671]
- Fix template always being overwritten. {pull}11671[11671]
- Fix matching of string arrays in contains condition. {pull}11691[11691]
- Fix formatting for `event.duration`, "human readable" was not working well for this. {pull}11675[11675]
- Fix initialization of the TCP input logger. {pull}11605[11605]
- Fix flaky service_integration_windows_test test by introducing a confidence factor and enriching the error message with more service details. {issue}8880[8880] and {issue}7977[7977]
- Replace wmi queries with win32 api calls as they were consuming CPU resources {issue}3249[3249] and {issue}11840[11840]
<<<<<<< HEAD
- Fixed a memory leak when using the add_process_metadata processor under Windows. {pull}12100[12100]
=======
- Fix queue.spool.write.flush.events config type. {pull}12080[12080]
>>>>>>> d4f39444

*Auditbeat*

- Package dataset: dlopen versioned librpm shared objects. {pull}11565[11565]
- Package dataset: Nullify Librpm's rpmsqEnable. {pull}11628[11628]
- Package dataset: Log error when Homebrew is not installed. {pull}11667[11667]
- Process dataset: Fixed a memory leak under Windows. {pull}12100[12100]
- Login dataset: Fix re-read of utmp files. {pull}12028[12028]

*Filebeat*

- Add support for Cisco syslog format used by their switch. {pull}10760[10760]
- Cover empty request data, url and version in Apache2 module{pull}10730[10730]
- Fix registry entries not being cleaned due to race conditions. {pull}10747[10747]
- Improve detection of file deletion on Windows. {pull}10747[10747]
- Fix goroutine leak happening when harvesters are dynamically stopped. {pull}11263[11263]
- Fix `add_docker_metadata` source matching, using `log.file.path` field now. {pull}11577[11577]
- Add missing Kubernetes metadata fields to Filebeat CoreDNS module, and fix a documentation error. {pull}11591[11591]
- Reduce memory usage if long lines are truncated to fit `max_bytes` limit. The line buffer is copied into a smaller buffer now. This allows the runtime to release unused memory earlier. {pull}11524[11524]
- Fix memory leak in Filebeat pipeline acker. {pull}12063[12063]

*Heartbeat*

- Fix NPE on some monitor configuration errors. {pull}11910[11910]
- Fix NPEs / resource leaks when executing config checks. {pull}11165[11165]

*Journalbeat*

- Use backoff when no new events are found. {pull}11861[11861]

*Metricbeat*

- Add _bucket to histogram metrics in Prometheus Collector {pull}11578[11578]
- Prevent the docker/memory metricset from processing invalid events before container start {pull}11676[11676]
- Change `add_cloud_metadata` processor to not overwrite `cloud` field when it already exist in the event. {pull}11612[11612] {issue}11305[11305]
- Change diskio metrics retrieval method (only for Windows) from wmi query to DeviceIOControl function using the IOCTL_DISK_PERFORMANCE control code {pull}11635[11635]
- Call GetMetricData api per region instead of per instance. {issue}11820[11820] {pull}11882[11882]
- Update documentation with cloudwatch:ListMetrics permission. {pull}11987[11987]
- Avoid generating hints-based configuration with empty hosts when no exposed port is suitable for the hosts hint. {issue}8264[8264] {pull}12086[12086]
- Fixed a socket leak in the postgresql module under Windows when SSL is disabled on the server. {pull}11393[11393]

*Packetbeat*

- Prevent duplicate packet loss error messages in HTTP events. {pull}10709[10709]
- Avoid reporting unknown MongoDB opcodes more than once. {pull}10878[10878]
- Fixed a memory leak when using process monitoring under Windows. {pull}12100[12100]

*Winlogbeat*

*Functionbeat*

- Fix function name reference for Kinesis streams in CloudFormation templates {pull}11646[11646]

==== Added

*Affecting all Beats*

- Add an option to append to existing logs rather than always rotate on start. {pull}11953[11953]
- Add `network` condition to processors for matching IP addresses against CIDRs. {pull}10743[10743]
- Add if/then/else support to processors. {pull}10744[10744]
- Add `community_id` processor for computing network flow hashes. {pull}10745[10745]
- Add output test to kafka output {pull}10834[10834]
- Gracefully shut down on SIGHUP {pull}10704[10704]
- New processor: `copy_fields`. {pull}11303[11303]
- Add `error.message` to events when `fail_on_error` is set in `rename` and `copy_fields` processors. {pull}11303[11303]
- New processor: `truncate_fields`. {pull}11297[11297]
- Allow a beat to ship monitoring data directly to an Elasticsearch monitoring clsuter. {pull}9260[9260]
- Updated go-seccomp-bpf library to v1.1.0 which updates syscall lists for Linux v5.0. {pull}NNNN[NNNN]
- Add `add_observer_metadata` processor. {pull}11394[11394]
- Add `decode_csv_fields` processor. {pull}11753[11753]
- Add `convert` processor for converting data types of fields. {issue}8124[8124] {pull}11686[11686]

*Auditbeat*

- Auditd module: Add `event.outcome` and `event.type` for ECS. {pull}11432[11432]
- Package: Enable suse. {pull}11634[11634]
- Add support to the system package dataset for the SUSE OS family. {pull}11634[11634]

*Filebeat*

- Add more info to message logged when a duplicated symlink file is found {pull}10845[10845]
- Add option to configure docker input with paths {pull}10687[10687]
- Add Netflow module to enrich flow events with geoip data. {pull}10877[10877]
- Set `event.category: network_traffic` for Suricata. {pull}10882[10882]
- Add configuration knob for auto-discover hints to control whether log harvesting is enabled for the pod/container. {issue}10811[10811] {pull}10911[10911]
- Change Suricata module pipeline to handle `destination.domain` being set if a reverse DNS processor is used. {issue}10510[10510]
- Add the `network.community_id` flow identifier to field to the IPTables, Suricata, and Zeek modules. {pull}11005[11005]
- New Filebeat coredns module to ingest coredns logs. It supports both native coredns deployment and coredns deployment in kubernetes. {pull}11200[11200]
- New module for Cisco ASA logs. {issue}9200[9200] {pull}11171[11171]
- Added support for Cisco ASA fields to the netflow input. {pull}11201[11201]
- Configurable line terminator. {pull}11015[11015]
- Add Filebeat envoyproxy module. {pull}11700[11700]
- Add apache2(httpd) log path (`/var/log/httpd`) to make apache2 module work out of the box on Redhat-family OSes. {issue}11887[11887] {pull}11888[11888]
- Add support to new MongoDB additional diagnostic information {pull}11952[11952]

*Heartbeat*

- Enable `add_observer_metadata` processor in default config. {pull}11394[11394]

*Journalbeat*

*Metricbeat*

- Add AWS SQS metricset. {pull}10684[10684] {issue}10053[10053]
- Add AWS s3_request metricset. {pull}10949[10949] {issue}10055[10055]
- Add s3_daily_storage metricset. {pull}10940[10940] {issue}10055[10055]
- Add `coredns` metricbeat module. {pull}10585[10585]
- Add SSL support for Metricbeat HTTP server. {pull}11482[11482] {issue}11457[11457]
- The `elasticsearch.index` metricset (with `xpack.enabled: true`) now collects `refresh.external_total_time_in_millis` fields from Elasticsearch. {pull}11616[11616]
- Allow module configurations to have variants {pull}9118[9118]
- Add `timeseries.instance` field calculation. {pull}10293[10293]
- Added new disk states and raid level to the system/raid metricset. {pull}11613[11613]
- Added `path_name` and `start_name` to service metricset on windows module {issue}8364[8364] {pull}11877[11877]
- Add check on object name in the counter path if the instance name is missing {issue}6528[6528] {pull}11878[11878]
- Add AWS cloudwatch metricset. {pull}11798[11798] {issue}11734[11734]
- Add `regions` in aws module config to specify target regions for querying cloudwatch metrics. {issue}11932[11932] {pull}11956[11956]

*Packetbeat*

*Functionbeat*

- New options to configure roles and VPC. {pull}11779[11779]

*Winlogbeat*

- Add support for reading from .evtx files. {issue}4450[4450]

==== Deprecated

*Affecting all Beats*

*Filebeat*

*Heartbeat*

*Journalbeat*

*Metricbeat*

*Packetbeat*

*Winlogbeat*

- Close handle on signalEvent. {pull}9838[9838]

*Functionbeat*

==== Known Issue

*Journalbeat*<|MERGE_RESOLUTION|>--- conflicted
+++ resolved
@@ -70,11 +70,8 @@
 - Fix initialization of the TCP input logger. {pull}11605[11605]
 - Fix flaky service_integration_windows_test test by introducing a confidence factor and enriching the error message with more service details. {issue}8880[8880] and {issue}7977[7977]
 - Replace wmi queries with win32 api calls as they were consuming CPU resources {issue}3249[3249] and {issue}11840[11840]
-<<<<<<< HEAD
+- Fix queue.spool.write.flush.events config type. {pull}12080[12080]
 - Fixed a memory leak when using the add_process_metadata processor under Windows. {pull}12100[12100]
-=======
-- Fix queue.spool.write.flush.events config type. {pull}12080[12080]
->>>>>>> d4f39444
 
 *Auditbeat*
 
