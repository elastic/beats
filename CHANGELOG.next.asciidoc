// Use these for links to issue and pulls. Note issues and pulls redirect one to
// each other on Github, so don't worry too much on using the right prefix.
:issue: https://github.com/elastic/beats/issues/
:pull: https://github.com/elastic/beats/pull/

=== Beats version HEAD
https://github.com/elastic/beats/compare/v7.0.0-alpha2...main[Check the HEAD diff]

==== Breaking changes

*Affecting all Beats*


*Auditbeat*


*Filebeat*


*Heartbeat*


*Metricbeat*


*Packetbeat*


*Winlogbeat*


*Functionbeat*


==== Bugfixes

*Affecting all Beats*

- Log errors when parsing and applying config blocks and if the input is disabled. {pull}30534[30534]
- Wildcard fields no longer have a default ignore_above setting of 1024. {issue}30096[30096] {pull}30668[30668]

*Auditbeat*


*Filebeat*

<<<<<<< HEAD

*Filebeat*
- auditd: Prevent mapping explosion when truncated EXECVE records are ingested. {pull}30382[30382]
- elasticsearch: fix duplicate ingest when using a common appender configuration {issue}30428[30428] {pull}30440[30440]

- Fix ECS version string in threatintel to be consistent with other modules and add event.timezone. {issue}30499[30499] {pull}30570[30570]
- Add default paths value to MySQL Enterprise module to prevent issues with pipeline installations {pull}30598[30598]
- Fix compatibility with ECS by renaming `source` log key to `source_file` {issue}30667[30667]
=======
- Report the starting offset of the line in `log.offset` when using `filestream` instead of the end to be ECS compliant. {pull}30445[30445]
>>>>>>> 082b73a2

*Heartbeat*

*Metricbeat*


*Packetbeat*


*Winlogbeat*


*Functionbeat*



*Elastic Logging Plugin*


==== Added

*Affecting all Beats*


*Auditbeat*


*Filebeat*


*Auditbeat*


*Filebeat*


*Heartbeat*



*Metricbeat*


*Packetbeat*


*Functionbeat*


*Winlogbeat*


*Elastic Log Driver*


==== Deprecated

*Affecting all Beats*


*Filebeat*


*Heartbeat*

*Metricbeat*


*Packetbeat*

*Winlogbeat*

*Functionbeat*

==== Known Issue



<|MERGE_RESOLUTION|>--- conflicted
+++ resolved
@@ -44,18 +44,9 @@
 
 *Filebeat*
 
-<<<<<<< HEAD
+- Fix compatibility with ECS by renaming `source` log key to `source_file` {issue}30667[30667]
+- Report the starting offset of the line in `log.offset` when using `filestream` instead of the end to be ECS compliant. {pull}30445[30445]
 
-*Filebeat*
-- auditd: Prevent mapping explosion when truncated EXECVE records are ingested. {pull}30382[30382]
-- elasticsearch: fix duplicate ingest when using a common appender configuration {issue}30428[30428] {pull}30440[30440]
-
-- Fix ECS version string in threatintel to be consistent with other modules and add event.timezone. {issue}30499[30499] {pull}30570[30570]
-- Add default paths value to MySQL Enterprise module to prevent issues with pipeline installations {pull}30598[30598]
-- Fix compatibility with ECS by renaming `source` log key to `source_file` {issue}30667[30667]
-=======
-- Report the starting offset of the line in `log.offset` when using `filestream` instead of the end to be ECS compliant. {pull}30445[30445]
->>>>>>> 082b73a2
 
 *Heartbeat*
 
