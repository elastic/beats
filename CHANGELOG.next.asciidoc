--- conflicted
+++ resolved
@@ -74,7 +74,6 @@
 - Fix handling of Juniper SRX structured data when there is no leading junos element. {issue}36270[36270] {pull}36308[36308]
 - Fix Filebeat Cisco module with missing escape character {issue}36325[36325] {pull}36326[36326]
 - Added a fix for Crowdstrike pipeline handling process arrays {pull}36496[36496]
-<<<<<<< HEAD
 - Ensure winlog input retains metric collection when handling recoverable errors. {issue}36479[36479] {pull}36483[36483]
 - Revert error introduced in {pull}35734[35734] when symlinks can't be resolved in filestream. {pull}36557[36557]
 - Fix ignoring external input configuration in `take_over: true` mode {issue}36378[36378] {pull}36395[36395]
@@ -85,8 +84,6 @@
 - Fix request body close behaviour in HTTP_Endpoint when handling GZIP compressed content. {pull}37091[37091]
 - Fix m365_defender cursor value and query building. {pull}37116[37116]
 - Make CEL input now global evaluate to a time in UTC. {pull}37159[37159]
-=======
->>>>>>> 6383c565
 
 *Heartbeat*
 
