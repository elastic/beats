// Use these for links to issue and pulls. Note issues and pulls redirect one to
// each other on Github, so don't worry too much on using the right prefix.
:issue: https://github.com/elastic/beats/issues/
:pull: https://github.com/elastic/beats/pull/

=== Beats version HEAD
https://github.com/elastic/beats/compare/v8.8.1\...main[Check the HEAD diff]

==== Breaking changes

*Affecting all Beats*


*Auditbeat*


*Filebeat*

- Convert netflow input to API v2 and disable event normalisation {pull}37901[37901]
- Introduce input/netmetrics and refactor netflow input metrics {pull}38055[38055]


*Heartbeat*

*Metricbeat*


*Osquerybeat*


*Packetbeat*


*Winlogbeat*

- Add "event.category" and "event.type" to Sysmon module for EventIDs 8, 9, 19, 20, 27, 28, 255 {pull}35193[35193]

*Functionbeat*


*Elastic Logging Plugin*


==== Bugfixes

*Affecting all Beats*
- Support for multiline zookeeper logs {issue}2496[2496]
- Add checks to ensure reloading of units if the configuration actually changed. {pull}34346[34346]
- Fix namespacing on self-monitoring {pull}32336[32336]
- Fix namespacing on self-monitoring {pull}32336[32336]
- Fix Beats started by agent do not respect the allow_older_versions: true configuration flag {issue}34227[34227] {pull}34964[34964]
- Fix performance issues when we have a lot of inputs starting and stopping by allowing to disable global processors under fleet. {issue}35000[35000] {pull}35031[35031]
- 'add_cloud_metadata' processor - add cloud.region field for GCE cloud provider
- 'add_cloud_metadata' processor - update azure metadata api version to get missing `cloud.account.id` field
- Upgraded apache arrow library used in x-pack/libbeat/reader/parquet from v11 to v12.0.1 in order to fix cross-compilation issues {pull}35640[35640]
- Fix panic when MaxRetryInterval is specified, but RetryInterval is not {pull}35820[35820]
- Support build of projects outside of beats directory {pull}36126[36126]
- Support Elastic Agent control protocol chunking support {pull}37343[37343]
- Upgrade elastic-agent-libs to v0.7.5. Removes obsolete "Treating the CommonName field on X.509 certificates as a host name..." deprecation warning for 8.0. {pull}37755[37755]
- aws: Add credential caching for `AssumeRole` session tokens. {issue}37787[37787]
- Lower logging level to debug when attempting to configure beats with unknown fields from autodiscovered events/environments {pull}[37816][37816]
- Set timeout of 1 minute for FQDN requests {pull}37756[37756]
- Fix the paths in the .cmd script added to the path by the Windows MSI to point to the new C:\Program Files installation location. https://github.com/elastic/elastic-stack-installers/pull/238

*Auditbeat*


*Filebeat*

- [Gcs Input] - Added missing locks for safe concurrency {pull}34914[34914]
- Fix the ignore_inactive option being ignored in Filebeat's filestream input {pull}34770[34770]
- Fix TestMultiEventForEOFRetryHandlerInput unit test of CometD input {pull}34903[34903]
- Add input instance id to request trace filename for httpjson and cel inputs {pull}35024[35024]
- Fixes "Can only start an input when all related states are finished" error when running under Elastic-Agent {pull}35250[35250] {issue}33653[33653]
- [system] sync system/auth dataset with system integration 1.29.0. {pull}35581[35581]
- [GCS Input] - Fixed an issue where bucket_timeout was being applied to the entire bucket poll interval and not individual bucket object read operations. Fixed a map write concurrency issue arising from data races when using a high number of workers. Fixed the flaky tests that were present in the GCS test suit. {pull}35605[35605]
- Fixed concurrency and flakey tests issue in azure blob storage input. {issue}35983[35983] {pull}36124[36124]
- Fix panic when sqs input metrics getter is invoked {pull}36101[36101] {issue}36077[36077]
- Fix handling of Juniper SRX structured data when there is no leading junos element. {issue}36270[36270] {pull}36308[36308]
- Fix Filebeat Cisco module with missing escape character {issue}36325[36325] {pull}36326[36326]
- Added a fix for Crowdstrike pipeline handling process arrays {pull}36496[36496]
- Fix m365_defender cursor value and query building. {pull}37116[37116]
- Fix TCP/UDP metric queue length parsing base. {pull}37714[37714]
- Update github.com/lestrrat-go/jwx dependency. {pull}37799[37799]
- [threatintel] MISP pagination fixes {pull}37898[37898]
- Fix file handle leak when handling errors in filestream {pull}37973[37973]
- Fix a race condition that could crash Filebeat with a "negative WaitGroup counter" error {pull}38094[38094]
- Prevent HTTPJSON holding response bodies between executions. {issue}35219[35219] {pull}38116[38116]
- Fix "failed processing S3 event for object key" error on aws-s3 input when key contains the "+" character {issue}38012[38012] {pull}38125[38125]
- Fix duplicated addition of regexp extension in CEL input. {pull}38181[38181]
- Fix the incorrect values generated by the uri_parts processor. {pull}38216[38216]
- Fix HTTPJSON handling of empty object bodies in POST requests. {issue}33961[33961] {pull}38290[38290]
- Fix PEM key validation for CEL and HTTPJSON inputs. {pull}38405[38405]
- Fix filebeat gcs input panic {pull}38407[38407]
- Rename `activity_guid` to `activity_id` in ETW input events to suit other Windows inputs. {pull}38530[38530]
- Add missing provider registration and fix published entity for Active Directory entityanalytics provider. {pull}38645[38645]

*Heartbeat*

- Fix panics when parsing dereferencing invalid parsed url. {pull}34702[34702]
- Fix setuid root when running under cgroups v2. {pull}37794[37794]
- Adjust State loader to only retry when response code status is 5xx {pull}37981[37981]
- Reset prctl dumpable flag after cap drop. {pull}38269[38269]
- Fix reference yaml format. {pull}38584[38584]

*Metricbeat*

- Fix Azure Monitor 429 error by causing metricbeat to retry the request again. {pull}38294[38294]
- Fix fields not being parsed correctly in postgresql/database {issue}25301[25301] {pull}37720[37720]
- rabbitmq/queue - Change the mapping type of `rabbitmq.queue.consumers.utilisation.pct` to `scaled_float` from `long` because the values fall within the range of `[0.0, 1.0]`. Previously, conversion to integer resulted in reporting either `0` or `1`.

*Osquerybeat*


*Packetbeat*


*Winlogbeat*


*Elastic Logging Plugin*


==== Added

*Affecting all Beats*

- Added append Processor which will append concrete values or values from a field to target. {issue}29934[29934] {pull}33364[33364]
- dns processor: Add support for forward lookups (`A`, `AAAA`, and `TXT`). {issue}11416[11416] {pull}36394[36394]
- [Enhanncement for host.ip and host.mac] Disabling netinfo.enabled option of add-host-metadata processor {pull}36506[36506]
Setting environmental variable ELASTIC_NETINFO:false in Elastic Agent pod will disable the netinfo.enabled option of add_host_metadata processor
- allow `queue` configuration settings to be set under the output. {issue}35615[35615] {pull}36788[36788]
- Beats will now connect to older Elasticsearch instances by default {pull}36884[36884]
- Raise up logging level to warning when attempting to configure beats with unknown fields from autodiscovered events/environments
- elasticsearch output now supports `idle_connection_timeout`. {issue}35616[35615] {pull}36843[36843]
Setting environmental variable ELASTIC_NETINFO:false in Elastic Agent pod will disable the netinfo.enabled option of add_host_metadata processor

*Auditbeat*


*Filebeat*

- Adding Saved Object name field to Kibana audit logs {pull}38307[38307]
- Update SQL input documentation regarding Oracle DSNs {pull}37590[37590]
- add documentation for decode_xml_wineventlog processor field mappings.  {pull}32456[32456]
- httpjson input: Add request tracing logger. {issue}32402[32402] {pull}32412[32412]
- Add cloudflare R2 to provider list in AWS S3 input. {pull}32620[32620]
- Add support for single string containing multiple relation-types in getRFC5988Link. {pull}32811[32811]
- Added separation of transform context object inside httpjson. Introduced new clause `.parent_last_response.*` {pull}33499[33499]
- Added metric `sqs_messages_waiting_gauge` for aws-s3 input. {pull}34488[34488]
- Add nginx.ingress_controller.upstream.ip to related.ip {issue}34645[34645] {pull}34672[34672]
- Add unix socket log parsing for nginx ingress_controller {pull}34732[34732]
- Added metric `sqs_worker_utilization` for aws-s3 input. {pull}34793[34793]
- Add MySQL authentication message parsing and `related.ip` and `related.user` fields {pull}34810[34810]
- Add nginx ingress_controller parsing if one of upstreams fails to return response {pull}34787[34787]
- Add oracle authentication messages parsing {pull}35127[35127]
- Add `clean_session` configuration setting for MQTT input.  {pull}35806[16204]
- Add support for a simplified input configuraton when running under Elastic-Agent {pull}36390[36390]
- Added support for Okta OAuth2 provider in the CEL input. {issue}36336[36336] {pull}36521[36521]
- Added support for new features & removed partial save mechanism in the Azure Blob Storage input. {issue}35126[35126] {pull}36690[36690]
- Added support for new features and removed partial save mechanism in the GCS input. {issue}35847[35847] {pull}36713[36713]
- Use filestream input with file_identity.fingerprint as default for hints autodiscover. {issue}35984[35984] {pull}36950[36950]
- Add setup option `--force-enable-module-filesets`, that will act as if all filesets have been enabled in a module during setup. {issue}30915[30915] {pull}99999[99999]
- Made Azure Blob Storage input GA and updated docs accordingly. {pull}37128[37128]
- Made GCS input GA and updated docs accordingly. {pull}37127[37127]
- Suppress and log max HTTP request retry errors in CEL input. {pull}37160[37160]
- Prevent CEL input from re-entering the eval loop when an evaluation failed. {pull}37161[37161]
- Update CEL extensions library to v1.7.0. {pull}37172[37172]
- Add support for complete URL replacement in HTTPJSON chain steps. {pull}37486[37486]
- Add support for user-defined query selection in EntraID entity analytics provider. {pull}37653[37653]
- Update CEL extensions library to v1.8.0 to provide runtime error location reporting. {issue}37304[37304] {pull}37718[37718]
- Add request trace logging for chained API requests. {issue}37551[36551] {pull}37682[37682]
- Relax TCP/UDP metric polling expectations to improve metric collection. {pull}37714[37714]
- Add support for PEM-based Okta auth in HTTPJSON. {pull}37772[37772]
- Prevent complete loss of long request trace data. {issue}37826[37826] {pull}37836[37836]
- Added experimental version of the Websocket Input. {pull}37774[37774]
- Add support for PEM-based Okta auth in CEL. {pull}37813[37813]
- Add ETW input. {pull}36915[36915]
- Update CEL mito extensions to v1.9.0 to add keys/values helper. {pull}37971[37971]
- Add logging for cache processor file reads and writes. {pull}38052[38052]
- Add parseDateInTZ value template for the HTTPJSON input {pull}37738[37738]
- Support VPC endpoint for aws-s3 input SQS queue url. {pull}38189[38189]
- Improve rate limit handling by HTTPJSON {issue}36207[36207] {pull}38161[38161] {pull}38237[38237]
- Add parseDateInTZ value template for the HTTPJSON input. {pull}37738[37738]
- Add support for complex event objects in the HTTP Endpoint input. {issue}37910[37910] {pull}38193[38193]
- Parse more fields from Elasticsearch slowlogs {pull}38295[38295]
- Update CEL mito extensions to v1.10.0 to add keys/values helper. {pull}38504[38504]
- Add support for Active Directory an entity analytics provider. {pull}37919[37919]
- Add debugging breadcrumb to logs when writing request trace log. {pull}38636[38636]

*Auditbeat*


*Libbeat*
<<<<<<< HEAD
- Add watcher that can be used to monitor Linux kernel events. {pull}37833[37833]
- Added support for ETW reader. {pull}36914[36914]
- Add support for linux capabilities in add_process_metadata. {pull}38252[38252]
=======

>>>>>>> 1031241d

*Heartbeat*
- Added status to monitor run log report.

*Metricbeat*

- Add per-thread metrics to system_summary {pull}33614[33614]
- Add GCP CloudSQL metadata {pull}33066[33066]
- Add GCP Carbon Footprint metricbeat data {pull}34820[34820]
- Add event loop utilization metric to Kibana module {pull}35020[35020]
- Add metrics grouping by dimensions and time to Azure app insights {pull}36634[36634]
- Align on the algorithm used to transform Prometheus histograms into Elasticsearch histograms {pull}36647[36647]
- Add linux IO metrics to system/process {pull}37213[37213]
- Add new memory/cgroup metrics to Kibana module {pull}37232[37232]
- Add SSL support to mysql module {pull}37997[37997]


*Metricbeat*


*Osquerybeat*


*Packetbeat*


*Packetbeat*


*Winlogbeat*


*Functionbeat*


*Winlogbeat*



*Elastic Log Driver*
*Elastic Logging Plugin*


==== Deprecated

*Auditbeat*


*Filebeat*

- Deprecate `syslog` input in favor of `syslog` processor. {issue}37555[37555] {pull}38277[38277]

*Heartbeat*



*Metricbeat*


*Osquerybeat*


*Packetbeat*


*Winlogbeat*


*Functionbeat*


*Elastic Logging Plugin*


==== Known Issues















































<|MERGE_RESOLUTION|>--- conflicted
+++ resolved
@@ -192,13 +192,7 @@
 
 
 *Libbeat*
-<<<<<<< HEAD
-- Add watcher that can be used to monitor Linux kernel events. {pull}37833[37833]
-- Added support for ETW reader. {pull}36914[36914]
 - Add support for linux capabilities in add_process_metadata. {pull}38252[38252]
-=======
-
->>>>>>> 1031241d
 
 *Heartbeat*
 - Added status to monitor run log report.
