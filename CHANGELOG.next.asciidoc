// Use these for links to issue and pulls. Note issues and pulls redirect one to
// each other on Github, so don't worry too much on using the right prefix.
:issue: https://github.com/elastic/beats/issues/
:pull: https://github.com/elastic/beats/pull/

=== Beats version HEAD
https://github.com/elastic/beats/compare/v7.0.0-alpha2...master[Check the HEAD diff]

==== Breaking changes

*Affecting all Beats*

- The document id fields has been renamed from @metadata.id to @metadata._id {pull}15859[15859]
- Variable substitution from environment variables is not longer supported. {pull}15937{15937}

*Auditbeat*


*Filebeat*


*Heartbeat*


*Journalbeat*


*Metricbeat*


*Packetbeat*


*Winlogbeat*

*Functionbeat*


==== Bugfixes

*Affecting all Beats*

- TLS or Beats that accept connections over TLS and validate client certificates. {pull}14146[14146]
- Fix panics that could result from invalid TLS certificates. This can affect Beats that connect over TLS, or Beats that accept connections over TLS and validate client certificates. {pull}14146[14146]
- Fix panic in the Logstash output when trying to send events to closed connection. {pull}15568[15568]
- Fix missing output in dockerlogbeat {pull}15719[15719]
- Fix logging target settings being ignored when Beats are started via systemd or docker. {issue}12024[12024] {pull}15422[15442]
- Do not load dashboards where not available. {pull}15802[15802]
- Fix issue where TLS settings would be ignored when a forward proxy was in use. {pull}15516{15516}
- Update replicaset group to apps/v1 {pull}15854[15802]
- Fix issue where default go logger is not discarded when either * or stdout is selected. {issue}10251[10251] {pull}15708[15708]
- Upgrade go-ucfg to latest v0.8.1. {pull}15937{15937}

*Auditbeat*

- system/socket: Fixed compatibility issue with kernel 5.x. {pull}15771[15771]

*Filebeat*

- Fix s3 input hanging with GetObjectRequest API call by adding context_timeout config. {issue}15502[15502] {pull}15590[15590]
- Add shared_credential_file to cloudtrail config {issue}15652[15652] {pull}15656[15656]
- Fix typos in zeek notice fileset config file. {issue}15764[15764] {pull}15765[15765]
- Improve `elasticsearch/audit` fileset to handle timestamps correctly. {pull}15942[15942]
- Prevent Elasticsearch from spewing log warnings about redundant wildcards when setting up ingest pipelines for the `elasticsearch` module. {issue}15840[15840] {pull}15900[15900]

*Heartbeat*

- Fixed excessive memory usage introduced in 7.5 due to over-allocating memory for HTTP checks. {pull}15639[15639]

*Journalbeat*


*Metricbeat*

- Add dedot for tags in ec2 metricset and cloudwatch metricset. {issue}15843[15843] {pull}15844[15844]
- Use RFC3339 format for timestamps collected using the SQL module. {pull}15847[15847]
- Avoid parsing errors returned from prometheus endpoints. {pull}15712[15712]
- Change lookup_fields from metricset.host to service.address {pull}15883[15883]
- Add dedot for cloudwatch metric name. {issue}15916[15916] {pull}15917[15917]

*Packetbeat*


*Winlogbeat*


*Functionbeat*


==== Added

*Affecting all Beats*

- Add document_id setting to decode_json_fields processor. {pull}15859[15859]


*Auditbeat*


*Filebeat*
- Set event.outcome field based on googlecloud audit log output. {pull}15731[15731]
- Add dashboard for AWS ELB fileset. {pull}15804[15804]


*Heartbeat*

- Allow a list of status codes for HTTP checks. {pull}15587[15587]


*Journalbeat*

*Metricbeat*

- Move the windows pdh implementation from perfmon to a shared location in order for future modules/metricsets to make use of. {pull}15503[15503]
- Add lambda metricset in aws module. {pull}15260[15260]
- Expand data for the `system/memory` metricset {pull}15492[15492]
- Add azure `storage` metricset in order to retrieve metric values for storage accounts. {issue}14548[14548] {pull}15342[15342]
- Add cost warnings for the azure module. {pull}15356[15356]
- Add DynamoDB AWS Metricbeat light module {pull}15097[15097]
- Release elb module as GA. {pull}15485[15485]
- Add a `system/network_summary` metricset {pull}15196[15196]
- Add mesh metricset for Istio Metricbeat module {pull}15535[15535]
- Add mixer metricset for Istio Metricbeat module {pull}15696[15696]
- Add pilot metricset for Istio Metricbeat module {pull}15761[15761]
- Make the `system/cpu` metricset collect normalized CPU metrics by default. {issue}15618[15618] {pull}15729[15729]
- Add galley metricset for Istio Metricbeat module {pull}15857[15857]
- Add `key/value` mode for SQL module. {issue}15770[15770] {pull]15845[15845]
- Add STAN dashboard {pull}15654[15654]
- Add support for Unix socket in Memcached metricbeat module. {issue}13685[13685] {pull}15822[15822]
<<<<<<< HEAD
- Add citadel metricset for Istio Metricbeat module {pull}15990[15990]
=======
- Add support for processors in light modules. {issue}14740[14740] {pull}15923[15923]
>>>>>>> 7aa2f7a8

*Packetbeat*

*Functionbeat*


*Winlogbeat*


==== Deprecated

*Affecting all Beats*

*Filebeat*


*Heartbeat*

*Journalbeat*

*Metricbeat*


*Packetbeat*

*Winlogbeat*

*Functionbeat*

==== Known Issue

*Journalbeat*<|MERGE_RESOLUTION|>--- conflicted
+++ resolved
@@ -127,11 +127,8 @@
 - Add `key/value` mode for SQL module. {issue}15770[15770] {pull]15845[15845]
 - Add STAN dashboard {pull}15654[15654]
 - Add support for Unix socket in Memcached metricbeat module. {issue}13685[13685] {pull}15822[15822]
-<<<<<<< HEAD
 - Add citadel metricset for Istio Metricbeat module {pull}15990[15990]
-=======
 - Add support for processors in light modules. {issue}14740[14740] {pull}15923[15923]
->>>>>>> 7aa2f7a8
 
 *Packetbeat*
 
