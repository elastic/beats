// Use these for links to issue and pulls. Note issues and pulls redirect one to
// each other on Github, so don't worry too much on using the right prefix.
:issue: https://github.com/elastic/beats/issues/
:pull: https://github.com/elastic/beats/pull/

=== Beats version HEAD
https://github.com/elastic/beats/compare/v8.8.1\...main[Check the HEAD diff]

==== Breaking changes

*Affecting all Beats*

- Fix FQDN being lowercased when used as `host.hostname` {issue}39993[39993]
- Beats won't log start up information when running under the Elastic Agent {40390}40390[40390]
- Drop support for Debian 10 and upgrade statically linked glibc from 2.28 to 2.31 {pull}41402[41402]

*Auditbeat*


*Filebeat*

- Convert netflow input to API v2 and disable event normalisation {pull}37901[37901]
- Removed deprecated Squid from Beats. See <<migrate-from-deprecated-module>> for migration options. {pull}38037[38037]
- Removed deprecated Sonicwall from Beats. Use the https://docs.elastic.co/integrations/sonicwall[SonicWall Firewall] Elastic integration instead. {pull}38037[38037]
- Removed deprecated Radware from Beats. See <<migrate-from-deprecated-module>> for migration options. {pull}38037[38037]
- Removed deprecated Netscout from Beats. See <<migrate-from-deprecated-module>> for migration options. {pull}38037[38037]
- Removed deprecated Juniper Netscreen from Beats. See <<migrate-from-deprecated-module>> for migration options. {pull}38037[38037]
- Removed deprecated Impreva from Beats. See <<migrate-from-deprecated-module>> for migration options. {pull}38037[38037]
- Removed deprecated Cylance from Beats. See <<migrate-from-deprecated-module>> for migration options. {pull}38037[38037]
- Removed deprecated Bluecoat from Beats. See <<migrate-from-deprecated-module>> for migration options. {pull}38037[38037]
- Introduce input/netmetrics and refactor netflow input metrics {pull}38055[38055]
- Redis: Added replication role as a field to submitted slowlogs
- Change log.file.path field in awscloudwatch input to nested object. {pull}41099[41099]


*Heartbeat*


*Metricbeat*

- Add support for `_nodes/stats` URIs that work with legacy versions of Elasticsearch {pull}44307[44307]
- Setting period for counter cache for Prometheus remote_write at least to 60sec {pull}38553[38553]
- Remove fallback to the node limit for the `kubernetes.pod.cpu.usage.limit.pct` and `kubernetes.pod.memory.usage.limit.pct` metrics calculation
- Handle permission errors while collecting data from Windows services and don't interrupt the overall collection by skipping affected services {issue}40765[40765] {pull}43665[43665]

*Osquerybeat*

- Add action responses data stream, allowing osquerybeat to post action results directly to elasticsearch. {pull}39143[39143]
- Disable allow_unsafe osquery configuration. {pull}40130[40130]
- Upgrade to osquery 5.12.1. {pull}40368[40368]
- Upgrade to osquery 5.13.1. {pull}40849[40849]
- Upgrade to osquery 5.15.0 {pull}43426[43426]


*Packetbeat*



*Winlogbeat*

- Add "event.category" and "event.type" to Sysmon module for EventIDs 8, 9, 19, 20, 27, 28, 255 {pull}35193[35193]

*Functionbeat*


*Elastic Logging Plugin*


==== Bugfixes

*Affecting all Beats*

- Support for multiline zookeeper logs {issue}2496[2496]
- Add checks to ensure reloading of units if the configuration actually changed. {pull}34346[34346]
- Fix namespacing on self-monitoring {pull}32336[32336]
- Fix namespacing on self-monitoring {pull}32336[32336]
- Fix Beats started by agent do not respect the allow_older_versions: true configuration flag {issue}34227[34227] {pull}34964[34964]
- Fix performance issues when we have a lot of inputs starting and stopping by allowing to disable global processors under fleet. {issue}35000[35000] {pull}35031[35031]
- 'add_cloud_metadata' processor - add cloud.region field for GCE cloud provider
- 'add_cloud_metadata' processor - update azure metadata api version to get missing `cloud.account.id` field
- Upgraded apache arrow library used in x-pack/libbeat/reader/parquet from v11 to v12.0.1 in order to fix cross-compilation issues {pull}35640[35640]
- Fix panic when MaxRetryInterval is specified, but RetryInterval is not {pull}35820[35820]
- Support build of projects outside of beats directory {pull}36126[36126]
- Support Elastic Agent control protocol chunking support {pull}37343[37343]
- Lower logging level to debug when attempting to configure beats with unknown fields from autodiscovered events/environments {pull}[37816][37816]
- Set timeout of 1 minute for FQDN requests {pull}37756[37756]
- 'add_cloud_metadata' processor - improve AWS provider HTTP client overriding to support custom certificate bundle handling {pull}44189[44189]

*Auditbeat*

- system/package: Fix an error that can occur while migrating the internal package database schema. {issue}44294[44294] {pull}44296[44296]

*Filebeat*

- [Gcs Input] - Added missing locks for safe concurrency {pull}34914[34914]
- Fix the ignore_inactive option being ignored in Filebeat's filestream input {pull}34770[34770]
- Fix TestMultiEventForEOFRetryHandlerInput unit test of CometD input {pull}34903[34903]
- Add input instance id to request trace filename for httpjson and cel inputs {pull}35024[35024]
- Fixes "Can only start an input when all related states are finished" error when running under Elastic-Agent {pull}35250[35250] {issue}33653[33653]
- [system] sync system/auth dataset with system integration 1.29.0. {pull}35581[35581]
- [GCS Input] - Fixed an issue where bucket_timeout was being applied to the entire bucket poll interval and not individual bucket object read operations. Fixed a map write concurrency issue arising from data races when using a high number of workers. Fixed the flaky tests that were present in the GCS test suit. {pull}35605[35605]
- Fixed concurrency and flakey tests issue in azure blob storage input. {issue}35983[35983] {pull}36124[36124]
- Fix panic when sqs input metrics getter is invoked {pull}36101[36101] {issue}36077[36077]
- Fix handling of Juniper SRX structured data when there is no leading junos element. {issue}36270[36270] {pull}36308[36308]
- Fix Filebeat Cisco module with missing escape character {issue}36325[36325] {pull}36326[36326]
- Added a fix for Crowdstrike pipeline handling process arrays {pull}36496[36496]
- [threatintel] MISP pagination fixes {pull}37898[37898]
- Fix file handle leak when handling errors in filestream {pull}37973[37973]
- Fix a race condition that could crash Filebeat with a "negative WaitGroup counter" error {pull}38094[38094]
- Fix "failed processing S3 event for object key" error on aws-s3 input when key contains the "+" character {issue}38012[38012] {pull}38125[38125]
- Fix filebeat gcs input panic {pull}38407[38407]
- Fix filestream's registry GC: registry entries are now removed from the in-memory and disk store when they're older than the set TTL {issue}36761[36761] {pull}38488[38488]
- Fix filestream's registry GC: registry entries are now removed from the in-memory and disk store when they're older than the set TTL {issue}36761[36761] {pull}38488[38488]
- [threatintel] MISP splitting fix for empty responses {issue}38739[38739] {pull}38917[38917]
- Prevent GCP Pub/Sub input blockage by increasing default value of `max_outstanding_messages` {issue}35029[35029] {pull}38985[38985]
- Updated Websocket input title to align with existing inputs {pull}39006[39006]
- Restore netflow input on Windows {pull}39024[39024]
- Upgrade azure-event-hubs-go and azure-storage-blob-go dependencies. {pull}38861[38861]
- Fix request trace filename handling in http_endpoint input. {pull}39410[39410]
- Upgrade github.com/hashicorp/go-retryablehttp to mitigate CVE-2024-6104 {pull}40036[40036]
- Prevent panic in CEL and salesforce inputs when github.com/hashicorp/go-retryablehttp exceeds maximum retries. {pull}40144[40144]
- Fix publication of group data from the Okta entity analytics provider. {pull}40681[40681]
- Ensure netflow custom field configuration is applied. {issue}40735[40735] {pull}40730[40730]
- Fix a bug in Salesforce input to only handle responses with 200 status code {pull}41015[41015]
- Log bad handshake details when websocket connection fails {pull}41300[41300]
- Fix aws region in aws-s3 input s3 polling mode.  {pull}41572[41572]
- Journald input now works on Docker containers (except Wolfi) {issue}41278[41278] {issue}44040[44040] {pull}44056[44056]
- Fixed websocket input panic on sudden network error or server crash. {issue}44063[44063] {pull}44068[44068]
- [Filestream] Log the "reader closed" message on the debug level to avoid log spam. {pull}44051[44051]
- Fix links to CEL mito extension functions in input documentation. {pull}44098[44098]
- Fix endpoint path typo in Okta entity analytics provider. {pull}44147[44147]


*Heartbeat*



*Metricbeat*

- Fix Azure Monitor 429 error by causing metricbeat to retry the request again. {pull}38294[38294]
- Fix fields not being parsed correctly in postgresql/database {issue}25301[25301] {pull}37720[37720]
- rabbitmq/queue - Change the mapping type of `rabbitmq.queue.consumers.utilisation.pct` to `scaled_float` from `long` because the values fall within the range of `[0.0, 1.0]`. Previously, conversion to integer resulted in reporting either `0` or `1`.
- Fix timeout caused by the retrival of which indices are hidden {pull}39165[39165]
- Fix Azure Monitor support for multiple aggregation types {issue}39192[39192] {pull}39204[39204]
- Fix handling of access errors when reading process metrics {pull}39627[39627]
- Fix behavior of cgroups path discovery when monitoring the host system from within a container {pull}39627[39627]
- Fix issue where beats may report incorrect metrics for its own process when running inside a container {pull}39627[39627]
- Normalize AWS RDS CPU Utilization values before making the metadata API call. {pull}39664[39664]
- Fix behavior of pagetypeinfo metrics {pull}39985[39985]
- Update beat module with apm-server monitoring metrics fields {pull}40127[40127]
- Fix Azure Monitor metric timespan to restore Storage Account PT1H metrics {issue}40376[40376] {pull}40367[40367]
- Remove excessive info-level logs in cgroups setup {pull}40491[40491]
- Add missing ECS Cloud fields in GCP `metrics` metricset when using `exclude_labels: true` {issue}40437[40437] {pull}40467[40467]
- Add AWS OwningAccount support for cross account monitoring {issue}40570[40570] {pull}40691[40691]
- Use namespace for GetListMetrics when exists in AWS {pull}41022[41022]
- Fix Kubernetes metadata sometimes not being present after startup {pull}41216[41216]
- Do not report non-existant 0 values for RSS metrics in docker/memory {pull}41449[41449]
- Don't skip first bucket value in GCP metrics metricset for distribution type metrics {pull}41822[41822]
- [K8s Integration] Enhance HTTP authentication in case of token updates for Apiserver, Controllermanager and Scheduler metricsets  {issue}41910[41910] {pull}42016[42016]
- Remove `hostname` field from zookeeper's `mntr` data stream. {pull}41887[41887]
- Only fetch cluster-level index stats summary {issue}36019[36019] {pull}42901[42901]
- Changed `tier_preference`, `creation_date` and `version` fields to be omitted from the resulting documents when not pulled from source indices {pull}43637[43637]

*Osquerybeat*


*Packetbeat*


*Winlogbeat*



*Elastic Logging Plugin*


==== Added

*Affecting all Beats*

- Added append Processor which will append concrete values or values from a field to target. {issue}29934[29934] {pull}33364[33364]
- dns processor: Add support for forward lookups (`A`, `AAAA`, and `TXT`). {issue}11416[11416] {pull}36394[36394]
- [Enhanncement for host.ip and host.mac] Disabling netinfo.enabled option of add-host-metadata processor {pull}36506[36506]
- allow `queue` configuration settings to be set under the output. {issue}35615[35615] {pull}36788[36788]
- Beats will now connect to older Elasticsearch instances by default {pull}36884[36884]
- Raise up logging level to warning when attempting to configure beats with unknown fields from autodiscovered events/environments
- elasticsearch output now supports `idle_connection_timeout`. {issue}35616[35615] {pull}36843[36843]
- Enable early event encoding in the Elasticsearch output, improving cpu and memory use {pull}38572[38572]
- The environment variable `BEATS_ADD_CLOUD_METADATA_PROVIDERS` overrides configured/default `add_cloud_metadata` providers {pull}38669[38669]
- When running under Elastic-Agent Kafka output allows dynamic topic in `topic` field {pull}40415[40415]
- Replace Ubuntu 20.04 with 24.04 for Docker base images {issue}40743[40743] {pull}40942[40942]
- Replace `compress/gzip` with https://github.com/klauspost/compress/gzip library for gzip compression {pull}41584[41584]
- Add regex pattern matching to add_kubernetes_metadata processor {pull}41903[41903]
- Update to Go 1.23.8. {pull}43396[43396]

*Auditbeat*

- Added `add_session_metadata` processor, which enables session viewer on Auditbeat data. {pull}37640[37640]
- Add linux capabilities to processes in the system/process. {pull}37453[37453]
- Add linux capabilities to processes in the system/process. {pull}37453[37453]
- Add process.entity_id, process.group.name and process.group.id in add_process_metadata processor. Make fim module with kprobes backend to always add an appropriately configured add_process_metadata processor to enrich file events {pull}38776[38776]

*Auditbeat*



*Auditbeat*


*Filebeat*

- add documentation for decode_xml_wineventlog processor field mappings.  {pull}32456[32456]
- httpjson input: Add request tracing logger. {issue}32402[32402] {pull}32412[32412]
- Add cloudflare R2 to provider list in AWS S3 input. {pull}32620[32620]
- Add support for single string containing multiple relation-types in getRFC5988Link. {pull}32811[32811]
- Added separation of transform context object inside httpjson. Introduced new clause `.parent_last_response.*` {pull}33499[33499]
- Added metric `sqs_messages_waiting_gauge` for aws-s3 input. {pull}34488[34488]
- Add nginx.ingress_controller.upstream.ip to related.ip {issue}34645[34645] {pull}34672[34672]
- Add unix socket log parsing for nginx ingress_controller {pull}34732[34732]
- Added metric `sqs_worker_utilization` for aws-s3 input. {pull}34793[34793]
- Add MySQL authentication message parsing and `related.ip` and `related.user` fields {pull}34810[34810]
- Add nginx ingress_controller parsing if one of upstreams fails to return response {pull}34787[34787]
- Add oracle authentication messages parsing {pull}35127[35127]
- Add `clean_session` configuration setting for MQTT input.  {pull}35806[16204]
- Add support for a simplified input configuraton when running under Elastic-Agent {pull}36390[36390]
- Added support for Okta OAuth2 provider in the CEL input. {issue}36336[36336] {pull}36521[36521]
- Added support for new features & removed partial save mechanism in the Azure Blob Storage input. {issue}35126[35126] {pull}36690[36690]
- Added support for new features and removed partial save mechanism in the GCS input. {issue}35847[35847] {pull}36713[36713]
- Use filestream input with file_identity.fingerprint as default for hints autodiscover. {issue}35984[35984] {pull}36950[36950]
- Add setup option `--force-enable-module-filesets`, that will act as if all filesets have been enabled in a module during setup. {issue}30915[30915] {pull}99999[99999]
- Made Azure Blob Storage input GA and updated docs accordingly. {pull}37128[37128]
- Made GCS input GA and updated docs accordingly. {pull}37127[37127]
- Add parseDateInTZ value template for the HTTPJSON input {pull}37738[37738]
- Improve rate limit handling by HTTPJSON {issue}36207[36207] {pull}38161[38161] {pull}38237[38237]
- Parse more fields from Elasticsearch slowlogs {pull}38295[38295]
- added benchmark input {pull}37437[37437]
- added benchmark input and discard output {pull}37437[37437]
- Update CEL mito extensions to v1.11.0 to improve type checking. {pull}39460[39460]
- Update CEL mito extensions to v1.12.2. {pull}39755[39755]
- Allow cross-region bucket configuration in s3 input. {issue}22161[22161] {pull}40309[40309]
- Disable event normalization for netflow input {pull}40635[40635]
- Add `use_kubeadm` config option for filebeat (both filbeat.input and autodiscovery) in order to toggle kubeadm-config api requests {pull}40301[40301]
- Add CSV decoding capacity to azureblobstorage input {pull}40978[40978]
- Add CSV decoding capacity to gcs input {pull}40979[40979]
- Add CSV decoding capacity to azureblobstorage input {pull}40978[40978]
- Jounrald input now supports filtering by facilities {pull}41061[41061]
- Add ability to remove request trace logs from http_endpoint input. {pull}40005[40005]
- Add ability to remove request trace logs from entityanalytics input. {pull}40004[40004]

*Auditbeat*


*Libbeat*



*Heartbeat*

- Added status to monitor run log report.
- Upgrade node to latest LTS v18.20.3. {pull}40038[40038]

*Metricbeat*

- Add per-thread metrics to system_summary {pull}33614[33614]
- Add GCP CloudSQL metadata {pull}33066[33066]
- Add GCP Carbon Footprint metricbeat data {pull}34820[34820]
- Add event loop utilization metric to Kibana module {pull}35020[35020]
- Add metrics grouping by dimensions and time to Azure app insights {pull}36634[36634]
- Align on the algorithm used to transform Prometheus histograms into Elasticsearch histograms {pull}36647[36647]
- Add linux IO metrics to system/process {pull}37213[37213]
- Add new memory/cgroup metrics to Kibana module {pull}37232[37232]
- Add SSL support to mysql module {pull}37997[37997]
- Add SSL support for aerospike module {pull}38126[38126]
- Add new metricset network for the vSphere module. {pull}40559[40559]
- Add new metricset resourcepool for the vSphere module. {pull}40456[40456]
- Add metrics for the vSphere Virtualmachine metricset. {pull}40485[40485]
- Log the total time taken for GCP `ListTimeSeries` and `AggregatedList` requests {pull}40661[40661]
- Add metrics related to triggered alarms in all the vSphere metricsets. {pull}40714[40714] {pull}40876[40876]
- Add support for new metrics in datastorecluster metricset. {pull}40694[40694]
- Add metrics related to alert in all the vSphere metricsets. {pull}40714[40714]
- Add new metrics fot datastore and minor changes to overall vSphere metrics {pull}40766[40766]
- Add new metrics for the vSphere Host metricset. {pull}40429[40429]
- Add new metrics for the vSphere Datastore metricset. {pull}40441[40441]
- Add new metricset cluster for the vSphere module. {pull}40536[40536]
- Add new metricset network for the vSphere module. {pull}40559[40559]
- Add new metricset resourcepool for the vSphere module. {pull}40456[40456]
- Add support for new metrics in datastorecluster metricset. {pull}40694[40694]
- Add support for period based intervalID in vSphere host and datastore metricsets {pull}40678[40678]
- Added Cisco Meraki module {pull}40836[40836]
- Added Palo Alto Networks module {pull}40686[40686]
- Restore docker.network.in.* and docker.network.out.* fields in docker module {pull}40968[40968]
- Bump aerospike-client-go to version v7.7.1 and add support for basic auth in Aerospike module {pull}41233[41233]
- Only watch metadata for ReplicaSets in metricbeat k8s module {pull}41289[41289]
<<<<<<< HEAD
- Added checks for the Resty response object in all Meraki module API calls to ensure proper handling of nil responses. {pull}44193[44193]
=======
- Updated Meraki API endpoint for Channel Utilization data. Switched to `GetOrganizationWirelessDevicesChannelUtilizationByDevice`. {pull}43485[43485]
>>>>>>> 2321f7ba

*Metricbeat*


*Osquerybeat*


*Packetbeat*

*Winlogbeat*

- Add handling for missing `EvtVarType`s in experimental api. {issue}19337[19337] {pull}41418[41418]


*Functionbeat*

*Elastic Log Driver*
*Elastic Logging Plugin*


==== Deprecated

*Auditbeat*


*Filebeat*


*Heartbeat*



*Metricbeat*


*Osquerybeat*


*Packetbeat*


*Winlogbeat*


*Functionbeat*


*Elastic Logging Plugin*


==== Known Issues
<|MERGE_RESOLUTION|>--- conflicted
+++ resolved
@@ -291,11 +291,8 @@
 - Restore docker.network.in.* and docker.network.out.* fields in docker module {pull}40968[40968]
 - Bump aerospike-client-go to version v7.7.1 and add support for basic auth in Aerospike module {pull}41233[41233]
 - Only watch metadata for ReplicaSets in metricbeat k8s module {pull}41289[41289]
-<<<<<<< HEAD
 - Added checks for the Resty response object in all Meraki module API calls to ensure proper handling of nil responses. {pull}44193[44193]
-=======
 - Updated Meraki API endpoint for Channel Utilization data. Switched to `GetOrganizationWirelessDevicesChannelUtilizationByDevice`. {pull}43485[43485]
->>>>>>> 2321f7ba
 
 *Metricbeat*
 
