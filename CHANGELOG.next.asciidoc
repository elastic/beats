--- conflicted
+++ resolved
@@ -165,11 +165,8 @@
 - Allow module configurations to have variants {pull}9118[9118]
 - Add `timeseries.instance` field calculation. {pull}10293[10293]
 - Added new disk states and raid level to the system/raid metricset. {pull}11613[11613]
-<<<<<<< HEAD
 - Added `path_name` and `start_name` to service metricset on windows module {issue}8364[8364] {pull}11877[11877]
-=======
 - Add check on object name in the counter path if the instance name is missing {issue}6528[6528] {pull}11878[11878]
->>>>>>> 62dc9bfa
 
 *Packetbeat*
 
