--- conflicted
+++ resolved
@@ -39,10 +39,7 @@
 - Load data stream during setup, so users do not need extra permissions during publishing. {issue}30647[30647] {pull}31048[31048]
 - Add ecs container fields {pull}31020[31020]
 - Fix docs reference for syslog processor {pull}31087[31087]
-<<<<<<< HEAD
 - Fix AWS config initialization issue when using a role {issue}30999[30999] {pull}31014[31014]
-=======
->>>>>>> 059cc87d
 
 *Auditbeat*
 
