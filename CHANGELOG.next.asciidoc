// Use these for links to issue and pulls. Note issues and pulls redirect one to
// each other on Github, so don't worry too much on using the right prefix.
:issue: https://github.com/elastic/beats/issues/
:pull: https://github.com/elastic/beats/pull/

=== Beats version HEAD
https://github.com/elastic/beats/compare/v8.8.1\...main[Check the HEAD diff]

==== Breaking changes

*Affecting all Beats*
- Fix status reporting to Elastic-Agent when output configuration is invalid running under Elastic-Agent {pull}35719[35719]
- Upgrade Go to 1.20.7 {pull}36241[36241]

*Auditbeat*


*Filebeat*


*Heartbeat*


*Metricbeat*


*Osquerybeat*


*Packetbeat*


*Winlogbeat*

- Add "event.category" and "event.type" to Sysmon module for EventIDs 8, 9, 19, 20, 27, 28, 255 {pull}35193[35193]
- Fix the ability to use filtering features (e.g. `ignore_older`, `event_id`, `provider`, `level`) while reading `.evtx` files. {issue}16826[16826] {pull}36173[36173]

*Functionbeat*


*Elastic Logging Plugin*


==== Bugfixes

*Affecting all Beats*
- Support for multiline zookeeper logs {issue}2496[2496]
- Add checks to ensure reloading of units if the configuration actually changed. {pull}34346[34346]
- Fix namespacing on self-monitoring {pull}32336[32336]
- Fix namespacing on self-monitoring {pull}32336[32336]
- Fix Beats started by agent do not respect the allow_older_versions: true configuration flag {issue}34227[34227] {pull}34964[34964]
- Fix performance issues when we have a lot of inputs starting and stopping by allowing to disable global processors under fleet. {issue}35000[35000] {pull}35031[35031]
- In cases where the matcher detects a non-string type in a match statement, report the error as a debug statement, and not a warning statement. {pull}35119[35119]
- 'add_cloud_metadata' processor - add cloud.region field for GCE cloud provider
- 'add_cloud_metadata' processor - update azure metadata api version to get missing `cloud.account.id` field
- Make sure k8s watchers are closed when closing k8s meta processor. {pull}35630[35630]
- Upgraded apache arrow library used in x-pack/libbeat/reader/parquet from v11 to v12.0.1 in order to fix cross-compilation issues {pull}35640[35640]
- Fix panic when MaxRetryInterval is specified, but RetryInterval is not {pull}35820[35820]
- Do not print context cancelled error message when running under agent {pull}36006[36006]
- Fix recovering from invalid output configuration when running under Elastic-Agent {pull}36016[36016]
- Improve StreamBuf append to improve performance when reading long lines from files. {pull}35928[35928]
- Eliminate cloning of event in deepUpdate {pull}35945[35945]
- Fix ndjson parser to store JSON fields correctly under `target` {issue}29395[29395]
- Support build of projects outside of beats directory {pull}36126[36126]
- Fix environment capture by `add_process_metadata` processor. {issue}36469[36469] {pull}36471[36471]


*Auditbeat*


*Filebeat*

- [Gcs Input] - Added missing locks for safe concurrency {pull}34914[34914]
- Fix the ignore_inactive option being ignored in Filebeat's filestream input {pull}34770[34770]
- Fix TestMultiEventForEOFRetryHandlerInput unit test of CometD input {pull}34903[34903]
- Add input instance id to request trace filename for httpjson and cel inputs {pull}35024[35024]
- Fixes "Can only start an input when all related states are finished" error when running under Elastic-Agent {pull}35250[35250] {issue}33653[33653]
- [system] sync system/auth dataset with system integration 1.29.0. {pull}35581[35581]
- [GCS Input] - Fixed an issue where bucket_timeout was being applied to the entire bucket poll interval and not individual bucket object read operations. Fixed a map write concurrency issue arising from data races when using a high number of workers. Fixed the flaky tests that were present in the GCS test suit. {pull}35605[35605]
- Fix filestream false positive log error "filestream input with ID 'xyz' already exists" {issue}31767[31767]
- Fix error message formatting from filestream input. {pull}35658[35658]
- Fix error when trying to use `include_message` parser {issue}35440[35440]
- Fix handling of IPv6 unspecified addresses in TCP input. {issue}35064[35064] {pull}35637[35637]
- Fixed a minor code error in the GCS input scheduler where a config value was being used directly instead of the source struct. {pull}35729[35729]
- Improve error reporting and fix IPv6 handling of TCP and UDP metric collection. {pull}35772[35772]
- Fix CEL input JSON marshalling of nested objects. {issue}35763[35763] {pull}35774[35774]
- Fix metric collection in GCPPubSub input. {pull}35773[35773]
- Fix end point deregistration in http_endpoint input. {issue}35899[35899] {pull}35903[35903]
- Fix duplicate ID panic in filestream metrics. {issue}35964[35964] {pull}35972[35972]
- Improve error reporting and fix IPv6 handling of TCP and UDP metric collection. {pull}35996[35996]
- Fix handling of NUL-terminated log lines in Fortinet Firewall module. {issue}36026[36026] {pull}36027[36027]
- Make redact field configuration recommended in CEL input and log warning if missing. {pull}36008[36008]
- Fix handling of region name configuration in awss3 input {pull}36034[36034]
- Fixed concurrency and flakey tests issue in azure blob storage input. {issue}35983[35983] {pull}36124[36124]
- Fix panic when sqs input metrics getter is invoked {pull}36101[36101] {issue}36077[36077]
- Make CEL input's `now` global variable static for evaluation lifetime. {pull}36107[36107]
- Update mito CEL extension library to v1.5.0. {pull}36146[36146]
- Filter out duplicate paths resolved from matching globs. {issue}36253[36253] {pull}36256[36256]
- Fix handling of TCP/UDP address resolution during metric initialization. {issue}35064[35064] {pull}36287[36287]
- Fix handling of Juniper SRX structured data when there is no leading junos element. {issue}36270[36270] {pull}36308[36308]
- Remove erroneous error log in GCPPubSub input. {pull}36296[36296]
- Fix Filebeat Cisco module with missing escape character {issue}36325[36325] {pull}36326[36326]
- Fix panic when redact option is not provided to CEL input. {issue}36387[36387] {pull}36388[36388]
- Remove 'onFilteredOut' and 'onDroppedOnPublish' callback logs {issue}36299[36299] {pull}36399[36399]
- Added a fix for Crowdstrike pipeline handling process arrays {pull}36496[36496]
- Ensure winlog input retains metric collection when handling recoverable errors. {issue}36479[36479] {pull}36483[36483]

*Heartbeat*

- Fix panics when parsing dereferencing invalid parsed url. {pull}34702[34702]

*Metricbeat*

- in module/windows/perfmon, changed collection method of the second counter value required to create a displayable value {pull}32305[32305]
- Fix and improve AWS metric period calculation to avoid zero-length intervals {pull}32724[32724]
- Add missing cluster metadata to k8s module metricsets {pull}32979[32979] {pull}33032[33032]
- Add GCP CloudSQL region filter {pull}32943[32943]
- Fix logstash cgroup mappings {pull}33131[33131]
- Remove unused `elasticsearch.node_stats.indices.bulk.avg_time.bytes` mapping {pull}33263[33263]
- Make generic SQL GA {pull}34637[34637]
- Collect missing remote_cluster in elasticsearch ccr metricset {pull}34957[34957]
- Add context with timeout in AWS API calls {pull}35425[35425]
- Fix no error logs displayed in CloudWatch EC2, RDS and SQS metadata {issue}34985[34985] {pull}35035[35035]
- Remove Beta warning from IIS application_pool metricset {pull}35480[35480]
- Improve documentation for ActiveMQ module {issue}35113[35113] {pull}35558[35558]
- Fix EC2 host.cpu.usage {pull}35717[35717]
- Resolve statsd module's prematurely halting of metrics parsing upon encountering an invalid packet. {pull}35075[35075]
- Fix the gap in fetching forecast API metrics at the end of each month for Azure billing module  {pull}36142[36142]
- Add option in SQL module to execute queries for all dbs. {pull}35688[35688]
- Fix GCP compute metadata. {pull}36338[36338]
- Add support for api_key authentication in elasticsearch module  {pull}36274[36274]
- Add remaining dimensions for azure storage account to make them available for tsdb enablement. {pull}36331[36331]
- Add missing 'TransactionType' dimension for Azure Storage Account. {pull}36413[36413]

*Osquerybeat*


*Packetbeat*

- Fix panic in HTTP protocol parsing when host header has empty host part. {issue}36497[36497] {issue}36518[36518]

*Winlogbeat*

- Ensure event loggers retains metric collection when handling recoverable errors. {issue}36479[36479] {pull}36483[36483]

*Elastic Logging Plugin*


==== Added

*Affecting all Beats*

- Added append Processor which will append concrete values or values from a field to target. {issue}29934[29934] {pull}33364[33364]
- When running under Elastic-Agent the status is now reported per Unit instead of the whole Beat {issue}35874[35874] {pull}36183[36183]
- Add warning message to SysV init scripts for RPM-based systems that lack `/etc/rc.d/init.d/functions`. {issue}35708[35708] {pull}36188[36188]
- Mark `translate_sid` processor is GA. {issue}36279[36279] {pull}36280[36280]
- dns processor: Add support for forward lookups (`A`, `AAAA`, and `TXT`). {issue}11416[11416] {pull}36394[36394]
- Mark `syslog` processor as GA, improve docs about how processor handles syslog messages. {issue}36416[36416] {pull}36417[36417]
- Add support for AWS external IDs. {issue}36321[36321] {pull}36322[36322]

*Auditbeat*

- Add support for `security.selinux` and `system.posix_acl_access` extended attributes to FIM. {issue}36265[36265] {pull}36310[36310]

*Filebeat*

- add documentation for decode_xml_wineventlog processor field mappings.  {pull}32456[32456]
- httpjson input: Add request tracing logger. {issue}32402[32402] {pull}32412[32412]
- Add cloudflare R2 to provider list in AWS S3 input. {pull}32620[32620]
- Add support for single string containing multiple relation-types in getRFC5988Link. {pull}32811[32811]
- Added separation of transform context object inside httpjson. Introduced new clause `.parent_last_response.*` {pull}33499[33499]
- Adding filename details from zip to response for httpjson {issue}33952[33952] {pull}34044[34044]
- Added metric `sqs_messages_waiting_gauge` for aws-s3 input. {pull}34488[34488]
- Add nginx.ingress_controller.upstream.ip to related.ip {issue}34645[34645] {pull}34672[34672]
- Add unix socket log parsing for nginx ingress_controller {pull}34732[34732]
- Added metric `sqs_worker_utilization` for aws-s3 input. {pull}34793[34793]
- Add MySQL authentication message parsing and `related.ip` and `related.user` fields {pull}34810[34810]
- Add nginx ingress_controller parsing if one of upstreams fails to return response {pull}34787[34787]
- Add oracle authentication messages parsing {pull}35127[35127]
- Add sanitization capabilities to azure-eventhub input {pull}34874[34874]
- Add support for CRC validation in Filebeat's HTTP endpoint input. {pull}35204[35204]
- Add support for CRC validation in Zoom module. {pull}35604[35604]
- Add execution budget to CEL input. {pull}35409[35409]
- Add XML decoding support to HTTPJSON. {issue}34438[34438] {pull}35235[35235]
- Add delegated account support when using Google ADC in `httpjson` input. {pull}35507[35507]
- Allow specifying since when to read journald entries. {pull}35408[35408]
- Add metrics for filestream input. {pull}35529[35529]
- Add support for collecting `httpjson` metrics. {pull}35392[35392]
- Add XML decoding support to CEL. {issue}34438[34438] {pull}35372[35372]
- Mark CEL input as GA. {pull}35559[35559]
- Add metrics for gcp-pubsub input. {pull}35614[35614]
- [GCS] Added scheduler debug logs and improved the context passing mechanism by removing them from struct params and passing them as function arguments. {pull}35674[35674]
- Allow non-AWS endpoints for awss3 input. {issue}35496[35496] {pull}35520[35520]
- Under elastic-agent the input metrics will now be included in agent diagnostics dumps. {pull}35798[35798]
- Add Okta input package for entity analytics. {pull}35611[35611]
- Expose harvester metrics from filestream input {pull}35835[35835] {issue}33771[33771]
- Add device support for Azure AD entity analytics. {pull}35807[35807]
- Improve CEL input performance. {pull}35915[35915]
- Adding filename details from zip to response for httpjson {issue}33952[33952] {pull}34044[34044]
- Added support for min/max template functions in httpjson input. {issue}36094[36094] {pull}36036[36036]
- Add `clean_session` configuration setting for MQTT input.  {pull}35806[16204]
- Add fingerprint mode for the filestream scanner and new file identity based on it {issue}34419[34419] {pull}35734[35734]
- Add file system metadata to events ingested via filestream {issue}35801[35801] {pull}36065[36065]
- Add support for localstack based input integration testing {pull}35727[35727]
- Allow parsing bytes in and bytes out as long integer in CEF processor. {issue}36100[36100] {pull}36108[36108]
- Add support for registered owners and users to AzureAD entity analytics provider. {pull}36092[36092]
- Add support for endpoint resolver in AWS config {pull}36208[36208]
- Added support for Okta OAuth2 provider in the httpjson input. {pull}36273[36273]
- Add support of the interval parameter in Salesforce setupaudittrail-rest fileset. {issue}35917[35917] {pull}35938[35938]
- Add device handling to Okta input package for entity analytics. {pull}36049[36049]
- Add setup option `--force-enable-module-filesets`, that will act as if all filesets have been enabled in a module during setup. {issue}30915[30915] {pull}99999[99999]
- Add setup option `--force-enable-module-filesets`, that will act as if all filesets have been enabled in a module during setup. {issue}30915[30915] {pull}36286[36286]
- [Azure] Add input metrics to the azure-eventhub input. {pull}35739[35739]
- Reduce HTTPJSON metrics allocations. {pull}36282[36282]
- Add support for a simplified input configuraton when running under Elastic-Agent {pull}36390[36390]
- Make HTTPJSON response body decoding errors more informative. {pull}36481[36481]
- Allow fine-grained control of entity analytics API requests for Okta provider. {issue}36440[36440] {pull}36492[36492]
- Add support for expanding `journald.process.capabilities` into the human-readable effective capabilities in the ECS `process.thread.capabilities.effective` field. {issue}36454[36454] {pull}36470[36470]
- Allow fine-grained control of entity analytics API requests for AzureAD provider. {issue}36440[36440] {pull}36441[36441]
<<<<<<< HEAD
- For request tracer logging in CEL and httpjson the request and response body are no longer included in `event.original`. The body is still present in `http.{request,response}.body.content`. {pull}36531[36531]
=======
- Added support for Okta OAuth2 provider in the CEL input. {issue}36336[36336] {pull}36521[36521]
>>>>>>> 06ce3a6f

*Auditbeat*

*Libbeat*

*Heartbeat*
- Added status to monitor run log report.


*Metricbeat*

- Add per-thread metrics to system_summary {pull}33614[33614]
- Add GCP CloudSQL metadata {pull}33066[33066]
- Add support for multiple regions in GCP {pull}32964[32964]
- Add GCP Carbon Footprint metricbeat data {pull}34820[34820]
- Add event loop utilization metric to Kibana module {pull}35020[35020]
- Support collecting metrics from both the monitoring account and linked accounts from AWS CloudWatch. {pull}35540[35540]
- Add new parameter `include_linked_accounts` to enable/disable metrics collection from multiple linked AWS Accounts {pull}35648[35648]
- Migrate Azure Billing, Monitor, and Storage metricsets to the newer SDK. {pull}33585[33585]
- Add support for float64 values parsing for statsd metrics of counter type. {pull}35099[35099]
- Add kubernetes.deployment.status.* fields for Kubernetes module {pull}35999[35999]
- Add Azure resource tags support to Azure Billing module {pull}36428[36428]


*Osquerybeat*


*Packetbeat*

- Added `packetbeat.interfaces.fanout_group` to allow a Packetbeat sniffer to join an AF_PACKET fanout group. {issue}35451[35451] {pull}35453[35453]
- Add AF_PACKET metrics. {issue}35428[35428] {pull}35489[35489]
- Under elastic-agent the input metrics will now be included in agent diagnostics dumps. {pull}35798[35798]
- Add support for multiple regions in GCP {pull}32964[32964]

*Packetbeat*


*Winlogbeat*


*Functionbeat*


*Winlogbeat*

- Set `host.os.type` and `host.os.family` to "windows" if not already set. {pull}35435[35435]
- Handle empty DNS answer data in QueryResults for the Sysmon Pipeline {pull}35207[35207]
- Under elastic-agent the input metrics will now be included in agent diagnostics dumps. {pull}35798[35798]


*Elastic Log Driver*
*Elastic Logging Plugin*


==== Deprecated

*Auditbeat*


*Filebeat*


*Heartbeat*

- Deprecate aws_elb autodiscover provider. {pull}36191[36191]


*Metricbeat*


*Osquerybeat*


*Packetbeat*


*Winlogbeat*


*Functionbeat*


*Elastic Logging Plugin*


==== Known Issues








<|MERGE_RESOLUTION|>--- conflicted
+++ resolved
@@ -217,11 +217,8 @@
 - Allow fine-grained control of entity analytics API requests for Okta provider. {issue}36440[36440] {pull}36492[36492]
 - Add support for expanding `journald.process.capabilities` into the human-readable effective capabilities in the ECS `process.thread.capabilities.effective` field. {issue}36454[36454] {pull}36470[36470]
 - Allow fine-grained control of entity analytics API requests for AzureAD provider. {issue}36440[36440] {pull}36441[36441]
-<<<<<<< HEAD
 - For request tracer logging in CEL and httpjson the request and response body are no longer included in `event.original`. The body is still present in `http.{request,response}.body.content`. {pull}36531[36531]
-=======
 - Added support for Okta OAuth2 provider in the CEL input. {issue}36336[36336] {pull}36521[36521]
->>>>>>> 06ce3a6f
 
 *Auditbeat*
 
