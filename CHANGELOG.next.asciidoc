// Use these for links to issue and pulls. Note issues and pulls redirect one to
// each other on Github, so don't worry too much on using the right prefix.
:issue: https://github.com/elastic/beats/issues/
:pull: https://github.com/elastic/beats/pull/

=== Beats version HEAD
https://github.com/elastic/beats/compare/v8.2.0\...main[Check the HEAD diff]

==== Breaking changes

*Affecting all Beats*



*Auditbeat*


*Filebeat*


*Heartbeat*


*Metricbeat*


*Packetbeat*


*Winlogbeat*


*Functionbeat*


==== Bugfixes

*Affecting all Beats*

<<<<<<< HEAD
=======
- Fix OS name reported by add_host_metadata on Windows 11. {issue}30833[30833] {pull}32259[32259]
- Fix race condition when reloading runners {pull}32309[32309]
- Fix race condition when stopping runners {pull}32433[32433]
>>>>>>> 176c18ef

*Auditbeat*

*Filebeat*


*Heartbeat*


*Metricbeat*


*Packetbeat*


*Winlogbeat*


*Functionbeat*



*Elastic Logging Plugin*


==== Added

*Affecting all Beats*



*Auditbeat*


*Filebeat*


*Auditbeat*


*Filebeat*


*Heartbeat*


*Metricbeat*


*Packetbeat*


*Functionbeat*


*Winlogbeat*


*Elastic Log Driver*


==== Deprecated

*Affecting all Beats*


*Filebeat*


*Heartbeat*

*Metricbeat*


*Packetbeat*

*Winlogbeat*

*Functionbeat*

==== Known Issue















<|MERGE_RESOLUTION|>--- conflicted
+++ resolved
@@ -36,13 +36,6 @@
 ==== Bugfixes
 
 *Affecting all Beats*
-
-<<<<<<< HEAD
-=======
-- Fix OS name reported by add_host_metadata on Windows 11. {issue}30833[30833] {pull}32259[32259]
-- Fix race condition when reloading runners {pull}32309[32309]
-- Fix race condition when stopping runners {pull}32433[32433]
->>>>>>> 176c18ef
 
 *Auditbeat*
 
