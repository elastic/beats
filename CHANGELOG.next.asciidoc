--- conflicted
+++ resolved
@@ -125,11 +125,8 @@
 - Fix a rate limit related issue in httpjson input for Okta module. {issue}18530[18530] {pull}18534[18534]
 - Fix tls mapping in suricata module {issue}19492[19492] {pull}19494[19494]
 - Fix Cisco ASA dissect pattern for 313008 & 313009 messages. {pull}19149[19149]
-<<<<<<< HEAD
 - Fix memory leak in tcp and unix input sources. {pull}19459[19459]
-=======
 - Fix bug with empty filter values in system/service {pull}19812[19812]
->>>>>>> 31b3a4ab
 
 *Heartbeat*
 
