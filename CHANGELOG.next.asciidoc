--- conflicted
+++ resolved
@@ -109,11 +109,8 @@
 - Ensure winlog input retains metric collection when handling recoverable errors. {issue}36479[36479] {pull}36483[36483]
 - Revert error introduced in {pull}35734[35734] when symlinks can't be resolved in filestream. {pull}36557[36557]
 - Fix ignoring external input configuration in `take_over: true` mode {issue}36378[36378] {pull}36395[36395]
-<<<<<<< HEAD
+- Add validation to http_endpoint config for empty URL {pull}36816[36816] {issue}36772[36772]
 - Fix merging of array fields(processors, paths, parsers) in configurations generated from hints and default config. {issue}36838[36838] {pull}36857[36857]
-=======
-- Add validation to http_endpoint config for empty URL {pull}36816[36816] {issue}36772[36772]
->>>>>>> b8a241b0
 
 *Heartbeat*
 
