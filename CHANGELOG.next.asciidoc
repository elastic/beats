// Use these for links to issue and pulls. Note issues and pulls redirect one to
// each other on Github, so don't worry too much on using the right prefix.
:issue: https://github.com/elastic/beats/issues/
:pull: https://github.com/elastic/beats/pull/

=== Beats version HEAD
https://github.com/elastic/beats/compare/v7.0.0-alpha2...master[Check the HEAD diff]

==== Breaking changes

*Affecting all Beats*

*Auditbeat*

*Filebeat*

*Heartbeat*
- Update the recommended Node.js version to 18.12.0 for Synthetics {pull}15196[15196]

*Metricbeat*


*Packetbeat*

*Winlogbeat*


*Functionbeat*

==== Bugfixes

*Affecting all Beats*
- Fix panics when a processor is closed twice {pull}34647[34647]

*Auditbeat*


*Filebeat*

- [Azure Logs] Fix authentication_processing_details parsing in sign-in logs. {issue}34330[34330] {pull}34478[34478]
- Fix dropped events when monitor a beat under the agent and send its `Host info` log entry. {pull}34599[34599]
- Fix panics when a processor is closed twice {pull}34647[34647]

*Heartbeat*

- Enable nodejs engine strict validation when bundling synthetics. {pull}34471[34471]

*Metricbeat*


*Packetbeat*

- Handle truncated DNS records more gracefully. {issue}21495[21495] {pull}28297[28297]

*Winlogbeat*

- Fix handling of event data with keys containing dots. {issue}34345[34345] {pull}34549[34549]
- Gracefully handle channel not found errors. {issue}30201[30201] {pull}34605[34605]
- Clarify query term limits warning and remove link to missing Microsoft doc page. {pull}34715[34715]

*Functionbeat*

*Elastic Logging Plugin*


==== Added

*Affecting all Beats*



*Auditbeat*


*Filebeat*


*Auditbeat*


*Filebeat*


*Heartbeat*

<<<<<<< HEAD
- Generate summary documents for journeys which exit successfully, but do not emit `journey/end` events {pull}30825[30825]
- Remove host and port matching restrictions on hint-generated monitors. {pull}34376[34376]
=======
>>>>>>> 48a5664e

*Metricbeat*

- Remove GCP Compute metadata cache {pull}33655[33655]

*Packetbeat*


*Functionbeat*


*Winlogbeat*



*Elastic Log Driver*


==== Deprecated

*Affecting all Beats*


*Filebeat*


*Heartbeat*

*Metricbeat*


*Packetbeat*

*Winlogbeat*

*Functionbeat*

==== Known Issue<|MERGE_RESOLUTION|>--- conflicted
+++ resolved
@@ -83,11 +83,7 @@
 
 *Heartbeat*
 
-<<<<<<< HEAD
-- Generate summary documents for journeys which exit successfully, but do not emit `journey/end` events {pull}30825[30825]
 - Remove host and port matching restrictions on hint-generated monitors. {pull}34376[34376]
-=======
->>>>>>> 48a5664e
 
 *Metricbeat*
 
