// Use these for links to issue and pulls. Note issues and pulls redirect one to
// each other on Github, so don't worry too much on using the right prefix.
:issue: https://github.com/elastic/beats/issues/
:pull: https://github.com/elastic/beats/pull/

=== Beats version HEAD
https://github.com/elastic/beats/compare/v8.8.1\...main[Check the HEAD diff]

==== Breaking changes

*Affecting all Beats*

- Fix FQDN being lowercased when used as `host.hostname` {issue}39993[39993]
- Beats won't log start up information when running under the Elastic Agent {40390}40390[40390]
- Drop support for Debian 10 and upgrade statically linked glibc from 2.28 to 2.31 {pull}41402[41402]
- removed support for a single `-` to precede multi-letter command line arguments.  Use `--` instead. {issue}42117[42117] {pull}42209[42209]

*Auditbeat*


*Filebeat*

- Convert netflow input to API v2 and disable event normalisation {pull}37901[37901]
- Removed deprecated Squid from Beats. See <<migrate-from-deprecated-module>> for migration options. {pull}38037[38037]
- Removed deprecated Sonicwall from Beats. Use the https://docs.elastic.co/integrations/sonicwall[SonicWall Firewall] Elastic integration instead. {pull}38037[38037]
- Removed deprecated Radware from Beats. See <<migrate-from-deprecated-module>> for migration options. {pull}38037[38037]
- Removed deprecated Netscout from Beats. See <<migrate-from-deprecated-module>> for migration options. {pull}38037[38037]
- Removed deprecated Juniper Netscreen from Beats. See <<migrate-from-deprecated-module>> for migration options. {pull}38037[38037]
- Removed deprecated Impreva from Beats. See <<migrate-from-deprecated-module>> for migration options. {pull}38037[38037]
- Removed deprecated Cylance from Beats. See <<migrate-from-deprecated-module>> for migration options. {pull}38037[38037]
- Removed deprecated Bluecoat from Beats. See <<migrate-from-deprecated-module>> for migration options. {pull}38037[38037]
- Introduce input/netmetrics and refactor netflow input metrics {pull}38055[38055]
- Redis: Added replication role as a field to submitted slowlogs
- Change log.file.path field in awscloudwatch input to nested object. {pull}41099[41099]

- Filebeat fails to start if there is any input with a duplicated ID. It logs the duplicated IDs and the offending inputs configurations. {pull}41731[41731]
- Filestream inputs with duplicated IDs will fail to start. An error is logged showing the ID and the full input configuration. {issue}41938[41938] {pull}41954[41954]
- Filestream inputs can define `allow_deprecated_id_duplication: true` to run keep the previous behaviour of running inputs with duplicated IDs. {issue}41938[41938] {pull}41954[41954]
- The Filestream input only starts to ingest a file when it is >= 1024 bytes in size. This happens because the fingerprint` is the default file identity now. To restore the previous behaviour, set `file_identity.native: ~` and `prospector.scanner.fingerprint.enabled: false` {issue}40197[40197] {pull}41762[41762]
- Filebeat fails to start when its configuration contains usage of the deprecated `log` or `container` inputs. However, they can still be using while setting `allow_deprecated_use: true` in their configuration {pull}42295[42295]
- The `add_cloudfoundry_metadata` processor now uses `xxhash` instead of `SHA1` for sanitizing persistent cache filenames. Existing users will experience a one-time cache invalidation as the cache store will be recreated with the new filename format. {pull}43964[43964]


*Heartbeat*


*Metricbeat*

- Setting period for counter cache for Prometheus remote_write at least to 60sec {pull}38553[38553]
- Remove fallback to the node limit for the `kubernetes.pod.cpu.usage.limit.pct` and `kubernetes.pod.memory.usage.limit.pct` metrics calculation
- Fix the function to determine CPU cores on windows {issue}42593[42593] {pull}43409[43409]
- Handle permission errors while collecting data from Windows services and don't interrupt the overall collection by skipping affected services {issue}40765[40765] {pull}43665[43665]
- Fixed a bug where `event.duration` could be missing from an event on Windows systems due to low-resolution clock. {pull}44440[44440]
- Add check for http error codes in the Metricbeat's Prometheus query submodule {pull}44493[44493]
- Sanitize error messages in Fetch method of SQL module {pull}44577[44577]
- Add VPN metrics to meraki module {pull}44851[44851]
- Improve error messages in AWS Health {pull}45408[45408]
- Fix URL construction to handle query parameters properly in GET requests for Jolokia {pull}45620[45620]

*Osquerybeat*

- Add action responses data stream, allowing osquerybeat to post action results directly to elasticsearch. {pull}39143[39143]
- Disable allow_unsafe osquery configuration. {pull}40130[40130]
- Upgrade to osquery 5.12.1. {pull}40368[40368]
- Upgrade to osquery 5.13.1. {pull}40849[40849]


*Packetbeat*



*Winlogbeat*

- Add "event.category" and "event.type" to Sysmon module for EventIDs 8, 9, 19, 20, 27, 28, 255 {pull}35193[35193]

*Functionbeat*


*Elastic Logging Plugin*


==== Bugfixes

*Affecting all Beats*

- Support for multiline zookeeper logs {issue}2496[2496]
- Add checks to ensure reloading of units if the configuration actually changed. {pull}34346[34346]
- Fix namespacing on self-monitoring {pull}32336[32336]
- Fix namespacing on self-monitoring {pull}32336[32336]
- Fix Beats started by agent do not respect the allow_older_versions: true configuration flag {issue}34227[34227] {pull}34964[34964]
- Fix performance issues when we have a lot of inputs starting and stopping by allowing to disable global processors under fleet. {issue}35000[35000] {pull}35031[35031]
- 'add_cloud_metadata' processor - add cloud.region field for GCE cloud provider
- 'add_cloud_metadata' processor - update azure metadata api version to get missing `cloud.account.id` field
- Upgraded apache arrow library used in x-pack/libbeat/reader/parquet from v11 to v12.0.1 in order to fix cross-compilation issues {pull}35640[35640]
- Fix panic when MaxRetryInterval is specified, but RetryInterval is not {pull}35820[35820]
- Support build of projects outside of beats directory {pull}36126[36126]
- Support Elastic Agent control protocol chunking support {pull}37343[37343]
- Lower logging level to debug when attempting to configure beats with unknown fields from autodiscovered events/environments {pull}[37816][37816]
- Set timeout of 1 minute for FQDN requests {pull}37756[37756]
- Fix issue where old data could be saved in the memory queue after acknowledgment, increasing memory use {pull}41356[41356]
- Ensure Elasticsearch output can always recover from network errors {pull}40794[40794]
- Remove unnecessary debug logs during idle connection teardown {issue}40824[40824]
- Remove unnecessary reload for Elastic Agent managed beats when apm tracing config changes from nil to nil {pull}41794[41794]
- Fix incorrect cloud provider identification in add_cloud_metadata processor using provider priority mechanism {pull}41636[41636]
- Prevent panic if libbeat processors are loaded more than once. {issue}41475[41475] {pull}41857[51857]
- Fix a bug where log files are rotated on startup when interval is configured and rotateonstartup is disabled {issue}41894[41894] {pull}41895[41895]
- Fix setting unique registry for non beat receivers {issue}42288[42288] {pull}42292[42292]
- The Kafka output now drops events when there is an authorisation error {issue}42343[42343] {pull}42401[42401]
- Fix autodiscovery memory leak related to metadata of start events {pull}41748[41748]
- Restore `maintainer` label for container images {pull}43683[43683]
- 'add_cloud_metadata' processor - improve AWS provider HTTP client overriding to support custom certificate bundle handling {pull}44189[44189]
- Fix `dns` processor to handle IPv6 server addresses properly. {pull}44526[44526]
- Fix an issue where the Kafka output could get stuck if a proxied connection to the Kafka cluster was reset. {issue}44606[44606]
- Use Debian 11 to build linux/arm to match linux/amd64. Upgrades linux/arm64's statically linked glibc from 2.28 to 2.31. {issue}44816[44816]
- The Elasticsearch output now correctly applies exponential backoff when being throttled by 429s ("too many requests") from Elasticsarch. {issue}36926[36926] {pull}45073[45073]

*Auditbeat*

- auditd: Request status from a separate socket to avoid data congestion {pull}41207[41207]
- hasher: Add a cached hasher for upcoming backend. {pull}41952[41952]
- Fix potential data loss in add_session_metadata. {pull}42795[42795]
- system/package: Fix an error that can occur while migrating the internal package database schema. {issue}44294[44294] {pull}44296[44296]
- auditbeat/fim: Fix FIM@ebpfevents for new kernels #44371. {pull}44371[44371]

*Auditbeat*


*Filebeat*

- [Gcs Input] - Added missing locks for safe concurrency {pull}34914[34914]
- Fix the ignore_inactive option being ignored in Filebeat's filestream input {pull}34770[34770]
- Fix TestMultiEventForEOFRetryHandlerInput unit test of CometD input {pull}34903[34903]
- Add input instance id to request trace filename for httpjson and cel inputs {pull}35024[35024]
- Fixes "Can only start an input when all related states are finished" error when running under Elastic-Agent {pull}35250[35250] {issue}33653[33653]
- [system] sync system/auth dataset with system integration 1.29.0. {pull}35581[35581]
- [GCS Input] - Fixed an issue where bucket_timeout was being applied to the entire bucket poll interval and not individual bucket object read operations. Fixed a map write concurrency issue arising from data races when using a high number of workers. Fixed the flaky tests that were present in the GCS test suit. {pull}35605[35605]
- Fixed concurrency and flakey tests issue in azure blob storage input. {issue}35983[35983] {pull}36124[36124]
- Fix panic when sqs input metrics getter is invoked {pull}36101[36101] {issue}36077[36077]
- Fix handling of Juniper SRX structured data when there is no leading junos element. {issue}36270[36270] {pull}36308[36308]
- Fix Filebeat Cisco module with missing escape character {issue}36325[36325] {pull}36326[36326]
- Added a fix for Crowdstrike pipeline handling process arrays {pull}36496[36496]
- [threatintel] MISP pagination fixes {pull}37898[37898]
- Fix file handle leak when handling errors in filestream {pull}37973[37973]
- Fix a race condition that could crash Filebeat with a "negative WaitGroup counter" error {pull}38094[38094]
- Fix "failed processing S3 event for object key" error on aws-s3 input when key contains the "+" character {issue}38012[38012] {pull}38125[38125]
- Fix filebeat gcs input panic {pull}38407[38407]
- Fix filestream's registry GC: registry entries are now removed from the in-memory and disk store when they're older than the set TTL {issue}36761[36761] {pull}38488[38488]
- Fix filestream's registry GC: registry entries are now removed from the in-memory and disk store when they're older than the set TTL {issue}36761[36761] {pull}38488[38488]
- [threatintel] MISP splitting fix for empty responses {issue}38739[38739] {pull}38917[38917]
- Prevent GCP Pub/Sub input blockage by increasing default value of `max_outstanding_messages` {issue}35029[35029] {pull}38985[38985]
- Updated Websocket input title to align with existing inputs {pull}39006[39006]
- Restore netflow input on Windows {pull}39024[39024]
- Upgrade azure-event-hubs-go and azure-storage-blob-go dependencies. {pull}38861[38861]
- Fix request trace filename handling in http_endpoint input. {pull}39410[39410]
- Upgrade github.com/hashicorp/go-retryablehttp to mitigate CVE-2024-6104 {pull}40036[40036]
- Prevent panic in CEL and salesforce inputs when github.com/hashicorp/go-retryablehttp exceeds maximum retries. {pull}40144[40144]
- Fix publication of group data from the Okta entity analytics provider. {pull}40681[40681]
- Ensure netflow custom field configuration is applied. {issue}40735[40735] {pull}40730[40730]
- Fix a bug in Salesforce input to only handle responses with 200 status code {pull}41015[41015]
- Log bad handshake details when websocket connection fails {pull}41300[41300]
- Fix double encoding of client_secret in the Entity Analytics input's Azure Active Directory provider {pull}41393[41393]
- Fix aws region in aws-s3 input s3 polling mode.  {pull}41572[41572]

- Fix double encoding of client_secret in the Entity Analytics input's Azure Active Directory provider {pull}41393[41393]
- The azure-eventhub input now correctly reports its status to the Elastic Agent on fatal errors {pull}41469[41469]
- Further rate limiting fix in the Okta provider of the Entity Analytics input. {issue}40106[40106] {pull}41977[41977]
- Remove erroneous status reporting to Elastic-Agent from the Filestream input {pull}42435[42435]
- Prevent computer details being returned for user queries by Activedirectory Entity Analytics provider. {issue}11818[11818] {pull}42796[42796]
- Handle unexpectedEOF error in aws-s3 input and enforce retrying using download failed error {pull}42420[42756]
- Prevent azureblobstorage input from logging key details during blob fetch operations. {pull}43169[43169]
- Handle special values of accountExpires in the Activedirectory Entity Analytics provider. {pull}43364[43364]
- Journald input now works on Docker containers (except Wolfi) {issue}41278[41278] {issue}44040[44040] {pull}44056[44056]
- Fix endpoint path typo in Okta entity analytics provider. {pull}44147[44147]
- Fixed a websocket panic scenario which would occur after exhausting max retries. {pull}44342[44342]
- Fix publishing Okta entity analytics enrichments. {pull}44483[44483]
- Fix status reporting panic in GCP Pub/Sub input. {issue}44624[44624] {pull}44625[44625]
- Fix a logging regression that ignored to_files and logged to stdout. {pull}44573[44573]
- If a Filestream input fails to be created, its ID is removed from the list of running input IDs {pull}44697[44697]
- Fix timeout handling by Crowdstrike streaming input. {pull}44720[44720]
- Ensure DEPROVISIONED Okta entities are published by Okta entityanalytics provider. {issue}12658[12658] {pull}44719[44719]
- Fix handling of cursors by the streaming input for Crowdstrike. {issue}44364[44364] {pull}44548[44548]
- Added missing "text/csv" content-type filter support in azureblobsortorage input. {issue}44596[44596] {pull}44824[44824]
- Fix unexpected EOF detection and improve memory usage. {pull}44813[44813]
- Added missing "text/csv" content-type filter support in GCS input. {issue}44922[44922] {pull}44923[44923]
- Fix a panic in the winlog input that prevented it from starting. {issue}45693[45693] {pull}45730[45730]

*Heartbeat*



*Metricbeat*

- Fix Azure Monitor 429 error by causing metricbeat to retry the request again. {pull}38294[38294]
- Fix fields not being parsed correctly in postgresql/database {issue}25301[25301] {pull}37720[37720]
- rabbitmq/queue - Change the mapping type of `rabbitmq.queue.consumers.utilisation.pct` to `scaled_float` from `long` because the values fall within the range of `[0.0, 1.0]`. Previously, conversion to integer resulted in reporting either `0` or `1`.
- Fix timeout caused by the retrival of which indices are hidden {pull}39165[39165]
- Fix Azure Monitor support for multiple aggregation types {issue}39192[39192] {pull}39204[39204]
- Fix handling of access errors when reading process metrics {pull}39627[39627]
- Fix behavior of cgroups path discovery when monitoring the host system from within a container {pull}39627[39627]
- Fix issue where beats may report incorrect metrics for its own process when running inside a container {pull}39627[39627]
- Normalize AWS RDS CPU Utilization values before making the metadata API call. {pull}39664[39664]
- Fix behavior of pagetypeinfo metrics {pull}39985[39985]
- Update beat module with apm-server monitoring metrics fields {pull}40127[40127]
- Fix Azure Monitor metric timespan to restore Storage Account PT1H metrics {issue}40376[40376] {pull}40367[40367]
- Remove excessive info-level logs in cgroups setup {pull}40491[40491]
- Add missing ECS Cloud fields in GCP `metrics` metricset when using `exclude_labels: true` {issue}40437[40437] {pull}40467[40467]
- Add AWS OwningAccount support for cross account monitoring {issue}40570[40570] {pull}40691[40691]
- Use namespace for GetListMetrics when exists in AWS {pull}41022[41022]
- Fix Kubernetes metadata sometimes not being present after startup {pull}41216[41216]
- Do not report non-existant 0 values for RSS metrics in docker/memory {pull}41449[41449]
- Don't skip first bucket value in GCP metrics metricset for distribution type metrics {pull}41822[41822]
- [K8s Integration] Enhance HTTP authentication in case of token updates for Apiserver, Controllermanager and Scheduler metricsets  {issue}41910[41910] {pull}42016[42016]
- Remove `hostname` field from zookeeper's `mntr` data stream. {pull}41887[41887]
- Only fetch cluster-level index stats summary {issue}36019[36019] {pull}42901[42901]
- Changed `tier_preference`, `creation_date` and `version` fields to be omitted from the resulting documents when not pulled from source indices {pull}43637[43637]
- Fix panic in kafka consumergroup member assignment fetching when there are 0 members in consumer group. {pull}44576[44576]
- Upgrade `go.mongodb.org/mongo-driver` from `v1.14.0` to `v1.17.4` to fix connection leaks in MongoDB module {pull}44769[44769]

*Osquerybeat*


*Packetbeat*



*Winlogbeat*
1
- Fix EvtVarTypeAnsiString conversion {pull}44026[44026]


*Elastic Logging Plugin*


==== Added

*Affecting all Beats*

- Added append Processor which will append concrete values or values from a field to target. {issue}29934[29934] {pull}33364[33364]
- dns processor: Add support for forward lookups (`A`, `AAAA`, and `TXT`). {issue}11416[11416] {pull}36394[36394]
- [Enhanncement for host.ip and host.mac] Disabling netinfo.enabled option of add-host-metadata processor {pull}36506[36506]
- allow `queue` configuration settings to be set under the output. {issue}35615[35615] {pull}36788[36788]
- Beats will now connect to older Elasticsearch instances by default {pull}36884[36884]
- Raise up logging level to warning when attempting to configure beats with unknown fields from autodiscovered events/environments
- elasticsearch output now supports `idle_connection_timeout`. {issue}35616[35615] {pull}36843[36843]
- Enable early event encoding in the Elasticsearch output, improving cpu and memory use {pull}38572[38572]
- The environment variable `BEATS_ADD_CLOUD_METADATA_PROVIDERS` overrides configured/default `add_cloud_metadata` providers {pull}38669[38669]
- When running under Elastic-Agent Kafka output allows dynamic topic in `topic` field {pull}40415[40415]
- Update to Go 1.24.4. {pull}44696[44696]
- Replace Ubuntu 20.04 with 24.04 for Docker base images {issue}40743[40743] {pull}40942[40942]
- Replace `compress/gzip` with https://github.com/klauspost/compress/gzip library for gzip compression {pull}41584[41584]
- Add regex pattern matching to add_kubernetes_metadata processor {pull}41903[41903]

*Auditbeat*

- Added `add_session_metadata` processor, which enables session viewer on Auditbeat data. {pull}37640[37640]
- Add linux capabilities to processes in the system/process. {pull}37453[37453]
- Add linux capabilities to processes in the system/process. {pull}37453[37453]
- Add process.entity_id, process.group.name and process.group.id in add_process_metadata processor. Make fim module with kprobes backend to always add an appropriately configured add_process_metadata processor to enrich file events {pull}38776[38776]

*Auditbeat*



*Auditbeat*


*Filebeat*

- add documentation for decode_xml_wineventlog processor field mappings.  {pull}32456[32456]
- httpjson input: Add request tracing logger. {issue}32402[32402] {pull}32412[32412]
- Add cloudflare R2 to provider list in AWS S3 input. {pull}32620[32620]
- Add support for single string containing multiple relation-types in getRFC5988Link. {pull}32811[32811]
- Added separation of transform context object inside httpjson. Introduced new clause `.parent_last_response.*` {pull}33499[33499]
- Added metric `sqs_messages_waiting_gauge` for aws-s3 input. {pull}34488[34488]
- Add nginx.ingress_controller.upstream.ip to related.ip {issue}34645[34645] {pull}34672[34672]
- Add unix socket log parsing for nginx ingress_controller {pull}34732[34732]
- Added metric `sqs_worker_utilization` for aws-s3 input. {pull}34793[34793]
- Add MySQL authentication message parsing and `related.ip` and `related.user` fields {pull}34810[34810]
- Add nginx ingress_controller parsing if one of upstreams fails to return response {pull}34787[34787]
- Add oracle authentication messages parsing {pull}35127[35127]
- Add `clean_session` configuration setting for MQTT input.  {pull}35806[16204]
- Add support for a simplified input configuraton when running under Elastic-Agent {pull}36390[36390]
- Added support for Okta OAuth2 provider in the CEL input. {issue}36336[36336] {pull}36521[36521]
- Added support for new features & removed partial save mechanism in the Azure Blob Storage input. {issue}35126[35126] {pull}36690[36690]
- Added support for new features and removed partial save mechanism in the GCS input. {issue}35847[35847] {pull}36713[36713]
- Use filestream input with file_identity.fingerprint as default for hints autodiscover. {issue}35984[35984] {pull}36950[36950]
- Add setup option `--force-enable-module-filesets`, that will act as if all filesets have been enabled in a module during setup. {issue}30915[30915] {pull}99999[99999]
- Made Azure Blob Storage input GA and updated docs accordingly. {pull}37128[37128]
- Made GCS input GA and updated docs accordingly. {pull}37127[37127]
- Add parseDateInTZ value template for the HTTPJSON input {pull}37738[37738]
- Improve rate limit handling by HTTPJSON {issue}36207[36207] {pull}38161[38161] {pull}38237[38237]
- Parse more fields from Elasticsearch slowlogs {pull}38295[38295]
- added benchmark input {pull}37437[37437]
- added benchmark input and discard output {pull}37437[37437]
- Update CEL mito extensions to v1.11.0 to improve type checking. {pull}39460[39460]
- Update CEL mito extensions to v1.12.2. {pull}39755[39755]
- Allow cross-region bucket configuration in s3 input. {issue}22161[22161] {pull}40309[40309]
- Disable event normalization for netflow input {pull}40635[40635]
- Add `use_kubeadm` config option for filebeat (both filbeat.input and autodiscovery) in order to toggle kubeadm-config api requests {pull}40301[40301]
- Add CSV decoding capacity to azureblobstorage input {pull}40978[40978]
- Add CSV decoding capacity to gcs input {pull}40979[40979]
- Add CSV decoding capacity to azureblobstorage input {pull}40978[40978]
- Jounrald input now supports filtering by facilities {pull}41061[41061]
- Add ability to remove request trace logs from http_endpoint input. {pull}40005[40005]
- Add ability to remove request trace logs from entityanalytics input. {pull}40004[40004]
- Refactor & cleanup with updates to default values and documentation. {pull}41834[41834]
- Update CEL mito extensions to v1.16.0. {pull}41727[41727]
- Filebeat's registry is now added to the Elastic-Agent diagnostics bundle {issue}33238[33238] {pull}41795[41795]
- Add support for SSL and Proxy configurations for websocket type in streaming input. {pull}41934[41934]
- Refactor & cleanup with updates to default values and documentation. {pull}41834[41834]
- Journald `include_matches.match` now accepts `+` to represent a logical disjunction (OR) {issue}40185[40185] {pull}42517[42517]
- Winlog input now can report its status to Elastic-Agent {pull}43089[43089]
- Update CEL mito extensions to v1.18.0. {pull}43855[43855]
- Add milliseconds to document timestamp from awscloudwatch Filebeat input {pull}44306[44306]
- Add support to the Active Directory entity analytics provider for device entities. {pull}44309[44309]
- Add support for OPTIONS request to HTTP Endpoint input. {issue}43930[43930] {pull}44387[44387]
- Add Fleet status update functionality to lumberjack input. {issue}44283[44283] {pull}44339[44339]
- Add Fleet status updating to HTTP Endpoint input. {issue}44281[44281] {pull}44310[44310]
- Add Fleet status updating to streaming input. {issue}44284[44284] {pull}44340[44340]
- Add Fleet status update functionality to gcppubsub input. {issue}44272[44272] {pull}44507[44507]
- Add Fleet status updating to GCS input. {issue}44273[44273] {pull}44508[44508]
- Fix handling of ADC (Application Default Credentials) metadata server credentials in HTTPJSON input. {issue}44349[44349] {pull}44436[44436]
- Fix handling of ADC (Application Default Credentials) metadata server credentials in CEL input. {issue}44349[44349] {pull}44571[44571]
- Introduce lastSync start position to AWS CloudWatch input backed by state registry. {pull}43251[43251]
- Add Fleet status update functionality to tcp input. {issue}44420[44420] {pull}44786[44786]
- Add Fleet status update functionality to udp input. {issue}44419[44419] {pull}44785[44785]
- Filestream now logs at level warn the number of files that are too small to be ingested {pull}44751[44751]
- Add Fleet status updating to Azure Blob Storage input. {issue}44268[44268] {pull}44945[44945]
- Add Fleet status updating to HTTP JSON input. {issue}44282[44282] {pull}44365[44365]
- Add proxy support to GCP Pub/Sub input. {pull}44892[44892]
- Add support for relationship expansion to EntraID entity analytics provider. {issue}43324[43324] {pull}44761[44761]
- Added input metrics to Azure Blob Storage input. {issue}36641[36641] {pull}43954[43954]
- Added support for websocket keep_alive heartbeat in the streaming input. {issue}42277[42277] {pull}44204[44204]
- Update CEL mito extensions to v1.21.0. {issue}40762[40762] {pull}45107[45107]
- Add Fleet health status reporting to the entity analytics input. {issue}44269[44269] {pull}45152[45152]
- Add Fleet status updating to o356audit input. {issue}44651[44651] {pull}44957[44957]
- Update CEL mito extensions to v1.22.0. {pull}45245[45245]
- Allow empty HTTPJSON cursor template value evaluations to be ignored by Fleet health status updates. {pull}45361[45361]
- Reuse OAuth2 clients in HTTP JSON input where possible. {issue}34834[34834] {pull}44976[44976]
- Add support for generalized token authentication to CEL input. {pull}45359[45359]
- Refactor & cleanup with updates to default values and documentation. {pull}41834[41834]
- Log CEL single object evaluation results as ECS compliant documents where possible. {issue}45254[45254] {pull}45399[45399]
<<<<<<< HEAD
- Enhanced HTTPJSON input error logging with structured error metadata conforming to Elastic Common Schema (ECS) conventions. {pull}45653[45653]
- Add status reporting support for AWS CloudWatch input. {pull}45679[45679]
=======
- Enhanced HTTPJSON input error logging with structured error metadata conforming to Elastic Common Schema (ECS) conventions. {pull}45653[45653]19
>>>>>>> 494c7aba

*Auditbeat*


*Libbeat*



*Heartbeat*

- Added status to monitor run log report.
- Upgrade node to latest LTS v18.20.3. {pull}40038[40038]

*Metricbeat*

- Add per-thread metrics to system_summary {pull}33614[33614]
- Add GCP CloudSQL metadata {pull}33066[33066]
- Add GCP Carbon Footprint metricbeat data {pull}34820[34820]
- Add event loop utilization metric to Kibana module {pull}35020[35020]
- Add metrics grouping by dimensions and time to Azure app insights {pull}36634[36634]
- Align on the algorithm used to transform Prometheus histograms into Elasticsearch histograms {pull}36647[36647]
- Add linux IO metrics to system/process {pull}37213[37213]
- Add new memory/cgroup metrics to Kibana module {pull}37232[37232]
- Add SSL support to mysql module {pull}37997[37997]
- Add SSL support for aerospike module {pull}38126[38126]
- Add new metricset network for the vSphere module. {pull}40559[40559]
- Add new metricset resourcepool for the vSphere module. {pull}40456[40456]
- Add metrics for the vSphere Virtualmachine metricset. {pull}40485[40485]
- Log the total time taken for GCP `ListTimeSeries` and `AggregatedList` requests {pull}40661[40661]
- Add metrics related to triggered alarms in all the vSphere metricsets. {pull}40714[40714] {pull}40876[40876]
- Add support for new metrics in datastorecluster metricset. {pull}40694[40694]
- Add metrics related to alert in all the vSphere metricsets. {pull}40714[40714]
- Add new metrics fot datastore and minor changes to overall vSphere metrics {pull}40766[40766]
- Add new metrics for the vSphere Host metricset. {pull}40429[40429]
- Add new metrics for the vSphere Datastore metricset. {pull}40441[40441]
- Add new metricset cluster for the vSphere module. {pull}40536[40536]
- Add new metricset network for the vSphere module. {pull}40559[40559]
- Add new metricset resourcepool for the vSphere module. {pull}40456[40456]
- Add support for new metrics in datastorecluster metricset. {pull}40694[40694]
- Add support for period based intervalID in vSphere host and datastore metricsets {pull}40678[40678]
- Added Cisco Meraki module {pull}40836[40836]
- Added Palo Alto Networks module {pull}40686[40686]
- Restore docker.network.in.* and docker.network.out.* fields in docker module {pull}40968[40968]
- Bump aerospike-client-go to version v7.7.1 and add support for basic auth in Aerospike module {pull}41233[41233]
- Only watch metadata for ReplicaSets in metricbeat k8s module {pull}41289[41289]
- Preserve queries for debugging when `merge_results: true` in SQL module {pull}42271[42271]
- Collect more fields from ES node/stats metrics and only those that are necessary {pull}42421[42421]
- Add new metricset wmi for the windows module. {pull}42017[42017]
- Log every 401 response from Kubernetes API Server {pull}42714[42714]
- Add a new `match_by_parent_instance` option to `perfmon` module. {pull}43002[43002]
- Changed the Elasticsearch module behavior to only pull settings from non-system indices. {pull}43243[43243]
- Exclude dotted indices from settings pull in Elasticsearch module. {pull}43306[43306]
- Upgrade Prometheus Library to v0.300.1. {pull}43540[43540]
- Add new metrics to vSphere Virtual Machine dataset (CPU usage percentage, disk average usage, disk read/write rate, number of disk reads/writes, memory usage percentage). {pull}44205[44205]
- Added checks for the Resty response object in all Meraki module API calls to ensure proper handling of nil responses. {pull}44193[44193]
- Add latency config option to Azure Monitor module. {pull}44366[44366]
- Increase default polling period for MongoDB module from 10s to 60s {pull}44781[44781]
- Add GCP metadata cache. {pull}44432[44432]
- Upgrade github.com/microsoft/go-mssqldb from v1.7.2 to v1.8.2 {pull}44990[44990]

*Metricbeat*


*Osquerybeat*

- Increase maximum query timeout to 24 hours {pull}42356[42356]

*Packetbeat*

*Winlogbeat*

- Add handling for missing `EvtVarType`s in experimental api. {issue}19337[19337] {pull}41418[41418]


*Functionbeat*

*Elastic Log Driver*
*Elastic Logging Plugin*


==== Deprecated

*Auditbeat*


*Filebeat*


*Heartbeat*



*Metricbeat*


*Osquerybeat*


*Packetbeat*


*Winlogbeat*


*Functionbeat*


*Elastic Logging Plugin*


==== Known Issues




<|MERGE_RESOLUTION|>--- conflicted
+++ resolved
@@ -340,12 +340,9 @@
 - Add support for generalized token authentication to CEL input. {pull}45359[45359]
 - Refactor & cleanup with updates to default values and documentation. {pull}41834[41834]
 - Log CEL single object evaluation results as ECS compliant documents where possible. {issue}45254[45254] {pull}45399[45399]
-<<<<<<< HEAD
 - Enhanced HTTPJSON input error logging with structured error metadata conforming to Elastic Common Schema (ECS) conventions. {pull}45653[45653]
 - Add status reporting support for AWS CloudWatch input. {pull}45679[45679]
-=======
-- Enhanced HTTPJSON input error logging with structured error metadata conforming to Elastic Common Schema (ECS) conventions. {pull}45653[45653]19
->>>>>>> 494c7aba
+
 
 *Auditbeat*
 
