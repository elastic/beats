--- conflicted
+++ resolved
@@ -28,11 +28,8 @@
 - Index template's default_fields setting is only populated with ECS fields. {pull}28596[28596] {issue}28215[28215]
 - Remove deprecated `--template` and `--ilm-policy` flags. Use `--index-management` instead. {pull}28870[28870]
 - Remove options `logging.files.suffix` and default to datetime endings. {pull}28927[28927]
-<<<<<<< HEAD
 - Remove Journalbeat. Use `journald` input of Filebeat instead. {pull}29131[29131]
 - `include_matches` option of `journald` input no longer accepts a list of string. {pull}29294[29294]
-=======
->>>>>>> d06ac626
 
 *Auditbeat*
 
