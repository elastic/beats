--- conflicted
+++ resolved
@@ -162,11 +162,8 @@
 - Journald input now can read events from all boots {issue}41083[41083] {pull}41244[41244]
 - Fix double encoding of client_secret in the Entity Analytics input's Azure Active Directory provider {pull}41393[41393]
 - Fix aws region in aws-s3 input s3 polling mode.  {pull}41572[41572]
-<<<<<<< HEAD
 - Fix missing key in streaming input logging. {pull}41600[41600]
-=======
-- Fix the "No such input type exist: 'salesforce'" error on the Windows/AIX platform. {pull}41664[41664]
->>>>>>> b4311eac
+
 
 *Heartbeat*
 
