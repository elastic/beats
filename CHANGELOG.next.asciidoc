--- conflicted
+++ resolved
@@ -106,11 +106,8 @@
 - Fix goroutine leak caused on initialization failures of log input. {pull}12125[12125]
 - Fix goroutine leak on non-explicit finalization of log input. {pull}12164[12164]
 - Skipping unparsable log entries from docker json reader {pull}12268[12268]
-<<<<<<< HEAD
 - Parse timezone in PostgreSQL logs as part of the timestamp {pull}12338[12338]
-=======
 - Require client_auth by default when ssl is enabled for tcp input {pull}12333[12333]
->>>>>>> 3af1f29f
 
 *Heartbeat*
 
