// Use these for links to issue and pulls. Note issues and pulls redirect one to
// each other on Github, so don't worry too much on using the right prefix.
:issue: https://github.com/elastic/beats/issues/
:pull: https://github.com/elastic/beats/pull/

=== Beats version HEAD
https://github.com/elastic/beats/compare/v7.0.0-alpha2...master[Check the HEAD diff]

==== Breaking changes

*Affecting all Beats*

* Upgrade to Go 1.18. Certificates signed with SHA-1 are now rejected. See the Go 1.18 https://tip.golang.org/doc/go1.18#sha1[release notes] for details. {pull}32493[32493]


*Auditbeat*

*Filebeat*

*Heartbeat*

*Metricbeat*


*Packetbeat*

*Winlogbeat*


*Functionbeat*

==== Bugfixes

*Affecting all Beats*

- Fix a logging bug when `ssl.verification_mode` was set to `full` or `certificate`, the command `test output` incorrectly logged that TLS was disabled. {pull}30331[30331]

*Auditbeat*


*Filebeat*

- cisco/asa: fix handling of user names when there are Security Group Tags present. {issue}32009[32009] {pull}32196[32196]
- Fix file.path field in cloudtrail fileset to use json.digestS3Object. {pull}32759[32759]
- Fix not parsing as json when `json` and `ndjson` content types have charset information in `aws-s3` input {pull}32767[32767]
- Fix handling of Cisco 302020 messages in ASA and FTD modules. {pull}33089[33089]

*Heartbeat*


*Metricbeat*

<<<<<<< HEAD
- Fix GCP storage field naming {pull}32806[32806]
=======
- in module/windows/perfmon, changed collection method of the second counter value required to create a displayable value {pull}32305[32305]
- Fix and improve AWS metric period calculation to avoid zero-length intervals {pull}32724[32724]
- make `system/filesystem` code sensitive to `hostfs` and migrate libraries to `elastic-agent-opts` {pull}31001[31001]
>>>>>>> a7b6fa74

*Packetbeat*


*Winlogbeat*

- Fix fatal invalid memory write on Windows 11. {issue}32469[32469] {pull}32519[32519]
- Fix handling of event formatting when no metadata is available on Windows 11. {issue}32468[32468] {pull}32519[32519]
- Reduce severity of message salvage failure logging. {pull}32697[32697]

*Functionbeat*



*Elastic Logging Plugin*


==== Added

*Affecting all Beats*


*Auditbeat*


*Filebeat*


*Heartbeat*


*Metricbeat*


*Packetbeat*


*Functionbeat*


*Winlogbeat*



*Elastic Log Driver*


==== Deprecated

*Affecting all Beats*


*Filebeat*


*Heartbeat*

*Metricbeat*


*Packetbeat*

*Winlogbeat*

*Functionbeat*

==== Known Issue










<|MERGE_RESOLUTION|>--- conflicted
+++ resolved
@@ -50,13 +50,10 @@
 
 *Metricbeat*
 
-<<<<<<< HEAD
 - Fix GCP storage field naming {pull}32806[32806]
-=======
 - in module/windows/perfmon, changed collection method of the second counter value required to create a displayable value {pull}32305[32305]
 - Fix and improve AWS metric period calculation to avoid zero-length intervals {pull}32724[32724]
 - make `system/filesystem` code sensitive to `hostfs` and migrate libraries to `elastic-agent-opts` {pull}31001[31001]
->>>>>>> a7b6fa74
 
 *Packetbeat*
 
