--- conflicted
+++ resolved
@@ -433,11 +433,8 @@
 - Add support for OPTIONS request to HTTP Endpoint input. {issue}43930[43930] {pull}44387[44387]
 - Add Fleet status update functionality to lumberjack input. {issue}44283[44283] {pull}44339[44339]
 - Add Fleet status updating to HTTP Endpoint input. {issue}44281[44281] {pull}44310[44310]
-<<<<<<< HEAD
+- Add Fleet status updating to streaming input. {issue}44284[44284] {pull}44340[44340]
 - Fix handling of ADC (Application Default Credentials) metadata server credentials in HTTPJSON input. {issue}44349[44349] {pull}44436[44436]
-=======
-- Add Fleet status updating to streaming input. {issue}44284[44284] {pull}44340[44340]
->>>>>>> 43d3992c
 
 *Auditbeat*
 
