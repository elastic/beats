// Use these for links to issue and pulls. Note issues and pulls redirect one to
// each other on Github, so don't worry too much on using the right prefix.
:issue: https://github.com/elastic/beats/issues/
:pull: https://github.com/elastic/beats/pull/

=== Beats version HEAD
https://github.com/elastic/beats/compare/v7.0.0-alpha2...master[Check the HEAD diff]

==== Breaking changes

*Affecting all Beats*

- Update add_cloud_metadata fields to adjust to ECS. {pull}9265[9265]
- Automaticall cap signed integers to 63bits. {pull}8991[8991]
- Rename beat.timezone to event.timezone. {pull}9458[9458]
- Use _doc as document type. {pull}9056[9056]{pull}9573[9573]
- Update to Golang 1.11.3. {pull}9560[9560]

*Auditbeat*

*Filebeat*

- Modify apache/error dataset to follow ECS. {pull}8963[8963]
- Rename many `traefik.access.*` fields to map to ECS. {pull}9005[9005]
- Fix parsing of GC entries in elasticsearch server log. {issue}9513[9513] {pull}9810[9810]

*Heartbeat*

- Remove monitor generator script that was rarely used. {pull}9648[9648]

*Journalbeat*

*Metricbeat*

*Packetbeat*

- Adjust Packetbeat `http` fields to ECS Beta 2 {pull}9645[9645]
  - `http.request.body` moves to `http.request.body.content`
  - `http.response.body` moves to `http.response.body.content`

*Winlogbeat*

*Functionbeat*

==== Bugfixes

*Affecting all Beats*

- Enforce validation for the Central Management access token. {issue}9621[9621]

*Auditbeat*

*Filebeat*

- Add `convert_timezone` option to Elasticsearch module to convert dates to UTC. {issue}9756[9756] {pull}9761[9761]

*Heartbeat*

- Made monitors.d configuration part of the default config. {pull}9004[9004]

*Journalbeat*

*Metricbeat*
- Fix panics in vsphere module when certain values where not returned by the API. {pull}9784[9784]

*Packetbeat*

*Winlogbeat*

*Functionbeat*

==== Added

*Affecting all Beats*

- Update field definitions for `http` to ECS Beta 2 {pull}9645[9645]

*Auditbeat*

- Add system module. {pull}9546[9546]

*Filebeat*

- Added module for parsing Google Santa logs. {pull}9540[9540]
- Added netflow input type that supports NetFlow v1, v5, v6, v7, v8, v9 and IPFIX. {issue}9399[9399]
- Add option to modules.yml file to indicate that a module has been moved {pull}9432[9432].
<<<<<<< HEAD
- Support mysql 5.7.22 slowlog starting with time information. {issue}7892[7892] {pull}9647[9647]
=======
- Fix parsing of GC entries in elasticsearch server log. {issue}9513[9513] {pull}9810[9810]
>>>>>>> e5afe891

*Heartbeat*

- Fixed rare issue where TLS connections to endpoints with x509 certificates missing either notBefore or notAfter would cause the check to fail with a stacktrace.  {pull}9566[9566]


*Journalbeat*

*Metricbeat*

- Add `key` metricset to the Redis module. {issue}9582[9582] {pull}9657[9657] {pull}9746[9746]
- Add `socket_summary` metricset to system defaults, removing experimental tag and supporting Windows {pull}9709[9709]

*Packetbeat*

*Functionbeat*

==== Deprecated

*Affecting all Beats*

*Filebeat*

*Heartbeat*

*Journalbeat*

*Metricbeat*

*Packetbeat*

*Winlogbeat*

*Functionbeat*

==== Known Issue

<|MERGE_RESOLUTION|>--- conflicted
+++ resolved
@@ -84,11 +84,8 @@
 - Added module for parsing Google Santa logs. {pull}9540[9540]
 - Added netflow input type that supports NetFlow v1, v5, v6, v7, v8, v9 and IPFIX. {issue}9399[9399]
 - Add option to modules.yml file to indicate that a module has been moved {pull}9432[9432].
-<<<<<<< HEAD
+- Fix parsing of GC entries in elasticsearch server log. {issue}9513[9513] {pull}9810[9810]
 - Support mysql 5.7.22 slowlog starting with time information. {issue}7892[7892] {pull}9647[9647]
-=======
-- Fix parsing of GC entries in elasticsearch server log. {issue}9513[9513] {pull}9810[9810]
->>>>>>> e5afe891
 
 *Heartbeat*
 
