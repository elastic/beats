// Use these for links to issue and pulls. Note issues and pulls redirect one to
// each other on Github, so don't worry too much on using the right prefix.
:issue: https://github.com/elastic/beats/issues/
:pull: https://github.com/elastic/beats/pull/

=== Beats version HEAD
https://github.com/elastic/beats/compare/v7.0.0-alpha2...main[Check the HEAD diff]

==== Breaking changes

*Affecting all Beats*

- Update to Go 1.17.9 {issue}31350[31350]

*Auditbeat*


*Filebeat*

*Heartbeat*

- Restrict setuid to containerized environments. {pull}30869[30869]

*Metricbeat*


*Packetbeat*


*Winlogbeat*


*Functionbeat*


==== Bugfixes

*Affecting all Beats*

- Fix group write permissions on runtime directories. {pull}30869[30869]
- Store syslog version as string. {pull}31446[31446]

*Auditbeat*


*Filebeat*

- Do not emit error log when filestream reader reaches EOF and `close.reader.on_eof` is enabled. {pull}31109[31109]
- Netflow: replace invalid field value. {pull}31295[31295]
- google_workspace: Fix pagination to prevent skipped events when more than one page is present. {pull}31372[31372]
- sophos.xg: Update module to handle new log fields. {issue}31038[31038] {pull}31388[31388]
- cisco: Fix umbrella dns logs populating destination.ip instead of source.nat.ip. {pull}31454[31454]
- Fix MISP documentation for `var.filters` config option. {pull}31434[31434]
<<<<<<< HEAD
- Duplicate awscloudwatch.* fields to aws.cloudwatch.* in aws-cloudwatch input. {pull}31488[31488]
=======
- aws-s3 input: Stop SQS keep-alive routine on InvalidParameterValue error. {issue}30675[30675] {pull}31499[31499]
>>>>>>> 74765f63

*Heartbeat*


*Metricbeat*

- Improve handling of disabled commands in Zookeeper Metricbeat module. {pull}31013[#31013]

*Packetbeat*


*Winlogbeat*


*Functionbeat*



*Elastic Logging Plugin*


==== Added

*Affecting all Beats*


*Auditbeat*


*Filebeat*

- Add `text/csv` decoder to `httpjson` input {pull}28564[28564]
- Update `aws-s3` input to connect to non AWS S3 buckets {issue}28222[28222] {pull}28234[28234]
- Add support for '/var/log/pods/' path for add_kubernetes_metadata processor with `resource_type: pod`. {pull}28868[28868]
- Add documentation for add_kubernetes_metadata processors `log_path` matcher. {pull}28868[28868]
- Add support for parsers on journald input {pull}29070[29070]
- Add support in httpjson input for oAuth2ProviderDefault of password grant_type. {pull}29087[29087]
- threatintel module: Add new Recorded Future integration. {pull}30030[30030]
- Support SASL/SCRAM authentication in the Kafka input. {pull}31167[31167]
- checkpoint module: Add `network.transport` derived from IANA number. {pull}31076[31076]
- Add URL Encode template function for httpjson input. {pull}30962[30962]
- Add `storage_account_container` configuration option to Azure logs. {pull}31279[31279]
- Add `application/zip` decoder to the `httpsjon` input. {issue}31282[31282] {pull}31304[31304]
- Sanitize the Azure storage account container names with underscores (_). {pull}31384[31384]
- Add missing docs for the `delegated_account` option in the `httpjson` input. {pull}31498[31498]

*Auditbeat*



*Filebeat*

- http_endpoint input: Add support for requests with `Content-Encoding: gzip`. {issue}31005[31005]

*Heartbeat*


*Metricbeat*

- Extend documentation about `orchestrator.cluster` fields {pull}30518[30518]
- Enhance Oracle Module: Change tablespace metricset collection period {issue}30948[30948] {pull}31259[#31259]
- Add orchestrator cluster ECS fields in kubernetes events {pull}31341[31341]

*Packetbeat*


*Functionbeat*


*Winlogbeat*

- Add parent process ID to new process creation events. {issue}29237[29237] {pull}31102[31102]


*Elastic Log Driver*


==== Deprecated

*Affecting all Beats*


*Filebeat*


*Heartbeat*

*Metricbeat*


*Packetbeat*

*Winlogbeat*

*Functionbeat*

==== Known Issue



<|MERGE_RESOLUTION|>--- conflicted
+++ resolved
@@ -51,11 +51,8 @@
 - sophos.xg: Update module to handle new log fields. {issue}31038[31038] {pull}31388[31388]
 - cisco: Fix umbrella dns logs populating destination.ip instead of source.nat.ip. {pull}31454[31454]
 - Fix MISP documentation for `var.filters` config option. {pull}31434[31434]
-<<<<<<< HEAD
 - Duplicate awscloudwatch.* fields to aws.cloudwatch.* in aws-cloudwatch input. {pull}31488[31488]
-=======
 - aws-s3 input: Stop SQS keep-alive routine on InvalidParameterValue error. {issue}30675[30675] {pull}31499[31499]
->>>>>>> 74765f63
 
 *Heartbeat*
 
