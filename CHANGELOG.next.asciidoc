--- conflicted
+++ resolved
@@ -147,11 +147,8 @@
 - Fix config reload metrics (`libbeat.config.module.start/stops/running`). {pull}19168[19168]
 - Fix metrics hints builder to avoid wrong container metadata usage when port is not exposed {pull}18979[18979]
 - Server-side TLS config now validates certificate and key are both specified {pull}19584[19584]
-<<<<<<< HEAD
 - Fix terminating pod autodiscover issue. {pull}20084[20084]
-=======
 - Fix seccomp policy for calls to `chmod` and `chown`. {pull}20054[20054]
->>>>>>> ad720169
 
 *Auditbeat*
 
