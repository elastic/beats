// Use these for links to issue and pulls. Note issues and pulls redirect one to
// each other on Github, so don't worry too much on using the right prefix.
:issue: https://github.com/elastic/beats/issues/
:pull: https://github.com/elastic/beats/pull/

=== Beats version HEAD
https://github.com/elastic/beats/compare/v7.0.0-alpha2...master[Check the HEAD diff]

==== Breaking changes

*Affecting all Beats*

- Update to Golang 1.12.1. {pull}11330[11330]
- Disable Alibaba Cloud and Tencent Cloud metadata providers by default. {pull}13812[12812]

*Auditbeat*


*Filebeat*


*Heartbeat*


*Journalbeat*

*Metricbeat*

- kubernetes.container.cpu.limit.cores and kubernetes.container.cpu.requests.cores are now floats. {issue}11975[11975]

*Packetbeat*


*Winlogbeat*

*Functionbeat*

==== Bugfixes

*Affecting all Beats*

- Fix a race condition with the Kafka pipeline client, it is possible that `Close()` get called before `Connect()` . {issue}11945[11945]
<<<<<<< HEAD
- Recover from panics in the javascript process and log details about the failure to aid in future debugging. {pull}13690[13690]
=======
- Make the script processor concurrency-safe. {issue}13690[13690] {pull}13857[13857]
>>>>>>> 14ae3973

*Auditbeat*


*Filebeat*

- Fixed early expiration of templates (Netflow v9 and IPFIX). {pull}13821[13821]
- Fixed bad handling of sequence numbers when multiple observation domains were exported by a single device (Netflow V9 and IPFIX). {pull}13821[13821]
- cisco asa and ftd filesets: Fix parsing of message 106001. {issue}13891[13891] {pull}13903[13903]

*Heartbeat*


*Journalbeat*


*Metricbeat*

- Ignore prometheus untyped metrics with NaN value. {issue}13750[13750] {pull}13790[13790]

*Packetbeat*


*Winlogbeat*


*Functionbeat*


==== Added

*Affecting all Beats*

- Decouple Debug logging from fail_on_error logic for rename, copy, truncate processors {pull}12451[12451]
- Allow a beat to ship monitoring data directly to an Elasticsearch monitoring cluster. {pull}9260[9260]
- Add `providers` setting to `add_cloud_metadata` processor. {pull}13812[13812]

*Auditbeat*


*Filebeat*

- `container` and `docker` inputs now support reading of labels and env vars written by docker JSON file logging driver. {issue}8358[8358]
- Use correct OS path separator in `add_kubernetes_metadata` to support Windows nodes. {pull}9205[9205]

*Heartbeat*


*Journalbeat*

*Metricbeat*


*Packetbeat*

*Functionbeat*


*Winlogbeat*


==== Deprecated

*Affecting all Beats*

*Filebeat*


*Heartbeat*

*Journalbeat*

*Metricbeat*

*Packetbeat*

*Winlogbeat*

*Functionbeat*

==== Known Issue

*Journalbeat*<|MERGE_RESOLUTION|>--- conflicted
+++ resolved
@@ -40,11 +40,8 @@
 *Affecting all Beats*
 
 - Fix a race condition with the Kafka pipeline client, it is possible that `Close()` get called before `Connect()` . {issue}11945[11945]
-<<<<<<< HEAD
 - Recover from panics in the javascript process and log details about the failure to aid in future debugging. {pull}13690[13690]
-=======
 - Make the script processor concurrency-safe. {issue}13690[13690] {pull}13857[13857]
->>>>>>> 14ae3973
 
 *Auditbeat*
 
