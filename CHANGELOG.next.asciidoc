--- conflicted
+++ resolved
@@ -674,11 +674,8 @@
 - Request prometheus endpoints to be gzipped by default {pull}20766[20766]
 - Release all kubernetes `state` metricsets as GA {pull}20901[20901]
 - Add billing metricset into googlecloud module. {pull}20812[20812] {issue}20738[20738]
-<<<<<<< HEAD
 - Move `compute_vm_scaleset` to light metricset. {pull}21038[21038] {issue}20985[20985]
-=======
 - Sanitize `event.host`. {pull}21022[21022]
->>>>>>> 5100e6ad
 
 *Packetbeat*
 
