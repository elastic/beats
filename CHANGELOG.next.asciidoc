--- conflicted
+++ resolved
@@ -183,18 +183,11 @@
 - Add support for username in cisco asa security negotiation logs {pull}26975[26975]
 - Relax time parsing and capture group and session type in Cisco ASA module {issue}24710[24710] {pull}28325[28325]
 - Correctly track bytes read when max_bytes is exceeded. {issue}28317[28317] {pull}28352[28352]
-<<<<<<< HEAD
-- Fix initialization of http client in Cloudfoundry input. {issue}28271[28271] {pull}28277[28277]
-- Fix aws-s3 input by checking if GetObject API call response content type exists. {pull}28457[28457]
-- Set `url` as a pointer in the `httpjson` template context to ensure access to all methods. {pull}28695[28695]
-- Fix `google_workspace` documentation links. {pull}28657[28657]
 - Fix parsing of apache log levels including numbers. {pull}28717[28717]
-=======
 - Upgrade azure-eventhub sdk reference, contains potential checkpoint fixes. {pull}28919[28919]
 - Revert usageDetails api version to 2019-01-01. {pull}28995[28995]
 - Fix in `aws-s3` input regarding provider discovery through endpoint {pull}28963[28963]
 - Fix `threatintel.misp` filters configuration. {issue}27970[27970]
->>>>>>> 668da78e
 
 *Heartbeat*
 
