// Use these for links to issue and pulls. Note issues and pulls redirect one to
// each other on Github, so don't worry too much on using the right prefix.
:issue: https://github.com/elastic/beats/issues/
:pull: https://github.com/elastic/beats/pull/

=== Beats version HEAD
https://github.com/elastic/beats/compare/v7.0.0-alpha2...master[Check the HEAD diff]

==== Breaking changes

*Affecting all Beats*

- The document id fields has been renamed from @metadata.id to @metadata._id {pull}15859[15859]
- Variable substitution from environment variables is not longer supported. {pull}15937{15937}
- Change aws_elb autodiscover provider field name from elb_listener.* to aws.elb.*. {issue}16219[16219] {pull}16402{16402}
- Remove `AddDockerMetadata` and `AddKubernetesMetadata` processors from the `script` processor. They can still be used as normal processors in the configuration. {issue}16349[16349] {pull}16514[16514]

*Auditbeat*


*Filebeat*


*Heartbeat*


*Journalbeat*

- Improve parsing of syslog.pid in journalbeat to strip the username when present {pull}16116[16116]


*Metricbeat*

- Make use of secure port when accessing Kubelet API {pull}16063[16063]
- Add Tomcat overview dashboard {pull}14026[14026]

*Packetbeat*


*Winlogbeat*

*Functionbeat*


==== Bugfixes

*Affecting all Beats*

- TLS or Beats that accept connections over TLS and validate client certificates. {pull}14146[14146]
- Fix panics that could result from invalid TLS certificates. This can affect Beats that connect over TLS, or Beats that accept connections over TLS and validate client certificates. {pull}14146[14146]
- Fix panic in the Logstash output when trying to send events to closed connection. {pull}15568[15568]
- Fix missing output in dockerlogbeat {pull}15719[15719]
- Fix logging target settings being ignored when Beats are started via systemd or docker. {issue}12024[12024] {pull}15422[15442]
- Do not load dashboards where not available. {pull}15802[15802]
- Fix issue where TLS settings would be ignored when a forward proxy was in use. {pull}15516{15516}
- Update replicaset group to apps/v1 {pull}15854[15802]
- Fix issue where default go logger is not discarded when either * or stdout is selected. {issue}10251[10251] {pull}15708[15708]
- Upgrade go-ucfg to latest v0.8.1. {pull}15937{15937}
- Fix index names for indexing not always guaranteed to be lower case. {pull}16081[16081]
- Add `ssl.ca_sha256` option to the supported TLS option, this allow to check that a specific certificate is used as part of the verified chain. {issue}15717[15717]
- Fix loading processors from annotation hints. {pull}16348[16348]
- Fix an issue that could cause redundant configuration reloads. {pull}16440[16440]
- Fix k8s pods labels broken schema. {pull}16480[16480]
- Fix k8s pods annotations broken schema. {pull}16554[16554]
- Upgrade go-ucfg to latest v0.8.3. {pull}16450{16450}

*Auditbeat*

- system/socket: Fixed compatibility issue with kernel 5.x. {pull}15771[15771]

*Filebeat*

- Ensure all zeek timestamps include millisecond precision. {issue}14599[14599] {pull}16766[16766]
- Fix s3 input hanging with GetObjectRequest API call by adding context_timeout config. {issue}15502[15502] {pull}15590[15590]
- Add shared_credential_file to cloudtrail config {issue}15652[15652] {pull}15656[15656]
- Fix typos in zeek notice fileset config file. {issue}15764[15764] {pull}15765[15765]
- Fix mapping error when zeek weird logs do not contain IP addresses. {pull}15906[15906]
- Improve `elasticsearch/audit` fileset to handle timestamps correctly. {pull}15942[15942]
- Prevent Elasticsearch from spewing log warnings about redundant wildcards when setting up ingest pipelines for the `elasticsearch` module. {issue}15840[15840] {pull}15900[15900]
- Fix mapping error for cloudtrail additionalEventData field {pull}16088[16088]
- Fix a connection error in httpjson input. {pull}16123[16123]
- Fix s3 input with cloudtrail fileset reading json file. {issue}16374[16374] {pull}16441[16441]
- Rewrite azure filebeat dashboards, due to changes in kibana. {pull}16466[16466]
- Adding the var definitions in azure manifest files, fix for errors when executing command setup. {issue}16270[16270] {pull}16468[16468]
- Fix merging of fileset inputs to replace paths and append processors. {pull}16450{16450}
- Add queue_url definition in manifest file for aws module. {pull}16640{16640}

*Heartbeat*

- Fixed excessive memory usage introduced in 7.5 due to over-allocating memory for HTTP checks. {pull}15639[15639]

*Journalbeat*


*Metricbeat*

- Add dedot for tags in ec2 metricset and cloudwatch metricset. {issue}15843[15843] {pull}15844[15844]
- Use RFC3339 format for timestamps collected using the SQL module. {pull}15847[15847]
- Avoid parsing errors returned from prometheus endpoints. {pull}15712[15712]
- Change lookup_fields from metricset.host to service.address {pull}15883[15883]
- Add dedot for cloudwatch metric name. {issue}15916[15916] {pull}15917[15917]
- Fixed issue `logstash-xpack` module suddenly ceasing to monitor Logstash. {issue}15974[15974] {pull}16044[16044]
- Fix skipping protocol scheme by light modules. {pull}16205[pull]
- Made `logstash-xpack` module once again have parity with internally-collected Logstash monitoring data. {pull}16198[16198]
- Change sqs metricset to use average as statistic method. {pull}16438[16438]
- Revert changes in `docker` module: add size flag to docker.container. {pull}16600[16600]
<<<<<<< HEAD
- Add dashboard for `redisenterprise` module. {pull}16752[16752]
=======
- Fix imports after PR was merged before rebase. {pull}16756[16756]
>>>>>>> 2c310c09

*Packetbeat*

- Enable setting promiscuous mode automatically. {pull}11366[11366]

*Winlogbeat*


*Functionbeat*

- Fix timeout option of GCP functions. {issue}16282[16282] {pull}16287[16287]

==== Added

*Affecting all Beats*

- Add document_id setting to decode_json_fields processor. {pull}15859[15859]
- Include network information by default on add_host_metadata and add_observer_metadata. {issue}15347[15347] {pull}16077[16077]
- Add `aws_ec2` provider for autodiscover. {issue}12518[12518] {pull}14823[14823]
- Add monitoring variable `libbeat.config.scans` to distinguish scans of the configuration directory from actual reloads of its contents. {pull}16440[16440]
- Add support for multiple password in redis output. {issue}16058[16058] {pull}16206[16206]
- Windows .exe files now have embedded file version info. {issue}15232[15232]t
- Remove experimental flag from `setup.template.append_fields` {pull}16576[16576]
- Add `add_cloudfoundry_metadata` processor to annotate events with Cloud Foundry application data. {pull}16621[16621

*Auditbeat*


*Filebeat*

- Set event.outcome field based on googlecloud audit log output. {pull}15731[15731]
- Add dashboard for AWS ELB fileset. {pull}15804[15804]
- Add dashboard for AWS vpcflow fileset. {pull}16007[16007]
- Add ECS tls fields to zeek:smtp,rdp,ssl and aws:s3access,elb {issue}15757[15757] {pull}15935[15936]
- Add custom string mapping to CEF module to support Forcepoint NGFW {issue}14663[14663] {pull}15910[15910]
- Add ingress nginx controller fileset {pull}16197[16197]
- move create-[module,fileset,fields] to mage and enable in x-pack/filebeat {pull}15836[15836]
- Add ECS tls and categorization fields to apache module. {issue}16032[16032] {pull}16121[16121]
- Add MQTT input. {issue}15602[15602] {pull}16204[16204]
- Add ECS categorization fields to activemq module. {issue}16151[16151] {pull}16201[16201]
- Add a TLS test and more debug output to httpjson input {pull}16315[16315]
- Add an SSL config example in config.yml for filebeat MISP module. {pull}16320[16320]
- Improve ECS categorization, container & process field mappings in auditd module. {issue}16153[16153] {pull}16280[16280]
- Improve ECS field mappings in aws module. {issue}16154[16154] {pull}16307[16307]
- Improve ECS categorization field mappings in googlecloud module. {issue}16030[16030] {pull}16500[16500]
- Improve ECS field mappings in haproxy module. {issue}16162[16162] {pull}16529[16529]
- Improve ECS categorization field mappings in kibana module. {issue}16168[16168] {pull}16652[16652]
- Improve the decode_cef processor by reducing the number of memory allocations. {pull}16587[16587]
- Add `cloudfoundry` input to send events from Cloud Foundry. {pull}16586[16586]
- Improve ECS categorization field mappings in iis module. {issue}16165[16165] {pull}16618[16618]
- Improve ECS categorization field mapping in kafka module. {issue}16167[16167] {pull}16645[16645]

*Heartbeat*

- Allow a list of status codes for HTTP checks. {pull}15587[15587]


*Journalbeat*

*Metricbeat*

- Move the windows pdh implementation from perfmon to a shared location in order for future modules/metricsets to make use of. {pull}15503[15503]
- Add lambda metricset in aws module. {pull}15260[15260]
- Expand data for the `system/memory` metricset {pull}15492[15492]
- Add azure `storage` metricset in order to retrieve metric values for storage accounts. {issue}14548[14548] {pull}15342[15342]
- Add cost warnings for the azure module. {pull}15356[15356]
- Add DynamoDB AWS Metricbeat light module {pull}15097[15097]
- Release elb module as GA. {pull}15485[15485]
- Add a `system/network_summary` metricset {pull}15196[15196]
- Add mesh metricset for Istio Metricbeat module {pull}15535[15535]
- Add mixer metricset for Istio Metricbeat module {pull}15696[15696]
- Add pilot metricset for Istio Metricbeat module {pull}15761[15761]
- Make the `system/cpu` metricset collect normalized CPU metrics by default. {issue}15618[15618] {pull}15729[15729]
- Add galley metricset for Istio Metricbeat module {pull}15857[15857]
- Add `key/value` mode for SQL module. {issue}15770[15770] {pull]15845[15845]
- Add STAN dashboard {pull}15654[15654]
- Add support for Unix socket in Memcached metricbeat module. {issue}13685[13685] {pull}15822[15822]
- Add `up` metric to prometheus metrics collected from host {pull}15948[15948]
- Add citadel metricset for Istio Metricbeat module {pull}15990[15990]
- Add support for processors in light modules. {issue}14740[14740] {pull}15923[15923]
- Add collecting AuroraDB metrics in rds metricset. {issue}14142[14142] {pull}16004[16004]
- Reuse connections in SQL module. {pull}16001[16001]
- Improve the `logstash` module (when `xpack.enabled` is set to `true`) to use the override `cluster_uuid` returned by Logstash APIs. {issue}15772[15772] {pull}15795[15795]
- Add region parameter in googlecloud module. {issue}15780[15780] {pull}16203[16203]
- Add kubernetes storage class support via kube-state-metrics. {pull}16145[16145]
- Add database_account azure metricset. {issue}15758[15758]
- Add support for NATS 2.1. {pull}16317[16317]
- Add Load Balancing metricset to GCP {pull}15559[15559]
- Add support for Dropwizard metrics 4.1. {pull}16332[16332]
- Add azure container metricset in order to monitor containers. {issue}15751[15751] {pull}16421[16421]
- Improve the `haproxy` module to support metrics exposed via HTTPS. {issue}14579[14579] {pull}16333[16333]
- Add filtering option for prometheus collector. {pull}16420[16420]
- Add metricsets based on Ceph Manager Daemon to the `ceph` module. {issue}7723[7723] {pull}16254[16254]
- Release `statsd` module as GA. {pull}16447[16447] {issue}14280[14280]
- Add `cloudfoundry` module to send events from Cloud Foundry. {pull}16671[16671]
- Add `redisenterprise` module. {pull}16482[16482] {issue}15269[15269]

*Packetbeat*

*Functionbeat*


*Winlogbeat*


==== Deprecated

*Affecting all Beats*

*Filebeat*


*Heartbeat*

*Journalbeat*

*Metricbeat*


*Packetbeat*

*Winlogbeat*

*Functionbeat*

==== Known Issue

*Journalbeat*<|MERGE_RESOLUTION|>--- conflicted
+++ resolved
@@ -104,11 +104,8 @@
 - Made `logstash-xpack` module once again have parity with internally-collected Logstash monitoring data. {pull}16198[16198]
 - Change sqs metricset to use average as statistic method. {pull}16438[16438]
 - Revert changes in `docker` module: add size flag to docker.container. {pull}16600[16600]
-<<<<<<< HEAD
+- Fix imports after PR was merged before rebase. {pull}16756[16756]
 - Add dashboard for `redisenterprise` module. {pull}16752[16752]
-=======
-- Fix imports after PR was merged before rebase. {pull}16756[16756]
->>>>>>> 2c310c09
 
 *Packetbeat*
 
