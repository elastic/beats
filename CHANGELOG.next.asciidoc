// Use these for links to issue and pulls. Note issues and pulls redirect one to
// each other on Github, so don't worry too much on using the right prefix.
:issue: https://github.com/elastic/beats/issues/
:pull: https://github.com/elastic/beats/pull/

=== Beats version HEAD
https://github.com/elastic/beats/compare/v8.8.1\...main[Check the HEAD diff]

==== Breaking changes

*Affecting all Beats*
- The Elasticsearch output now enables compression by default. This decreases network data usage by an average of 70-80%, in exchange for 20-25% increased CPU use and ~10% increased ingestion time. The previous default can be restored by setting the flag `compression_level: 0` under `output.elasticsearch`. {pull}36681[36681]


*Auditbeat*


*Filebeat*

- Switch types of `log.file.device`, `log.file.inode`, `log.file.idxhi`, `log.file.idxlo` and `log.file.vol` fields to strings to better align with ECS and integrations. {pull}36697[36697]

*Heartbeat*


*Metricbeat*

<<<<<<< HEAD
- Add support for CouchDB v3 {issue}22743[22743] {pull}26950[26950]
=======
 - System module now collects the number of threads per process.
The elastic-agent-system-metrics was updated to v0.7.0 as the number of threads
is collected by it.
>>>>>>> a4f8aa1a

*Osquerybeat*


*Packetbeat*


*Winlogbeat*

- Add "event.category" and "event.type" to Sysmon module for EventIDs 8, 9, 19, 20, 27, 28, 255 {pull}35193[35193]

*Functionbeat*


*Elastic Logging Plugin*


==== Bugfixes

*Affecting all Beats*
- Support for multiline zookeeper logs {issue}2496[2496]
- Add checks to ensure reloading of units if the configuration actually changed. {pull}34346[34346]
- Fix namespacing on self-monitoring {pull}32336[32336]
- Fix namespacing on self-monitoring {pull}32336[32336]
- Fix Beats started by agent do not respect the allow_older_versions: true configuration flag {issue}34227[34227] {pull}34964[34964]
- Fix performance issues when we have a lot of inputs starting and stopping by allowing to disable global processors under fleet. {issue}35000[35000] {pull}35031[35031]
- 'add_cloud_metadata' processor - add cloud.region field for GCE cloud provider
- 'add_cloud_metadata' processor - update azure metadata api version to get missing `cloud.account.id` field
- Upgraded apache arrow library used in x-pack/libbeat/reader/parquet from v11 to v12.0.1 in order to fix cross-compilation issues {pull}35640[35640]
- Fix panic when MaxRetryInterval is specified, but RetryInterval is not {pull}35820[35820]
- Do not print context cancelled error message when running under agent {pull}36006[36006]
- Fix recovering from invalid output configuration when running under Elastic-Agent {pull}36016[36016]
- Improve StreamBuf append to improve performance when reading long lines from files. {pull}35928[35928]
- Eliminate cloning of event in deepUpdate {pull}35945[35945]
- Fix ndjson parser to store JSON fields correctly under `target` {issue}29395[29395]
- Support build of projects outside of beats directory {pull}36126[36126]
- Add default cgroup regex for add_process_metadata processor {pull}36484[36484] {issue}32961[32961]
- Fix environment capture by `add_process_metadata` processor. {issue}36469[36469] {pull}36471[36471]
- syslog processor - Fix the ability to use `when` conditions on the processor. {issue}36762[36762]


*Auditbeat*


*Filebeat*

- [Gcs Input] - Added missing locks for safe concurrency {pull}34914[34914]
- Fix the ignore_inactive option being ignored in Filebeat's filestream input {pull}34770[34770]
- Fix TestMultiEventForEOFRetryHandlerInput unit test of CometD input {pull}34903[34903]
- Add input instance id to request trace filename for httpjson and cel inputs {pull}35024[35024]
- Fixes "Can only start an input when all related states are finished" error when running under Elastic-Agent {pull}35250[35250] {issue}33653[33653]
- [system] sync system/auth dataset with system integration 1.29.0. {pull}35581[35581]
- [GCS Input] - Fixed an issue where bucket_timeout was being applied to the entire bucket poll interval and not individual bucket object read operations. Fixed a map write concurrency issue arising from data races when using a high number of workers. Fixed the flaky tests that were present in the GCS test suit. {pull}35605[35605]
- Fix filestream false positive log error "filestream input with ID 'xyz' already exists" {issue}31767[31767]
- Fix error message formatting from filestream input. {pull}35658[35658]
- Fix error when trying to use `include_message` parser {issue}35440[35440]
- Fix handling of IPv6 unspecified addresses in TCP input. {issue}35064[35064] {pull}35637[35637]
- Fixed a minor code error in the GCS input scheduler where a config value was being used directly instead of the source struct. {pull}35729[35729]
- Improve error reporting and fix IPv6 handling of TCP and UDP metric collection. {pull}35772[35772]
- Fix CEL input JSON marshalling of nested objects. {issue}35763[35763] {pull}35774[35774]
- Fix metric collection in GCPPubSub input. {pull}35773[35773]
- Fix end point deregistration in http_endpoint input. {issue}35899[35899] {pull}35903[35903]
- Fix duplicate ID panic in filestream metrics. {issue}35964[35964] {pull}35972[35972]
- Improve error reporting and fix IPv6 handling of TCP and UDP metric collection. {pull}35996[35996]
- Fix handling of NUL-terminated log lines in Fortinet Firewall module. {issue}36026[36026] {pull}36027[36027]
- Make redact field configuration recommended in CEL input and log warning if missing. {pull}36008[36008]
- Fix handling of region name configuration in awss3 input {pull}36034[36034]
- Fixed concurrency and flakey tests issue in azure blob storage input. {issue}35983[35983] {pull}36124[36124]
- Fix panic when sqs input metrics getter is invoked {pull}36101[36101] {issue}36077[36077]
- Make CEL input's `now` global variable static for evaluation lifetime. {pull}36107[36107]
- Update mito CEL extension library to v1.5.0. {pull}36146[36146]
- Filter out duplicate paths resolved from matching globs. {issue}36253[36253] {pull}36256[36256]
- Fix handling of TCP/UDP address resolution during metric initialization. {issue}35064[35064] {pull}36287[36287]
- Fix handling of Juniper SRX structured data when there is no leading junos element. {issue}36270[36270] {pull}36308[36308]
- Remove erroneous error log in GCPPubSub input. {pull}36296[36296]
- Fix Filebeat Cisco module with missing escape character {issue}36325[36325] {pull}36326[36326]
- Fix panic when redact option is not provided to CEL input. {issue}36387[36387] {pull}36388[36388]
- Remove 'onFilteredOut' and 'onDroppedOnPublish' callback logs {issue}36299[36299] {pull}36399[36399]
- Added a fix for Crowdstrike pipeline handling process arrays {pull}36496[36496]
- Ensure winlog input retains metric collection when handling recoverable errors. {issue}36479[36479] {pull}36483[36483]
- Revert error introduced in {pull}35734[35734] when symlinks can't be resolved in filestream. {pull}36557[36557]
- Fix ignoring external input configuration in `take_over: true` mode {issue}36378[36378] {pull}36395[36395]

*Heartbeat*

- Fix panics when parsing dereferencing invalid parsed url. {pull}34702[34702]

*Metricbeat*

- in module/windows/perfmon, changed collection method of the second counter value required to create a displayable value {pull}32305[32305]
- Fix and improve AWS metric period calculation to avoid zero-length intervals {pull}32724[32724]
- Add missing cluster metadata to k8s module metricsets {pull}32979[32979] {pull}33032[33032]
- Add GCP CloudSQL region filter {pull}32943[32943]
- Fix logstash cgroup mappings {pull}33131[33131]
- Remove unused `elasticsearch.node_stats.indices.bulk.avg_time.bytes` mapping {pull}33263[33263]
- Make generic SQL GA {pull}34637[34637]
- Collect missing remote_cluster in elasticsearch ccr metricset {pull}34957[34957]
- Add context with timeout in AWS API calls {pull}35425[35425]
- Fix EC2 host.cpu.usage {pull}35717[35717]
- Resolve statsd module's prematurely halting of metrics parsing upon encountering an invalid packet. {pull}35075[35075]
- Fix the gap in fetching forecast API metrics at the end of each month for Azure billing module  {pull}36142[36142]
- Add option in SQL module to execute queries for all dbs. {pull}35688[35688]
- Fix Azure Monitor empty metricnamespace. {pull}36295[36295]
- Fix GCP compute metadata. {pull}36338[36338]
- Add support for api_key authentication in elasticsearch module  {pull}36274[36274]
- Add remaining dimensions for azure storage account to make them available for tsdb enablement. {pull}36331[36331]
- Add missing 'TransactionType' dimension for Azure Storage Account. {pull}36413[36413]
- Add log error when statsd server fails to start {pull}36477[36477]

*Osquerybeat*


*Packetbeat*

- Fix default cache size calculation. {pull}36723[36723]

*Winlogbeat*


*Elastic Logging Plugin*


==== Added

*Affecting all Beats*

- Added append Processor which will append concrete values or values from a field to target. {issue}29934[29934] {pull}33364[33364]
- When running under Elastic-Agent the status is now reported per Unit instead of the whole Beat {issue}35874[35874] {pull}36183[36183]
- Add warning message to SysV init scripts for RPM-based systems that lack `/etc/rc.d/init.d/functions`. {issue}35708[35708] {pull}36188[36188]
- Mark `translate_sid` processor is GA. {issue}36279[36279] {pull}36280[36280]
- dns processor: Add support for forward lookups (`A`, `AAAA`, and `TXT`). {issue}11416[11416] {pull}36394[36394]
- Mark `syslog` processor as GA, improve docs about how processor handles syslog messages. {issue}36416[36416] {pull}36417[36417]
- Add support for AWS external IDs. {issue}36321[36321] {pull}36322[36322]
- [Enhanncement for host.ip and host.mac] Disabling netinfo.enabled option of add-host-metadata processor {pull}36506[36506]
  Setting environmental variable ELASTIC_NETINFO:false in Elastic Agent pod will disable the netinfo.enabled option of add_host_metadata processor

*Auditbeat*


*Filebeat*

- add documentation for decode_xml_wineventlog processor field mappings.  {pull}32456[32456]
- httpjson input: Add request tracing logger. {issue}32402[32402] {pull}32412[32412]
- Add cloudflare R2 to provider list in AWS S3 input. {pull}32620[32620]
- Add support for single string containing multiple relation-types in getRFC5988Link. {pull}32811[32811]
- Added separation of transform context object inside httpjson. Introduced new clause `.parent_last_response.*` {pull}33499[33499]
- Added metric `sqs_messages_waiting_gauge` for aws-s3 input. {pull}34488[34488]
- Add nginx.ingress_controller.upstream.ip to related.ip {issue}34645[34645] {pull}34672[34672]
- Add unix socket log parsing for nginx ingress_controller {pull}34732[34732]
- Added metric `sqs_worker_utilization` for aws-s3 input. {pull}34793[34793]
- Add MySQL authentication message parsing and `related.ip` and `related.user` fields {pull}34810[34810]
- Add nginx ingress_controller parsing if one of upstreams fails to return response {pull}34787[34787]
- Add oracle authentication messages parsing {pull}35127[35127]
- Add sanitization capabilities to azure-eventhub input {pull}34874[34874]
- Add support for CRC validation in Filebeat's HTTP endpoint input. {pull}35204[35204]
- Add support for CRC validation in Zoom module. {pull}35604[35604]
- Add execution budget to CEL input. {pull}35409[35409]
- Add XML decoding support to HTTPJSON. {issue}34438[34438] {pull}35235[35235]
- Add delegated account support when using Google ADC in `httpjson` input. {pull}35507[35507]
- Allow specifying since when to read journald entries. {pull}35408[35408]
- Add metrics for filestream input. {pull}35529[35529]
- Add support for collecting `httpjson` metrics. {pull}35392[35392]
- Add XML decoding support to CEL. {issue}34438[34438] {pull}35372[35372]
- Mark CEL input as GA. {pull}35559[35559]
- Add metrics for gcp-pubsub input. {pull}35614[35614]
- [GCS] Added scheduler debug logs and improved the context passing mechanism by removing them from struct params and passing them as function arguments. {pull}35674[35674]
- Allow non-AWS endpoints for awss3 input. {issue}35496[35496] {pull}35520[35520]
- Under elastic-agent the input metrics will now be included in agent diagnostics dumps. {pull}35798[35798]
- Add Okta input package for entity analytics. {pull}35611[35611]
- Expose harvester metrics from filestream input {pull}35835[35835] {issue}33771[33771]
- Add device support for Azure AD entity analytics. {pull}35807[35807]
- Improve CEL input performance. {pull}35915[35915]
- Adding filename details from zip to response for httpjson {issue}33952[33952] {pull}34044[34044]
- Added support for min/max template functions in httpjson input. {issue}36094[36094] {pull}36036[36036]
- Add `clean_session` configuration setting for MQTT input.  {pull}35806[16204]
- Add fingerprint mode for the filestream scanner and new file identity based on it {issue}34419[34419] {pull}35734[35734]
- Add file system metadata to events ingested via filestream {issue}35801[35801] {pull}36065[36065]
- Add support for localstack based input integration testing {pull}35727[35727]
- Allow parsing bytes in and bytes out as long integer in CEF processor. {issue}36100[36100] {pull}36108[36108]
- Add support for registered owners and users to AzureAD entity analytics provider. {pull}36092[36092]
- Add support for endpoint resolver in AWS config {pull}36208[36208]
- Added support for Okta OAuth2 provider in the httpjson input. {pull}36273[36273]
- Add support of the interval parameter in Salesforce setupaudittrail-rest fileset. {issue}35917[35917] {pull}35938[35938]
- Add device handling to Okta input package for entity analytics. {pull}36049[36049]
- Add setup option `--force-enable-module-filesets`, that will act as if all filesets have been enabled in a module during setup. {issue}30915[30915] {pull}99999[99999]
- Add setup option `--force-enable-module-filesets`, that will act as if all filesets have been enabled in a module during setup. {issue}30915[30915] {pull}36286[36286]
- [Azure] Add input metrics to the azure-eventhub input. {pull}35739[35739]
- Reduce HTTPJSON metrics allocations. {pull}36282[36282]
- Add support for a simplified input configuraton when running under Elastic-Agent {pull}36390[36390]
- Make HTTPJSON response body decoding errors more informative. {pull}36481[36481]
- Allow fine-grained control of entity analytics API requests for Okta provider. {issue}36440[36440] {pull}36492[36492]
- Add support for expanding `journald.process.capabilities` into the human-readable effective capabilities in the ECS `process.thread.capabilities.effective` field. {issue}36454[36454] {pull}36470[36470]
- Allow fine-grained control of entity analytics API requests for AzureAD provider. {issue}36440[36440] {pull}36441[36441]
- For request tracer logging in CEL and httpjson the request and response body are no longer included in `event.original`. The body is still present in `http.{request,response}.body.content`. {pull}36531[36531]
- Added support for Okta OAuth2 provider in the CEL input. {issue}36336[36336] {pull}36521[36521]
- Improve error logging in HTTPJSON input. {pull}36529[36529]
- Disable warning message about ingest pipeline loading when running under Elastic Agent. {pull}36659[36659]
- Add input metrics to http_endpoint input. {issue}36402[36402] {pull}36427[36427]
- Remove Event Normalization from GCP PubSub Input. {pull}36716[36716]
- Update mito CEL extension library to v1.6.0. {pull}36651[36651]
- Added support for new features & removed partial save mechanism in the Azure Blob Storage input. {issue}35126[35126] {pull}36690[36690]
- Improve template evaluation logging for HTTPJSON input. {pull}36668[36668]
- Add CEL partial value debug function. {pull}36652[36652]
- Added support for new features and removed partial save mechanism in the GCS input. {issue}35847[35847] {pull}36713[36713]
- Re-use buffers to optimise memory allocation in fingerprint mode of filestream {pull}36736[36736]
- Allow http_endpoint input to receive PUT and PATCH requests. {pull}36734[36734]
- Add cache processor. {pull}36786[36786]
- Avoid unwanted publication of Azure entity records. {pull}36753[36753]
- Avoid unwanted publication of Okta entity records. {pull}36770[36770]

*Auditbeat*

*Libbeat*

*Heartbeat*
- Added status to monitor run log report.
- Capture and log the individual connection metrics for all the lightweight monitors


*Metricbeat*

- Add per-thread metrics to system_summary {pull}33614[33614]
- Add GCP CloudSQL metadata {pull}33066[33066]
- Add GCP Carbon Footprint metricbeat data {pull}34820[34820]
- Add event loop utilization metric to Kibana module {pull}35020[35020]


*Osquerybeat*


*Packetbeat*

- Improve efficiency of sniffers by deduplicating interface configurations. {issue}36574[36574] {pull}36576[36576]
- Bump Windows Npcap version to v1.76. {issue}36539[36539] {pull}36549[36549]

*Winlogbeat*


*Functionbeat*


*Winlogbeat*



*Elastic Log Driver*
*Elastic Logging Plugin*


==== Deprecated

*Auditbeat*


*Filebeat*


*Heartbeat*



*Metricbeat*


*Osquerybeat*


*Packetbeat*


*Winlogbeat*


*Functionbeat*


*Elastic Logging Plugin*


==== Known Issues

















<|MERGE_RESOLUTION|>--- conflicted
+++ resolved
@@ -24,13 +24,11 @@
 
 *Metricbeat*
 
-<<<<<<< HEAD
+
 - Add support for CouchDB v3 {issue}22743[22743] {pull}26950[26950]
-=======
- - System module now collects the number of threads per process.
+- System module now collects the number of threads per process.
 The elastic-agent-system-metrics was updated to v0.7.0 as the number of threads
 is collected by it.
->>>>>>> a4f8aa1a
 
 *Osquerybeat*
 
