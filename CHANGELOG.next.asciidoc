--- conflicted
+++ resolved
@@ -175,12 +175,8 @@
 - Add support for polling system UDP stats for UDP input metrics. {pull}34070[34070]
 - Add support for recognizing the log level in Elasticsearch JVM logs {pull}34159[34159]
 - Add metrics for TCP packet processing. {pull}34333[34333]
-<<<<<<< HEAD
+- Add metrics for unix socket packet processing. {pull}34335[34335]
 - Add pagination support for Salesforce module. {issue}34057[34057] {pull}34065[34065]
-
-=======
-- Add metrics for unix socket packet processing. {pull}34335[34335]
->>>>>>> 762ad188
 
 *Auditbeat*
 
