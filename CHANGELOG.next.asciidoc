// Use these for links to issue and pulls. Note issues and pulls redirect one to
// each other on Github, so don't worry too much on using the right prefix.
:issue: https://github.com/elastic/beats/issues/
:pull: https://github.com/elastic/beats/pull/

=== Beats version HEAD
https://github.com/elastic/beats/compare/v7.0.0-alpha2...master[Check the HEAD diff]

==== Breaking changes

*Affecting all Beats*

- Update to Golang 1.12.1. {pull}11330[11330]
- Disable Alibaba Cloud and Tencent Cloud metadata providers by default. {pull}13812[12812]
- Libbeat: Do not overwrite agent.*, ecs.version, and host.name. {pull}14407[14407]
- Libbeat: Cleanup the x-pack licenser code to use the new license endpoint and the new format. {pull}15091[15091]
- Refactor metadata generator to support adding metadata across resources {pull}14875[14875]

*Auditbeat*


*Filebeat*

- Fix parsing of Elasticsearch node name by `elasticsearch/slowlog` fileset. {pull}14547[14547]
- Preserve case of http.request.method.  ECS prior to 1.6 specified normalizing to lowercase, which lost information. Affects filesets: apache/access, elasticsearch/audit, iis/access, iis/error, aws/elb, suricata/eve. {issue}18154[18154] {pull}18359[18359]

*Heartbeat*


*Journalbeat*



*Metricbeat*

- kubernetes.container.cpu.limit.cores and kubernetes.container.cpu.requests.cores are now floats. {issue}11975[11975]

*Packetbeat*


*Winlogbeat*

*Functionbeat*


==== Bugfixes

*Affecting all Beats*

- Fix a race condition with the Kafka pipeline client, it is possible that `Close()` get called before `Connect()` . {issue}11945[11945]
- Allow users to configure only `cluster_uuid` setting under `monitoring` namespace. {pull}14338[14338]
- Update replicaset group to apps/v1 {pull}15854[15802]
- Fix Kubernetes autodiscovery provider to correctly handle pod states and avoid missing event data {pull}17223[17223]
- Fix `add_cloud_metadata` to better support modifying sub-fields with other processors. {pull}13808[13808]
- Fix missing output in dockerlogbeat {pull}15719[15719]
- Do not load dashboards where not available. {pull}15802[15802]
- Fix issue where TLS settings would be ignored when a forward proxy was in use. {pull}15516{15516}
- Remove superfluous use of number_of_routing_shards setting from the default template. {pull}16038[16038]
- Fix index names for indexing not always guaranteed to be lower case. {pull}16081[16081]
- Upgrade go-ucfg to latest v0.8.1. {pull}15937{15937}
- Fix loading processors from annotation hints. {pull}16348[16348]
- Upgrade go-ucfg to latest v0.8.3. {pull}16450{16450}
- Add `ssl.ca_sha256` option to the supported TLS option, this allow to check that a specific certificate is used as part of the verified chain. {issue}15717[15717]
- Fix `NewContainerMetadataEnricher` to use default config for kubernetes module. {pull}16857[16857]
- Improve some logging messages for add_kubernetes_metadata processor {pull}16866{16866}
- Do not rotate log files on startup when interval is configured and rotateonstartup is disabled. {pull}17613[17613]
- Fix `setup.dashboards.index` setting not working. {pull}17749[17749]
- Fix Elasticsearch license endpoint URL referenced in error message. {issue}17880[17880] {pull}18030[18030]
- Change `decode_json_fields` processor, to merge parsed json objects with existing objects in the event instead of fully replacing them. {pull}17958[17958]
- Gives monitoring reporter hosts, if configured, total precedence over corresponding output hosts. {issue}17937[17937] {pull}17991[17991]

*Auditbeat*

- system/package: Fix parsing of Installed-Size field of DEB packages. {issue}16661[16661] {pull}17188[17188]
- system module: Fix panic during initialisation when /proc/stat can't be read. {pull}17569[17569]

*Filebeat*

- cisco/asa fileset: Fix parsing of 302021 message code. {pull}14519[14519]
- Fix filebeat azure dashboards, event category should be `Alert`. {pull}14668[14668]
- Add shared_credential_file to cloudtrail config {issue}15652[15652] {pull}15656[15656]
- Fix s3 input with cloudtrail fileset reading json file. {issue}16374[16374] {pull}16441[16441]
- Fix merging of fileset inputs to replace paths and append processors. {pull}16450{16450}
- Add queue_url definition in manifest file for aws module. {pull}16640{16640}
- Fixed various Cisco FTD parsing issues. {issue}16863[16863] {pull}16889[16889]
- Fix default index pattern in IBM MQ filebeat dashboard. {pull}17146[17146]
- Fix `elasticsearch.gc` fileset to not collect _all_ logs when Elasticsearch is running in Docker. {issue}13164[13164] {issue}16583[16583] {pull}17164[17164]
- Fixed a mapping exception when ingesting CEF logs that used the spriv or dpriv extensions. {issue}17216[17216] {pull}17220[17220]
- Fix issue 17734 to retry on rate-limit error in the Filebeat httpjson input. {issue}17734[17734] {pull}17735[17735]
- Remove migrationVersion map 7.7.0 reference from Kibana dashboard file to fix backward compatibility issues. {pull}17425[17425]
- Fixed `cloudfoundry.access` to have the correct `cloudfoundry.app.id` contents. {pull}17847[17847]
- Fixing `ingress_controller.` fields to be of type keyword instead of text. {issue}17834[17834]
- Fixed typo in log message. {pull}17897[17897]

*Heartbeat*


*Journalbeat*


*Metricbeat*

- Fix checking tagsFilter using length in cloudwatch metricset. {pull}14525[14525]
- Log bulk failures from bulk API requests to monitoring cluster. {issue}14303[14303] {pull}14356[14356]
- Change lookup_fields from metricset.host to service.address {pull}15883[15883]
- Fix skipping protocol scheme by light modules. {pull}16205[pull]
- Made `logstash-xpack` module once again have parity with internally-collected Logstash monitoring data. {pull}16198[16198]
- Revert changes in `docker` module: add size flag to docker.container. {pull}16600[16600]
- Fix detection and logging of some error cases with light modules. {pull}14706[14706]
- Dynamically choose a method for the system/service metricset to support older linux distros. {pull}16902[16902]
- Reduce memory usage in `elasticsearch/index` metricset. {issue}16503[16503] {pull}16538[16538]
- Fix issue in Jolokia module when mbean contains multiple quoted properties. {issue}17375[17375] {pull}17374[17374]
- Fix azure storage dashboards. {pull}17590[17590]
- Metricbeat no longer needs to be started strictly after Logstash for `logstash-xpack` module to report correct data. {issue}17261[17261] {pull}17497[17497]
- Fix pubsub metricset to collect all GA stage metrics from gcp stackdriver. {issue}17154[17154] {pull}17600[17600]
- Add privileged option so as mb to access data dir in Openshift. {pull}17606[17606]
- Fix "ID" event generator of Google Cloud module {issue}17160[17160] {pull}17608[17608]
- Add privileged option for Auditbeat in Openshift {pull}17637[17637]
- Fix storage metricset to allow config without region/zone. {issue}17623[17623] {pull}17624[17624]
- Fix overflow on Prometheus rates when new buckets are added on the go. {pull}17753[17753]
<<<<<<< HEAD
- Fix tags_filter for cloudwatch metricset in aws. {pull}18524[18524]
- Add missing network.sent_packets_count metric into compute metricset in googlecloud module. {pull}18802[18802]
=======
>>>>>>> a027a3a4

*Packetbeat*


*Winlogbeat*


*Functionbeat*


==== Added

*Affecting all Beats*

- Decouple Debug logging from fail_on_error logic for rename, copy, truncate processors {pull}12451[12451]
- Allow a beat to ship monitoring data directly to an Elasticsearch monitoring cluster. {pull}9260[9260]
- Updated go-seccomp-bpf library to v1.1.0 which updates syscall lists for Linux v5.0. {pull}11394[11394]
- add_host_metadata is no GA. {pull}13148[13148]
- Add `providers` setting to `add_cloud_metadata` processor. {pull}13812[13812]
- Ensure that init containers are no longer tailed after they stop {pull}14394[14394]
- Fingerprint processor adds a new xxhash hashing algorithm {pull}15418[15418]
- When using the `decode_json_fields` processor, decoded fields are now deep-merged into existing event. {pull}17958[17958]

*Filebeat*


- `container` and `docker` inputs now support reading of labels and env vars written by docker JSON file logging driver. {issue}8358[8358]
- Add `index` option to all inputs to directly set a per-input index value. {pull}14010[14010]
- Add ECS tls fields to zeek:smtp,rdp,ssl and aws:s3access,elb {issue}15757[15757] {pull}15935[15936]
- Add ingress nginx controller fileset {pull}16197[16197]
- move create-[module,fileset,fields] to mage and enable in x-pack/filebeat {pull}15836[15836]
- Work on e2e ACK's for the azure-eventhub input {issue}15671[15671] {pull}16215[16215]
- Add a TLS test and more debug output to httpjson input {pull}16315[16315]
- Add an SSL config example in config.yml for filebeat MISP module. {pull}16320[16320]
- Improve ECS categorization, container & process field mappings in auditd module. {issue}16153[16153] {pull}16280[16280]
- Add cloudwatch fileset and ec2 fileset in aws module. {issue}13716[13716] {pull}16579[16579]
- Improve the decode_cef processor by reducing the number of memory allocations. {pull}16587[16587]
- Add custom string mapping to CEF module to support Forcepoint NGFW {issue}14663[14663] {pull}15910[15910]
- Add ECS related fields to CEF module {issue}16157[16157] {pull}16338[16338]
- Improve ECS categorization, host field mappings in elasticsearch module. {issue}16160[16160] {pull}16469[16469]
- Add pattern for Cisco ASA / FTD Message 734001 {issue}16212[16212] {pull}16612[16612]
- Added new module `o365` for ingesting Office 365 management activity API events. {issue}16196[16196] {pull}16386[16386]
- Add Filebeat Okta module. {pull}16362[16362]
- Improve AWS cloudtrail field mappings {issue}16086[16086] {issue}16110[16110] {pull}17155[17155]
- Release Google Cloud module as GA. {pull}17511[17511]
- Update filebeat httpjson input to support pagination via Header and Okta module. {pull}16354[16354]
- Change the `json.*` input settings implementation to merge parsed json objects with existing objects in the event instead of fully replacing them. {pull}17958[17958]

*Heartbeat*



*Heartbeat*

*Journalbeat*

*Metricbeat*

- Move the windows pdh implementation from perfmon to a shared location in order for future modules/metricsets to make use of. {pull}15503[15503]
- Add DynamoDB AWS Metricbeat light module {pull}15097[15097]
- Add IBM MQ light-weight Metricbeat module {pull}15301[15301]
- Add mixer metricset for Istio Metricbeat module {pull}15696[15696]
- Add mesh metricset for Istio Metricbeat module{pull}15535[15535]
- Add pilot metricset for Istio Metricbeat module {pull}15761[15761]
- Add galley metricset for Istio Metricbeat module {pull}15857[15857]
- Add `key/value` mode for SQL module. {issue}15770[15770] {pull]15845[15845]
- Add support for Unix socket in Memcached metricbeat module. {issue}13685[13685] {pull}15822[15822]
- Add `up` metric to prometheus metrics collected from host {pull}15948[15948]
- Add citadel metricset for Istio Metricbeat module {pull}15990[15990]
- Add collecting AuroraDB metrics in rds metricset. {issue}14142[14142] {pull}16004[16004]
- Add database_account azure metricset. {issue}15758[15758]
- Add Load Balancing metricset to GCP {pull}15559[15559]
- Add OpenMetrics Metricbeat module {pull}16596[16596]
- Add system/users metricset as beta {pull}16569[16569]
- Add additional cgroup fields to docker/diskio{pull}16638[16638]
- Add Prometheus remote write endpoint {pull}16609[16609]
- Add support for CouchDB v2 {issue}16352[16352] {pull}16455[16455]
- Release Zookeeper/connection module as GA. {issue}14281[14281] {pull}17043[17043]
- Add dashboard for pubsub metricset in googlecloud module. {pull}17161[17161]
- Replace vpc metricset into vpn, transitgateway and natgateway metricsets. {pull}16892[16892]
- Use Elasticsearch histogram type to store Prometheus histograms {pull}17061[17061]
- Allow to rate Prometheus counters when scraping them {pull}17061[17061]
- Release Oracle module as GA. {issue}14279[14279] {pull}16833[16833]
- Add Storage metricsets to GCP module {pull}15598[15598]
- Release vsphere module as GA. {issue}15798[15798] {pull}17119[17119]
- Add PubSub metricset to Google Cloud Platform module {pull}15536[15536]

*Packetbeat*


*Functionbeat*


*Winlogbeat*


==== Deprecated

*Affecting all Beats*

*Filebeat*


*Heartbeat*

*Journalbeat*

*Metricbeat*


*Packetbeat*

*Winlogbeat*

*Functionbeat*

==== Known Issue

*Journalbeat*<|MERGE_RESOLUTION|>--- conflicted
+++ resolved
@@ -118,11 +118,8 @@
 - Add privileged option for Auditbeat in Openshift {pull}17637[17637]
 - Fix storage metricset to allow config without region/zone. {issue}17623[17623] {pull}17624[17624]
 - Fix overflow on Prometheus rates when new buckets are added on the go. {pull}17753[17753]
-<<<<<<< HEAD
 - Fix tags_filter for cloudwatch metricset in aws. {pull}18524[18524]
 - Add missing network.sent_packets_count metric into compute metricset in googlecloud module. {pull}18802[18802]
-=======
->>>>>>> a027a3a4
 
 *Packetbeat*
 
