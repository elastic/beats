// Use these for links to issue and pulls. Note issues and pulls redirect one to
// each other on Github, so don't worry too much on using the right prefix.
:issue: https://github.com/elastic/beats/issues/
:pull: https://github.com/elastic/beats/pull/

=== Beats version HEAD
https://github.com/elastic/beats/compare/v7.0.0-alpha2...master[Check the HEAD diff]

==== Breaking changes

*Affecting all Beats*

- Update add_cloud_metadata fields to adjust to ECS. {pull}9265[9265]
- Automaticall cap signed integers to 63bits. {pull}8991[8991]
- Rename beat.timezone to event.timezone. {pull}9458[9458]
- Use _doc as document type. {pull}9056[9056]{pull}9573[9573]
- Update to Golang 1.11.3. {pull}9560[9560]
- Embedded html is not escaped anymore by default. {pull}9914[9914]
- Remove port settings from Logstash and Redis output. {pull}9934[9934]
- Fix registry handle leak on Windows (https://github.com/elastic/go-sysinfo/pull/33). {pull}9920[9920]
- Rename `process.exe` to `process.executable` in add_process_metadata to align with ECS. {pull}9949[9949]
- Import ECS change https://github.com/elastic/ecs/pull/308[ecs#308]:
  leaf field `user.group` is now the `group` field set. {pull}10275[10275]
- Docker and Kubernetes labels/annotations will be "dedoted" by default. {pull}10338[10338]

*Auditbeat*
- Rename `process.exe` to `process.executable` in auditd module to align with ECS. {pull}9949[9949]
- Rename `process.cwd` to `process.working_directory` in auditd module to align with ECS. {pull}10195[10195]
- Change data type of `process.pid` and `process.ppid` to number in JSON output
  of the auditd module. {pull}10195[10195]
- Change data type of `file.uid` and `file.gid` to string in JSON output of the
  FIM module. {pull}10195[10195]

*Filebeat*

- Modify apache/error dataset to follow ECS. {pull}8963[8963]
- Rename many `traefik.access.*` fields to map to ECS. {pull}9005[9005]
- Fix parsing of GC entries in elasticsearch server log. {issue}9513[9513] {pull}9810[9810]
- Rename `read_timestamp` to `event.created` for Redis input. {pull}9924[9924]
- Rename a few `elasticsearch.audit.*` fields to map to ECS. {pull}9293[9293]
- Rename `read_timestamp` to `event.created` for all Filebeat modules using it. {pull}10139[10139]
- Rename many `iis.error.*` fields to map to ECS. {pull}9955[9955]
- Adjust fileset `haproxy.log` to map to ECS. {pull}10143[10143]
- Rename a few `logstash.*` fields to map to ECS, remove logstash.slowlog.message. {pull}9935[9935]
- Rename a few `mongodb.*` fields to map to ECS. {pull}10009[10009]
- Rename a few `mysql.*` fields to map to ECS. {pull}10008[10008]
- Rename a few `nginx.error.*` fields to map to ECS. {pull}10007[10007]
- Filesets with multiple ingest pipelines added in {pull}8914[8914] only work with Elasticsearch >= 6.5.0 {pull}10001[10001]
- Remove service.name from Elastcsearch module. Replace by service.type. {pull}10042[10042]
- Remove numeric coercions for `user.id` and `group.id`. IDs should be `keyword`. {pull}10233[10233]
- Add grok pattern to support redis 5.0.3 log timestamp. {issue}9819[9819] {pull}10033[10033]
- Now save the 'first seen' timestamp in `event.created` (previously `read_timestamp`),
  instead of saving the parsed date. Now aligned with `event.created` semantics elsewhere. {pull}10139[10139]
- Rename `mysql.error.thread_id` and `mysql.slowlog.id` to `mysql.thread_id`. {pull}10161[10161]
- Remove `mysql.error.timestamp`  and `mysql.slowlog.timestamp`. {pull}10161[10161]
- Migrate multiple fields to `event.duration`, from modules "apache", "elasticsearch",
  "haproxy", "iis", "kibana", "mysql", "nginx", "postgresql" and "traefik",
  including `http.response.elapsed_time` (ECS). {pull}10188[10188], {pull}10274[10274]
- Rename multiple fields to `http.response.body.bytes`, from modules "apache", "iis",
  "kibana", "nginx" and "traefik", including `http.response.content_length` (ECS). {pull}10188[10188]
<<<<<<< HEAD
- Change type from haproxy.log fileset fields from text to keyword: response.captured_headers, request.captured_headers, `raw_request_line`, `mode`. {pull}10397[10397]
=======
- Change type of field backend_url and frontend_name in traefik.access metricset to type keyword. {pull}10401[10401]
- Ingesting Elasticsearch audit logs is only supported with Elasticsearch 6.5.0 and above {pull}10352[10352]
- Migrate Elasticsearch audit logs fields to ECS {pull}10352[10352]
>>>>>>> b96936ec

*Heartbeat*

- Remove monitor generator script that was rarely used. {pull}9648[9648]
- monitor IDs are now configurable. Auto generated monitor IDs now use a different formula based on a hash of their config values. If you wish to have continuity with the old format of monitor IDs you'll need to set the `id` property explicitly. {pull}9697[9697]
- A number of fields have been aliased to their relevant counterparts in the `url.*` field. Existing visualizations should mostly work. The fields that have been moved are `monitor.scheme -> url.scheme`, `monitor.host -> url.domain`, `resolve.host -> url.domain`, `http.url -> url.full`,  `tcp.port -> url.port`. In addition to these moves the new fields `url.username`, `url.password`, `url.path`, and `url.query` are now present. It should be noted that the `url.password` field does not contain actual password values, but rather the text `<hidden>` {pull}9570[9570].
- The included Kibana HTTP dashboard is now removed in favor of the Uptime app in Kibana. {pull}10294[10294]

*Journalbeat*

- Rename read_timestamp to event.created to align with ECS. {pull}10043[10043], {pull}10139[10139]
- Rename host.name to host.hostname to align with ECS. {pull}10043[10043]

*Metricbeat*

- Refactor Prometheus metric mappings {pull}9948[9948]
- Removed Prometheus stats metricset in favor of just using Prometheus collector {pull}9948[9948]
- Adjust Redis.info metricset fields to ECS. {pull}10319[10319]
- Change type of field docker.container.ip_addresses to `ip` instead of `keyword. {pull}10364[10364]
- Rename http.request.body field to http.request.body.content. {pull}10315[10315]
- Adjust php_fpm.process metricset fields to ECS. {pull}10366[10366]
- Adjust mongodb.status metricset to to ECS. {pull}10368[10368]

*Packetbeat*

- Adjust Packetbeat `http` fields to ECS Beta 2 {pull}9645[9645]
  - `http.request.body` moves to `http.request.body.content`
  - `http.response.body` moves to `http.response.body.content`
- Changed Packetbeat fields to align with ECS. {issue}7968[7968]
- Removed trailing dot from domain names reported by the DNS protocol. {pull}9941[9941]

*Winlogbeat*

*Functionbeat*

- Correctly normalize Cloudformation resource name. {issue}10087[10087]
- Functionbeat can now deploy a function for Kinesis. {10116}10116[10116]

==== Bugfixes

*Affecting all Beats*

- Enforce validation for the Central Management access token. {issue}9621[9621]
- Fix config appender registration. {pull}9873[9873]
- Gracefully handle TLS options when enrolling a Beat. {issue}9129[9129]
- The backing off now implements jitter to better distribute the load. {issue}10172[10172]
- Fix TLS certificate DoS vulnerability. {pull}10302[10302]
- Fix panic and file unlock in spool on atomic operation (arm, x86-32). File lock was not released when panic occurs, leading to the beat deadlocking on startup. {pull}10289[10289]

*Auditbeat*

- Enable System module config on Windows. {pull}10237[10237]

*Filebeat*

- Add `convert_timezone` option to Elasticsearch module to convert dates to UTC. {issue}9756[9756] {pull}9761[9761]
- Support IPv6 addresses with zone id in IIS ingest pipeline.
  {issue}9836[9836] error log: {pull}9869[9869], access log: {pull}9955[9955].
- Support haproxy log lines without captured headers. {issue}9463[9463] {pull}9958[9958]
- Make elasticsearch/audit fileset be more lenient in parsing node name. {issue}10035[10035] {pull}10135[10135]
- Fix bad bytes count in `docker` input when filtering by stream. {pull}10211[10211]
- Fixed data types for roles and indices fields in `elasticsearch/audit` fileset {pull}10307[10307]

*Heartbeat*

- Made monitors.d configuration part of the default config. {pull}9004[9004]
- Fixed rare issue where TLS connections to endpoints with x509 certificates missing either notBefore or notAfter would cause the check to fail with a stacktrace.  {pull}9566[9566]

*Journalbeat*

- Do not stop collecting events when journal entries change. {pull}9994[9994]

*Metricbeat*

- Fix panics in vsphere module when certain values where not returned by the API. {pull}9784[9784]
- Fix pod UID metadata enrichment in Kubernetes module. {pull}10081[10081]
- Fix issue that would prevent collection of processes without command line on Windows. {pull}10196[10196]
- Fixed data type for tags field in `docker/container` metricset {pull}10307[10307]
- Fixed data type for tags field in `docker/image` metricset {pull}10307[10307]
- Fixed data type for isr field in `kafka/partition` metricset {pull}10307[10307]
- Fixed data types for various hosts fields in `mongodb/replstatus` metricset {pull}10307[10307]
- Added function to close sql database connection. {pull}10355[10355]

*Packetbeat*

- Fix DHCPv4 dashboard that wouldn't load in Kibana. {issue}9850[9850]

*Winlogbeat*

*Functionbeat*

- Ensure that functionbeat is logging at info level not debug. {issue}10262[10262]
- Add the required permissions to the role when deployment SQS functions. {issue}9152[9152]

==== Added

*Affecting all Beats*

- Update field definitions for `http` to ECS Beta 2 {pull}9645[9645]
- Add `agent.id` and `agent.ephemeral_id` fields to all beats. {pull}9404[9404]
- Add `name` config option to `add_host_metadata` processor. {pull}9943[9943]
- Add `add_labels` and `add_tags` processors. {pull}9973[9973]
- Add missing file encoding to readers. {pull}10080[10080]
- Introduce `migration.enabled` configuration. {pull}9805[9805]
- Add alias field support in Kibana index pattern. {pull}10075[10075]
- Add `add_fields` processor. {pull}10119[10119]
- Add Kibana field formatter to bytes fields. {pull}10184[10184]

*Auditbeat*

- Add system module. {pull}9546[9546]
- Add `user.id` (UID) and `user.name` for ECS. {pull}10195[10195]
- Add `group.id` (GID) and `group.name` for ECS. {pull}10195[10195]
- System module `process` dataset: Add user information to processes. {pull}9963[9963]
- Add system `package` dataset. {pull}10225[10225]

*Filebeat*

- Added module for parsing Google Santa logs. {pull}9540[9540]
- Added netflow input type that supports NetFlow v1, v5, v6, v7, v8, v9 and IPFIX. {issue}9399[9399]
- Add option to modules.yml file to indicate that a module has been moved {pull}9432[9432].
- Fix parsing of GC entries in elasticsearch server log. {issue}9513[9513] {pull}9810[9810]
- Support mysql 5.7.22 slowlog starting with time information. {issue}7892[7892] {pull}9647[9647]
- Add support for ssl_request_log in apache2 module. {issue}8088[8088] {pull}9833[9833]
- Add support for iis 7.5 log format. {issue}9753[9753] {pull}9967[9967]
- Add service.type field to all Modules. By default the field is set with the module name. It can be overwritten with `service.type` config. {pull}10042[10042]
- Add support for MariaDB in the `slowlog` fileset of `mysql` module. {pull}9731[9731]
- Apache module's error fileset now performs GeoIP lookup, like the access fileset. {pull}10273[10273]
- Elasticsearch module's slowlog now populates `event.duration` (ECS). {pull}9293[9293]
- HAProxy module now populates `event.duration` and `http.response.bytes` (ECS). {pull}10143[10143]
- Teach elasticsearch/audit fileset to parse out some more fields. {issue}10134[10134] {pull}10137[10137]
- Add convert_timezone to nginx module. {issue}9839[9839] {pull}10148[10148]
- Add support for Percona in the `slowlog` fileset of `mysql` module. {issue}6665[6665] {pull}10227[10227]
- Added support for ingesting structured Elasticsearch audit logs {pull}10352[10352]

*Heartbeat*

- Autodiscover metadata is now included in events by default. So, if you are using the docker provider for instance, you'll see the correct fields under the `docker` key. {pull}10258[10258]

*Journalbeat*

*Metricbeat*

- Add `key` metricset to the Redis module. {issue}9582[9582] {pull}9657[9657] {pull}9746[9746]
- Add `socket_summary` metricset to system defaults, removing experimental tag and supporting Windows {pull}9709[9709]
- Add docker `event` metricset. {pull}9856[9856]
- Add 'performance' metricset to x-pack mssql module {pull}9826[9826]
- Add DeDot for kubernetes labels and annotations. {issue}9860[9860] {pull}9939[9939]
- Add more meaningful metrics to 'performance' Metricset on 'MSSQL' module {pull}10011[10011]
- Rename some fields in `performance` Metricset on MSSQL module to match the updated documentation from Microsoft {pull}10074[10074]
- Add AWS EC2 module. {pull}9257[9257] {issue}9300[9300]
- Release windows Metricbeat module as GA. {pull}10163[10163]
- Release traefik Metricbeat module as GA. {pull}10166[10166]
- Release Elastic stack modules (Elasticsearch, Logstash, and Kibana) as GA. {pull}10094[10094]
- List filesystems on Windows that have an access path but not an assigned letter {issue}8916[8916] {pull}10196[10196]
- Add `nats` module. {issue}10071[10071]
- Release uswgi Metricbeat module GA. {pull}10164[10164]
- Release php_fpm module as GA. {pull}10198[10198]
- Release Memcached module as GA. {pull}10199[10199]
- Release etcd module as GA. {pull}10200[10200]
- Release Ceph module as GA. {pull}10202[10202]
- Release aerospike module as GA. {pull}10203[10203]
- Release kubernetes apiserver and event metricsets as GA {pull}10212[10212]
- Release Couchbase module as GA. {pull}10201[10201]
- Release RabbitMQ module GA. {pull}10165[10165]
- Release envoyproxy module GA. {pull}10223[10223]
- Release mongodb.metrics and mongodb.replstatus as GA. {pull}10242[10242]
- Release mysql.galera_status as GA. {pull}10242[10242]
- Release postgresql.statement as GA. {pull}10242[10242]
- Release RabbitMQ Metricbeat module GA. {pull}10165[10165]
- Release Dropwizard module as GA. {pull}10240[10240]
- Release Graphite module as GA. {pull}10240[10240]
- Release kvm module as beta. {pull}10279[10279]
- Release http.server metricset as GA. {pull}10240[10240]
- Release Nats module as GA. {pull}10281[10281]
- Release use of xpack.enabled: true flag in Elasticsearch and Kibana modules as GA. {pull}10222[10222]
- Add support for MySQL 8.0 and tests also for Percona and MariaDB. {pull}10261[10261]
- Rename 'db' Metricset to 'transaction_log' in MSSQL Metricbeat module {pull}10109[10109]
- Added 'server' Metricset to Zookeeper Metricbeat module {issue}8938[8938] {pull}10341[10341]
- Release AWS module as GA. {pull}10345[10345]

*Packetbeat*

- Add `network.community_id` to Packetbeat flow events. {pull}10061[10061]
- Add aliases for flow fields that were renamed. {issue}7968[7968] {pull}10063[10063]

*Functionbeat*

==== Deprecated

*Affecting all Beats*

*Filebeat*

*Heartbeat*

*Journalbeat*

*Metricbeat*

*Packetbeat*

*Winlogbeat*

- Close handle on signalEvent. {pull}9838[9838]

*Functionbeat*

==== Known Issue

<|MERGE_RESOLUTION|>--- conflicted
+++ resolved
@@ -58,13 +58,10 @@
   including `http.response.elapsed_time` (ECS). {pull}10188[10188], {pull}10274[10274]
 - Rename multiple fields to `http.response.body.bytes`, from modules "apache", "iis",
   "kibana", "nginx" and "traefik", including `http.response.content_length` (ECS). {pull}10188[10188]
-<<<<<<< HEAD
 - Change type from haproxy.log fileset fields from text to keyword: response.captured_headers, request.captured_headers, `raw_request_line`, `mode`. {pull}10397[10397]
-=======
 - Change type of field backend_url and frontend_name in traefik.access metricset to type keyword. {pull}10401[10401]
 - Ingesting Elasticsearch audit logs is only supported with Elasticsearch 6.5.0 and above {pull}10352[10352]
 - Migrate Elasticsearch audit logs fields to ECS {pull}10352[10352]
->>>>>>> b96936ec
 
 *Heartbeat*
 
