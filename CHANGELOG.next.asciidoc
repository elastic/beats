--- conflicted
+++ resolved
@@ -414,13 +414,10 @@
 - Explicitly set ECS version in all Filebeat modules. {pull}19198[19198]
 - Add new mode to multiline reader to aggregate constant number of lines {pull}18352[18352]
 - Add automatic retries and exponential backoff to httpjson input. {pull}18956[18956]
-<<<<<<< HEAD
 - Add awscloudwatch input. {pull}19025[19025]
-=======
 - Changed the panw module to pass through (rather than drop) message types other than threat and traffic. {issue}16815[16815] {pull}19375[19375]
 - Add support for timezone offsets and `Z` to decode_cef timestamp parser. {pull}19346[19346]
 - Improve ECS categorization field mappings in traefik module. {issue}16183[16183] {pull}19379[19379]
->>>>>>> 53b32f98
 
 *Heartbeat*
 
