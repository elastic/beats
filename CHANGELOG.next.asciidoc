// Use these for links to issue and pulls. Note issues and pulls redirect one to
// each other on Github, so don't worry too much on using the right prefix.
:issue: https://github.com/elastic/beats/issues/
:pull: https://github.com/elastic/beats/pull/

=== Beats version HEAD
https://github.com/elastic/beats/compare/v6.8.0...6.8.1[Check the HEAD diff]

==== Breaking changes

*Affecting all Beats*

*Auditbeat*

*Filebeat*


*Heartbeat*

*Journalbeat*

*Metricbeat*

*Packetbeat*

*Packetbeat*

*Winlogbeat*

*Functionbeat*


==== Bugfixes

*Affecting all Beats*

*Auditbeat*

*Filebeat*

<<<<<<< HEAD
- Fix merging of fields specified in global scope with fields specified under an input's scope. {issue}3628[3628] {pull}13909[13909]
- Fixed early expiration of templates (Netflow v9 and IPFIX). {pull}13821[13821]
- Fixed bad handling of sequence numbers when multiple observation domains were exported by a single device (Netflow V9 and IPFIX). {pull}13821[13821]
- Fixed increased memory usage with large files when multiline pattern does not match. {issue}14068[14068]
=======
>>>>>>> dec9c471

*Heartbeat*

*Journalbeat*

- Use backoff when no new events are found. {pull}11861[11861]

*Metricbeat*


*Packetbeat*

*Winlogbeat*

*Functionbeat*

==== Added

*Affecting all Beats*

*Auditbeat*

*Filebeat*

*Heartbeat*

*Journalbeat*

*Metricbeat*


*Packetbeat*

*Winlogbeat*

*Functionbeat*

==== Deprecated

*Affecting all Beats*

*Filebeat*

*Heartbeat*

*Journalbeat*

*Metricbeat*

*Packetbeat*

*Winlogbeat*

*Functionbeat*

==== Known Issue

*Affecting all Beats*

*Filebeat*

*Heartbeat*

*Journalbeat*

*Metricbeat*

*Packetbeat*

*Winlogbeat*

*Functionbeat*<|MERGE_RESOLUTION|>--- conflicted
+++ resolved
@@ -38,13 +38,7 @@
 
 *Filebeat*
 
-<<<<<<< HEAD
-- Fix merging of fields specified in global scope with fields specified under an input's scope. {issue}3628[3628] {pull}13909[13909]
-- Fixed early expiration of templates (Netflow v9 and IPFIX). {pull}13821[13821]
-- Fixed bad handling of sequence numbers when multiple observation domains were exported by a single device (Netflow V9 and IPFIX). {pull}13821[13821]
 - Fixed increased memory usage with large files when multiline pattern does not match. {issue}14068[14068]
-=======
->>>>>>> dec9c471
 
 *Heartbeat*
 
