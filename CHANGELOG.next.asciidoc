// Use these for links to issue and pulls. Note issues and pulls redirect one to
// each other on Github, so don't worry too much on using the right prefix.
:issue: https://github.com/elastic/beats/issues/
:pull: https://github.com/elastic/beats/pull/

=== Beats version HEAD
https://github.com/elastic/beats/compare/v7.0.0-alpha2...master[Check the HEAD diff]

==== Breaking changes

*Affecting all Beats*

- Update to Golang 1.12.1. {pull}11330[11330]
- Disable Alibaba Cloud and Tencent Cloud metadata providers by default. {pull}13812[12812]
- Libbeat: Do not overwrite agent.*, ecs.version, and host.name. {pull}14407[14407]
- Libbeat: Cleanup the x-pack licenser code to use the new license endpoint and the new format. {pull}15091[15091]
- Refactor metadata generator to support adding metadata across resources {pull}14875[14875]
- Remove `AddDockerMetadata` and `AddKubernetesMetadata` processors from the `script` processor. They can still be used as normal processors in the configuration. {issue}16349[16349] {pull}16514[16514]
- Introduce APM libbeat instrumentation, active when running the beat with ELASTIC_APM_ACTIVE=true. {pull}17938[17938]
- Make error message about locked data path actionable. {pull}18667[18667]
- Fix panic with inline SSL when the certificate or key were small than 256 bytes. {pull}23820[23820]
- Use alias to report container image in k8s metadata. {pull}24380[24380]
- Set `cleanup_timeout` to zero by default in docker and kubernetes autodiscover in all beats except Filebeat where it is kept to 60 seconds. {pull}24681[24681]
- Update to ECS 1.9.0. {pull}24909[24909]

*Auditbeat*

*Filebeat*

- Fix parsing of Elasticsearch node name by `elasticsearch/slowlog` fileset. {pull}14547[14547]
- Improve ECS field mappings in panw module.  event.outcome now only contains success/failure per ECS specification. {issue}16025[16025] {pull}17910[17910]
- Improve ECS categorization field mappings for nginx module. http.request.referrer only populated when nginx sets a value {issue}16174[16174] {pull}17844[17844]
- Improve ECS field mappings in santa module. move hash.sha256 to process.hash.sha256 & move certificate fields to santa.certificate . {issue}16180[16180] {pull}17982[17982]
- Preserve case of http.request.method.  ECS prior to 1.6 specified normalizing to lowercase, which lost information. Affects filesets: apache/access, elasticsearch/audit, iis/access, iis/error, nginx/access, nginx/ingress_controller, aws/elb, suricata/eve, zeek/http. {issue}18154[18154] {pull}18359[18359]
- Adds oauth support for httpjson input. {issue}18415[18415] {pull}18892[18892]
- Adds `split_events_by` option to httpjson input. {pull}19246[19246]
- Adds `date_cursor` option to httpjson input. {pull}19483[19483]
- Adds Gsuite module with SAML support. {pull}19329[19329]
- Adds Gsuite User Accounts support. {pull}19329[19329]
- Adds Gsuite Login audit support. {pull}19702[19702]
- Adds Gsuite Admin support. {pull}19769[19769]
- Adds Gsuite Drive support. {pull}19704[19704]
- Adds Gsuite Groups support. {pull}19725[19725]
- Disable the option of running --machine-learning on its own. {pull}20241[20241]
- Fix PANW field spelling "veredict" to "verdict" on event.action {pull}18808[18808]
- Add support for GMT timezone offsets in `decode_cef`. {pull}20993[20993]
- API address and shard ID are required settings in the Cloud Foundry input. {pull}21759[21759]
- Remove `suricata.eve.timestamp` alias field. {issue}10535[10535] {pull}22095[22095]
- Rename bad ECS field name tracing.trace.id to trace.id in aws elb fileset. {pull}22571[22571]
- Fix parsing issues with nested JSON payloads in Elasticsearch audit log fileset. {pull}22975[22975]
- Rename `network.direction` values in crowdstrike/falcon to `ingress`/`egress`. {pull}23041[23041]
- Rename `s3` input to `aws-s3` input. {pull}23469[23469]
- Add User Agent Parser for Azure Sign In Logs Ingest Pipeline {pull}23201[23201]
- Changes filebeat httpjson input's append transform to create a list even with only a single value{pull}25074[25074]
- Change logging in logs input to structure logging. Some log message formats have changed. {pull}25299[25299]
- All url.* fields apart from url.original in the Apache, Nginx, IIS, Traefik, S3Access, Cisco, F5, Fortinet, Google Workspace, Imperva, Microsoft, Netscout, O365, Sophos, Squid, Suricata, Zeek, Zia, Zoom, and ZScaler modules are now url unescaped due to using the Elasticsearch uri_parts processor. {pull}24699[24699]
- Deprecated the cyberark module (replaced by cyberarkpas). {issue}25261[25261] {pull}25505[25505]

*Heartbeat*

*Journalbeat*

- Improve parsing of syslog.pid in journalbeat to strip the username when present {pull}16116[16116]


*Metricbeat*

- Add new dashboard for VSphere host cluster and virtual machine {pull}14135[14135]
- kubernetes.container.cpu.limit.cores and kubernetes.container.cpu.requests.cores are now floats. {issue}11975[11975]
- Fix ECS compliance of user.id field in system/users  metricset {pull}19019[19019]
- Remove "invalid zero" metrics on Windows and Darwin, don't report linux-only memory and diskio metrics when running under agent. {pull}21457[21457]
- Change cloud.provider from googlecloud to gcp. {pull}21775[21775]
- API address and shard ID are required settings in the Cloud Foundry module. {pull}21759[21759]
- Rename googlecloud module to gcp module. {pull}22246[22246]
- Use ingress/egress instead of inbound/outbound for system/socket metricset. {pull}22992[22992]
- Change types of numeric metrics from Kubelet summary api to double so as to cover big numbers. {pull}23335[23335]
- Add container.image.name and containe.name ECS fields for state_container. {pull}23802[23802]
- Add support for Consul 1.9. {pull}24123[24123]
- Add support for the MemoryPressure, DiskPressure, OutOfDisk and PIDPressure status conditions in state_node. {pull}23905[23905]
- Store `cloudfoundry.container.cpu.pct` in decimal form and as `scaled_float`. {pull}24219[24219]
- Remove `index_stats.created` field from Elasticsearch/index Metricset {pull}25113[25113]
- Adjust host fields to adopt new names from 1.9.0 ECS. {pull}24312[24312]

*Packetbeat*

- Added redact_headers configuration option, to allow HTTP request headers to be redacted whilst keeping the header field included in the beat. {pull}15353[15353]
- Add dns.question.subdomain and dns.question.top_level_domain fields. {pull}14578[14578]

*Winlogbeat*

- Add support to Sysmon file delete events (event ID 23). {issue}18094[18094]
- Improve ECS field mappings in Sysmon module. `related.hash`, `related.ip`, and `related.user` are now populated. {issue}18364[18364]
- Improve ECS field mappings in Sysmon module. Hashes are now also populated to the corresponding `process.hash`, `process.pe.imphash`, `file.hash`, or `file.pe.imphash`. {issue}18364[18364]
- Improve ECS field mappings in Sysmon module. `file.name`, `file.directory`, and `file.extension` are now populated. {issue}18364[18364]
- Improve ECS field mappings in Sysmon module. `rule.name` is populated for all events when present. {issue}18364[18364]
- Add Powershell module. Support for event ID's: `400`, `403`, `600`, `800`, `4103`, `4014`, `4105`, `4106`. {issue}16262[16262] {pull}18526[18526]
- Fix Powershell processing of downgraded engine events. {pull}18966[18966]
- Fix unprefixed fields in `fields.yml` for Powershell module {issue}18984[18984]

*Functionbeat*


==== Bugfixes

*Affecting all Beats*

- Fix events being dropped if they contain a floating point value of NaN or Inf. {pull}25051[25051]
- Fix a race condition with the Kafka pipeline client, it is possible that `Close()` get called before `Connect()` . {issue}11945[11945]
- Allow users to configure only `cluster_uuid` setting under `monitoring` namespace. {pull}14338[14338]
- Update replicaset group to apps/v1 {pull}15854[15802]
- Fix missing output in dockerlogbeat {pull}15719[15719]
- Do not load dashboards where not available. {pull}15802[15802]
- Remove superfluous use of number_of_routing_shards setting from the default template. {pull}16038[16038]
- Fix index names for indexing not always guaranteed to be lower case. {pull}16081[16081]
- Fix loading processors from annotation hints. {pull}16348[16348]
- Add `ssl.ca_sha256` option to the supported TLS option, this allow to check that a specific certificate is used as part of the verified chain. {issue}15717[15717]
- Fix `NewContainerMetadataEnricher` to use default config for kubernetes module. {pull}16857[16857]
- Improve some logging messages for add_kubernetes_metadata processor {pull}16866{16866}
- Do not rotate log files on startup when interval is configured and rotateonstartup is disabled. {pull}17613[17613]
- Fix `setup.dashboards.index` setting not working. {pull}17749[17749]
- Fix goroutine leak and Elasticsearch output file descriptor leak when output reloading is in use. {issue}10491[10491] {pull}17381[17381]
- Fix Elasticsearch license endpoint URL referenced in error message. {issue}17880[17880] {pull}18030[18030]
- Change `decode_json_fields` processor, to merge parsed json objects with existing objects in the event instead of fully replacing them. {pull}17958[17958]
- Gives monitoring reporter hosts, if configured, total precedence over corresponding output hosts. {issue}17937[17937] {pull}17991[17991]
- [Autodiscover] Check if runner is already running before starting again. {pull}18564[18564]
- Fix `keystore add` hanging under Windows. {issue}18649[18649] {pull}18654[18654]
- Fix regression in `add_kubernetes_metadata`, so configured `indexers` and `matchers` are used if defaults are not disabled. {issue}18481[18481] {pull}18818[18818]
- Fix the `translate_sid` processor's handling of unconfigured target fields. {issue}18990[18990] {pull}18991[18991]
- Fixed a service restart failure under Windows. {issue}18914[18914] {pull}18916[18916]
- Fix metrics hints builder to avoid wrong container metadata usage when port is not exposed {pull}18979[18979]
- Server-side TLS config now validates certificate and key are both specified {pull}19584[19584]
- Fix terminating pod autodiscover issue. {pull}20084[20084]
- Fix seccomp policy for calls to `chmod` and `chown`. {pull}20054[20054]
- Output errors when Kibana index pattern setup fails. {pull}20121[20121]
- Fix issue in autodiscover that kept inputs stopped after config updates. {pull}20305[20305]
- Add service resource in k8s cluster role. {pull}20546[20546]
- [Metricbeat][Kubernetes] Change cluster_ip field from ip to keyword. {pull}20571[20571]
- The `o365input` and `o365` module now recover from an authentication problem or other fatal errors, instead of terminating. {pull}21258[21258]
- Periodic metrics in logs will now report `libbeat.output.events.active` and `beat.memstats.rss`
  as gauges (rather than counters). {pull}22877[22877]
- Use PROGRAMDATA environment variable instead of C:\ProgramData for windows install service {pull}22874[22874]
- Fix reporting of cgroup metrics when running under Docker {pull}22879[22879]
- Fix typo in config docs {pull}23185[23185]
- Fix `nested` subfield handling in generated Elasticsearch templates. {issue}23178[23178] {pull}23183[23183]
- Fix CPU usage metrics on VMs with dynamic CPU config {pull}23154[23154]
- Fix panic due to unhandled DeletedFinalStateUnknown in k8s OnDelete {pull}23419[23419]
- Fix error loop with runaway CPU use when the Kafka output encounters some connection errors {pull}23484[23484]
- Allow configuring credential_profile_name and shared_credential_file when using role_arn. {pull}24174[24174]
- Fix ILM setup log reporting that a policy or an alias was created, even though the creation of any resource was disabled. {issue}24046[24046] {pull}24480[24480]
- Fix ILM alias not being created if `setup.ilm.check_exists: false` and `setup.ilm.overwrite: true` has been configured. {pull}24480[24480]
- Allow cgroup self-monitoring to see alternate `hostfs` paths {pull}24334[24334]

- Add `expand_keys` to the list of permitted config fields for `decode_json_fields` {24862}[24862]
- Fix 'make setup' instructions for a new beat {pull}24944[24944]
- Fix discovery of short-living and failing pods in Kubernetes autodiscover {issue}22718[22718] {pull}24742[24742]
- Fix panic when overwriting metadata {pull}24741[24741]
- Fix role_arn to work with access keys for AWS. {pull}25446[25446]
- Fix `community_id` processor so that ports greater than 65535 aren't valid. {pull}25409[25409]

*Auditbeat*

- system/socket: Fixed compatibility issue with kernel 5.x. {pull}15771[15771]
- system/package: Fix parsing of Installed-Size field of DEB packages. {issue}16661[16661] {pull}17188[17188]
- system module: Fix panic during initialisation when /proc/stat can't be read. {pull}17569[17569]
- system/package: Fix an error that can occur while trying to persist package metadata. {issue}18536[18536] {pull}18887[18887]
- system/socket: Fix dataset using 100% CPU and becoming unresponsive in some scenarios. {pull}19033[19033] {pull}19764[19764]
- system/socket: Fixed tracking of long-running connections. {pull}19033[19033]
- system/package: Fix librpm loading on Fedora 31/32. {pull}NNNN[NNNN]
- file_integrity: Create fsnotify watcher only when starting file_integrity module {pull}19505[19505]
- auditd: Fix spelling of anomaly in `event.category`.
- auditd: Fix typo in `event.action` of `removed-user-role-from`. {pull}19300[19300]
- auditd: Fix typo in `event.action` of `used-suspicious-link`. {pull}19300[19300]
- system/socket: Fix kprobe grouping to allow running more than one instance. {pull}20325[20325]
- system/socket: Fixed a crash due to concurrent map read and write. {issue}21192[21192] {pull}21690[21690]
- file_integrity: stop monitoring excluded paths {issue}21278[21278] {pull}21282[21282]
- auditd: Fix an error condition causing a lot of `audit_send_reply` kernel threads being created. {pull}22673[22673]
- system/socket: Fixed start failure when run under config reloader. {issue}20851[20851] {pull}21693[21693]
- system/socket: Having some CPUs unavailable to Auditbeat could cause startup errors or event loss. {pull}22827[22827]
- Note incompatibility of system/socket on ARM. {pull}23381[23381]

*Filebeat*

- Fix mapping of fortinet.firewall.mem as integer. {pull}19335[19335]
- Ensure all zeek timestamps include millisecond precision. {issue}14599[14599] {pull}16766[16766]
- Fix s3 input hanging with GetObjectRequest API call by adding context_timeout config. {issue}15502[15502] {pull}15590[15590]
- Add shared_credential_file to cloudtrail config {issue}15652[15652] {pull}15656[15656]
- Fix typos in zeek notice fileset config file. {issue}15764[15764] {pull}15765[15765]
- Fix mapping error when zeek weird logs do not contain IP addresses. {pull}15906[15906]
- Improve `elasticsearch/audit` fileset to handle timestamps correctly. {pull}15942[15942]
- Prevent Elasticsearch from spewing log warnings about redundant wildcards when setting up ingest pipelines for the `elasticsearch` module. {issue}15840[15840] {pull}15900[15900]
- Fix mapping error for cloudtrail additionalEventData field {pull}16088[16088]
- Fix a connection error in httpjson input. {pull}16123[16123]
- Fix integer overflow in S3 offsets when collecting very large files. {pull}22523[22523]
- Fix CredentialsJSON unpacking for `gcp-pubsub` and `httpjson` inputs. {pull}23277[23277]
- Strip Azure Eventhub connection string in debug logs. {pulll}25066[25066]
- Fix o365 module config when client_secret contains special characters. {issue}25058[25058]
- Fix issue with m365_defender, when parsing incidents that has no alerts attached: {pull}25421[25421]

*Filebeat*

- cisco/asa fileset: Fix parsing of 302021 message code. {pull}14519[14519]
- Fix filebeat azure dashboards, event category should be `Alert`. {pull}14668[14668]
- Fixed dashboard for Cisco ASA Firewall. {issue}15420[15420] {pull}15553[15553]
- Add shared_credential_file to cloudtrail config {issue}15652[15652] {pull}15656[15656]
- Fix s3 input with cloudtrail fileset reading json file. {issue}16374[16374] {pull}16441[16441]
- Add queue_url definition in manifest file for aws module. {pull}16640{16640}
- Fixed various Cisco FTD parsing issues. {issue}16863[16863] {pull}16889[16889]
- Fix default index pattern in IBM MQ filebeat dashboard. {pull}17146[17146]
- Fix `elasticsearch.gc` fileset to not collect _all_ logs when Elasticsearch is running in Docker. {issue}13164[13164] {issue}16583[16583] {pull}17164[17164]
- Fixed a mapping exception when ingesting CEF logs that used the spriv or dpriv extensions. {issue}17216[17216] {pull}17220[17220]
- Fixed a mapping exception when ingesting Logstash plain logs (7.4+) with pipeline ids containing non alphanumeric chars. {issue}17242[17242] {pull}17243[17243]
- Fixed MySQL slowlog module causing "regular expression has redundant nested repeat operator" warning in Elasticsearch. {issue}17086[17086] {pull}17156[17156]
- CEF: Fixed decoding errors caused by trailing spaces in messages. {pull}17253[17253]
- Fixed activemq module causing "regular expression has redundant nested repeat operator" warning in Elasticsearch. {pull}17428[17428]
- Fix issue 17734 to retry on rate-limit error in the Filebeat httpjson input. {issue}17734[17734] {pull}17735[17735]
- Remove migrationVersion map 7.7.0 reference from Kibana dashboard file to fix backward compatibility issues. {pull}17425[17425]
- Fixed `cloudfoundry.access` to have the correct `cloudfoundry.app.id` contents. {pull}17847[17847]
- Fixing `ingress_controller.` fields to be of type keyword instead of text. {issue}17834[17834]
- Fixed typo in log message. {pull}17897[17897]
- Unescape file name from SQS message. {pull}18370[18370]
- Improve cisco asa and ftd pipelines' failure handler to avoid mapping temporary fields. {issue}18391[18391] {pull}18392[18392]
- Fix source.address not being set for nginx ingress_controller {pull}18511[18511]
- Fix PANW module wrong mappings for bytes and packets counters. {issue}18522[18522] {pull}18525[18525]
- Fixed ingestion of some Cisco ASA and FTD messages when a hostname was used instead of an IP for NAT fields. {issue}14034[14034] {pull}18376[18376]
- Fix `o365.audit` failing to ingest events when ip address is surrounded by square brackets. {issue}18587[18587] {pull}18591[18591]
- Fix `o365` module ignoring `var.api` settings. {pull}18948[18948]
- Fix improper nesting of session_issuer object in aws cloudtrail fileset. {issue}18894[18894] {pull}18915[18915]
- Fix Cisco ASA ASA 3020** and 106023 messages {pull}17964[17964]
- Add missing `default_field: false` to aws filesets fields.yml. {pull}19568[19568]
- Fix bug with empty filter values in system/service {pull}19812[19812]
- Fix S3 input to trim delimiter /n from each log line. {pull}19972[19972]
- Fix s3 input parsing json file without expand_event_list_from_field. {issue}19902[19902] {pull}19962[19962]
- Fix s3 input parsing json file without expand_event_list_from_field. {issue}19902[19902] {pull}19962[19962] {pull}20370[20370]
- Fix millisecond timestamp normalization issues in CrowdStrike module {issue}20035[20035], {pull}20138[20138]
- Fix support for message code 106100 in Cisco ASA and FTD. {issue}19350[19350] {pull}20245[20245]
- Fix event.outcome logic for azure/siginlogs fileset {pull}20254[20254]
- Fix `fortinet` setting `event.timezone` to the system one when no `tz` field present {pull}20273[20273]
- Fix `okta` geoip lookup in pipeline for `destination.ip` {pull}20454[20454]
- Fix mapping exception in the `googlecloud/audit` dataset pipeline. {issue}18465[18465] {pull}20465[20465]
- Fix `cisco` asa and ftd parsing of messages 106102 and 106103. {pull}20469[20469]
- Fix event.kind for system/syslog pipeline {issue}20365[20365] {pull}20390[20390]
- Fix event.type for zeek/ssl and duplicate event.category for zeek/connection {pull}20696[20696]
- Add json body check for sqs message. {pull}21727[21727]
- Drop aws.vpcflow.pkt_srcaddr and aws.vpcflow.pkt_dstaddr when equal to "-". {pull}22721[22721] {issue}22716[22716]
- Fix cisco umbrella module config by adding input variable. {pull}22892[22892]
- Fix network.direction logic in zeek connection fileset. {pull}22967[22967]
- Fix aws s3 overview dashboard. {pull}23045[23045]
- Fix bad `network.direction` values in Fortinet/firewall fileset. {pull}23072[23072]
- Fix Cisco ASA/FTD module's parsing of WebVPN log message 716002. {pull}22966[22966]
- Add support for organization and custom prefix in AWS/CloudTrail fileset. {issue}23109[23109] {pull}23126[23126]
- Simplify regex for organization custom prefix in AWS/CloudTrail fileset. {issue}23203[23203] {pull}23204[23204]
- Fix syslog header parsing in infoblox module. {issue}23272[23272] {pull}23273[23273]
- Fix CredentialsJSON unpacking for `gcp-pubsub` and `httpjson` inputs. {pull}23277[23277]
- Fix concurrent modification exception in Suricata ingest node pipeline. {pull}23534[23534]
- Change the `event.created` in Netflow events to be the time the event was created by Filebeat
  to be consistent with ECS. {pull}23094[23094]
- Fix Zoom module parameters for basic auth and url path. {pull}23779[23779]
- Fix handling of ModifiedProperties field in Office 365. {pull}23777[23777]
- Use rfc6587 framing for fortinet firewall and clientendpoint filesets when transferring over tcp. {pull}23837[23837]
- Fix httpjson input logging so it doesn't conflict with ECS. {pull}23972[23972]
- Fix Logstash module handling of logstash.log.log_event.action field. {issue}20709[20709]
- aws/s3access dataset was populating event.duration using the wrong unit. {pull}23920[23920]
- Zoom module pipeline failed to ingest some chat_channel events. {pull}23904[23904]
- Fix Netlow module issue with missing `internal_networks` config parameter. {issue}24094[24094] {pull}24110[24110]
- in httpjson input using encode_as "application/x-www-form-urlencoded" now sets Content-Type correctly {issue}24331[24331] {pull}24336[24336]
- Fix default `scope` in `add_nomad_metadata`. {issue}24559[24559]
- Improve Cisco ASA/FTD parsing of messages - better support for identity FW messages. Change network.bytes, source.bytes, and destination.bytes to long from integer since value can exceed integer capacity.  Add descriptions for various processors for easier pipeline editing in Kibana UI. {pull}23766[23766]
- Updating Oauth2 flow for m365_defender fileset. {pull}24829[24829]
- Fix usage of unallowed ECS event.outcome values in Cisco ASA/FTD pipeline. {pull}24744[24744].
- Updating Oauth2 flow for m365_defender fileset. {pull}24829[24829]
- Fix IPtables Pipeline and Ubiquiti dashboard. {issue}24878[24878] {pull}24928[24928]
- Strip Azure Eventhub connection string in debug logs. {pulll}25066[25066]
- Change `checkpoint.source_object` from Long to Keyword. {issue}25124[25124] {pull}25145[25145]
- Fix s3 input when there is a blank line in the log file. {pull}25357[25357]
- Fix Nginx module pipelines. {issue}19088[19088] {pull}24699[24699]
- Remove space from field `sophos.xg.trans_src_ ip`. {issue}25154[25154] {pull}25250[25250]
- Fix `checkpoint.action_reason` when its a string, not a Long. {issue}25575[25575] {pull}25609[25609]

*Heartbeat*

- Fixed excessive memory usage introduced in 7.5 due to over-allocating memory for HTTP checks. {pull}15639[15639]
- Fixed scheduler shutdown issues which would in rare situations cause a panic due to semaphore misuse. {pull}16397[16397]
- Fixed TCP TLS checks to properly validate hostnames, this broke in 7.x and only worked for IP SANs. {pull}17549[17549]

*Journalbeat*


*Metricbeat*

- Fix checking tagsFilter using length in cloudwatch metricset. {pull}14525[14525]
- Fixed bug with `elasticsearch/cluster_stats` metricset not recording license expiration date correctly. {issue}14541[14541] {pull}14591[14591]
- Log bulk failures from bulk API requests to monitoring cluster. {issue}14303[14303] {pull}14356[14356]
- Fixed bug with `elasticsearch/cluster_stats` metricset not recording license ID in the correct field. {pull}14592[14592]
- Change lookup_fields from metricset.host to service.address {pull}15883[15883]
- Fix skipping protocol scheme by light modules. {pull}16205[pull]
- Made `logstash-xpack` module once again have parity with internally-collected Logstash monitoring data. {pull}16198[16198]
- Revert changes in `docker` module: add size flag to docker.container. {pull}16600[16600]
- Fix detection and logging of some error cases with light modules. {pull}14706[14706]
- Dynamically choose a method for the system/service metricset to support older linux distros. {pull}16902[16902]
- Reduce memory usage in `elasticsearch/index` metricset. {issue}16503[16503] {pull}16538[16538]
- Fix issue in Jolokia module when mbean contains multiple quoted properties. {issue}17375[17375] {pull}17374[17374]
- Further revise check for bad data in docker/memory. {pull}17400[17400]
- Fix how we filter services by name in system/service {pull}17400[17400]
- Fix cloudwatch metricset missing tags collection. {issue}17419[17419] {pull}17424[17424]
- check if cpuOptions field is nil in DescribeInstances output in ec2 metricset. {pull}17418[17418]
- Fix aws.s3.bucket.name terms_field in s3 overview dashboard. {pull}17542[17542]
- Fix Unix socket path in memcached. {pull}17512[17512]
- Fix azure storage dashboards. {pull}17590[17590]
- Metricbeat no longer needs to be started strictly after Logstash for `logstash-xpack` module to report correct data. {issue}17261[17261] {pull}17497[17497]
- Fix pubsub metricset to collect all GA stage metrics from gcp stackdriver. {issue}17154[17154] {pull}17600[17600]
- Add privileged option so as mb to access data dir in Openshift. {pull}17606[17606]
- Fix "ID" event generator of Google Cloud module {issue}17160[17160] {pull}17608[17608]
- Add privileged option for Auditbeat in Openshift {pull}17637[17637]
- Fix storage metricset to allow config without region/zone. {issue}17623[17623] {pull}17624[17624]
- Fix overflow on Prometheus rates when new buckets are added on the go. {pull}17753[17753]
- Add a switch to the driver definition on SQL module to use pretty names {pull}17378[17378]
- Remove specific win32 api errors from events in perfmon. {issue}18292[18292] {pull}18361[18361]
- Remove required for region/zone and make stackdriver a metricset in googlecloud. {issue}16785[16785] {pull}18398[18398]
- Fix application_pool metricset after pdh changes. {pull}18477[18477]
- Fix tags_filter for cloudwatch metricset in aws. {pull}18524[18524]
- Fix panic on `metricbeat test modules` when modules are configured in `metricbeat.modules`. {issue}18789[18789] {pull}18797[18797]
- Fix getting gcp compute instance metadata with partial zone/region in config. {pull}18757[18757]
- Add missing network.sent_packets_count metric into compute metricset in googlecloud module. {pull}18802[18802]
- Fix compute and pubsub dashboard for googlecloud module. {issue}18962[18962] {pull}18980[18980]
- Fix crash on vsphere module when Host information is not available. {issue}18996[18996] {pull}19078[19078]
- Fix incorrect usage of hints builder when exposed port is a substring of the hint {pull}19052[19052]
- Stop counterCache only when already started {pull}19103[19103]
- Remove dedot for tag values in aws module. {issue}19112[19112] {pull}19221[19221]
- Fix mapping of service start type in the service metricset, windows module. {pull}19551[19551]
- Fix SQL module mapping NULL values as string {pull}18955[18955] {issue}18898[18898
- Modify doc for app_insights metricset to contain example of config. {pull}20185[20185]
- Add required option for `metrics` in app_insights. {pull}20406[20406]
- Groups same timestamp metric values to one event in the app_insights metricset. {pull}20403[20403]
- Add support for azure light metricset app_stats. {pull}20639[20639]
- Fix remote_write flaky test. {pull}21173[21173]
- Remove io.time from windows {pull}22237[22237]
- Fix `logstash` module when `xpack.enabled: true` is set from emitting redundant events. {pull}22808[22808]
- Change vsphere.datastore.capacity.used.pct value to betweeen 0 and 1. {pull}23148[23148]
- Fix incorrect types of fields GetHits and Ops in NodeInterestingStats for Couchbase module in Metricbeat {issue}21021[21021] {pull}23287[23287]
- Update config in `windows.yml` file. {issue}23027[23027]{pull}23327[23327]
- Add stack monitoring section to elasticsearch module documentation {pull}#23286[23286]
- Fix metric grouping for windows/perfmon module {issue}23489[23489] {pull}23505[23505]
- Fix ec2 metricset fields.yml and the integration test {pull}23726[23726]
- Unskip s3_request integration test. {pull}23887[23887]
- Add system.hostfs configuration option for system module. {pull}23831[23831]
- Fix GCP not able to request Cloudfunctions metrics if a region filter was set {pull}24218[24218]
- Fix type of `uwsgi.status.worker.rss` type. {pull}24468[24468]
- Accept text/plain type by default for prometheus client scraping. {pull}24622[24622]
- Use working set bytes to calculate the pod memory limit pct when memory usage is not reported (ie. Windows pods). {pull}25428[25428]
- Fix copy-paste error in libbeat docs. {pull}25448[25448]
- Fix azure billing dashboard. {pull}25554[25554]

*Packetbeat*



*Winlogbeat*

- Change `event.code` and `winlog.event_id` from int to keyword. {pull}25176[25176]

*Functionbeat*

*Elastic Logging Plugin*


==== Added

*Affecting all Beats*

- Decouple Debug logging from fail_on_error logic for rename, copy, truncate processors {pull}12451[12451]
- Allow a beat to ship monitoring data directly to an Elasticsearch monitoring cluster. {pull}9260[9260]
- Updated go-seccomp-bpf library to v1.1.0 which updates syscall lists for Linux v5.0. {pull}11394[11394]
- add_host_metadata is no GA. {pull}13148[13148]
- Add `providers` setting to `add_cloud_metadata` processor. {pull}13812[13812]
- Ensure that init containers are no longer tailed after they stop {pull}14394[14394]
- Fingerprint processor adds a new xxhash hashing algorithm {pull}15418[15418]
- Add configuration for APM instrumentation and expose the tracer trough the Beat object. {pull}17938[17938]
- Include network information by default on add_host_metadata and add_observer_metadata. {issue}15347[15347] {pull}16077[16077]
- Add `aws_ec2` provider for autodiscover. {issue}12518[12518] {pull}14823[14823]
- Add support for multiple password in redis output. {issue}16058[16058] {pull}16206[16206]
- Add support for Histogram type in fields.yml {pull}16570[16570]
- Remove experimental flag from `setup.template.append_fields` {pull}16576[16576]
- Add support for kubernetes provider to recognize namespace level defaults {pull}16321[16321]
- Add capability of enrich `container.id` with process id in `add_process_metadata` processor {pull}15947[15947]
- Update documentation for system.process.memory fields to include clarification on Windows os's. {pull}17268[17268]
- Add `urldecode` processor to for decoding URL-encoded fields. {pull}17505[17505]
- Add keystore support for autodiscover static configurations. {pull]16306[16306]
- When using the `decode_json_fields` processor, decoded fields are now deep-merged into existing event. {pull}17958[17958]
- Add keystore support for autodiscover static configurations. {pull]16306[16306]
- Add TLS support to Kerberos authentication in Elasticsearch. {pull}18607[18607]
- Add support for multiple sets of hints on autodiscover {pull}18883[18883]
- Add a configurable delay between retries when an app metadata cannot be retrieved by `add_cloudfoundry_metadata`. {pull}19181[19181]
- Added the `max_cached_sessions` option to the script processor. {pull}19562[19562]
- Set index.max_docvalue_fields_search in index template to increase value to 200 fields. {issue}20215[20215]
- Add capability of enriching process metadata with contianer id also for non-privileged containers in `add_process_metadata` processor. {pull}19767[19767]
- Add replace_fields config option in add_host_metadata for replacing host fields. {pull}20490[20490] {issue}20464[20464]
- Add option to select the type of index template to load: legacy, component, index. {pull}21212[21212]
- Add `wineventlog` schema to `decode_xml` processor. {issue}23910[23910] {pull}24726[24726]
- Add new ECS 1.9 field `cloud.service.name` to `add_cloud_metadata` processor. {pull}24993[24993]
- Libbeat: report queue capacity, output batch size, and output client count to monitoring. {pull}24700[24700]
- Add kubernetes.pod.ip field in kubernetes metadata. {pull}25037[25037]
- Discover changes in Kubernetes namespace metadata as soon as they happen. {pull}25117[25117]
- Add `decode_xml_wineventlog` processor. {issue}23910[23910] {pull}25115[25115]
- Add support for defining explicitly named dynamic templates without path/type match criteria {pull}25422[25422]
- Add new setting `gc_percent` for tuning the garbage collector limits via configuration file. {pull}25394[25394]
- Add `unit` and `metric_type` properties to fields.yml for populating field metadata in Elasticsearch templates {pull}25419[25419]
- Add new option `suffix` to `logging.files` to control how log files are rotated. {pull}25464[25464]
- Validate that required functionality in Elasticsearch is available upon initial connection. {pull}25351[25351]

*Auditbeat*

- Reference kubernetes manifests include configuration for auditd and enrichment with kubernetes metadata. {pull}17431[17431]
- Reference kubernetes manifests mount data directory from the host, so data persist between executions in the same node. {pull}17429[17429]
- Log to stderr when running using reference kubernetes manifests. {pull}17443[174443]
- Fix syscall kprobe arguments for 32-bit systems in socket module. {pull}17500[17500]
- Add ECS categorization info for auditd module {pull}18596[18596]

*Filebeat*


- `container` and `docker` inputs now support reading of labels and env vars written by docker JSON file logging driver. {issue}8358[8358]
- Add `index` option to all inputs to directly set a per-input index value. {pull}14010[14010]
- Add ECS tls fields to zeek:smtp,rdp,ssl and aws:s3access,elb {issue}15757[15757] {pull}15935[15936]
- Add ingress nginx controller fileset {pull}16197[16197]
- move create-[module,fileset,fields] to mage and enable in x-pack/filebeat {pull}15836[15836]
- Work on e2e ACK's for the azure-eventhub input {issue}15671[15671] {pull}16215[16215]
- Add a TLS test and more debug output to httpjson input {pull}16315[16315]
- Add an SSL config example in config.yml for filebeat MISP module. {pull}16320[16320]
- Improve ECS categorization, container & process field mappings in auditd module. {issue}16153[16153] {pull}16280[16280]
- Add cloudwatch fileset and ec2 fileset in aws module. {issue}13716[13716] {pull}16579[16579]
- Improve the decode_cef processor by reducing the number of memory allocations. {pull}16587[16587]
- Add custom string mapping to CEF module to support Forcepoint NGFW {issue}14663[14663] {pull}15910[15910]
- Add ECS related fields to CEF module {issue}16157[16157] {pull}16338[16338]
- Improve ECS categorization, host field mappings in elasticsearch module. {issue}16160[16160] {pull}16469[16469]
- Add pattern for Cisco ASA / FTD Message 734001 {issue}16212[16212] {pull}16612[16612]
- Added new module `o365` for ingesting Office 365 management activity API events. {issue}16196[16196] {pull}16386[16386]
- Add Filebeat Okta module. {pull}16362[16362]
- Add source field in k8s events {pull}17209[17209]
- Improve AWS cloudtrail field mappings {issue}16086[16086] {issue}16110[16110] {pull}17155[17155]
- Added new module `crowdstrike` for ingesting Crowdstrike Falcon streaming API endpoint event data. {pull}16988[16988]
- Move azure-eventhub input to GA. {issue}15671[15671] {pull}17313[17313]
- Added documentation for running Filebeat in Cloud Foundry. {pull}17275[17275]
- Added access_key_id, secret_access_key and session_token into aws module config. {pull}17456[17456]
- Release Google Cloud module as GA. {pull}17511[17511]
- Update filebeat httpjson input to support pagination via Header and Okta module. {pull}16354[16354]
- Added new Checkpoint Syslog filebeat module. {pull}17682[17682]
- Added Unix stream socket support as an input source and a syslog input source. {pull}17492[17492]
- Added new Fortigate Syslog filebeat module. {pull}17890[17890]
- Change the `json.*` input settings implementation to merge parsed json objects with existing objects in the event instead of fully replacing them. {pull}17958[17958]
- Added http_endpoint input{pull}18298[18298]
- Add support for array parsing in azure-eventhub input. {pull}18585[18585]
- Added `observer.vendor`, `observer.product`, and `observer.type` to PANW module events. {pull}18223[18223]
- Improve ECS categorization field mappings in coredns module. {issue}16159[16159] {pull}18424[18424]
- Improve ECS categorization field mappings in envoyproxy module. {issue}16161[16161] {pull}18395[18395]
- Improve ECS categorization field mappings in cisco module. {issue}16028[16028] {pull}18537[18537]
- Add geoip AS lookup & improve ECS categorization in aws cloudtrail fileset. {issue}18644[18644] {pull}18958[18958]
- Improved performance of PANW sample dashboards. {issue}19031[19031] {pull}19032[19032]
- Add support for v1 consumer API in Cloud Foundry input, use it by default. {pull}19125[19125]
- Add new mode to multiline reader to aggregate constant number of lines {pull}18352[18352]
- Changed the panw module to pass through (rather than drop) message types other than threat and traffic. {issue}16815[16815] {pull}19375[19375]
- Improve ECS categorization field mappings in traefik module. {issue}16183[16183] {pull}19379[19379]
- Improve ECS categorization field mappings in azure module. {issue}16155[16155] {pull}19376[19376]
- Add text & flattened versions of fields with unknown subfields in aws cloudtrail fileset. {issue}18866[18866] {pull}19121[19121]
- Added Microsoft Defender ATP Module. {issue}17997[17997] {pull}19197[19197]
- Add experimental dataset tomcat/log for Apache TomCat logs {pull}19713[19713]
- Add experimental dataset netscout/sightline for Netscout Arbor Sightline logs {pull}19713[19713]
- Add experimental dataset barracuda/waf for Barracuda Web Application Firewall logs {pull}19713[19713]
- Add experimental dataset f5/bigipapm for F5 Big-IP Access Policy Manager logs {pull}19713[19713]
- Add experimental dataset bluecoat/director for Bluecoat Director logs {pull}19713[19713]
- Add experimental dataset cisco/nexus for Cisco Nexus logs {pull}19713[19713]
- Add experimental dataset citrix/virtualapps for Citrix Virtual Apps logs {pull}19713[19713]
- Add experimental dataset cylance/protect for Cylance Protect logs {pull}19713[19713]
- Add experimental dataset fortinet/clientendpoint for Fortinet FortiClient Endpoint Protection logs {pull}19713[19713]
- Add experimental dataset imperva/securesphere for Imperva Secure Sphere logs {pull}19713[19713]
- Add experimental dataset infoblox/nios for Infoblox Network Identity Operating System logs {pull}19713[19713]
- Add experimental dataset juniper/junos for Juniper Junos OS logs {pull}19713[19713]
- Add experimental dataset kaspersky/av for Kaspersky Anti-Virus logs {pull}19713[19713]
- Add experimental dataset microsoft/dhcp for Microsoft DHCP Server logs {pull}19713[19713]
- Add experimental dataset tenable/nessus_security for Tenable Nessus Security Scanner logs {pull}19713[19713]
- Add experimental dataset rapid7/nexpose for Rapid7 Nexpose logs {pull}19713[19713]
- Add experimental dataset radware/defensepro for Radware DefensePro logs {pull}19713[19713]
- Add experimental dataset sonicwall/firewall for Sonicwall Firewalls logs {pull}19713[19713]
- Add experimental dataset squid/log for Squid Proxy Server logs {pull}19713[19713]
- Add experimental dataset zscaler/zia for Zscaler Internet Access logs {pull}19713[19713]
- Add event.ingested for CrowdStrike module {pull}20138[20138]
- Add support for additional fields and FirewallMatchEvent type events in CrowdStrike module {pull}20138[20138]
- Add event.ingested to all Filebeat modules. {pull}20386[20386]
- Add event.ingested for Suricata module {pull}20220[20220]
- Add support for custom header and headersecret for filebeat http_endpoint input {pull}20435[20435]
- Convert httpjson to v2 input {pull}20226[20226]
- Add event.ingested to all Filebeat modules. {pull}20386[20386]
- Added new properties field support for event.outcome in azure module {pull}20998[20998]
- Add type and sub_type to panw panos fileset {pull}20912[20912]
- Add related.hosts ecs field to all modules {pull}21160[21160]
- Keep cursor state between httpjson input restarts {pull}20751[20751]
- New juniper.srx dataset for Juniper SRX logs. {pull}20017[20017]
- Added DNS response IP addresses to `related.ip` in Suricata module. {pull}22291[22291]
- Added TLS JA3 fingerprint, certificate not_before/not_after, certificate SHA1 hash, and certificate subject fields to Zeek SSL dataset. {pull}21696[21696]
- Add platform logs in the azure filebeat module. {pull}22371[22371]
- Added `event.ingested` field to data from the Netflow module. {pull}22412[22412]
- Improve panw ECS url fields mapping. {pull}22481[22481]
- Improve Nats filebeat dashboard. {pull}22726[22726]
- Add support for UNIX datagram sockets in `unix` input. {issues}18632[18632] {pull}22699[22699]
- Add `http.request.mime_type` for Elasticsearch audit log fileset. {pull}22975[22975]
- Add new httpjson input features and mark old config ones for deprecation {pull}22320[22320]
- Add configuration option to set external and internal networks for panw panos fileset {pull}22998[22998]
- Add `subbdomain` fields for rsa2elk modules. {pull}23035[23035]
- Add subdomain enrichment for suricata/eve fileset. {pull}23011[23011]
- Add subdomain enrichment for zeek/dns fileset. {pull}23011[23011]
- Add `event.category` "configuration" to auditd module events. {pull}23010[23010]
- Add `event.category` "configuration" to gsuite module events. {pull}23010[23010]
- Add `event.category` "configuration" to o365 module events. {pull}23010[23010]
- Add `event.category` "configuration" to zoom module events. {pull}23010[23010]
- Add `network.direction` to auditd/log fileset. {pull}23041[23041]
- Add logic for external network.direction in sophos xg fileset {pull}22973[22973]
- Preserve AWS CloudTrail eventCategory in aws.cloudtrail.event_category. {issue}22776[22776] {pull}22805[22805]
- Add top_level_domain enrichment for suricata/eve fileset. {pull}23046[23046]
- Add top_level_domain enrichment for zeek/dns fileset. {pull}23046[23046]
- Add `observer.egress.zone` and `observer.ingress.zone` for cisco/asa and cisco/ftd filesets. {pull}23068[23068]
- Allow cisco/asa and cisco/ftd filesets to override network directionality based off of zones. {pull}23068[23068]
- Allow cef and checkpoint modules to override network directionality based off of zones {pull}23066[23066]
- Add `network.direction` to netflow/log fileset. {pull}23052[23052]
- Add the ability to override `network.direction` based on interfaces in Fortinet/firewall fileset. {pull}23072[23072]
- Add `network.direction` override by specifying `internal_networks` in gcp module. {pull}23081[23081]
- Migrate microsoft/defender_atp to httpjson v2 config {pull}23017[23017]
- Migrate microsoft/m365_defender to httpjson v2 config {pull}23018[23018]
- Migrate okta to httpjson v2 config {pull}23059[23059]
- Add support for Snyk Vulnerability and Audit API. {pull}22677[22677]
- Misp improvements: Migration to httpjson v2 config, pagination and deduplication ID {pull}23070[23070]
- Add Google Workspace module and mark Gsuite module as deprecated {pull}22950[22950]
- Mark m365 defender, defender atp, okta and google workspace modules as GA {pull}23113[23113]
- Add parsing of tcp flags to AWS vpcflow fileset {issue}228020[22820] {pull}23157[23157]
- Added support for first_event context in filebeat httpjson input {pull}23437[23437]
- Added `alternative_host` option to google pubsub input {pull}23215[23215]
- Adding Threat Intel module {pull}21795[21795]
- Added username parsing from Cisco ASA message 302013. {pull}21196[21196]
- Added `encode_as` and `decode_as` options to httpjson along with pluggable encoders/decoders {pull}23478[23478]
- Added feature to modules to adapt Ingest Node pipelines for compatibility with older Elasticsearch versions by
  removing unsupported processors. {pull}23763[23763]
- Added support for Cisco AMP API as a new fileset. {pull}22768[22768]
- Added RFC6587 framing option for tcp and unix inputs {issue}23663[23663] {pull}23724[23724]
- Added `application/x-ndjson` as decode option for httpjson input {pull}23521[23521]
- Added `application/x-www-form-urlencoded` as encode option for httpjson input {pull}23521[23521]
- Move aws-s3 input to GA. {pull}23631[23631]
- Populate `source.mac` and `destination.mac` for Suricata EVE events. {issue}23706[23706] {pull}23721[23721]
- Added string splitting for httpjson input {pull}24022[24022]
- Added Signatures fileset to Zeek module {pull}23772[23772]
- Upgrade Cisco ASA/FTD/Umbrella to ECS 1.8.0. {pull}23819[23819]
- Add new ECS user and categories features to google_workspace/gsuite {issue}23118[23118] {pull}23709[23709]
- Move crowdstrike JS processor to ingest pipelines and upgrade to ECS 1.8.0 {issue}23118[23118] {pull}23875[23875]
- Update Filebeat auditd dataset to ECS 1.8.0. {pull}23723[23723] {issue}23118[23118]
- Updated microsoft defender_atp and m365_defender to ECS 1.8. {pull}23897[23897] {issue}23118[23118]
- Updated o365 module to ECS 1.8. {issue}23118[23118] {pull}23896[23896]
- Upgrade CEF module to ECS 1.8.0. {pull}23832[23832]
- Upgrade fortinet/firewall to ECS 1.8 {issue}23118[23118] {pull}23902[23902]
- Upgrade Zeek to ECS 1.8.0. {issue}23118[23118] {pull}23847[23847]
- Updated azure module to ECS 1.8. {issue}23118[23118] {pull}23927[23927]
- Update aws/s3access to ECS 1.8. {issue}23118[23118] {pull}23920[23920]
- Upgrade panw module to ecs 1.8 {issue}23118[23118] {pull}23931[23931]
- Updated aws/cloudtrail fileset to ECS 1.8. {issue}23118[23118] {pull}23911[23911]
- Upgrade juniper/srx to ecs 1.8.0. {issue}23118[23118] {pull}23936[23936]
- Update mysqlenterprise module to ECS 1.8. {issue}23118[23118] {pull}23978[23978]
- Upgrade sophos/xg fileset to ECS 1.8.0. {issue}23118[23118] {pull}23967[23967]
- Upgrade system/auth to ECS 1.8 {issue}23118[23118] {pull}23961[23961]
- Upgrade elasticsearch/audit to ECS 1.8 {issue}23118[23118] {pull}24000[24000]
- Upgrade okta to ecs 1.8.0 and move js processor to ingest pipeline {issue}23118[23118] {pull}23929[23929]
- Update zoom module to ECS 1.8. {pull}23904[23904] {issue}23118[23118]
- Support X-Forwarder-For in IIS logs. {pull}19142[192142]
- Add support for logs generated by servers configured with `log_statement` and `log_duration` in PostgreSQL module. {pull}24607[24607]
- Added fifteen new message IDs to Cisco ASA/FTD pipeline. {pull}24744[24744]
- Added NTP fileset to Zeek module {pull}24224[24224]
- Add `proxy_url` config for httpjson v2 input. {issue}24615[24615] {pull}24662[24662]
- Change `okta.target` to `flattened` field type.  {issue}24354[24354] {pull}24636[24636]
- Added `http.request.id` to `nginx/ingress_controller` and `elasticsearch/audit`. {pull}24994[24994]
- Add `awsfargate` module to collect container logs from Amazon ECS on Fargate. {pull}25041[25041]
- New module `cyberarkpas` for CyberArk Privileged Access Security audit logs. {pull}24803[24803]
- Add `uri_parts` processor to Apache, Nginx, IIS, Traefik, S3Access, Cisco, F5, Fortinet, Google Workspace, Imperva, Microsoft, Netscout, O365, Sophos, Squid, Suricata, Zeek, Zia, Zoom, and ZScaler modules ingest pipelines. {issue}19088[19088] {pull}24699[24699]
- New module `zookeeper` for Zookeeper service and audit logs {issue}25061[25061] {pull}25128[25128]
- Add parsing for `haproxy.http.request.raw_request_line` field  {issue}25480[25480] {pull}25482[25482]
- Mark `filestream` input beta. {pull}25560[25560]

*Heartbeat*

- Add mime type detection for http responses. {pull}22976[22976]
- Bundle synthetics deps with heartbeat docker image. {pull}23274[23274]
- Handle datastreams for fleet. {pull}24223[24223]
- Add --sandbox option for browser monitor. {pull}24172[24172]
- Support additional 'root' fields from synthetics. {pull}24770[24770]
- Browser zip_url source type. {pull}24714[24714]

*Heartbeat*


*Heartbeat*

*Journalbeat*

*Metricbeat*

- Move the windows pdh implementation from perfmon to a shared location in order for future modules/metricsets to make use of. {pull}15503[15503]
- Add DynamoDB AWS Metricbeat light module {pull}15097[15097]
- Add IBM MQ light-weight Metricbeat module {pull}15301[15301]
- Add mixer metricset for Istio Metricbeat module {pull}15696[15696]
- Add mesh metricset for Istio Metricbeat module{pull}15535[15535]
- Add pilot metricset for Istio Metricbeat module {pull}15761[15761]
- Add galley metricset for Istio Metricbeat module {pull}15857[15857]
- Add `key/value` mode for SQL module. {issue}15770[15770] {pull]15845[15845]
- Add support for Unix socket in Memcached metricbeat module. {issue}13685[13685] {pull}15822[15822]
- Add `up` metric to prometheus metrics collected from host {pull}15948[15948]
- Add citadel metricset for Istio Metricbeat module {pull}15990[15990]
- Add collecting AuroraDB metrics in rds metricset. {issue}14142[14142] {pull}16004[16004]
- Add database_account azure metricset. {issue}15758[15758]
- Add Load Balancing metricset to GCP {pull}15559[15559]
- Add OpenMetrics Metricbeat module {pull}16596[16596]
- Add system/users metricset as beta {pull}16569[16569]
- Add additional cgroup fields to docker/diskio{pull}16638[16638]
- Add Prometheus remote write endpoint {pull}16609[16609]
- Add support for CouchDB v2 {issue}16352[16352] {pull}16455[16455]
- Release Zookeeper/connection module as GA. {issue}14281[14281] {pull}17043[17043]
- Add dashboard for pubsub metricset in googlecloud module. {pull}17161[17161]
- Replace vpc metricset into vpn, transitgateway and natgateway metricsets. {pull}16892[16892]
- Use Elasticsearch histogram type to store Prometheus histograms {pull}17061[17061]
- Allow to rate Prometheus counters when scraping them {pull}17061[17061]
- Release Oracle module as GA. {issue}14279[14279] {pull}16833[16833]
- Add Storage metricsets to GCP module {pull}15598[15598]
- Release vsphere module as GA. {issue}15798[15798] {pull}17119[17119]
- Add PubSub metricset to Google Cloud Platform module {pull}15536[15536]
- Add final tests and move label to GA for the azure module in metricbeat. {pull}17319[17319]
- Added documentation for running Metricbeat in Cloud Foundry. {pull}17275[17275]
- Reference kubernetes manifests mount data directory from the host when running metricbeat as daemonset, so data persist between executions in the same node. {pull}17429[17429]
- Stack Monitoring modules now auto-configure required metricsets when `xpack.enabled: true` is set. {issue}16471[[16471] {pull}17609[17609]
- Add aggregation aligner as a config parameter for googlecloud stackdriver metricset. {issue}17141[[17141] {pull}17719[17719]
- Stack Monitoring modules now auto-configure required metricsets when `xpack.enabled: true` is set. {issue}16471[[16471] {pull}17609[17609]
- Collect new `bulk` indexing metrics from Elasticsearch when `xpack.enabled:true` is set. {issue} {pull}17992[17992]
- Remove requirement to connect as sysdba in Oracle module {issue}15846[15846] {pull}18182[18182]
- Update MSSQL module to fix some SSPI authentication and add brackets to USE statements {pull}17862[17862]]
- Add client address to events from http server module {pull}18336[18336]
- Add memory metrics into compute googlecloud. {pull}18802[18802]
- Add Tomcat overview dashboard {pull}14026[14026]
- Add support for v1 consumer API in Cloud Foundry module, use it by default. {pull}19268[19268]
- The `elasticsearch/index` metricset now collects metrics for hidden indices as well. {issue}18639[18639] {pull}18703[18703]
- Adds support for app insights metrics in the azure module. {issue}18570[18570] {pull}18940[18940]
- Added cache and connection_errors metrics to status metricset of MySQL module {issue}16955[16955] {pull}19844[19844]
- Update MySQL dashboard with connection errors and cache metrics {pull}19913[19913] {issue}16955[16955]
- Add cloud.instance.name into aws ec2 metricset. {pull}20077[20077]
- Add `scope` setting for elasticsearch module, allowing it to monitor an Elasticsearch cluster behind a load-balancing proxy. {issue}18539[18539] {pull}18547[18547]
- Add state_daemonset metricset for Kubernetes Metricbeat module {pull}20649[20649]
- Add billing metricset into googlecloud module. {pull}20812[20812] {issue}20738[20738]
- Release lambda metricset in aws module as GA. {issue}21251[21251] {pull}21255[21255]
- Add dashboard for pubsub metricset in googlecloud module. {pull}21326[21326] {issue}17137[17137]
- Move Prometheus query & remote_write to GA. {pull}21507[21507]
- Map cloud data filed `cloud.account.id` to azure subscription.  {pull}21483[21483] {issue}21381[21381]
- Expand unsupported option from namespace to metrics in the azure module. {pull}21486[21486]
- Move s3_daily_storage and s3_request metricsets to use cloudwatch input. {pull}21703[21703]
- Duplicate system.process.cmdline field with process.command_line ECS field name. {pull}22325[22325]
- Add awsfargate module task_stats metricset to monitor AWS ECS Fargate. {pull}22034[22034]
- Add connection and route metricsets for nats metricbeat module to collect metrics per connection/route. {pull}22445[22445]
- Add unit file states to system/service {pull}22557[22557]
- `kibana` module: `stats` metricset no-longer collects usage-related data. {pull}22732[22732]
- Add more TCP states to Metricbeat system socket_summary. {pull}14347[14347]
- Add io.ops in fields exported by system.diskio. {pull}22066[22066]
- Adjust the Apache status fields in the fleet mode. {pull}22821[22821]
- Add AWS Fargate overview dashboard. {pull}22941[22941]
- Add process.state, process.cpu.pct, process.cpu.start_time and process.memory.pct. {pull}22845[22845]
- Move IIS module to GA and map fields. {issue}22609[22609] {pull}23024[23024]
- Apache: convert status.total_kbytes to status.total_bytes in fleet mode. {pull}23022[23022]
- Release MSSQL as GA {pull}23146[23146]
- Enrich events of `state_service` metricset with kubernetes services' metadata. {pull}23730[23730]
- Add support for Darwin/arm M1. {pull}24019[24019]
- Check fields are documented in aws metricsets. {pull}23887[23887]
- Add support for defining metrics_filters for prometheus module in hints. {pull}24264[24264]
- Add support for PostgreSQL 10, 11, 12 and 13. {pull}24402[24402]
- Add support for SASL/SCRAM authentication to the Kafka module. {pull}24810[24810]
<<<<<<< HEAD
=======
- Add server id to zookeeper events. {pull}25550[25550]
>>>>>>> 2cb2fc1f
- Add additional network metrics to docker/network {pull}25354[25354]

*Packetbeat*



*Functionbeat*


*Heartbeat*


*Winlogbeat*

- Set process.command_line and process.parent.command_line from Sysmon Event ID 1. {pull}17327[17327]
- Add support for event IDs 4673,4674,4697,4698,4699,4700,4701,4702,4768,4769,4770,4771,4776,4778,4779,4964 to the Security module {pull}17517[17517]
- Add registry and code signature information and ECS categorization fields for sysmon module {pull}18058[18058]
- Add support for sysmon v13 events 24 and 25. {issue}24217[24217] {pull}24945[24945]
- Changed the log level of the "Successfully published events" message from `info` to `debug` to reduce verbosity of the `info` logging level. To track event log reader activity use the `published_events` metric. {pull}25617[25617]

*Elastic Log Driver*

- Add support for `docker logs` command {pull}19531[19531]

==== Deprecated

*Affecting all Beats*


*Filebeat*


*Heartbeat*

*Journalbeat*

*Metricbeat*


*Packetbeat*

*Winlogbeat*

*Functionbeat*

==== Known Issue

*Journalbeat*<|MERGE_RESOLUTION|>--- conflicted
+++ resolved
@@ -671,10 +671,7 @@
 - Add support for defining metrics_filters for prometheus module in hints. {pull}24264[24264]
 - Add support for PostgreSQL 10, 11, 12 and 13. {pull}24402[24402]
 - Add support for SASL/SCRAM authentication to the Kafka module. {pull}24810[24810]
-<<<<<<< HEAD
-=======
 - Add server id to zookeeper events. {pull}25550[25550]
->>>>>>> 2cb2fc1f
 - Add additional network metrics to docker/network {pull}25354[25354]
 
 *Packetbeat*
