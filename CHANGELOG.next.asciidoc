--- conflicted
+++ resolved
@@ -250,9 +250,6 @@
 - Added new module `crowdstrike` for ingesting Crowdstrike Falcon streaming API endpoint event data. {pull}16988[16988]
 - Added documentation for running Filebeat in Cloud Foundry. {pull}17275[17275]
 - Move azure-eventhub input to GA. {issue}15671[15671] {pull}17313[17313]
-<<<<<<< HEAD
-- Improve ECS categorization field mappings in misp module. {issue}16026[16026] {pull}17344[17344]
-=======
 - Improve ECS categorization field mappings in mongodb module. {issue}16170[16170] {pull}17371[17371]
 - Improve ECS categorization field mappings for mssql module. {issue}16171[16171] {pull}17376[17376]
 - Added access_key_id, secret_access_key and session_token into aws module config. {pull}17456[17456]
@@ -265,7 +262,7 @@
 - Add support for Google Application Default Credentials to the Google Pub/Sub input and Google Cloud modules. {pull}15668[15668]
 - Enhance `elasticsearch/deprecation` fileset to handle ECS-compatible logs emitted by Elasticsearch. {issue}17715[17715] {pull}17728[17728]
 - Enhance `elasticsearch/slowlog` fileset to handle ECS-compatible logs emitted by Elasticsearch. {issue}17715[17715] {pull}17729[17729]
->>>>>>> 8c9391cb
+- Improve ECS categorization field mappings in misp module. {issue}16026[16026] {pull}17344[17344]
 
 *Heartbeat*
 
