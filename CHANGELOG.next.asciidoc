--- conflicted
+++ resolved
@@ -241,11 +241,8 @@
 - Added support for ingesting structured Elasticsearch audit logs {pull}10352[10352]
 - Added support for ingesting structured Elasticsearch slow logs {pull}10445[10445]
 - Added support for ingesting structured Elasticsearch deprecation logs {pull}10445[10445]
-<<<<<<< HEAD
 - New iptables module that receives iptables/ip6tables logs over syslog or file. Supports Ubiquiti Firewall extensions. {issue}8781[8781] {pull}10176[10176]
-=======
 - Added support for ingesting structured Elasticsearch server logs {pull}10428[10428]
->>>>>>> 20fc1355
 
 *Heartbeat*
 
