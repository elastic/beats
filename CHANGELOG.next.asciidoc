--- conflicted
+++ resolved
@@ -132,12 +132,9 @@
 
 *Auditbeat*
 
-<<<<<<< HEAD
 - Add `ignore_errors` option to audit module. {issue}15768[15768] {pull}36851[36851]
 - Fix copy arguments for strict aligned architectures. {pull}36976[36976]
 - Add linux capabilities to processes in the system/process. {pull}37453[37453]
-=======
->>>>>>> d4d2ddce
 
 *Filebeat*
 
