// Use these for links to issue and pulls. Note issues and pulls redirect one to
// each other on Github, so don't worry too much on using the right prefix.
:issue: https://github.com/elastic/beats/issues/
:pull: https://github.com/elastic/beats/pull/

=== Beats version HEAD
https://github.com/elastic/beats/compare/v8.2.0\...main[Check the HEAD diff]

==== Breaking changes

*Affecting all Beats*


*Auditbeat*


*Filebeat*

- Fixed error spam from `add_kubernetes_metadata` processor when running on AKS. {pull}33697[33697]
- Metrics hosted by the HTTP monitoring endpoint for the `aws-cloudwatch`, `aws-s3`, `cel`, and `lumberjack` inputs are now available under `/inputs/` instead of `/dataset`.
- The `close.on_state_change.inactive` default value is now set to 5 minutes, matching the documentation.

*Heartbeat*


*Metricbeat*


*Packetbeat*


*Winlogbeat*

- Corrects issue with security events with source IP of "LOCAL" or "Unknown" failing to ingest {issue}19627[19627] {pull}34295[34295]
- Added processing for Windows Event ID's 4797, 5379, 5380, 5381, and 5382 for the Security Ingest Pipeline {issue}34293[34293] {pull}34294[34294]
- Added processing for Windows Event ID's 5140 and 5145 for the Security Ingest Pipeline {pull}34352[34352]

*Functionbeat*


==== Bugfixes

*Affecting all Beats*

- Fix Windows service install/uninstall when Win32_Service returns error, add logic to wait until the Windows Service is stopped before proceeding. {pull}33322[33322]
- Support for multiline zookeeper logs {issue}2496[2496]
- Allow `clock_nanosleep` in the default seccomp profiles for amd64 and 386. Newer versions of glibc (e.g. 2.31) require it. {issue}33792[33792]
- Disable lockfile when running under elastic-agent. {pull}33988[33988]
- Add checks to ensure reloading of units if the configuration actually changed. {pull}34346[34346]
- Fix namespacing on self-monitoring {pull}32336[32336]
- Fix race condition when stopping runners {pull}32433[32433]
- Fix concurrent map writes when system/process code called from reporter code {pull}32491[32491]
- Log errors from the Elastic Agent V2 client errors channel. Avoids blocking when error occurs communicating with the Elastic Agent. {pull}34392[34392]

*Auditbeat*


*Filebeat*
- [Azure blob storage] Changed logger field name from `container` to `container_name` so that it does not clash
   with the ecs field name `container`. {pull}34403[34403]
- [GCS] Added support for more mime types & introduced offset tracking via cursor state. Also added support for
   automatic splitting at root level, if root level element is an array. {pull}34155[34155]
- [httpsjon] Improved error handling during pagination with chaining & split processor {pull}34127[34127]
- [Azure blob storage] Added support for more mime types & introduced offset tracking via cursor state. {pull}33981[33981]
- Fix EOF on single line not producing any event. {issue}30436[30436] {pull}33568[33568]
- Fix handling of error in states in direct aws-s3 listing input {issue}33513[33513] {pull}33722[33722]
- Fix `httpjson` input page number initialization and documentation. {pull}33400[33400]
- Add handling of AAA operations for Cisco ASA module. {issue}32257[32257] {pull}32789[32789]
- Fix gc.log always shipped even if gc fileset is disabled {issue}30995[30995]
- Fix handling of empty array in httpjson input. {pull}32001[32001]
- Fix reporting of `filebeat.events.active` in log events such that the current value is always reported instead of the difference from the last value. {pull}33597[33597]
- Fix splitting array of strings/arrays in httpjson input {issue}30345[30345] {pull}33609[33609]
- Fix Google workspace pagination and document ID generation. {pull}33666[33666]
- Fix PANW handling of messages with event.original already set. {issue}33829[33829] {pull}33830[33830]
- Rename identity as identity_name when the value is a string in Azure Platform Logs. {pull}33654[33654]
- Fix 'requires pointer' error while getting cursor metadata. {pull}33956[33956]
- Fix input cancellation handling when HTTP client does not support contexts. {issue}33962[33962] {pull}33968[33968]
- Update mito CEL extension library to v0.0.0-20221207004749-2f0f2875e464 {pull}33974[33974]
- Fix CEL result deserialisation when evaluation fails. {issue}33992[33992] {pull}33996[33996]
- Fix handling of non-200/non-429 status codes. {issue}33999[33999] {pull}34002[34002]
- [azure-eventhub input] Switch the run EPH run mode to non-blocking {pull}34075[34075]
- [google_workspace] Fix pagination and cursor value update. {pull}34274[34274]
- Fix handling of quoted values in auditd module. {issue}22587[22587] {pull}34069[34069]
- Fixing system tests not returning expected content encoding for azure blob storage input. {pull}34412[34412]

*Heartbeat*
- Fix broken zip URL monitors. NOTE: Zip URL Monitors will be removed in version 8.7 and replaced with project monitors. {pull}33723[33723]
- Fix bug where states.duration_ms was incorrect type. {pull}33563[33563]
- Fix handling of long UDP messages in UDP input. {issue}33836[33836] {pull}33837[33837]
- Fix browser monitor summary reporting as up when monitor is down. {issue}33374[33374] {pull}33819[33819]
- Fix beat capabilities on Docker image. {pull}33584[33584]
- Fix serialization of state duration to avoid scientific notation. {pull}34280[34280]


*Heartbeat*


*Auditbeat*


*Filebeat*

- Allow the `misp` fileset in the Filebeat `threatintel` module to ignore CIDR ranges for an IP field. {issue}29949[29949] {pull}34195[34195]

*Auditbeat*


*Filebeat*


*Heartbeat*


*Metricbeat*

- in module/windows/perfmon, changed collection method of the second counter value required to create a displayable value {pull}32305[32305]
- Fix and improve AWS metric period calculation to avoid zero-length intervals {pull}32724[32724]
- Add missing cluster metadata to k8s module metricsets {pull}32979[32979] {pull}33032[33032]
- Add GCP CloudSQL region filter {pull}32943[32943]
- Fix logstash cgroup mappings {pull}33131[33131]
- Remove unused `elasticsearch.node_stats.indices.bulk.avg_time.bytes` mapping {pull}33263[33263]
- Fix kafka dashboard field names {pull}33555[33555]
- Add tags to events based on parsed identifier. {pull}33472[33472]
- Support Oracle-specific connection strings in SQL module {issue}32089[32089] {pull}32293[32293]
- Remove deprecated metrics from controller manager, scheduler and proxy {pull}34161[34161]


*Osquerybeat*


*Packetbeat*


*Winlogbeat*


*Functionbeat*

- Fix Kinesis events timestamp to use timestamp of the event record instead of when the record was processed {pull}33593[33593]


*Elastic Logging Plugin*


==== Added

*Affecting all Beats*


*Auditbeat*


*Filebeat*

- add documentation for decode_xml_wineventlog processor field mappings.  {pull}32456[32456]
- httpjson input: Add request tracing logger. {issue}32402[32402] {pull}32412[32412]
- Add cloudflare R2 to provider list in AWS S3 input. {pull}32620[32620]
- Add support for single string containing multiple relation-types in getRFC5988Link. {pull}32811[32811]
- Fix handling of invalid UserIP and LocalIP values. {pull}32896[32896]
- Allow http_endpoint instances to share ports. {issue}32578[32578] {pull}33377[33377]
- Improve httpjson documentation for split processor. {pull}33473[33473]
- Added separation of transform context object inside httpjson. Introduced new clause `.parent_last_response.*` {pull}33499[33499]
- Cloud Foundry input uses server-side filtering when retrieving logs. {pull}33456[33456]
- Add `parse_aws_vpc_flow_log` processor. {pull}33656[33656]
- Update `aws.vpcflow` dataset in AWS module have a configurable log `format` and to produce ECS 8.x fields. {pull}33699[33699]
- Modified `aws-s3` input to reduce mutex contention when multiple SQS message are being processed concurrently. {pull}33658[33658]
- Disable "event normalization" processing for the aws-s3 input to reduce allocations. {pull}33673[33673]
- Add Common Expression Language input. {pull}31233[31233]
- Add support for http+unix and http+npipe schemes in httpjson input. {issue}33571[33571] {pull}33610[33610]
- Add support for http+unix and http+npipe schemes in cel input. {issue}33571[33571] {pull}33712[33712]
- Add `decode_duration`, `move_fields` processors. {pull}31301[31301]
- Add backup to bucket and delete functionality for the `aws-s3` input. {issue}30696[30696] {pull}33559[33559]
- Add metrics for UDP packet processing. {pull}33870[33870]
- Convert UDP input to v2 input. {pull}33930[33930]
- Improve collection of risk information from Okta debug data. {issue}33677[33677] {pull}34030[34030]
- Adding filename details from zip to response for httpjson {issue}33952[33952] {pull}34044[34044]
- Allow user configuration of keep-alive behaviour for HTTPJSON and CEL inputs. {issue}33951[33951] {pull}34014[34014]
- Add support for polling system UDP stats for UDP input metrics. {pull}34070[34070]
- Add support for recognizing the log level in Elasticsearch JVM logs {pull}34159[34159]
- Added metric `sqs_lag_time` for aws-s3 input. {pull}34306[34306]
- Add metrics for TCP packet processing. {pull}34333[34333]
- Add metrics for unix socket packet processing. {pull}34335[34335]
- Add beta `take over` mode for `filestream` for simple migration from `log` inputs {pull}34292[34292]
- Add pagination support for Salesforce module. {issue}34057[34057] {pull}34065[34065]
- Allow users to redact sensitive data from CEL input debug logs. {pull}34302[34302]
<<<<<<< HEAD
- Add support for new Rabbitmq timestamp format for logs {pull}34211[34211]
=======
- Added support for HTTP destination override to Google Cloud Storage input. {pull}34413[34413]
>>>>>>> d1ef41c1

*Auditbeat*


*Filebeat*


*Heartbeat*


*Metricbeat*

- Add Data Granularity option to AWS module to allow for for fewer API calls of longer periods and keep small intervals. {issue}33133[33133] {pull}33166[33166]
- Update README file on how to run Metricbeat on Kubernetes. {pull}33308[33308]
- Add per-thread metrics to system_summary {pull}33614[33614]
- Add GCP CloudSQL metadata {pull}33066[33066]
- Remove GCP Compute metadata cache {pull}33655[33655]
- Add support for multiple regions in GCP {pull}32964[32964]
- Add GCP Redis regions support {pull}33728[33728]
- Add namespace metadata to all namespaced kubernetes resources. {pull}33763[33763]
- Changed cloudwatch module to call ListMetrics API only once per region, instead of per AWS namespace {pull}34055[34055]
- Add beta ingest_pipeline metricset to Elasticsearch module for ingest pipeline monitoring {pull}34012[34012]
- Handle duplicated TYPE line for prometheus metrics {issue}18813[18813] {pull}33865[33865]

*Packetbeat*

- Add option to allow sniffer to change device when default route changes. {issue}31905[31905] {pull}32681[32681]
- Add option to allow sniffing multiple interface devices. {issue}31905[31905] {pull}32933[32933]
- Bump Windows Npcap version to v1.71. {issue}33164[33164] {pull}33172[33172]
- Add fragmented IPv4 packet reassembly. {issue}33012[33012] {pull}33296[33296]
- Reduce logging level for ENOENT to WARN when mapping sockets to processes. {issue}33793[33793] {pull}[]
- Add metrics for TCP and UDP packet processing. {pull}33833[33833] {pull}34353[34353]

*Packetbeat*


*Functionbeat*


*Winlogbeat*

- Add metrics for log event processing. {pull}33922[33922]

*Elastic Log Driver*


==== Deprecated

*Affecting all Beats*


*Filebeat*


*Heartbeat*


*Metricbeat*


*Packetbeat*

*Winlogbeat*


*Functionbeat*

==== Known Issue





<|MERGE_RESOLUTION|>--- conflicted
+++ resolved
@@ -183,11 +183,8 @@
 - Add beta `take over` mode for `filestream` for simple migration from `log` inputs {pull}34292[34292]
 - Add pagination support for Salesforce module. {issue}34057[34057] {pull}34065[34065]
 - Allow users to redact sensitive data from CEL input debug logs. {pull}34302[34302]
-<<<<<<< HEAD
+- Added support for HTTP destination override to Google Cloud Storage input. {pull}34413[34413]
 - Add support for new Rabbitmq timestamp format for logs {pull}34211[34211]
-=======
-- Added support for HTTP destination override to Google Cloud Storage input. {pull}34413[34413]
->>>>>>> d1ef41c1
 
 *Auditbeat*
 
