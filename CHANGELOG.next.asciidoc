--- conflicted
+++ resolved
@@ -588,11 +588,8 @@
 
 `host` metadata fields when processing network data from network tap or mirror
 port. {pull}19209[19209]
-<<<<<<< HEAD
 - Add support for overriding the published index on a per-protocol/flow basis. {pull}22134[22134]
-=======
 - Change build process for x-pack distribution {pull}21979[21979]
->>>>>>> bcbef062
 
 
 *Functionbeat*
