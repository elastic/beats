// Use these for links to issue and pulls. Note issues and pulls redirect one to
// each other on Github, so don't worry too much on using the right prefix.
:issue: https://github.com/elastic/beats/issues/
:pull: https://github.com/elastic/beats/pull/

=== Beats version HEAD
https://github.com/elastic/beats/compare/v8.8.1\...main[Check the HEAD diff]

==== Breaking changes

*Affecting all Beats*

- Fix FQDN being lowercased when used as `host.hostname` {issue}39993[39993]
- Beats won't log start up information when running under the Elastic Agent {40390}40390[40390]
- Drop support for Debian 10 and upgrade statically linked glibc from 2.28 to 2.31 {pull}41402[41402]
- Set default kafka version to 2.1.0 in kafka output and filebeat. {pull}41662[41662]
- Replace default Ubuntu-based images with UBI-minimal-based ones {pull}42150[42150]
- removed support for a single `-` to precede multi-letter command line arguments.  Use `--` instead. {issue}42117[42117] {pull}42209[42209]

*Auditbeat*


*Filebeat*

- Convert netflow input to API v2 and disable event normalisation {pull}37901[37901]
- Removed deprecated Squid from Beats. See <<migrate-from-deprecated-module>> for migration options. {pull}38037[38037]
- Removed deprecated Sonicwall from Beats. Use the https://docs.elastic.co/integrations/sonicwall[SonicWall Firewall] Elastic integration instead. {pull}38037[38037]
- Removed deprecated Radware from Beats. See <<migrate-from-deprecated-module>> for migration options. {pull}38037[38037]
- Removed deprecated Netscout from Beats. See <<migrate-from-deprecated-module>> for migration options. {pull}38037[38037]
- Removed deprecated Juniper Netscreen from Beats. See <<migrate-from-deprecated-module>> for migration options. {pull}38037[38037]
- Removed deprecated Impreva from Beats. See <<migrate-from-deprecated-module>> for migration options. {pull}38037[38037]
- Removed deprecated Cylance from Beats. See <<migrate-from-deprecated-module>> for migration options. {pull}38037[38037]
- Removed deprecated Bluecoat from Beats. See <<migrate-from-deprecated-module>> for migration options. {pull}38037[38037]
- Introduce input/netmetrics and refactor netflow input metrics {pull}38055[38055]
- Redis: Added replication role as a field to submitted slowlogs
- Change log.file.path field in awscloudwatch input to nested object. {pull}41099[41099]
- The Filestream input only starts to ingest a file when it is >= 1024 bytes in size. This happens because the fingerprint` is the default file identity now. To restore the previous behaviour, set `file_identity.native: ~` and `prospector.scanner.fingerprint.enabled: false` {issue}40197[40197] {pull}41762[41762]
- Filebeat fails to start when its configuration contains usage of the deprecated `log` or `container` inputs. However, they can still be using while setting `allow_deprecated_use: true` in their configuration {pull}42295[42295]


*Heartbeat*


*Metricbeat*

- Setting period for counter cache for Prometheus remote_write at least to 60sec {pull}38553[38553]
- Remove fallback to the node limit for the `kubernetes.pod.cpu.usage.limit.pct` and `kubernetes.pod.memory.usage.limit.pct` metrics calculation
- Add support for Kibana status metricset in v8 format {pull}40275[40275]
- Mark system process metricsets as running if metrics are partially available {pull}40565[40565]

*Osquerybeat*

- Add action responses data stream, allowing osquerybeat to post action results directly to elasticsearch. {pull}39143[39143]
- Disable allow_unsafe osquery configuration. {pull}40130[40130]
- Upgrade to osquery 5.12.1. {pull}40368[40368]
- Upgrade to osquery 5.13.1. {pull}40849[40849]


*Packetbeat*



*Winlogbeat*

- Add "event.category" and "event.type" to Sysmon module for EventIDs 8, 9, 19, 20, 27, 28, 255 {pull}35193[35193]
- Default to use raw api and delete older xml implementation. {pull}42275[42275]

*Functionbeat*


*Elastic Logging Plugin*


==== Bugfixes

*Affecting all Beats*

- Support for multiline zookeeper logs {issue}2496[2496]
- Add checks to ensure reloading of units if the configuration actually changed. {pull}34346[34346]
- Fix namespacing on self-monitoring {pull}32336[32336]
- Fix namespacing on self-monitoring {pull}32336[32336]
- Fix Beats started by agent do not respect the allow_older_versions: true configuration flag {issue}34227[34227] {pull}34964[34964]
- Fix performance issues when we have a lot of inputs starting and stopping by allowing to disable global processors under fleet. {issue}35000[35000] {pull}35031[35031]
- 'add_cloud_metadata' processor - add cloud.region field for GCE cloud provider
- 'add_cloud_metadata' processor - update azure metadata api version to get missing `cloud.account.id` field
- Upgraded apache arrow library used in x-pack/libbeat/reader/parquet from v11 to v12.0.1 in order to fix cross-compilation issues {pull}35640[35640]
- Fix panic when MaxRetryInterval is specified, but RetryInterval is not {pull}35820[35820]
- Support build of projects outside of beats directory {pull}36126[36126]
- Support Elastic Agent control protocol chunking support {pull}37343[37343]
- Lower logging level to debug when attempting to configure beats with unknown fields from autodiscovered events/environments {pull}[37816][37816]
- Set timeout of 1 minute for FQDN requests {pull}37756[37756]
- Fix a race condition during metrics initialization which could cause a panic. {issue}45822[45822] {pull}46054[46054]
- Fixed a panic when the beat restarts itself by adding 'eventfd2' to default seccomp policy {issue}46372[46372]
- Update github.com/go-viper/mapstructure/v2 to v2.4.0 {pull}46335[46335]
<<<<<<< HEAD
- Update github.com/docker/docker to v28.3.3 {pull}46334[46334]
=======
- Update Go version to 1.24.7 {pull}46070[46070].
>>>>>>> cf7015e2

*Auditbeat*

- auditd: Request status from a separate socket to avoid data congestion {pull}41207[41207]

*Auditbeat*


*Filebeat*

- [Gcs Input] - Added missing locks for safe concurrency {pull}34914[34914]
- Fix the ignore_inactive option being ignored in Filebeat's filestream input {pull}34770[34770]
- Fix TestMultiEventForEOFRetryHandlerInput unit test of CometD input {pull}34903[34903]
- Add input instance id to request trace filename for httpjson and cel inputs {pull}35024[35024]
- Fixes "Can only start an input when all related states are finished" error when running under Elastic-Agent {pull}35250[35250] {issue}33653[33653]
- [system] sync system/auth dataset with system integration 1.29.0. {pull}35581[35581]
- [GCS Input] - Fixed an issue where bucket_timeout was being applied to the entire bucket poll interval and not individual bucket object read operations. Fixed a map write concurrency issue arising from data races when using a high number of workers. Fixed the flaky tests that were present in the GCS test suit. {pull}35605[35605]
- Fixed concurrency and flakey tests issue in azure blob storage input. {issue}35983[35983] {pull}36124[36124]
- Fix panic when sqs input metrics getter is invoked {pull}36101[36101] {issue}36077[36077]
- Fix handling of Juniper SRX structured data when there is no leading junos element. {issue}36270[36270] {pull}36308[36308]
- Fix Filebeat Cisco module with missing escape character {issue}36325[36325] {pull}36326[36326]
- Added a fix for Crowdstrike pipeline handling process arrays {pull}36496[36496]
- [threatintel] MISP pagination fixes {pull}37898[37898]
- Fix file handle leak when handling errors in filestream {pull}37973[37973]
- Fix a race condition that could crash Filebeat with a "negative WaitGroup counter" error {pull}38094[38094]
- Fix "failed processing S3 event for object key" error on aws-s3 input when key contains the "+" character {issue}38012[38012] {pull}38125[38125]
- Fix filebeat gcs input panic {pull}38407[38407]
- Fix filestream's registry GC: registry entries are now removed from the in-memory and disk store when they're older than the set TTL {issue}36761[36761] {pull}38488[38488]
- Fix filestream's registry GC: registry entries are now removed from the in-memory and disk store when they're older than the set TTL {issue}36761[36761] {pull}38488[38488]
- [threatintel] MISP splitting fix for empty responses {issue}38739[38739] {pull}38917[38917]
- Prevent GCP Pub/Sub input blockage by increasing default value of `max_outstanding_messages` {issue}35029[35029] {pull}38985[38985]
- Updated Websocket input title to align with existing inputs {pull}39006[39006]
- Restore netflow input on Windows {pull}39024[39024]
- Upgrade azure-event-hubs-go and azure-storage-blob-go dependencies. {pull}38861[38861]
- Fix request trace filename handling in http_endpoint input. {pull}39410[39410]
- Upgrade github.com/hashicorp/go-retryablehttp to mitigate CVE-2024-6104 {pull}40036[40036]
- Prevent panic in CEL and salesforce inputs when github.com/hashicorp/go-retryablehttp exceeds maximum retries. {pull}40144[40144]
- Fix publication of group data from the Okta entity analytics provider. {pull}40681[40681]
- Ensure netflow custom field configuration is applied. {issue}40735[40735] {pull}40730[40730]
- Fix a bug in Salesforce input to only handle responses with 200 status code {pull}41015[41015]
- Fix double encoding of client_secret in the Entity Analytics input's Azure Active Directory provider {pull}41393[41393]
- Fix double encoding of client_secret in the Entity Analytics input's Azure Active Directory provider {pull}41393[41393]
- The azure-eventhub input now correctly reports its status to the Elastic Agent on fatal errors {pull}41469[41469]
- Remove erroneous status reporting to Elastic-Agent from the Filestream input {pull}42435[42435]
- Fix wrongly emitted missing input ID warning {issue}42969[42969] {pull}45747[45747]
- Handle unexpectedEOF error in aws-s3 input and enforce retrying using download failed error {pull}42420[42756]
- Handle special values of accountExpires in the Activedirectory Entity Analytics provider. {pull}43364[43364]
- Fix endpoint path typo in Okta entity analytics provider. {pull}44147[44147]
- Fixed a websocket panic scenario which would occur after exhausting max retries. {pull}44342[44342]
- Fix publishing Okta entity analytics enrichments. {pull}44483[44483]
- Fix status reporting panic in GCP Pub/Sub input. {issue}44624[44624] {pull}44625[44625]
- If a Filestream input fails to be created, its ID is removed from the list of running input IDs {pull}44697[44697]
- Fix timeout handling by Crowdstrike streaming input. {pull}44720[44720]
- Ensure DEPROVISIONED Okta entities are published by Okta entityanalytics provider. {issue}12658[12658] {pull}44719[44719]
- Fix handling of cursors by the streaming input for Crowdstrike. {issue}44364[44364] {pull}44548[44548]
- Added missing "text/csv" content-type filter support in azureblobsortorage input. {issue}44596[44596] {pull}44824[44824]
- Fix unexpected EOF detection and improve memory usage. {pull}44813[44813]
- Added missing "text/csv" content-type filter support in GCS input. {issue}44922[44922] {pull}44923[44923]
- Fix handling of unnecessary BOM in UTF-8 text received by o365audit input. {issue}44327[44327] {pull}45739[45739]
- Fix reading journald messages with more than 4kb. {issue}45511[45511] {pull}46017[46017]
- Restore the Streaming input on Windows. {pull}46031[46031]
- Fix termination of input on API errors. {pull}45999[45999]
- Fixed case where Beats would silently fail due to invalid input configuration, now the error is correctly reported. {issue}43118[43118] {pull}45733[45733]
- Fix race condition that could cause Filebeat to hang during shutdown after failing to startup {issue}45034[45034] {pull}46331[46331]
- Fixed hints autodiscover for Docker when the configuration is only `hints.enabled: true`. {issue}45156[45156] {pull}45864[45864]

*Heartbeat*



*Metricbeat*

- Fix Azure Monitor 429 error by causing metricbeat to retry the request again. {pull}38294[38294]
- Fix fields not being parsed correctly in postgresql/database {issue}25301[25301] {pull}37720[37720]
- rabbitmq/queue - Change the mapping type of `rabbitmq.queue.consumers.utilisation.pct` to `scaled_float` from `long` because the values fall within the range of `[0.0, 1.0]`. Previously, conversion to integer resulted in reporting either `0` or `1`.
- Fix timeout caused by the retrival of which indices are hidden {pull}39165[39165]
- Fix Azure Monitor support for multiple aggregation types {issue}39192[39192] {pull}39204[39204]
- Fix handling of access errors when reading process metrics {pull}39627[39627]
- Fix behavior of cgroups path discovery when monitoring the host system from within a container {pull}39627[39627]
- Fix issue where beats may report incorrect metrics for its own process when running inside a container {pull}39627[39627]
- Normalize AWS RDS CPU Utilization values before making the metadata API call. {pull}39664[39664]
- Fix behavior of pagetypeinfo metrics {pull}39985[39985]
- Update beat module with apm-server monitoring metrics fields {pull}40127[40127]
- Fix Azure Monitor metric timespan to restore Storage Account PT1H metrics {issue}40376[40376] {pull}40367[40367]
- Remove excessive info-level logs in cgroups setup {pull}40491[40491]
- Add missing ECS Cloud fields in GCP `metrics` metricset when using `exclude_labels: true` {issue}40437[40437] {pull}40467[40467]
- Add AWS OwningAccount support for cross account monitoring {issue}40570[40570] {pull}40691[40691]
- Use namespace for GetListMetrics when exists in AWS {pull}41022[41022]
- Only fetch cluster-level index stats summary {issue}36019[36019] {pull}42901[42901]
- Fix panic in kafka consumergroup member assignment fetching when there are 0 members in consumer group. {pull}44576[44576]
- Upgrade `go.mongodb.org/mongo-driver` from `v1.14.0` to `v1.17.4` to fix connection leaks in MongoDB module {pull}44769[44769]
- Fix histogram values of zero are filtered out on non-amd64 platforms for openmetrics and prometheus {pull}44750[44750]
- Changed Kafka protocol version from 3.6.0 to 2.1.0 to fix compatibility with Kafka 2.x brokers. {pull}45761[45761]
- Fix an issue where the conntrack metricset entries field reported a count inflated by a factor of the number of CPU cores. {issue}46138[46138] {pull}46140[46140]
- Enhance behavior of sanitizeError: replace sensitive info even if it is escaped and add pattern-based sanitization {pull}45857[45857]

*Osquerybeat*


*Packetbeat*

- Properly marshal nested structs in ECS fields, fixing issues with mixed cases in field names {pull}42116[42116]


*Winlogbeat*

- Fix message handling in the experimental api. {issue}19338[19338] {pull}41730[41730]
- Fix forwarded event handling and add channel error resilience. {pull}46190[46190]


*Elastic Logging Plugin*


==== Added

*Affecting all Beats*

- Added append Processor which will append concrete values or values from a field to target. {issue}29934[29934] {pull}33364[33364]
- dns processor: Add support for forward lookups (`A`, `AAAA`, and `TXT`). {issue}11416[11416] {pull}36394[36394]
- [Enhanncement for host.ip and host.mac] Disabling netinfo.enabled option of add-host-metadata processor {pull}36506[36506]
- allow `queue` configuration settings to be set under the output. {issue}35615[35615] {pull}36788[36788]
- Beats will now connect to older Elasticsearch instances by default {pull}36884[36884]
- Raise up logging level to warning when attempting to configure beats with unknown fields from autodiscovered events/environments
- elasticsearch output now supports `idle_connection_timeout`. {issue}35616[35615] {pull}36843[36843]
- Enable early event encoding in the Elasticsearch output, improving cpu and memory use {pull}38572[38572]
- The environment variable `BEATS_ADD_CLOUD_METADATA_PROVIDERS` overrides configured/default `add_cloud_metadata` providers {pull}38669[38669]
- When running under Elastic-Agent Kafka output allows dynamic topic in `topic` field {pull}40415[40415]
- Replace `compress/gzip` with https://github.com/klauspost/compress/gzip library for gzip compression {pull}41584[41584]
- Add regex pattern matching to add_kubernetes_metadata processor {pull}41903[41903]

*Auditbeat*

- Added `add_session_metadata` processor, which enables session viewer on Auditbeat data. {pull}37640[37640]
- Add linux capabilities to processes in the system/process. {pull}37453[37453]
- Add linux capabilities to processes in the system/process. {pull}37453[37453]
- Add process.entity_id, process.group.name and process.group.id in add_process_metadata processor. Make fim module with kprobes backend to always add an appropriately configured add_process_metadata processor to enrich file events {pull}38776[38776]

*Auditbeat*



*Auditbeat*


*Filebeat*

- add documentation for decode_xml_wineventlog processor field mappings.  {pull}32456[32456]
- httpjson input: Add request tracing logger. {issue}32402[32402] {pull}32412[32412]
- Add cloudflare R2 to provider list in AWS S3 input. {pull}32620[32620]
- Add support for single string containing multiple relation-types in getRFC5988Link. {pull}32811[32811]
- Added separation of transform context object inside httpjson. Introduced new clause `.parent_last_response.*` {pull}33499[33499]
- Added metric `sqs_messages_waiting_gauge` for aws-s3 input. {pull}34488[34488]
- Add nginx.ingress_controller.upstream.ip to related.ip {issue}34645[34645] {pull}34672[34672]
- Add unix socket log parsing for nginx ingress_controller {pull}34732[34732]
- Added metric `sqs_worker_utilization` for aws-s3 input. {pull}34793[34793]
- Add MySQL authentication message parsing and `related.ip` and `related.user` fields {pull}34810[34810]
- Add nginx ingress_controller parsing if one of upstreams fails to return response {pull}34787[34787]
- Add oracle authentication messages parsing {pull}35127[35127]
- Add `clean_session` configuration setting for MQTT input.  {pull}35806[16204]
- Add support for a simplified input configuraton when running under Elastic-Agent {pull}36390[36390]
- Added support for Okta OAuth2 provider in the CEL input. {issue}36336[36336] {pull}36521[36521]
- Added support for new features & removed partial save mechanism in the Azure Blob Storage input. {issue}35126[35126] {pull}36690[36690]
- Added support for new features and removed partial save mechanism in the GCS input. {issue}35847[35847] {pull}36713[36713]
- Use filestream input with file_identity.fingerprint as default for hints autodiscover. {issue}35984[35984] {pull}36950[36950]
- Add setup option `--force-enable-module-filesets`, that will act as if all filesets have been enabled in a module during setup. {issue}30915[30915] {pull}99999[99999]
- Made Azure Blob Storage input GA and updated docs accordingly. {pull}37128[37128]
- Made GCS input GA and updated docs accordingly. {pull}37127[37127]
- Add parseDateInTZ value template for the HTTPJSON input {pull}37738[37738]
- Improve rate limit handling by HTTPJSON {issue}36207[36207] {pull}38161[38161] {pull}38237[38237]
- Parse more fields from Elasticsearch slowlogs {pull}38295[38295]
- added benchmark input {pull}37437[37437]
- added benchmark input and discard output {pull}37437[37437]
- Update CEL mito extensions to v1.11.0 to improve type checking. {pull}39460[39460]
- Update CEL mito extensions to v1.12.2. {pull}39755[39755]
- Added out of the box support for Amazon EventBridge notifications over SQS to S3 input {pull}40006[40006]
- Update CEL mito extensions to v1.13.0 {pull}40035[40035]
- Add ability to remove request trace logs from http_endpoint input. {pull}40005[40005]
- Add ability to remove request trace logs from entityanalytics input. {pull}40004[40004]
- Allow cross-region bucket configuration in s3 input. {issue}22161[22161] {pull}40309[40309]
- Disable event normalization for netflow input {pull}40635[40635]
- Add `use_kubeadm` config option for filebeat (both filbeat.input and autodiscovery) in order to toggle kubeadm-config api requests {pull}40301[40301]
- Add CSV decoding capacity to azureblobstorage input {pull}40978[40978]
- Add CSV decoding capacity to gcs input {pull}40979[40979]
- Jounrald input now supports filtering by facilities {pull}41061[41061]
- Add ability to remove request trace logs from http_endpoint input. {pull}40005[40005]
- Add ability to remove request trace logs from entityanalytics input. {pull}40004[40004]
- Filebeat's registry is now added to the Elastic-Agent diagnostics bundle {issue}33238[33238] {pull}41795[41795]
- The Filestream input now uses the `fingerprint` file identity by default. The state from files are automatically migrated if the previous file identity was `native` (the default) or `path`. If the `file_identity` is explicitly set, there is no change in behaviour. {issue}40197[40197] {pull}41762[41762]
- Improve HTTP JSON health status logic for empty template results. {pull}46332[46332]
- Improve CEL input documentation of authentication options. {pull}46253[46253]
- Add status reporting support for Azure Event Hub v2 input. {pull}44846[44846]

*Auditbeat*


*Libbeat*

- enrich events with EC2 tags in add_cloud_metadata processor {pull}41477[41477]


*Heartbeat*

- Added status to monitor run log report.
- Upgrade node to latest LTS v18.20.3. {pull}40038[40038]
- Add support for RFC7231 methods to http monitors. {pull}41975[41975]

*Metricbeat*

- Add per-thread metrics to system_summary {pull}33614[33614]
- Add GCP CloudSQL metadata {pull}33066[33066]
- Add GCP Carbon Footprint metricbeat data {pull}34820[34820]
- Add event loop utilization metric to Kibana module {pull}35020[35020]
- Add metrics grouping by dimensions and time to Azure app insights {pull}36634[36634]
- Align on the algorithm used to transform Prometheus histograms into Elasticsearch histograms {pull}36647[36647]
- Add linux IO metrics to system/process {pull}37213[37213]
- Add new memory/cgroup metrics to Kibana module {pull}37232[37232]
- Add SSL support to mysql module {pull}37997[37997]
- Add SSL support for aerospike module {pull}38126[38126]
- Add `use_kubeadm` config option in kubernetes module in order to toggle kubeadm-config api requests {pull}40086[40086]
- Log the total time taken for GCP `ListTimeSeries` and `AggregatedList` requests {pull}40661[40661]
- Add new metrics for the vSphere Host metricset. {pull}40429[40429]
- Add new metrics for the vSphere Datastore metricset. {pull}40441[40441]
- Add new metricset cluster for the vSphere module. {pull}40536[40536]
- Add new metricset network for the vSphere module. {pull}40559[40559]
- Add new metricset resourcepool for the vSphere module. {pull}40456[40456]
- Add AWS Cloudwatch capability to retrieve tags from AWS/ApiGateway resources {pull}40755[40755]
- Add new metricset datastorecluster for vSphere module. {pull}40634[40634]
- Add support for new metrics in datastorecluster metricset. {pull}40694[40694]
- Add support for snapshot in vSphere virtualmachine metricset {pull}40683[40683]
- Update fields to use mapstr in vSphere virtualmachine metricset  {pull}40707[40707]
- Add metrics related to triggered alarms in all the vSphere metricsets. {pull}40714[40714] {pull}40876[40876]
- Add support for period based intervalID in vSphere host and datastore metricsets {pull}40678[40678]
- Add new metrics fot datastore and minor changes to overall vSphere metrics {pull}40766[40766]
- Added Cisco Meraki module {pull}40836[40836]
- Added Palo Alto Networks module {pull}40686[40686]
- Restore docker.network.in.* and docker.network.out.* fields in docker module {pull}40968[40968]
- Bump aerospike-client-go to version v7.7.1 and add support for basic auth in Aerospike module {pull}41233[41233]
- Only watch metadata for ReplicaSets in metricbeat k8s module {pull}41289[41289]
- Preserve queries for debugging when `merge_results: true` in SQL module {pull}42271[42271]
- Collect more fields from ES node/stats metrics and only those that are necessary {pull}42421[42421]
- Add support for Kafka 4.0 in the Kafka module. {pull}44723[44723]

*Metricbeat*


*Osquerybeat*


*Packetbeat*

*Winlogbeat*

- Add handling for missing `EvtVarType`s in experimental api. {issue}19337[19337] {pull}41418[41418]

*Functionbeat*


*Elastic Log Driver*
*Elastic Logging Plugin*


==== Deprecated

*Auditbeat*


*Filebeat*


*Heartbeat*



*Metricbeat*


*Osquerybeat*


*Packetbeat*


*Winlogbeat*


*Functionbeat*


*Elastic Logging Plugin*


==== Known Issues
















<|MERGE_RESOLUTION|>--- conflicted
+++ resolved
@@ -92,11 +92,8 @@
 - Fix a race condition during metrics initialization which could cause a panic. {issue}45822[45822] {pull}46054[46054]
 - Fixed a panic when the beat restarts itself by adding 'eventfd2' to default seccomp policy {issue}46372[46372]
 - Update github.com/go-viper/mapstructure/v2 to v2.4.0 {pull}46335[46335]
-<<<<<<< HEAD
+- Update Go version to 1.24.7 {pull}46070[46070].
 - Update github.com/docker/docker to v28.3.3 {pull}46334[46334]
-=======
-- Update Go version to 1.24.7 {pull}46070[46070].
->>>>>>> cf7015e2
 
 *Auditbeat*
 
