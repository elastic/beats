// Use these for links to issue and pulls. Note issues and pulls redirect one to
// each other on Github, so don't worry too much on using the right prefix.
:issue: https://github.com/elastic/beats/issues/
:pull: https://github.com/elastic/beats/pull/

=== Beats version HEAD
https://github.com/elastic/beats/compare/v7.0.0-alpha2...master[Check the HEAD diff]

==== Breaking changes

*Affecting all Beats*

- Update to Golang 1.12.1. {pull}11330[11330]
- Update to Golang 1.12.4. {pull}11782[11782]
- Update to ECS 1.0.1. {pull}12284[12284] {pull}12317[12317]
- Default of output.kafka.metadata.full is set to false by now. This reduced the amount of metadata to be queried from a kafka cluster. {pull}12738[12738]
- Fixed a crash under Windows when fetching processes information. {pull}12833[12833]
- Update to Golang 1.12.7. {pull}12931[12931]
- Remove `in_cluster` configuration parameter for Kuberentes, now in-cluster configuration is used only if no other kubeconfig is specified {pull}13051[13051]
- Disable Alibaba Cloud and Tencent Cloud metadata providers by default. {pull}13812[12812]
- Libbeat HTTP's Server can listen to a unix socket using the `unix:///tmp/hello.sock` syntax. {pull}13655[13655]
- Libbeat HTTP's Server can listen to a Windows named pipe using the `npipe:///hello` syntax. {pull}13655[13655]
- By default, all Beats-created files and folders will have a umask of 0027 (on POSIX systems). {pull}14119[14119]
- Adding new `Enterprise` license type to the licenser. {issue}14246[14246]
- Fix memory leak in kubernetes autodiscover provider and add_kubernetes_metadata processor happening when pods are terminated without sending a delete event. {pull}14259[14259]

*Auditbeat*

- Auditd module: Normalized value of `event.category` field from `user-login` to `authentication`. {pull}11432[11432]
- Auditd module: Unset `auditd.session` and `user.audit.id` fields are removed from audit events. {issue}11431[11431] {pull}11815[11815]
- Socket dataset: Exclude localhost by default {pull}11993[11993]
- Socket dataset: New implementation using Kprobes for finer-grained monitoring and UDP support. {pull}13058[13058]

*Filebeat*

- Add Filebeat Azure Dashboards {pull}14127[14127]
- Add read_buffer configuration option. {pull}11739[11739]
- `convert_timezone` option is removed and locale is always added to the event so timezone is used when parsing the timestamp, this behaviour can be overriden with processors. {pull}12410[12410]
- Fix a race condition in the TCP input when close the client socket. {pull}13038[13038]
- cisco/asa fileset: Renamed log.original to event.original and cisco.asa.list_id to cisco.asa.rule_name. {pull}13286[13286]
- cisco/asa fileset: Fix parsing of 302021 message code. {pull}13476[13476]

*Heartbeat*

- Removed the `add_host_metadata` and `add_cloud_metadata` processors from the default config. These don't fit well with ECS for Heartbeat and were rarely used.
- Fixed/altered redirect behavior. `max_redirects` now defaults to 0 (no redirects). Following redirects now works across hosts, but some timing fields will not be reported. {pull}14125[14125]
- Removed `host.name` field that should never have been included. Heartbeat uses `observer.*` fields instead. {pull}14140[14140]
- Changed default user-agent to be `Elastic Heartbeat/VERSION (PLATFORM_INFO)` as the current default `Go-http-client/1.1` is often blacklisted. {pull}14291[14291]
- JSON/Regex checks against HTTP bodies will only consider the first 100MiB of the HTTP body to prevent excessive memory usage. {pull}14223[pull]

*Journalbeat*

*Metricbeat*

- Add new dashboards for Azure vms, vm guest metrics, vm scale sets {pull}14000[14000]
- Add new Dashboard for PostgreSQL database stats {pull}13187[13187]
- Add new dashboard for CouchDB database {pull}13198[13198]
- Add new dashboard for Ceph cluster stats {pull}13216[13216]
- Add new dashboard for Aerospike database stats {pull}13217[13217]
- Add new dashboard for Couchbase cluster stats {pull}13212[13212]
- Add new dashboard for Prometheus server stats {pull}13126[13126]
- Add new dashboard for VSphere host cluster and virtual machine {pull}14135[14135]
- Add new option `OpMultiplyBuckets` to scale histogram buckets to avoid decimal points in final events {pull}10994[10994]
- system/raid metricset now uses /sys/block instead of /proc/mdstat for data. {pull}11613[11613]
- kubernetes.container.cpu.limit.cores and kubernetes.container.cpu.requests.cores are now floats. {issue}11975[11975]
- Add statistic option into cloudwatch metricset. If there is no statistic method specified, default is to collect Average, Sum, Maximum, Minimum and SampleCount. {issue}12370[12370] {pull}12840[12840]

*Packetbeat*

- Add support for mongodb opcode 2013 (OP_MSG). {issue}6191[6191] {pull}8594[8594]
- NFSv4: Always use opname `ILLEGAL` when failed to match request to a valid nfs operation. {pull}11503[11503]

*Winlogbeat*

*Functionbeat*

- Separate management and functions in Functionbeat. {pull}12939[12939]

==== Bugfixes

*Affecting all Beats*

- Fix typo in TLS renegotiation configuration and setting the option correctly {issue}10871[10871], {pull}12354[12354]
- Ensure all beat commands respect configured settings. {pull}10721[10721]
- Add missing fields and test cases for libbeat add_kubernetes_metadata processor. {issue}11133[11133], {pull}11134[11134]
- decode_json_field: process objects and arrays only {pull}11312[11312]
- decode_json_field: do not process arrays when flag not set. {pull}11318[11318]
- Report faulting file when config reload fails. {pull}11304[11304]
- Fix a typo in libbeat/outputs/transport/client.go by updating `c.conn.LocalAddr()` to `c.conn.RemoteAddr()`. {pull}11242[11242]
- Management configuration backup file will now have a timestamps in their name. {pull}11034[11034]
- [CM] Parse enrollment_token response correctly {pull}11648[11648]
- Not hiding error in case of http failure using elastic fetcher {pull}11604[11604]
- Escape BOM on JsonReader before trying to decode line {pull}11661[11661]
- Fix matching of string arrays in contains condition. {pull}11691[11691]
- Replace wmi queries with win32 api calls as they were consuming CPU resources {issue}3249[3249] and {issue}11840[11840]
- Fix a race condition with the Kafka pipeline client, it is possible that `Close()` get called before `Connect()` . {issue}11945[11945]
- Fix queue.spool.write.flush.events config type. {pull}12080[12080]
- Fixed a memory leak when using the add_process_metadata processor under Windows. {pull}12100[12100]
- Fix of docker json parser for missing "log" jsonkey in docker container's log {issue}11464[11464]
- Fixed Beat ID being reported by GET / API. {pull}12180[12180]
- Fixed setting bulk max size in kafka output. {pull}12254[12254]
- Add host.os.codename to fields.yml. {pull}12261[12261]
- Fix `@timestamp` being duplicated in events if `@timestamp` is set in a
  processor (or by any code utilizing `PutValue()` on a `beat.Event`).
- Fix leak in script processor when using Javascript functions in a processor chain. {pull}12600[12600]
- Add additional nil pointer checks to Docker client code to deal with vSphere Integrated Containers {pull}12628[12628]
- Fixed `json.add_error_key` property setting for delivering error messages from beat events  {pull}11298[11298]
- Fix Central Management enroll under Windows {issue}12797[12797] {pull}12799[12799]
- ILM: Use GET instead of HEAD when checking for alias to expose detailed error message. {pull}12886[12886]
- Fix seccomp policy preventing some features to function properly on 32bit Linux systems. {issue}12990[12990] {pull}13008[13008]
- Fix unexpected stops on docker autodiscover when a container is restarted before `cleanup_timeout`. {issue}12962[12962] {pull}13127[13127]
- Fix install-service.ps1's ability to set Windows service's delay start configuration. {pull}13173[13173]
- Fix some incorrect types and formats in field.yml files. {pull}13188[13188]
- Load DLLs only from Windows system directory. {pull}13234[13234] {pull}13384[13384]
- Fix mapping for kubernetes.labels and kubernetes.annotations in add_kubernetes_metadata. {issue}12638[12638] {pull}13226[13226]
- Fix case insensitive regular expressions not working correctly. {pull}13250[13250]
- Disable `add_kubernetes_metadata` if no matchers found. {pull}13709[13709]
- Better wording for xpack beats when the _xpack endpoint is not reachable. {pull}13771[13771]
- Recover from panics in the javascript process and log details about the failure to aid in future debugging. {pull}13690[13690]
- Make the script processor concurrency-safe. {issue}13690[13690] {pull}13857[13857]
- Kubernetes watcher at `add_kubernetes_metadata` fails with StatefulSets {pull}13905[13905]
- Fix panics that could result from invalid TLS certificates. This can affect Beats that connect over
  TLS or Beats that accept connections over TLS and validate client certificates. {pull}14146[14146]
- Support usage of custom builders without hints and mappers {pull}13839[13839]
- Fix kubernetes `metaGenerator.ResourceMetadata` when parent reference controller is nil {issue}14320[14320] {pull}14329[14329]

*Auditbeat*

- Process dataset: Fixed a memory leak under Windows. {pull}12100[12100]
- Login dataset: Fix re-read of utmp files. {pull}12028[12028]
- Package dataset: Fixed a crash inside librpm after Auditbeat has been running for a while. {issue}12147[12147] {pull}12168[12168]
- Fix formatting of config files on macOS and Windows. {pull}12148[12148]
- Fix direction of incoming IPv6 sockets. {pull}12248[12248]
- Package dataset: Close librpm handle. {pull}12215[12215]
- Package dataset: Auto-detect package directories. {pull}12289[12289]
- Package dataset: Improve dpkg parsing. {pull}12325[12325]
- System module: Start system module without host ID. {pull}12373[12373]
- Host dataset: Fix reboot detection logic. {pull}12591[12591]
- Add syscalls used by librpm for the system/package dataset to the default Auditbeat seccomp policy. {issue}12578[12578] {pull}12617[12617]
- Process dataset: Do not show non-root warning on Windows. {pull}12740[12740]
- Host dataset: Export Host fields to gob encoder. {pull}12940[12940]
- Socket dataset: Fix start errors when IPv6 is disabled on the kernel. {issue}13953[13953] {pull}13966[13966]

*Filebeat*

- Add support for Cisco syslog format used by their switch. {pull}10760[10760]
- Cover empty request data, url and version in Apache2 module{pull}10730[10730]
- Fix registry entries not being cleaned due to race conditions. {pull}10747[10747]
- Improve detection of file deletion on Windows. {pull}10747[10747]
- Add missing Kubernetes metadata fields to Filebeat CoreDNS module, and fix a documentation error. {pull}11591[11591]
- Reduce memory usage if long lines are truncated to fit `max_bytes` limit. The line buffer is copied into a smaller buffer now. This allows the runtime to release unused memory earlier. {pull}11524[11524]
- Fix memory leak in Filebeat pipeline acker. {pull}12063[12063]
- Fix goroutine leak caused on initialization failures of log input. {pull}12125[12125]
- Fix goroutine leak on non-explicit finalization of log input. {pull}12164[12164]
- Skipping unparsable log entries from docker json reader {pull}12268[12268]
- Parse timezone in PostgreSQL logs as part of the timestamp {pull}12338[12338]
- Load correct pipelines when system module is configured in modules.d. {pull}12340[12340]
- Fix timezone offset parsing in system/syslog. {pull}12529[12529]
- When TLS is configured for the TCP input and a `certificate_authorities` is configured we now default to `required` for the `client_authentication`. {pull}12584[12584]
- Apply `max_message_size` to incoming message buffer. {pull}11966[11966]
- Syslog input will now omit the `process` object from events if it is empty. {pull}12700[12700]
- Fix multiline pattern in Postgres which was too permissive {issue}12078[12078] {pull}13069[13069]
- Allow path variables to be used in files loaded from modules.d. {issue}13184[13184]
- Fix filebeat autodiscover fileset hint for container input. {pull}13296[13296]
- Fix incorrect references to index patterns in AWS and CoreDNS dashboards. {pull}13303[13303]
- Fix timezone parsing of system module ingest pipelines. {pull}13308[13308]
- Fix timezone parsing of elasticsearch module ingest pipelines. {pull}13367[13367]
- Change iis url path grok pattern from URIPATH to NOTSPACE. {issue}12710[12710] {pull}13225[13225] {issue}7951[7951] {pull}13378[13378]
- Fix timezone parsing of nginx module ingest pipelines. {pull}13369[13369]
- Fix incorrect field references in envoyproxy dashboard {issue}13420[13420] {pull}13421[13421]
- Fixed early expiration of templates (Netflow v9 and IPFIX). {pull}13821[13821]
- Fixed bad handling of sequence numbers when multiple observation domains were exported by a single device (Netflow V9 and IPFIX). {pull}13821[13821]
- Fix timezone parsing of rabbitmq module ingest pipelines. {pull}13879[13879]
- Fix conditions and error checking of date processors in ingest pipelines that use `event.timezone` to parse dates. {pull}13883[13883]
- Fix timezone parsing of Cisco module ingest pipelines. {pull}13893[13893]
- Fix timezone parsing of logstash module ingest pipelines. {pull}13890[13890]
- cisco asa and ftd filesets: Fix parsing of message 106001. {issue}13891[13891] {pull}13903[13903]
- Fix timezone parsing of iptables, mssql and panw module ingest pipelines. {pull}13926[13926]
- Fix merging of fields specified in global scope with fields specified under an input's scope. {issue}3628[3628] {pull}13909[13909]
- Fix delay in enforcing close_renamed and close_removed options. {issue}13488[13488] {pull}13907[13907]
- Fix missing netflow fields in index template. {issue}13768[13768] {pull}13914[13914]
- Fix cisco module's asa and ftd filesets parsing of domain names where an IP address is expected. {issue}14034[14034]
- Fixed increased memory usage with large files when multiline pattern does not match. {issue}14068[14068]
- panw module: Use geo.name instead of geo.country_iso_code for free-form location. {issue}13272[13272]
- Fix azure fields names. {pull}14098[14098]
- Fix calculation of `network.bytes` and `network.packets` for bi-directional netflow events. {pull}14111[14111]
- Accept '-' as http.response.body.bytes in apache module. {pull}14137[14137]
- Fix timezone parsing of MySQL module ingest pipelines. {pull}14130[14130]
- Improve error message in s3 input when handleSQSMessage failed. {pull}14113[14113]
- Fix race condition in S3 input plugin. {pull}14359[14359]

*Heartbeat*

- Fix NPEs / resource leaks when executing config checks. {pull}11165[11165]
- Fix duplicated IPs on `mode: all` monitors. {pull}12458[12458]
- Fix integer comparison on JSON responses. {pull}13348[13348]
- Fix storage of HTTP bodies to work when JSON/Regex body checks are enabled. {pull}14223[14223]

*Journalbeat*

- Use backoff when no new events are found. {pull}11861[11861]
- Iterate over journal correctly, so no duplicate entries are sent. {pull}12716[12716]
- Preserve host name when reading from remote journal. {pull}12714[12714]

*Metricbeat*

- Change diskio metrics retrieval method (only for Windows) from wmi query to DeviceIOControl function using the IOCTL_DISK_PERFORMANCE control code {pull}11635[11635]
- Call GetMetricData api per region instead of per instance. {issue}11820[11820] {pull}11882[11882]
- Update documentation with cloudwatch:ListMetrics permission. {pull}11987[11987]
- Check permissions in system socket metricset based on capabilities. {pull}12039[12039]
- Get process information from sockets owned by current user when system socket metricset is run without privileges. {pull}12039[12039]
- Avoid generating hints-based configuration with empty hosts when no exposed port is suitable for the hosts hint. {issue}8264[8264] {pull}12086[12086]
- Fixed a socket leak in the postgresql module under Windows when SSL is disabled on the server. {pull}11393[11393]
- Change some field type from scaled_float to long in aws module. {pull}11982[11982]
- Fixed RabbitMQ `queue` metricset gathering when `consumer_utilisation` is set empty at the metrics source {pull}12089[12089]
- Fix direction of incoming IPv6 sockets. {pull}12248[12248]
- Refactored Windows perfmon metricset: replaced method to retrieve counter paths with PdhExpandWildCardPathW, separated code by responsibility, removed unused functions {pull}12212[12212]
- Validate that kibana/status metricset cannot be used when xpack is enabled. {pull}12264[12264]
- Ignore prometheus metrics when their values are NaN or Inf. {pull}12084[12084] {issue}10849[10849]
- In the kibana/stats metricset, only log error (don't also index it) if xpack is enabled. {pull}12265[12265]
- Fix an issue listing all processes when run under Windows as a non-privileged user. {issue}12301[12301] {pull}12475[12475]
- The `elasticsearch/index_summary` metricset gracefully handles an empty Elasticsearch cluster when `xpack.enabled: true` is set. {pull}12489[12489] {issue}12487[12487]
- When TLS is configured for the http metricset and a `certificate_authorities` is configured we now default to `required` for the `client_authentication`. {pull}12584[12584]
- Reuse connections in PostgreSQL metricsets. {issue}12504[12504] {pull}12603[12603]
- PdhExpandWildCardPathW will not expand counter paths in 32 bit windows systems, workaround will use a different function. {issue}12590[12590] {pull}12622[12622]
- In the elasticsearch/node_stats metricset, if xpack is enabled, make parsing of ES node load average optional as ES on Windows doesn't report load average. {pull}12866[12866]
- Ramdisk is not filtered out when collecting disk performance counters in diskio metricset {issue}12814[12814] {pull}12829[12829]
- Fix incoherent behaviour in redis key metricset when keyspace is specified both in host URL and key pattern {pull}12913[12913]
- Fix connections leak in redis module {pull}12914[12914] {pull}12950[12950]
- Fix wrong uptime reporting by system/uptime metricset under Windows. {pull}12915[12915]
- Print errors that were being omitted in vSphere metricsets. {pull}12816[12816]
- Fix redis key metricset dashboard references to index pattern. {pull}13303[13303]
- Check if fields in DBInstance is nil in rds metricset. {pull}13294[13294] {issue}13037[13037]
- Fix silent failures in kafka and prometheus module. {pull}13353[13353] {issue}13252[13252]
- Fix issue with aws cloudwatch module where dimensions and/or namespaces that contain space are not being parsed correctly {pull}13389[13389]
- Fix panic in Redis Key metricset when collecting information from a removed key. {pull}13426[13426]
- Fix module-level fields in Kubernetes metricsets. {pull}13433[13433] {pull}13544[13544]
- Fix reporting empty events in cloudwatch metricset. {pull}13458[13458]
- Fix `docker.cpu.system.pct` calculation by using the reported number online cpus instead of the number of metrics per cpu. {pull}13691[13691]
- Fix rds metricset dashboard. {pull}13721[13721]
- Ignore prometheus untyped metrics with NaN value. {issue}13750[13750] {pull}13790[13790]
- Change kubernetes.event.message to text. {pull}13964[13964]
- Fix performance counter values for windows/perfmon metricset. {issue}14036[14036] {pull}14039[14039]
- Add FailOnRequired when applying schema and fix metric names in mongodb metrics metricset. {pull}14143[14143]
- Convert increments of 100 nanoseconds/ticks to milliseconds for WriteTime and ReadTime in diskio metricset (Windows) for consistency. {issue}14233[14233]
- Limit some of the error messages to the logs only {issue}14317[14317] {pull}14327[14327]
- Convert indexed ms-since-epoch timestamp fields in `elasticsearch/ml_job` metricset to ints from float64s. {issue}14220[14220] {pull}14222[14222]
- Fix ARN parsing function to work for ELB ARNs. {pull}14316[14316]
- Update azure configuration example. {issue}14224[14224]
- Fix cloudwatch metricset with names and dimensions in config. {issue}14376[14376] {pull}14391[14391]

*Packetbeat*

- Prevent duplicate packet loss error messages in HTTP events. {pull}10709[10709]
- Fixed a memory leak when using process monitoring under Windows. {pull}12100[12100]
- Improved debug logging efficiency in PGQSL module. {issue}12150[12150]
- Limit memory usage of Redis replication sessions. {issue}12657[12657]
- Fix parsing the extended RCODE in the DNS parser. {pull}12805[12805]
- Fix parsing of the HTTP host header when it contains a port or an IPv6 address. {pull}14215[14215]

*Winlogbeat*

- Fix data race affecting config validation at startup. {issue}13005[13005]

*Functionbeat*

- Fix function name reference for Kinesis streams in CloudFormation templates {pull}11646[11646]
- Fix Cloudwatch logs timestamp to use timestamp of the log record instead of when the record was processed {pull}13291[13291]
- Look for the keystore under the correct path. {pull}13332[13332]

==== Added

*Affecting all Beats*

- Decouple Debug logging from fail_on_error logic for rename, copy, truncate processors {pull}12451[12451]
- Add an option to append to existing logs rather than always rotate on start. {pull}11953[11953]
- Add `network` condition to processors for matching IP addresses against CIDRs. {pull}10743[10743]
- Add if/then/else support to processors. {pull}10744[10744]
- Add `community_id` processor for computing network flow hashes. {pull}10745[10745]
- Add output test to kafka output {pull}10834[10834]
- Gracefully shut down on SIGHUP {pull}10704[10704]
- New processor: `copy_fields`. {pull}11303[11303]
- Add `error.message` to events when `fail_on_error` is set in `rename` and `copy_fields` processors. {pull}11303[11303]
- New processor: `truncate_fields`. {pull}11297[11297]
- Allow a beat to ship monitoring data directly to an Elasticsearch monitoring cluster. {pull}9260[9260]
- Updated go-seccomp-bpf library to v1.1.0 which updates syscall lists for Linux v5.0. {pull}11394[11394]
- Add `add_observer_metadata` processor. {pull}11394[11394]
- Add `decode_csv_fields` processor. {pull}11753[11753]
- Add `convert` processor for converting data types of fields. {issue}8124[8124] {pull}11686[11686]
- New `extract_array` processor. {pull}11761[11761]
- Add number of goroutines to reported metrics. {pull}12135[12135]
- Add `proxy_disable` output flag to explicitly ignore proxy environment variables. {issue}11713[11713] {pull}12243[12243]
- Processor `add_cloud_metadata` adds fields `cloud.account.id` and `cloud.image.id` for AWS EC2. {pull}12307[12307]
- Add configurable bulk_flush_frequency in kafka output. {pull}12254[12254]
- Add `decode_base64_field` processor for decoding base64 field. {pull}11914[11914]
- Add support for reading the `network.iana_number` field by default to the community_id processor. {pull}12701[12701]
- Add aws overview dashboard. {issue}11007[11007] {pull}12175[12175]
- Add `decompress_gzip_field` processor. {pull}12733[12733]
- Add `timestamp` processor for parsing time fields. {pull}12699[12699]
- Fail with error when autodiscover providers have no defined configs. {pull}13078[13078]
- Add a check so alias creation explicitely fails if there is an index with the same name. {pull}13070[13070]
- Update kubernetes watcher to use official client-go libraries. {pull}13051[13051]
- Add support for unix epoch time values in the `timestamp` processor. {pull}13319[13319]
- add_host_metadata is now GA. {pull}13148[13148]
- Add an `ignore_missing` configuration option the `drop_fields` processor. {pull}13318[13318]
- add_host_metadata is no GA. {pull}13148[13148]
- Add `registered_domain` processor for deriving the registered domain from a given FQDN. {pull}13326[13326]
- Add support for RFC3339 time zone offsets in JSON output. {pull}13227[13227]
- Add autodetection mode for add_docker_metadata and enable it by default in included configuration files{pull}13374[13374]
- Added `monitoring.cluster_uuid` setting to associate Beat data with specified ES cluster in Stack Monitoring UI. {pull}13182[13182]
- Add autodetection mode for add_kubernetes_metadata and enable it by default in included configuration files. {pull}13473[13473]
- Add `providers` setting to `add_cloud_metadata` processor. {pull}13812[13812]
- Use less restrictive API to check if template exists. {pull}13847[13847]
- Do not check for alias when setup.ilm.check_exists is false. {pull}13848[13848]
- Add support for numeric time zone offsets in timestamp processor. {pull}13902[13902]
- Add condition to the config file template for add_kubernetes_metadata {pull}14056[14056]
- Marking Central Management deprecated. {pull}14018[14018]
- Add `keep_null` setting to allow Beats to publish null values in events. {issue}5522[5522] {pull}13928[13928]
- Add shared_credential_file option in aws related config for specifying credential file directory. {issue}14157[14157] {pull}14178[14178]
- GA the `script` processor. {pull}14325[14325]
- Add `fingerprint` processor. {issue}11173[11173] {pull}14205[14205]
- Add support for API keys in Elasticsearch outputs. {pull}14324[14324]

*Auditbeat*

- Auditd module: Add `event.outcome` and `event.type` for ECS. {pull}11432[11432]
- Process: Add file hash of process executable. {pull}11722[11722]
- Socket: Add network.transport and network.community_id. {pull}12231[12231]
- Host: Fill top-level host fields. {pull}12259[12259]
- Socket: Add DNS enrichment. {pull}14004[14004]

*Filebeat*

- Add more info to message logged when a duplicated symlink file is found {pull}10845[10845]
- Add option to configure docker input with paths {pull}10687[10687]
- Add Netflow module to enrich flow events with geoip data. {pull}10877[10877]
- Set `event.category: network_traffic` for Suricata. {pull}10882[10882]
- Allow custom default settings with autodiscover (for example, use of CRI paths for logs). {pull}12193[12193]
- Allow to disable hints based autodiscover default behavior (fetching all logs). {pull}12193[12193]
- Change Suricata module pipeline to handle `destination.domain` being set if a reverse DNS processor is used. {issue}10510[10510]
- Add the `network.community_id` flow identifier to field to the IPTables, Suricata, and Zeek modules. {pull}11005[11005]
- New Filebeat coredns module to ingest coredns logs. It supports both native coredns deployment and coredns deployment in kubernetes. {pull}11200[11200]
- New module for Cisco ASA logs. {issue}9200[9200] {pull}11171[11171]
- Added support for Cisco ASA fields to the netflow input. {pull}11201[11201]
- Configurable line terminator. {pull}11015[11015]
- Add Filebeat envoyproxy module. {pull}11700[11700]
- Add apache2(httpd) log path (`/var/log/httpd`) to make apache2 module work out of the box on Redhat-family OSes. {issue}11887[11887] {pull}11888[11888]
- Add support to new MongoDB additional diagnostic information {pull}11952[11952]
- New module `panw` for Palo Alto Networks PAN-OS logs. {pull}11999[11999]
- Add RabbitMQ module. {pull}12032[12032]
- Add new `container` input. {pull}12162[12162]
- Add timeouts on communication with docker daemon. {pull}12310[12310]
- `container` and `docker` inputs now support reading of labels and env vars written by docker JSON file logging driver. {issue}8358[8358]
- Add specific date processor to convert timezones so same pipeline can be used when convert_timezone is enabled or disabled. {pull}12253[12253]
- Add MSSQL module {pull}12079[12079]
- Add ISO8601 date parsing support for system module. {pull}12568[12568] {pull}12578[12579]
- Update Kubernetes deployment manifest to use `container` input. {pull}12632[12632]
- Use correct OS path separator in `add_kubernetes_metadata` to support Windows nodes. {pull}9205[9205]
- Add support for virtual host in Apache access logs {pull}12778[12778]
- Add support for client addresses with port in Apache error logs {pull}12695[12695]
- Add `google-pubsub` input type for consuming messages from a Google Cloud Pub/Sub topic subscription. {pull}12746[12746]
- Add module for ingesting Cisco IOS logs over syslog. {pull}12748[12748]
- Add module for ingesting Google Cloud VPC flow logs. {pull}12747[12747]
- Report host metadata for Filebeat logs in Kubernetes. {pull}12790[12790]
- Add netflow dashboards based on Logstash netflow. {pull}12857[12857]
- Parse more fields from Elasticsearch slowlogs. {pull}11939[11939]
- Update module pipelines to enrich events with autonomous system fields. {pull}13036[13036]
- Add module for ingesting IBM MQ logs. {pull}8782[8782]
- Add S3 input to retrieve logs from AWS S3 buckets. {pull}12640[12640] {issue}12582[12582]
- Add aws module s3access metricset. {pull}13170[13170] {issue}12880[12880]
- Update Suricata module to populate ECS DNS fields and handle EVE DNS version 2. {issue}13320[13320] {pull}13329[13329]
- Update PAN-OS fileset to use the ECS NAT fields. {issue}13320[13320] {pull}13330[13330]
- Add fields to the Zeek DNS fileset for ECS DNS. {issue}13320[13320] {pull}13324[13324]
- Add container image in Kubernetes metadata {pull}13356[13356] {issue}12688[12688]
- Add timezone information to apache error fileset. {issue}12772[12772] {pull}13304[13304]
- Add module for ingesting Cisco FTD logs over syslog. {pull}13286[13286]
- Update CoreDNS module to populate ECS DNS fields. {issue}13320[13320] {pull}13505[13505]
- Parse query steps in PostgreSQL slowlogs. {issue}13496[13496] {pull}13701[13701]
- Add filebeat azure module with activitylogs, auditlogs, signinlogs filesets. {pull}13776[13776] {pull}14033[14033]
- Add support to set the document id in the json reader. {pull}5844[5844]
- Add input httpjson. {issue}13545[13545] {pull}13546[13546]
- Filebeat Netflow input: Remove beta label. {pull}13858[13858]
- Remove `event.timezone` from events that don't need it in some modules that support log formats with and without timezones. {pull}13918[13918]
- Add ExpandEventListFromField config option in the kafka input. {pull}13965[13965]
- Add ELB fileset to AWS module. {pull}14020[14020]
- Add module for MISP (Malware Information Sharing Platform). {pull}13805[13805]
- Add `source.bytes` and `source.packets` for uni-directional netflow events. {pull}14111[14111]
- Add support for gzipped files in S3 input. {pull}13980[13980]
- Add support for all the ObjectCreated events in S3 input. {pull}14077[14077]
- Add Kibana Dashboard for MISP module. {pull}14147[14147]
- Add JSON options to autodiscover hints {pull}14208[14208]
- Add more filesets to Zeek module. {pull}14150[14150]
- Add `index` option to all inputs to directly set a per-input index value. {pull}14010[14010]
- Remove beta flag for some filebeat modules. {pull}14374[14374]

*Heartbeat*
- Add non-privileged icmp on linux and darwin(mac). {pull}13795[13795] {issue}11498[11498]

- Enable `add_observer_metadata` processor in default config. {pull}11394[11394]
- Record HTTP body metadata and optionally contents in `http.response.body.*` fields. {pull}13022[13022]
- Allow `hosts` to be used to configure http monitors {pull}13703[13703]

*Journalbeat*

*Metricbeat*

- Add AWS SQS metricset. {pull}10684[10684] {issue}10053[10053]
- Add AWS s3_request metricset. {pull}10949[10949] {issue}10055[10055]
- Add s3_daily_storage metricset. {pull}10940[10940] {issue}10055[10055]
- Add `coredns` metricbeat module. {pull}10585[10585]
- Add SSL support for Metricbeat HTTP server. {pull}11482[11482] {issue}11457[11457]
- The `elasticsearch.index` metricset (with `xpack.enabled: true`) now collects `refresh.external_total_time_in_millis` fields from Elasticsearch. {pull}11616[11616]
- Allow module configurations to have variants {pull}9118[9118]
- Add `timeseries.instance` field calculation. {pull}10293[10293]
- Added new disk states and raid level to the system/raid metricset. {pull}11613[11613]
- Added `path_name` and `start_name` to service metricset on windows module {issue}8364[8364] {pull}11877[11877]
- Add check on object name in the counter path if the instance name is missing {issue}6528[6528] {pull}11878[11878]
- Add AWS cloudwatch metricset. {pull}11798[11798] {issue}11734[11734]
- Add `regions` in aws module config to specify target regions for querying cloudwatch metrics. {issue}11932[11932] {pull}11956[11956]
- Keep `etcd` followers members from reporting `leader` metricset events {pull}12004[12004]
- Add overview dashboard to Consul module {pull}10665[10665]
- New fields were added in the mysql/status metricset. {pull}12227[12227]
- Add Kubernetes metricset `proxy`. {pull}12312[12312]
- Add Kubernetes proxy dashboard to Kubernetes module {pull}12734[12734]
- Always report Pod UID in the `pod` metricset. {pull}12345[12345]
- Add Vsphere Virtual Machine operating system to `os` field in Vsphere virtualmachine module. {pull}12391[12391]
- Add validation for elasticsearch and kibana modules' metricsets when xpack.enabled is set to true. {pull}12386[12386]
- Add CockroachDB module. {pull}12467[12467]
- Add support for metricbeat modules based on existing modules (a.k.a. light modules) {issue}12270[12270] {pull}12465[12465]
- Add a system/entropy metricset {pull}12450[12450]
- Add kubernetes metricset `controllermanager` {pull}12409[12409]
- Add Kubernetes controller manager dashboard to Kubernetes module {pull}12744[12744]
- Allow redis URL format in redis hosts config. {pull}12408[12408]
- Add tags into ec2 metricset. {issue}[12263]12263 {pull}12372[12372]
- Add metrics to kubernetes apiserver metricset. {pull}12922[12922]
- Add kubernetes metricset `scheduler` {pull}12521[12521]
- Add Kubernetes scheduler dashboard to Kubernetes module {pull}12749[12749]
- Add `beat` module. {pull}12181[12181] {pull}12615[12615]
- Collect tags for cloudwatch metricset in aws module. {issue}[12263]12263 {pull}12480[12480]
- Add AWS RDS metricset. {pull}11620[11620] {issue}10054[10054]
- Add Oracle Module {pull}11890[11890]
- Add Oracle Tablespaces Dashboard {pull}12736[12736]
- Collect client provided name for rabbitmq connection. {issue}12851[12851] {pull}12852[12852]
- Add support to load default aws config file to get credentials. {pull}12727[12727] {issue}12708[12708]
- Add statistic option into cloudwatch metricset. {issue}12370[12370] {pull}12840[12840]
- Add support for kubernetes cronjobs {pull}13001[13001]
- Add cgroup memory stats to docker/memory metricset {pull}12916[12916]
- Add AWS elb metricset. {pull}12952[12952] {issue}11701[11701]
- Add AWS ebs metricset. {pull}13167[13167] {issue}11699[11699]
- Add `metricset.period` field with the configured fetching period. {pull}13242[13242] {issue}12616[12616]
- Add rate metrics for ec2 metricset. {pull}13203[13203]
- Add refresh list of perf counters at every fetch {issue}13091[13091]
- Add Performance metricset to Oracle module {pull}12547[12547]
- Add proc/vmstat data to the system/memory metricset on linux {pull}13322[13322]
- Use DefaultMetaGeneratorConfig in MetadataEnrichers to initialize configurations {pull}13414[13414]
- Add module for statsd. {pull}13109[13109]
- Add support for NATS version 2. {pull}13601[13601]
- Add `docker.cpu.*.norm.pct` metrics for `cpu` metricset of Docker Metricbeat module. {pull}13695[13695]
- Add `instance` label by default when using Prometheus collector. {pull}13737[13737]
- Add azure module. {pull}13196[13196] {pull}13859[13859] {pull}13988[13988]
- Add Apache Tomcat module {pull}13491[13491]
- Add ECS `container.id` and `container.runtime` to kubernetes `state_container` metricset. {pull}13884[13884]
- Add `job` label by default when using Prometheus collector. {pull}13878[13878]
- Add `state_resourcequota` metricset for Kubernetes module. {pull}13693[13693]
- Add tags filter in ec2 metricset. {pull}13872[13872] {issue}13145[13145]
- Add cloud.account.id and cloud.account.name into events from aws module. {issue}13551[13551] {pull}13558[13558]
- Add `metrics_path` as known hint for autodiscovery {pull}13996[13996]
- Leverage KUBECONFIG when creating k8s client. {pull}13916[13916]
- Add ability to filter by tags for cloudwatch metricset. {pull}13758[13758] {issue}13145[13145]
- Release cloudwatch, s3_daily_storage, s3_request, sqs and rds metricset as GA. {pull}14114[14114] {issue}14059[14059]
- Add Oracle overview dashboard {pull}14021[14021]
- Release CoreDNS module as GA. {pull}14308[14308]
- Release CouchDB module as GA. {pull}14300[14300]
- Add `elasticsearch/enrich` metricset. {pull}14243[14243] {issue}14221[14221]
<<<<<<< HEAD
- Release aws elb and ebs metricset as GA. {pull}14312[14312] {issue}14060[14060]
=======
- Add `connection.state` field for RabbitMQ module. {pull}13981[13981]
>>>>>>> 88927660

*Packetbeat*

- Update DNS protocol plugin to produce events with ECS fields for DNS. {issue}13320[13320] {pull}13354[13354]

*Functionbeat*

- New options to configure roles and VPC. {pull}11779[11779]
- Export automation templates used to create functions. {pull}11923[11923]
- Configurable Amazon endpoint. {pull}12369[12369]
- Add timeout option to reference configuration. {pull}13351[13351]
- Configurable tags for Lambda functions. {pull}13352[13352]
- Add input for Cloudwatch logs through Kinesis. {pull}13317[13317]
- Enable Logstash output. {pull}13345[13345]
- Make `bulk_max_size` configurable in outputs. {pull}13493[13493]

*Winlogbeat*

- Add support for reading from .evtx files. {issue}4450[4450]
- Add support for event ID 4634 and 4647 to the Security module. {pull}12906[12906]
- Add `network.community_id` to Sysmon network events (event ID 3). {pull}13034[13034]
- Add `event.module` to Winlogbeat modules. {pull}13047[13047]
- Add `event.category: process` and `event.type: process_start/process_end` to Sysmon process events (event ID 1 and 5). {pull}13047[13047]
- Add support for event ID 4672 to the Security module. {pull}12975[12975]
- Add support for event ID 22 (DNS query) to the Sysmon module. {pull}12960[12960]
- Add certain winlog.event_data.* fields to the index template. {issue}13700[13700] {pull}13704[13704]
- Fill `event.provider`. {pull}13937[13937]
- Add support for user management events to the Security module. {pull}13530[13530]
- GA the Winlogbeat `sysmon` module. {pull}14326[14326]

==== Deprecated

*Affecting all Beats*

*Filebeat*

- `docker` input is deprecated in favour `container`. {pull}12162[12162]
- `postgresql.log.timestamp` field is deprecated in favour of `@timestamp`. {pull}12338[12338]

*Heartbeat*

*Journalbeat*

*Metricbeat*

- `kubernetes.container.id` field for `state_container` is deprecated in favour of ECS `container.id` and `container.runtime`. {pull}13884[13884]

*Packetbeat*

*Winlogbeat*

*Functionbeat*

==== Known Issue

*Journalbeat*<|MERGE_RESOLUTION|>--- conflicted
+++ resolved
@@ -472,11 +472,8 @@
 - Release CoreDNS module as GA. {pull}14308[14308]
 - Release CouchDB module as GA. {pull}14300[14300]
 - Add `elasticsearch/enrich` metricset. {pull}14243[14243] {issue}14221[14221]
-<<<<<<< HEAD
 - Release aws elb and ebs metricset as GA. {pull}14312[14312] {issue}14060[14060]
-=======
 - Add `connection.state` field for RabbitMQ module. {pull}13981[13981]
->>>>>>> 88927660
 
 *Packetbeat*
 
