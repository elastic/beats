--- conflicted
+++ resolved
@@ -192,17 +192,14 @@
 - Release aerospike module as GA. {pull}10203[10203]
 - Release kubernetes apiserver and event metricsets as GA {pull}10212[10212]
 - Release Couchbase module as GA. {pull}10201[10201]
-<<<<<<< HEAD
 - Making RabbitMQ Metricbeat module GA. {pull}10165[10165]
 - Release mongodb.metrics and mongodb.replstatus as GA. {pull}10242[10242]
 - Release mysql.galera_status as GA. {pull}10242[10242]
 - Release postgresql.statement as GA. {pull}10242[10242]
-=======
 - Release RabbitMQ Metricbeat module GA. {pull}10165[10165]
 - Release Dropwizard module as GA. {pull}10240[10240]
 - Release Graphite module as GA. {pull}10240[10240]
 - Release http.server metricset as GA. {pull}10240[10240]
->>>>>>> 4f826eda
 
 *Packetbeat*
 
