--- conflicted
+++ resolved
@@ -110,11 +110,8 @@
 - Undo deletion of endpoint config from cloudtrail fileset in {pull}29415[29415]. {pull}29450[29450]
 - Make Cisco ASA and FTD modules conform to the ECS definition for event.outcome and event.type. {issue}29581[29581] {pull}29698[29698]
 - ibmmq: Fixed `@timestamp` not being populated with correct values. {pull}29773[29773]
-<<<<<<< HEAD
 - tcp/unix input: Stop accepting connections after socket is closed. {pull}29712[29712]
-=======
 - aws-s3: Improve gzip detection to avoid false negatives. {issue}29968[29968]
->>>>>>> 61a7d368
 
 *Heartbeat*
 
