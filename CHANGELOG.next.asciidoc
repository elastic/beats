--- conflicted
+++ resolved
@@ -161,9 +161,6 @@
 - Improve ECS categorization, container & process field mappings in auditd module. {issue}16153[16153] {pull}16280[16280]
 - Improve ECS field mappings in aws module. {issue}16154[16154] {pull}16307[16307]
 - Improve ECS categorization field mappings in googlecloud module. {issue}16030[16030] {pull}16500[16500]
-<<<<<<< HEAD
-- Improve ECS categorization field mapping in icinga module. {issue}16164[16164] {pull}16533[16533]
-=======
 - Improve ECS field mappings in haproxy module. {issue}16162[16162] {pull}16529[16529]
 - Improve ECS categorization field mappings in kibana module. {issue}16168[16168] {pull}16652[16652]
 - Improve the decode_cef processor by reducing the number of memory allocations. {pull}16587[16587]
@@ -174,7 +171,7 @@
 - Add `o365audit` input type for consuming events from Office 365 Management Activity API. {issue}16196[16196] {pull}16244[16244]
 - Improve ECS categorization field mappings in logstash module. {issue}16169[16169] {pull}16668[16668]
 - Update filebeat httpjson input to support pagination via Header and Okta module. {pull}16354[16354]
->>>>>>> 69d11e76
+- Improve ECS categorization field mapping in icinga module. {issue}16164[16164] {pull}16533[16533]
 
 *Heartbeat*
 
