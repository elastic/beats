--- conflicted
+++ resolved
@@ -169,13 +169,10 @@
 - Journald input now can read events from all boots {issue}41083[41083] {pull}41244[41244]
 - Fix double encoding of client_secret in the Entity Analytics input's Azure Active Directory provider {pull}41393[41393]
 - Fix aws region in aws-s3 input s3 polling mode.  {pull}41572[41572]
-<<<<<<< HEAD
 - Fix errors in SQS host resolution in the `aws-s3` input when using custom (non-AWS) endpoints. {pull}41504[41504]
 - The azure-eventhub input now correctly reports its status to the Elastic Agent on fatal errors {pull}41469[41469]
 - Add support for Access Points in the `aws-s3` input. {pull}41495[41495]
-=======
 - Fix the "No such input type exist: 'salesforce'" error on the Windows/AIX platform. {pull}41664[41664]
->>>>>>> 5d37c99e
 
 *Heartbeat*
 
