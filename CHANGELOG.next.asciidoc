--- conflicted
+++ resolved
@@ -46,11 +46,8 @@
 - Added `container.image.name` to `journald` Filebeat input's Docker-specific translated fields. {pull}40450[40450]
 - Change log.file.path field in awscloudwatch input to nested object. {pull}41099[41099]
 - Remove deprecated awscloudwatch field from Filebeat. {pull}41089[41089]
-<<<<<<< HEAD
-=======
 - The performance of ingesting SQS data with the S3 input has improved by up to 60x for queues with many small events. `max_number_of_messages` config for SQS mode is now ignored, as the new design no longer needs a manual cap on messages. Instead, use `number_of_workers` to scale ingestion rate in both S3 and SQS modes. The increased efficiency may increase network bandwidth consumption, which can be throttled by lowering `number_of_workers`. It may also increase number of events stored in memory, which can be throttled by lowering the configured size of the internal queue. {pull}40699[40699]
 - System module events now contain `input.type: systemlogs` instead of `input.type: log` when harvesting log files. {pull}41061[41061]
->>>>>>> 10a2e943
 
 
 *Heartbeat*
