--- conflicted
+++ resolved
@@ -252,12 +252,9 @@
 - Fix Netlow module issue with missing `internal_networks` config parameter. {issue}24094[24094] {pull}24110[24110]
 - in httpjson input using encode_as "application/x-www-form-urlencoded" now sets Content-Type correctly {issue}24331[24331] {pull}24336[24336]
 - Fix default `scope` in `add_nomad_metadata`. {issue}24559[24559]
-<<<<<<< HEAD
-- Fix netflow module ignoring detect_sequence_reset flag. {issue}24268[24268] {pull}24270[24270]
-=======
 - Fix Cisco ASA parser for message 722051. {pull}24410[24410]
 - Fix `google_workspace` pagination. {pull}24668[24668]
->>>>>>> 98a5f973
+- Fix netflow module ignoring detect_sequence_reset flag. {issue}24268[24268] {pull}24270[24270]
 
 *Heartbeat*
 
