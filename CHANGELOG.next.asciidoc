--- conflicted
+++ resolved
@@ -219,11 +219,8 @@
 - Added new module `crowdstrike` for ingesting Crowdstrike Falcon streaming API endpoint event data. {pull}16988[16988]
 - Added documentation for running Filebeat in Cloud Foundry. {pull}17275[17275]
 - Move azure-eventhub input to GA. {issue}15671[15671] {pull}17313[17313]
-<<<<<<< HEAD
+- Improve ECS categorization field mappings in mongodb module. {issue}16170[16170] {pull}17371[17371]
 - Improve ECS categorization field mappings for mssql module. {issue}16171[16171] {pull}17376[17376]
-=======
-- Improve ECS categorization field mappings in mongodb module. {issue}16170[16170] {pull}17371[17371]
->>>>>>> e7229a4d
 
 *Heartbeat*
 
