--- conflicted
+++ resolved
@@ -75,11 +75,8 @@
   processor (or by any code utilizing `PutValue()` on a `beat.Event`).
 - Fix leak in script processor when using Javascript functions in a processor chain. {pull}12600[12600]
 - Add additional nil pointer checks to Docker client code to deal with vSphere Integrated Containers {pull}12628[12628]
-<<<<<<< HEAD
 - Fixed `json.add_error_key` property setting for delivering error messages from beat events  {pull}11298[11298]
-=======
 - Fix Central Management enroll under Windows {issue}12797[12797] {pull}12799[12799]
->>>>>>> 4eb411bb
 
 *Auditbeat*
 
