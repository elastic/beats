--- conflicted
+++ resolved
@@ -58,11 +58,8 @@
 - Filestream inputs with duplicated IDs will fail to start. An error is logged showing the ID and the full input configuration. {issue}41938[41938] {pull}41954[41954]
 - Filestream inputs can define `allow_deprecated_id_duplication: true` to run keep the previous behaviour of running inputs with duplicated IDs. {issue}41938[41938] {pull}41954[41954]
 - The Filestream input only starts to ingest a file when it is >= 1024 bytes in size. This happens because the fingerprint` is the default file identity now. To restore the previous behaviour, set `file_identity.native: ~` and `prospector.scanner.fingerprint.enabled: false` {issue}40197[40197] {pull}41762[41762]
-<<<<<<< HEAD
 - The fields produced by the Journald input are updated to better match ECS. Renamed fields: `syslog.priority` -> `log.syslog.priority`, `syslog.facility` -> `log.syslog.facility.code`, `syslog.identifier` -> `log.syslog.appname`, `syslog.pid` -> `log.syslog.procid`. Dropped fields (they're duplicated): `container.id_truncated`, `container.log.tag`. The field `container.partial` is replaced by the tag `partial_message` if it was `true`, otherwise no tag is added. {issue}42208[42208] {pull}42403[42403]
-=======
 - Filebeat fails to start when its configuration contains usage of the deprecated `log` or `container` inputs. However, they can still be using while setting `allow_deprecated_use: true` in their configuration {pull}42295[42295]
->>>>>>> 298a7762
 
 *Heartbeat*
 
