--- conflicted
+++ resolved
@@ -81,11 +81,8 @@
 - Support Elastic Agent control protocol chunking support {pull}37343[37343]
 - Lower logging level to debug when attempting to configure beats with unknown fields from autodiscovered events/environments {pull}[37816][37816]
 - Set timeout of 1 minute for FQDN requests {pull}37756[37756]
-<<<<<<< HEAD
-=======
 - 'add_cloud_metadata' processor - improve AWS provider HTTP client overriding to support custom certificate bundle handling {pull}44189[44189]
 - Fix `dns` processor to handle IPv6 server addresses properly. {pull}44526[44526]
->>>>>>> 70901077
 
 *Auditbeat*
 
@@ -119,8 +116,6 @@
 - Fix request trace filename handling in http_endpoint input. {pull}39410[39410]
 - Upgrade github.com/hashicorp/go-retryablehttp to mitigate CVE-2024-6104 {pull}40036[40036]
 - Prevent panic in CEL and salesforce inputs when github.com/hashicorp/go-retryablehttp exceeds maximum retries. {pull}40144[40144]
-<<<<<<< HEAD
-=======
 - Fixed websocket input panic on sudden network error or server crash. {issue}44063[44063] {pull}44068[44068]
 - [Filestream] Log the "reader closed" message on the debug level to avoid log spam. {pull}44051[44051]
 - Fix links to CEL mito extension functions in input documentation. {pull}44098[44098]
@@ -129,7 +124,6 @@
 - Fix publishing Okta entity analytics enrichments. {pull}44483[44483]
 - Handle special values of accountExpires in the Activedirectory Entity Analytics provider. {pull}43364[43364]
 - Fix status reporting panic in GCP Pub/Sub input. {issue}44624[44624] {pull}44625[44625]
->>>>>>> 70901077
 
 *Heartbeat*
 
@@ -228,8 +222,6 @@
 - Update CEL mito extensions to v1.12.2. {pull}39755[39755]
 - Allow cross-region bucket configuration in s3 input. {issue}22161[22161] {pull}40309[40309]
 - Disable event normalization for netflow input {pull}40635[40635]
-<<<<<<< HEAD
-=======
 - Add support to the Active Directory entity analytics provider for device entities. {pull}44309[44309]
 - Add support for OPTIONS request to HTTP Endpoint input. {issue}43930[43930] {pull}44387[44387]
 - Add Fleet status update functionality to lumberjack input. {issue}44283[44283] {pull}44339[44339]
@@ -239,7 +231,6 @@
 - Add Fleet status updating to HTTP Endpoint input. {issue}44273[44273] {pull}44508[44508]
 - Fix handling of ADC (Application Default Credentials) metadata server credentials in HTTPJSON input. {issue}44349[44349] {pull}44436[44436]
 - Fix handling of ADC (Application Default Credentials) metadata server credentials in CEL input. {issue}44349[44349] {pull}44571[44571]
->>>>>>> 70901077
 
 *Auditbeat*
 
@@ -267,13 +258,10 @@
 - Add SSL support for aerospike module {pull}38126[38126]
 - Add new metricset network for the vSphere module. {pull}40559[40559]
 - Add new metricset resourcepool for the vSphere module. {pull}40456[40456]
-<<<<<<< HEAD
-=======
 - Updated Meraki API endpoint for Channel Utilization data. Switched to `GetOrganizationWirelessDevicesChannelUtilizationByDevice`. {pull}43485[43485]
 - Add new metrics to vSphere Virtual Machine dataset (CPU usage percentage, disk average usage, disk read/write rate, number of disk reads/writes, memory usage percentage). {pull}44205[44205]
 - Added checks for the Resty response object in all Meraki module API calls to ensure proper handling of nil responses. {pull}44193[44193]
 - Add latency config option to Azure Monitor module. {pull}44366[44366]
->>>>>>> 70901077
 
 *Metricbeat*
 
