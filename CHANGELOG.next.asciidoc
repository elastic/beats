// Use these for links to issue and pulls. Note issues and pulls redirect one to
// each other on Github, so don't worry too much on using the right prefix.
:issue: https://github.com/elastic/beats/issues/
:pull: https://github.com/elastic/beats/pull/

=== Beats version HEAD
https://github.com/elastic/beats/compare/v8.8.1\...main[Check the HEAD diff]

==== Breaking changes

*Affecting all Beats*

- Fix FQDN being lowercased when used as `host.hostname` {issue}39993[39993]
- Beats won't log start up information when running under the Elastic Agent {40390}40390[40390]
- Drop support for Debian 10 and upgrade statically linked glibc from 2.28 to 2.31 {pull}41402[41402]
- Fix metrics not being ingested, due to "Limit of total fields [10000] has been exceeded while adding new fields [...]". The total fields limit has been increased to 12500. No significant performance impact on Elasticsearch is anticipated. {pull}41640[41640]
- Set default kafka version to 2.1.0 in kafka output and filebeat. {pull}41662[41662]
- Replace default Ubuntu-based images with UBI-minimal-based ones {pull}42150[42150]
- Fix templates and docs to use correct `--` version of command line arguments. {issue}42038[42038] {pull}42060[42060]
- removed support for a single `-` to precede multi-letter command line arguments.  Use `--` instead. {issue}42117[42117] {pull}42209[42209]
- The Beats logger and file output rotate files when necessary. The beat now forces a file rotation when unexpectedly writing to a file through a symbolic link.
- Allow faccessat(2) in seccomp. {pull}43322[43322]
- Update user agent used by beats http clients {pull}45251[45251]

*Auditbeat*


*Filebeat*

- Convert netflow input to API v2 and disable event normalisation {pull}37901[37901]
- Removed deprecated Squid from Beats. See <<migrate-from-deprecated-module>> for migration options. {pull}38037[38037]
- Removed deprecated Sonicwall from Beats. Use the https://docs.elastic.co/integrations/sonicwall[SonicWall Firewall] Elastic integration instead. {pull}38037[38037]
- Removed deprecated Radware from Beats. See <<migrate-from-deprecated-module>> for migration options. {pull}38037[38037]
- Removed deprecated Netscout from Beats. See <<migrate-from-deprecated-module>> for migration options. {pull}38037[38037]
- Removed deprecated Juniper Netscreen from Beats. See <<migrate-from-deprecated-module>> for migration options. {pull}38037[38037]
- Removed deprecated Impreva from Beats. See <<migrate-from-deprecated-module>> for migration options. {pull}38037[38037]
- Removed deprecated Cylance from Beats. See <<migrate-from-deprecated-module>> for migration options. {pull}38037[38037]
- Removed deprecated Bluecoat from Beats. See <<migrate-from-deprecated-module>> for migration options. {pull}38037[38037]
- Introduce input/netmetrics and refactor netflow input metrics {pull}38055[38055]
- Update Salesforce module to use new Salesforce input. {pull}37509[37509]
- Tag events that come from a filestream in "take over" mode. {pull}39828[39828]
- Fix high IO and handling of a corrupted registry log file. {pull}35893[35893]
- Enable file ingestion to report detailed status to Elastic Agent {pull}40075[40075]
- Filebeat, when running with Elastic-Agent, reports status for Filestream input. {pull}40121[40121]
- Fix filestream's registry GC: registry entries will never be removed if clean_inactive is set to "-1". {pull}40258[40258]
- Added `ignore_empty_values` flag in `decode_cef` Filebeat processor. {pull}40268[40268]
- Added support for hyphens in extension keys in `decode_cef` Filebeat processor. {pull}40427[40427]
- Journald: removed configuration options `include_matches.or`, `include_matches.and`, `backoff`, `max_backoff`, `cursor_seek_fallback`. {pull}40061[40061]
- Journald: `include_matches.match` now behaves in the same way as matchers in `journalctl`. Users should carefully update their input configuration. {pull}40061[40061]
- Journald: `seek` and `since` behaviour have been simplified, if there is a cursor (state) `seek` and `since` are ignored and the cursor is used. {pull}40061[40061]
- Redis: Added replication role as a field to submitted slowlogs
- Added `container.image.name` to `journald` Filebeat input's Docker-specific translated fields. {pull}40450[40450]
- Change log.file.path field in awscloudwatch input to nested object. {pull}41099[41099]
- Remove deprecated awscloudwatch field from Filebeat. {pull}41089[41089]
- The performance of ingesting SQS data with the S3 input has improved by up to 60x for queues with many small events. `max_number_of_messages` config for SQS mode is now ignored, as the new design no longer needs a manual cap on messages. Instead, use `number_of_workers` to scale ingestion rate in both S3 and SQS modes. The increased efficiency may increase network bandwidth consumption, which can be throttled by lowering `number_of_workers`. It may also increase number of events stored in memory, which can be throttled by lowering the configured size of the internal queue. {pull}40699[40699]
- Fixes filestream logging the error "filestream input with ID 'ID' already exists, this will lead to data duplication[...]" on Kubernetes when using autodiscover. {pull}41585[41585]
- Add kafka compression support for ZSTD.
- Filebeat fails to start if there is any input with a duplicated ID. It logs the duplicated IDs and the offending inputs configurations. {pull}41731[41731]
- Filestream inputs with duplicated IDs will fail to start. An error is logged showing the ID and the full input configuration. {issue}41938[41938] {pull}41954[41954]
- Filestream inputs can define `allow_deprecated_id_duplication: true` to run keep the previous behaviour of running inputs with duplicated IDs. {issue}41938[41938] {pull}41954[41954]
- The Filestream input only starts to ingest a file when it is >= 1024 bytes in size. This happens because the fingerprint` is the default file identity now. To restore the previous behaviour, set `file_identity.native: ~` and `prospector.scanner.fingerprint.enabled: false` {issue}40197[40197] {pull}41762[41762]
- Filebeat fails to start when its configuration contains usage of the deprecated `log` or `container` inputs. However, they can still be using while setting `allow_deprecated_use: true` in their configuration {pull}42295[42295]
- The fields produced by the Journald input are updated to better match ECS. Renamed fields:
Dropped fields: `syslog.priority` and `syslog.facility` while keeping their duplicated equivalent:
`log.syslog.priority`,`log.syslog.facility.code`. Renamed fields: `syslog.identifier` -> `log.syslog.appname`,
`syslog.pid` -> `log.syslog.procid`. `container.id_truncated` is dropped because the full container ID is
already present as `container.id` and `container.log.tag` is dropped because it is already present as
`log.syslog.appname`. The field `container.partial` is replaced by the tag `partial_message` if it was `true`,
otherwise no tag is added. {issue}42208[42208] {pull}42403[42403]
- Fixed race conditions in the global ratelimit processor that could drop events or apply rate limiting incorrectly.
- Fixed password authentication for ACL users in the Redis input of Filebeat. {pull}44137[44137]
- Add beta GZIP file ingestion in filestream. {pull}45301[45301]
-Change aws.cloudwatch.* field in awscloudwatch input to nested object. {pull}46357[46357]
- Filestream's `clean_inactive` setting is now validated, if the validation fails, Filebeat exits with an error code. To keep the legacy behavior of not validating set `legacy_clean_inactive: true`. {issue}45601[45601]
{pull}46373[46373]
- In Filestream, setting `clean_inactive: 0` now disables `clean_inactive`. To keep the legacy behavior of re-ingesting all files on restart set `legacy_clean_inactive: true`{issue}45601[45601]
{pull}46373[46373]

*Heartbeat*


*Metricbeat*

- Change index summary metricset to use `_nodes/stats` API instead of `_stats` API to avoid data gaps. {pull}45049[45049]
- Add support for `_nodes/stats` URIs that work with legacy versions of Elasticsearch {pull}44307[44307]
- Setting period for counter cache for Prometheus remote_write at least to 60sec {pull}38553[38553]
- Remove fallback to the node limit for the `kubernetes.pod.cpu.usage.limit.pct` and `kubernetes.pod.memory.usage.limit.pct` metrics calculation
- Add support for Kibana status metricset in v8 format {pull}40275[40275]
- Mark system process metricsets as running if metrics are partially available {pull}40565[40565]
- Added back `elasticsearch.node.stats.jvm.mem.pools.*` to the `node_stats` metricset {pull}40571[40571]
- Add GCP organization and project details to ECS cloud fields. {pull}40461[40461]
- Add support for specifying a custom endpoint for GCP service clients. {issue}40848[40848] {pull}40918[40918]
- Fix incorrect handling of types in SQL module. {issue}40090[40090] {pull}41607[41607]
- Remove kibana.settings metricset since the API was removed in 8.0 {issue}30592[30592] {pull}42937[42937]
- Removed support for the Enterprise Search module {pull}42915[42915]
- Update NATS module compatibility. Oldest version supported is now 2.2.6 {pull}43310[43310]
- Fix the function to determine CPU cores on windows {issue}42593[42593] {pull}43409[43409]
- Updated list of supported vSphere versions in the documentation. {pull}43642[43642]
- Handle permission errors while collecting data from Windows services and don't interrupt the overall collection by skipping affected services {issue}40765[40765] {pull}43665[43665]
- Fixed a bug where `event.duration` could be missing from an event on Windows systems due to low-resolution clock. {pull}44440[44440]
- Add check for http error codes in the Metricbeat's Prometheus query submodule {pull}44493[44493]
- Sanitize error messages in Fetch method of SQL module {pull}44577[44577]
- Add NTP metricset to system module. {pull}44884[44884]
- Add VPN metrics to meraki module {pull}44851[44851]
- Improve error messages in AWS Health {pull}45408[45408]
- Fix URL construction to handle query parameters properly in GET requests for Jolokia {pull}45620[45620]

*Osquerybeat*

- Add action responses data stream, allowing osquerybeat to post action results directly to elasticsearch. {pull}39143[39143]
- Disable allow_unsafe osquery configuration. {pull}40130[40130]
- Upgrade to osquery 5.12.1. {pull}40368[40368]
- Upgrade to osquery 5.13.1. {pull}40849[40849]
- Upgrade to osquery 5.15.0 {pull}43426[43426]


*Packetbeat*



*Winlogbeat*

- Add "event.category" and "event.type" to Sysmon module for EventIDs 8, 9, 19, 20, 27, 28, 255 {pull}35193[35193]
- Default to use raw api and delete older xml implementation. {pull}42275[42275]

*Functionbeat*


*Elastic Logging Plugin*


==== Bugfixes

*Affecting all Beats*

- Support for multiline zookeeper logs {issue}2496[2496]
- Add checks to ensure reloading of units if the configuration actually changed. {pull}34346[34346]
- Fix namespacing on self-monitoring {pull}32336[32336]
- Fix namespacing on self-monitoring {pull}32336[32336]
- Fix Beats started by agent do not respect the allow_older_versions: true configuration flag {issue}34227[34227] {pull}34964[34964]
- Fix performance issues when we have a lot of inputs starting and stopping by allowing to disable global processors under fleet. {issue}35000[35000] {pull}35031[35031]
- 'add_cloud_metadata' processor - add cloud.region field for GCE cloud provider
- 'add_cloud_metadata' processor - update azure metadata api version to get missing `cloud.account.id` field
- Upgraded apache arrow library used in x-pack/libbeat/reader/parquet from v11 to v12.0.1 in order to fix cross-compilation issues {pull}35640[35640]
- Fix panic when MaxRetryInterval is specified, but RetryInterval is not {pull}35820[35820]
- Support build of projects outside of beats directory {pull}36126[36126]
- Support Elastic Agent control protocol chunking support {pull}37343[37343]
- Lower logging level to debug when attempting to configure beats with unknown fields from autodiscovered events/environments {pull}[37816][37816]
- Set timeout of 1 minute for FQDN requests {pull}37756[37756]
- 'add_cloud_metadata' processor - improve AWS provider HTTP client overriding to support custom certificate bundle handling {pull}44189[44189]
- Fix `dns` processor to handle IPv6 server addresses properly. {pull}44526[44526]
- Fix an issue where the Kafka output could get stuck if a proxied connection to the Kafka cluster was reset. {issue}44606[44606]
- Use Debian 11 to build linux/arm to match linux/amd64. Upgrades linux/arm64's statically linked glibc from 2.28 to 2.31. {issue}44816[44816]
- The Elasticsearch output now correctly applies exponential backoff when being throttled by 429s ("too many requests") from Elasticsarch. {issue}36926[36926] {pull}45073[45073]
- Fixed case where Beats would silently fail due to invalid input configuration, now the error is correctly reported. {issue}43118[43118] {pull}45733[45733]
- Fix a race condition during metrics initialization which could cause a panic. {issue}45822[45822] {pull}46054[46054]
- Fixed a panic when the beat restarts itself by adding 'eventfd2' to default seccomp policy {issue}46372[46372]
- Update Go version to 1.24.7 {pull}46070[46070].
- Update github.com/go-viper/mapstructure/v2 to v2.4.0 {pull}46335[46335]
- Update github.com/docker/docker to v28.3.3 {pull}46334[46334]

*Auditbeat*

- auditd: Request status from a separate socket to avoid data congestion {pull}41207[41207]
- auditd: Use ECS `event.type: end` instead of `stop` for SERVICE_STOP, DAEMON_ABORT, and DAEMON_END messages. {pull}41558[41558]
- auditd: Update syscall names for Linux 6.11. {pull}41558[41558]
- hasher: Geneneral improvements and fixes. {pull}41863[41863]
- hasher: Add a cached hasher for upcoming backend. {pull}41952[41952]
- Split common tty definitions. {pull}42004[42004]
- Fix potential data loss in add_session_metadata. {pull}42795[42795]
- system/package: Fix an error that can occur while migrating the internal package database schema. {issue}44294[44294] {pull}44296[44296]
- auditbeat/fim: Fix FIM@ebpfevents for new kernels #44371. {pull}44371[44371]

*Auditbeat*


*Filebeat*

- [Gcs Input] - Added missing locks for safe concurrency {pull}34914[34914]
- Fix the ignore_inactive option being ignored in Filebeat's filestream input {pull}34770[34770]
- Fix TestMultiEventForEOFRetryHandlerInput unit test of CometD input {pull}34903[34903]
- Add input instance id to request trace filename for httpjson and cel inputs {pull}35024[35024]
- Fixes "Can only start an input when all related states are finished" error when running under Elastic-Agent {pull}35250[35250] {issue}33653[33653]
- [system] sync system/auth dataset with system integration 1.29.0. {pull}35581[35581]
- [GCS Input] - Fixed an issue where bucket_timeout was being applied to the entire bucket poll interval and not individual bucket object read operations. Fixed a map write concurrency issue arising from data races when using a high number of workers. Fixed the flaky tests that were present in the GCS test suit. {pull}35605[35605]
- Fixed concurrency and flakey tests issue in azure blob storage input. {issue}35983[35983] {pull}36124[36124]
- Fix panic when sqs input metrics getter is invoked {pull}36101[36101] {issue}36077[36077]
- Fix handling of Juniper SRX structured data when there is no leading junos element. {issue}36270[36270] {pull}36308[36308]
- Fix Filebeat Cisco module with missing escape character {issue}36325[36325] {pull}36326[36326]
- Added a fix for Crowdstrike pipeline handling process arrays {pull}36496[36496]
- [threatintel] MISP pagination fixes {pull}37898[37898]
- Fix file handle leak when handling errors in filestream {pull}37973[37973]
- Fix a race condition that could crash Filebeat with a "negative WaitGroup counter" error {pull}38094[38094]
- Fix "failed processing S3 event for object key" error on aws-s3 input when key contains the "+" character {issue}38012[38012] {pull}38125[38125]
- Fix filebeat gcs input panic {pull}38407[38407]
- Fix filestream's registry GC: registry entries are now removed from the in-memory and disk store when they're older than the set TTL {issue}36761[36761] {pull}38488[38488]
- Fix filestream's registry GC: registry entries are now removed from the in-memory and disk store when they're older than the set TTL {issue}36761[36761] {pull}38488[38488]
- [threatintel] MISP splitting fix for empty responses {issue}38739[38739] {pull}38917[38917]
- Prevent GCP Pub/Sub input blockage by increasing default value of `max_outstanding_messages` {issue}35029[35029] {pull}38985[38985]
- Updated Websocket input title to align with existing inputs {pull}39006[39006]
- Restore netflow input on Windows {pull}39024[39024]
- Upgrade azure-event-hubs-go and azure-storage-blob-go dependencies. {pull}38861[38861]
- Fix request trace filename handling in http_endpoint input. {pull}39410[39410]
- Upgrade github.com/hashicorp/go-retryablehttp to mitigate CVE-2024-6104 {pull}40036[40036]
- Fix for Google Workspace duplicate events issue by adding canonical sorting over fingerprint keys array to maintain key order. {pull}40055[40055] {issue}39859[39859]
- Fix handling of deeply nested numeric values in HTTP Endpoint CEL programs. {pull}40115[40115]
- Prevent panic in CEL and salesforce inputs when github.com/hashicorp/go-retryablehttp exceeds maximum retries. {pull}40144[40144]
- Fix bug in CEL input rate limit logic. {issue}40106[40106] {pull}40270[40270]
- Relax requirements in Okta entity analytics provider user and device profile data shape. {pull}40359[40359]
- Fix bug in Okta entity analytics rate limit logic. {issue}40106[40106] {pull}40267[40267]
- Fix crashes in the journald input. {pull}40061[40061]
- Fix order of configuration for EntraID entity analytics provider. {pull}40487[40487]
- Ensure Entra ID request bodies are not truncated and trace logs are rotated before 100MB. {pull}40494[40494]
- The Elasticsearch output now correctly logs the event fields to the event log file {issue}40509[40509] {pull}40512[40512]
- Fix the "No such input type exist: 'azure-eventhub'" error on the Windows platform {issue}40608[40608] {pull}40609[40609]
- awss3 input: Fix handling of SQS notifications that don't contain a region. {pull}40628[40628]
- Fix credential handling when workload identity is being used in GCS input. {issue}39977[39977] {pull}40663[40663]
- Fix publication of group data from the Okta entity analytics provider. {pull}40681[40681]
- Ensure netflow custom field configuration is applied. {issue}40735[40735] {pull}40730[40730]
- Fix replace processor handling of zero string replacement validation. {pull}40751[40751]
- Fix long filepaths in diagnostics exceeding max path limits on Windows. {pull}40909[40909]
- Add backup and delete for AWS S3 polling mode feature back. {pull}41071[41071]
- Fix a bug in Salesforce input to only handle responses with 200 status code {pull}41015[41015]
- Fixed failed job handling and removed false-positive error logs in the GCS input. {pull}41142[41142]
- Bump github.com/elastic/go-sfdc dependency used by x-pack/filebeat/input/salesforce. {pull}41192[41192]
- Log bad handshake details when websocket connection fails {pull}41300[41300]
- Improve modification time handling for entities and entity deletion logic in the Active Directory entityanalytics input. {pull}41179[41179]
- Journald input now can read events from all boots {issue}41083[41083] {pull}41244[41244]
- Fix double encoding of client_secret in the Entity Analytics input's Azure Active Directory provider {pull}41393[41393]
- Fix aws region in aws-s3 input s3 polling mode.  {pull}41572[41572]
- Fix errors in SQS host resolution in the `aws-s3` input when using custom (non-AWS) endpoints. {pull}41504[41504]
- Fix double encoding of client_secret in the Entity Analytics input's Azure Active Directory provider {pull}41393[41393]
- The azure-eventhub input now correctly reports its status to the Elastic Agent on fatal errors {pull}41469[41469]
- Add support for Access Points in the `aws-s3` input. {pull}41495[41495]
- Fix the "No such input type exist: 'salesforce'" error on the Windows/AIX platform. {pull}41664[41664]
- Fix missing key in streaming input logging. {pull}41600[41600]
- Improve S3 object size metric calculation to support situations where Content-Length is not available. {pull}41755[41755]
- Fix handling of http_endpoint request exceeding memory limits. {issue}41764[41764] {pull}41765[41765]
- Rate limiting fixes in the Okta provider of the Entity Analytics input. {issue}40106[40106] {pull}41583[41583]
- Redact authorization headers in HTTPJSON debug logs. {pull}41920[41920]
- Further rate limiting fix in the Okta provider of the Entity Analytics input. {issue}40106[40106] {pull}41977[41977]
- Fix streaming input handling of invalid or empty websocket messages. {pull}42036[42036]
- Fix awss3 document ID construction when using the CSV decoder. {pull}42019[42019]
- The `_id` generation process for S3 events has been updated to incorporate the LastModified field. This enhancement ensures that the `_id` is unique. {pull}42078[42078]
- Fix Netflow Template Sharing configuration handling. {pull}42080[42080]
- Updated websocket retry error code list to allow more scenarios to be retried which could have been missed previously. {pull}42218[42218]
- In the `streaming` input, prevent panics on shutdown with a null check and apply a consistent namespace to contextual data in debug logs. {pull}42315[42315]
- Remove erroneous status reporting to Elastic-Agent from the Filestream input {pull}42435[42435]
- Fix truncation of bodies in request tracing by limiting bodies to 10% of the maximum file size. {pull}42327[42327]
- [Journald] Fixes handling of `journalctl` restart. A known symptom was broken multiline messages when there was a restart of journalctl while aggregating the lines. {issue}41331[41331] {pull}42595[42595]
- Fix entityanalytics activedirectory provider full sync use before initialization bug. {pull}42682[42682]
- In the `http_endpoint` input, fix the check for a missing HMAC HTTP header. {pull}42756[42756]
- Prevent computer details being returned for user queries by Activedirectory Entity Analytics provider. {issue}11818[11818] {pull}42796[42796]
- Handle unexpectedEOF error in aws-s3 input and enforce retrying using download failed error {pull}42420[42756]
- Prevent azureblobstorage input from logging key details during blob fetch operations. {pull}43169[43169]
- Handle special values of accountExpires in the Activedirectory Entity Analytics provider. {pull}43364[43364]
- Log bad handshake details when websocket connection fails {pull}41300[41300]
- Fix aws region in aws-s3 input s3 polling mode.  {pull}41572[41572]
- Fixed websocket input panic on sudden network error or server crash. {issue}44063[44063] {pull}44068[44068]
- [Filestream] Log the "reader closed" message on the debug level to avoid log spam. {pull}44051[44051]
- Fix links to CEL mito extension functions in input documentation. {pull}44098[44098]
- Fix endpoint path typo in Okta entity analytics provider. {pull}44147[44147]
- Fixed a websocket panic scenario which would occur after exhausting max retries. {pull}44342[44342]
- Fix publishing Okta entity analytics enrichments. {pull}44483[44483]
- Fix status reporting panic in GCP Pub/Sub input. {issue}44624[44624] {pull}44625[44625]
- Fix a logging regression that ignored to_files and logged to stdout. {pull}44573[44573]
- If a Filestream input fails to be created, its ID is removed from the list of running input IDs {pull}44697[44697]
- Fix timeout handling by Crowdstrike streaming input. {pull}44720[44720]
- Ensure DEPROVISIONED Okta entities are published by Okta entityanalytics provider. {issue}12658[12658] {pull}44719[44719]
- Fix handling of cursors by the streaming input for Crowdstrike. {issue}44364[44364] {pull}44548[44548]
- Added missing "text/csv" content-type filter support in azureblobsortorage input. {issue}44596[44596] {pull}44824[44824]
- Fix unexpected EOF detection and improve memory usage. {pull}44813[44813]
- Fixed issue for "Root level readerConfig no longer respected" in azureblobstorage input. {issue}44812[44812] {pull}44873[44873]
- Added missing "text/csv" content-type filter support in GCS input. {issue}44922[44922] {pull}44923[44923]
- Fix a panic in the winlog input that prevented it from starting. {issue}45693[45693] {pull}45730[45730]
- Fix wrongly emitted missing input ID warning {issue}42969[42969] {pull}45747[45747]
- Fix error handling in ABS input when both root level `max_workers` and `batch_size` are empty. {issue}45680[45680] {pull}45743[45743]
- Fix handling of unnecessary BOM in UTF-8 text received by o365audit input. {issue}44327[44327] {pull}45739[45739]
- Fix reading journald messages with more than 4kb. {issue}45511[45511] {pull}46017[46017]
- Restore the Streaming input on Windows. {pull}46031[46031]
- Fix termination of input on API errors. {pull}45999[45999]
- The UDP input now fails if it cannot bind to the configured port and its status is set to failed when running under Elastic Agent. {issue}37216[37216] {pull}46302[46302]
- The Unix input now fails on errors listening to the socket and its status is set to failed when running under Elastic Agent. {pull}46302[46302]
- Fix race condition that could cause Filebeat to hang during shutdown after failing to startup {issue}45034[45034] {pull}46331[46331]
- Fixed hints autodiscover for Docker when the configuration is only `hints.enabled: true`. {issue}45156[45156] {pull}45864[45864]
- In Filestream, setting `clean_inactive: 0` does not re-ingest all files on startup any more. {issue}45601[45601]
+{pull}46373[46373]
- Fix metrics from TCP & UDP inputs when the port number is > 32767 {pull}46486[46486]

*Heartbeat*

- Added maintenance windows support for Heartbeat. {pull}41508[41508]
- Add missing dependencies to ubi9-minimal distro. {pull}44556[44556]
- Add base64 encoding option to inline monitors. {pull}45100[45100]


*Metricbeat*

- Fix Azure Monitor 429 error by causing metricbeat to retry the request again. {pull}38294[38294]
- Fix fields not being parsed correctly in postgresql/database {issue}25301[25301] {pull}37720[37720]
- rabbitmq/queue - Change the mapping type of `rabbitmq.queue.consumers.utilisation.pct` to `scaled_float` from `long` because the values fall within the range of `[0.0, 1.0]`. Previously, conversion to integer resulted in reporting either `0` or `1`.
- Fix timeout caused by the retrival of which indices are hidden {pull}39165[39165]
- Fix Azure Monitor support for multiple aggregation types {issue}39192[39192] {pull}39204[39204]
- Fix handling of access errors when reading process metrics {pull}39627[39627]
- Fix behavior of cgroups path discovery when monitoring the host system from within a container {pull}39627[39627]
- Fix issue where beats may report incorrect metrics for its own process when running inside a container {pull}39627[39627]
- Normalize AWS RDS CPU Utilization values before making the metadata API call. {pull}39664[39664]
- Fix behavior of pagetypeinfo metrics {pull}39985[39985]
- Update beat module with apm-server monitoring metrics fields {pull}40127[40127]
- Fix Azure Monitor metric timespan to restore Storage Account PT1H metrics {issue}40376[40376] {pull}40367[40367]
- Remove excessive info-level logs in cgroups setup {pull}40491[40491]
- Add missing ECS Cloud fields in GCP `metrics` metricset when using `exclude_labels: true` {issue}40437[40437] {pull}40467[40467]
- Add AWS OwningAccount support for cross account monitoring {issue}40570[40570] {pull}40691[40691]
- Use namespace for GetListMetrics when exists in AWS {pull}41022[41022]
- Only fetch cluster-level index stats summary {issue}36019[36019] {pull}42901[42901]
- Fix panic in kafka consumergroup member assignment fetching when there are 0 members in consumer group. {pull}44576[44576]
- Upgrade `go.mongodb.org/mongo-driver` from `v1.14.0` to `v1.17.4` to fix connection leaks in MongoDB module {pull}44769[44769]
- Fix histogram values of zero are filtered out on non-amd64 platforms for openmetrics and prometheus {pull}44750[44750]
- Changed Kafka protocol version from 3.6.0 to 2.1.0 to fix compatibility with Kafka 2.x brokers. {pull}45761[45761]
- Fix an issue where the conntrack metricset entries field reported a count inflated by a factor of the number of CPU cores. {issue}46138[46138] {pull}46140[46140]
- Enhance behavior of sanitizeError: replace sensitive info even if it is escaped and add pattern-based sanitization {pull}45857[45857]
<<<<<<< HEAD
- Fix Azure Monitor wildcard metrics names timegrain issue by using the first, smallest timegrain; fix nil pointer issue {pull}46145[46145]
=======
- Do not log an error if metadata enrichment is disabled for K8's module {pull}46536
>>>>>>> 9bfc2a92

*Osquerybeat*

- Fix bug preventing installation of osqueryd. Preserve the osquery.app/ directory and its contents when installing the Elastic Agent. {agent-issue}8245[8245] {pull}44501[44501]

*Packetbeat*

- Properly marshal nested structs in ECS fields, fixing issues with mixed cases in field names {pull}42116[42116]


*Winlogbeat*

- Fix message handling in the experimental api. {issue}19338[19338] {pull}41730[41730]
- Sync missing changes in modules pipelines. {pull}42619[42619]
- Reset EventLog if error EOF is encountered. {pull}42826[42826]
- Implement backoff on error retrial. {pull}42826[42826]
- Fix boolean key in security pipelines and sync pipelines with integration. {pull}43027[43027]
- Fix EvtVarTypeAnsiString conversion {pull}44026[44026]
- Fix forwarded event handling and add channel error resilience. {pull}46190[46190]


*Elastic Logging Plugin*
- Fix for unable to run elastic-logging plugin

==== Added

*Affecting all Beats*

- Added append Processor which will append concrete values or values from a field to target. {issue}29934[29934] {pull}33364[33364]
- dns processor: Add support for forward lookups (`A`, `AAAA`, and `TXT`). {issue}11416[11416] {pull}36394[36394]
- [Enhanncement for host.ip and host.mac] Disabling netinfo.enabled option of add-host-metadata processor {pull}36506[36506]
- allow `queue` configuration settings to be set under the output. {issue}35615[35615] {pull}36788[36788]
- Beats will now connect to older Elasticsearch instances by default {pull}36884[36884]
- Raise up logging level to warning when attempting to configure beats with unknown fields from autodiscovered events/environments
- elasticsearch output now supports `idle_connection_timeout`. {issue}35616[35615] {pull}36843[36843]
- Enable early event encoding in the Elasticsearch output, improving cpu and memory use {pull}38572[38572]
- The environment variable `BEATS_ADD_CLOUD_METADATA_PROVIDERS` overrides configured/default `add_cloud_metadata` providers {pull}38669[38669]
- When running under Elastic-Agent Kafka output allows dynamic topic in `topic` field {pull}40415[40415]
- The script processor has a new configuration option that only uses the cached javascript sessions and prevents the creation of new javascript sessions.
- Update to Go 1.24.5. {pull}45403[45403]
- Replace Ubuntu 20.04 with 24.04 for Docker base images {issue}40743[40743] {pull}40942[40942]
- Replace `compress/gzip` with https://github.com/klauspost/compress/gzip library for gzip compression {pull}41584[41584]
- Add regex pattern matching to add_kubernetes_metadata processor {pull}41903[41903]
- Replace Ubuntu 20.04 with 24.04 for Docker base images {issue}40743[40743] {pull}40942[40942]
- Publish cloud.availability_zone by add_cloud_metadata processor in azure environments {issue}42601[42601] {pull}43618[43618]
- Added the `now` processor, which will populate the specified target field with the current timestamp. {pull}44795[44795]
- Improve trimming of BOM from UTF-8 data in the libbeat reader/readfile.EncoderReader. {pull}45742[45742]
- The following output latency_delta metrics are now included when `logging.metrics` is enabled: `output.latency_delta.{count, max, median, min, p99}`. This only includes data since the last internal metrics was logged. {pull}45749[45749]

*Auditbeat*

- Added `add_session_metadata` processor, which enables session viewer on Auditbeat data. {pull}37640[37640]
- Add linux capabilities to processes in the system/process. {pull}37453[37453]
- Add linux capabilities to processes in the system/process. {pull}37453[37453]
- Add process.entity_id, process.group.name and process.group.id in add_process_metadata processor. Make fim module with kprobes backend to always add an appropriately configured add_process_metadata processor to enrich file events {pull}38776[38776]
- Split module/system/process into common and provider bits. {pull}41868[41868]

*Auditbeat*



*Auditbeat*


*Filebeat*

- add documentation for decode_xml_wineventlog processor field mappings.  {pull}32456[32456]
- httpjson input: Add request tracing logger. {issue}32402[32402] {pull}32412[32412]
- Add cloudflare R2 to provider list in AWS S3 input. {pull}32620[32620]
- Add support for single string containing multiple relation-types in getRFC5988Link. {pull}32811[32811]
- Added separation of transform context object inside httpjson. Introduced new clause `.parent_last_response.*` {pull}33499[33499]
- Added metric `sqs_messages_waiting_gauge` for aws-s3 input. {pull}34488[34488]
- Add nginx.ingress_controller.upstream.ip to related.ip {issue}34645[34645] {pull}34672[34672]
- Add unix socket log parsing for nginx ingress_controller {pull}34732[34732]
- Added metric `sqs_worker_utilization` for aws-s3 input. {pull}34793[34793]
- Add MySQL authentication message parsing and `related.ip` and `related.user` fields {pull}34810[34810]
- Add nginx ingress_controller parsing if one of upstreams fails to return response {pull}34787[34787]
- Add oracle authentication messages parsing {pull}35127[35127]
- Add `clean_session` configuration setting for MQTT input.  {pull}35806[16204]
- Add support for a simplified input configuraton when running under Elastic-Agent {pull}36390[36390]
- Added support for Okta OAuth2 provider in the CEL input. {issue}36336[36336] {pull}36521[36521]
- Added support for new features & removed partial save mechanism in the Azure Blob Storage input. {issue}35126[35126] {pull}36690[36690]
- Added support for new features and removed partial save mechanism in the GCS input. {issue}35847[35847] {pull}36713[36713]
- Use filestream input with file_identity.fingerprint as default for hints autodiscover. {issue}35984[35984] {pull}36950[36950]
- Add setup option `--force-enable-module-filesets`, that will act as if all filesets have been enabled in a module during setup. {issue}30915[30915] {pull}99999[99999]
- Made Azure Blob Storage input GA and updated docs accordingly. {pull}37128[37128]
- Made GCS input GA and updated docs accordingly. {pull}37127[37127]
- Add parseDateInTZ value template for the HTTPJSON input {pull}37738[37738]
- Improve rate limit handling by HTTPJSON {issue}36207[36207] {pull}38161[38161] {pull}38237[38237]
- Parse more fields from Elasticsearch slowlogs {pull}38295[38295]
- added benchmark input {pull}37437[37437]
- added benchmark input and discard output {pull}37437[37437]
- Update CEL mito extensions to v1.11.0 to improve type checking. {pull}39460[39460]
- Update CEL mito extensions to v1.12.2. {pull}39755[39755]
- Add support for base64-encoded HMAC headers to HTTP Endpoint. {pull}39655[39655]
- Add user group membership support to Okta entity analytics provider. {issue}39814[39814] {pull}39815[39815]
- Add request trace support for Okta and EntraID entity analytics providers. {pull}39821[39821]
- Fix handling of infinite rate values in CEL rate limit handling logic. {pull}39940[39940]
- Allow elision of set and append failure logging. {issue}34544[34544] {pull}39929[39929]
- Add ability to remove request trace logs from CEL input. {pull}39969[39969]
- Add ability to remove request trace logs from HTTPJSON input. {pull}40003[40003]
- Added out of the box support for Amazon EventBridge notifications over SQS to S3 input {pull}40006[40006]
- Update CEL mito extensions to v1.13.0 {pull}40035[40035]
- Add Jamf entity analytics provider. {pull}39996[39996]
- Add ability to remove request trace logs from http_endpoint input. {pull}40005[40005]
- Add ability to remove request trace logs from entityanalytics input. {pull}40004[40004]
- Relax constraint on Base DN in entity analytics Active Directory provider. {pull}40054[40054]
- Implement Elastic Agent status and health reporting for Netflow Filebeat input. {pull}40080[40080]
- Enhance input state reporting for CEL evaluations that return a single error object in events. {pull}40083[40083]
- Allow absent credentials when using GCS with Application Default Credentials. {issue}39977[39977] {pull}40072[40072]
- Add SSL and username support for Redis input, now the input includes support for Redis 6.0+. {pull}40111[40111]
- Add scaling up support for Netflow input. {issue}37761[37761] {pull}40122[40122]
- Update CEL mito extensions to v1.15.0. {pull}40294[40294]
- Allow cross-region bucket configuration in s3 input. {issue}22161[22161] {pull}40309[40309]
- Improve logging in Okta Entity Analytics provider. {issue}40106[40106] {pull}40347[40347]
- Document `winlog` input. {issue}40074[40074] {pull}40462[40462]
- Added retry logic to websocket connections in the streaming input. {issue}40271[40271] {pull}40601[40601]
- Disable event normalization for netflow input {pull}40635[40635]
- Allow attribute selection in the Active Directory entity analytics provider. {issue}40482[40482] {pull}40662[40662]
- Improve error quality when CEL program does not correctly return an events array. {pull}40580[40580]
- Added support for Microsoft Entra ID RBAC authentication. {issue}40434[40434] {pull}40879[40879]
- Add `use_kubeadm` config option for filebeat (both filbeat.input and autodiscovery) in order to toggle kubeadm-config api requests {pull}40301[40301]
- Make HTTP library function inclusion non-conditional in CEL input. {pull}40912[40912]
- Add support for Crowdstrike streaming API to the streaming input. {issue}40264[40264] {pull}40838[40838]
- Add support to CEL for reading host environment variables. {issue}40762[40762] {pull}40779[40779]
- Add CSV decoder to awss3 input. {pull}40896[40896]
- Change request trace logging to include headers instead of complete request. {pull}41072[41072]
- Improved GCS input documentation. {pull}41143[41143]
- Add CSV decoding capacity to azureblobstorage input {pull}40978[40978]
- Add CSV decoding capacity to gcs input {pull}40979[40979]
- Add support to source AWS cloudwatch logs from linked accounts. {pull}41188[41188]
- Jounrald input now supports filtering by facilities {pull}41061[41061]
- Add ability to remove request trace logs from http_endpoint input. {pull}40005[40005]
- Add ability to remove request trace logs from entityanalytics input. {pull}40004[40004]
- Refactor & cleanup with updates to default values and documentation. {pull}41834[41834]
- Update CEL mito extensions to v1.16.0. {pull}41727[41727]
- Filebeat's registry is now added to the Elastic-Agent diagnostics bundle {issue}33238[33238] {pull}41795[41795]
- Add `unifiedlogs` input for MacOS. {pull}41791[41791]
- Add evaluation state dump debugging option to CEL input. {pull}41335[41335]
- Added support for retry configuration in GCS input. {issue}11580[11580] {pull}41862[41862]
- Improve S3 polling mode states registry when using list prefix option. {pull}41869[41869]
- Add support for SSL and Proxy configurations for websocket type in streaming input. {pull}41934[41934]
- AWS S3 input registry cleanup for untracked s3 objects. {pull}41694[41694]
- The environment variable `BEATS_AZURE_EVENTHUB_INPUT_TRACING_ENABLED: true` enables internal logs tracer for the azure-eventhub input. {issue}41931[41931] {pull}41932[41932]
- The Filestream input now uses the `fingerprint` file identity by default. The state from files are automatically migrated if the previous file identity was `native` (the default) or `path`. If the `file_identity` is explicitly set, there is no change in behaviour. {issue}40197[40197] {pull}41762[41762]
- Rate limiting operability improvements in the Okta provider of the Entity Analytics input. {issue}40106[40106] {pull}41977[41977]
- Added default values in the streaming input for websocket retries and put a cap on retry wait time to be lesser than equal to the maximum defined wait time. {pull}42012[42012]
- Rate limiting fault tolerance improvements in the Okta provider of the Entity Analytics input. {issue}40106[40106] {pull}42094[42094]
- Added OAuth2 support with auto token refresh for websocket streaming input. {issue}41989[41989] {pull}42212[42212]
- Added infinite & blanket retry options to websockets and improved logging and retry logic. {pull}42225[42225]
- Introduce ignore older and start timestamp filters for AWS S3 input. {pull}41804[41804]
- Journald input now can report its status to Elastic-Agent {issue}39791[39791] {pull}42462[42462]
- Publish events progressively in the Okta provider of the Entity Analytics input. {issue}40106[40106] {pull}42567[42567]
- Journald `include_matches.match` now accepts `+` to represent a logical disjunction (OR) {issue}40185[40185] {pull}42517[42517]
- The journald input is now generally available. {pull}42107[42107]
- Add metrics for number of events and pages published by HTTPJSON input. {issue}42340[42340] {pull}42442[42442]
- Filestream take over now supports taking over states from other Filestream inputs and dynamic loading of inputs (autodiscover and Elastic Agent). There is a new syntax for the configuration, but the previous one can still be used. {issue}42472[42472] {issue}42884[42884] {pull}42624[42624]
- Add `etw` input fallback to attach an already existing session. {pull}42847[42847]
- Update CEL mito extensions to v1.17.0. {pull}42851[42851]
- Winlog input now can report its status to Elastic-Agent {pull}43089[43089]
- Add configuration option to limit HTTP Endpoint body size. {pull}43171[43171]
- The Filestream input now can remove files after they reach EOF or are inactive {pull}43368[43368]
- Refactor & cleanup with updates to default values and documentation. {pull}41834[41834]
- Allow a grace time for awss3 input shutdown to enable incomplete SQS message processing to be completed. {pull}43369[43369]
- Add pagination batch size support to Entity Analytics input's Okta provider. {pull}43655[43655]
- Update CEL mito extensions to v1.18.0. {pull}43855[43855]
- Added input metrics to Azure Blob Storage input. {issue}36641[36641] {pull}43954[43954]
- Update CEL mito extensions to v1.19.0. {pull}44098[44098]
- Segregated `max_workers`` from `batch_size` in the GCS input. {issue}44311[44311] {pull}44333[44333]
- Added support for websocket keep_alive heartbeat in the streaming input. {issue}42277[42277] {pull}44204[44204]
- Add milliseconds to document timestamp from awscloudwatch Filebeat input {pull}44306[44306]
- Add support to the Active Directory entity analytics provider for device entities. {pull}44309[44309]
- Add support for OPTIONS request to HTTP Endpoint input. {issue}43930[43930] {pull}44387[44387]
- Add Fleet status update functionality to lumberjack input. {issue}44283[44283] {pull}44339[44339]
- Add Fleet status updating to HTTP Endpoint input. {issue}44281[44281] {pull}44310[44310]
- Add Fleet status updating to streaming input. {issue}44284[44284] {pull}44340[44340]
- Add Fleet status update functionality to gcppubsub input. {issue}44272[44272] {pull}44507[44507]
- Add Fleet status updating to GCS input. {issue}44273[44273] {pull}44508[44508]
- Fix handling of ADC (Application Default Credentials) metadata server credentials in HTTPJSON input. {issue}44349[44349] {pull}44436[44436]
- Fix handling of ADC (Application Default Credentials) metadata server credentials in CEL input. {issue}44349[44349] {pull}44571[44571]
- Added support for specifying custom content-types and encodings in azureblobstorage input. {issue}44330[44330] {pull}44402[44402]
- Introduce lastSync start position to AWS CloudWatch input backed by state registry. {pull}43251[43251]
- Add Fleet status update functionality to udp input. {issue}44419[44419] {pull}44785[44785]
- Add Fleet status update functionality to tcp input. {issue}44420[44420] {pull}44786[44786]
- Filestream now logs at level warn the number of files that are too small to be ingested {pull}44751[44751]
- Add proxy support to GCP Pub/Sub input. {pull}44892[44892]
- Add Fleet status updating to Azure Blob Storage input. {issue}44268[44268] {pull}44945[44945]
- Add Fleet status updating to HTTP JSON input. {issue}44282[44282] {pull}44365[44365]
- Segregated `max_workers` from `batch_size` in the azure-blob-storage input. {issue}44491[44491] {pull}44992[44992]
- Add support for relationship expansion to EntraID entity analytics provider. {issue}43324[43324] {pull}44761[44761]
- Added support for specifying custom content-types and encodings in gcs input. {issue}44628[44628] {pull}45088[45088]
- Update CEL mito extensions to v1.21.0. {issue}40762[40762] {pull}45107[45107]
- Add Fleet health status reporting to the entity analytics input. {issue}44269[44269] {pull}45152[45152]
- Add Fleet status updating to o356audit input. {issue}44651[44651] {pull}44957[44957]
- Add support for blob filtering using path_prefix in azureblobstorage input. {issue}35186[35186] {pull}45214[45214]
- Update CEL mito extensions to v1.22.0. {pull}45245[45245]
- TCP and UDP inputs now support multiple pipeline workers configured via `number_of_workers`. Increasing the number of workers improves performance when slow processors are used by decoupling reading from the network connection and publishing. {issue}43674[43674] {pull}45124[45124]
- Allow empty HTTPJSON cursor template value evaluations to be ignored by Fleet health status updates. {pull}45361[45361]
- Reuse OAuth2 clients in HTTP JSON input where possible. {issue}34834[34834] {pull}44976[44976]
- Add support for generalized token authentication to CEL input. {pull}45359[45359]
- Log CEL single object evaluation results as ECS compliant documents where possible. {issue}45254[45254] {pull}45399[45399]
- Add full event rendering for the ETW input {pull}44664[44664]
- Add status update functionality to Salesforce input. {issue}44653[44653] {pull}45227[45227]
- Improve CEL and Streaming input documentation of the `state` option. {pull}45616[45616]
- Updated the `parse_aws_vpc_flow_log` processor to handle AWS VPC flow log v6, v7, and v8 fields. {pull}45746[45746]
- Enhanced HTTPJSON input error logging with structured error metadata conforming to Elastic Common Schema (ECS) conventions. {pull}45653[45653]
- Clarify behavior in logging for starting periodic evaluations and for exceeding the maximum execution budget. {pull}45633[45633]
- Add OAuth2 support for Okta provider in Entity Analytics input. {pull}45753[45753]
- Add status reporting support for AWS CloudWatch input. {pull}45679[45679]
- Add mechanism to allow HTTP JSON templates to terminate without logging an error. {issue}45664[45664] {pull}45810[45810]
- Improve error reporting for schemeless URLs in HTTP JSON input. {pull}45953[45953]
- Add status reporting support for AWS S3 input. {pull}45748[45748]
- Add `remaining_executions` global to the CEL input evaluation context. {pull}46210[46210]
- Improve HTTP JSON health status logic for empty template results. {pull}46332[46332]
- Improve CEL input documentation of authentication options. {pull}46253[46253]
- Add status reporting support for Azure Event Hub v2 input. {pull}44846[44846]
- Add documentation for device collection in Entity Analytics Active Directory Filebeat's input. {pull}46363[46363]

*Auditbeat*


*Libbeat*

- enrich events with EC2 tags in add_cloud_metadata processor {pull}41477[41477]


*Heartbeat*

- Added status to monitor run log report.
- Upgrade node to latest LTS v18.20.3. {pull}40038[40038]
- Add support for RFC7231 methods to http monitors. {pull}41975[41975]
- Upgrade node to latest LTS v18.20.7. {pull}43511[43511]
- Upgrade node to latest LTS v20.19.3. {pull}45087[45087]

*Metricbeat*

- Add per-thread metrics to system_summary {pull}33614[33614]
- Add GCP CloudSQL metadata {pull}33066[33066]
- Add GCP Carbon Footprint metricbeat data {pull}34820[34820]
- Add event loop utilization metric to Kibana module {pull}35020[35020]
- Add metrics grouping by dimensions and time to Azure app insights {pull}36634[36634]
- Align on the algorithm used to transform Prometheus histograms into Elasticsearch histograms {pull}36647[36647]
- Add linux IO metrics to system/process {pull}37213[37213]
- Add new memory/cgroup metrics to Kibana module {pull}37232[37232]
- Add SSL support to mysql module {pull}37997[37997]
- Add SSL support for aerospike module {pull}38126[38126]
- Add `use_kubeadm` config option in kubernetes module in order to toggle kubeadm-config api requests {pull}40086[40086]
- Log the total time taken for GCP `ListTimeSeries` and `AggregatedList` requests {pull}40661[40661]
- Add new metrics for the vSphere Host metricset. {pull}40429[40429]
- Add new metrics for the vSphere Datastore metricset. {pull}40441[40441]
- Add new metricset cluster for the vSphere module. {pull}40536[40536]
- Add new metricset network for the vSphere module. {pull}40559[40559]
- Add new metricset resourcepool for the vSphere module. {pull}40456[40456]
- Add AWS Cloudwatch capability to retrieve tags from AWS/ApiGateway resources {pull}40755[40755]
- Add new metricset datastorecluster for vSphere module. {pull}40634[40634]
- Add support for new metrics in datastorecluster metricset. {pull}40694[40694]
- Add new metrics for the vSphere Virtualmachine metricset. {pull}40485[40485]
- Add support for snapshot in vSphere virtualmachine metricset {pull}40683[40683]
- Update fields to use mapstr in vSphere virtualmachine metricset  {pull}40707[40707]
- Add metrics related to triggered alarms in all the vSphere metricsets. {pull}40714[40714] {pull}40876[40876]
- Add support for period based intervalID in vSphere host and datastore metricsets {pull}40678[40678]
- Add new metrics fot datastore and minor changes to overall vSphere metrics {pull}40766[40766]
- Add `metrics_count` to Prometheus module if `metrics_count: true` is set. {pull}40411[40411]
- Added Cisco Meraki module {pull}40836[40836]
- Added Palo Alto Networks module {pull}40686[40686]
- Restore docker.network.in.* and docker.network.out.* fields in docker module {pull}40968[40968]
- Bump aerospike-client-go to version v7.7.1 and add support for basic auth in Aerospike module {pull}41233[41233]
- Only watch metadata for ReplicaSets in metricbeat k8s module {pull}41289[41289]
- Add support for region/zone for Vertex AI service in GCP module {pull}41551[41551]
- Add support for location label as an optional configuration parameter in GCP metrics metricset. {issue}41550[41550] {pull}41626[41626]
- Collect .NET CLR (IIS) Memory, Exceptions and LocksAndThreads metrics {pull}41929[41929]
- Added `tier_preference`, `creation_date` and `version` fields to the `elasticsearch.index` metricset. {pull}41944[41944]
- Add `use_performance_counters` to collect CPU metrics using performance counters on Windows for `system/cpu` and `system/core` {pull}41965[41965]
- Add support of additional `collstats` metrics in mongodb module. {pull}42171[42171]
- Preserve queries for debugging when `merge_results: true` in SQL module {pull}42271[42271]
- Add `enable_batch_api` option in azure monitor to allow metrics collection of multiple resources using azure batch Api {pull}41790[41790]
- Collect more fields from ES node/stats metrics and only those that are necessary {pull}42421[42421]
- Add new metricset wmi for the windows module. {pull}42017[42017]
- Update beat module with apm-server tail sampling monitoring metrics fields {pull}42569[42569]
- Log every 401 response from Kubernetes API Server {pull}42714[42714]
- Add a new `match_by_parent_instance` option to `perfmon` module. {pull}43002[43002]
- Add a warning log to metricbeat.vsphere in case vSphere connection has been configured as insecure. {pull}43104[43104]
- Changed the Elasticsearch module behavior to only pull settings from non-system indices. {pull}43243[43243]
- Exclude dotted indices from settings pull in Elasticsearch module. {pull}43306[43306]
- Add a `jetstream` metricset to the NATS module {pull}43310[43310]
- Updated Meraki API endpoint for Channel Utilization data. Switched to `GetOrganizationWirelessDevicesChannelUtilizationByDevice`. {pull}43485[43485]
- Upgrade Prometheus Library to v0.300.1. {pull}43540[43540]
- Add GCP Dataproc metadata collector in GCP module. {pull}43518[43518]
- Add new metrics to vSphere Virtual Machine dataset (CPU usage percentage, disk average usage, disk read/write rate, number of disk reads/writes, memory usage percentage). {pull}44205[44205]
- Added checks for the Resty response object in all Meraki module API calls to ensure proper handling of nil responses. {pull}44193[44193]
- Add latency config option to Azure Monitor module. {pull}44366[44366]
- Increase default polling period for MongoDB module from 10s to 60s {pull}44781[44781]
- Upgrade github.com/microsoft/go-mssqldb from v1.7.2 to v1.8.2 {pull}44990[44990]
- Add SSL support for sql module: drivers mysql, postgres, and mssql. {pull}44748[44748]
- Add support for Kafka 4.0 in the Kafka module. {pull}44723[44723]
- Add NTP response validation for system/ntp module. {pull}46184[46184]

*Metricbeat*


*Osquerybeat*


*Packetbeat*
- Optionally ignore MAC address in flow matching {pull}44965[44965]
- Add `tls.server.ja3s` tls fingerprint {pull}43284[43284]

*Winlogbeat*

- Add handling for missing `EvtVarType`s in experimental api. {issue}19337[19337] {pull}41418[41418]
- Render data values in xml renderer. {pull}44132[44132]

*Functionbeat*


*Elastic Log Driver*
*Elastic Logging Plugin*


==== Deprecated

*Auditbeat*


*Filebeat*


*Heartbeat*



*Metricbeat*


*Osquerybeat*


*Packetbeat*


*Winlogbeat*


*Functionbeat*


*Elastic Logging Plugin*


==== Known Issues







<|MERGE_RESOLUTION|>--- conflicted
+++ resolved
@@ -319,11 +319,8 @@
 - Changed Kafka protocol version from 3.6.0 to 2.1.0 to fix compatibility with Kafka 2.x brokers. {pull}45761[45761]
 - Fix an issue where the conntrack metricset entries field reported a count inflated by a factor of the number of CPU cores. {issue}46138[46138] {pull}46140[46140]
 - Enhance behavior of sanitizeError: replace sensitive info even if it is escaped and add pattern-based sanitization {pull}45857[45857]
-<<<<<<< HEAD
+- Do not log an error if metadata enrichment is disabled for K8's module {pull}46536
 - Fix Azure Monitor wildcard metrics names timegrain issue by using the first, smallest timegrain; fix nil pointer issue {pull}46145[46145]
-=======
-- Do not log an error if metadata enrichment is disabled for K8's module {pull}46536
->>>>>>> 9bfc2a92
 
 *Osquerybeat*
 
