--- conflicted
+++ resolved
@@ -93,7 +93,6 @@
 
 *Filebeat*
 
-<<<<<<< HEAD
 - Add `text/csv` decoder to `httpjson` input {pull}28564[28564]
 - Update `aws-s3` input to connect to non AWS S3 buckets {issue}28222[28222] {pull}28234[28234]
 - Add support for '/var/log/pods/' path for add_kubernetes_metadata processor with `resource_type: pod`. {pull}28868[28868]
@@ -105,8 +104,6 @@
 - Add extraction of `related.hosts` to Microsoft 365 Defender ingest pipeline {issue}29859[29859] {pull}29863[29863]
 - threatintel module: Add new Recorded Future integration. {pull}30030[30030]
 - Add pipeline in FB's supported hints. {pull}30212[30212]
-=======
->>>>>>> 6032c2e8
 
 *Auditbeat*
 
