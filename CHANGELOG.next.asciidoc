// Use these for links to issue and pulls. Note issues and pulls redirect one to
// each other on Github, so don't worry too much on using the right prefix.
:issue: https://github.com/elastic/beats/issues/
:pull: https://github.com/elastic/beats/pull/

=== Beats version HEAD
https://github.com/elastic/beats/compare/v7.0.0-alpha2...master[Check the HEAD diff]

==== Breaking changes

*Affecting all Beats*

- The document id fields has been renamed from @metadata.id to @metadata._id {pull}15859[15859]
- Variable substitution from environment variables is not longer supported. {pull}15937{15937}
- Change aws_elb autodiscover provider field name from elb_listener.* to aws.elb.*. {issue}16219[16219] {pull}16402{16402}
- Remove `AddDockerMetadata` and `AddKubernetesMetadata` processors from the `script` processor. They can still be used as normal processors in the configuration. {issue}16349[16349] {pull}16514[16514]
- Introduce APM libbeat instrumentation, active when running the beat with ELASTIC_APM_ACTIVE=true. {pull}17938[17938]
- Remove the non-ECS `agent.hostname` field. Use the `agent.name` or `agent.id` fields for an identifier. {issue}16377[16377] {pull}18328[18328]
- Make error message about locked data path actionable. {pull}18667[18667]
- Ensure dynamic template names are unique for the same field. {pull}18849[18849]

*Auditbeat*

- File integrity dataset (macOS): Replace unnecessary `file.origin.raw` (type keyword) with `file.origin.text` (type `text`). {issue}12423[12423] {pull}15630[15630]

*Filebeat*

- Improve ECS field mappings in panw module.  event.outcome now only contains success/failure per ECS specification. {issue}16025[16025] {pull}17910[17910]
- Improve ECS categorization field mappings for nginx module. http.request.referrer only populated when nginx sets a value {issue}16174[16174] {pull}17844[17844]
- Improve ECS field mappings in santa module. move hash.sha256 to process.hash.sha256 & move certificate fields to santa.certificate . {issue}16180[16180] {pull}17982[17982]
- With the default configuration the cloud modules (aws, azure, googlecloud, o365, okta)
  will no longer send the `host` field that contains information about the host Filebeat is
  running on. This is because the `host` field specifies the host on which the event
  happened. {issue}13920[13920] {pull}18223[18223]
- With the default configuration the following modules will no longer send the `host`
  field that contains information about the host on which Filebeat is running.
  You can revert this change by configuring tags for the module and omitting
  `forwarded` from the list. {issue}13920[13920]
* CEF {pull}18223[18223]
* PANW {pull}18223[18223]
* Cisco {pull}18753[18753]
* iptables {pull}18756[18756]
* Checkpoint {pull}18754[18754]
* Netflow {pull}19087[19087]
<<<<<<< HEAD
* Zeek {pull}19113[19113] (`forwarded` tag is not included by default)
=======
* Suricata {pull}19107[19107] (`forwarded` tag is not included by default)
>>>>>>> 08671184
- Preserve case of http.request.method.  ECS prior to 1.6 specified normalizing to lowercase, which lost information. Affects filesets: apache/access, elasticsearch/audit, iis/access, iis/error, nginx/access, nginx/ingress_controller, aws/elb, suricata/eve, zeek/http. {issue}18154[18154] {pull}18359[18359]
- Adds check on `<no value>` config option value for the azure input `resource_manager_endpoint`. {pull}18890[18890]
- Okta module now requires objects instead of JSON strings for the `http_headers`, `http_request_body`, `pagination`, `rate_limit`, and `ssl` variables. {pull}18953[18953]
- Adds oauth support for httpjson input. {issue}18415[18415] {pull}18892[18892]

*Heartbeat*


*Journalbeat*

- Improve parsing of syslog.pid in journalbeat to strip the username when present {pull}16116[16116]


*Metricbeat*

- Make use of secure port when accessing Kubelet API {pull}16063[16063]
- Add Tomcat overview dashboard {pull}14026[14026]
- Move service config under metrics and simplify metric types. {pull}18691[18691]
- Fix ECS compliance of user.id field in system/users  metricset {pull}19019[19019]

*Packetbeat*

- Redis: fix incorrectly handle with two-words redis command. {issue}14872[14872] {pull}14873[14873]

*Winlogbeat*

- Add support to Sysmon file delete events (event ID 23). {issue}18094[18094]
- Improve ECS field mappings in Sysmon module. `related.hash`, `related.ip`, and `related.user` are now populated. {issue}18364[18364]
- Improve ECS field mappings in Sysmon module. Hashes are now also populated to the corresponding `process.hash`, `process.pe.imphash`, `file.hash`, or `file.pe.imphash`. {issue}18364[18364]
- Improve ECS field mappings in Sysmon module. `file.name`, `file.directory`, and `file.extension` are now populated. {issue}18364[18364]
- Improve ECS field mappings in Sysmon module. `rule.name` is populated for all events when present. {issue}18364[18364]
- Add Powershell module. Support for event ID's: `400`, `403`, `600`, `800`, `4103`, `4014`, `4105`, `4106`. {issue}16262[16262] {pull}18526[18526]
- Fix Powershell processing of downgraded engine events. {pull}18966[18966]
- Fix unprefixed fields in `fields.yml` for Powershell module {issue}18984[18984]

*Functionbeat*


==== Bugfixes

*Affecting all Beats*

- Fix Kubernetes autodiscovery provider to correctly handle pod states and avoid missing event data {pull}17223[17223]
- Fix `add_cloud_metadata` to better support modifying sub-fields with other processors. {pull}13808[13808]
- TLS or Beats that accept connections over TLS and validate client certificates. {pull}14146[14146]
- Fix panics that could result from invalid TLS certificates. This can affect Beats that connect over TLS, or Beats that accept connections over TLS and validate client certificates. {pull}14146[14146]
- Fix panic in the Logstash output when trying to send events to closed connection. {pull}15568[15568]
- Fix missing output in dockerlogbeat {pull}15719[15719]
- Fix logging target settings being ignored when Beats are started via systemd or docker. {issue}12024[12024] {pull}15422[15442]
- Do not load dashboards where not available. {pull}15802[15802]
- Fix issue where TLS settings would be ignored when a forward proxy was in use. {pull}15516{15516}
- Update replicaset group to apps/v1 {pull}15854[15802]
- Fix issue where default go logger is not discarded when either * or stdout is selected. {issue}10251[10251] {pull}15708[15708]
- Upgrade go-ucfg to latest v0.8.1. {pull}15937{15937}
- Fix index names for indexing not always guaranteed to be lower case. {pull}16081[16081]
- Add `ssl.ca_sha256` option to the supported TLS option, this allow to check that a specific certificate is used as part of the verified chain. {issue}15717[15717]
- Fix loading processors from annotation hints. {pull}16348[16348]
- Fix an issue that could cause redundant configuration reloads. {pull}16440[16440]
- Fix k8s pods labels broken schema. {pull}16480[16480]
- Fix k8s pods annotations broken schema. {pull}16554[16554]
- Upgrade go-ucfg to latest v0.8.3. {pull}16450{16450}
- Fix `NewContainerMetadataEnricher` to use default config for kubernetes module. {pull}16857[16857]
- Improve some logging messages for add_kubernetes_metadata processor {pull}16866[16866]
- Fix k8s metadata issue regarding node labels not shown up on root level of metadata. {pull}16834[16834]
- Fail to start if httpprof is used and it cannot be initialized. {pull}17028[17028]
- Fix concurrency issues in convert processor when used in the global context. {pull}17032[17032]
- Fix bug with `monitoring.cluster_uuid` setting not always being exposed via GET /state Beats API. {issue}16732[16732] {pull}17420[17420]
- Fix building on FreeBSD by removing build flags from `add_cloudfoundry_metadata` processor. {pull}17486[17486]
- Do not rotate log files on startup when interval is configured and rotateonstartup is disabled. {pull}17613[17613]
- Fix goroutine leak and Elasticsearch output file descriptor leak when output reloading is in use. {issue}10491[10491] {pull}17381[17381]
- Fix `setup.dashboards.index` setting not working. {pull}17749[17749]
- Fix Elasticsearch license endpoint URL referenced in error message. {issue}17880[17880] {pull}18030[18030]
- Fix panic when assigning a key to a `nil` value in an event. {pull}18143[18143]
- Gives monitoring reporter hosts, if configured, total precedence over corresponding output hosts. {issue}17937[17937] {pull}17991[17991]
- Change `decode_json_fields` processor, to merge parsed json objects with existing objects in the event instead of fully replacing them. {pull}17958[17958]
- [Autodiscover] Check if runner is already running before starting again. {pull}18564[18564]
- Fix `keystore add` hanging under Windows. {issue}18649[18649] {pull}18654[18654]
- Fix an issue where error messages are not accurate in mapstriface. {issue}18662[18662] {pull}18663[18663]
- Fix regression in `add_kubernetes_metadata`, so configured `indexers` and `matchers` are used if defaults are not disabled. {issue}18481[18481] {pull}18818[18818]
- Fix potential race condition in fingerprint processor. {pull}18738[18738]
- Fix the `translate_sid` processor's handling of unconfigured target fields. {issue}18990[18990] {pull}18991[18991]
- Fixed a service restart failure under Windows. {issue}18914[18914] {pull}18916[18916]
- The `monitoring.elasticsearch.api_key` value is correctly base64-encoded before being sent to the monitoring Elasticsearch cluster. {issue}18939[18939] {pull}18945[18945]
- Fix kafka topic setting not allowing upper case characters. {pull}18854[18854] {issue}18640[18640]
- Fix redis key setting not allowing upper case characters. {pull}18854[18854] {issue}18640[18640]

*Auditbeat*

- system/socket: Fixed compatibility issue with kernel 5.x. {pull}15771[15771]
- system/package: Fix parsing of Installed-Size field of DEB packages. {issue}16661[16661] {pull}17188[17188]
- system module: Fix panic during initialisation when /proc/stat can't be read. {pull}17569[17569]
- system/package: Fix an error that can occur while trying to persist package metadata. {issue}18536[18536] {pull}18887[18887]
- system/socket: Fix dataset using 100% CPU and becoming unresponsive in some scenarios. {pull}19033[19033]
- system/socket: Fixed tracking of long-running connections. {pull}19033[19033]

*Filebeat*

- Ensure all zeek timestamps include millisecond precision. {issue}14599[14599] {pull}16766[16766]
- Fix s3 input hanging with GetObjectRequest API call by adding context_timeout config. {issue}15502[15502] {pull}15590[15590]
- Add shared_credential_file to cloudtrail config {issue}15652[15652] {pull}15656[15656]
- Fix typos in zeek notice fileset config file. {issue}15764[15764] {pull}15765[15765]
- Fix mapping error when zeek weird logs do not contain IP addresses. {pull}15906[15906]
- Improve `elasticsearch/audit` fileset to handle timestamps correctly. {pull}15942[15942]
- Prevent Elasticsearch from spewing log warnings about redundant wildcards when setting up ingest pipelines for the `elasticsearch` module. {issue}15840[15840] {pull}15900[15900]
- Fix mapping error for cloudtrail additionalEventData field {pull}16088[16088]
- Fix a connection error in httpjson input. {pull}16123[16123]
- Fix s3 input with cloudtrail fileset reading json file. {issue}16374[16374] {pull}16441[16441]
- Rewrite azure filebeat dashboards, due to changes in kibana. {pull}16466[16466]
- Adding the var definitions in azure manifest files, fix for errors when executing command setup. {issue}16270[16270] {pull}16468[16468]
- Fix merging of fileset inputs to replace paths and append processors. {pull}16450{16450}
- Add queue_url definition in manifest file for aws module. {pull}16640{16640}
- Fix issue where autodiscover hints default configuration was not being copied. {pull}16987[16987]
- Fix Elasticsearch `_id` field set by S3 and Google Pub/Sub inputs. {pull}17026[17026]
- Fixed various Cisco FTD parsing issues. {issue}16863[16863] {pull}16889[16889]
- Fix default index pattern in IBM MQ filebeat dashboard. {pull}17146[17146]
- Fix `elasticsearch.gc` fileset to not collect _all_ logs when Elasticsearch is running in Docker. {issue}13164[13164] {issue}16583[16583] {pull}17164[17164]
- Fixed a mapping exception when ingesting CEF logs that used the spriv or dpriv extensions. {issue}17216[17216] {pull}17220[17220]
- CEF: Fixed decoding errors caused by trailing spaces in messages. {pull}17253[17253]
- Fixed a mapping exception when ingesting Logstash plain logs (7.4+) with pipeline ids containing non alphanumeric chars. {issue}17242[17242] {pull}17243[17243]
- Fixed MySQL slowlog module causing "regular expression has redundant nested repeat operator" warning in Elasticsearch. {issue}17086[17086] {pull}17156[17156]
- Fix `elasticsearch.audit` data ingest pipeline to be more forgiving with date formats found in Elasticsearch audit logs. {pull}17406[17406]
- Fixed activemq module causing "regular expression has redundant nested repeat operator" warning in Elasticsearch. {pull}17428[17428]
- Remove migrationVersion map 7.7.0 reference from Kibana dashboard file to fix backward compatibility issues. {pull}17425[17425]
- Fix issue 17734 to retry on rate-limit error in the Filebeat httpjson input. {issue}17734[17734] {pull}17735[17735]
- Fixed `cloudfoundry.access` to have the correct `cloudfoundry.app.id` contents. {pull}17847[17847]
- Fixing `ingress_controller.` fields to be of type keyword instead of text. {issue}17834[17834]
- Fixed typo in log message. {pull}17897[17897]
- Fix Cisco ASA ASA 3020** and 106023 messages {pull}17964[17964]
- Unescape file name from SQS message. {pull}18370[18370]
- Improve cisco asa and ftd pipelines' failure handler to avoid mapping temporary fields. {issue}18391[18391] {pull}18392[18392]
- Fix source.address not being set for nginx ingress_controller {pull}18511[18511]
- Fix PANW module wrong mappings for bytes and packets counters. {issue}18522[18522] {pull}18525[18525]
- Fixed ingestion of some Cisco ASA and FTD messages when a hostname was used instead of an IP for NAT fields. {issue}14034[14034] {pull}18376[18376]
- Fix a rate limit related issue in httpjson input for Okta module. {issue}18530[18530] {pull}18534[18534]
- Fix `googlecloud.audit` pipeline to only take in fields that are explicitly defined by the dataset. {issue}18465[18465] {pull}18472[18472]
- Fix `o365.audit` failing to ingest events when ip address is surrounded by square brackets. {issue}18587[18587] {pull}18591[18591]
- Fix Kubernetes Watcher goroutine leaks when input config is invalid and `input.reload` is enabled. {issue}18629[18629] {pull}18630[18630]
- Okta module now sets the Elasticsearch `_id` field to the Okta UUID value contained in each system log to minimize the possibility of duplicating events. {pull}18953[18953]
- Fix improper nesting of session_issuer object in aws cloudtrail fileset. {issue}18894[18894] {pull}18915[18915]
- Fix `o365` module ignoring `var.api` settings. {pull}18948[18948]

*Heartbeat*

- Fixed excessive memory usage introduced in 7.5 due to over-allocating memory for HTTP checks. {pull}15639[15639]
- Fixed TCP TLS checks to properly validate hostnames, this broke in 7.x and only worked for IP SANs. {pull}17549[17549]

*Journalbeat*


*Metricbeat*

- Add dedot for tags in ec2 metricset and cloudwatch metricset. {issue}15843[15843] {pull}15844[15844]
- Use RFC3339 format for timestamps collected using the SQL module. {pull}15847[15847]
- Avoid parsing errors returned from prometheus endpoints. {pull}15712[15712]
- Change lookup_fields from metricset.host to service.address {pull}15883[15883]
- Add dedot for cloudwatch metric name. {issue}15916[15916] {pull}15917[15917]
- Fixed issue `logstash-xpack` module suddenly ceasing to monitor Logstash. {issue}15974[15974] {pull}16044[16044]
- Fix skipping protocol scheme by light modules. {pull}16205[pull]
- Made `logstash-xpack` module once again have parity with internally-collected Logstash monitoring data. {pull}16198[16198]
- Change sqs metricset to use average as statistic method. {pull}16438[16438]
- Revert changes in `docker` module: add size flag to docker.container. {pull}16600[16600]
- Fix diskio issue for windows 32 bit on disk_performance struct alignment. {issue}16680[16680]
- Fix detection and logging of some error cases with light modules. {pull}14706[14706]
- Fix imports after PR was merged before rebase. {pull}16756[16756]
- Add dashboard for `redisenterprise` module. {pull}16752[16752]
- Dynamically choose a method for the system/service metricset to support older linux distros. {pull}16902[16902]
- Use max in k8s apiserver dashboard aggregations. {pull}17018[17018]
- Reduce memory usage in `elasticsearch/index` metricset. {issue}16503[16503] {pull}16538[16538]
- Check if CCR feature is available on Elasticsearch cluster before attempting to call CCR APIs from `elasticsearch/ccr` metricset. {issue}16511[16511] {pull}17073[17073]
- Use max in k8s overview dashboard aggregations. {pull}17015[17015]
- Fix Disk Used and Disk Usage visualizations in the Metricbeat System dashboards. {issue}12435[12435] {pull}17272[17272]
- Fix missing Accept header for Prometheus and OpenMetrics module. {issue}16870[16870] {pull}17291[17291]
- Further revise check for bad data in docker/memory. {pull}17400[17400]
- Fix issue in Jolokia module when mbean contains multiple quoted properties. {issue}17375[17375] {pull}17374[17374]
- Combine cloudwatch aggregated metrics into single event. {pull}17345[17345]
- Fix how we filter services by name in system/service {pull}17400[17400]
- Fix cloudwatch metricset missing tags collection. {issue}17419[17419] {pull}17424[17424]
- check if cpuOptions field is nil in DescribeInstances output in ec2 metricset. {pull}17418[17418]
- Fix aws.s3.bucket.name terms_field in s3 overview dashboard. {pull}17542[17542]
- Fix Unix socket path in memcached. {pull}17512[17512]
- Fix vsphere VM dashboard host aggregation visualizations. {pull}17555[17555]
- Fix azure storage dashboards. {pull}17590[17590]
- Metricbeat no longer needs to be started strictly after Logstash for `logstash-xpack` module to report correct data. {issue}17261[17261] {pull}17497[17497]
- Fix pubsub metricset to collect all GA stage metrics from gcp stackdriver. {issue}17154[17154] {pull}17600[17600]
- Add privileged option so as mb to access data dir in Openshift. {pull}17606[17606]
- Fix "ID" event generator of Google Cloud module {issue}17160[17160] {pull}17608[17608]
- Add privileged option for Auditbeat in Openshift {pull}17637[17637]
- Fix storage metricset to allow config without region/zone. {issue}17623[17623] {pull}17624[17624]
- Add a switch to the driver definition on SQL module to use pretty names. {pull}17378[17378]
- Fix overflow on Prometheus rates when new buckets are added on the go. {pull}17753[17753]
- Remove specific win32 api errors from events in perfmon. {issue}18292[18292] {pull}18361[18361]
- Fix application_pool metricset after pdh changes. {pull}18477[18477]
- Fix tags_filter for cloudwatch metricset in aws. {pull}18524[18524]
- Fix panic on `metricbeat test modules` when modules are configured in `metricbeat.modules`. {issue}18789[18789] {pull}18797[18797]
- Fix getting gcp compute instance metadata with partial zone/region in config. {pull}18757[18757]
- Add missing network.sent_packets_count metric into compute metricset in googlecloud module. {pull}18802[18802]
- Fix compute and pubsub dashboard for googlecloud module. {issue}18962[18962] {pull}18980[18980]
- Fix crash on vsphere module when Host information is not available. {issue}18996[18996] {pull}19078[19078]

*Packetbeat*

- Enable setting promiscuous mode automatically. {pull}11366[11366]

*Winlogbeat*

- Fix invalid IP addresses in DNS query results from Sysmon data. {issue}18432[18432] {pull}18436[18436]
- Fields from Winlogbeat modules were not being included in index templates and patterns. {pull}18983[18983]

*Functionbeat*

- Fix timeout option of GCP functions. {issue}16282[16282] {pull}16287[16287]

==== Added

*Affecting all Beats*

- Add document_id setting to decode_json_fields processor. {pull}15859[15859]
- Include network information by default on add_host_metadata and add_observer_metadata. {issue}15347[15347] {pull}16077[16077]
- Add `aws_ec2` provider for autodiscover. {issue}12518[12518] {pull}14823[14823]
- Add monitoring variable `libbeat.config.scans` to distinguish scans of the configuration directory from actual reloads of its contents. {pull}16440[16440]
- Add support for multiple password in redis output. {issue}16058[16058] {pull}16206[16206]
- Add support for Histogram type in fields.yml {pull}16570[16570]
- Windows .exe files now have embedded file version info. {issue}15232[15232]t
- Remove experimental flag from `setup.template.append_fields` {pull}16576[16576]
- Add `add_cloudfoundry_metadata` processor to annotate events with Cloud Foundry application data. {pull}16621[16621]
- Add Kerberos support to Kafka input and output. {pull}16781[16781]
- Add `add_cloudfoundry_metadata` processor to annotate events with Cloud Foundry application data. {pull}16621[16621
- Add support for kubernetes provider to recognize namespace level defaults {pull}16321[16321]
- Add `translate_sid` processor on Windows for converting Windows security identifier (SID) values to names. {issue}7451[7451] {pull}16013[16013]
- Add capability of enrich `container.id` with process id in `add_process_metadata` processor {pull}15947[15947]
- Update RPM packages contained in Beat Docker images. {issue}17035[17035]
- Update supported versions of `redis` output. {pull}17198[17198]
- Update documentation for system.process.memory fields to include clarification on Windows os's. {pull}17268[17268]
- Add `replace` processor for replacing string values of fields. {pull}17342[17342]
- Add optional regex based cid extractor to `add_kubernetes_metadata` processor. {pull}17360[17360]
- Add `urldecode` processor to for decoding URL-encoded fields. {pull}17505[17505]
- Add support for AWS IAM `role_arn` in credentials config. {pull}17658[17658] {issue}12464[12464]
- Add keystore support for autodiscover static configurations. {pull]16306[16306]
- Add Kerberos support to Elasticsearch output. {pull}17927[17927]
- Add k8s keystore backend. {pull}18096[18096]
- Add support for fixed length extraction in `dissect` processor. {pull}17191[17191]
- Set `agent.name` to the hostname by default. {issue}16377[16377] {pull}18000[18000]
- Add support for basic ECS logging. {pull}17974[17974]
- Add config example of how to skip the `add_host_metadata` processor when forwarding logs. {issue}13920[13920] {pull}18153[18153]
- When using the `decode_json_fields` processor, decoded fields are now deep-merged into existing event. {pull}17958[17958]
- Add backoff configuration options for the Kafka output. {issue}16777[16777] {pull}17808[17808]
- Add TLS support to Kerberos authentication in Elasticsearch. {pull}18607[18607]
- Upgrade k8s.io/client-go and k8s keystore tests. {pull}18817[18817]

*Auditbeat*

- Reference kubernetes manifests include configuration for auditd and enrichment with kubernetes metadata. {pull}17431[17431]
- Reference kubernetes manifests mount data directory from the host, so data persist between executions in the same node. {pull}17429[17429]
- Log to stderr when running using reference kubernetes manifests. {pull}17443[174443]
- Fix syscall kprobe arguments for 32-bit systems in socket module. {pull}17500[17500]
- Fix memory leak on when we miss socket close kprobe events. {pull}17500[17500]
- Add system module process dataset ECS categorization fields. {pull}18032[18032]
- Add system module socket dataset ECS categorization fields. {pull}18036[18036]
- Add ECS categories for system module host dataset. {pull}18031[18031]
- Add system module package dataset ECS categorization fields. {pull}18033[18033]
- Add system module login dataset ECS categorization fields. {pull}18034[18034]
- Add system module user dataset ECS categorization fields. {pull}18035[18035]
- Add file integrity module ECS categorization fields. {pull}18012[18012]
- Add `file.mime_type`, `file.extension`, and `file.drive_letter` for file integrity module. {pull}18012[18012]
- Add ECS categorization info for auditd module {pull}18596[18596]

*Filebeat*

- Set event.outcome field based on googlecloud audit log output. {pull}15731[15731]
- Add dashboard for AWS ELB fileset. {pull}15804[15804]
- Add dashboard for AWS vpcflow fileset. {pull}16007[16007]
- Add ECS tls fields to zeek:smtp,rdp,ssl and aws:s3access,elb {issue}15757[15757] {pull}15935[15936]
- Add custom string mapping to CEF module to support Forcepoint NGFW {issue}14663[14663] {pull}15910[15910]
- Add ingress nginx controller fileset {pull}16197[16197]
- move create-[module,fileset,fields] to mage and enable in x-pack/filebeat {pull}15836[15836]
- Add ECS tls and categorization fields to apache module. {issue}16032[16032] {pull}16121[16121]
- Work on e2e ACK's for the azure-eventhub input {issue}15671[15671] {pull}16215[16215]
- Add MQTT input. {issue}15602[15602] {pull}16204[16204]
- Add ECS categorization fields to activemq module. {issue}16151[16151] {pull}16201[16201]
- Add a TLS test and more debug output to httpjson input {pull}16315[16315]
- Add an SSL config example in config.yml for filebeat MISP module. {pull}16320[16320]
- Improve ECS categorization, container & process field mappings in auditd module. {issue}16153[16153] {pull}16280[16280]
- Improve ECS field mappings in aws module. {issue}16154[16154] {pull}16307[16307]
- Improve ECS categorization field mappings in googlecloud module. {issue}16030[16030] {pull}16500[16500]
- Improve ECS field mappings in haproxy module. {issue}16162[16162] {pull}16529[16529]
- Add cloudwatch fileset and ec2 fileset in aws module. {issue}13716[13716] {pull}16579[16579]
- Improve ECS categorization field mappings in kibana module. {issue}16168[16168] {pull}16652[16652]
- Improve the decode_cef processor by reducing the number of memory allocations. {pull}16587[16587]
- Add `cloudfoundry` input to send events from Cloud Foundry. {pull}16586[16586]
- Improve ECS categorization field mappings in iis module. {issue}16165[16165] {pull}16618[16618]
- Improve ECS categorization field mapping in kafka module. {issue}16167[16167] {pull}16645[16645]
- Allow users to override pipeline ID in fileset input config. {issue}9531[9531] {pull}16561[16561]
- Add `o365audit` input type for consuming events from Office 365 Management Activity API. {issue}16196[16196] {pull}16244[16244]
- Improve ECS categorization field mappings in logstash module. {issue}16169[16169] {pull}16668[16668]
- Update filebeat httpjson input to support pagination via Header and Okta module. {pull}16354[16354]
- Improve ECS categorization field mapping in icinga module. {issue}16164[16164] {pull}16533[16533]
- Improve ECS categorization field mappings in ibmmq module. {issue}16163[16163] {pull}16532[16532]
- Improve ECS categorization, host field mappings in elasticsearch module. {issue}16160[16160] {pull}16469[16469]
- Add ECS related fields to CEF module {issue}16157[16157] {pull}16338[16338]
- Improve ECS categorization field mappings in suricata module. {issue}16181[16181] {pull}16843[16843]
- Release ActiveMQ module as GA. {issue}17047[17047] {pull}17049[17049]
- Improve ECS categorization field mappings in iptables module. {issue}16166[16166] {pull}16637[16637]
- Add Filebeat Okta module. {pull}16362[16362]
- Add custom string mapping to CEF module to support Check Point devices. {issue}16041[16041] {pull}16907[16907]
- Add pattern for Cisco ASA / FTD Message 734001 {issue}16212[16212] {pull}16612[16612]
- Added new module `o365` for ingesting Office 365 management activity API events. {issue}16196[16196] {pull}16386[16386]
- Add source field in k8s events {pull}17209[17209]
- Improve AWS cloudtrail field mappings {issue}16086[16086] {issue}16110[16110] {pull}17155[17155]
- Added new module `crowdstrike` for ingesting Crowdstrike Falcon streaming API endpoint event data. {pull}16988[16988]
- Added documentation for running Filebeat in Cloud Foundry. {pull}17275[17275]
- Move azure-eventhub input to GA. {issue}15671[15671] {pull}17313[17313]
- Improve ECS categorization field mappings in mongodb module. {issue}16170[16170] {pull}17371[17371]
- Improve ECS categorization field mappings for mssql module. {issue}16171[16171] {pull}17376[17376]
- Added access_key_id, secret_access_key and session_token into aws module config. {pull}17456[17456]
- Add dashboard for Google Cloud Audit and AWS CloudTrail. {pull}17379[17379]
- Improve ECS categorization field mappings for mysql module. {issue}16172[16172] {pull}17491[17491]
- Release Google Cloud module as GA. {pull}17511[17511]
- Add config option to select a different azure cloud env in the azure-eventhub input and azure module. {issue}17649[17649] {pull}17659[17659]
- Added new Checkpoint Syslog filebeat module. {pull}17682[17682]
- Improve ECS categorization field mappings for nats module. {issue}16173[16173] {pull}17550[17550]
- Add support for v10, v11 and v12 logs on Postgres {issue}13810[13810] {pull}17732[17732]
- Enhance `elasticsearch/server` fileset to handle ECS-compatible logs emitted by Elasticsearch. {issue}17715[17715] {pull}17714[17714]
- Add support for Google Application Default Credentials to the Google Pub/Sub input and Google Cloud modules. {pull}15668[15668]
- Enhance `elasticsearch/deprecation` fileset to handle ECS-compatible logs emitted by Elasticsearch. {issue}17715[17715] {pull}17728[17728]
- Enhance `elasticsearch/slowlog` fileset to handle ECS-compatible logs emitted by Elasticsearch. {issue}17715[17715] {pull}17729[17729]
- Improve ECS categorization field mappings in misp module. {issue}16026[16026] {pull}17344[17344]
- Added Unix stream socket support as an input source and a syslog input source. {pull}17492[17492]
- Added new Fortigate Syslog filebeat module. {pull}17890[17890]
- Improve ECS categorization field mappings in postgresql module. {issue}16177[16177] {pull}17914[17914]
- Improve ECS categorization field mappings in rabbitmq module. {issue}16178[16178] {pull}17916[17916]
- Make `decode_cef` processor GA. {pull}17944[17944]
- Improve ECS categorization field mappings in redis module. {issue}16179[16179] {pull}17918[17918]
- Improve ECS categorization field mappings for zeek module. {issue}16029[16029] {pull}17738[17738]
- Improve ECS categorization field mappings for netflow module. {issue}16135[16135] {pull}18108[18108]
- Added an input option `publisher_pipeline.disable_host` to disable `host.name`
  from being added to events by default. {pull}18159[18159]
- Improve ECS categorization field mappings in system module. {issue}16031[16031] {pull}18065[18065]
- Change the `json.*` input settings implementation to merge parsed json objects with existing objects in the event instead of fully replacing them. {pull}17958[17958]
- Improve ECS categorization field mappings in osquery module. {issue}16176[16176] {pull}17881[17881]
- Added http_endpoint input{pull}18298[18298]
- Add support for array parsing in azure-eventhub input. {pull}18585[18585]
- Added `observer.vendor`, `observer.product`, and `observer.type` to PANW module events. {pull}18223[18223]
- The `logstash` module can now automatically detect the log file format (JSON or plaintext) and process it accordingly. {issue}9964[9964] {pull}18095[18095]
- Improve ECS categorization field mappings in envoyproxy module. {issue}16161[16161] {pull}18395[18395]
- Improve ECS categorization field mappings in coredns module. {issue}16159[16159] {pull}18424[18424]
- Improve ECS categorization field mappings in cisco module. {issue}16028[16028] {pull}18537[18537]
- The s3 input can now automatically detect gzipped objects. {issue}18283[18283] {pull}18764[18764]
- Add geoip AS lookup & improve ECS categorization in aws cloudtrail fileset. {issue}18644[18644] {pull}18958[18958]
- Improved performance of PANW sample dashboards. {issue}19031[19031] {pull}19032[19032]

*Heartbeat*

- Allow a list of status codes for HTTP checks. {pull}15587[15587]
- Add additional ECS compatible fields for TLS information. {pull}17687[17687]
- Record HTTP response headers. {pull}18327[18327]

*Journalbeat*

- Added an `id` config option to inputs to allow running multiple inputs on the
  same journal. {pull}18467{18467}

*Metricbeat*

- Move the windows pdh implementation from perfmon to a shared location in order for future modules/metricsets to make use of. {pull}15503[15503]
- Add lambda metricset in aws module. {pull}15260[15260]
- Expand data for the `system/memory` metricset {pull}15492[15492]
- Add azure `storage` metricset in order to retrieve metric values for storage accounts. {issue}14548[14548] {pull}15342[15342]
- Add cost warnings for the azure module. {pull}15356[15356]
- Add DynamoDB AWS Metricbeat light module {pull}15097[15097]
- Release elb module as GA. {pull}15485[15485]
- Add a `system/network_summary` metricset {pull}15196[15196]
- Add mesh metricset for Istio Metricbeat module {pull}15535[15535]
- Add mixer metricset for Istio Metricbeat module {pull}15696[15696]
- Add pilot metricset for Istio Metricbeat module {pull}15761[15761]
- Make the `system/cpu` metricset collect normalized CPU metrics by default. {issue}15618[15618] {pull}15729[15729]
- Add galley metricset for Istio Metricbeat module {pull}15857[15857]
- Add `key/value` mode for SQL module. {issue}15770[15770] {pull]15845[15845]
- Add STAN dashboard {pull}15654[15654]
- Add support for Unix socket in Memcached metricbeat module. {issue}13685[13685] {pull}15822[15822]
- Add `up` metric to prometheus metrics collected from host {pull}15948[15948]
- Add citadel metricset for Istio Metricbeat module {pull}15990[15990]
- Add support for processors in light modules. {issue}14740[14740] {pull}15923[15923]
- Add collecting AuroraDB metrics in rds metricset. {issue}14142[14142] {pull}16004[16004]
- Reuse connections in SQL module. {pull}16001[16001]
- Improve the `logstash` module (when `xpack.enabled` is set to `true`) to use the override `cluster_uuid` returned by Logstash APIs. {issue}15772[15772] {pull}15795[15795]
- Add region parameter in googlecloud module. {issue}15780[15780] {pull}16203[16203]
- Add kubernetes storage class support via kube-state-metrics. {pull}16145[16145]
- Add database_account azure metricset. {issue}15758[15758]
- Add support for NATS 2.1. {pull}16317[16317]
- Add Load Balancing metricset to GCP {pull}15559[15559]
- Add support for Dropwizard metrics 4.1. {pull}16332[16332]
- Add azure container metricset in order to monitor containers. {issue}15751[15751] {pull}16421[16421]
- Improve the `haproxy` module to support metrics exposed via HTTPS. {issue}14579[14579] {pull}16333[16333]
- Add filtering option for prometheus collector. {pull}16420[16420]
- Add metricsets based on Ceph Manager Daemon to the `ceph` module. {issue}7723[7723] {pull}16254[16254]
- Release `statsd` module as GA. {pull}16447[16447] {issue}14280[14280]
- Add collecting tags and tags_filter for rds metricset in aws module. {pull}16605[16605] {issue}16358[16358]
- Add OpenMetrics Metricbeat module {pull}16596[16596]
- Add `cloudfoundry` module to send events from Cloud Foundry. {pull}16671[16671]
- Add `redisenterprise` module. {pull}16482[16482] {issue}15269[15269]
- Add system/users metricset as beta {pull}16569[16569]
- Align fields to ECS and add more tests for the azure module. {issue}16024[16024] {pull}16754[16754]
- Add additional cgroup fields to docker/diskio{pull}16638[16638]
- Add PubSub metricset to Google Cloud Platform module {pull}15536[15536]
- Add overview dashboard for googlecloud compute metricset. {issue}16534[16534] {pull}16819[16819]
- Add Prometheus remote write endpoint {pull}16609[16609]
- Release STAN module as GA. {pull}16980[16980]
- Add query metricset for prometheus module. {pull}17104[17104]
- Release ActiveMQ module as GA. {issue}17047[17047] {pull}17049[17049]
- Release Zookeeper/connection module as GA. {issue}14281[14281] {pull}17043[17043]
- Add support for CouchDB v2 {issue}16352[16352] {pull}16455[16455]
- Add dashboard for pubsub metricset in googlecloud module. {pull}17161[17161]
- Add dashboards for the azure container metricsets. {pull}17194[17194]
- Replace vpc metricset into vpn, transitgateway and natgateway metricsets. {pull}16892[16892]
- Use Elasticsearch histogram type to store Prometheus histograms {pull}17061[17061]
- Allow to rate Prometheus counters when scraping them {pull}17061[17061]
- Release Oracle module as GA. {issue}14279[14279] {pull}16833[16833]
- Release vsphere module as GA. {issue}15798[15798] {pull}17119[17119]
- Add Storage metricsets to GCP module {pull}15598[15598]
- Added documentation for running Metricbeat in Cloud Foundry. {pull}17275[17275]
- Add test for documented fields check for metricsets without a http input. {issue}17315[17315] {pull}17334[17334]
- Add final tests and move label to GA for the azure module in metricbeat. {pull}17319[17319]
- Refactor windows/perfmon metricset configuration options and event output. {pull}17596[17596]
- Reference kubernetes manifests mount data directory from the host when running metricbeat as daemonset, so data persist between executions in the same node. {pull}17429[17429]
- Add more detailed error messages, system tests and small refactoring to the service metricset in windows. {pull}17725[17725]
- Stack Monitoring modules now auto-configure required metricsets when `xpack.enabled: true` is set. {issue}16471[[16471] {pull}17609[17609]
- Add Metricbeat IIS module dashboards. {pull}17966[17966]
- Add dashboard for the azure database account metricset. {pull}17901[17901]
- Allow partial region and zone name in googlecloud module config. {pull}17913[17913]
- Add aggregation aligner as a config parameter for googlecloud stackdriver metricset. {issue}17141[[17141] {pull}17719[17719]
- Move the perfmon metricset to GA. {issue}16608[16608] {pull}17879[17879]
- Add static mapping for metricsets under aws module. {pull}17614[17614] {pull}17650[17650]
- Add dashboard for googlecloud storage metricset. {pull}18172[18172]
- Collect new `bulk` indexing metrics from Elasticsearch when `xpack.enabled:true` is set. {issue} {pull}17992[17992]
- Remove requirement to connect as sysdba in Oracle module {issue}15846[15846] {pull}18182[18182]
- Update MSSQL module to fix some SSPI authentication and add brackets to USE statements {pull}17862[17862]]
- Add client address to events from http server module {pull}18336[18336]
- Remove required for region/zone and make stackdriver a metricset in googlecloud. {issue}16785[16785] {pull}18398[18398]
- Add memory metrics into compute googlecloud. {pull}18802[18802]
- Add new fields to HAProxy module. {issue}18523[18523]
- Add Tomcat overview dashboard {pull}14026[14026]

*Packetbeat*

*Functionbeat*


*Winlogbeat*

- Add more DNS error codes to the Sysmon module. {issue}15685[15685]
- Add experimental event log reader implementation that should be faster in most cases. {issue}6585[6585] {pull}16849[16849]
- Set process.command_line and process.parent.command_line from Sysmon Event ID 1. {pull}17327[17327]
- Add support for event IDs 4673,4674,4697,4698,4699,4700,4701,4702,4768,4769,4770,4771,4776,4778,4779,4964 to the Security module {pull}17517[17517]
- Add registry and code signature information and ECS categorization fields for sysmon module {pull}18058[18058]
- Add new winlogbeat security dashboard {pull}18775[18775]

==== Deprecated

*Affecting all Beats*

*Filebeat*


*Heartbeat*

*Journalbeat*

*Metricbeat*
- Deprecate tags config parameter in cloudwatch metricset. {pull}16733[16733]

*Packetbeat*

*Winlogbeat*

*Functionbeat*

==== Known Issue

*Journalbeat*<|MERGE_RESOLUTION|>--- conflicted
+++ resolved
@@ -42,11 +42,8 @@
 * iptables {pull}18756[18756]
 * Checkpoint {pull}18754[18754]
 * Netflow {pull}19087[19087]
-<<<<<<< HEAD
 * Zeek {pull}19113[19113] (`forwarded` tag is not included by default)
-=======
 * Suricata {pull}19107[19107] (`forwarded` tag is not included by default)
->>>>>>> 08671184
 - Preserve case of http.request.method.  ECS prior to 1.6 specified normalizing to lowercase, which lost information. Affects filesets: apache/access, elasticsearch/audit, iis/access, iis/error, nginx/access, nginx/ingress_controller, aws/elb, suricata/eve, zeek/http. {issue}18154[18154] {pull}18359[18359]
 - Adds check on `<no value>` config option value for the azure input `resource_manager_endpoint`. {pull}18890[18890]
 - Okta module now requires objects instead of JSON strings for the `http_headers`, `http_request_body`, `pagination`, `rate_limit`, and `ssl` variables. {pull}18953[18953]
