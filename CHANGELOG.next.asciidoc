--- conflicted
+++ resolved
@@ -184,10 +184,7 @@
 - The environment variable `BEATS_ADD_CLOUD_METADATA_PROVIDERS` overrides configured/default `add_cloud_metadata` providers {pull}38669[38669]
 - When running under Elastic-Agent Kafka output allows dynamic topic in `topic` field {pull}40415[40415]
 - The script processor has a new configuration option that only uses the cached javascript sessions and prevents the creation of new javascript sessions.
-<<<<<<< HEAD
 - Update to Go 1.23.6. {pull}42705[42705]
-=======
->>>>>>> 3325a3fe
 - Replace Ubuntu 20.04 with 24.04 for Docker base images {issue}40743[40743] {pull}40942[40942]
 - Reduce memory consumption of k8s autodiscovery and the add_kubernetes_metadata processor when Deployment metadata is enabled
 
