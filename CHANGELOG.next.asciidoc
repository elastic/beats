// Use these for links to issue and pulls. Note issues and pulls redirect one to
// each other on Github, so don't worry too much on using the right prefix.
:issue: https://github.com/elastic/beats/issues/
:pull: https://github.com/elastic/beats/pull/

=== Beats version HEAD
https://github.com/elastic/beats/compare/v8.2.0\...main[Check the HEAD diff]

==== Breaking changes

*Affecting all Beats*


*Auditbeat*


*Filebeat*

- Fixed error spam from `add_kubernetes_metadata` processor when running on AKS. {pull}33697[33697]
- Metrics hosted by the HTTP monitoring endpoint for the `aws-cloudwatch`, `aws-s3`, `cel`, and `lumberjack` inputs are now available under `/inputs/` instead of `/dataset`.
- The `close.on_state_change.inactive` default value is now set to 5 minutes, matching the documentation.

*Heartbeat*


*Metricbeat*


*Packetbeat*


*Winlogbeat*

- Corrects issue with security events with source IP of "LOCAL" or "Unknown" failing to ingest {issue}19627[19627] {pull}34295[34295]
- Added processing for Windows Event ID's 4797, 5379, 5380, 5381, and 5382 for the Security Ingest Pipeline {issue}34293[34293] {pull}34294[34294]
- Added processing for Windows Event ID's 5140 and 5145 for the Security Ingest Pipeline {pull}34352[34352]

*Functionbeat*


==== Bugfixes

*Affecting all Beats*
- Fix Windows service install/uninstall when Win32_Service returns error, add logic to wait until the Windows Service is stopped before proceeding. {pull}33322[33322]
- Support for multiline zookeeper logs {issue}2496[2496]
- Allow `clock_nanosleep` in the default seccomp profiles for amd64 and 386. Newer versions of glibc (e.g. 2.31) require it. {issue}33792[33792]
- Disable lockfile when running under elastic-agent. {pull}33988[33988]
- Fix lockfile logic, retry locking {pull}34194[34194]
- Add checks to ensure reloading of units if the configuration actually changed. {pull}34346[34346]
- Fix namespacing on self-monitoring {pull}32336[32336]
- Fix race condition when stopping runners {pull}32433[32433]
- Fix concurrent map writes when system/process code called from reporter code {pull}32491[32491]
- Log errors from the Elastic Agent V2 client errors channel. Avoids blocking when error occurs communicating with the Elastic Agent. {pull}34392[34392]
- Only log publish event messages in trace log level under elastic-agent. {pull}34391[34391]
- Fix issue where updating a single Elastic Agent configuration unit results in other units being turned off. {pull}34504[34504]
- Fix dropped events when monitor a beat under the agent and send its `Host info` log entry. {pull}34599[34599]

- Fix namespacing on self-monitoring {pull}32336[32336]
- Fix race condition when stopping runners {pull}32433[32433]
- Fix concurrent map writes when system/process code called from reporter code {pull}32491[32491]
- Fix panics when a processor is closed twice {pull}34647[34647]
- Update elastic-agent-system-metrics to v0.4.6 to allow builds on mips platforms. {pull}34674[34674]

*Auditbeat*


*Filebeat*
- [Auditbeat System Package] Added support for Apple Silicon chips. {pull}34433[34433]
- [Azure blob storage] Changed logger field name from `container` to `container_name` so that it does not clash
   with the ecs field name `container`. {pull}34403[34403]
- [GCS] Added support for more mime types & introduced offset tracking via cursor state. Also added support for
   automatic splitting at root level, if root level element is an array. {pull}34155[34155]
- [httpsjon] Improved error handling during pagination with chaining & split processor {pull}34127[34127]
- [Azure blob storage] Added support for more mime types & introduced offset tracking via cursor state. {pull}33981[33981]
- Fix EOF on single line not producing any event. {issue}30436[30436] {pull}33568[33568]
- Fix handling of error in states in direct aws-s3 listing input {issue}33513[33513] {pull}33722[33722]
- Fix `httpjson` input page number initialization and documentation. {pull}33400[33400]
- Add handling of AAA operations for Cisco ASA module. {issue}32257[32257] {pull}32789[32789]
- Fix gc.log always shipped even if gc fileset is disabled {issue}30995[30995]
- Fix handling of empty array in httpjson input. {pull}32001[32001]
- Fix reporting of `filebeat.events.active` in log events such that the current value is always reported instead of the difference from the last value. {pull}33597[33597]
- Fix splitting array of strings/arrays in httpjson input {issue}30345[30345] {pull}33609[33609]
- Fix Google workspace pagination and document ID generation. {pull}33666[33666]
- Fix PANW handling of messages with event.original already set. {issue}33829[33829] {pull}33830[33830]
- Rename identity as identity_name when the value is a string in Azure Platform Logs. {pull}33654[33654]
- Fix 'requires pointer' error while getting cursor metadata. {pull}33956[33956]
- Fix input cancellation handling when HTTP client does not support contexts. {issue}33962[33962] {pull}33968[33968]
- Update mito CEL extension library to v0.0.0-20221207004749-2f0f2875e464 {pull}33974[33974]
- Fix CEL result deserialisation when evaluation fails. {issue}33992[33992] {pull}33996[33996]
- Fix handling of non-200/non-429 status codes. {issue}33999[33999] {pull}34002[34002]
- [azure-eventhub input] Switch the run EPH run mode to non-blocking {pull}34075[34075]
- [google_workspace] Fix pagination and cursor value update. {pull}34274[34274]
- Fix handling of quoted values in auditd module. {issue}22587[22587] {pull}34069[34069]
- Fixing system tests not returning expected content encoding for azure blob storage input. {pull}34412[34412]
- [Azure Logs] Fix authentication_processing_details parsing in sign-in logs. {issue}34330[34330] {pull}34478[34478]
- Prevent Elasticsearch from spewing log warnings about redundant wildcard when setting up ingest pipelines. {issue}34249[34249] {pull}34550[34550]
- Gracefully handle Windows event channel not found errors in winlog input. {issue}30201[30201] {pull}34605[34605]
- Fix the issue of `cometd` input worker getting closed in case of a network connection issue and an EOF error. {issue}34326[34326] {pull}34327[34327]
- Fix for httpjson first_response object throwing false positive errors by making it a flag based object {issue}34747[34747] {pull}34748[34748]
- Fix errors and panics due to re-used processors {pull}34761[34761]
- Add missing Basic Authentication support to CEL input {issue}34609[34609] {pull}34689[34689]

*Heartbeat*

- Fix panics when parsing dereferencing invalid parsed url. {pull}34702[34702]
- Fix broken zip URL monitors. NOTE: Zip URL Monitors will be removed in version 8.7 and replaced with project monitors. {pull}33723[33723]
- Fix integration hashing to prevent reloading all when updated. {pull}34697[34697]
- Fix release of job limit semaphore when context is cancelled. {pull}34697[34697]
- Fix bug where states.duration_ms was incorrect type. {pull}33563[33563]
- Fix handling of long UDP messages in UDP input. {issue}33836[33836] {pull}33837[33837]
- Fix browser monitor summary reporting as up when monitor is down. {issue}33374[33374] {pull}33819[33819]
- Fix beat capabilities on Docker image. {pull}33584[33584]
- Fix serialization of state duration to avoid scientific notation. {pull}34280[34280]
- Enable nodejs engine strict validation when bundling synthetics. {pull}34470[34470]
with the ecs field name `container`. {pull}34403[34403]
automatic splitting at root level, if root level element is an array. {pull}34155[34155]
- Fix broken mapping for state.ends field. {pull}34891[34891]
- Fix issue using projects in airgapped environments by disabling npm audit. {pull}34936[34936]

*Heartbeat*


*Heartbeat*


*Auditbeat*


*Filebeat*

- Allow the `misp` fileset in the Filebeat `threatintel` module to ignore CIDR ranges for an IP field. {issue}29949[29949] {pull}34195[34195]
- Remove incorrect reference to CEL ext extensions package. {issue}34610[34610] {pull}34620[34620]
- Fix handling of RFC5988 links' relation parameters by `getRFC5988Link` in HTTPJSON. {issue}34603[34603] {pull}34622[34622]
- Drop empty API response events for Microsoft module. {issue}34786[34786] {pull}34893[34893]

*Auditbeat*


*Filebeat*


*Heartbeat*


*Metricbeat*

- in module/windows/perfmon, changed collection method of the second counter value required to create a displayable value {pull}32305[32305]
- Fix and improve AWS metric period calculation to avoid zero-length intervals {pull}32724[32724]
- Add missing cluster metadata to k8s module metricsets {pull}32979[32979] {pull}33032[33032]
- Add GCP CloudSQL region filter {pull}32943[32943]
- Fix logstash cgroup mappings {pull}33131[33131]
- Remove unused `elasticsearch.node_stats.indices.bulk.avg_time.bytes` mapping {pull}33263[33263]
- Fix kafka dashboard field names {pull}33555[33555]
- Add tags to events based on parsed identifier. {pull}33472[33472]
- Support Oracle-specific connection strings in SQL module {issue}32089[32089] {pull}32293[32293]
- Remove deprecated metrics from controller manager, scheduler and proxy {pull}34161[34161]
- Fix metrics split through different events and metadata not matching for aws cloudwatch. {pull}34483[34483]
- Fix metadata enricher with correct container ids for pods with multiple containers in container metricset. Align `kubernetes.container.id` and `container.id` fields for state_container metricset. {pull}34516[34516]
- Make generic SQL GA {pull}34637[34637]


*Osquerybeat*


*Packetbeat*



*Winlogbeat*

- Fix handling of event data with keys containing dots. {issue}34345[34345] {pull}34549[34549]
- Gracefully handle channel not found errors. {issue}30201[30201] {pull}34605[34605]
- Clarify query term limits warning and remove link to missing Microsoft doc page. {pull}34715[34715]
- Improve documentation for event_logs.name configuration. {pull}34931[34931]

*Functionbeat*

- Fix Kinesis events timestamp to use timestamp of the event record instead of when the record was processed {pull}33593[33593]


*Elastic Logging Plugin*


==== Added

*Affecting all Beats*

- Added append Processor which will append concrete values or values from a field to target. {issue}29934[29934] {pull}33364[33364]
- Allow users to enable features via configuration, starting with the FQDN reporting feature. {issue}1070[1070] {pull}34456[34456]

*Auditbeat*


*Filebeat*

- add documentation for decode_xml_wineventlog processor field mappings.  {pull}32456[32456]
- httpjson input: Add request tracing logger. {issue}32402[32402] {pull}32412[32412]
- Add cloudflare R2 to provider list in AWS S3 input. {pull}32620[32620]
- Add support for single string containing multiple relation-types in getRFC5988Link. {pull}32811[32811]
- Fix handling of invalid UserIP and LocalIP values. {pull}32896[32896]
- Allow http_endpoint instances to share ports. {issue}32578[32578] {pull}33377[33377]
- Improve httpjson documentation for split processor. {pull}33473[33473]
- Added separation of transform context object inside httpjson. Introduced new clause `.parent_last_response.*` {pull}33499[33499]
- Cloud Foundry input uses server-side filtering when retrieving logs. {pull}33456[33456]
- Add `parse_aws_vpc_flow_log` processor. {pull}33656[33656]
- Update `aws.vpcflow` dataset in AWS module have a configurable log `format` and to produce ECS 8.x fields. {pull}33699[33699]
- Modified `aws-s3` input to reduce mutex contention when multiple SQS message are being processed concurrently. {pull}33658[33658]
- Disable "event normalization" processing for the aws-s3 input to reduce allocations. {pull}33673[33673]
- Add Common Expression Language input. {pull}31233[31233]
- Add support for http+unix and http+npipe schemes in httpjson input. {issue}33571[33571] {pull}33610[33610]
- Add support for http+unix and http+npipe schemes in cel input. {issue}33571[33571] {pull}33712[33712]
- Add `decode_duration`, `move_fields` processors. {pull}31301[31301]
- Add backup to bucket and delete functionality for the `aws-s3` input. {issue}30696[30696] {pull}33559[33559]
- Add metrics for UDP packet processing. {pull}33870[33870]
- Convert UDP input to v2 input. {pull}33930[33930]
- Improve collection of risk information from Okta debug data. {issue}33677[33677] {pull}34030[34030]
- Adding filename details from zip to response for httpjson {issue}33952[33952] {pull}34044[34044]
- Allow user configuration of keep-alive behaviour for HTTPJSON and CEL inputs. {issue}33951[33951] {pull}34014[34014]
- Add support for polling system UDP stats for UDP input metrics. {pull}34070[34070]
- Add support for recognizing the log level in Elasticsearch JVM logs {pull}34159[34159]
- Add new Entity Analytics input with Azure Active Directory support. {pull}34305[34305]
- Added metric `sqs_lag_time` for aws-s3 input. {pull}34306[34306]
- Add metrics for TCP packet processing. {pull}34333[34333]
- Add metrics for unix socket packet processing. {pull}34335[34335]
- Add beta `take over` mode for `filestream` for simple migration from `log` inputs {pull}34292[34292]
- Add pagination support for Salesforce module. {issue}34057[34057] {pull}34065[34065]
- Allow users to redact sensitive data from CEL input debug logs. {pull}34302[34302]
- Added support for HTTP destination override to Google Cloud Storage input. {pull}34413[34413]
- Added metric `sqs_messages_waiting_gauge` for aws-s3 input. {pull}34488[34488]
- Add support for new Rabbitmq timestamp format for logs {pull}34211[34211]
- Allow user configuration of timezone offset in Cisco ASA and FTD modules. {pull}34436[34436]
- Allow user configuration of timezone offset in Checkpoint module. {pull}34472[34472]
- Add support for Okta debug attributes, `risk_reasons`, `risk_behaviors` and `factor`. {issue}33677[33677] {pull}34508[34508]
- Fill okta.request.ip_chain.* as a flattened object in Okta module. {pull}34621[34621]
- Fixed GCS log format issues. {pull}34659[34659]
- Add nginx.ingress_controller.upstream.ip to related.ip {issue}34645[34645] {pull}34672[34672]
- Include NAT and firewall IPs in `related.ip` in Fortinet Firewall module. {issue}34640[34640] {pull}34673[34673]
- Add Basic Authentication support on constructed requests to CEL input {issue}34609[34609] {pull}34689[34689]
- Add string manipulation extensions to CEL input {issue}34610[34610] {pull}34689[34689]
- Add unix socket log parsing for nginx ingress_controller {pull}34732[34732]
- Improve CEL input documentation {pull}34831[34831]
- Add metrics documentation for CEL and AWS CloudWatch inputs. {issue}34887[34887] {pull}34889[34889]
<<<<<<< HEAD
- Add nginx ingress_controller parsing if one of upstreams fails to return response {pull}34787[34787]
=======
- Register MIME handlers for CSV types in CEL input. {pull}34934[34934]
>>>>>>> 4be82ccd

*Auditbeat*


*Filebeat*


*Heartbeat*
- Users can now configure max scheduler job limits per monitor type via env var. {pull}34307[34307]
- Added status to monitor run log report.

- Remove host and port matching restrictions on hint-generated monitors. {pull}34376[34376]

*Metricbeat*

- Add Data Granularity option to AWS module to allow for for fewer API calls of longer periods and keep small intervals. {issue}33133[33133] {pull}33166[33166]
- Update README file on how to run Metricbeat on Kubernetes. {pull}33308[33308]
- Add per-thread metrics to system_summary {pull}33614[33614]
- Add GCP CloudSQL metadata {pull}33066[33066]
- Remove GCP Compute metadata cache {pull}33655[33655]
- Add support for multiple regions in GCP {pull}32964[32964]
- Add GCP Redis regions support {pull}33728[33728]
- Add namespace metadata to all namespaced kubernetes resources. {pull}33763[33763]
- Changed cloudwatch module to call ListMetrics API only once per region, instead of per AWS namespace {pull}34055[34055]
- Add beta ingest_pipeline metricset to Elasticsearch module for ingest pipeline monitoring {pull}34012[34012]
- Handle duplicated TYPE line for prometheus metrics {issue}18813[18813] {pull}33865[33865]
- Add GCP Carbon Footprint metricbeat data {pull}34820[34820]

*Packetbeat*

- Add option to allow sniffer to change device when default route changes. {issue}31905[31905] {pull}32681[32681]
- Add option to allow sniffing multiple interface devices. {issue}31905[31905] {pull}32933[32933]
- Bump Windows Npcap version to v1.71. {issue}33164[33164] {pull}33172[33172]
- Add fragmented IPv4 packet reassembly. {issue}33012[33012] {pull}33296[33296]
- Reduce logging level for ENOENT to WARN when mapping sockets to processes. {issue}33793[33793] {pull}33854[33854]
- Add metrics for TCP and UDP packet processing. {pull}33833[33833] {pull}34353[34353]
- Allow user to prevent Npcap library installation on Windows. {issue}34420[34420] {pull}34428[34428]
- Add metrics documentation for TCP and UDP protocols. {issue}34887[34887] {pull}34889[34889]

*Packetbeat*


*Functionbeat*


*Winlogbeat*

- Add metrics for log event processing. {pull}33922[33922]
- Add metrics documentation for event processing. {issue}34887[34887] {pull}34889[34889]

*Elastic Log Driver*


==== Deprecated

*Affecting all Beats*


*Filebeat*


*Heartbeat*


*Metricbeat*


*Packetbeat*

*Winlogbeat*


*Functionbeat*

==== Known Issue








<|MERGE_RESOLUTION|>--- conflicted
+++ resolved
@@ -240,11 +240,9 @@
 - Add unix socket log parsing for nginx ingress_controller {pull}34732[34732]
 - Improve CEL input documentation {pull}34831[34831]
 - Add metrics documentation for CEL and AWS CloudWatch inputs. {issue}34887[34887] {pull}34889[34889]
-<<<<<<< HEAD
+- Register MIME handlers for CSV types in CEL input. {pull}34934[34934]
 - Add nginx ingress_controller parsing if one of upstreams fails to return response {pull}34787[34787]
-=======
-- Register MIME handlers for CSV types in CEL input. {pull}34934[34934]
->>>>>>> 4be82ccd
+
 
 *Auditbeat*
 
