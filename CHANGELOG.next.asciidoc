// Use these for links to issue and pulls. Note issues and pulls redirect one to
// each other on Github, so don't worry too much on using the right prefix.
:issue: https://github.com/elastic/beats/issues/
:pull: https://github.com/elastic/beats/pull/

=== Beats version HEAD
https://github.com/elastic/beats/compare/v7.0.0-alpha2...master[Check the HEAD diff]

==== Breaking changes

*Affecting all Beats*

- Update to Golang 1.12.1. {pull}11330[11330]
- Disable Alibaba Cloud and Tencent Cloud metadata providers by default. {pull}13812[12812]
- Libbeat: Do not overwrite agent.*, ecs.version, and host.name. {pull}14407[14407]
- Libbeat: Cleanup the x-pack licenser code to use the new license endpoint and the new format. {pull}15091[15091]
- Refactor metadata generator to support adding metadata across resources {pull}14875[14875]
- Remove `AddDockerMetadata` and `AddKubernetesMetadata` processors from the `script` processor. They can still be used as normal processors in the configuration. {issue}16349[16349] {pull}16514[16514]
- Introduce APM libbeat instrumentation, active when running the beat with ELASTIC_APM_ACTIVE=true. {pull}17938[17938]
- Make error message about locked data path actionable. {pull}18667[18667]

*Auditbeat*

*Filebeat*

- Fix parsing of Elasticsearch node name by `elasticsearch/slowlog` fileset. {pull}14547[14547]
- Improve ECS field mappings in panw module.  event.outcome now only contains success/failure per ECS specification. {issue}16025[16025] {pull}17910[17910]
- Improve ECS categorization field mappings for nginx module. http.request.referrer only populated when nginx sets a value {issue}16174[16174] {pull}17844[17844]
- Improve ECS field mappings in santa module. move hash.sha256 to process.hash.sha256 & move certificate fields to santa.certificate . {issue}16180[16180] {pull}17982[17982]
- Preserve case of http.request.method.  ECS prior to 1.6 specified normalizing to lowercase, which lost information. Affects filesets: apache/access, elasticsearch/audit, iis/access, iis/error, nginx/access, nginx/ingress_controller, aws/elb, suricata/eve, zeek/http. {issue}18154[18154] {pull}18359[18359]
- Adds oauth support for httpjson input. {issue}18415[18415] {pull}18892[18892]
- Adds `split_events_by` option to httpjson input. {pull}19246[19246]
- Adds `date_cursor` option to httpjson input. {pull}19483[19483]
- Adds Gsuite module with SAML support. {pull}19329[19329]
- Adds Gsuite User Accounts support. {pull}19329[19329]
- Adds Gsuite Login audit support. {pull}19702[19702]
- Adds Gsuite Admin support. {pull}19769[19769]
- Adds Gsuite Drive support. {pull}19704[19704]
- Adds Gsuite Groups support. {pull}19725[19725]
- Disable the option of running --machine-learning on its own. {pull}20241[20241]
- Fix PANW field spelling "veredict" to "verdict" on event.action {pull}18808[18808]
- Add support for GMT timezone offsets in `decode_cef`. {pull}20993[20993]

*Heartbeat*

*Journalbeat*

- Improve parsing of syslog.pid in journalbeat to strip the username when present {pull}16116[16116]


*Metricbeat*

- Add new dashboard for VSphere host cluster and virtual machine {pull}14135[14135]
- kubernetes.container.cpu.limit.cores and kubernetes.container.cpu.requests.cores are now floats. {issue}11975[11975]
- Fix ECS compliance of user.id field in system/users  metricset {pull}19019[19019]
- Remove "invalid zero" metrics on Windows and Darwin, don't report linux-only memory and diskio metrics when running under agent. {pull}21457[21457]

*Packetbeat*

- Added redact_headers configuration option, to allow HTTP request headers to be redacted whilst keeping the header field included in the beat. {pull}15353[15353]
- Add dns.question.subdomain and dns.question.top_level_domain fields. {pull}14578[14578]

*Winlogbeat*

- Add support to Sysmon file delete events (event ID 23). {issue}18094[18094]
- Improve ECS field mappings in Sysmon module. `related.hash`, `related.ip`, and `related.user` are now populated. {issue}18364[18364]
- Improve ECS field mappings in Sysmon module. Hashes are now also populated to the corresponding `process.hash`, `process.pe.imphash`, `file.hash`, or `file.pe.imphash`. {issue}18364[18364]
- Improve ECS field mappings in Sysmon module. `file.name`, `file.directory`, and `file.extension` are now populated. {issue}18364[18364]
- Improve ECS field mappings in Sysmon module. `rule.name` is populated for all events when present. {issue}18364[18364]
- Add Powershell module. Support for event ID's: `400`, `403`, `600`, `800`, `4103`, `4014`, `4105`, `4106`. {issue}16262[16262] {pull}18526[18526]
- Fix Powershell processing of downgraded engine events. {pull}18966[18966]
- Fix unprefixed fields in `fields.yml` for Powershell module {issue}18984[18984]

*Functionbeat*


==== Bugfixes

*Affecting all Beats*

- Fix events being dropped if they contain a floating point value of NaN or Inf. {pull}25051[25051]
- Fix a race condition with the Kafka pipeline client, it is possible that `Close()` get called before `Connect()` . {issue}11945[11945]
- Allow users to configure only `cluster_uuid` setting under `monitoring` namespace. {pull}14338[14338]
- Update replicaset group to apps/v1 {pull}15854[15802]
- Fix missing output in dockerlogbeat {pull}15719[15719]
- Do not load dashboards where not available. {pull}15802[15802]
- Remove superfluous use of number_of_routing_shards setting from the default template. {pull}16038[16038]
- Fix index names for indexing not always guaranteed to be lower case. {pull}16081[16081]
- Fix loading processors from annotation hints. {pull}16348[16348]
- Add `ssl.ca_sha256` option to the supported TLS option, this allow to check that a specific certificate is used as part of the verified chain. {issue}15717[15717]
- Fix `NewContainerMetadataEnricher` to use default config for kubernetes module. {pull}16857[16857]
- Improve some logging messages for add_kubernetes_metadata processor {pull}16866{16866}
- Do not rotate log files on startup when interval is configured and rotateonstartup is disabled. {pull}17613[17613]
- Fix `setup.dashboards.index` setting not working. {pull}17749[17749]
- Fix goroutine leak and Elasticsearch output file descriptor leak when output reloading is in use. {issue}10491[10491] {pull}17381[17381]
- Fix Elasticsearch license endpoint URL referenced in error message. {issue}17880[17880] {pull}18030[18030]
- Change `decode_json_fields` processor, to merge parsed json objects with existing objects in the event instead of fully replacing them. {pull}17958[17958]
- Gives monitoring reporter hosts, if configured, total precedence over corresponding output hosts. {issue}17937[17937] {pull}17991[17991]
- [Autodiscover] Check if runner is already running before starting again. {pull}18564[18564]
- Fix `keystore add` hanging under Windows. {issue}18649[18649] {pull}18654[18654]
- Fix regression in `add_kubernetes_metadata`, so configured `indexers` and `matchers` are used if defaults are not disabled. {issue}18481[18481] {pull}18818[18818]
- Fix the `translate_sid` processor's handling of unconfigured target fields. {issue}18990[18990] {pull}18991[18991]
- Fixed a service restart failure under Windows. {issue}18914[18914] {pull}18916[18916]
- Fix metrics hints builder to avoid wrong container metadata usage when port is not exposed {pull}18979[18979]
- Server-side TLS config now validates certificate and key are both specified {pull}19584[19584]
- Fix terminating pod autodiscover issue. {pull}20084[20084]
- Fix seccomp policy for calls to `chmod` and `chown`. {pull}20054[20054]
- Output errors when Kibana index pattern setup fails. {pull}20121[20121]
- Fix issue in autodiscover that kept inputs stopped after config updates. {pull}20305[20305]
- Add service resource in k8s cluster role. {pull}20546[20546]
- [Metricbeat][Kubernetes] Change cluster_ip field from ip to keyword. {pull}20571[20571]
- The `o365input` and `o365` module now recover from an authentication problem or other fatal errors, instead of terminating. {pull}21258[21258]
<<<<<<< HEAD
=======
- Periodic metrics in logs will now report `libbeat.output.events.active` and `beat.memstats.rss` as gauges (rather than counters). {pull}22877[22877]
- Fix inode removal tracking code when files are replaced by files with the same name {pull}25002[25002]
- Fix `mage GenerateCustomBeat` instructions for a new beat {pull}17679[17679]
- Fix bug with annotations dedot config on k8s not used {pull}25111[25111]
- Fix negative Kafka partition bug {pull}25048[25048]
- Fix decode_xml processor config checks. {pull}25310[25310]
>>>>>>> 7267039d

*Auditbeat*

- system/socket: Fixed compatibility issue with kernel 5.x. {pull}15771[15771]
- system/package: Fix parsing of Installed-Size field of DEB packages. {issue}16661[16661] {pull}17188[17188]
- system module: Fix panic during initialisation when /proc/stat can't be read. {pull}17569[17569]
- system/package: Fix an error that can occur while trying to persist package metadata. {issue}18536[18536] {pull}18887[18887]
- system/socket: Fix dataset using 100% CPU and becoming unresponsive in some scenarios. {pull}19033[19033] {pull}19764[19764]
- system/socket: Fixed tracking of long-running connections. {pull}19033[19033]

*Filebeat*

- cisco/asa fileset: Fix parsing of 302021 message code. {pull}14519[14519]
- Fix filebeat azure dashboards, event category should be `Alert`. {pull}14668[14668]
- Fixed dashboard for Cisco ASA Firewall. {issue}15420[15420] {pull}15553[15553]
- Add shared_credential_file to cloudtrail config {issue}15652[15652] {pull}15656[15656]
- Fix s3 input with cloudtrail fileset reading json file. {issue}16374[16374] {pull}16441[16441]
- Add queue_url definition in manifest file for aws module. {pull}16640{16640}
- Fixed various Cisco FTD parsing issues. {issue}16863[16863] {pull}16889[16889]
- Fix default index pattern in IBM MQ filebeat dashboard. {pull}17146[17146]
- Fix `elasticsearch.gc` fileset to not collect _all_ logs when Elasticsearch is running in Docker. {issue}13164[13164] {issue}16583[16583] {pull}17164[17164]
- Fixed a mapping exception when ingesting CEF logs that used the spriv or dpriv extensions. {issue}17216[17216] {pull}17220[17220]
- Fixed a mapping exception when ingesting Logstash plain logs (7.4+) with pipeline ids containing non alphanumeric chars. {issue}17242[17242] {pull}17243[17243]
- Fixed MySQL slowlog module causing "regular expression has redundant nested repeat operator" warning in Elasticsearch. {issue}17086[17086] {pull}17156[17156]
- CEF: Fixed decoding errors caused by trailing spaces in messages. {pull}17253[17253]
- Fixed activemq module causing "regular expression has redundant nested repeat operator" warning in Elasticsearch. {pull}17428[17428]
- Fix issue 17734 to retry on rate-limit error in the Filebeat httpjson input. {issue}17734[17734] {pull}17735[17735]
- Remove migrationVersion map 7.7.0 reference from Kibana dashboard file to fix backward compatibility issues. {pull}17425[17425]
- Fixed `cloudfoundry.access` to have the correct `cloudfoundry.app.id` contents. {pull}17847[17847]
- Fixing `ingress_controller.` fields to be of type keyword instead of text. {issue}17834[17834]
- Fixed typo in log message. {pull}17897[17897]
- Unescape file name from SQS message. {pull}18370[18370]
- Improve cisco asa and ftd pipelines' failure handler to avoid mapping temporary fields. {issue}18391[18391] {pull}18392[18392]
- Fix source.address not being set for nginx ingress_controller {pull}18511[18511]
- Fix PANW module wrong mappings for bytes and packets counters. {issue}18522[18522] {pull}18525[18525]
- Fixed ingestion of some Cisco ASA and FTD messages when a hostname was used instead of an IP for NAT fields. {issue}14034[14034] {pull}18376[18376]
- Fix `o365.audit` failing to ingest events when ip address is surrounded by square brackets. {issue}18587[18587] {pull}18591[18591]
- Fix `o365` module ignoring `var.api` settings. {pull}18948[18948]
- Fix improper nesting of session_issuer object in aws cloudtrail fileset. {issue}18894[18894] {pull}18915[18915]
- Fix Cisco ASA ASA 3020** and 106023 messages {pull}17964[17964]
- Add missing `default_field: false` to aws filesets fields.yml. {pull}19568[19568]
- Fix bug with empty filter values in system/service {pull}19812[19812]
- Fix S3 input to trim delimiter /n from each log line. {pull}19972[19972]
- Fix s3 input parsing json file without expand_event_list_from_field. {issue}19902[19902] {pull}19962[19962]
- Fix s3 input parsing json file without expand_event_list_from_field. {issue}19902[19902] {pull}19962[19962] {pull}20370[20370]
- Fix millisecond timestamp normalization issues in CrowdStrike module {issue}20035[20035], {pull}20138[20138]
- Fix support for message code 106100 in Cisco ASA and FTD. {issue}19350[19350] {pull}20245[20245]
- Fix event.outcome logic for azure/siginlogs fileset {pull}20254[20254]
- Fix `fortinet` setting `event.timezone` to the system one when no `tz` field present {pull}20273[20273]
- Fix `okta` geoip lookup in pipeline for `destination.ip` {pull}20454[20454]
- Fix mapping exception in the `googlecloud/audit` dataset pipeline. {issue}18465[18465] {pull}20465[20465]
- Fix `cisco` asa and ftd parsing of messages 106102 and 106103. {pull}20469[20469]
- Fix event.kind for system/syslog pipeline {issue}20365[20365] {pull}20390[20390]
- Fix event.type for zeek/ssl and duplicate event.category for zeek/connection {pull}20696[20696]
- Add json body check for sqs message. {pull}21727[21727]
- Drop aws.vpcflow.pkt_srcaddr and aws.vpcflow.pkt_dstaddr when equal to "-". {pull}22721[22721] {issue}22716[22716]

*Heartbeat*

- Fixed excessive memory usage introduced in 7.5 due to over-allocating memory for HTTP checks. {pull}15639[15639]
- Fixed scheduler shutdown issues which would in rare situations cause a panic due to semaphore misuse. {pull}16397[16397]
- Fixed TCP TLS checks to properly validate hostnames, this broke in 7.x and only worked for IP SANs. {pull}17549[17549]

*Journalbeat*


*Metricbeat*

- Fix checking tagsFilter using length in cloudwatch metricset. {pull}14525[14525]
- Fixed bug with `elasticsearch/cluster_stats` metricset not recording license expiration date correctly. {issue}14541[14541] {pull}14591[14591]
- Log bulk failures from bulk API requests to monitoring cluster. {issue}14303[14303] {pull}14356[14356]
- Fixed bug with `elasticsearch/cluster_stats` metricset not recording license ID in the correct field. {pull}14592[14592]
- Change lookup_fields from metricset.host to service.address {pull}15883[15883]
- Fix skipping protocol scheme by light modules. {pull}16205[pull]
- Made `logstash-xpack` module once again have parity with internally-collected Logstash monitoring data. {pull}16198[16198]
- Revert changes in `docker` module: add size flag to docker.container. {pull}16600[16600]
- Fix detection and logging of some error cases with light modules. {pull}14706[14706]
- Dynamically choose a method for the system/service metricset to support older linux distros. {pull}16902[16902]
- Reduce memory usage in `elasticsearch/index` metricset. {issue}16503[16503] {pull}16538[16538]
- Fix issue in Jolokia module when mbean contains multiple quoted properties. {issue}17375[17375] {pull}17374[17374]
- Further revise check for bad data in docker/memory. {pull}17400[17400]
- Fix how we filter services by name in system/service {pull}17400[17400]
- Fix cloudwatch metricset missing tags collection. {issue}17419[17419] {pull}17424[17424]
- check if cpuOptions field is nil in DescribeInstances output in ec2 metricset. {pull}17418[17418]
- Fix aws.s3.bucket.name terms_field in s3 overview dashboard. {pull}17542[17542]
- Fix Unix socket path in memcached. {pull}17512[17512]
- Fix azure storage dashboards. {pull}17590[17590]
- Metricbeat no longer needs to be started strictly after Logstash for `logstash-xpack` module to report correct data. {issue}17261[17261] {pull}17497[17497]
- Fix pubsub metricset to collect all GA stage metrics from gcp stackdriver. {issue}17154[17154] {pull}17600[17600]
- Add privileged option so as mb to access data dir in Openshift. {pull}17606[17606]
- Fix "ID" event generator of Google Cloud module {issue}17160[17160] {pull}17608[17608]
- Add privileged option for Auditbeat in Openshift {pull}17637[17637]
- Fix storage metricset to allow config without region/zone. {issue}17623[17623] {pull}17624[17624]
- Fix overflow on Prometheus rates when new buckets are added on the go. {pull}17753[17753]
- Add a switch to the driver definition on SQL module to use pretty names {pull}17378[17378]
- Remove specific win32 api errors from events in perfmon. {issue}18292[18292] {pull}18361[18361]
- Remove required for region/zone and make stackdriver a metricset in googlecloud. {issue}16785[16785] {pull}18398[18398]
- Fix application_pool metricset after pdh changes. {pull}18477[18477]
- Fix tags_filter for cloudwatch metricset in aws. {pull}18524[18524]
- Fix panic on `metricbeat test modules` when modules are configured in `metricbeat.modules`. {issue}18789[18789] {pull}18797[18797]
- Fix getting gcp compute instance metadata with partial zone/region in config. {pull}18757[18757]
- Add missing network.sent_packets_count metric into compute metricset in googlecloud module. {pull}18802[18802]
- Fix compute and pubsub dashboard for googlecloud module. {issue}18962[18962] {pull}18980[18980]
- Fix crash on vsphere module when Host information is not available. {issue}18996[18996] {pull}19078[19078]
- Fix incorrect usage of hints builder when exposed port is a substring of the hint {pull}19052[19052]
- Stop counterCache only when already started {pull}19103[19103]
- Remove dedot for tag values in aws module. {issue}19112[19112] {pull}19221[19221]
- Fix mapping of service start type in the service metricset, windows module. {pull}19551[19551]
- Fix SQL module mapping NULL values as string {pull}18955[18955] {issue}18898[18898
- Modify doc for app_insights metricset to contain example of config. {pull}20185[20185]
- Add required option for `metrics` in app_insights. {pull}20406[20406]
- Groups same timestamp metric values to one event in the app_insights metricset. {pull}20403[20403]
- Add support for azure light metricset app_stats. {pull}20639[20639]
- Fix remote_write flaky test. {pull}21173[21173]
- Remove io.time from windows {pull}22237[22237]
- Fix `logstash` module when `xpack.enabled: true` is set from emitting redundant events. {pull}22808[22808]

*Packetbeat*



*Winlogbeat*


*Functionbeat*

*Elastic Logging Plugin*


==== Added

*Affecting all Beats*

- Decouple Debug logging from fail_on_error logic for rename, copy, truncate processors {pull}12451[12451]
- Allow a beat to ship monitoring data directly to an Elasticsearch monitoring cluster. {pull}9260[9260]
- Updated go-seccomp-bpf library to v1.1.0 which updates syscall lists for Linux v5.0. {pull}11394[11394]
- add_host_metadata is no GA. {pull}13148[13148]
- Add `providers` setting to `add_cloud_metadata` processor. {pull}13812[13812]
- Ensure that init containers are no longer tailed after they stop {pull}14394[14394]
- Fingerprint processor adds a new xxhash hashing algorithm {pull}15418[15418]
- Add configuration for APM instrumentation and expose the tracer trough the Beat object. {pull}17938[17938]
- Include network information by default on add_host_metadata and add_observer_metadata. {issue}15347[15347] {pull}16077[16077]
- Add `aws_ec2` provider for autodiscover. {issue}12518[12518] {pull}14823[14823]
- Add support for multiple password in redis output. {issue}16058[16058] {pull}16206[16206]
- Add support for Histogram type in fields.yml {pull}16570[16570]
- Remove experimental flag from `setup.template.append_fields` {pull}16576[16576]
- Add support for kubernetes provider to recognize namespace level defaults {pull}16321[16321]
- Add capability of enrich `container.id` with process id in `add_process_metadata` processor {pull}15947[15947]
- Update documentation for system.process.memory fields to include clarification on Windows os's. {pull}17268[17268]
- Add `urldecode` processor to for decoding URL-encoded fields. {pull}17505[17505]
- Add keystore support for autodiscover static configurations. {pull]16306[16306]
- When using the `decode_json_fields` processor, decoded fields are now deep-merged into existing event. {pull}17958[17958]
- Add keystore support for autodiscover static configurations. {pull]16306[16306]
- Add TLS support to Kerberos authentication in Elasticsearch. {pull}18607[18607]
- Add support for multiple sets of hints on autodiscover {pull}18883[18883]
- Add a configurable delay between retries when an app metadata cannot be retrieved by `add_cloudfoundry_metadata`. {pull}19181[19181]
- Added the `max_cached_sessions` option to the script processor. {pull}19562[19562]
- Set index.max_docvalue_fields_search in index template to increase value to 200 fields. {issue}20215[20215]
- Add capability of enriching process metadata with contianer id also for non-privileged containers in `add_process_metadata` processor. {pull}19767[19767]
- Add replace_fields config option in add_host_metadata for replacing host fields. {pull}20490[20490] {issue}20464[20464]
- Add option to select the type of index template to load: legacy, component, index. {pull}21212[21212]

*Auditbeat*

- Reference kubernetes manifests include configuration for auditd and enrichment with kubernetes metadata. {pull}17431[17431]
- Reference kubernetes manifests mount data directory from the host, so data persist between executions in the same node. {pull}17429[17429]
- Log to stderr when running using reference kubernetes manifests. {pull}17443[174443]
- Fix syscall kprobe arguments for 32-bit systems in socket module. {pull}17500[17500]
- Add ECS categorization info for auditd module {pull}18596[18596]

*Filebeat*


- `container` and `docker` inputs now support reading of labels and env vars written by docker JSON file logging driver. {issue}8358[8358]
- Add `index` option to all inputs to directly set a per-input index value. {pull}14010[14010]
- Add ECS tls fields to zeek:smtp,rdp,ssl and aws:s3access,elb {issue}15757[15757] {pull}15935[15936]
- Add ingress nginx controller fileset {pull}16197[16197]
- move create-[module,fileset,fields] to mage and enable in x-pack/filebeat {pull}15836[15836]
- Work on e2e ACK's for the azure-eventhub input {issue}15671[15671] {pull}16215[16215]
- Add a TLS test and more debug output to httpjson input {pull}16315[16315]
- Add an SSL config example in config.yml for filebeat MISP module. {pull}16320[16320]
- Improve ECS categorization, container & process field mappings in auditd module. {issue}16153[16153] {pull}16280[16280]
- Add cloudwatch fileset and ec2 fileset in aws module. {issue}13716[13716] {pull}16579[16579]
- Improve the decode_cef processor by reducing the number of memory allocations. {pull}16587[16587]
- Add custom string mapping to CEF module to support Forcepoint NGFW {issue}14663[14663] {pull}15910[15910]
- Add ECS related fields to CEF module {issue}16157[16157] {pull}16338[16338]
- Improve ECS categorization, host field mappings in elasticsearch module. {issue}16160[16160] {pull}16469[16469]
- Add pattern for Cisco ASA / FTD Message 734001 {issue}16212[16212] {pull}16612[16612]
- Added new module `o365` for ingesting Office 365 management activity API events. {issue}16196[16196] {pull}16386[16386]
- Add Filebeat Okta module. {pull}16362[16362]
- Add source field in k8s events {pull}17209[17209]
- Improve AWS cloudtrail field mappings {issue}16086[16086] {issue}16110[16110] {pull}17155[17155]
- Added new module `crowdstrike` for ingesting Crowdstrike Falcon streaming API endpoint event data. {pull}16988[16988]
- Move azure-eventhub input to GA. {issue}15671[15671] {pull}17313[17313]
- Added documentation for running Filebeat in Cloud Foundry. {pull}17275[17275]
- Added access_key_id, secret_access_key and session_token into aws module config. {pull}17456[17456]
- Release Google Cloud module as GA. {pull}17511[17511]
- Update filebeat httpjson input to support pagination via Header and Okta module. {pull}16354[16354]
- Added new Checkpoint Syslog filebeat module. {pull}17682[17682]
- Added Unix stream socket support as an input source and a syslog input source. {pull}17492[17492]
- Added new Fortigate Syslog filebeat module. {pull}17890[17890]
- Change the `json.*` input settings implementation to merge parsed json objects with existing objects in the event instead of fully replacing them. {pull}17958[17958]
- Added http_endpoint input{pull}18298[18298]
- Add support for array parsing in azure-eventhub input. {pull}18585[18585]
- Added `observer.vendor`, `observer.product`, and `observer.type` to PANW module events. {pull}18223[18223]
- Improve ECS categorization field mappings in coredns module. {issue}16159[16159] {pull}18424[18424]
- Improve ECS categorization field mappings in envoyproxy module. {issue}16161[16161] {pull}18395[18395]
- Improve ECS categorization field mappings in cisco module. {issue}16028[16028] {pull}18537[18537]
- Add geoip AS lookup & improve ECS categorization in aws cloudtrail fileset. {issue}18644[18644] {pull}18958[18958]
- Improved performance of PANW sample dashboards. {issue}19031[19031] {pull}19032[19032]
- Add support for v1 consumer API in Cloud Foundry input, use it by default. {pull}19125[19125]
- Add new mode to multiline reader to aggregate constant number of lines {pull}18352[18352]
- Changed the panw module to pass through (rather than drop) message types other than threat and traffic. {issue}16815[16815] {pull}19375[19375]
- Improve ECS categorization field mappings in traefik module. {issue}16183[16183] {pull}19379[19379]
- Improve ECS categorization field mappings in azure module. {issue}16155[16155] {pull}19376[19376]
- Add text & flattened versions of fields with unknown subfields in aws cloudtrail fileset. {issue}18866[18866] {pull}19121[19121]
- Added Microsoft Defender ATP Module. {issue}17997[17997] {pull}19197[19197]
- Add experimental dataset tomcat/log for Apache TomCat logs {pull}19713[19713]
- Add experimental dataset netscout/sightline for Netscout Arbor Sightline logs {pull}19713[19713]
- Add experimental dataset barracuda/waf for Barracuda Web Application Firewall logs {pull}19713[19713]
- Add experimental dataset f5/bigipapm for F5 Big-IP Access Policy Manager logs {pull}19713[19713]
- Add experimental dataset bluecoat/director for Bluecoat Director logs {pull}19713[19713]
- Add experimental dataset cisco/nexus for Cisco Nexus logs {pull}19713[19713]
- Add experimental dataset citrix/virtualapps for Citrix Virtual Apps logs {pull}19713[19713]
- Add experimental dataset cylance/protect for Cylance Protect logs {pull}19713[19713]
- Add experimental dataset fortinet/clientendpoint for Fortinet FortiClient Endpoint Protection logs {pull}19713[19713]
- Add experimental dataset imperva/securesphere for Imperva Secure Sphere logs {pull}19713[19713]
- Add experimental dataset infoblox/nios for Infoblox Network Identity Operating System logs {pull}19713[19713]
- Add experimental dataset juniper/junos for Juniper Junos OS logs {pull}19713[19713]
- Add experimental dataset kaspersky/av for Kaspersky Anti-Virus logs {pull}19713[19713]
- Add experimental dataset microsoft/dhcp for Microsoft DHCP Server logs {pull}19713[19713]
- Add experimental dataset tenable/nessus_security for Tenable Nessus Security Scanner logs {pull}19713[19713]
- Add experimental dataset rapid7/nexpose for Rapid7 Nexpose logs {pull}19713[19713]
- Add experimental dataset radware/defensepro for Radware DefensePro logs {pull}19713[19713]
- Add experimental dataset sonicwall/firewall for Sonicwall Firewalls logs {pull}19713[19713]
- Add experimental dataset squid/log for Squid Proxy Server logs {pull}19713[19713]
- Add experimental dataset zscaler/zia for Zscaler Internet Access logs {pull}19713[19713]
- Add event.ingested for CrowdStrike module {pull}20138[20138]
- Add support for additional fields and FirewallMatchEvent type events in CrowdStrike module {pull}20138[20138]
- Add event.ingested to all Filebeat modules. {pull}20386[20386]
- Add event.ingested for Suricata module {pull}20220[20220]
- Add support for custom header and headersecret for filebeat http_endpoint input {pull}20435[20435]
- Convert httpjson to v2 input {pull}20226[20226]
- Add event.ingested to all Filebeat modules. {pull}20386[20386]
- Added new properties field support for event.outcome in azure module {pull}20998[20998]
- Add type and sub_type to panw panos fileset {pull}20912[20912]
- Add related.hosts ecs field to all modules {pull}21160[21160]
- Keep cursor state between httpjson input restarts {pull}20751[20751]
- New juniper.srx dataset for Juniper SRX logs. {pull}20017[20017]
- Added DNS response IP addresses to `related.ip` in Suricata module. {pull}22291[22291]

*Heartbeat*


*Heartbeat*


*Heartbeat*

*Journalbeat*

*Metricbeat*

- Move the windows pdh implementation from perfmon to a shared location in order for future modules/metricsets to make use of. {pull}15503[15503]
- Add DynamoDB AWS Metricbeat light module {pull}15097[15097]
- Add IBM MQ light-weight Metricbeat module {pull}15301[15301]
- Add mixer metricset for Istio Metricbeat module {pull}15696[15696]
- Add mesh metricset for Istio Metricbeat module{pull}15535[15535]
- Add pilot metricset for Istio Metricbeat module {pull}15761[15761]
- Add galley metricset for Istio Metricbeat module {pull}15857[15857]
- Add `key/value` mode for SQL module. {issue}15770[15770] {pull]15845[15845]
- Add support for Unix socket in Memcached metricbeat module. {issue}13685[13685] {pull}15822[15822]
- Add `up` metric to prometheus metrics collected from host {pull}15948[15948]
- Add citadel metricset for Istio Metricbeat module {pull}15990[15990]
- Add collecting AuroraDB metrics in rds metricset. {issue}14142[14142] {pull}16004[16004]
- Add database_account azure metricset. {issue}15758[15758]
- Add Load Balancing metricset to GCP {pull}15559[15559]
- Add OpenMetrics Metricbeat module {pull}16596[16596]
- Add system/users metricset as beta {pull}16569[16569]
- Add additional cgroup fields to docker/diskio{pull}16638[16638]
- Add Prometheus remote write endpoint {pull}16609[16609]
- Add support for CouchDB v2 {issue}16352[16352] {pull}16455[16455]
- Release Zookeeper/connection module as GA. {issue}14281[14281] {pull}17043[17043]
- Add dashboard for pubsub metricset in googlecloud module. {pull}17161[17161]
- Replace vpc metricset into vpn, transitgateway and natgateway metricsets. {pull}16892[16892]
- Use Elasticsearch histogram type to store Prometheus histograms {pull}17061[17061]
- Allow to rate Prometheus counters when scraping them {pull}17061[17061]
- Release Oracle module as GA. {issue}14279[14279] {pull}16833[16833]
- Add Storage metricsets to GCP module {pull}15598[15598]
- Release vsphere module as GA. {issue}15798[15798] {pull}17119[17119]
- Add PubSub metricset to Google Cloud Platform module {pull}15536[15536]
- Add final tests and move label to GA for the azure module in metricbeat. {pull}17319[17319]
- Added documentation for running Metricbeat in Cloud Foundry. {pull}17275[17275]
- Reference kubernetes manifests mount data directory from the host when running metricbeat as daemonset, so data persist between executions in the same node. {pull}17429[17429]
- Stack Monitoring modules now auto-configure required metricsets when `xpack.enabled: true` is set. {issue}16471[[16471] {pull}17609[17609]
- Add aggregation aligner as a config parameter for googlecloud stackdriver metricset. {issue}17141[[17141] {pull}17719[17719]
- Stack Monitoring modules now auto-configure required metricsets when `xpack.enabled: true` is set. {issue}16471[[16471] {pull}17609[17609]
- Collect new `bulk` indexing metrics from Elasticsearch when `xpack.enabled:true` is set. {issue} {pull}17992[17992]
- Remove requirement to connect as sysdba in Oracle module {issue}15846[15846] {pull}18182[18182]
- Update MSSQL module to fix some SSPI authentication and add brackets to USE statements {pull}17862[17862]]
- Add client address to events from http server module {pull}18336[18336]
- Add memory metrics into compute googlecloud. {pull}18802[18802]
- Add Tomcat overview dashboard {pull}14026[14026]
- Add support for v1 consumer API in Cloud Foundry module, use it by default. {pull}19268[19268]
- The `elasticsearch/index` metricset now collects metrics for hidden indices as well. {issue}18639[18639] {pull}18703[18703]
- Adds support for app insights metrics in the azure module. {issue}18570[18570] {pull}18940[18940]
- Added cache and connection_errors metrics to status metricset of MySQL module {issue}16955[16955] {pull}19844[19844]
- Update MySQL dashboard with connection errors and cache metrics {pull}19913[19913] {issue}16955[16955]
- Add cloud.instance.name into aws ec2 metricset. {pull}20077[20077]
- Add `scope` setting for elasticsearch module, allowing it to monitor an Elasticsearch cluster behind a load-balancing proxy. {issue}18539[18539] {pull}18547[18547]
- Add state_daemonset metricset for Kubernetes Metricbeat module {pull}20649[20649]
- Add billing metricset into googlecloud module. {pull}20812[20812] {issue}20738[20738]
- Release lambda metricset in aws module as GA. {issue}21251[21251] {pull}21255[21255]
- Add dashboard for pubsub metricset in googlecloud module. {pull}21326[21326] {issue}17137[17137]

*Packetbeat*



*Functionbeat*


*Heartbeat*


*Winlogbeat*

- Set process.command_line and process.parent.command_line from Sysmon Event ID 1. {pull}17327[17327]
- Add support for event IDs 4673,4674,4697,4698,4699,4700,4701,4702,4768,4769,4770,4771,4776,4778,4779,4964 to the Security module {pull}17517[17517]
- Add registry and code signature information and ECS categorization fields for sysmon module {pull}18058[18058]

*Elastic Log Driver*

- Add support for `docker logs` command {pull}19531[19531]

==== Deprecated

*Affecting all Beats*


*Filebeat*


*Heartbeat*

*Journalbeat*

*Metricbeat*


*Packetbeat*

*Winlogbeat*

*Functionbeat*

==== Known Issue

*Journalbeat*<|MERGE_RESOLUTION|>--- conflicted
+++ resolved
@@ -110,15 +110,12 @@
 - Add service resource in k8s cluster role. {pull}20546[20546]
 - [Metricbeat][Kubernetes] Change cluster_ip field from ip to keyword. {pull}20571[20571]
 - The `o365input` and `o365` module now recover from an authentication problem or other fatal errors, instead of terminating. {pull}21258[21258]
-<<<<<<< HEAD
-=======
 - Periodic metrics in logs will now report `libbeat.output.events.active` and `beat.memstats.rss` as gauges (rather than counters). {pull}22877[22877]
 - Fix inode removal tracking code when files are replaced by files with the same name {pull}25002[25002]
 - Fix `mage GenerateCustomBeat` instructions for a new beat {pull}17679[17679]
 - Fix bug with annotations dedot config on k8s not used {pull}25111[25111]
 - Fix negative Kafka partition bug {pull}25048[25048]
 - Fix decode_xml processor config checks. {pull}25310[25310]
->>>>>>> 7267039d
 
 *Auditbeat*
 
