// Use these for links to issue and pulls. Note issues and pulls redirect one to
// each other on Github, so don't worry too much on using the right prefix.
:issue: https://github.com/elastic/beats/issues/
:pull: https://github.com/elastic/beats/pull/

=== Beats version HEAD
https://github.com/elastic/beats/compare/v8.8.1\...main[Check the HEAD diff]

==== Breaking changes

*Affecting all Beats*

- Fix FQDN being lowercased when used as `host.hostname` {issue}39993[39993]
- Beats won't log start up information when running under the Elastic Agent {40390}40390[40390]
- Drop support for Debian 10 and upgrade statically linked glibc from 2.28 to 2.31 {pull}41402[41402]
- Fix metrics not being ingested, due to "Limit of total fields [10000] has been exceeded while adding new fields [...]". The total fields limit has been increased to 12500. No significant performance impact on Elasticsearch is anticipated. {pull}41640[41640]
- Set default kafka version to 2.1.0 in kafka output and filebeat. {pull}41662[41662]
- Replace default Ubuntu-based images with UBI-minimal-based ones {pull}42150[42150]
- Fix templates and docs to use correct `--` version of command line arguments. {issue}42038[42038] {pull}42060[42060]
- removed support for a single `-` to precede multi-letter command line arguments.  Use `--` instead. {issue}42117[42117] {pull}42209[42209]
- The Beats logger and file output rotate files when necessary. The beat now forces a file rotation when unexpectedly writing to a file through a symbolic link.
- Allow faccessat(2) in seccomp. {pull}43322[43322]
- Update user agent used by beats http clients {pull}45251[45251]

*Auditbeat*


*Filebeat*

- Convert netflow input to API v2 and disable event normalisation {pull}37901[37901]
- Removed deprecated Squid from Beats. See <<migrate-from-deprecated-module>> for migration options. {pull}38037[38037]
- Removed deprecated Sonicwall from Beats. Use the https://docs.elastic.co/integrations/sonicwall[SonicWall Firewall] Elastic integration instead. {pull}38037[38037]
- Removed deprecated Radware from Beats. See <<migrate-from-deprecated-module>> for migration options. {pull}38037[38037]
- Removed deprecated Netscout from Beats. See <<migrate-from-deprecated-module>> for migration options. {pull}38037[38037]
- Removed deprecated Juniper Netscreen from Beats. See <<migrate-from-deprecated-module>> for migration options. {pull}38037[38037]
- Removed deprecated Impreva from Beats. See <<migrate-from-deprecated-module>> for migration options. {pull}38037[38037]
- Removed deprecated Cylance from Beats. See <<migrate-from-deprecated-module>> for migration options. {pull}38037[38037]
- Removed deprecated Bluecoat from Beats. See <<migrate-from-deprecated-module>> for migration options. {pull}38037[38037]
- Introduce input/netmetrics and refactor netflow input metrics {pull}38055[38055]
- Update Salesforce module to use new Salesforce input. {pull}37509[37509]
- Tag events that come from a filestream in "take over" mode. {pull}39828[39828]
- Fix high IO and handling of a corrupted registry log file. {pull}35893[35893]
- Enable file ingestion to report detailed status to Elastic Agent {pull}40075[40075]
- Filebeat, when running with Elastic-Agent, reports status for Filestream input. {pull}40121[40121]
- Fix filestream's registry GC: registry entries will never be removed if clean_inactive is set to "-1". {pull}40258[40258]
- Added `ignore_empty_values` flag in `decode_cef` Filebeat processor. {pull}40268[40268]
- Added support for hyphens in extension keys in `decode_cef` Filebeat processor. {pull}40427[40427]
- Journald: removed configuration options `include_matches.or`, `include_matches.and`, `backoff`, `max_backoff`, `cursor_seek_fallback`. {pull}40061[40061]
- Journald: `include_matches.match` now behaves in the same way as matchers in `journalctl`. Users should carefully update their input configuration. {pull}40061[40061]
- Journald: `seek` and `since` behaviour have been simplified, if there is a cursor (state) `seek` and `since` are ignored and the cursor is used. {pull}40061[40061]
- Redis: Added replication role as a field to submitted slowlogs
- Added `container.image.name` to `journald` Filebeat input's Docker-specific translated fields. {pull}40450[40450]
- Change log.file.path field in awscloudwatch input to nested object. {pull}41099[41099]
- Remove deprecated awscloudwatch field from Filebeat. {pull}41089[41089]
- The performance of ingesting SQS data with the S3 input has improved by up to 60x for queues with many small events. `max_number_of_messages` config for SQS mode is now ignored, as the new design no longer needs a manual cap on messages. Instead, use `number_of_workers` to scale ingestion rate in both S3 and SQS modes. The increased efficiency may increase network bandwidth consumption, which can be throttled by lowering `number_of_workers`. It may also increase number of events stored in memory, which can be throttled by lowering the configured size of the internal queue. {pull}40699[40699]
- Fixes filestream logging the error "filestream input with ID 'ID' already exists, this will lead to data duplication[...]" on Kubernetes when using autodiscover. {pull}41585[41585]
- Add kafka compression support for ZSTD.
- Filebeat fails to start if there is any input with a duplicated ID. It logs the duplicated IDs and the offending inputs configurations. {pull}41731[41731]
- Filestream inputs with duplicated IDs will fail to start. An error is logged showing the ID and the full input configuration. {issue}41938[41938] {pull}41954[41954]
- Filestream inputs can define `allow_deprecated_id_duplication: true` to run keep the previous behaviour of running inputs with duplicated IDs. {issue}41938[41938] {pull}41954[41954]
- The Filestream input only starts to ingest a file when it is >= 1024 bytes in size. This happens because the fingerprint` is the default file identity now. To restore the previous behaviour, set `file_identity.native: ~` and `prospector.scanner.fingerprint.enabled: false` {issue}40197[40197] {pull}41762[41762]
- Filebeat fails to start when its configuration contains usage of the deprecated `log` or `container` inputs. However, they can still be using while setting `allow_deprecated_use: true` in their configuration {pull}42295[42295]
- The fields produced by the Journald input are updated to better match ECS. Renamed fields:
Dropped fields: `syslog.priority` and `syslog.facility` while keeping their duplicated equivalent:
`log.syslog.priority`,`log.syslog.facility.code`. Renamed fields: `syslog.identifier` -> `log.syslog.appname`,
`syslog.pid` -> `log.syslog.procid`. `container.id_truncated` is dropped because the full container ID is
already present as `container.id` and `container.log.tag` is dropped because it is already present as
`log.syslog.appname`. The field `container.partial` is replaced by the tag `partial_message` if it was `true`,
otherwise no tag is added. {issue}42208[42208] {pull}42403[42403]
- Fixed race conditions in the global ratelimit processor that could drop events or apply rate limiting incorrectly.
- Fixed password authentication for ACL users in the Redis input of Filebeat. {pull}44137[44137]
- Add experimental GZIP file ingestion in filestream. {pull}45301[45301]


*Heartbeat*


*Metricbeat*

- Change index summary metricset to use `_nodes/stats` API instead of `_stats` API to avoid data gaps. {pull}45049[45049]
- Add support for `_nodes/stats` URIs that work with legacy versions of Elasticsearch {pull}44307[44307]
- Setting period for counter cache for Prometheus remote_write at least to 60sec {pull}38553[38553]
- Remove fallback to the node limit for the `kubernetes.pod.cpu.usage.limit.pct` and `kubernetes.pod.memory.usage.limit.pct` metrics calculation
- Add support for Kibana status metricset in v8 format {pull}40275[40275]
- Mark system process metricsets as running if metrics are partially available {pull}40565[40565]
- Added back `elasticsearch.node.stats.jvm.mem.pools.*` to the `node_stats` metricset {pull}40571[40571]
- Add GCP organization and project details to ECS cloud fields. {pull}40461[40461]
- Add support for specifying a custom endpoint for GCP service clients. {issue}40848[40848] {pull}40918[40918]
- Fix incorrect handling of types in SQL module. {issue}40090[40090] {pull}41607[41607]
- Remove kibana.settings metricset since the API was removed in 8.0 {issue}30592[30592] {pull}42937[42937]
- Removed support for the Enterprise Search module {pull}42915[42915]
- Update NATS module compatibility. Oldest version supported is now 2.2.6 {pull}43310[43310]
- Fix the function to determine CPU cores on windows {issue}42593[42593] {pull}43409[43409]
- Updated list of supported vSphere versions in the documentation. {pull}43642[43642]
- Handle permission errors while collecting data from Windows services and don't interrupt the overall collection by skipping affected services {issue}40765[40765] {pull}43665[43665]
- Fixed a bug where `event.duration` could be missing from an event on Windows systems due to low-resolution clock. {pull}44440[44440]
- Add check for http error codes in the Metricbeat's Prometheus query submodule {pull}44493[44493]
- Sanitize error messages in Fetch method of SQL module {pull}44577[44577]
- Add NTP metricset to system module. {pull}44884[44884]
- Add VPN metrics to meraki module {pull}44851[44851]
- Improve error messages in AWS Health {pull}45408[45408]

*Osquerybeat*

- Add action responses data stream, allowing osquerybeat to post action results directly to elasticsearch. {pull}39143[39143]
- Disable allow_unsafe osquery configuration. {pull}40130[40130]
- Upgrade to osquery 5.12.1. {pull}40368[40368]
- Upgrade to osquery 5.13.1. {pull}40849[40849]
- Upgrade to osquery 5.15.0 {pull}43426[43426]


*Packetbeat*



*Winlogbeat*

- Add "event.category" and "event.type" to Sysmon module for EventIDs 8, 9, 19, 20, 27, 28, 255 {pull}35193[35193]
- Default to use raw api and delete older xml implementation. {pull}42275[42275]

*Functionbeat*


*Elastic Logging Plugin*


==== Bugfixes

*Affecting all Beats*

- Support for multiline zookeeper logs {issue}2496[2496]
- Add checks to ensure reloading of units if the configuration actually changed. {pull}34346[34346]
- Fix namespacing on self-monitoring {pull}32336[32336]
- Fix namespacing on self-monitoring {pull}32336[32336]
- Fix Beats started by agent do not respect the allow_older_versions: true configuration flag {issue}34227[34227] {pull}34964[34964]
- Fix performance issues when we have a lot of inputs starting and stopping by allowing to disable global processors under fleet. {issue}35000[35000] {pull}35031[35031]
- 'add_cloud_metadata' processor - add cloud.region field for GCE cloud provider
- 'add_cloud_metadata' processor - update azure metadata api version to get missing `cloud.account.id` field
- Upgraded apache arrow library used in x-pack/libbeat/reader/parquet from v11 to v12.0.1 in order to fix cross-compilation issues {pull}35640[35640]
- Fix panic when MaxRetryInterval is specified, but RetryInterval is not {pull}35820[35820]
- Support build of projects outside of beats directory {pull}36126[36126]
- Support Elastic Agent control protocol chunking support {pull}37343[37343]
- Lower logging level to debug when attempting to configure beats with unknown fields from autodiscovered events/environments {pull}[37816][37816]
- Set timeout of 1 minute for FQDN requests {pull}37756[37756]
- 'add_cloud_metadata' processor - improve AWS provider HTTP client overriding to support custom certificate bundle handling {pull}44189[44189]
- Fix `dns` processor to handle IPv6 server addresses properly. {pull}44526[44526]
- Fix an issue where the Kafka output could get stuck if a proxied connection to the Kafka cluster was reset. {issue}44606[44606]
- Use Debian 11 to build linux/arm to match linux/amd64. Upgrades linux/arm64's statically linked glibc from 2.28 to 2.31. {issue}44816[44816]
- The Elasticsearch output now correctly applies exponential backoff when being throttled by 429s ("too many requests") from Elasticsarch. {issue}36926[36926] {pull}45073[45073]

*Auditbeat*

- auditd: Request status from a separate socket to avoid data congestion {pull}41207[41207]
- auditd: Use ECS `event.type: end` instead of `stop` for SERVICE_STOP, DAEMON_ABORT, and DAEMON_END messages. {pull}41558[41558]
- auditd: Update syscall names for Linux 6.11. {pull}41558[41558]
- hasher: Geneneral improvements and fixes. {pull}41863[41863]
- hasher: Add a cached hasher for upcoming backend. {pull}41952[41952]
- Split common tty definitions. {pull}42004[42004]
- Fix potential data loss in add_session_metadata. {pull}42795[42795]
- system/package: Fix an error that can occur while migrating the internal package database schema. {issue}44294[44294] {pull}44296[44296]
- auditbeat/fim: Fix FIM@ebpfevents for new kernels #44371. {pull}44371[44371]

*Auditbeat*


*Filebeat*

- [Gcs Input] - Added missing locks for safe concurrency {pull}34914[34914]
- Fix the ignore_inactive option being ignored in Filebeat's filestream input {pull}34770[34770]
- Fix TestMultiEventForEOFRetryHandlerInput unit test of CometD input {pull}34903[34903]
- Add input instance id to request trace filename for httpjson and cel inputs {pull}35024[35024]
- Fixes "Can only start an input when all related states are finished" error when running under Elastic-Agent {pull}35250[35250] {issue}33653[33653]
- [system] sync system/auth dataset with system integration 1.29.0. {pull}35581[35581]
- [GCS Input] - Fixed an issue where bucket_timeout was being applied to the entire bucket poll interval and not individual bucket object read operations. Fixed a map write concurrency issue arising from data races when using a high number of workers. Fixed the flaky tests that were present in the GCS test suit. {pull}35605[35605]
- Fixed concurrency and flakey tests issue in azure blob storage input. {issue}35983[35983] {pull}36124[36124]
- Fix panic when sqs input metrics getter is invoked {pull}36101[36101] {issue}36077[36077]
- Fix handling of Juniper SRX structured data when there is no leading junos element. {issue}36270[36270] {pull}36308[36308]
- Fix Filebeat Cisco module with missing escape character {issue}36325[36325] {pull}36326[36326]
- Added a fix for Crowdstrike pipeline handling process arrays {pull}36496[36496]
- [threatintel] MISP pagination fixes {pull}37898[37898]
- Fix file handle leak when handling errors in filestream {pull}37973[37973]
- Fix a race condition that could crash Filebeat with a "negative WaitGroup counter" error {pull}38094[38094]
- Fix "failed processing S3 event for object key" error on aws-s3 input when key contains the "+" character {issue}38012[38012] {pull}38125[38125]
- Fix filebeat gcs input panic {pull}38407[38407]
- Fix filestream's registry GC: registry entries are now removed from the in-memory and disk store when they're older than the set TTL {issue}36761[36761] {pull}38488[38488]
- Fix filestream's registry GC: registry entries are now removed from the in-memory and disk store when they're older than the set TTL {issue}36761[36761] {pull}38488[38488]
- [threatintel] MISP splitting fix for empty responses {issue}38739[38739] {pull}38917[38917]
- Prevent GCP Pub/Sub input blockage by increasing default value of `max_outstanding_messages` {issue}35029[35029] {pull}38985[38985]
- Updated Websocket input title to align with existing inputs {pull}39006[39006]
- Restore netflow input on Windows {pull}39024[39024]
- Upgrade azure-event-hubs-go and azure-storage-blob-go dependencies. {pull}38861[38861]
- Fix request trace filename handling in http_endpoint input. {pull}39410[39410]
- Upgrade github.com/hashicorp/go-retryablehttp to mitigate CVE-2024-6104 {pull}40036[40036]
- Fix for Google Workspace duplicate events issue by adding canonical sorting over fingerprint keys array to maintain key order. {pull}40055[40055] {issue}39859[39859]
- Fix handling of deeply nested numeric values in HTTP Endpoint CEL programs. {pull}40115[40115]
- Prevent panic in CEL and salesforce inputs when github.com/hashicorp/go-retryablehttp exceeds maximum retries. {pull}40144[40144]
- Fix bug in CEL input rate limit logic. {issue}40106[40106] {pull}40270[40270]
- Relax requirements in Okta entity analytics provider user and device profile data shape. {pull}40359[40359]
- Fix bug in Okta entity analytics rate limit logic. {issue}40106[40106] {pull}40267[40267]
- Fix crashes in the journald input. {pull}40061[40061]
- Fix order of configuration for EntraID entity analytics provider. {pull}40487[40487]
- Ensure Entra ID request bodies are not truncated and trace logs are rotated before 100MB. {pull}40494[40494]
- The Elasticsearch output now correctly logs the event fields to the event log file {issue}40509[40509] {pull}40512[40512]
- Fix the "No such input type exist: 'azure-eventhub'" error on the Windows platform {issue}40608[40608] {pull}40609[40609]
- awss3 input: Fix handling of SQS notifications that don't contain a region. {pull}40628[40628]
- Fix credential handling when workload identity is being used in GCS input. {issue}39977[39977] {pull}40663[40663]
- Fix publication of group data from the Okta entity analytics provider. {pull}40681[40681]
- Ensure netflow custom field configuration is applied. {issue}40735[40735] {pull}40730[40730]
- Fix replace processor handling of zero string replacement validation. {pull}40751[40751]
- Fix long filepaths in diagnostics exceeding max path limits on Windows. {pull}40909[40909]
- Add backup and delete for AWS S3 polling mode feature back. {pull}41071[41071]
- Fix a bug in Salesforce input to only handle responses with 200 status code {pull}41015[41015]
- Fixed failed job handling and removed false-positive error logs in the GCS input. {pull}41142[41142]
- Bump github.com/elastic/go-sfdc dependency used by x-pack/filebeat/input/salesforce. {pull}41192[41192]
- Log bad handshake details when websocket connection fails {pull}41300[41300]
- Improve modification time handling for entities and entity deletion logic in the Active Directory entityanalytics input. {pull}41179[41179]
- Journald input now can read events from all boots {issue}41083[41083] {pull}41244[41244]
- Fix double encoding of client_secret in the Entity Analytics input's Azure Active Directory provider {pull}41393[41393]
- Fix aws region in aws-s3 input s3 polling mode.  {pull}41572[41572]
- Fix errors in SQS host resolution in the `aws-s3` input when using custom (non-AWS) endpoints. {pull}41504[41504]
- Fix double encoding of client_secret in the Entity Analytics input's Azure Active Directory provider {pull}41393[41393]
- The azure-eventhub input now correctly reports its status to the Elastic Agent on fatal errors {pull}41469[41469]
- Add support for Access Points in the `aws-s3` input. {pull}41495[41495]
- Fix the "No such input type exist: 'salesforce'" error on the Windows/AIX platform. {pull}41664[41664]
- Fix missing key in streaming input logging. {pull}41600[41600]
- Improve S3 object size metric calculation to support situations where Content-Length is not available. {pull}41755[41755]
- Fix handling of http_endpoint request exceeding memory limits. {issue}41764[41764] {pull}41765[41765]
- Rate limiting fixes in the Okta provider of the Entity Analytics input. {issue}40106[40106] {pull}41583[41583]
- Redact authorization headers in HTTPJSON debug logs. {pull}41920[41920]
- Further rate limiting fix in the Okta provider of the Entity Analytics input. {issue}40106[40106] {pull}41977[41977]
- Fix streaming input handling of invalid or empty websocket messages. {pull}42036[42036]
- Fix awss3 document ID construction when using the CSV decoder. {pull}42019[42019]
- The `_id` generation process for S3 events has been updated to incorporate the LastModified field. This enhancement ensures that the `_id` is unique. {pull}42078[42078]
- Fix Netflow Template Sharing configuration handling. {pull}42080[42080]
- Updated websocket retry error code list to allow more scenarios to be retried which could have been missed previously. {pull}42218[42218]
- In the `streaming` input, prevent panics on shutdown with a null check and apply a consistent namespace to contextual data in debug logs. {pull}42315[42315]
- Remove erroneous status reporting to Elastic-Agent from the Filestream input {pull}42435[42435]
- Fix truncation of bodies in request tracing by limiting bodies to 10% of the maximum file size. {pull}42327[42327]
- [Journald] Fixes handling of `journalctl` restart. A known symptom was broken multiline messages when there was a restart of journalctl while aggregating the lines. {issue}41331[41331] {pull}42595[42595]
- Fix entityanalytics activedirectory provider full sync use before initialization bug. {pull}42682[42682]
- In the `http_endpoint` input, fix the check for a missing HMAC HTTP header. {pull}42756[42756]
- Prevent computer details being returned for user queries by Activedirectory Entity Analytics provider. {issue}11818[11818] {pull}42796[42796]
- Handle unexpectedEOF error in aws-s3 input and enforce retrying using download failed error {pull}42420[42756]
- Prevent azureblobstorage input from logging key details during blob fetch operations. {pull}43169[43169]
- Handle special values of accountExpires in the Activedirectory Entity Analytics provider. {pull}43364[43364]
- Log bad handshake details when websocket connection fails {pull}41300[41300]
- Fix aws region in aws-s3 input s3 polling mode.  {pull}41572[41572]
- Fixed websocket input panic on sudden network error or server crash. {issue}44063[44063] {pull}44068[44068]
- [Filestream] Log the "reader closed" message on the debug level to avoid log spam. {pull}44051[44051]
- Fix links to CEL mito extension functions in input documentation. {pull}44098[44098]
- Fix endpoint path typo in Okta entity analytics provider. {pull}44147[44147]
- Fixed a websocket panic scenario which would occur after exhausting max retries. {pull}44342[44342]
- Fix publishing Okta entity analytics enrichments. {pull}44483[44483]
- Fix status reporting panic in GCP Pub/Sub input. {issue}44624[44624] {pull}44625[44625]
- Fix a logging regression that ignored to_files and logged to stdout. {pull}44573[44573]
- If a Filestream input fails to be created, its ID is removed from the list of running input IDs {pull}44697[44697]
- Fix timeout handling by Crowdstrike streaming input. {pull}44720[44720]
- Ensure DEPROVISIONED Okta entities are published by Okta entityanalytics provider. {issue}12658[12658] {pull}44719[44719]
- Fix handling of cursors by the streaming input for Crowdstrike. {issue}44364[44364] {pull}44548[44548]
- Added missing "text/csv" content-type filter support in azureblobsortorage input. {issue}44596[44596] {pull}44824[44824]
- Fix unexpected EOF detection and improve memory usage. {pull}44813[44813]
- Fixed issue for "Root level readerConfig no longer respected" in azureblobstorage input. {issue}44812[44812] {pull}44873[44873]
- Added missing "text/csv" content-type filter support in GCS input. {issue}44922[44922] {pull}44923[44923]

*Heartbeat*

- Added maintenance windows support for Heartbeat. {pull}41508[41508]
- Add missing dependencies to ubi9-minimal distro. {pull}44556[44556]
- Add base64 encoding option to inline monitors. {pull}45100[45100]


*Metricbeat*

- Fix Azure Monitor 429 error by causing metricbeat to retry the request again. {pull}38294[38294]
- Fix fields not being parsed correctly in postgresql/database {issue}25301[25301] {pull}37720[37720]
- rabbitmq/queue - Change the mapping type of `rabbitmq.queue.consumers.utilisation.pct` to `scaled_float` from `long` because the values fall within the range of `[0.0, 1.0]`. Previously, conversion to integer resulted in reporting either `0` or `1`.
- Fix timeout caused by the retrival of which indices are hidden {pull}39165[39165]
- Fix Azure Monitor support for multiple aggregation types {issue}39192[39192] {pull}39204[39204]
- Fix handling of access errors when reading process metrics {pull}39627[39627]
- Fix behavior of cgroups path discovery when monitoring the host system from within a container {pull}39627[39627]
- Fix issue where beats may report incorrect metrics for its own process when running inside a container {pull}39627[39627]
- Normalize AWS RDS CPU Utilization values before making the metadata API call. {pull}39664[39664]
- Fix behavior of pagetypeinfo metrics {pull}39985[39985]
- Update beat module with apm-server monitoring metrics fields {pull}40127[40127]
- Fix Azure Monitor metric timespan to restore Storage Account PT1H metrics {issue}40376[40376] {pull}40367[40367]
- Remove excessive info-level logs in cgroups setup {pull}40491[40491]
- Add missing ECS Cloud fields in GCP `metrics` metricset when using `exclude_labels: true` {issue}40437[40437] {pull}40467[40467]
- Add AWS OwningAccount support for cross account monitoring {issue}40570[40570] {pull}40691[40691]
- Use namespace for GetListMetrics when exists in AWS {pull}41022[41022]
- Only fetch cluster-level index stats summary {issue}36019[36019] {pull}42901[42901]
- Fix panic in kafka consumergroup member assignment fetching when there are 0 members in consumer group. {pull}44576[44576]
- Upgrade `go.mongodb.org/mongo-driver` from `v1.14.0` to `v1.17.4` to fix connection leaks in MongoDB module {pull}44769[44769]
- Fix histogram values of zero are filtered out on non-amd64 platforms for openmetrics and prometheus {pull}44750[44750]

*Osquerybeat*

- Fix bug preventing installation of osqueryd. Preserve the osquery.app/ directory and its contents when installing the Elastic Agent. {agent-issue}8245[8245] {pull}44501[44501]

*Packetbeat*

- Properly marshal nested structs in ECS fields, fixing issues with mixed cases in field names {pull}42116[42116]


*Winlogbeat*

- Fix message handling in the experimental api. {issue}19338[19338] {pull}41730[41730]
- Sync missing changes in modules pipelines. {pull}42619[42619]
- Reset EventLog if error EOF is encountered. {pull}42826[42826]
- Implement backoff on error retrial. {pull}42826[42826]
- Fix boolean key in security pipelines and sync pipelines with integration. {pull}43027[43027]
- Fix EvtVarTypeAnsiString conversion {pull}44026[44026]


*Elastic Logging Plugin*


==== Added

*Affecting all Beats*

- Added append Processor which will append concrete values or values from a field to target. {issue}29934[29934] {pull}33364[33364]
- dns processor: Add support for forward lookups (`A`, `AAAA`, and `TXT`). {issue}11416[11416] {pull}36394[36394]
- [Enhanncement for host.ip and host.mac] Disabling netinfo.enabled option of add-host-metadata processor {pull}36506[36506]
- allow `queue` configuration settings to be set under the output. {issue}35615[35615] {pull}36788[36788]
- Beats will now connect to older Elasticsearch instances by default {pull}36884[36884]
- Raise up logging level to warning when attempting to configure beats with unknown fields from autodiscovered events/environments
- elasticsearch output now supports `idle_connection_timeout`. {issue}35616[35615] {pull}36843[36843]
- Enable early event encoding in the Elasticsearch output, improving cpu and memory use {pull}38572[38572]
- The environment variable `BEATS_ADD_CLOUD_METADATA_PROVIDERS` overrides configured/default `add_cloud_metadata` providers {pull}38669[38669]
- When running under Elastic-Agent Kafka output allows dynamic topic in `topic` field {pull}40415[40415]
- The script processor has a new configuration option that only uses the cached javascript sessions and prevents the creation of new javascript sessions.
- Update to Go 1.24.4. {pull}44696[44696]
- Replace Ubuntu 20.04 with 24.04 for Docker base images {issue}40743[40743] {pull}40942[40942]
- Replace `compress/gzip` with https://github.com/klauspost/compress/gzip library for gzip compression {pull}41584[41584]
- Add regex pattern matching to add_kubernetes_metadata processor {pull}41903[41903]
- Replace Ubuntu 20.04 with 24.04 for Docker base images {issue}40743[40743] {pull}40942[40942]
- Publish cloud.availability_zone by add_cloud_metadata processor in azure environments {issue}42601[42601] {pull}43618[43618]
- Added the `now` processor, which will populate the specified target field with the current timestamp. {pull}44795[44795]

*Auditbeat*

- Added `add_session_metadata` processor, which enables session viewer on Auditbeat data. {pull}37640[37640]
- Add linux capabilities to processes in the system/process. {pull}37453[37453]
- Add linux capabilities to processes in the system/process. {pull}37453[37453]
- Add process.entity_id, process.group.name and process.group.id in add_process_metadata processor. Make fim module with kprobes backend to always add an appropriately configured add_process_metadata processor to enrich file events {pull}38776[38776]
- Split module/system/process into common and provider bits. {pull}41868[41868]

*Auditbeat*



*Auditbeat*


*Filebeat*

- add documentation for decode_xml_wineventlog processor field mappings.  {pull}32456[32456]
- httpjson input: Add request tracing logger. {issue}32402[32402] {pull}32412[32412]
- Add cloudflare R2 to provider list in AWS S3 input. {pull}32620[32620]
- Add support for single string containing multiple relation-types in getRFC5988Link. {pull}32811[32811]
- Added separation of transform context object inside httpjson. Introduced new clause `.parent_last_response.*` {pull}33499[33499]
- Added metric `sqs_messages_waiting_gauge` for aws-s3 input. {pull}34488[34488]
- Add nginx.ingress_controller.upstream.ip to related.ip {issue}34645[34645] {pull}34672[34672]
- Add unix socket log parsing for nginx ingress_controller {pull}34732[34732]
- Added metric `sqs_worker_utilization` for aws-s3 input. {pull}34793[34793]
- Add MySQL authentication message parsing and `related.ip` and `related.user` fields {pull}34810[34810]
- Add nginx ingress_controller parsing if one of upstreams fails to return response {pull}34787[34787]
- Add oracle authentication messages parsing {pull}35127[35127]
- Add `clean_session` configuration setting for MQTT input.  {pull}35806[16204]
- Add support for a simplified input configuraton when running under Elastic-Agent {pull}36390[36390]
- Added support for Okta OAuth2 provider in the CEL input. {issue}36336[36336] {pull}36521[36521]
- Added support for new features & removed partial save mechanism in the Azure Blob Storage input. {issue}35126[35126] {pull}36690[36690]
- Added support for new features and removed partial save mechanism in the GCS input. {issue}35847[35847] {pull}36713[36713]
- Use filestream input with file_identity.fingerprint as default for hints autodiscover. {issue}35984[35984] {pull}36950[36950]
- Add setup option `--force-enable-module-filesets`, that will act as if all filesets have been enabled in a module during setup. {issue}30915[30915] {pull}99999[99999]
- Made Azure Blob Storage input GA and updated docs accordingly. {pull}37128[37128]
- Made GCS input GA and updated docs accordingly. {pull}37127[37127]
- Add parseDateInTZ value template for the HTTPJSON input {pull}37738[37738]
- Improve rate limit handling by HTTPJSON {issue}36207[36207] {pull}38161[38161] {pull}38237[38237]
- Parse more fields from Elasticsearch slowlogs {pull}38295[38295]
- added benchmark input {pull}37437[37437]
- added benchmark input and discard output {pull}37437[37437]
- Update CEL mito extensions to v1.11.0 to improve type checking. {pull}39460[39460]
- Update CEL mito extensions to v1.12.2. {pull}39755[39755]
- Add support for base64-encoded HMAC headers to HTTP Endpoint. {pull}39655[39655]
- Add user group membership support to Okta entity analytics provider. {issue}39814[39814] {pull}39815[39815]
- Add request trace support for Okta and EntraID entity analytics providers. {pull}39821[39821]
- Fix handling of infinite rate values in CEL rate limit handling logic. {pull}39940[39940]
- Allow elision of set and append failure logging. {issue}34544[34544] {pull}39929[39929]
- Add ability to remove request trace logs from CEL input. {pull}39969[39969]
- Add ability to remove request trace logs from HTTPJSON input. {pull}40003[40003]
- Added out of the box support for Amazon EventBridge notifications over SQS to S3 input {pull}40006[40006]
- Update CEL mito extensions to v1.13.0 {pull}40035[40035]
- Add Jamf entity analytics provider. {pull}39996[39996]
- Add ability to remove request trace logs from http_endpoint input. {pull}40005[40005]
- Add ability to remove request trace logs from entityanalytics input. {pull}40004[40004]
- Relax constraint on Base DN in entity analytics Active Directory provider. {pull}40054[40054]
- Implement Elastic Agent status and health reporting for Netflow Filebeat input. {pull}40080[40080]
- Enhance input state reporting for CEL evaluations that return a single error object in events. {pull}40083[40083]
- Allow absent credentials when using GCS with Application Default Credentials. {issue}39977[39977] {pull}40072[40072]
- Add SSL and username support for Redis input, now the input includes support for Redis 6.0+. {pull}40111[40111]
- Add scaling up support for Netflow input. {issue}37761[37761] {pull}40122[40122]
- Update CEL mito extensions to v1.15.0. {pull}40294[40294]
- Allow cross-region bucket configuration in s3 input. {issue}22161[22161] {pull}40309[40309]
- Improve logging in Okta Entity Analytics provider. {issue}40106[40106] {pull}40347[40347]
- Document `winlog` input. {issue}40074[40074] {pull}40462[40462]
- Added retry logic to websocket connections in the streaming input. {issue}40271[40271] {pull}40601[40601]
- Disable event normalization for netflow input {pull}40635[40635]
- Allow attribute selection in the Active Directory entity analytics provider. {issue}40482[40482] {pull}40662[40662]
- Improve error quality when CEL program does not correctly return an events array. {pull}40580[40580]
- Added support for Microsoft Entra ID RBAC authentication. {issue}40434[40434] {pull}40879[40879]
- Add `use_kubeadm` config option for filebeat (both filbeat.input and autodiscovery) in order to toggle kubeadm-config api requests {pull}40301[40301]
- Make HTTP library function inclusion non-conditional in CEL input. {pull}40912[40912]
- Add support for Crowdstrike streaming API to the streaming input. {issue}40264[40264] {pull}40838[40838]
- Add support to CEL for reading host environment variables. {issue}40762[40762] {pull}40779[40779]
- Add CSV decoder to awss3 input. {pull}40896[40896]
- Change request trace logging to include headers instead of complete request. {pull}41072[41072]
- Improved GCS input documentation. {pull}41143[41143]
- Add CSV decoding capacity to azureblobstorage input {pull}40978[40978]
- Add CSV decoding capacity to gcs input {pull}40979[40979]
- Add support to source AWS cloudwatch logs from linked accounts. {pull}41188[41188]
- Jounrald input now supports filtering by facilities {pull}41061[41061]
- Add ability to remove request trace logs from http_endpoint input. {pull}40005[40005]
- Add ability to remove request trace logs from entityanalytics input. {pull}40004[40004]
- Refactor & cleanup with updates to default values and documentation. {pull}41834[41834]
- Update CEL mito extensions to v1.16.0. {pull}41727[41727]
- Filebeat's registry is now added to the Elastic-Agent diagnostics bundle {issue}33238[33238] {pull}41795[41795]
- Add `unifiedlogs` input for MacOS. {pull}41791[41791]
- Add evaluation state dump debugging option to CEL input. {pull}41335[41335]
- Added support for retry configuration in GCS input. {issue}11580[11580] {pull}41862[41862]
- Improve S3 polling mode states registry when using list prefix option. {pull}41869[41869]
- Add support for SSL and Proxy configurations for websocket type in streaming input. {pull}41934[41934]
- AWS S3 input registry cleanup for untracked s3 objects. {pull}41694[41694]
- The environment variable `BEATS_AZURE_EVENTHUB_INPUT_TRACING_ENABLED: true` enables internal logs tracer for the azure-eventhub input. {issue}41931[41931] {pull}41932[41932]
- The Filestream input now uses the `fingerprint` file identity by default. The state from files are automatically migrated if the previous file identity was `native` (the default) or `path`. If the `file_identity` is explicitly set, there is no change in behaviour. {issue}40197[40197] {pull}41762[41762]
- Rate limiting operability improvements in the Okta provider of the Entity Analytics input. {issue}40106[40106] {pull}41977[41977]
- Added default values in the streaming input for websocket retries and put a cap on retry wait time to be lesser than equal to the maximum defined wait time. {pull}42012[42012]
- Rate limiting fault tolerance improvements in the Okta provider of the Entity Analytics input. {issue}40106[40106] {pull}42094[42094]
- Added OAuth2 support with auto token refresh for websocket streaming input. {issue}41989[41989] {pull}42212[42212]
- Added infinite & blanket retry options to websockets and improved logging and retry logic. {pull}42225[42225]
- Introduce ignore older and start timestamp filters for AWS S3 input. {pull}41804[41804]
- Journald input now can report its status to Elastic-Agent {issue}39791[39791] {pull}42462[42462]
- Publish events progressively in the Okta provider of the Entity Analytics input. {issue}40106[40106] {pull}42567[42567]
- Journald `include_matches.match` now accepts `+` to represent a logical disjunction (OR) {issue}40185[40185] {pull}42517[42517]
- The journald input is now generally available. {pull}42107[42107]
- Add metrics for number of events and pages published by HTTPJSON input. {issue}42340[42340] {pull}42442[42442]
- Filestream take over now supports taking over states from other Filestream inputs and dynamic loading of inputs (autodiscover and Elastic Agent). There is a new syntax for the configuration, but the previous one can still be used. {issue}42472[42472] {issue}42884[42884] {pull}42624[42624]
- Add `etw` input fallback to attach an already existing session. {pull}42847[42847]
- Update CEL mito extensions to v1.17.0. {pull}42851[42851]
- Winlog input now can report its status to Elastic-Agent {pull}43089[43089]
- Add configuration option to limit HTTP Endpoint body size. {pull}43171[43171]
- The Filestream input now can remove files after they reach EOF or are inactive {pull}43368[43368]
- Refactor & cleanup with updates to default values and documentation. {pull}41834[41834]
- Allow a grace time for awss3 input shutdown to enable incomplete SQS message processing to be completed. {pull}43369[43369]
- Add pagination batch size support to Entity Analytics input's Okta provider. {pull}43655[43655]
- Update CEL mito extensions to v1.18.0. {pull}43855[43855]
- Added input metrics to Azure Blob Storage input. {issue}36641[36641] {pull}43954[43954]
- Update CEL mito extensions to v1.19.0. {pull}44098[44098]
- Segregated `max_workers`` from `batch_size` in the GCS input. {issue}44311[44311] {pull}44333[44333]
- Added support for websocket keep_alive heartbeat in the streaming input. {issue}42277[42277] {pull}44204[44204]
- Add milliseconds to document timestamp from awscloudwatch Filebeat input {pull}44306[44306]
- Add support to the Active Directory entity analytics provider for device entities. {pull}44309[44309]
- Add support for OPTIONS request to HTTP Endpoint input. {issue}43930[43930] {pull}44387[44387]
- Add Fleet status update functionality to lumberjack input. {issue}44283[44283] {pull}44339[44339]
- Add Fleet status updating to HTTP Endpoint input. {issue}44281[44281] {pull}44310[44310]
- Add Fleet status updating to streaming input. {issue}44284[44284] {pull}44340[44340]
- Add Fleet status update functionality to gcppubsub input. {issue}44272[44272] {pull}44507[44507]
- Add Fleet status updating to GCS input. {issue}44273[44273] {pull}44508[44508]
- Fix handling of ADC (Application Default Credentials) metadata server credentials in HTTPJSON input. {issue}44349[44349] {pull}44436[44436]
- Fix handling of ADC (Application Default Credentials) metadata server credentials in CEL input. {issue}44349[44349] {pull}44571[44571]
- Added support for specifying custom content-types and encodings in azureblobstorage input. {issue}44330[44330] {pull}44402[44402]
- Introduce lastSync start position to AWS CloudWatch input backed by state registry. {pull}43251[43251]
- Add Fleet status update functionality to udp input. {issue}44419[44419] {pull}44785[44785]
- Add Fleet status update functionality to tcp input. {issue}44420[44420] {pull}44786[44786]
- Filestream now logs at level warn the number of files that are too small to be ingested {pull}44751[44751]
- Add proxy support to GCP Pub/Sub input. {pull}44892[44892]
- Add Fleet status updating to Azure Blob Storage input. {issue}44268[44268] {pull}44945[44945]
- Add Fleet status updating to HTTP JSON input. {issue}44282[44282] {pull}44365[44365]
- Segregated `max_workers` from `batch_size` in the azure-blob-storage input. {issue}44491[44491] {pull}44992[44992]
- Add support for relationship expansion to EntraID entity analytics provider. {issue}43324[43324] {pull}44761[44761]
- Added support for specifying custom content-types and encodings in gcs input. {issue}44628[44628] {pull}45088[45088]
- Update CEL mito extensions to v1.21.0. {issue}40762[40762] {pull}45107[45107]
- Add Fleet health status reporting to the entity analytics input. {issue}44269[44269] {pull}45152[45152]
- Add Fleet status updating to o356audit input. {issue}44651[44651] {pull}44957[44957]
- Add support for blob filtering using path_prefix in azureblobstorage input. {issue}35186[35186] {pull}45214[45214]
- Update CEL mito extensions to v1.22.0. {pull}45245[45245]
- Allow empty HTTPJSON cursor template value evaluations to be ignored by Fleet health status updates. {pull}45361[45361]
- Reuse OAuth2 clients in HTTP JSON input where possible. {issue}34834[34834] {pull}44976[44976]
- Add support for generalized token authentication to CEL input. {pull}45359[45359]
- Log CEL single object evaluation results as ECS compliant documents where possible. {issue}45254[45254] {pull}45399[45399]
- Add status update functionality to Salesforce input. {issue}44653[44653] {pull}45227[45227]
- Improve CEL and Streaming input documentation of the `state` option. {pull}45616[45616]
<<<<<<< HEAD
- Enhanced HTTPJSON input error logging with structured error metadata conforming to Elastic Common Schema (ECS) conventions. {pull}45653[45653]
=======
- Clarify behavior in logging for starting periodic evaluations and for exceeding the maximum execution budget. {pull}45633[45633]
>>>>>>> d1bdade5

*Auditbeat*


*Libbeat*

- enrich events with EC2 tags in add_cloud_metadata processor {pull}41477[41477]


*Heartbeat*

- Added status to monitor run log report.
- Upgrade node to latest LTS v18.20.3. {pull}40038[40038]
- Add support for RFC7231 methods to http monitors. {pull}41975[41975]
- Upgrade node to latest LTS v18.20.7. {pull}43511[43511]
- Upgrade node to latest LTS v20.19.3. {pull}45087[45087]

*Metricbeat*

- Add per-thread metrics to system_summary {pull}33614[33614]
- Add GCP CloudSQL metadata {pull}33066[33066]
- Add GCP Carbon Footprint metricbeat data {pull}34820[34820]
- Add event loop utilization metric to Kibana module {pull}35020[35020]
- Add metrics grouping by dimensions and time to Azure app insights {pull}36634[36634]
- Align on the algorithm used to transform Prometheus histograms into Elasticsearch histograms {pull}36647[36647]
- Add linux IO metrics to system/process {pull}37213[37213]
- Add new memory/cgroup metrics to Kibana module {pull}37232[37232]
- Add SSL support to mysql module {pull}37997[37997]
- Add SSL support for aerospike module {pull}38126[38126]
- Add `use_kubeadm` config option in kubernetes module in order to toggle kubeadm-config api requests {pull}40086[40086]
- Log the total time taken for GCP `ListTimeSeries` and `AggregatedList` requests {pull}40661[40661]
- Add new metrics for the vSphere Host metricset. {pull}40429[40429]
- Add new metrics for the vSphere Datastore metricset. {pull}40441[40441]
- Add new metricset cluster for the vSphere module. {pull}40536[40536]
- Add new metricset network for the vSphere module. {pull}40559[40559]
- Add new metricset resourcepool for the vSphere module. {pull}40456[40456]
- Add AWS Cloudwatch capability to retrieve tags from AWS/ApiGateway resources {pull}40755[40755]
- Add new metricset datastorecluster for vSphere module. {pull}40634[40634]
- Add support for new metrics in datastorecluster metricset. {pull}40694[40694]
- Add new metrics for the vSphere Virtualmachine metricset. {pull}40485[40485]
- Add support for snapshot in vSphere virtualmachine metricset {pull}40683[40683]
- Update fields to use mapstr in vSphere virtualmachine metricset  {pull}40707[40707]
- Add metrics related to triggered alarms in all the vSphere metricsets. {pull}40714[40714] {pull}40876[40876]
- Add support for period based intervalID in vSphere host and datastore metricsets {pull}40678[40678]
- Add new metrics fot datastore and minor changes to overall vSphere metrics {pull}40766[40766]
- Add `metrics_count` to Prometheus module if `metrics_count: true` is set. {pull}40411[40411]
- Added Cisco Meraki module {pull}40836[40836]
- Added Palo Alto Networks module {pull}40686[40686]
- Restore docker.network.in.* and docker.network.out.* fields in docker module {pull}40968[40968]
- Bump aerospike-client-go to version v7.7.1 and add support for basic auth in Aerospike module {pull}41233[41233]
- Only watch metadata for ReplicaSets in metricbeat k8s module {pull}41289[41289]
- Add support for region/zone for Vertex AI service in GCP module {pull}41551[41551]
- Add support for location label as an optional configuration parameter in GCP metrics metricset. {issue}41550[41550] {pull}41626[41626]
- Collect .NET CLR (IIS) Memory, Exceptions and LocksAndThreads metrics {pull}41929[41929]
- Added `tier_preference`, `creation_date` and `version` fields to the `elasticsearch.index` metricset. {pull}41944[41944]
- Add `use_performance_counters` to collect CPU metrics using performance counters on Windows for `system/cpu` and `system/core` {pull}41965[41965]
- Add support of additional `collstats` metrics in mongodb module. {pull}42171[42171]
- Preserve queries for debugging when `merge_results: true` in SQL module {pull}42271[42271]
- Add `enable_batch_api` option in azure monitor to allow metrics collection of multiple resources using azure batch Api {pull}41790[41790]
- Collect more fields from ES node/stats metrics and only those that are necessary {pull}42421[42421]
- Add new metricset wmi for the windows module. {pull}42017[42017]
- Update beat module with apm-server tail sampling monitoring metrics fields {pull}42569[42569]
- Log every 401 response from Kubernetes API Server {pull}42714[42714]
- Add a new `match_by_parent_instance` option to `perfmon` module. {pull}43002[43002]
- Add a warning log to metricbeat.vsphere in case vSphere connection has been configured as insecure. {pull}43104[43104]
- Changed the Elasticsearch module behavior to only pull settings from non-system indices. {pull}43243[43243]
- Exclude dotted indices from settings pull in Elasticsearch module. {pull}43306[43306]
- Add a `jetstream` metricset to the NATS module {pull}43310[43310]
- Updated Meraki API endpoint for Channel Utilization data. Switched to `GetOrganizationWirelessDevicesChannelUtilizationByDevice`. {pull}43485[43485]
- Upgrade Prometheus Library to v0.300.1. {pull}43540[43540]
- Add GCP Dataproc metadata collector in GCP module. {pull}43518[43518]
- Add new metrics to vSphere Virtual Machine dataset (CPU usage percentage, disk average usage, disk read/write rate, number of disk reads/writes, memory usage percentage). {pull}44205[44205]
- Added checks for the Resty response object in all Meraki module API calls to ensure proper handling of nil responses. {pull}44193[44193]
- Add latency config option to Azure Monitor module. {pull}44366[44366]
- Increase default polling period for MongoDB module from 10s to 60s {pull}44781[44781]
- Upgrade github.com/microsoft/go-mssqldb from v1.7.2 to v1.8.2 {pull}44990[44990]
- Add SSL support for sql module: drivers mysql, postgres, and mssql. {pull}44748[44748]

*Metricbeat*


*Osquerybeat*


*Packetbeat*
- Optionally ignore MAC address in flow matching {pull}44965[44965]
- Add `tls.server.ja3s` tls fingerprint {pull}43284[43284]

*Winlogbeat*

- Add handling for missing `EvtVarType`s in experimental api. {issue}19337[19337] {pull}41418[41418]


*Functionbeat*


*Elastic Log Driver*
*Elastic Logging Plugin*


==== Deprecated

*Auditbeat*


*Filebeat*


*Heartbeat*



*Metricbeat*


*Osquerybeat*


*Packetbeat*


*Winlogbeat*


*Functionbeat*


*Elastic Logging Plugin*


==== Known Issues







<|MERGE_RESOLUTION|>--- conflicted
+++ resolved
@@ -490,11 +490,8 @@
 - Log CEL single object evaluation results as ECS compliant documents where possible. {issue}45254[45254] {pull}45399[45399]
 - Add status update functionality to Salesforce input. {issue}44653[44653] {pull}45227[45227]
 - Improve CEL and Streaming input documentation of the `state` option. {pull}45616[45616]
-<<<<<<< HEAD
 - Enhanced HTTPJSON input error logging with structured error metadata conforming to Elastic Common Schema (ECS) conventions. {pull}45653[45653]
-=======
 - Clarify behavior in logging for starting periodic evaluations and for exceeding the maximum execution budget. {pull}45633[45633]
->>>>>>> d1bdade5
 
 *Auditbeat*
 
