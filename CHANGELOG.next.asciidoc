--- conflicted
+++ resolved
@@ -405,15 +405,12 @@
 - The Filestream input now uses the `fingerprint` file identity by default. The state from files are automatically migrated if the previous file identity was `native` (the default) or `path`. If the `file_identity` is explicitly set, there is no change in behaviour. {issue}40197[40197] {pull}41762[41762]
 - Rate limiting operability improvements in the Okta provider of the Entity Analytics input. {issue}40106[40106] {pull}41977[41977]
 - Added default values in the streaming input for websocket retries and put a cap on retry wait time to be lesser than equal to the maximum defined wait time. {pull}42012[42012]
-<<<<<<< HEAD
-- The journald input is now generally available. {pull}42107[42107]
-=======
 - Rate limiting fault tolerance improvements in the Okta provider of the Entity Analytics input. {issue}40106[40106] {pull}42094[42094]
 - Added OAuth2 support with auto token refresh for websocket streaming input. {issue}41989[41989] {pull}42212[42212]
 - Added infinite & blanket retry options to websockets and improved logging and retry logic. {pull}42225[42225]
 - Introduce ignore older and start timestamp filters for AWS S3 input. {pull}41804[41804]
 - Journald input now can report its status to Elastic-Agent {issue}39791[39791] {pull}42462[42462]
->>>>>>> 2b8d554d
+- The journald input is now generally available. {pull}42107[42107]
 
 *Auditbeat*
 
