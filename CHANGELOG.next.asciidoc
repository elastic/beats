--- conflicted
+++ resolved
@@ -536,11 +536,8 @@
 - Release kubernetes modules `controllermanager`, `scheduler`, `proxy`, `state_cronjob` and `state_resourcequota` as GA. {pull}14584[14584]
 - Add module for ActiveMQ. {pull}14580[14580]
 - Enable script processor. {pull}14711[14711]
-<<<<<<< HEAD
 - Add billing metricset in aws modules. {pull}14801[14801] {issue}14934[14934]
-=======
 - Add AWS SNS metricset. {pull}14946[14946]
->>>>>>> b971de75
 
 *Packetbeat*
 
