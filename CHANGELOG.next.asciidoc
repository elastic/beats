--- conflicted
+++ resolved
@@ -64,11 +64,8 @@
 - Fix `@timestamp` being duplicated in events if `@timestamp` is set in a
   processor (or by any code utilizing `PutValue()` on a `beat.Event`).
 - Fix install-service.ps1's ability to set Windows service's delay start configuration. {pull}13173[13173]
-<<<<<<< HEAD
 - Fix mapping for kubernetes.labels and kubernetes.annotations in add_kubernetes_metadata. {issue}12638[12638] {pull}13226[13226]
-=======
-- Fix `decode_base64_field` processor. {pull}13092[13092], {pull}13144[13144]
->>>>>>> 54f95d02
+- Fix `decode_base64_field` processor. {pull}13092[13092] {pull}13144[13144]
 
 *Auditbeat*
 
