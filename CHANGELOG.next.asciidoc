--- conflicted
+++ resolved
@@ -38,12 +38,9 @@
 
 *Filebeat*
 
-<<<<<<< HEAD
-=======
 - sophos.xg: Update module to handle new log fields. {issue}31038[31038] {pull}31388[31388]
 - Fix last write pagination commit checkpoint on `aws-s3` input for s3 direct polling when using the same bucket and different list prefixes. {pull}31776[31776]
 - Fix handling and mapping of syslog priority, facility and severity values in Cisco module. {pull}32025[32025]
->>>>>>> 3ec7a943
 
 *Heartbeat*
 
