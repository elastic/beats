--- conflicted
+++ resolved
@@ -182,12 +182,8 @@
 
 *Auditbeat*
 
-<<<<<<< HEAD
 - Reference kubernetes manifests mount data directory from the host, so data persist between executions in the same node. {pull}17429[17429]
-
-=======
 - Log to stderr when running using reference kubernetes manifests. {pull}17443[174443]
->>>>>>> 83ecb82d
 
 *Filebeat*
 
