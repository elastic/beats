--- conflicted
+++ resolved
@@ -119,15 +119,8 @@
 - system/package: Fix an error that can occur while trying to persist package metadata. {issue}18536[18536] {pull}18887[18887]
 - system/socket: Fix dataset using 100% CPU and becoming unresponsive in some scenarios. {pull}19033[19033] {pull}19764[19764]
 - system/socket: Fixed tracking of long-running connections. {pull}19033[19033]
-<<<<<<< HEAD
-- Fix bug in `httpjson` that prevented `first_event` getting updated. {pull}26407[26407]
-- Fix bug in the Syslog input that misparsed rfc5424 days starting with 0. {pull}26419[26419]
-- Do not close filestream harvester if an unexpected error is returned when close.on_state_change.* is enabled. {pull}26411[26411] 
+- Fix Elasticsearch compatibility for modules that use `copy_from` in `set` processors. {issue}26629[26629]
 - Do not close filestream harvester if an unexpected error is returned when close.on_state_change.* is enabled. {pull}26411[26411]
-- Fix Elasticsearch compatibility for modules that use `copy_from` in `set` processors. {issue}26629[26629]
-=======
-- Do not close filestream harvester if an unexpected error is returned when close.on_state_change.* is enabled. {pull}26411[26411]
->>>>>>> f95989c1
 
 *Filebeat*
 
