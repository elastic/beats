--- conflicted
+++ resolved
@@ -87,11 +87,8 @@
 - Remove kibana.settings metricset since the API was removed in 8.0 {issue}30592[30592] {pull}42937[42937]
 - Removed support for the Enterprise Search module {pull}42915[42915]
 - Fix the function to determine CPU cores on windows {issue}42593[42593] {pull}43409[43409]
-<<<<<<< HEAD
 - Don't affect data collection for other services if single service fails  {issue}40765[40765] {pull}43409[43409]
-=======
 - Updated list of supported vSphere versions in the documentation. {pull}43642[43642]
->>>>>>> 10858f98
 
 *Osquerybeat*
 
