--- conflicted
+++ resolved
@@ -72,12 +72,9 @@
 
 *Metricbeat*
 
-<<<<<<< HEAD
 - Migrate system process metricset fields to ECS. {pull}10332[10332]
-=======
 - Refactor Prometheus metric mappings {pull}9948[9948]
 - Removed Prometheus stats metricset in favor of just using Prometheus collector {pull}9948[9948]
->>>>>>> b3bfa6b5
 
 *Packetbeat*
 
