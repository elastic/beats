// Use these for links to issue and pulls. Note issues and pulls redirect one to
// each other on Github, so don't worry too much on using the right prefix.
:issue: https://github.com/elastic/beats/issues/
:pull: https://github.com/elastic/beats/pull/

=== Beats version HEAD
https://github.com/elastic/beats/compare/v7.0.0-alpha2...master[Check the HEAD diff]

==== Breaking changes

*Affecting all Beats*

- Update to Golang 1.12.1. {pull}11330[11330]
- Update to Golang 1.12.4. {pull}11782[11782]
<<<<<<< HEAD
- Add configurable bulk_flush_frequency in kafka output. {pull}12254[12254]
=======
- Update to ECS 1.0.1. {pull}12284[12284]
>>>>>>> 8589309a

*Auditbeat*

- Auditd module: Normalized value of `event.category` field from `user-login` to `authentication`. {pull}11432[11432]
- Auditd module: Unset `auditd.session` and `user.audit.id` fields are removed from audit events. {issue}11431[11431] {pull}11815[11815]
- Socket dataset: Exclude localhost by default {pull}11993[11993]

*Filebeat*

- Modify apache/error dataset to follow ECS. {pull}8963[8963]
- Rename many `traefik.access.*` fields to map to ECS. {pull}9005[9005]
- Fix parsing of GC entries in elasticsearch server log. {issue}9513[9513] {pull}9810[9810]
- Add read_buffer configuration option. {pull}11739[11739]

*Heartbeat*

- Removed the `add_host_metadata` and `add_cloud_metadata` processors from the default config. These don't fit well with ECS for Heartbeat and were rarely used.

*Journalbeat*

*Metricbeat*

- Add new option `OpMultiplyBuckets` to scale histogram buckets to avoid decimal points in final events {pull}10994[10994]
- Change cloud.provider from ec2 to aws and from gce to gcp in add_cloud_metadata to align with ECS. {issue}10775[10775] {pull}11687[11687]
- system/raid metricset now uses /sys/block instead of /proc/mdstat for data. {pull}11613[11613]

*Packetbeat*

- Add support for mongodb opcode 2013 (OP_MSG). {issue}6191[6191] {pull}8594[8594]
- NFSv4: Always use opname `ILLEGAL` when failed to match request to a valid nfs operation. {pull}11503[11503]

*Winlogbeat*

- Adjust Winlogbeat fields to map to ECS. {pull}10333[10333]

*Functionbeat*

==== Bugfixes

*Affecting all Beats*

- Ensure all beat commands respect configured settings. {pull}10721[10721]
- Add missing fields and test cases for libbeat add_kubernetes_metadata processor. {issue}11133[11133], {pull}11134[11134]
- decode_json_field: process objects and arrays only {pull}11312[11312]
- decode_json_field: do not process arrays when flag not set. {pull}11318[11318]
- Report faulting file when config reload fails. {pull}[11304]11304
- Fix a typo in libbeat/outputs/transport/client.go by updating `c.conn.LocalAddr()` to `c.conn.RemoteAddr()`. {pull}11242[11242]
- Management configuration backup file will now have a timestamps in their name. {pull}11034[11034]
- [CM] Parse enrollment_token response correctly {pull}11648[11648]
- Not hiding error in case of http failure using elastic fetcher {pull}11604[11604]
- Relax validation of the X-Pack license UID value. {issue}11640[11640]
- Fix a parsing error with the X-Pack license check on 32-bit system. {issue}11650[11650]
- Escape BOM on JsonReader before trying to decode line {pull}11661[11661]
- Fix ILM policy always being overwritten. {pull}11671[11671]
- Fix template always being overwritten. {pull}11671[11671]
- Fix matching of string arrays in contains condition. {pull}11691[11691]
- Fix formatting for `event.duration`, "human readable" was not working well for this. {pull}11675[11675]
- Fix initialization of the TCP input logger. {pull}11605[11605]
- Fix flaky service_integration_windows_test test by introducing a confidence factor and enriching the error message with more service details. {issue}8880[8880] and {issue}7977[7977]
- Replace wmi queries with win32 api calls as they were consuming CPU resources {issue}3249[3249] and {issue}11840[11840]
- Fix queue.spool.write.flush.events config type. {pull}12080[12080]
- Fixed a memory leak when using the add_process_metadata processor under Windows. {pull}12100[12100]
- Fix of docker json parser for missing "log" jsonkey in docker container's log {issue}11464[11464]
- Fixed Beat ID being reported by GET / API. {pull}12180[12180]
<<<<<<< HEAD
- Fixed setting bulk max size in kafka output. {pull}12254[12254]
=======
- Add host.os.codename to fields.yml. {pull}12261[12261]
>>>>>>> 8589309a

*Auditbeat*

- Package dataset: dlopen versioned librpm shared objects. {pull}11565[11565]
- Package dataset: Nullify Librpm's rpmsqEnable. {pull}11628[11628]
- Package dataset: Log error when Homebrew is not installed. {pull}11667[11667]
- Process dataset: Fixed a memory leak under Windows. {pull}12100[12100]
- Login dataset: Fix re-read of utmp files. {pull}12028[12028]
- Package dataset: Fixed a crash inside librpm after Auditbeat has been running for a while. {issue}12147[12147] {pull}12168[12168]
- Fix formatting of config files on macOS and Windows. {pull}12148[12148]
- Fix direction of incoming IPv6 sockets. {pull}12248[12248]
- Package dataset: Close librpm handle. {pull}12215[12215]
- Package dataset: Auto-detect package directories. {pull}12289[12289]

*Filebeat*

- Add support for Cisco syslog format used by their switch. {pull}10760[10760]
- Cover empty request data, url and version in Apache2 module{pull}10730[10730]
- Fix registry entries not being cleaned due to race conditions. {pull}10747[10747]
- Improve detection of file deletion on Windows. {pull}10747[10747]
- Fix goroutine leak happening when harvesters are dynamically stopped. {pull}11263[11263]
- Fix `add_docker_metadata` source matching, using `log.file.path` field now. {pull}11577[11577]
- Add missing Kubernetes metadata fields to Filebeat CoreDNS module, and fix a documentation error. {pull}11591[11591]
- Reduce memory usage if long lines are truncated to fit `max_bytes` limit. The line buffer is copied into a smaller buffer now. This allows the runtime to release unused memory earlier. {pull}11524[11524]
- Fix memory leak in Filebeat pipeline acker. {pull}12063[12063]
- Fix goroutine leak caused on initialization failures of log input. {pull}12125[12125]
- Fix goroutine leak on non-explicit finalization of log input. {pull}12164[12164]
- Skipping unparsable log entries from docker json reader {pull}12268[12268]
- Require client_auth by default when ssl is enabled for tcp input {pull}12333[12333]
- Require certificate authorities, certificate file, and key when SSL is enabled for the TCP input. {pull}12355[12355]

*Heartbeat*

- Fix NPE on some monitor configuration errors. {pull}11910[11910]
- Fix NPEs / resource leaks when executing config checks. {pull}11165[11165]

*Journalbeat*

- Use backoff when no new events are found. {pull}11861[11861]

*Metricbeat*

- Add _bucket to histogram metrics in Prometheus Collector {pull}11578[11578]
- Prevent the docker/memory metricset from processing invalid events before container start {pull}11676[11676]
- Change `add_cloud_metadata` processor to not overwrite `cloud` field when it already exist in the event. {pull}11612[11612] {issue}11305[11305]
- Change diskio metrics retrieval method (only for Windows) from wmi query to DeviceIOControl function using the IOCTL_DISK_PERFORMANCE control code {pull}11635[11635]
- Call GetMetricData api per region instead of per instance. {issue}11820[11820] {pull}11882[11882]
- Update documentation with cloudwatch:ListMetrics permission. {pull}11987[11987]
- Check permissions in system socket metricset based on capabilities. {pull}12039[12039]
- Get process information from sockets owned by current user when system socket metricset is run without privileges. {pull}12039[12039]
- Avoid generating hints-based configuration with empty hosts when no exposed port is suitable for the hosts hint. {issue}8264[8264] {pull}12086[12086]
- Fixed a socket leak in the postgresql module under Windows when SSL is disabled on the server. {pull}11393[11393]
- Change some field type from scaled_float to long in aws module. {pull}11982[11982]
- Fixed RabbitMQ `queue` metricset gathering when `consumer_utilisation` is set empty at the metrics source {pull}12089[12089]
- Fix direction of incoming IPv6 sockets. {pull}12248[12248]
- Validate that kibana/status metricset cannot be used when xpack is enabled. {pull}12264[12264]
- Ignore prometheus metrics when their values are NaN or Inf. {pull}12084[12084] {issue}10849[10849]
- In the kibana/stats metricset, only log error (don't also index it) if xpack is enabled. {pull}12265[12265]
- Require client_auth by default when ssl is enabled for module http metricset server{pull}12333[12333]
- Require certificate authorities, certificate file, and key when SSL is enabled for module http metricset server. {pull}12355[12355]

*Packetbeat*

- Prevent duplicate packet loss error messages in HTTP events. {pull}10709[10709]
- Avoid reporting unknown MongoDB opcodes more than once. {pull}10878[10878]
- Fixed a memory leak when using process monitoring under Windows. {pull}12100[12100]
- Improved debug logging efficiency in PGQSL module. {issue}12150[12150]

*Winlogbeat*

*Functionbeat*

- Fix function name reference for Kinesis streams in CloudFormation templates {pull}11646[11646]

==== Added

*Affecting all Beats*

- Add an option to append to existing logs rather than always rotate on start. {pull}11953[11953]
- Add `network` condition to processors for matching IP addresses against CIDRs. {pull}10743[10743]
- Add if/then/else support to processors. {pull}10744[10744]
- Add `community_id` processor for computing network flow hashes. {pull}10745[10745]
- Add output test to kafka output {pull}10834[10834]
- Gracefully shut down on SIGHUP {pull}10704[10704]
- New processor: `copy_fields`. {pull}11303[11303]
- Add `error.message` to events when `fail_on_error` is set in `rename` and `copy_fields` processors. {pull}11303[11303]
- New processor: `truncate_fields`. {pull}11297[11297]
- Allow a beat to ship monitoring data directly to an Elasticsearch monitoring clsuter. {pull}9260[9260]
- Updated go-seccomp-bpf library to v1.1.0 which updates syscall lists for Linux v5.0. {pull}NNNN[NNNN]
- Add `add_observer_metadata` processor. {pull}11394[11394]
- Add `decode_csv_fields` processor. {pull}11753[11753]
- Add `convert` processor for converting data types of fields. {issue}8124[8124] {pull}11686[11686]
- New `extract_array` processor. {pull}11761[11761]
- Add number of goroutines to reported metrics. {pull}12135[12135]
- Add `proxy_disable` output flag to explicitly ignore proxy environment variables. {issue}11713[11713] {pull}12243[12243]
- Processor `add_cloud_metadata` adds fields `cloud.account.id` and `cloud.image.id` for AWS EC2. {pull}12307[12307]

*Auditbeat*

- Auditd module: Add `event.outcome` and `event.type` for ECS. {pull}11432[11432]
- Package: Enable suse. {pull}11634[11634]
- Add support to the system package dataset for the SUSE OS family. {pull}11634[11634]
- Process: Add file hash of process executable. {pull}11722[11722]
- Socket: Add network.transport and network.community_id. {pull}12231[12231]
- Host: Fill top-level host fields. {pull}12259[12259]

*Filebeat*

- Add more info to message logged when a duplicated symlink file is found {pull}10845[10845]
- Add option to configure docker input with paths {pull}10687[10687]
- Add Netflow module to enrich flow events with geoip data. {pull}10877[10877]
- Set `event.category: network_traffic` for Suricata. {pull}10882[10882]
- Allow custom default settings with autodiscover (for example, use of CRI paths for logs). {pull}12193[12193]
- Allow to disable hints based autodiscover default behavior (fetching all logs). {pull}12193[12193]
- Change Suricata module pipeline to handle `destination.domain` being set if a reverse DNS processor is used. {issue}10510[10510]
- Add the `network.community_id` flow identifier to field to the IPTables, Suricata, and Zeek modules. {pull}11005[11005]
- New Filebeat coredns module to ingest coredns logs. It supports both native coredns deployment and coredns deployment in kubernetes. {pull}11200[11200]
- New module for Cisco ASA logs. {issue}9200[9200] {pull}11171[11171]
- Added support for Cisco ASA fields to the netflow input. {pull}11201[11201]
- Configurable line terminator. {pull}11015[11015]
- Add Filebeat envoyproxy module. {pull}11700[11700]
- Add apache2(httpd) log path (`/var/log/httpd`) to make apache2 module work out of the box on Redhat-family OSes. {issue}11887[11887] {pull}11888[11888]
- Add support to new MongoDB additional diagnostic information {pull}11952[11952]
- New module `panw` for Palo Alto Networks PAN-OS logs. {pull}11999[11999]
- Add RabbitMQ module. {pull}12032[12032]
- Add new `container` input. {pull}12162[12162]
- `container` and `docker` inputs now support reading of labels and env vars written by docker JSON file logging driver. {issue}8358[8358]
- Add specific date processor to convert timezones so same pipeline can be used when convert_timezone is enabled or disabled. {pull}12253[12253]

*Heartbeat*

- Enable `add_observer_metadata` processor in default config. {pull}11394[11394]

*Journalbeat*

*Metricbeat*

- Add AWS SQS metricset. {pull}10684[10684] {issue}10053[10053]
- Add AWS s3_request metricset. {pull}10949[10949] {issue}10055[10055]
- Add s3_daily_storage metricset. {pull}10940[10940] {issue}10055[10055]
- Add `coredns` metricbeat module. {pull}10585[10585]
- Add SSL support for Metricbeat HTTP server. {pull}11482[11482] {issue}11457[11457]
- The `elasticsearch.index` metricset (with `xpack.enabled: true`) now collects `refresh.external_total_time_in_millis` fields from Elasticsearch. {pull}11616[11616]
- Allow module configurations to have variants {pull}9118[9118]
- Add `timeseries.instance` field calculation. {pull}10293[10293]
- Added new disk states and raid level to the system/raid metricset. {pull}11613[11613]
- Added `path_name` and `start_name` to service metricset on windows module {issue}8364[8364] {pull}11877[11877]
- Add check on object name in the counter path if the instance name is missing {issue}6528[6528] {pull}11878[11878]
- Add AWS cloudwatch metricset. {pull}11798[11798] {issue}11734[11734]
- Add `regions` in aws module config to specify target regions for querying cloudwatch metrics. {issue}11932[11932] {pull}11956[11956]
- Keep `etcd` followers members from reporting `leader` metricset events {pull}12004[12004]
- Add overview dashboard to Consul module {pull}10665[10665]
- New fields were added in the mysql/status metricset. {pull}12227[12227]

*Packetbeat*

*Functionbeat*

- New options to configure roles and VPC. {pull}11779[11779]

*Winlogbeat*

- Add support for reading from .evtx files. {issue}4450[4450]

==== Deprecated

*Affecting all Beats*

*Filebeat*

- `docker` input is deprecated in favour `container`. {pull}12162[12162]

*Heartbeat*

*Journalbeat*

*Metricbeat*

*Packetbeat*

*Winlogbeat*

- Close handle on signalEvent. {pull}9838[9838]

*Functionbeat*

==== Known Issue

*Journalbeat*<|MERGE_RESOLUTION|>--- conflicted
+++ resolved
@@ -12,11 +12,8 @@
 
 - Update to Golang 1.12.1. {pull}11330[11330]
 - Update to Golang 1.12.4. {pull}11782[11782]
-<<<<<<< HEAD
 - Add configurable bulk_flush_frequency in kafka output. {pull}12254[12254]
-=======
 - Update to ECS 1.0.1. {pull}12284[12284]
->>>>>>> 8589309a
 
 *Auditbeat*
 
@@ -81,11 +78,8 @@
 - Fixed a memory leak when using the add_process_metadata processor under Windows. {pull}12100[12100]
 - Fix of docker json parser for missing "log" jsonkey in docker container's log {issue}11464[11464]
 - Fixed Beat ID being reported by GET / API. {pull}12180[12180]
-<<<<<<< HEAD
 - Fixed setting bulk max size in kafka output. {pull}12254[12254]
-=======
 - Add host.os.codename to fields.yml. {pull}12261[12261]
->>>>>>> 8589309a
 
 *Auditbeat*
 
