--- conflicted
+++ resolved
@@ -177,11 +177,8 @@
 - Release etcd module as GA. {pull}10200[10200]
 - Release Ceph module as GA. {pull}10202[10202]
 - Release aerospike module as GA. {pull}10203[10203]
-<<<<<<< HEAD
 - Release kubernetes apiserver and event metricsets as GA {pull}10212[10212]
-=======
 - Release Couchbase module as GA. {pull}10201[10201]
->>>>>>> d53fa9f8
 
 *Packetbeat*
 
