--- conflicted
+++ resolved
@@ -129,12 +129,7 @@
 
 *Auditbeat*
 
-<<<<<<< HEAD
-- Add `ignore_errors` option to audit module. {issue}15768[15768] {pull}36851[36851]
-- Fix copy arguments for strict aligned architectures. {pull}36976[36976]
 - Added `add_session_metadata` processor, which enables session viewer on Auditbeat data. {pull}37640[37640]
-=======
->>>>>>> 6b9e7e4c
 
 *Filebeat*
 
