// Use these for links to issue and pulls. Note issues and pulls redirect one to
// each other on Github, so don't worry too much on using the right prefix.
:issue: https://github.com/elastic/beats/issues/
:pull: https://github.com/elastic/beats/pull/

=== Beats version HEAD
https://github.com/elastic/beats/compare/v7.0.0-alpha2...master[Check the HEAD diff]

==== Breaking changes

*Affecting all Beats*

- Update to Golang 1.12.1. {pull}11330[11330]
- Disable Alibaba Cloud and Tencent Cloud metadata providers by default. {pull}13812[12812]
- Libbeat: Do not overwrite agent.*, ecs.version, and host.name. {pull}14407[14407]
- Libbeat: Cleanup the x-pack licenser code to use the new license endpoint and the new format. {pull}15091[15091]
- Refactor metadata generator to support adding metadata across resources {pull}14875[14875]
- Variable substitution from environment variables is not longer supported. {pull}15937{15937}
- Change aws_elb autodiscover provider field name from elb_listener.* to aws.elb.*. {issue}16219[16219] {pull}16402{16402}
- Remove `AddDockerMetadata` and `AddKubernetesMetadata` processors from the `script` processor. They can still be used as normal processors in the configuration. {issue}16349[16349] {pull}16514[16514]
- Introduce APM libbeat instrumentation, active when running the beat with ELASTIC_APM_ACTIVE=true. {pull}17938[17938]
- Make error message about locked data path actionable. {pull}18667[18667]
- Ensure dynamic template names are unique for the same field. {pull}18849[18849]
- Autodiscover doesn't generate any configuration when a variable is missing. Previously it generated an incomplete configuration. {pull}20898[20898]
- Added `certificate` TLS verification mode to ignore server name mismatch. {issue}12283[12283] {pull}20293[20293]
- Remove redundant `cloudfoundry.*.timestamp` fields. This value is set in `@timestamp`. {pull}21175[21175]
- Allow embedding of CAs, Certificate of private keys for anything that support TLS in ouputs and inputs https://github.com/elastic/beats/pull/21179
- API address is a required setting in `add_cloudfoundry_metadata`. {pull}21759[21759]
- Update to ECS 1.7.0. {pull}22571[22571]

*Auditbeat*

- Use ECS 1.7 ingress/egress network directions instead of inbound/outbound for system/socket. {pull}22991[22991]
- Use ingress/egress instead of inbound/outbound for ECS 1.7 in auditd module. {pull}23000[23000]

*Filebeat*

- Fix parsing of Elasticsearch node name by `elasticsearch/slowlog` fileset. {pull}14547[14547]
- Improve ECS field mappings in panw module.  event.outcome now only contains success/failure per ECS specification. {issue}16025[16025] {pull}17910[17910]
- Improve ECS categorization field mappings for nginx module. http.request.referrer only populated when nginx sets a value {issue}16174[16174] {pull}17844[17844]
- Improve ECS field mappings in santa module. move hash.sha256 to process.hash.sha256 & move certificate fields to santa.certificate . {issue}16180[16180] {pull}17982[17982]
- Preserve case of http.request.method.  ECS prior to 1.6 specified normalizing to lowercase, which lost information. Affects filesets: apache/access, elasticsearch/audit, iis/access, iis/error, nginx/access, nginx/ingress_controller, aws/elb, suricata/eve, zeek/http. {issue}18154[18154] {pull}18359[18359]
- Adds oauth support for httpjson input. {issue}18415[18415] {pull}18892[18892]
- Adds `split_events_by` option to httpjson input. {pull}19246[19246]
- Adds `date_cursor` option to httpjson input. {pull}19483[19483]
- Adds Gsuite module with SAML support. {pull}19329[19329]
- Adds Gsuite User Accounts support. {pull}19329[19329]
- Adds Gsuite Login audit support. {pull}19702[19702]
- Adds Gsuite Admin support. {pull}19769[19769]
- Adds Gsuite Drive support. {pull}19704[19704]
- Adds Gsuite Groups support. {pull}19725[19725]
- Move file metrics to dataset endpoint {pull}19977[19977]
- Disable the option of running --machine-learning on its own. {pull}20241[20241]
- Fix PANW field spelling "veredict" to "verdict" on event.action {pull}18808[18808]
- Tracking session end reason in panw module. {pull}18705[18705]
- Removed experimental modules `citrix`, `kaspersky`, `rapid7` and `tenable`. {pull}20706[20706]
- Add support for GMT timezone offsets in `decode_cef`. {pull}20993[20993]
- API address and shard ID are required settings in the Cloud Foundry input. {pull}21759[21759]
- Remove `suricata.eve.timestamp` alias field. {issue}10535[10535] {pull}22095[22095]
- Rename bad ECS field name tracing.trace.id to trace.id in aws elb fileset. {pull}22571[22571]
- Fix parsing issues with nested JSON payloads in Elasticsearch audit log fileset. {pull}22975[22975]
- Rename `network.direction` values in crowdstrike/falcon to `ingress`/`egress`. {pull}23041[23041]

*Heartbeat*

*Journalbeat*

- Improve parsing of syslog.pid in journalbeat to strip the username when present {pull}16116[16116]


*Metricbeat*

- Add new dashboard for VSphere host cluster and virtual machine {pull}14135[14135]
- kubernetes.container.cpu.limit.cores and kubernetes.container.cpu.requests.cores are now floats. {issue}11975[11975]
- Fix ECS compliance of user.id field in system/users  metricset {pull}19019[19019]
- Rename googlecloud stackdriver metricset to metrics. {pull}19718[19718]
- Remove "invalid zero" metrics on Windows and Darwin, don't report linux-only memory and diskio metrics when running under agent. {pull}21457[21457]
- Change cloud.provider from googlecloud to gcp. {pull}21775[21775]
- API address and shard ID are required settings in the Cloud Foundry module. {pull}21759[21759]
- Rename googlecloud module to gcp module. {pull}22246[22246]
- Use ingress/egress instead of inbound/outbound for system/socket metricset. {pull}22992[22992]

*Packetbeat*

- Added redact_headers configuration option, to allow HTTP request headers to be redacted whilst keeping the header field included in the beat. {pull}15353[15353]
- Add dns.question.subdomain and dns.question.top_level_domain fields. {pull}14578[14578]
- Update how Packetbeat classifies network directionality to bring it in line with ECS 1.7 {pull}22996[22996]

*Winlogbeat*

- Add support to Sysmon file delete events (event ID 23). {issue}18094[18094]
- Improve ECS field mappings in Sysmon module. `related.hash`, `related.ip`, and `related.user` are now populated. {issue}18364[18364]
- Improve ECS field mappings in Sysmon module. Hashes are now also populated to the corresponding `process.hash`, `process.pe.imphash`, `file.hash`, or `file.pe.imphash`. {issue}18364[18364]
- Improve ECS field mappings in Sysmon module. `file.name`, `file.directory`, and `file.extension` are now populated. {issue}18364[18364]
- Improve ECS field mappings in Sysmon module. `rule.name` is populated for all events when present. {issue}18364[18364]
- Add Powershell module. Support for event ID's: `400`, `403`, `600`, `800`, `4103`, `4014`, `4105`, `4106`. {issue}16262[16262] {pull}18526[18526]
- Fix Powershell processing of downgraded engine events. {pull}18966[18966]
- Fix unprefixed fields in `fields.yml` for Powershell module {issue}18984[18984]
- Use ECS 1.7 ingress/egress instead of inbound/outbound network.direction in sysmon. {pull}22997[22997]

*Functionbeat*


==== Bugfixes

*Affecting all Beats*

- Fix a race condition with the Kafka pipeline client, it is possible that `Close()` get called before `Connect()` . {issue}11945[11945]
- Allow users to configure only `cluster_uuid` setting under `monitoring` namespace. {pull}14338[14338]
- Update replicaset group to apps/v1 {pull}15854[15802]
- Fix Kubernetes autodiscovery provider to correctly handle pod states and avoid missing event data {pull}17223[17223]
- Fix `add_cloud_metadata` to better support modifying sub-fields with other processors. {pull}13808[13808]
- Fix missing output in dockerlogbeat {pull}15719[15719]
- Do not load dashboards where not available. {pull}15802[15802]
- Fix issue where TLS settings would be ignored when a forward proxy was in use. {pull}15516{15516}
- Remove superfluous use of number_of_routing_shards setting from the default template. {pull}16038[16038]
- Fix index names for indexing not always guaranteed to be lower case. {pull}16081[16081]
- Upgrade go-ucfg to latest v0.8.1. {pull}15937{15937}
- Fix loading processors from annotation hints. {pull}16348[16348]
- Upgrade go-ucfg to latest v0.8.3. {pull}16450{16450}
- Add `ssl.ca_sha256` option to the supported TLS option, this allow to check that a specific certificate is used as part of the verified chain. {issue}15717[15717]
- Fix `NewContainerMetadataEnricher` to use default config for kubernetes module. {pull}16857[16857]
- Improve some logging messages for add_kubernetes_metadata processor {pull}16866{16866}
- Do not rotate log files on startup when interval is configured and rotateonstartup is disabled. {pull}17613[17613]
- Fix `setup.dashboards.index` setting not working. {pull}17749[17749]
- Fix goroutine leak and Elasticsearch output file descriptor leak when output reloading is in use. {issue}10491[10491] {pull}17381[17381]
- Fix Elasticsearch license endpoint URL referenced in error message. {issue}17880[17880] {pull}18030[18030]
- Change `decode_json_fields` processor, to merge parsed json objects with existing objects in the event instead of fully replacing them. {pull}17958[17958]
- Gives monitoring reporter hosts, if configured, total precedence over corresponding output hosts. {issue}17937[17937] {pull}17991[17991]
- [Autodiscover] Check if runner is already running before starting again. {pull}18564[18564]
- Fix `keystore add` hanging under Windows. {issue}18649[18649] {pull}18654[18654]
- Fix regression in `add_kubernetes_metadata`, so configured `indexers` and `matchers` are used if defaults are not disabled. {issue}18481[18481] {pull}18818[18818]
- Fix the `translate_sid` processor's handling of unconfigured target fields. {issue}18990[18990] {pull}18991[18991]
- Fixed a service restart failure under Windows. {issue}18914[18914] {pull}18916[18916]
- Fix metrics hints builder to avoid wrong container metadata usage when port is not exposed {pull}18979[18979]
- Server-side TLS config now validates certificate and key are both specified {pull}19584[19584]
- Fix terminating pod autodiscover issue. {pull}20084[20084]
- Fix seccomp policy for calls to `chmod` and `chown`. {pull}20054[20054]
- Remove unnecessary restarts of metricsets while using Node autodiscover {pull}19974[19974]
- Output errors when Kibana index pattern setup fails. {pull}20121[20121]
- Fix issue in autodiscover that kept inputs stopped after config updates. {pull}20305[20305]
- Add service resource in k8s cluster role. {pull}20546[20546]
- [Metricbeat][Kubernetes] Change cluster_ip field from ip to keyword. {pull}20571[20571]
- Rename cloud.provider `az` value to `azure` inside the add_cloud_metadata processor. {pull}20689[20689]
- Add missing country_name geo field in `add_host_metadata` and `add_observer_metadata` processors. {issue}20796[20796] {pull}20811[20811]
- [Autodiscover] Handle input-not-finished errors in config reload. {pull}20915[20915]
- Explicitly detect missing variables in autodiscover configuration, log them at the debug level. {issue}20568[20568] {pull}20898[20898]
- Fix `libbeat.output.write.bytes` and `libbeat.output.read.bytes` metrics of the Elasticsearch output. {issue}20752[20752] {pull}21197[21197]
- The `o365input` and `o365` module now recover from an authentication problem or other fatal errors, instead of terminating. {pull}21258[21258]
- Orderly close processors when processing pipelines are not needed anymore to release their resources. {pull}16349[16349]
- Fix memory leak and events duplication in docker autodiscover and add_docker_metadata. {pull}21851[21851]
- Fix parsing of expired licences. {issue}21112[21112] {pull}22180[22180]
- Fix duplicated pod events in kubernetes autodiscover for pods with init or ephemeral containers. {pull}22438[22438]
- Fix index template loading when the new index format is selected. {issue}22482[22482] {pull}22682[22682]
- Log debug message if the Kibana dashboard can not be imported from the archive because of the invalid archive directory structure {issue}12211[12211], {pull}13387[13387]
- Use PROGRAMDATA environment variable instead of C:\ProgramData for windows install service {pull}22874[22874]


*Auditbeat*

- system/socket: Fixed compatibility issue with kernel 5.x. {pull}15771[15771]
- system/package: Fix parsing of Installed-Size field of DEB packages. {issue}16661[16661] {pull}17188[17188]
- system module: Fix panic during initialisation when /proc/stat can't be read. {pull}17569[17569]
- system/package: Fix an error that can occur while trying to persist package metadata. {issue}18536[18536] {pull}18887[18887]
- system/socket: Fix dataset using 100% CPU and becoming unresponsive in some scenarios. {pull}19033[19033] {pull}19764[19764]
- system/socket: Fixed tracking of long-running connections. {pull}19033[19033]
- auditd: Fix an error condition causing a lot of `audit_send_reply` kernel threads being created. {pull}22673[22673]
- system/socket: Fixed start failure when run under config reloader. {issue}20851[20851] {pull}21693[21693]
- file_integrity: stop monitoring excluded paths {issue}21278[21278] {pull}21282[21282]
- system/socket: Fixed startup error with some 5.x kernels. {issue}18755[18755] {pull}22787[22787]
- system/socket: Having some CPUs unavailable to Auditbeat could cause startup errors or event loss. {pull}22827[22827]

*Filebeat*

- cisco/asa fileset: Fix parsing of 302021 message code. {pull}14519[14519]
- Fix filebeat azure dashboards, event category should be `Alert`. {pull}14668[14668]
- Fixed dashboard for Cisco ASA Firewall. {issue}15420[15420] {pull}15553[15553]
- Add shared_credential_file to cloudtrail config {issue}15652[15652] {pull}15656[15656]
- Fix s3 input with cloudtrail fileset reading json file. {issue}16374[16374] {pull}16441[16441]
- Fix merging of fileset inputs to replace paths and append processors. {pull}16450{16450}
- Add queue_url definition in manifest file for aws module. {pull}16640{16640}
- Fixed various Cisco FTD parsing issues. {issue}16863[16863] {pull}16889[16889]
- Fix default index pattern in IBM MQ filebeat dashboard. {pull}17146[17146]
- Fix `elasticsearch.gc` fileset to not collect _all_ logs when Elasticsearch is running in Docker. {issue}13164[13164] {issue}16583[16583] {pull}17164[17164]
- Fixed a mapping exception when ingesting CEF logs that used the spriv or dpriv extensions. {issue}17216[17216] {pull}17220[17220]
- Fixed a mapping exception when ingesting Logstash plain logs (7.4+) with pipeline ids containing non alphanumeric chars. {issue}17242[17242] {pull}17243[17243]
- Fixed MySQL slowlog module causing "regular expression has redundant nested repeat operator" warning in Elasticsearch. {issue}17086[17086] {pull}17156[17156]
- CEF: Fixed decoding errors caused by trailing spaces in messages. {pull}17253[17253]
- Fixed activemq module causing "regular expression has redundant nested repeat operator" warning in Elasticsearch. {pull}17428[17428]
- Fix issue 17734 to retry on rate-limit error in the Filebeat httpjson input. {issue}17734[17734] {pull}17735[17735]
- Remove migrationVersion map 7.7.0 reference from Kibana dashboard file to fix backward compatibility issues. {pull}17425[17425]
- Fixed `cloudfoundry.access` to have the correct `cloudfoundry.app.id` contents. {pull}17847[17847]
- Fixing `ingress_controller.` fields to be of type keyword instead of text. {issue}17834[17834]
- Fixed typo in log message. {pull}17897[17897]
- Unescape file name from SQS message. {pull}18370[18370]
- Improve cisco asa and ftd pipelines' failure handler to avoid mapping temporary fields. {issue}18391[18391] {pull}18392[18392]
- Fix source.address not being set for nginx ingress_controller {pull}18511[18511]
- Fix PANW module wrong mappings for bytes and packets counters. {issue}18522[18522] {pull}18525[18525]
- Fixed ingestion of some Cisco ASA and FTD messages when a hostname was used instead of an IP for NAT fields. {issue}14034[14034] {pull}18376[18376]
- Fix `o365.audit` failing to ingest events when ip address is surrounded by square brackets. {issue}18587[18587] {pull}18591[18591]
- Fix `o365` module ignoring `var.api` settings. {pull}18948[18948]
- Fix improper nesting of session_issuer object in aws cloudtrail fileset. {issue}18894[18894] {pull}18915[18915]
- Fix Cisco ASA ASA 3020** and 106023 messages {pull}17964[17964]
- Add missing `default_field: false` to aws filesets fields.yml. {pull}19568[19568]
- Fix bug with empty filter values in system/service {pull}19812[19812]
- Fix S3 input to trim delimiter /n from each log line. {pull}19972[19972]
- Fix s3 input parsing json file without expand_event_list_from_field. {issue}19902[19902] {pull}19962[19962]
- Fix s3 input parsing json file without expand_event_list_from_field. {issue}19902[19902] {pull}19962[19962] {pull}20370[20370]
- Fix millisecond timestamp normalization issues in CrowdStrike module {issue}20035[20035], {pull}20138[20138]
- Fix support for message code 106100 in Cisco ASA and FTD. {issue}19350[19350] {pull}20245[20245]
- Fix event.outcome logic for azure/siginlogs fileset {pull}20254[20254]
- Fix `fortinet` setting `event.timezone` to the system one when no `tz` field present {pull}20273[20273]
- Fix `okta` geoip lookup in pipeline for `destination.ip` {pull}20454[20454]
- Fix mapping exception in the `googlecloud/audit` dataset pipeline. {issue}18465[18465] {pull}20465[20465]
- Fix `cisco` asa and ftd parsing of messages 106102 and 106103. {pull}20469[20469]
- Fix event.kind for system/syslog pipeline {issue}20365[20365] {pull}20390[20390]
- Fix event.type for zeek/ssl and duplicate event.category for zeek/connection {pull}20696[20696]
- Fix long registry migration times. {pull}20717[20717] {issue}20705[20705]
- Fix event types and categories in auditd module to comply with ECS {pull}20652[20652]
- Update documentation in the azure module filebeat. {pull}20815[20815]
- Remove wrongly mapped `tls.client.server_name` from `fortinet/firewall` fileset. {pull}20983[20983]
- Fix an error updating file size being logged when EOF is reached. {pull}21048[21048]
- Fix error when processing AWS Cloudtrail Digest logs. {pull}21086[21086] {issue}20943[20943]
- Provide backwards compatibility for the `set` processor when Elasticsearch is less than 7.9.0. {pull}20908[20908]
- Handle multiple upstreams in ingress-controller. {pull}21215[21215]
- Provide backwards compatibility for the `append` processor when Elasticsearch is less than 7.10.0. {pull}21159[21159]
- Fix checkpoint module when logs contain time field. {pull}20567[20567]
- Add field limit check for AWS Cloudtrail flattened fields. {pull}21388[21388] {issue}21382[21382]
- Fix syslog RFC 5424 parsing in the CheckPoint module. {pull}21854[21854]
- Add json body check for sqs message. {pull}21727[21727]
- Fix incorrect connection state mapping in zeek connection pipeline. {pull}22151[22151] {issue}22149[22149]
- Fix Zeek dashboard reference to `zeek.ssl.server.name` field. {pull}21696[21696]
- Fix handing missing eventtime and assignip field being set to N/A for fortinet module. {pull}22361[22361]
- Fix for `field [source] not present as part of path [source.ip]` error in azure pipelines. {pull}22377[22377]
- Drop aws.vpcflow.pkt_srcaddr and aws.vpcflow.pkt_dstaddr when equal to "-". {pull}22721[22721] {issue}22716[22716]
- Fix cisco umbrella module config by adding input variable. {pull}22892[22892]

*Heartbeat*

- Fixed excessive memory usage introduced in 7.5 due to over-allocating memory for HTTP checks. {pull}15639[15639]
- Fixed scheduler shutdown issues which would in rare situations cause a panic due to semaphore misuse. {pull}16397[16397]
- Fixed TCP TLS checks to properly validate hostnames, this broke in 7.x and only worked for IP SANs. {pull}17549[17549]
- Fixed missing `tls` fields when connecting to https via proxy. {issue}15797[15797] {pull}22190[22190]

*Heartbeat*


*Journalbeat*


*Metricbeat*

- Fix checking tagsFilter using length in cloudwatch metricset. {pull}14525[14525]
- Fixed bug with `elasticsearch/cluster_stats` metricset not recording license expiration date correctly. {issue}14541[14541] {pull}14591[14591]
- Log bulk failures from bulk API requests to monitoring cluster. {issue}14303[14303] {pull}14356[14356]
- Fixed bug with `elasticsearch/cluster_stats` metricset not recording license ID in the correct field. {pull}14592[14592]
- Change lookup_fields from metricset.host to service.address {pull}15883[15883]
- Fix skipping protocol scheme by light modules. {pull}16205[pull]
- Made `logstash-xpack` module once again have parity with internally-collected Logstash monitoring data. {pull}16198[16198]
- Revert changes in `docker` module: add size flag to docker.container. {pull}16600[16600]
- Fix detection and logging of some error cases with light modules. {pull}14706[14706]
- Dynamically choose a method for the system/service metricset to support older linux distros. {pull}16902[16902]
- Reduce memory usage in `elasticsearch/index` metricset. {issue}16503[16503] {pull}16538[16538]
- Fix issue in Jolokia module when mbean contains multiple quoted properties. {issue}17375[17375] {pull}17374[17374]
- Further revise check for bad data in docker/memory. {pull}17400[17400]
- Fix how we filter services by name in system/service {pull}17400[17400]
- Fix cloudwatch metricset missing tags collection. {issue}17419[17419] {pull}17424[17424]
- check if cpuOptions field is nil in DescribeInstances output in ec2 metricset. {pull}17418[17418]
- Fix aws.s3.bucket.name terms_field in s3 overview dashboard. {pull}17542[17542]
- Fix Unix socket path in memcached. {pull}17512[17512]
- Fix azure storage dashboards. {pull}17590[17590]
- Metricbeat no longer needs to be started strictly after Logstash for `logstash-xpack` module to report correct data. {issue}17261[17261] {pull}17497[17497]
- Fix pubsub metricset to collect all GA stage metrics from gcp stackdriver. {issue}17154[17154] {pull}17600[17600]
- Add privileged option so as mb to access data dir in Openshift. {pull}17606[17606]
- Fix "ID" event generator of Google Cloud module {issue}17160[17160] {pull}17608[17608]
- Add privileged option for Auditbeat in Openshift {pull}17637[17637]
- Fix storage metricset to allow config without region/zone. {issue}17623[17623] {pull}17624[17624]
- Fix overflow on Prometheus rates when new buckets are added on the go. {pull}17753[17753]
- Add a switch to the driver definition on SQL module to use pretty names {pull}17378[17378]
- Remove specific win32 api errors from events in perfmon. {issue}18292[18292] {pull}18361[18361]
- Remove required for region/zone and make stackdriver a metricset in googlecloud. {issue}16785[16785] {pull}18398[18398]
- Fix application_pool metricset after pdh changes. {pull}18477[18477]
- Fix tags_filter for cloudwatch metricset in aws. {pull}18524[18524]
- Fix panic on `metricbeat test modules` when modules are configured in `metricbeat.modules`. {issue}18789[18789] {pull}18797[18797]
- Fix getting gcp compute instance metadata with partial zone/region in config. {pull}18757[18757]
- Add missing network.sent_packets_count metric into compute metricset in googlecloud module. {pull}18802[18802]
- Fix compute and pubsub dashboard for googlecloud module. {issue}18962[18962] {pull}18980[18980]
- Fix crash on vsphere module when Host information is not available. {issue}18996[18996] {pull}19078[19078]
- Fix incorrect usage of hints builder when exposed port is a substring of the hint {pull}19052[19052]
- Stop counterCache only when already started {pull}19103[19103]
- Remove dedot for tag values in aws module. {issue}19112[19112] {pull}19221[19221]
- Fix mapping of service start type in the service metricset, windows module. {pull}19551[19551]
- Fix SQL module mapping NULL values as string {pull}18955[18955] {issue}18898[18898
- Modify doc for app_insights metricset to contain example of config. {pull}20185[20185]
- Add required option for `metrics` in app_insights. {pull}20406[20406]
- Groups same timestamp metric values to one event in the app_insights metricset. {pull}20403[20403]
- Add support for azure light metricset app_stats. {pull}20639[20639]
- Fix remote_write flaky test. {pull}21173[21173]
- Remove io.time from windows {pull}22237[22237]
- Change Session ID type from int to string {pull}22359[22359]
- Fix filesystem types on Windows in filesystem metricset. {pull}22531[22531]
- Fix failiures caused by custom beat names with more than 15 characters {pull}22550[22550]
- Stop generating NaN values from Cloud Foundry module to avoid errors in outputs. {pull}22634[22634]
- Update NATS dashboards to leverage connection and route metricsets {pull}22646[22646]
- Fix rate metrics in Kafka broker metricset by using last minute rate instead of mean rate. {pull}22733[22733]
- Fix `logstash` module when `xpack.enabled: true` is set from emitting redundant events. {pull}22808[22808]

*Packetbeat*


*Winlogbeat*

- Protect against accessing an undefined variable in Security module. {pull}22937[22937]

*Functionbeat*


==== Added

*Affecting all Beats*

- Decouple Debug logging from fail_on_error logic for rename, copy, truncate processors {pull}12451[12451]
- Allow a beat to ship monitoring data directly to an Elasticsearch monitoring cluster. {pull}9260[9260]
- Updated go-seccomp-bpf library to v1.1.0 which updates syscall lists for Linux v5.0. {pull}11394[11394]
- add_host_metadata is no GA. {pull}13148[13148]
- Add `providers` setting to `add_cloud_metadata` processor. {pull}13812[13812]
- Ensure that init containers are no longer tailed after they stop {pull}14394[14394]
- Fingerprint processor adds a new xxhash hashing algorithm {pull}15418[15418]
- Add configuration for APM instrumentation and expose the tracer trough the Beat object. {pull}17938[17938]
- Include network information by default on add_host_metadata and add_observer_metadata. {issue}15347[15347] {pull}16077[16077]
- Add `aws_ec2` provider for autodiscover. {issue}12518[12518] {pull}14823[14823]
- Add support for multiple password in redis output. {issue}16058[16058] {pull}16206[16206]
- Add support for Histogram type in fields.yml {pull}16570[16570]
- Remove experimental flag from `setup.template.append_fields` {pull}16576[16576]
- Add support for kubernetes provider to recognize namespace level defaults {pull}16321[16321]
- Add capability of enrich `container.id` with process id in `add_process_metadata` processor {pull}15947[15947]
- Update documentation for system.process.memory fields to include clarification on Windows os's. {pull}17268[17268]
- Add `urldecode` processor to for decoding URL-encoded fields. {pull}17505[17505]
- Add keystore support for autodiscover static configurations. {pull]16306[16306]
- When using the `decode_json_fields` processor, decoded fields are now deep-merged into existing event. {pull}17958[17958]
- Add keystore support for autodiscover static configurations. {pull]16306[16306]
- Add TLS support to Kerberos authentication in Elasticsearch. {pull}18607[18607]
- Add support for multiple sets of hints on autodiscover {pull}18883[18883]
- Add a configurable delay between retries when an app metadata cannot be retrieved by `add_cloudfoundry_metadata`. {pull}19181[19181]
- Added the `max_cached_sessions` option to the script processor. {pull}19562[19562]
- Set index.max_docvalue_fields_search in index template to increase value to 200 fields. {issue}20215[20215]
- Add capability of enriching process metadata with contianer id also for non-privileged containers in `add_process_metadata` processor. {pull}19767[19767]
- Add replace_fields config option in add_host_metadata for replacing host fields. {pull}20490[20490] {issue}20464[20464]
- Add option to select the type of index template to load: legacy, component, index. {pull}21212[21212]
- Add istiod metricset. {pull}21519[21519]
- Release `add_cloudfoundry_metadata` as GA. {pull}21525[21525]
- Add support for OpenStack SSL metadata APIs in `add_cloud_metadata`. {pull}21590[21590]
- Add cloud.account.id for GCP into add_cloud_metadata processor. {pull}21776[21776]
- Add proxy metricset for istio module. {pull}21751[21751]
- Add kubernetes.node.hostname metadata of Kubernetes node. {pull}22189[22189]
- Enable always add_resource_metadata for Pods and Services of kubernetes autodiscovery. {pull}22189[22189]
- Add add_resource_metadata option setting (always enabled) for add_kubernetes_metadata setting. {pull}22189[22189]
- Added Kafka version 2.2 to the list of supported versions. {pull}22328[22328]
- Add support for ephemeral containers in kubernetes autodiscover and `add_kubernetes_metadata`. {pull}22389[22389] {pull}22439[22439]
- Added support for wildcard fields and keyword fallback in beats setup commands. {pull}22521[22521]
- Fix polling node when it is not ready and monitor by hostname {pull}22666[22666]
- Update k8s client and release k8s leader lock gracefully {pull}22919[22919]
- Add tini as init system in docker images {pull}22137[22137]
- Added "detect_mime_type" processor for detecting mime types {pull}22940[22940]

*Auditbeat*

- Reference kubernetes manifests include configuration for auditd and enrichment with kubernetes metadata. {pull}17431[17431]
- Reference kubernetes manifests mount data directory from the host, so data persist between executions in the same node. {pull}17429[17429]
- Log to stderr when running using reference kubernetes manifests. {pull}17443[174443]
- Fix syscall kprobe arguments for 32-bit systems in socket module. {pull}17500[17500]
- Add ECS categorization info for auditd module {pull}18596[18596]
- Add several improvements for auditd module for improved ECS field mapping {pull}22647[22647]
- Add ECS 1.7 `configuration` categorization in certain events in auditd module. {pull}23000[23000]

*Filebeat*


- `container` and `docker` inputs now support reading of labels and env vars written by docker JSON file logging driver. {issue}8358[8358]
- Add `index` option to all inputs to directly set a per-input index value. {pull}14010[14010]
- Add ECS tls fields to zeek:smtp,rdp,ssl and aws:s3access,elb {issue}15757[15757] {pull}15935[15936]
- Add ingress nginx controller fileset {pull}16197[16197]
- move create-[module,fileset,fields] to mage and enable in x-pack/filebeat {pull}15836[15836]
- Work on e2e ACK's for the azure-eventhub input {issue}15671[15671] {pull}16215[16215]
- Add a TLS test and more debug output to httpjson input {pull}16315[16315]
- Add an SSL config example in config.yml for filebeat MISP module. {pull}16320[16320]
- Improve ECS categorization, container & process field mappings in auditd module. {issue}16153[16153] {pull}16280[16280]
- Add cloudwatch fileset and ec2 fileset in aws module. {issue}13716[13716] {pull}16579[16579]
- Improve the decode_cef processor by reducing the number of memory allocations. {pull}16587[16587]
- Add custom string mapping to CEF module to support Forcepoint NGFW {issue}14663[14663] {pull}15910[15910]
- Add ECS related fields to CEF module {issue}16157[16157] {pull}16338[16338]
- Improve ECS categorization, host field mappings in elasticsearch module. {issue}16160[16160] {pull}16469[16469]
- Add pattern for Cisco ASA / FTD Message 734001 {issue}16212[16212] {pull}16612[16612]
- Added new module `o365` for ingesting Office 365 management activity API events. {issue}16196[16196] {pull}16386[16386]
- Add Filebeat Okta module. {pull}16362[16362]
- Add source field in k8s events {pull}17209[17209]
- Improve AWS cloudtrail field mappings {issue}16086[16086] {issue}16110[16110] {pull}17155[17155]
- Added new module `crowdstrike` for ingesting Crowdstrike Falcon streaming API endpoint event data. {pull}16988[16988]
- Move azure-eventhub input to GA. {issue}15671[15671] {pull}17313[17313]
- Added documentation for running Filebeat in Cloud Foundry. {pull}17275[17275]
- Added access_key_id, secret_access_key and session_token into aws module config. {pull}17456[17456]
- Release Google Cloud module as GA. {pull}17511[17511]
- Update filebeat httpjson input to support pagination via Header and Okta module. {pull}16354[16354]
- Added new Checkpoint Syslog filebeat module. {pull}17682[17682]
- Added Unix stream socket support as an input source and a syslog input source. {pull}17492[17492]
- Added new Fortigate Syslog filebeat module. {pull}17890[17890]
- Change the `json.*` input settings implementation to merge parsed json objects with existing objects in the event instead of fully replacing them. {pull}17958[17958]
- Added http_endpoint input{pull}18298[18298]
- Add support for array parsing in azure-eventhub input. {pull}18585[18585]
- Added `observer.vendor`, `observer.product`, and `observer.type` to PANW module events. {pull}18223[18223]
- Improve ECS categorization field mappings in coredns module. {issue}16159[16159] {pull}18424[18424]
- Improve ECS categorization field mappings in envoyproxy module. {issue}16161[16161] {pull}18395[18395]
- Improve ECS categorization field mappings in cisco module. {issue}16028[16028] {pull}18537[18537]
- Add geoip AS lookup & improve ECS categorization in aws cloudtrail fileset. {issue}18644[18644] {pull}18958[18958]
- Improved performance of PANW sample dashboards. {issue}19031[19031] {pull}19032[19032]
- Add support for v1 consumer API in Cloud Foundry input, use it by default. {pull}19125[19125]
- Add new mode to multiline reader to aggregate constant number of lines {pull}18352[18352]
- Changed the panw module to pass through (rather than drop) message types other than threat and traffic. {issue}16815[16815] {pull}19375[19375]
- Improve ECS categorization field mappings in traefik module. {issue}16183[16183] {pull}19379[19379]
- Improve ECS categorization field mappings in azure module. {issue}16155[16155] {pull}19376[19376]
- Add text & flattened versions of fields with unknown subfields in aws cloudtrail fileset. {issue}18866[18866] {pull}19121[19121]
- Added Microsoft Defender ATP Module. {issue}17997[17997] {pull}19197[19197]
- Add experimental dataset tomcat/log for Apache TomCat logs {pull}19713[19713]
- Add experimental dataset netscout/sightline for Netscout Arbor Sightline logs {pull}19713[19713]
- Add experimental dataset barracuda/waf for Barracuda Web Application Firewall logs {pull}19713[19713]
- Add experimental dataset f5/bigipapm for F5 Big-IP Access Policy Manager logs {pull}19713[19713]
- Add experimental dataset bluecoat/director for Bluecoat Director logs {pull}19713[19713]
- Add experimental dataset cisco/nexus for Cisco Nexus logs {pull}19713[19713]
- Add experimental dataset citrix/virtualapps for Citrix Virtual Apps logs {pull}19713[19713]
- Add experimental dataset cylance/protect for Cylance Protect logs {pull}19713[19713]
- Add experimental dataset fortinet/clientendpoint for Fortinet FortiClient Endpoint Protection logs {pull}19713[19713]
- Add experimental dataset imperva/securesphere for Imperva Secure Sphere logs {pull}19713[19713]
- Add experimental dataset infoblox/nios for Infoblox Network Identity Operating System logs {pull}19713[19713]
- Add experimental dataset juniper/junos for Juniper Junos OS logs {pull}19713[19713]
- Add experimental dataset kaspersky/av for Kaspersky Anti-Virus logs {pull}19713[19713]
- Add experimental dataset microsoft/dhcp for Microsoft DHCP Server logs {pull}19713[19713]
- Add experimental dataset tenable/nessus_security for Tenable Nessus Security Scanner logs {pull}19713[19713]
- Add experimental dataset rapid7/nexpose for Rapid7 Nexpose logs {pull}19713[19713]
- Add experimental dataset radware/defensepro for Radware DefensePro logs {pull}19713[19713]
- Add experimental dataset sonicwall/firewall for Sonicwall Firewalls logs {pull}19713[19713]
- Add experimental dataset squid/log for Squid Proxy Server logs {pull}19713[19713]
- Add experimental dataset zscaler/zia for Zscaler Internet Access logs {pull}19713[19713]
- Add support for reading auditd logs that are prefixed with `node=`. {pull}19659[19659]
- Add event.ingested for CrowdStrike module {pull}20138[20138]
- Add support for additional fields and FirewallMatchEvent type events in CrowdStrike module {pull}20138[20138]
- Add event.ingested to all Filebeat modules. {pull}20386[20386]
- Add event.ingested for Suricata module {pull}20220[20220]
- Add support for custom header and headersecret for filebeat http_endpoint input {pull}20435[20435]
- Convert httpjson to v2 input {pull}20226[20226]
- Add event.ingested to all Filebeat modules. {pull}20386[20386]
- Return error when log harvester tries to open a named pipe. {issue}18682[18682] {pull}20450[20450]
- Avoid goroutine leaks in Filebeat readers. {issue}19193[19193] {pull}20455[20455]
- Improve Zeek x509 module with `x509` ECS mappings {pull}20867[20867]
- Improve Zeek SSL module with `x509` ECS mappings {pull}20927[20927]
- Added new properties field support for event.outcome in azure module {pull}20998[20998]
- Improve Zeek Kerberos module with `x509` ECS mappings {pull}20958[20958]
- Improve Fortinet firewall module with `x509` ECS mappings {pull}20983[20983]
- Improve Santa module with `x509` ECS mappings {pull}20976[20976]
- Improve Suricata Eve module with `x509` ECS mappings {pull}20973[20973]
- Added new module for Zoom webhooks {pull}20414[20414]
- Add type and sub_type to panw panos fileset {pull}20912[20912]
- Always attempt community_id processor on zeek module {pull}21155[21155]
- Add related.hosts ecs field to all modules {pull}21160[21160]
- Keep cursor state between httpjson input restarts {pull}20751[20751]
- Convert aws s3 to v2 input {pull}20005[20005]
- Add support for additional fields from V2 ALB logs. {pull}21540[21540]
- Release Cloud Foundry input as GA. {pull}21525[21525]
- New Cisco Umbrella dataset {pull}21504[21504]
- New juniper.srx dataset for Juniper SRX logs. {pull}20017[20017]
- Adding support for Microsoft 365 Defender (Microsoft Threat Protection) {pull}21446[21446]
- Adding support for FIPS in s3 input {pull}21446[21446]
- Adding support for Oracle Database Audit Logs {pull}21991[21991]
- Add max_number_of_messages config into s3 input. {pull}21993[21993]
- Update Okta documentation for new stateful restarts. {pull}22091[22091]
- Add SSL option to checkpoint module {pull}19560[19560]
- Added support for MySQL Enterprise audit logs. {pull}22273[22273]
- Rename googlecloud module to gcp module. {pull}22214[22214]
- Rename awscloudwatch input to aws-cloudwatch. {pull}22228[22228]
- Rename google-pubsub input to gcp-pubsub. {pull}22213[22213]
- Copy tag names from MISP data into events. {pull}21664[21664]
- Added DNS response IP addresses to `related.ip` in Suricata module. {pull}22291[22291]
- Added TLS JA3 fingerprint, certificate not_before/not_after, certificate SHA1 hash, and certificate subject fields to Zeek SSL dataset. {pull}21696[21696]
- Add platform logs in the azure filebeat module. {pull}22371[22371]
- Added `event.ingested` field to data from the Netflow module. {pull}22412[22412]
- Improve panw ECS url fields mapping. {pull}22481[22481]
- Improve Nats filebeat dashboard. {pull}22726[22726]
- Add support for UNIX datagram sockets in `unix` input. {issues}18632[18632] {pull}22699[22699]
- Add `http.request.mime_type` for Elasticsearch audit log fileset. {pull}22975[22975]
- Add new httpjson input features and mark old config ones for deprecation {pull}22320[22320]
- Add configuration option to set external and internal networks for panw panos fileset {pull}22998[22998]
- Add subdomain enrichment for suricata/eve fileset. {pull}23011[23011]
- Add subdomain enrichment for zeek/dns fileset. {pull}23011[23011]
- Add `event.category` "configuration" to auditd module events. {pull}23010[23010]
- Add `event.category` "configuration" to gsuite module events. {pull}23010[23010]
- Add `event.category` "configuration" to o365 module events. {pull}23010[23010]
- Add `event.category` "configuration" to zoom module events. {pull}23010[23010]
- Add `network.direction` to auditd/log fileset. {pull}23041[23041]
- Add logic for external network.direction in sophos xg fileset {pull}22973[22973]
<<<<<<< HEAD
- Add `network.direction` to netflow/log fileset. {pull}23052[23052]
=======
- Add top_level_domain enrichment for suricata/eve fileset. {pull}23046[23046]
- Add top_level_domain enrichment for zeek/dns fileset. {pull}23046[23046]
>>>>>>> ea7717bc

*Heartbeat*

- Add mime type detection for http responses. {pull}22976[22976]

*Heartbeat*

*Journalbeat*

*Metricbeat*

- Move the windows pdh implementation from perfmon to a shared location in order for future modules/metricsets to make use of. {pull}15503[15503]
- Add DynamoDB AWS Metricbeat light module {pull}15097[15097]
- Add IBM MQ light-weight Metricbeat module {pull}15301[15301]
- Add mixer metricset for Istio Metricbeat module {pull}15696[15696]
- Add mesh metricset for Istio Metricbeat module{pull}15535[15535]
- Add pilot metricset for Istio Metricbeat module {pull}15761[15761]
- Add galley metricset for Istio Metricbeat module {pull}15857[15857]
- Add `key/value` mode for SQL module. {issue}15770[15770] {pull]15845[15845]
- Add support for Unix socket in Memcached metricbeat module. {issue}13685[13685] {pull}15822[15822]
- Add `up` metric to prometheus metrics collected from host {pull}15948[15948]
- Add citadel metricset for Istio Metricbeat module {pull}15990[15990]
- Add collecting AuroraDB metrics in rds metricset. {issue}14142[14142] {pull}16004[16004]
- Add database_account azure metricset. {issue}15758[15758]
- Add Load Balancing metricset to GCP {pull}15559[15559]
- Add OpenMetrics Metricbeat module {pull}16596[16596]
- Add system/users metricset as beta {pull}16569[16569]
- Add additional cgroup fields to docker/diskio{pull}16638[16638]
- Add Prometheus remote write endpoint {pull}16609[16609]
- Add support for CouchDB v2 {issue}16352[16352] {pull}16455[16455]
- Release Zookeeper/connection module as GA. {issue}14281[14281] {pull}17043[17043]
- Add dashboard for pubsub metricset in googlecloud module. {pull}17161[17161]
- Replace vpc metricset into vpn, transitgateway and natgateway metricsets. {pull}16892[16892]
- Use Elasticsearch histogram type to store Prometheus histograms {pull}17061[17061]
- Allow to rate Prometheus counters when scraping them {pull}17061[17061]
- Release Oracle module as GA. {issue}14279[14279] {pull}16833[16833]
- Add Storage metricsets to GCP module {pull}15598[15598]
- Release vsphere module as GA. {issue}15798[15798] {pull}17119[17119]
- Add PubSub metricset to Google Cloud Platform module {pull}15536[15536]
- Add final tests and move label to GA for the azure module in metricbeat. {pull}17319[17319]
- Added documentation for running Metricbeat in Cloud Foundry. {pull}17275[17275]
- Reference kubernetes manifests mount data directory from the host when running metricbeat as daemonset, so data persist between executions in the same node. {pull}17429[17429]
- Stack Monitoring modules now auto-configure required metricsets when `xpack.enabled: true` is set. {issue}16471[[16471] {pull}17609[17609]
- Add aggregation aligner as a config parameter for googlecloud stackdriver metricset. {issue}17141[[17141] {pull}17719[17719]
- Stack Monitoring modules now auto-configure required metricsets when `xpack.enabled: true` is set. {issue}16471[[16471] {pull}17609[17609]
- Collect new `bulk` indexing metrics from Elasticsearch when `xpack.enabled:true` is set. {issue} {pull}17992[17992]
- Remove requirement to connect as sysdba in Oracle module {issue}15846[15846] {pull}18182[18182]
- Update MSSQL module to fix some SSPI authentication and add brackets to USE statements {pull}17862[17862]]
- Add client address to events from http server module {pull}18336[18336]
- Add memory metrics into compute googlecloud. {pull}18802[18802]
- Add Tomcat overview dashboard {pull}14026[14026]
- Add support for v1 consumer API in Cloud Foundry module, use it by default. {pull}19268[19268]
- The `elasticsearch/index` metricset now collects metrics for hidden indices as well. {issue}18639[18639] {pull}18703[18703]
- Adds support for app insights metrics in the azure module. {issue}18570[18570] {pull}18940[18940]
- Added cache and connection_errors metrics to status metricset of MySQL module {issue}16955[16955] {pull}19844[19844]
- Update MySQL dashboard with connection errors and cache metrics {pull}19913[19913] {issue}16955[16955]
- Add cloud.instance.name into aws ec2 metricset. {pull}20077[20077]
- Add host inventory metrics into aws ec2 metricset. {pull}20171[20171]
- Add `scope` setting for elasticsearch module, allowing it to monitor an Elasticsearch cluster behind a load-balancing proxy. {issue}18539[18539] {pull}18547[18547]
- Add state_daemonset metricset for Kubernetes Metricbeat module {pull}20649[20649]
- Add host inventory metrics to googlecloud compute metricset. {pull}20391[20391]
- Add host inventory metrics to azure compute_vm metricset. {pull}20641[20641]
- Add host inventory metrics to system module. {pull}20415[20415]
- Add billing data collection from Cost Explorer into aws billing metricset. {pull}20527[20527] {issue}20103[20103]
- Migrate `compute_vm` metricset to a light one, map `cloud.instance.id` field. {pull}20889[20889]
- Request prometheus endpoints to be gzipped by default {pull}20766[20766]
- Add latency config parameter into aws module. {pull}20875[20875]
- Add billing metricset into googlecloud module. {pull}20812[20812] {issue}20738[20738]
- Release all kubernetes `state` metricsets as GA {pull}20901[20901]
- Move `compute_vm_scaleset` to light metricset. {pull}21038[21038] {issue}20985[20985]
- Sanitize `event.host`. {pull}21022[21022]
- Add support for different Azure Cloud environments in the metricbeat azure module. {pull}21044[21044] {issue}20988[20988]
- Add overview and platform health dashboards to Cloud Foundry module. {pull}21124[21124]
- Release lambda metricset in aws module as GA. {issue}21251[21251] {pull}21255[21255]
- Add dashboard for pubsub metricset in googlecloud module. {pull}21326[21326] {issue}17137[17137]
- Move Prometheus query & remote_write to GA. {pull}21507[21507]
- Map cloud data filed `cloud.account.id` to azure subscription.  {pull}21483[21483] {issue}21381[21381]
- Expand unsupported option from namespace to metrics in the azure module. {pull}21486[21486]
- Move s3_daily_storage and s3_request metricsets to use cloudwatch input. {pull}21703[21703]
- Duplicate system.process.cmdline field with process.command_line ECS field name. {pull}22325[22325]
- Add awsfargate module task_stats metricset to monitor AWS ECS Fargate. {pull}22034[22034]
- Add connection and route metricsets for nats metricbeat module to collect metrics per connection/route. {pull}22445[22445]
- Add unit file states to system/service {pull}22557[22557]
- `kibana` module: `stats` metricset no-longer collects usage-related data. {pull}22732[22732]
- Add more TCP states to Metricbeat system socket_summary. {pull}14347[14347]
- Add io.ops in fields exported by system.diskio. {pull}22066[22066]
- Adjust the Apache status fields in the fleet mode. {pull}22821[22821]
- Add AWS Fargate overview dashboard. {pull}22941[22941]
- Add process.state, process.cpu.pct, process.cpu.start_time and process.memory.pct. {pull}22845[22845]
- Apache: convert status.total_kbytes to status.total_bytes in fleet mode. {pull}23022[23022]

*Packetbeat*

`host` metadata fields when processing network data from network tap or mirror
port. {pull}19209[19209]
- Add support for overriding the published index on a per-protocol/flow basis. {pull}22134[22134]
- Change build process for x-pack distribution {pull}21979[21979]
- Tuned the internal queue size to reduce the chances of events being dropped. {pull}22650[22650]
- Add support for "http.request.mime_type" and "http.response.mime_type". {pull}22940[22940]


*Functionbeat*


*Winlogbeat*

- Set process.command_line and process.parent.command_line from Sysmon Event ID 1. {pull}17327[17327]
- Add support for event IDs 4673,4674,4697,4698,4699,4700,4701,4702,4768,4769,4770,4771,4776,4778,4779,4964 to the Security module {pull}17517[17517]
- Add registry and code signature information and ECS categorization fields for sysmon module {pull}18058[18058]
- Add file.pe and process.pe fields to ProcessCreate & LoadImage events in Sysmon module. {issue}17335[17335] {pull}22217[22217]
- Add dns.question.subdomain fields for sysmon DNS events. {pull}22999[22999]
- Add additional event categorization for security and sysmon modules. {pull}22988[22988]
- Add dns.question.top_level_domain fields for sysmon DNS events. {pull}23046[23046]

*Elastic Log Driver*

- Add support for `docker logs` command {pull}19531[19531]
- Add new winlogbeat security dashboard {pull}18775[18775]

==== Deprecated

*Affecting all Beats*

*Filebeat*


*Heartbeat*

*Journalbeat*

*Metricbeat*


*Packetbeat*

*Winlogbeat*

*Functionbeat*

==== Known Issue

*Journalbeat*




<|MERGE_RESOLUTION|>--- conflicted
+++ resolved
@@ -496,12 +496,9 @@
 - Add `event.category` "configuration" to zoom module events. {pull}23010[23010]
 - Add `network.direction` to auditd/log fileset. {pull}23041[23041]
 - Add logic for external network.direction in sophos xg fileset {pull}22973[22973]
-<<<<<<< HEAD
-- Add `network.direction` to netflow/log fileset. {pull}23052[23052]
-=======
 - Add top_level_domain enrichment for suricata/eve fileset. {pull}23046[23046]
 - Add top_level_domain enrichment for zeek/dns fileset. {pull}23046[23046]
->>>>>>> ea7717bc
+- Add `network.direction` to netflow/log fileset. {pull}23052[23052]
 
 *Heartbeat*
 
