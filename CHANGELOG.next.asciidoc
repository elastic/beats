--- conflicted
+++ resolved
@@ -232,13 +232,10 @@
 - Allow parsing bytes in and bytes out as long integer in CEF processor. {issue}36100[36100] {pull}36108[36108]
 - Add support for registered owners and users to AzureAD entity analytics provider. {pull}36092[36092]
 - Added support for Okta OAuth2 provider in the httpjson input. {pull}36273[36273]
-<<<<<<< HEAD
+- Add support of the interval parameter in Salesforce setupaudittrail-rest fileset. {issue}35917[35917] {pull}35938[35938]
 - Reduce HTTPJSON metrics allocations. {pull}36282[36282]
-=======
-- Add support of the interval parameter in Salesforce setupaudittrail-rest fileset. {issue}35917[35917] {pull}35938[35938]
-
-*Auditbeat*
->>>>>>> c7d587cc
+
+*Auditbeat*
 
 *Libbeat*
 
