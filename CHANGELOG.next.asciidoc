// Use these for links to issue and pulls. Note issues and pulls redirect one to
// each other on Github, so don't worry too much on using the right prefix.
:issue: https://github.com/elastic/beats/issues/
:pull: https://github.com/elastic/beats/pull/

=== Beats version HEAD
https://github.com/elastic/beats/compare/v7.0.0-alpha2...master[Check the HEAD diff]

==== Breaking changes

*Affecting all Beats*

- Update to Golang 1.12.1. {pull}11330[11330]
- Disable Alibaba Cloud and Tencent Cloud metadata providers by default. {pull}13812[12812]
- Libbeat: Do not overwrite agent.*, ecs.version, and host.name. {pull}14407[14407]
- Libbeat: Cleanup the x-pack licenser code to use the new license endpoint and the new format. {pull}15091[15091]
- Refactor metadata generator to support adding metadata across resources {pull}14875[14875]
- Variable substitution from environment variables is not longer supported. {pull}15937{15937}
- Change aws_elb autodiscover provider field name from elb_listener.* to aws.elb.*. {issue}16219[16219] {pull}16402{16402}
- Remove `AddDockerMetadata` and `AddKubernetesMetadata` processors from the `script` processor. They can still be used as normal processors in the configuration. {issue}16349[16349] {pull}16514[16514]
- Introduce APM libbeat instrumentation, active when running the beat with ELASTIC_APM_ACTIVE=true. {pull}17938[17938]
- Make error message about locked data path actionable. {pull}18667[18667]

*Auditbeat*


*Filebeat*

- Fix parsing of Elasticsearch node name by `elasticsearch/slowlog` fileset. {pull}14547[14547]
- Improve ECS field mappings in panw module.  event.outcome now only contains success/failure per ECS specification. {issue}16025[16025] {pull}17910[17910]
- Improve ECS categorization field mappings for nginx module. http.request.referrer only populated when nginx sets a value {issue}16174[16174] {pull}17844[17844]
- Improve ECS field mappings in santa module. move hash.sha256 to process.hash.sha256 & move certificate fields to santa.certificate . {issue}16180[16180] {pull}17982[17982]
- With the default configuration the cloud modules (aws, azure, googlecloud, o365, okta)
`forwarded` from the list. {issue}13920[13920]
* Cisco {pull}18753[18753]
* CrowdStrike {pull}19132[19132]
* Fortinet {pull}19133[19133]
* iptables {pull}18756[18756]
* Checkpoint {pull}18754[18754]
* Netflow {pull}19087[19087]
* Zeek {pull}19113[19113] (`forwarded` tag is not included by default)
* Suricata {pull}19107[19107] (`forwarded` tag is not included by default)
* CoreDNS {pull}19134[19134] (`forwarded` tag is not included by default)
* Envoy Proxy {pull}19134[19134] (`forwarded` tag is not included by default)
- Preserve case of http.request.method.  ECS prior to 1.6 specified normalizing to lowercase, which lost information. Affects filesets: apache/access, elasticsearch/audit, iis/access, iis/error, nginx/access, nginx/ingress_controller, aws/elb, suricata/eve, zeek/http. {issue}18154[18154] {pull}18359[18359]
- With the default configuration the cloud modules (aws, azure, googlecloud, o365, okta)
- With the default configuration the cef and panw modules will no longer send the `host`
`forwarded` from the list. {issue}13920[13920] {pull}18223[18223]
- Adds oauth support for httpjson input. {issue}18415[18415] {pull}18892[18892]
- Adds `split_events_by` option to httpjson input. {pull}19246[19246]
- Adds `date_cursor` option to httpjson input. {pull}19483[19483]
- Adds Gsuite module with SAML support. {pull}19329[19329]
- Adds Gsuite User Accounts support. {pull}19329[19329]
- Adds Gsuite Login audit support. {pull}19702[19702]
- Adds Gsuite Admin support. {pull}19769[19769]
- Adds Gsuite Drive support. {pull}19704[19704]
- Adds Gsuite Groups support. {pull}19725[19725]

*Heartbeat*


*Journalbeat*

- Improve parsing of syslog.pid in journalbeat to strip the username when present {pull}16116[16116]


*Metricbeat*

- Add new dashboard for VSphere host cluster and virtual machine {pull}14135[14135]
- kubernetes.container.cpu.limit.cores and kubernetes.container.cpu.requests.cores are now floats. {issue}11975[11975]
- Fix ECS compliance of user.id field in system/users  metricset {pull}19019[19019]

*Packetbeat*

- Added redact_headers configuration option, to allow HTTP request headers to be redacted whilst keeping the header field included in the beat. {pull}15353[15353]
- Add dns.question.subdomain and dns.question.top_level_domain fields. {pull}14578[14578]

*Winlogbeat*

- Add support to Sysmon file delete events (event ID 23). {issue}18094[18094]
- Improve ECS field mappings in Sysmon module. `related.hash`, `related.ip`, and `related.user` are now populated. {issue}18364[18364]
- Improve ECS field mappings in Sysmon module. Hashes are now also populated to the corresponding `process.hash`, `process.pe.imphash`, `file.hash`, or `file.pe.imphash`. {issue}18364[18364]
- Improve ECS field mappings in Sysmon module. `file.name`, `file.directory`, and `file.extension` are now populated. {issue}18364[18364]
- Improve ECS field mappings in Sysmon module. `rule.name` is populated for all events when present. {issue}18364[18364]
- Add Powershell module. Support for event ID's: `400`, `403`, `600`, `800`, `4103`, `4014`, `4105`, `4106`. {issue}16262[16262] {pull}18526[18526]
- Fix Powershell processing of downgraded engine events. {pull}18966[18966]
- Fix unprefixed fields in `fields.yml` for Powershell module {issue}18984[18984]

*Functionbeat*


==== Bugfixes

*Affecting all Beats*

- Fix a race condition with the Kafka pipeline client, it is possible that `Close()` get called before `Connect()` . {issue}11945[11945]
- Allow users to configure only `cluster_uuid` setting under `monitoring` namespace. {pull}14338[14338]
- Update replicaset group to apps/v1 {pull}15854[15802]
- Fix Kubernetes autodiscovery provider to correctly handle pod states and avoid missing event data {pull}17223[17223]
- Fix `add_cloud_metadata` to better support modifying sub-fields with other processors. {pull}13808[13808]
- Fix missing output in dockerlogbeat {pull}15719[15719]
- Do not load dashboards where not available. {pull}15802[15802]
- Fix issue where TLS settings would be ignored when a forward proxy was in use. {pull}15516{15516}
- Remove superfluous use of number_of_routing_shards setting from the default template. {pull}16038[16038]
- Fix index names for indexing not always guaranteed to be lower case. {pull}16081[16081]
- Upgrade go-ucfg to latest v0.8.1. {pull}15937{15937}
- Fix loading processors from annotation hints. {pull}16348[16348]
- Upgrade go-ucfg to latest v0.8.3. {pull}16450{16450}
- Add `ssl.ca_sha256` option to the supported TLS option, this allow to check that a specific certificate is used as part of the verified chain. {issue}15717[15717]
- Fix `NewContainerMetadataEnricher` to use default config for kubernetes module. {pull}16857[16857]
- Improve some logging messages for add_kubernetes_metadata processor {pull}16866{16866}
- Do not rotate log files on startup when interval is configured and rotateonstartup is disabled. {pull}17613[17613]
- Fix `setup.dashboards.index` setting not working. {pull}17749[17749]
- Fix goroutine leak and Elasticsearch output file descriptor leak when output reloading is in use. {issue}10491[10491] {pull}17381[17381]
- Fix Elasticsearch license endpoint URL referenced in error message. {issue}17880[17880] {pull}18030[18030]
- Change `decode_json_fields` processor, to merge parsed json objects with existing objects in the event instead of fully replacing them. {pull}17958[17958]
- Gives monitoring reporter hosts, if configured, total precedence over corresponding output hosts. {issue}17937[17937] {pull}17991[17991]
- [Autodiscover] Check if runner is already running before starting again. {pull}18564[18564]
- Fix `keystore add` hanging under Windows. {issue}18649[18649] {pull}18654[18654]
- Fix regression in `add_kubernetes_metadata`, so configured `indexers` and `matchers` are used if defaults are not disabled. {issue}18481[18481] {pull}18818[18818]
- Fix the `translate_sid` processor's handling of unconfigured target fields. {issue}18990[18990] {pull}18991[18991]
- Fixed a service restart failure under Windows. {issue}18914[18914] {pull}18916[18916]
- Fix metrics hints builder to avoid wrong container metadata usage when port is not exposed {pull}18979[18979]
- Server-side TLS config now validates certificate and key are both specified {pull}19584[19584]

*Auditbeat*

- system/socket: Fixed compatibility issue with kernel 5.x. {pull}15771[15771]
- system/package: Fix parsing of Installed-Size field of DEB packages. {issue}16661[16661] {pull}17188[17188]
- system module: Fix panic during initialisation when /proc/stat can't be read. {pull}17569[17569]
- system/package: Fix an error that can occur while trying to persist package metadata. {issue}18536[18536] {pull}18887[18887]
- system/socket: Fix dataset using 100% CPU and becoming unresponsive in some scenarios. {pull}19033[19033] {pull}19764[19764]
- system/socket: Fixed tracking of long-running connections. {pull}19033[19033]

*Filebeat*

- cisco/asa fileset: Fix parsing of 302021 message code. {pull}14519[14519]
- Fix filebeat azure dashboards, event category should be `Alert`. {pull}14668[14668]
- Fixed dashboard for Cisco ASA Firewall. {issue}15420[15420] {pull}15553[15553]
- Add shared_credential_file to cloudtrail config {issue}15652[15652] {pull}15656[15656]
- Fix s3 input with cloudtrail fileset reading json file. {issue}16374[16374] {pull}16441[16441]
- Fix merging of fileset inputs to replace paths and append processors. {pull}16450{16450}
- Add queue_url definition in manifest file for aws module. {pull}16640{16640}
- Fixed various Cisco FTD parsing issues. {issue}16863[16863] {pull}16889[16889]
- Fix default index pattern in IBM MQ filebeat dashboard. {pull}17146[17146]
- Fix `elasticsearch.gc` fileset to not collect _all_ logs when Elasticsearch is running in Docker. {issue}13164[13164] {issue}16583[16583] {pull}17164[17164]
- Fixed a mapping exception when ingesting CEF logs that used the spriv or dpriv extensions. {issue}17216[17216] {pull}17220[17220]
- Fixed a mapping exception when ingesting Logstash plain logs (7.4+) with pipeline ids containing non alphanumeric chars. {issue}17242[17242] {pull}17243[17243]
- Fixed MySQL slowlog module causing "regular expression has redundant nested repeat operator" warning in Elasticsearch. {issue}17086[17086] {pull}17156[17156]
- CEF: Fixed decoding errors caused by trailing spaces in messages. {pull}17253[17253]
- Fixed activemq module causing "regular expression has redundant nested repeat operator" warning in Elasticsearch. {pull}17428[17428]
- Fix issue 17734 to retry on rate-limit error in the Filebeat httpjson input. {issue}17734[17734] {pull}17735[17735]
- Remove migrationVersion map 7.7.0 reference from Kibana dashboard file to fix backward compatibility issues. {pull}17425[17425]
- Fixed `cloudfoundry.access` to have the correct `cloudfoundry.app.id` contents. {pull}17847[17847]
- Fixing `ingress_controller.` fields to be of type keyword instead of text. {issue}17834[17834]
- Fixed typo in log message. {pull}17897[17897]
- Unescape file name from SQS message. {pull}18370[18370]
- Improve cisco asa and ftd pipelines' failure handler to avoid mapping temporary fields. {issue}18391[18391] {pull}18392[18392]
- Fix source.address not being set for nginx ingress_controller {pull}18511[18511]
- Fix PANW module wrong mappings for bytes and packets counters. {issue}18522[18522] {pull}18525[18525]
- Fixed ingestion of some Cisco ASA and FTD messages when a hostname was used instead of an IP for NAT fields. {issue}14034[14034] {pull}18376[18376]
- Fix `o365.audit` failing to ingest events when ip address is surrounded by square brackets. {issue}18587[18587] {pull}18591[18591]
- Fix `o365` module ignoring `var.api` settings. {pull}18948[18948]
- Fix improper nesting of session_issuer object in aws cloudtrail fileset. {issue}18894[18894] {pull}18915[18915]
- Fix Cisco ASA ASA 3020** and 106023 messages {pull}17964[17964]
- Add missing `default_field: false` to aws filesets fields.yml. {pull}19568[19568]
- Fix bug with empty filter values in system/service {pull}19812[19812]
<<<<<<< HEAD
=======
- Fix S3 input to trim delimiter /n from each log line. {pull}19972[19972]
- Fix auditd module syscall table for ppc64 and ppc64le. {pull}20052[20052]
- Fix Filebeat OOMs on very long lines {issue}19500[19500], {pull}19552[19552]
- Fix s3 input parsing json file without expand_event_list_from_field. {issue}19902[19902] {pull}19962[19962]
- Ignore missing in Zeek module when dropping unecessary fields. {pull}19984[19984]
- Fix s3 input parsing json file without expand_event_list_from_field. {issue}19902[19902] {pull}19962[19962] {pull}20370[20370]
- Fix millisecond timestamp normalization issues in CrowdStrike module {issue}20035[20035], {pull}20138[20138]
- Fix support for message code 106100 in Cisco ASA and FTD. {issue}19350[19350] {pull}20245[20245]
- Fix event.outcome logic for azure/siginlogs fileset {pull}20254[20254]
- Fix `fortinet` setting `event.timezone` to the system one when no `tz` field present {pull}20273[20273]
- Fix `okta` geoip lookup in pipeline for `destination.ip` {pull}20454[20454]
- Fix mapping exception in the `googlecloud/audit` dataset pipeline. {issue}18465[18465] {pull}20465[20465]
- Fix `cisco` asa and ftd parsing of messages 106102 and 106103. {pull}20469[20469]
- Improve validation checks for Azure configuration {issue}20369[20369] {pull}20389[20389]
- Fix event.kind for system/syslog pipeline {issue}20365[20365] {pull}20390[20390]
- Fix event.type for zeek/ssl and duplicate event.category for zeek/connection {pull}20696[20696]
- Fix long registry migration times. {pull}20717[20717] {issue}20705[20705]
- Fix event types and categories in auditd module to comply with ECS {pull}20652[20652]
- Update documentation in the azure module filebeat. {pull}20815[20815]
- Remove wrongly mapped `tls.client.server_name` from `fortinet/firewall` fileset. {pull}20983[20983]
- Fix an error updating file size being logged when EOF is reached. {pull}21048[21048]
- Fix error when processing AWS Cloudtrail Digest logs. {pull}21086[21086] {issue}20943[20943]
- Provide backwards compatibility for the `set` processor when Elasticsearch is less than 7.9.0. {pull}20908[20908]
- Handle multiple upstreams in ingress-controller. {pull}21215[21215]
- Provide backwards compatibility for the `append` processor when Elasticsearch is less than 7.10.0. {pull}21159[21159]
- Fix checkpoint module when logs contain time field. {pull}20567[20567]
- Add field limit check for AWS Cloudtrail flattened fields. {pull}21388[21388] {issue}21382[21382]
- Fix syslog RFC 5424 parsing in the CheckPoint module. {pull}21854[21854]
- Fix incorrect connection state mapping in zeek connection pipeline. {pull}22151[22151] {issue}22149[22149]
- Fix handing missing eventtime and assignip field being set to N/A for fortinet module. {pull}22361[22361]
- Fix for `field [source] not present as part of path [source.ip]` error in azure pipelines. {pull}22377[22377]
>>>>>>> e1a9e2c9

*Heartbeat*

- Fixed excessive memory usage introduced in 7.5 due to over-allocating memory for HTTP checks. {pull}15639[15639]
- Fixed scheduler shutdown issues which would in rare situations cause a panic due to semaphore misuse. {pull}16397[16397]
- Fixed TCP TLS checks to properly validate hostnames, this broke in 7.x and only worked for IP SANs. {pull}17549[17549]

*Heartbeat*


*Journalbeat*


*Metricbeat*

- Fix checking tagsFilter using length in cloudwatch metricset. {pull}14525[14525]
- Fixed bug with `elasticsearch/cluster_stats` metricset not recording license expiration date correctly. {issue}14541[14541] {pull}14591[14591]
- Log bulk failures from bulk API requests to monitoring cluster. {issue}14303[14303] {pull}14356[14356]
- Fixed bug with `elasticsearch/cluster_stats` metricset not recording license ID in the correct field. {pull}14592[14592]
- Change lookup_fields from metricset.host to service.address {pull}15883[15883]
- Fix skipping protocol scheme by light modules. {pull}16205[pull]
- Made `logstash-xpack` module once again have parity with internally-collected Logstash monitoring data. {pull}16198[16198]
- Revert changes in `docker` module: add size flag to docker.container. {pull}16600[16600]
- Fix detection and logging of some error cases with light modules. {pull}14706[14706]
- Dynamically choose a method for the system/service metricset to support older linux distros. {pull}16902[16902]
- Reduce memory usage in `elasticsearch/index` metricset. {issue}16503[16503] {pull}16538[16538]
- Fix issue in Jolokia module when mbean contains multiple quoted properties. {issue}17375[17375] {pull}17374[17374]
- Further revise check for bad data in docker/memory. {pull}17400[17400]
- Fix how we filter services by name in system/service {pull}17400[17400]
- Fix cloudwatch metricset missing tags collection. {issue}17419[17419] {pull}17424[17424]
- check if cpuOptions field is nil in DescribeInstances output in ec2 metricset. {pull}17418[17418]
- Fix aws.s3.bucket.name terms_field in s3 overview dashboard. {pull}17542[17542]
- Fix Unix socket path in memcached. {pull}17512[17512]
- Fix azure storage dashboards. {pull}17590[17590]
- Metricbeat no longer needs to be started strictly after Logstash for `logstash-xpack` module to report correct data. {issue}17261[17261] {pull}17497[17497]
- Fix pubsub metricset to collect all GA stage metrics from gcp stackdriver. {issue}17154[17154] {pull}17600[17600]
- Add privileged option so as mb to access data dir in Openshift. {pull}17606[17606]
- Fix "ID" event generator of Google Cloud module {issue}17160[17160] {pull}17608[17608]
- Add privileged option for Auditbeat in Openshift {pull}17637[17637]
- Fix storage metricset to allow config without region/zone. {issue}17623[17623] {pull}17624[17624]
- Fix overflow on Prometheus rates when new buckets are added on the go. {pull}17753[17753]
- Add a switch to the driver definition on SQL module to use pretty names {pull}17378[17378]
- Remove specific win32 api errors from events in perfmon. {issue}18292[18292] {pull}18361[18361]
- Remove required for region/zone and make stackdriver a metricset in googlecloud. {issue}16785[16785] {pull}18398[18398]
- Fix application_pool metricset after pdh changes. {pull}18477[18477]
- Fix tags_filter for cloudwatch metricset in aws. {pull}18524[18524]
- Fix panic on `metricbeat test modules` when modules are configured in `metricbeat.modules`. {issue}18789[18789] {pull}18797[18797]
- Fix getting gcp compute instance metadata with partial zone/region in config. {pull}18757[18757]
- Add missing network.sent_packets_count metric into compute metricset in googlecloud module. {pull}18802[18802]
- Fix compute and pubsub dashboard for googlecloud module. {issue}18962[18962] {pull}18980[18980]
- Fix crash on vsphere module when Host information is not available. {issue}18996[18996] {pull}19078[19078]
- Fix incorrect usage of hints builder when exposed port is a substring of the hint {pull}19052[19052]
- Stop counterCache only when already started {pull}19103[19103]
- Remove dedot for tag values in aws module. {issue}19112[19112] {pull}19221[19221]
- Fix mapping of service start type in the service metricset, windows module. {pull}19551[19551]
- Fix SQL module mapping NULL values as string {pull}18955[18955] {issue}18898[18898
<<<<<<< HEAD
=======
- Modify doc for app_insights metricset to contain example of config. {pull}20185[20185]
- Add required option for `metrics` in app_insights. {pull}20406[20406]
- Groups same timestamp metric values to one event in the app_insights metricset. {pull}20403[20403]
- Updates vm_compute metricset with more info on guest metrics. {pull}20448[20448]
- Add fallback for PdhExpandWildCardPathW failing in perfmon metricset. {issue}20139[20139] {pull}20630[20630]
- Fix resource tags in aws cloudwatch metricset {issue}20326[20326]  {pull}20385[20385]
- Add support for azure light metricset app_stats. {pull}20639[20639]
- Fix ec2 disk and network metrics to use Sum statistic method. {pull}20680[20680]
- Fill cloud.account.name with accountID if account alias doesn't exist. {pull}20736[20736]
- Fix ec2 disk and network metrics to use Sum statistic method. {pull}20680[20680]
- The Kibana collector applies backoff when errored at getting usage stats {pull}20772[20772]
- Update fields.yml in the azure module, missing metrics field. {pull}20918[20918]
- The `elasticsearch/index` metricset only requests wildcard expansion for hidden indices if the monitored Elasticsearch cluster supports it. {pull}20938[20938]
- Disable Kafka metricsets based on Jolokia by default. They require a different configuration. {pull}20989[20989]
- Fix panic index out of range error when getting AWS account name. {pull}21101[21101] {issue}21095[21095]
- Handle missing counters in the application_pool metricset. {pull}21071[21071]
- Fix timestamp handling in remote_write. {pull}21166[21166]
- Fix remote_write flaky test. {pull}21173[21173]
- Visualization title fixes in aws, azure and googlecloud compute dashboards. {pull}21098[21098]
- Fix retrieving resources by ID for the azure module. {pull}21711[21711] {issue}21707[21707]
- Use timestamp from CloudWatch API when creating events. {pull}21498[21498]
- Report the correct windows events for system/filesystem {pull}21758[21758]
- Fix regular expression in windows/permfon. {pull}22146[22146] {issue}21125[21125]
- Fix azure storage event format. {pull}21845[21845]
- Fix panic in kubernetes autodiscover related to keystores {issue}21843[21843] {pull}21880[21880]
- [Kubernetes] Remove redundant dockersock volume mount {pull}22009[22009]
- Revert change to report `process.memory.rss` as `process.memory.wss` on Windows. {pull}22055[22055]
- Fix instance name in perfmon metricset. {issue}22218[22218] {pull}22261[22261]
- Add interval information to `monitor` metricset in azure. {pull}22152[22152]
- Remove io.time from windows {pull}22237[22237]
>>>>>>> e1a9e2c9

*Packetbeat*


*Winlogbeat*


*Functionbeat*


==== Added

*Affecting all Beats*

- Decouple Debug logging from fail_on_error logic for rename, copy, truncate processors {pull}12451[12451]
- Allow a beat to ship monitoring data directly to an Elasticsearch monitoring cluster. {pull}9260[9260]
- Updated go-seccomp-bpf library to v1.1.0 which updates syscall lists for Linux v5.0. {pull}11394[11394]
- add_host_metadata is no GA. {pull}13148[13148]
- Add `providers` setting to `add_cloud_metadata` processor. {pull}13812[13812]
- Ensure that init containers are no longer tailed after they stop {pull}14394[14394]
- Fingerprint processor adds a new xxhash hashing algorithm {pull}15418[15418]
- Add configuration for APM instrumentation and expose the tracer trough the Beat object. {pull}17938[17938]
- Include network information by default on add_host_metadata and add_observer_metadata. {issue}15347[15347] {pull}16077[16077]
- Add `aws_ec2` provider for autodiscover. {issue}12518[12518] {pull}14823[14823]
- Add support for multiple password in redis output. {issue}16058[16058] {pull}16206[16206]
- Add support for Histogram type in fields.yml {pull}16570[16570]
- Remove experimental flag from `setup.template.append_fields` {pull}16576[16576]
- Add support for kubernetes provider to recognize namespace level defaults {pull}16321[16321]
- Add capability of enrich `container.id` with process id in `add_process_metadata` processor {pull}15947[15947]
- Update documentation for system.process.memory fields to include clarification on Windows os's. {pull}17268[17268]
- Add `urldecode` processor to for decoding URL-encoded fields. {pull}17505[17505]
- Add keystore support for autodiscover static configurations. {pull]16306[16306]
- When using the `decode_json_fields` processor, decoded fields are now deep-merged into existing event. {pull}17958[17958]
- Add keystore support for autodiscover static configurations. {pull]16306[16306]
- Add TLS support to Kerberos authentication in Elasticsearch. {pull}18607[18607]
- Add support for multiple sets of hints on autodiscover {pull}18883[18883]
- Add a configurable delay between retries when an app metadata cannot be retrieved by `add_cloudfoundry_metadata`. {pull}19181[19181]
- Added the `max_cached_sessions` option to the script processor. {pull}19562[19562]
<<<<<<< HEAD
=======
- Add minimum cache TTL for successful DNS responses. {pull}18986[18986]
- Add support for DNS over TLS for the `dns` processor. {pull}19321[19321]
- Set index.max_docvalue_fields_search in index template to increase value to 200 fields. {issue}20215[20215]
- Add leader election for Kubernetes autodiscover. {pull}20281[20281]
- Add capability of enriching process metadata with contianer id also for non-privileged containers in `add_process_metadata` processor. {pull}19767[19767]
- Add replace_fields config option in add_host_metadata for replacing host fields. {pull}20490[20490] {issue}20464[20464]
- Add container ECS fields in kubernetes metadata. {pull}20984[20984]
- Add ingress controller dashboards. {pull}21052[21052]
- Added experimental `citrix` module. {pull}20820[20820]
- Added experimental `cyberark` module. {pull}20820[20820]
- Added experimental `proofpoint` module. {pull}20820[20820]
- Added experimental `snort` module. {pull}20820[20820]
- Added experimental `symantec` module. {pull}20820[20820]
- Added experimental dataset `barracuda/spamfirewall`. {pull}20820[20820]
- Added experimental dataset `cisco/meraki`. {pull}20820[20820]
- Added experimental dataset `f5/bigipafm`. {pull}20820[20820]
- Added experimental dataset `fortinet/fortimail`. {pull}20820[20820]
- Added experimental dataset `fortinet/fortimanager`. {pull}20820[20820]
- Added experimental dataset `juniper/netscreen`. {pull}20820[20820]
- Added experimental dataset `sophos/utm`. {pull}20820[20820]
- Add Cloud Foundry tags in related events. {pull}21177[21177]
- Cloud Foundry metadata is cached to disk. {pull}20775[20775]
- Add option to select the type of index template to load: legacy, component, index. {pull}21212[21212]
- Release `add_cloudfoundry_metadata` as GA. {pull}21525[21525]
- Added Kafka version 2.2 to the list of supported versions. {pull}22328[22328]
>>>>>>> e1a9e2c9

*Auditbeat*

- Reference kubernetes manifests include configuration for auditd and enrichment with kubernetes metadata. {pull}17431[17431]
- Reference kubernetes manifests mount data directory from the host, so data persist between executions in the same node. {pull}17429[17429]
- Log to stderr when running using reference kubernetes manifests. {pull}17443[174443]
- Fix syscall kprobe arguments for 32-bit systems in socket module. {pull}17500[17500]
- Add ECS categorization info for auditd module {pull}18596[18596]

*Filebeat*


- `container` and `docker` inputs now support reading of labels and env vars written by docker JSON file logging driver. {issue}8358[8358]
- Add `index` option to all inputs to directly set a per-input index value. {pull}14010[14010]
- Add ECS tls fields to zeek:smtp,rdp,ssl and aws:s3access,elb {issue}15757[15757] {pull}15935[15936]
- Add ingress nginx controller fileset {pull}16197[16197]
- move create-[module,fileset,fields] to mage and enable in x-pack/filebeat {pull}15836[15836]
- Work on e2e ACK's for the azure-eventhub input {issue}15671[15671] {pull}16215[16215]
- Add a TLS test and more debug output to httpjson input {pull}16315[16315]
- Add an SSL config example in config.yml for filebeat MISP module. {pull}16320[16320]
- Improve ECS categorization, container & process field mappings in auditd module. {issue}16153[16153] {pull}16280[16280]
- Add cloudwatch fileset and ec2 fileset in aws module. {issue}13716[13716] {pull}16579[16579]
- Improve the decode_cef processor by reducing the number of memory allocations. {pull}16587[16587]
- Add custom string mapping to CEF module to support Forcepoint NGFW {issue}14663[14663] {pull}15910[15910]
- Add ECS related fields to CEF module {issue}16157[16157] {pull}16338[16338]
- Improve ECS categorization, host field mappings in elasticsearch module. {issue}16160[16160] {pull}16469[16469]
- Add pattern for Cisco ASA / FTD Message 734001 {issue}16212[16212] {pull}16612[16612]
- Added new module `o365` for ingesting Office 365 management activity API events. {issue}16196[16196] {pull}16386[16386]
- Add Filebeat Okta module. {pull}16362[16362]
- Add source field in k8s events {pull}17209[17209]
- Improve AWS cloudtrail field mappings {issue}16086[16086] {issue}16110[16110] {pull}17155[17155]
- Added new module `crowdstrike` for ingesting Crowdstrike Falcon streaming API endpoint event data. {pull}16988[16988]
- Move azure-eventhub input to GA. {issue}15671[15671] {pull}17313[17313]
- Added documentation for running Filebeat in Cloud Foundry. {pull}17275[17275]
- Added access_key_id, secret_access_key and session_token into aws module config. {pull}17456[17456]
- Release Google Cloud module as GA. {pull}17511[17511]
- Update filebeat httpjson input to support pagination via Header and Okta module. {pull}16354[16354]
- Added new Checkpoint Syslog filebeat module. {pull}17682[17682]
- Added Unix stream socket support as an input source and a syslog input source. {pull}17492[17492]
- Added new Fortigate Syslog filebeat module. {pull}17890[17890]
- Added an input option `publisher_pipeline.disable_host` to disable `host.name`
from being added to events by default. {pull}18159[18159]
- Change the `json.*` input settings implementation to merge parsed json objects with existing objects in the event instead of fully replacing them. {pull}17958[17958]
- Added http_endpoint input{pull}18298[18298]
- Add support for array parsing in azure-eventhub input. {pull}18585[18585]
- Added `observer.vendor`, `observer.product`, and `observer.type` to PANW module events. {pull}18223[18223]
- Improve ECS categorization field mappings in coredns module. {issue}16159[16159] {pull}18424[18424]
- Improve ECS categorization field mappings in envoyproxy module. {issue}16161[16161] {pull}18395[18395]
- Improve ECS categorization field mappings in cisco module. {issue}16028[16028] {pull}18537[18537]
- Add geoip AS lookup & improve ECS categorization in aws cloudtrail fileset. {issue}18644[18644] {pull}18958[18958]
- Improved performance of PANW sample dashboards. {issue}19031[19031] {pull}19032[19032]
- Add support for v1 consumer API in Cloud Foundry input, use it by default. {pull}19125[19125]
- Add new mode to multiline reader to aggregate constant number of lines {pull}18352[18352]
- Changed the panw module to pass through (rather than drop) message types other than threat and traffic. {issue}16815[16815] {pull}19375[19375]
- Improve ECS categorization field mappings in traefik module. {issue}16183[16183] {pull}19379[19379]
- Improve ECS categorization field mappings in azure module. {issue}16155[16155] {pull}19376[19376]
- Add text & flattened versions of fields with unknown subfields in aws cloudtrail fileset. {issue}18866[18866] {pull}19121[19121]
- Added Microsoft Defender ATP Module. {issue}17997[17997] {pull}19197[19197]
- Add experimental dataset tomcat/log for Apache TomCat logs {pull}19713[19713]
- Add experimental dataset netscout/sightline for Netscout Arbor Sightline logs {pull}19713[19713]
- Add experimental dataset barracuda/waf for Barracuda Web Application Firewall logs {pull}19713[19713]
- Add experimental dataset f5/bigipapm for F5 Big-IP Access Policy Manager logs {pull}19713[19713]
- Add experimental dataset bluecoat/director for Bluecoat Director logs {pull}19713[19713]
- Add experimental dataset cisco/nexus for Cisco Nexus logs {pull}19713[19713]
- Add experimental dataset citrix/virtualapps for Citrix Virtual Apps logs {pull}19713[19713]
- Add experimental dataset cylance/protect for Cylance Protect logs {pull}19713[19713]
- Add experimental dataset fortinet/clientendpoint for Fortinet FortiClient Endpoint Protection logs {pull}19713[19713]
- Add experimental dataset imperva/securesphere for Imperva Secure Sphere logs {pull}19713[19713]
- Add experimental dataset infoblox/nios for Infoblox Network Identity Operating System logs {pull}19713[19713]
- Add experimental dataset juniper/junos for Juniper Junos OS logs {pull}19713[19713]
- Add experimental dataset kaspersky/av for Kaspersky Anti-Virus logs {pull}19713[19713]
- Add experimental dataset microsoft/dhcp for Microsoft DHCP Server logs {pull}19713[19713]
- Add experimental dataset tenable/nessus_security for Tenable Nessus Security Scanner logs {pull}19713[19713]
- Add experimental dataset rapid7/nexpose for Rapid7 Nexpose logs {pull}19713[19713]
- Add experimental dataset radware/defensepro for Radware DefensePro logs {pull}19713[19713]
- Add experimental dataset sonicwall/firewall for Sonicwall Firewalls logs {pull}19713[19713]
- Add experimental dataset squid/log for Squid Proxy Server logs {pull}19713[19713]
- Add experimental dataset zscaler/zia for Zscaler Internet Access logs {pull}19713[19713]

*Heartbeat*


*Heartbeat*

*Journalbeat*

- Added an `id` config option to inputs to allow running multiple inputs on the
same journal. {pull}18467[18467]

*Metricbeat*

- Move the windows pdh implementation from perfmon to a shared location in order for future modules/metricsets to make use of. {pull}15503[15503]
- Add DynamoDB AWS Metricbeat light module {pull}15097[15097]
- Add IBM MQ light-weight Metricbeat module {pull}15301[15301]
- Add mixer metricset for Istio Metricbeat module {pull}15696[15696]
- Add mesh metricset for Istio Metricbeat module{pull}15535[15535]
- Add pilot metricset for Istio Metricbeat module {pull}15761[15761]
- Add galley metricset for Istio Metricbeat module {pull}15857[15857]
- Add `key/value` mode for SQL module. {issue}15770[15770] {pull]15845[15845]
- Add support for Unix socket in Memcached metricbeat module. {issue}13685[13685] {pull}15822[15822]
- Add `up` metric to prometheus metrics collected from host {pull}15948[15948]
- Add citadel metricset for Istio Metricbeat module {pull}15990[15990]
- Add collecting AuroraDB metrics in rds metricset. {issue}14142[14142] {pull}16004[16004]
- Add database_account azure metricset. {issue}15758[15758]
- Add Load Balancing metricset to GCP {pull}15559[15559]
- Add OpenMetrics Metricbeat module {pull}16596[16596]
- Add system/users metricset as beta {pull}16569[16569]
- Add additional cgroup fields to docker/diskio{pull}16638[16638]
- Add Prometheus remote write endpoint {pull}16609[16609]
- Add support for CouchDB v2 {issue}16352[16352] {pull}16455[16455]
- Release Zookeeper/connection module as GA. {issue}14281[14281] {pull}17043[17043]
- Add dashboard for pubsub metricset in googlecloud module. {pull}17161[17161]
- Replace vpc metricset into vpn, transitgateway and natgateway metricsets. {pull}16892[16892]
- Use Elasticsearch histogram type to store Prometheus histograms {pull}17061[17061]
- Allow to rate Prometheus counters when scraping them {pull}17061[17061]
- Release Oracle module as GA. {issue}14279[14279] {pull}16833[16833]
- Add Storage metricsets to GCP module {pull}15598[15598]
- Release vsphere module as GA. {issue}15798[15798] {pull}17119[17119]
- Add PubSub metricset to Google Cloud Platform module {pull}15536[15536]
- Add final tests and move label to GA for the azure module in metricbeat. {pull}17319[17319]
- Added documentation for running Metricbeat in Cloud Foundry. {pull}17275[17275]
- Reference kubernetes manifests mount data directory from the host when running metricbeat as daemonset, so data persist between executions in the same node. {pull}17429[17429]
- Stack Monitoring modules now auto-configure required metricsets when `xpack.enabled: true` is set. {issue}16471[[16471] {pull}17609[17609]
- Add aggregation aligner as a config parameter for googlecloud stackdriver metricset. {issue}17141[[17141] {pull}17719[17719]
- Stack Monitoring modules now auto-configure required metricsets when `xpack.enabled: true` is set. {issue}16471[[16471] {pull}17609[17609]
- Collect new `bulk` indexing metrics from Elasticsearch when `xpack.enabled:true` is set. {issue} {pull}17992[17992]
- Remove requirement to connect as sysdba in Oracle module {issue}15846[15846] {pull}18182[18182]
- Update MSSQL module to fix some SSPI authentication and add brackets to USE statements {pull}17862[17862]]
- Add client address to events from http server module {pull}18336[18336]
- Add memory metrics into compute googlecloud. {pull}18802[18802]
- Add Tomcat overview dashboard {pull}14026[14026]
- Add support for v1 consumer API in Cloud Foundry module, use it by default. {pull}19268[19268]
- The `elasticsearch/index` metricset now collects metrics for hidden indices as well. {issue}18639[18639] {pull}18703[18703]
- Adds support for app insights metrics in the azure module. {issue}18570[18570] {pull}18940[18940]
- Added cache and connection_errors metrics to status metricset of MySQL module {issue}16955[16955] {pull}19844[19844]

*Packetbeat*

`host` metadata fields when processing network data from network tap or mirror
port. {pull}19209[19209]


*Functionbeat*

<<<<<<< HEAD
=======
- Add monitoring info about triggered functions. {pull}14876[14876]
- Add Google Cloud Platform support. {pull}13598[13598]
- Add basic ECS categorization and `cloud` fields. {pull}19174[19174]
- Add support for parallelization factor for kinesis. {pull}20727[20727]
>>>>>>> e1a9e2c9

*Winlogbeat*

- Set process.command_line and process.parent.command_line from Sysmon Event ID 1. {pull}17327[17327]
- Add support for event IDs 4673,4674,4697,4698,4699,4700,4701,4702,4768,4769,4770,4771,4776,4778,4779,4964 to the Security module {pull}17517[17517]
- Add registry and code signature information and ECS categorization fields for sysmon module {pull}18058[18058]

*Elastic Log Driver*
- Add support for `docker logs` command {pull}19531[19531]

==== Deprecated

*Affecting all Beats*

*Filebeat*


*Heartbeat*

*Journalbeat*

*Metricbeat*


*Packetbeat*

*Winlogbeat*

*Functionbeat*

==== Known Issue

*Journalbeat*
<<<<<<< HEAD


=======
>>>>>>> e1a9e2c9
<|MERGE_RESOLUTION|>--- conflicted
+++ resolved
@@ -165,8 +165,6 @@
 - Fix Cisco ASA ASA 3020** and 106023 messages {pull}17964[17964]
 - Add missing `default_field: false` to aws filesets fields.yml. {pull}19568[19568]
 - Fix bug with empty filter values in system/service {pull}19812[19812]
-<<<<<<< HEAD
-=======
 - Fix S3 input to trim delimiter /n from each log line. {pull}19972[19972]
 - Fix auditd module syscall table for ppc64 and ppc64le. {pull}20052[20052]
 - Fix Filebeat OOMs on very long lines {issue}19500[19500], {pull}19552[19552]
@@ -198,7 +196,6 @@
 - Fix incorrect connection state mapping in zeek connection pipeline. {pull}22151[22151] {issue}22149[22149]
 - Fix handing missing eventtime and assignip field being set to N/A for fortinet module. {pull}22361[22361]
 - Fix for `field [source] not present as part of path [source.ip]` error in azure pipelines. {pull}22377[22377]
->>>>>>> e1a9e2c9
 
 *Heartbeat*
 
@@ -255,8 +252,6 @@
 - Remove dedot for tag values in aws module. {issue}19112[19112] {pull}19221[19221]
 - Fix mapping of service start type in the service metricset, windows module. {pull}19551[19551]
 - Fix SQL module mapping NULL values as string {pull}18955[18955] {issue}18898[18898
-<<<<<<< HEAD
-=======
 - Modify doc for app_insights metricset to contain example of config. {pull}20185[20185]
 - Add required option for `metrics` in app_insights. {pull}20406[20406]
 - Groups same timestamp metric values to one event in the app_insights metricset. {pull}20403[20403]
@@ -287,7 +282,6 @@
 - Fix instance name in perfmon metricset. {issue}22218[22218] {pull}22261[22261]
 - Add interval information to `monitor` metricset in azure. {pull}22152[22152]
 - Remove io.time from windows {pull}22237[22237]
->>>>>>> e1a9e2c9
 
 *Packetbeat*
 
@@ -326,8 +320,6 @@
 - Add support for multiple sets of hints on autodiscover {pull}18883[18883]
 - Add a configurable delay between retries when an app metadata cannot be retrieved by `add_cloudfoundry_metadata`. {pull}19181[19181]
 - Added the `max_cached_sessions` option to the script processor. {pull}19562[19562]
-<<<<<<< HEAD
-=======
 - Add minimum cache TTL for successful DNS responses. {pull}18986[18986]
 - Add support for DNS over TLS for the `dns` processor. {pull}19321[19321]
 - Set index.max_docvalue_fields_search in index template to increase value to 200 fields. {issue}20215[20215]
@@ -353,7 +345,6 @@
 - Add option to select the type of index template to load: legacy, component, index. {pull}21212[21212]
 - Release `add_cloudfoundry_metadata` as GA. {pull}21525[21525]
 - Added Kafka version 2.2 to the list of supported versions. {pull}22328[22328]
->>>>>>> e1a9e2c9
 
 *Auditbeat*
 
@@ -498,13 +489,10 @@
 
 *Functionbeat*
 
-<<<<<<< HEAD
-=======
 - Add monitoring info about triggered functions. {pull}14876[14876]
 - Add Google Cloud Platform support. {pull}13598[13598]
 - Add basic ECS categorization and `cloud` fields. {pull}19174[19174]
 - Add support for parallelization factor for kinesis. {pull}20727[20727]
->>>>>>> e1a9e2c9
 
 *Winlogbeat*
 
@@ -538,8 +526,5 @@
 ==== Known Issue
 
 *Journalbeat*
-<<<<<<< HEAD
-
-
-=======
->>>>>>> e1a9e2c9
+
+
