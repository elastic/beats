// Use these for links to issue and pulls. Note issues and pulls redirect one to
// each other on Github, so don't worry too much on using the right prefix.
:issue: https://github.com/elastic/beats/issues/
:pull: https://github.com/elastic/beats/pull/

=== Beats version HEAD
https://github.com/elastic/beats/compare/v7.0.0-alpha2...master[Check the HEAD diff]

==== Breaking changes

*Affecting all Beats*

- Remove the deprecated `xpack.monitoring.*` settings. Going forward only `monitoring.*` settings may be used. {issue}9424[9424] {pull}18608[18608]
- Remove deprecated/undocumented IncludeCreatorMetadata setting from kubernetes metadata config options {pull}28006[28006]
- Remove deprecated fields from kubernetes module {pull}28046[28046]
- Remove deprecated config option aws_partition. {pull}28120[28120]
- Improve stats API {pull}27963[27963]
- Libbeat: logp package forces ECS compliant logs. Logs are JSON formatted. Options to enable ECS/JSON have been removed. {issue}15544[15544] {pull}28573[28573]
- Update docker client. {pull}28716[28716]
- Remove `auto` from the available options of `setup.ilm.enabled` and set the default value to `true`. {pull}28671[28671]
- add_process_metadata processor: Replace usage of deprecated `process.ppid` field with `process.parent.pid`. {pull}28620[28620]
- add_docker_metadata processor: Replace usage of deprecated `process.ppid` field with `process.parent.pid`. {pull}28620[28620]
- Use data streams instead of indices for storing events from Beats. {pull}28450[28450]
- Remove option `setup.template.type` and always load composable template with data streams. {pull}28450[28450]
- Remove several ILM options (`rollover_alias` and `pattern`) as data streams does not require index aliases. {pull}28450[28450]
- Index template's default_fields setting is only populated with ECS fields. {pull}28596[28596] {issue}28215[28215]
- Remove deprecated `--template` and `--ilm-policy` flags. Use `--index-management` instead. {pull}28870[28870]
- Remove options `logging.files.suffix` and default to datetime endings. {pull}28927[28927]
- Remove Journalbeat. Use `journald` input of Filebeat instead. {pull}29131[29131]
- `include_matches` option of `journald` input no longer accepts a list of string. {pull}29294[29294]
- Add job.name in pods controlled by Jobs {pull}28954[28954]
- Change Docker base image from CentOS 7 to Ubuntu 20.04 {pull}29681[29681]
- Enrich kubernetes metadata with node annotations. {pull}29605[29605]
- Allign kubernetes configuration settings. {pull}29908[29908]
- Remove legacy support for SSLv3. {pull}30071[30071]
- `add_fields` processor is now able to set metadata in events {pull}30092[30092]

*Auditbeat*

- File integrity dataset (macOS): Replace unnecessary `file.origin.raw` (type keyword) with `file.origin.text` (type `text`). {issue}12423[12423] {pull}15630[15630]
- Change event.kind=error to event.kind=event to comply with ECS. {issue}18870[18870] {pull}20685[20685]

*Filebeat*

- Fix parsing of Elasticsearch node name by `elasticsearch/slowlog` fileset. {pull}14547[14547]
- With the default configuration the cloud modules (aws, azure, googlecloud, o365, okta)
- With the default configuration the cef and panw modules will no longer send the `host`
- Add `while_pattern` type to multiline reader. {pull}19662[19662]
- auditd dataset: Use process.args to store program arguments instead of auditd.log.aNNN fields. {pull}29601[29601]
- Remove deprecated old awscloudwatch input name. {pull}29844[29844]

*Heartbeat*
- Fix broken macOS ICMP python e2e test. {pull}29900[29900]
- Only add monitor.status to browser events when summary. {pull}29460[29460]
- Also add summary to journeys for which the synthetics runner crashes. {pull}29606[29606]
- Update size of ICMP packets to adhere to standard min size. {pull}29948[29948]
- Add fonts to support more different types of characters for multiple languages. {pull}29606[29861]

*Metricbeat*

- Remove deprecated fields in Docker module. {issue}11835[11835] {pull}27933[27933]
- Remove deprecated fields in Kafka module. {pull}27938[27938]
- Remove deprecated config option default_region from aws module. {pull}28120[28120]
- Remove network and diskio metrics from ec2 metricset. {pull}28316[28316]
- Rename read/write_io.ops_per_sec to read/write.iops in rds metricset. {pull}28350[28350]
- Remove linux-only metrics from diskio, memory {pull}28292[28292]
- Remove deprecated config option perfmon.counters from windows/perfmon metricset. {pull}28282[28282]
- Remove deprecated fields in Redis module. {issue}11835[11835] {pull}28246[28246]
- system/process metricset: Replace usage of deprecated `process.ppid` field with `process.parent.pid`. {pull}28620[28620]
- Remove overriding of index pattern on the Kubernetes overview dashboard. {pull}29676[29676]

*Packetbeat*

- Redis: fix incorrectly handle with two-words redis command. {issue}14872[14872] {pull}14873[14873]
- `event.category` no longer contains the value `network_traffic` because this is not a valid ECS event category value. {pull}20556[20556]
- Remove deprecated TLS fields in favor of tls.server.x509 and tls.client.x509 ECS fields. {pull}28487[28487]
- HTTP: The field `http.request.method` will maintain its original case. {pull}28620[28620]
- Unify gopacket dependencies. {pull}29167[29167]

*Winlogbeat*

- Add support to Sysmon file delete events (event ID 23). {issue}18094[18094]
- Improve ECS field mappings in Sysmon module. `related.hash`, `related.ip`, and `related.user` are now populated. {issue}18364[18364]
- Improve ECS field mappings in Sysmon module. Hashes are now also populated to the corresponding `process.hash`, `process.pe.imphash`, `file.hash`, or `file.pe.imphash`. {issue}18364[18364]
- Improve ECS field mappings in Sysmon module. `file.name`, `file.directory`, and `file.extension` are now populated. {issue}18364[18364]
- Improve ECS field mappings in Sysmon module. `rule.name` is populated for all events when present. {issue}18364[18364]
- Remove top level `hash` property from sysmon events {pull}20653[20653]
- Move module processing from local Javascript processor to ingest node {issue}29184[29184] {pull}29435[29435]

*Functionbeat*


==== Bugfixes

*Affecting all Beats*

- Fix field names with `add_network_direction` processor. {issue}29747[29747] {pull}29751[29751]

*Auditbeat*

- system/package: Fix parsing of Installed-Size field of DEB packages. {issue}16661[16661] {pull}17188[17188]
- system module: Fix panic during initialisation when /proc/stat can't be read. {pull}17569[17569]
- system/package: Fix an error that can occur while trying to persist package metadata. {issue}18536[18536] {pull}18887[18887]
- system/socket: Fix bugs leading to wrong process being attributed to flows. {pull}29166[29166] {issue}17165[17165]
- system/socket: Fix process name and arg truncation for long names, paths and args lists. {issue}24667[24667] {pull}29410[29410]
- system/socket: Fix startup errors on newer 5.x kernels due to missing _do_fork function. {issue}29607[29607] {pull}29744[29744]
- libbeat/processors/add_process_metadata: Fix memory leak in process cache. {issue}24890[24890] {pull}29717[29717]
- auditd: Add error.message to events when processing fails. {pull}30009[30009]

*Filebeat*

- aws-s3: Stop trying to increase SQS message visibility after ReceiptHandleIsInvalid errors. {pull}29480[29480]
- Fix handling of IPv6 addresses in netflow flow events. {issue}19210[19210] {pull}29383[29383]
- Fix `sophos` KV splitting and syslog header handling {issue}24237[24237] {pull}29331[29331]
- Undo deletion of endpoint config from cloudtrail fileset in {pull}29415[29415]. {pull}29450[29450]
- Make Cisco ASA and FTD modules conform to the ECS definition for event.outcome and event.type. {issue}29581[29581] {pull}29698[29698]
- ibmmq: Fixed `@timestamp` not being populated with correct values. {pull}29773[29773]
- Fix using log_group_name_prefix in aws-cloudwatch input. {pull}29695[29695]
- aws-s3: Improve gzip detection to avoid false negatives. {issue}29968[29968]
- decode_cef: Fix panic when recovering from invalid CEF extensions that contain escape characters. {issue}30010[30010]

*Heartbeat*

- Fix race condition in http monitors using `mode:all` that can cause crashes. {pull}29697[pull]
- Fix broken ICMP availability check that prevented heartbeat from starting in rare cases. {pull}29413[pull]

*Metricbeat*

- Use xpack.enabled on SM modules to write into .monitoring indices when using Metricbeat standalone {pull}28365[28365]
- Fix in rename processor to ingest metrics for `write.iops` to proper field instead of `write_iops` in rds metricset. {pull}28960[28960]
- Enhance filter check in kubernetes event metricset. {pull}29470[29470]
- Fix gcp metrics metricset apply aligner to all metric_types {pull}29514[29513]
- Extract correct index property in kibana.stats metricset {pull}29622[29622]
- Fixed bug with `elasticsearch/cluster_stats` metricset not recording license expiration date correctly. {pull}29711[29711]
- Fixed GCP GKE Overview dashboard {pull}29913[29913]

*Packetbeat*

- Prevent incorrect use of AMQP protocol parsing from causing silent failure. {pull}29017[29017]
- Fix error handling in MongoDB protocol parsing. {pull}29017[29017]

*Winlogbeat*

- Add provider names to Security pipeline conditional check in routing pipeline. {issue}27288[27288] {pull}29781[29781]

*Functionbeat*


*Elastic Logging Plugin*


==== Added

*Affecting all Beats*

- Add config option `rotate_on_startup` to file output {issue}19150[19150] {pull}19347[19347]
- Name all k8s workqueue. {pull}28085[28085]
- Update to ECS 8.0 fields. {pull}28620[28620]
- Support custom analyzers in fields.yml. {issue}28540[28540] {pull}28926[28926]
- Discover changes in Kubernetes nodes metadata as soon as they happen. {pull}23139[23139]
- Support self signed certificates on outputs {pull}29229[29229]
- Update k8s library {pull}29394[29394]
- Add FIPS configuration option for all AWS API calls. {pull}28899[28899]
- Add `default_region` config to AWS common module. {pull}29415[29415]
- Add support for latest k8s versions v1.23 and v1.22 {pull}29575[29575]
- Add `script` processor to all beats {issue}29269[29269] {pull}29752[29752]
- Only connect to Elasticsearch instances with the same version or newer. {pull}29683[29683]
- Move umask from code to service files. {pull}29708[29708]

*Auditbeat*

- system/process: Prevent hashing files in other mnt namespaces. {issue}25777[25777] {issue}29678[29678] {pull}29786[29786]

*Filebeat*

- Add `text/csv` decoder to `httpjson` input {pull}28564[28564]
- Update `aws-s3` input to connect to non AWS S3 buckets {issue}28222[28222] {pull}28234[28234]
- Add support for '/var/log/pods/' path for add_kubernetes_metadata processor with `resource_type: pod`. {pull}28868[28868]
- Add documentation for add_kubernetes_metadata processors `log_path` matcher. {pull}28868[28868]
- Add support for parsers on journald input {pull}29070[29070]
- Add support in httpjson input for oAuth2ProviderDefault of password grant_type. {pull}29087[29087]
- Add support for filtering in journald input with `unit`, `kernel`, `identifiers` and `include_matches`. {pull}29294[29294]
- Add new `userAgent` and `beatInfo` template functions for httpjson input {pull}29528[29528]
<<<<<<< HEAD
- Add extraction of `related.hosts` to Microsoft 365 Defender ingest pipeline {issue}29859[29859] {pull}29863[29863]
=======
- threatintel module: Add new Recorded Future integration. {pull}30030[30030]
>>>>>>> 64dc77a7

*Heartbeat*

- More errors are now visible in ES with new logic failing monitors later to ease debugging. {pull}29413[pull]


*Metricbeat*

- Preliminary AIX support {pull}27954[27954]
- Add option to skip older k8s events {pull}29396[29396]
- Add `add_resource_metadata` configuration to Kubernetes module. {pull}29133[29133]
- Add `containerd` module with `cpu`, `memory`, `blkio` metricsets. {pull}29247[29247]
- Add `container.id` and `container.runtime` ECS fields in container metricset. {pull}29560[29560]
- Add `memory.workingset.limit.pct` field in Kubernetes container/pod metricset. {pull}29547[29547]
- Add k8s metadata in state_cronjob metricset. {pull}29572[29572]
- Add `elasticsearch.cluster.id` field to Beat and Kibana modules. {pull}29577[29577]
- Add `elasticsearch.cluster.id` field to Logstash module. {pull}29625[29625]
- Add `xpack.enabled` support for Enterprise Search module. {pull}29871[29871]
- Add gcp firestore metricset. {pull}29918[29918] 
- Remove strict parsing on RabbitMQ module {pull}30090[30090]

*Packetbeat*

- Add automated OEM Npcap installation handling. {pull}29112[29112]

*Functionbeat*


*Winlogbeat*

- Add support for custom XML queries {issue}1054[1054] {pull}29330[29330]
- Add support for sysmon event ID 26; FileDeleteDetected. {issue}26280[26280] {pull}29957[29957]

*Elastic Log Driver*

- Fixed docs for hosts {pull}23644[23644]

==== Deprecated

*Affecting all Beats*


*Filebeat*


*Heartbeat*

*Metricbeat*


*Packetbeat*

*Winlogbeat*

*Functionbeat*

==== Known Issue

*Journalbeat*<|MERGE_RESOLUTION|>--- conflicted
+++ resolved
@@ -181,11 +181,8 @@
 - Add support in httpjson input for oAuth2ProviderDefault of password grant_type. {pull}29087[29087]
 - Add support for filtering in journald input with `unit`, `kernel`, `identifiers` and `include_matches`. {pull}29294[29294]
 - Add new `userAgent` and `beatInfo` template functions for httpjson input {pull}29528[29528]
-<<<<<<< HEAD
 - Add extraction of `related.hosts` to Microsoft 365 Defender ingest pipeline {issue}29859[29859] {pull}29863[29863]
-=======
 - threatintel module: Add new Recorded Future integration. {pull}30030[30030]
->>>>>>> 64dc77a7
 
 *Heartbeat*
 
