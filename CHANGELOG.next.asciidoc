--- conflicted
+++ resolved
@@ -197,7 +197,6 @@
 - Release Couchbase module as GA. {pull}10201[10201]
 - Release RabbitMQ module GA. {pull}10165[10165]
 - Release envoyproxy module GA. {pull}10223[10223]
-- Making RabbitMQ Metricbeat module GA. {pull}10165[10165]
 - Release mongodb.metrics and mongodb.replstatus as GA. {pull}10242[10242]
 - Release mysql.galera_status as GA. {pull}10242[10242]
 - Release postgresql.statement as GA. {pull}10242[10242]
@@ -205,12 +204,8 @@
 - Release Dropwizard module as GA. {pull}10240[10240]
 - Release Graphite module as GA. {pull}10240[10240]
 - Release http.server metricset as GA. {pull}10240[10240]
-<<<<<<< HEAD
 - Release Nats module as GA. {pull}10281[10281]
-=======
-- Making RabbitMQ Metricbeat module GA. {pull}10165[10165]
 - Release use of xpack.enabled: true flag in Elasticsearch and Kibana modules as GA. {pull}10222[10222]
->>>>>>> bb535f91
 
 *Packetbeat*
 
