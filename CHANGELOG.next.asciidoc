--- conflicted
+++ resolved
@@ -341,7 +341,6 @@
 - Add support for snapshot in vSphere virtualmachine metricset {pull}40683[40683]
 - Update fields to use mapstr in vSphere virtualmachine metricset  {pull}40707[40707]
 - Log the total time taken for GCP `ListTimeSeries` and `AggregatedList` requests {pull}40661[40661]
-<<<<<<< HEAD
 - Add `use_kubeadm` config option in kubernetes module in order to toggle kubeadm-config api requests {pull}40086[40086]
 - Log the total time taken for GCP `ListTimeSeries` and `AggregatedList` requests {pull}40661[40661]
 - Add new metrics for the vSphere Host metricset. {pull}40429[40429]
@@ -354,12 +353,10 @@
 - Add support for snapshot in vSphere virtualmachine metricset {pull}40683[40683]
 - Update fields to use mapstr in vSphere virtualmachine metricset  {pull}40707[40707]
 - Add support for period based intervalID in vSphere host and datastore metricsets {pull}40678[40678]
-=======
 - Add `metrics_count` to Prometheus module if `metrics_count: true` is set. {pull}40411[40411]
 - Added Cisco Meraki module {pull}40836[40836]
 - Added Palo Alto Networks module {pull}40686[40686]
 - Restore docker.network.in.* and docker.network.out.* fields in docker module {pull}40968[40968]
->>>>>>> 37ef0763
 
 *Metricbeat*
 
