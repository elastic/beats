--- conflicted
+++ resolved
@@ -226,11 +226,9 @@
 - The environment variable `BEATS_ADD_CLOUD_METADATA_PROVIDERS` overrides configured/default `add_cloud_metadata` providers {pull}38669[38669]
 - When running under Elastic-Agent Kafka output allows dynamic topic in `topic` field {pull}40415[40415]
 - The script processor has a new configuration option that only uses the cached javascript sessions and prevents the creation of new javascript sessions.
-<<<<<<< HEAD
+- Update to Go 1.22.7. {pull}41018[41018]
 - Replace Ubuntu 20.04 with 22.04 for Docker base images {issue}40743[40743] {pull}40942[40942]
-=======
-- Update to Go 1.22.7. {pull}41018[41018]
->>>>>>> 23f8564b
+
 
 *Auditbeat*
 
