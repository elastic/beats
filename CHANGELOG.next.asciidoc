// Use these for links to issue and pulls. Note issues and pulls redirect one to
// each other on Github, so don't worry too much on using the right prefix.
:issue: https://github.com/elastic/beats/issues/
:pull: https://github.com/elastic/beats/pull/

=== Beats version HEAD
https://github.com/elastic/beats/compare/v8.8.1\...main[Check the HEAD diff]

==== Breaking changes

*Affecting all Beats*

- Fix FQDN being lowercased when used as `host.hostname` {issue}39993[39993]
- Beats won't log start up information when running under the Elastic Agent {40390}40390[40390]
- Drop support for Debian 10 and upgrade statically linked glibc from 2.28 to 2.31 {pull}41402[41402]
- Fix metrics not being ingested, due to "Limit of total fields [10000] has been exceeded while adding new fields [...]". The total fields limit has been increased to 12500. No significant performance impact on Elasticsearch is anticipated. {pull}41640[41640]
- Set default kafka version to 2.1.0 in kafka output and filebeat. {pull}41662[41662]
- Replace default Ubuntu-based images with UBI-minimal-based ones {pull}42150[42150]
- Fix templates and docs to use correct `--` version of command line arguments. {issue}42038[42038] {pull}42060[42060]
- removed support for a single `-` to precede multi-letter command line arguments.  Use `--` instead. {issue}42117[42117] {pull}42209[42209]
- Removed encryption from diskqueue V2 for fips compliance {issue}4534[4534]{pull}42848[42848]
- The Beats logger and file output rotate files when necessary. The beat now forces a file rotation when unexpectedly writing to a file through a symbolic link.
- Allow faccessat(2) in seccomp. {pull}43322[43322]

*Auditbeat*


*Filebeat*

- Convert netflow input to API v2 and disable event normalisation {pull}37901[37901]
- Removed deprecated Squid from Beats. See <<migrate-from-deprecated-module>> for migration options. {pull}38037[38037]
- Removed deprecated Sonicwall from Beats. Use the https://docs.elastic.co/integrations/sonicwall[SonicWall Firewall] Elastic integration instead. {pull}38037[38037]
- Removed deprecated Radware from Beats. See <<migrate-from-deprecated-module>> for migration options. {pull}38037[38037]
- Removed deprecated Netscout from Beats. See <<migrate-from-deprecated-module>> for migration options. {pull}38037[38037]
- Removed deprecated Juniper Netscreen from Beats. See <<migrate-from-deprecated-module>> for migration options. {pull}38037[38037]
- Removed deprecated Impreva from Beats. See <<migrate-from-deprecated-module>> for migration options. {pull}38037[38037]
- Removed deprecated Cylance from Beats. See <<migrate-from-deprecated-module>> for migration options. {pull}38037[38037]
- Removed deprecated Bluecoat from Beats. See <<migrate-from-deprecated-module>> for migration options. {pull}38037[38037]
- Introduce input/netmetrics and refactor netflow input metrics {pull}38055[38055]
- Update Salesforce module to use new Salesforce input. {pull}37509[37509]
- Tag events that come from a filestream in "take over" mode. {pull}39828[39828]
- Fix high IO and handling of a corrupted registry log file. {pull}35893[35893]
- Enable file ingestion to report detailed status to Elastic Agent {pull}40075[40075]
- Filebeat, when running with Elastic-Agent, reports status for Filestream input. {pull}40121[40121]
- Fix filestream's registry GC: registry entries will never be removed if clean_inactive is set to "-1". {pull}40258[40258]
- Added `ignore_empty_values` flag in `decode_cef` Filebeat processor. {pull}40268[40268]
- Added support for hyphens in extension keys in `decode_cef` Filebeat processor. {pull}40427[40427]
- Journald: removed configuration options `include_matches.or`, `include_matches.and`, `backoff`, `max_backoff`, `cursor_seek_fallback`. {pull}40061[40061]
- Journald: `include_matches.match` now behaves in the same way as matchers in `journalctl`. Users should carefully update their input configuration. {pull}40061[40061]
- Journald: `seek` and `since` behaviour have been simplified, if there is a cursor (state) `seek` and `since` are ignored and the cursor is used. {pull}40061[40061]
- Redis: Added replication role as a field to submitted slowlogs
- Added `container.image.name` to `journald` Filebeat input's Docker-specific translated fields. {pull}40450[40450]
- Change log.file.path field in awscloudwatch input to nested object. {pull}41099[41099]
- Remove deprecated awscloudwatch field from Filebeat. {pull}41089[41089]
- The performance of ingesting SQS data with the S3 input has improved by up to 60x for queues with many small events. `max_number_of_messages` config for SQS mode is now ignored, as the new design no longer needs a manual cap on messages. Instead, use `number_of_workers` to scale ingestion rate in both S3 and SQS modes. The increased efficiency may increase network bandwidth consumption, which can be throttled by lowering `number_of_workers`. It may also increase number of events stored in memory, which can be throttled by lowering the configured size of the internal queue. {pull}40699[40699]
- Fixes filestream logging the error "filestream input with ID 'ID' already exists, this will lead to data duplication[...]" on Kubernetes when using autodiscover. {pull}41585[41585]
- Add kafka compression support for ZSTD.
- Filebeat fails to start if there is any input with a duplicated ID. It logs the duplicated IDs and the offending inputs configurations. {pull}41731[41731]
- Filestream inputs with duplicated IDs will fail to start. An error is logged showing the ID and the full input configuration. {issue}41938[41938] {pull}41954[41954]
- Filestream inputs can define `allow_deprecated_id_duplication: true` to run keep the previous behaviour of running inputs with duplicated IDs. {issue}41938[41938] {pull}41954[41954]
- The Filestream input only starts to ingest a file when it is >= 1024 bytes in size. This happens because the fingerprint` is the default file identity now. To restore the previous behaviour, set `file_identity.native: ~` and `prospector.scanner.fingerprint.enabled: false` {issue}40197[40197] {pull}41762[41762]
- Filebeat fails to start when its configuration contains usage of the deprecated `log` or `container` inputs. However, they can still be using while setting `allow_deprecated_use: true` in their configuration {pull}42295[42295]
- The fields produced by the Journald input are updated to better match ECS. Renamed fields:
Dropped fields: `syslog.priority` and `syslog.facility` while keeping their duplicated equivalent:
`log.syslog.priority`,`log.syslog.facility.code`. Renamed fields: `syslog.identifier` -> `log.syslog.appname`,
`syslog.pid` -> `log.syslog.procid`. `container.id_truncated` is dropped because the full container ID is
already present as `container.id` and `container.log.tag` is dropped because it is already present as
`log.syslog.appname`. The field `container.partial` is replaced by the tag `partial_message` if it was `true`,
otherwise no tag is added. {issue}42208[42208] {pull}42403[42403]
- Fixed race conditions in the global ratelimit processor that could drop events or apply rate limiting incorrectly.
- Fixed password authentication for ACL users in the Redis input of Filebeat. {pull}44137[44137]


*Heartbeat*


*Metricbeat*

<<<<<<< HEAD
- Add support for CouchDB v3 {issue}22743[22743] {pull}26950[26950]
=======
- Add support for `_nodes/stats` URIs that work with legacy versions of Elasticsearch {pull}44307[44307]
- Setting period for counter cache for Prometheus remote_write at least to 60sec {pull}38553[38553]
- Remove fallback to the node limit for the `kubernetes.pod.cpu.usage.limit.pct` and `kubernetes.pod.memory.usage.limit.pct` metrics calculation
- Add support for Kibana status metricset in v8 format {pull}40275[40275]
- Mark system process metricsets as running if metrics are partially available {pull}40565[40565]
- Added back `elasticsearch.node.stats.jvm.mem.pools.*` to the `node_stats` metricset {pull}40571[40571]
- Add GCP organization and project details to ECS cloud fields. {pull}40461[40461]
- Add support for specifying a custom endpoint for GCP service clients. {issue}40848[40848] {pull}40918[40918]
- Fix incorrect handling of types in SQL module. {issue}40090[40090] {pull}41607[41607]
- Remove kibana.settings metricset since the API was removed in 8.0 {issue}30592[30592] {pull}42937[42937]
- Removed support for the Enterprise Search module {pull}42915[42915]
- Update NATS module compatibility. Oldest version supported is now 2.2.6 {pull}43310[43310]
- Fix the function to determine CPU cores on windows {issue}42593[42593] {pull}43409[43409]
- Updated list of supported vSphere versions in the documentation. {pull}43642[43642]
- Handle permission errors while collecting data from Windows services and don't interrupt the overall collection by skipping affected services {issue}40765[40765] {pull}43665[43665]

*Osquerybeat*

- Add action responses data stream, allowing osquerybeat to post action results directly to elasticsearch. {pull}39143[39143]
- Disable allow_unsafe osquery configuration. {pull}40130[40130]
- Upgrade to osquery 5.12.1. {pull}40368[40368]
- Upgrade to osquery 5.13.1. {pull}40849[40849]
- Upgrade to osquery 5.15.0 {pull}43426[43426]

>>>>>>> 9382cc20

*Packetbeat*



*Winlogbeat*

- Add "event.category" and "event.type" to Sysmon module for EventIDs 8, 9, 19, 20, 27, 28, 255 {pull}35193[35193]
- Default to use raw api and delete older xml implementation. {pull}42275[42275]

*Functionbeat*


*Elastic Logging Plugin*


==== Bugfixes

*Affecting all Beats*

- Support for multiline zookeeper logs {issue}2496[2496]
- Add checks to ensure reloading of units if the configuration actually changed. {pull}34346[34346]
- Fix namespacing on self-monitoring {pull}32336[32336]
- Fix namespacing on self-monitoring {pull}32336[32336]
- Fix Beats started by agent do not respect the allow_older_versions: true configuration flag {issue}34227[34227] {pull}34964[34964]
- Fix performance issues when we have a lot of inputs starting and stopping by allowing to disable global processors under fleet. {issue}35000[35000] {pull}35031[35031]
- 'add_cloud_metadata' processor - add cloud.region field for GCE cloud provider
- 'add_cloud_metadata' processor - update azure metadata api version to get missing `cloud.account.id` field
- Upgraded apache arrow library used in x-pack/libbeat/reader/parquet from v11 to v12.0.1 in order to fix cross-compilation issues {pull}35640[35640]
- Fix panic when MaxRetryInterval is specified, but RetryInterval is not {pull}35820[35820]
- Support build of projects outside of beats directory {pull}36126[36126]
- Support Elastic Agent control protocol chunking support {pull}37343[37343]
- Lower logging level to debug when attempting to configure beats with unknown fields from autodiscovered events/environments {pull}[37816][37816]
- Set timeout of 1 minute for FQDN requests {pull}37756[37756]
- 'add_cloud_metadata' processor - improve AWS provider HTTP client overriding to support custom certificate bundle handling {pull}44189[44189]

*Auditbeat*

- auditd: Request status from a separate socket to avoid data congestion {pull}41207[41207]
- auditd: Use ECS `event.type: end` instead of `stop` for SERVICE_STOP, DAEMON_ABORT, and DAEMON_END messages. {pull}41558[41558]
- auditd: Update syscall names for Linux 6.11. {pull}41558[41558]
- hasher: Geneneral improvements and fixes. {pull}41863[41863]
- hasher: Add a cached hasher for upcoming backend. {pull}41952[41952]
- Split common tty definitions. {pull}42004[42004]
- Fix potential data loss in add_session_metadata. {pull}42795[42795]
- system/package: Fix an error that can occur while migrating the internal package database schema. {issue}44294[44294] {pull}44296[44296]
- auditbeat/fim: Fix FIM@ebpfevents for new kernels #44371. {pull}44371[44371]

*Auditbeat*


*Filebeat*

- [Gcs Input] - Added missing locks for safe concurrency {pull}34914[34914]
- Fix the ignore_inactive option being ignored in Filebeat's filestream input {pull}34770[34770]
- Fix TestMultiEventForEOFRetryHandlerInput unit test of CometD input {pull}34903[34903]
- Add input instance id to request trace filename for httpjson and cel inputs {pull}35024[35024]
- Fixes "Can only start an input when all related states are finished" error when running under Elastic-Agent {pull}35250[35250] {issue}33653[33653]
- [system] sync system/auth dataset with system integration 1.29.0. {pull}35581[35581]
- [GCS Input] - Fixed an issue where bucket_timeout was being applied to the entire bucket poll interval and not individual bucket object read operations. Fixed a map write concurrency issue arising from data races when using a high number of workers. Fixed the flaky tests that were present in the GCS test suit. {pull}35605[35605]
- Fixed concurrency and flakey tests issue in azure blob storage input. {issue}35983[35983] {pull}36124[36124]
- Fix panic when sqs input metrics getter is invoked {pull}36101[36101] {issue}36077[36077]
- Fix handling of Juniper SRX structured data when there is no leading junos element. {issue}36270[36270] {pull}36308[36308]
- Fix Filebeat Cisco module with missing escape character {issue}36325[36325] {pull}36326[36326]
- Added a fix for Crowdstrike pipeline handling process arrays {pull}36496[36496]
- [threatintel] MISP pagination fixes {pull}37898[37898]
- Fix file handle leak when handling errors in filestream {pull}37973[37973]
- Fix a race condition that could crash Filebeat with a "negative WaitGroup counter" error {pull}38094[38094]
- Fix "failed processing S3 event for object key" error on aws-s3 input when key contains the "+" character {issue}38012[38012] {pull}38125[38125]
- Fix filebeat gcs input panic {pull}38407[38407]
- Fix filestream's registry GC: registry entries are now removed from the in-memory and disk store when they're older than the set TTL {issue}36761[36761] {pull}38488[38488]
- Fix filestream's registry GC: registry entries are now removed from the in-memory and disk store when they're older than the set TTL {issue}36761[36761] {pull}38488[38488]
- [threatintel] MISP splitting fix for empty responses {issue}38739[38739] {pull}38917[38917]
- Prevent GCP Pub/Sub input blockage by increasing default value of `max_outstanding_messages` {issue}35029[35029] {pull}38985[38985]
- Updated Websocket input title to align with existing inputs {pull}39006[39006]
- Restore netflow input on Windows {pull}39024[39024]
- Upgrade azure-event-hubs-go and azure-storage-blob-go dependencies. {pull}38861[38861]
- Fix request trace filename handling in http_endpoint input. {pull}39410[39410]
- Upgrade github.com/hashicorp/go-retryablehttp to mitigate CVE-2024-6104 {pull}40036[40036]
- Fix for Google Workspace duplicate events issue by adding canonical sorting over fingerprint keys array to maintain key order. {pull}40055[40055] {issue}39859[39859]
- Fix handling of deeply nested numeric values in HTTP Endpoint CEL programs. {pull}40115[40115]
- Prevent panic in CEL and salesforce inputs when github.com/hashicorp/go-retryablehttp exceeds maximum retries. {pull}40144[40144]
- Fix bug in CEL input rate limit logic. {issue}40106[40106] {pull}40270[40270]
- Relax requirements in Okta entity analytics provider user and device profile data shape. {pull}40359[40359]
- Fix bug in Okta entity analytics rate limit logic. {issue}40106[40106] {pull}40267[40267]
- Fix crashes in the journald input. {pull}40061[40061]
- Fix order of configuration for EntraID entity analytics provider. {pull}40487[40487]
- Ensure Entra ID request bodies are not truncated and trace logs are rotated before 100MB. {pull}40494[40494]
- The Elasticsearch output now correctly logs the event fields to the event log file {issue}40509[40509] {pull}40512[40512]
- Fix the "No such input type exist: 'azure-eventhub'" error on the Windows platform {issue}40608[40608] {pull}40609[40609]
- awss3 input: Fix handling of SQS notifications that don't contain a region. {pull}40628[40628]
- Fix credential handling when workload identity is being used in GCS input. {issue}39977[39977] {pull}40663[40663]
- Fix publication of group data from the Okta entity analytics provider. {pull}40681[40681]
- Ensure netflow custom field configuration is applied. {issue}40735[40735] {pull}40730[40730]
- Fix replace processor handling of zero string replacement validation. {pull}40751[40751]
- Fix long filepaths in diagnostics exceeding max path limits on Windows. {pull}40909[40909]
- Add backup and delete for AWS S3 polling mode feature back. {pull}41071[41071]
- Fix a bug in Salesforce input to only handle responses with 200 status code {pull}41015[41015]
- Fixed failed job handling and removed false-positive error logs in the GCS input. {pull}41142[41142]
- Bump github.com/elastic/go-sfdc dependency used by x-pack/filebeat/input/salesforce. {pull}41192[41192]
- Log bad handshake details when websocket connection fails {pull}41300[41300]
- Improve modification time handling for entities and entity deletion logic in the Active Directory entityanalytics input. {pull}41179[41179]
- Journald input now can read events from all boots {issue}41083[41083] {pull}41244[41244]
- Fix double encoding of client_secret in the Entity Analytics input's Azure Active Directory provider {pull}41393[41393]
- Fix aws region in aws-s3 input s3 polling mode.  {pull}41572[41572]
- Fix errors in SQS host resolution in the `aws-s3` input when using custom (non-AWS) endpoints. {pull}41504[41504]
- Fix double encoding of client_secret in the Entity Analytics input's Azure Active Directory provider {pull}41393[41393]
- The azure-eventhub input now correctly reports its status to the Elastic Agent on fatal errors {pull}41469[41469]
- Add support for Access Points in the `aws-s3` input. {pull}41495[41495]
- Fix the "No such input type exist: 'salesforce'" error on the Windows/AIX platform. {pull}41664[41664]
- Fix missing key in streaming input logging. {pull}41600[41600]
- Improve S3 object size metric calculation to support situations where Content-Length is not available. {pull}41755[41755]
- Fix handling of http_endpoint request exceeding memory limits. {issue}41764[41764] {pull}41765[41765]
- Rate limiting fixes in the Okta provider of the Entity Analytics input. {issue}40106[40106] {pull}41583[41583]
- Redact authorization headers in HTTPJSON debug logs. {pull}41920[41920]
- Further rate limiting fix in the Okta provider of the Entity Analytics input. {issue}40106[40106] {pull}41977[41977]
- Fix streaming input handling of invalid or empty websocket messages. {pull}42036[42036]
- Fix awss3 document ID construction when using the CSV decoder. {pull}42019[42019]
- The `_id` generation process for S3 events has been updated to incorporate the LastModified field. This enhancement ensures that the `_id` is unique. {pull}42078[42078]
- Fix Netflow Template Sharing configuration handling. {pull}42080[42080]
- Updated websocket retry error code list to allow more scenarios to be retried which could have been missed previously. {pull}42218[42218]
- In the `streaming` input, prevent panics on shutdown with a null check and apply a consistent namespace to contextual data in debug logs. {pull}42315[42315]
- Remove erroneous status reporting to Elastic-Agent from the Filestream input {pull}42435[42435]
- Fix truncation of bodies in request tracing by limiting bodies to 10% of the maximum file size. {pull}42327[42327]
- [Journald] Fixes handling of `journalctl` restart. A known symptom was broken multiline messages when there was a restart of journalctl while aggregating the lines. {issue}41331[41331] {pull}42595[42595]
- Fix entityanalytics activedirectory provider full sync use before initialization bug. {pull}42682[42682]
- In the `http_endpoint` input, fix the check for a missing HMAC HTTP header. {pull}42756[42756]
- Prevent computer details being returned for user queries by Activedirectory Entity Analytics provider. {issue}11818[11818] {pull}42796[42796]
- Handle unexpectedEOF error in aws-s3 input and enforce retrying using download failed error {pull}42420[42756]
- Prevent azureblobstorage input from logging key details during blob fetch operations. {pull}43169[43169]
- Handle special values of accountExpires in the Activedirectory Entity Analytics provider. {pull}43364[43364]
- Log bad handshake details when websocket connection fails {pull}41300[41300]
- Fix aws region in aws-s3 input s3 polling mode.  {pull}41572[41572]
- Fixed websocket input panic on sudden network error or server crash. {issue}44063[44063] {pull}44068[44068]
- [Filestream] Log the "reader closed" message on the debug level to avoid log spam. {pull}44051[44051]
- Fix links to CEL mito extension functions in input documentation. {pull}44098[44098]
- Fix endpoint path typo in Okta entity analytics provider. {pull}44147[44147]
- Fixed a websocket panic scenario which would occur after exhausting max retries. {pull}44342[44342]

*Heartbeat*

- Added maintenance windows support for Heartbeat. {pull}41508[41508]


*Metricbeat*

- Fix Azure Monitor 429 error by causing metricbeat to retry the request again. {pull}38294[38294]
- Fix fields not being parsed correctly in postgresql/database {issue}25301[25301] {pull}37720[37720]
- rabbitmq/queue - Change the mapping type of `rabbitmq.queue.consumers.utilisation.pct` to `scaled_float` from `long` because the values fall within the range of `[0.0, 1.0]`. Previously, conversion to integer resulted in reporting either `0` or `1`.
- Fix timeout caused by the retrival of which indices are hidden {pull}39165[39165]
- Fix Azure Monitor support for multiple aggregation types {issue}39192[39192] {pull}39204[39204]
- Fix handling of access errors when reading process metrics {pull}39627[39627]
- Fix behavior of cgroups path discovery when monitoring the host system from within a container {pull}39627[39627]
- Fix issue where beats may report incorrect metrics for its own process when running inside a container {pull}39627[39627]
- Normalize AWS RDS CPU Utilization values before making the metadata API call. {pull}39664[39664]
- Fix behavior of pagetypeinfo metrics {pull}39985[39985]
- Update beat module with apm-server monitoring metrics fields {pull}40127[40127]
- Fix Azure Monitor metric timespan to restore Storage Account PT1H metrics {issue}40376[40376] {pull}40367[40367]
- Remove excessive info-level logs in cgroups setup {pull}40491[40491]
- Add missing ECS Cloud fields in GCP `metrics` metricset when using `exclude_labels: true` {issue}40437[40437] {pull}40467[40467]
- Add AWS OwningAccount support for cross account monitoring {issue}40570[40570] {pull}40691[40691]
- Use namespace for GetListMetrics when exists in AWS {pull}41022[41022]
- Only fetch cluster-level index stats summary {issue}36019[36019] {pull}42901[42901]

*Osquerybeat*


*Packetbeat*

- Properly marshal nested structs in ECS fields, fixing issues with mixed cases in field names {pull}42116[42116]


*Winlogbeat*

- Fix message handling in the experimental api. {issue}19338[19338] {pull}41730[41730]
- Sync missing changes in modules pipelines. {pull}42619[42619]
- Reset EventLog if error EOF is encountered. {pull}42826[42826]
- Implement backoff on error retrial. {pull}42826[42826]
- Fix boolean key in security pipelines and sync pipelines with integration. {pull}43027[43027]


*Elastic Logging Plugin*


==== Added

*Affecting all Beats*

- Added append Processor which will append concrete values or values from a field to target. {issue}29934[29934] {pull}33364[33364]
- dns processor: Add support for forward lookups (`A`, `AAAA`, and `TXT`). {issue}11416[11416] {pull}36394[36394]
- [Enhanncement for host.ip and host.mac] Disabling netinfo.enabled option of add-host-metadata processor {pull}36506[36506]
- allow `queue` configuration settings to be set under the output. {issue}35615[35615] {pull}36788[36788]
- Beats will now connect to older Elasticsearch instances by default {pull}36884[36884]
- Raise up logging level to warning when attempting to configure beats with unknown fields from autodiscovered events/environments
- elasticsearch output now supports `idle_connection_timeout`. {issue}35616[35615] {pull}36843[36843]
- Enable early event encoding in the Elasticsearch output, improving cpu and memory use {pull}38572[38572]
- The environment variable `BEATS_ADD_CLOUD_METADATA_PROVIDERS` overrides configured/default `add_cloud_metadata` providers {pull}38669[38669]
- When running under Elastic-Agent Kafka output allows dynamic topic in `topic` field {pull}40415[40415]
- The script processor has a new configuration option that only uses the cached javascript sessions and prevents the creation of new javascript sessions.
- Update to Go 1.24.3. {pull}44270[44270]
- Replace Ubuntu 20.04 with 24.04 for Docker base images {issue}40743[40743] {pull}40942[40942]
- Replace `compress/gzip` with https://github.com/klauspost/compress/gzip library for gzip compression {pull}41584[41584]
- Add regex pattern matching to add_kubernetes_metadata processor {pull}41903[41903]
- Replace Ubuntu 20.04 with 24.04 for Docker base images {issue}40743[40743] {pull}40942[40942]
- Publish cloud.availability_zone by add_cloud_metadata processor in azure environments {issue}42601[42601] {pull}43618[43618]

*Auditbeat*

- Added `add_session_metadata` processor, which enables session viewer on Auditbeat data. {pull}37640[37640]
- Add linux capabilities to processes in the system/process. {pull}37453[37453]
- Add linux capabilities to processes in the system/process. {pull}37453[37453]
- Add process.entity_id, process.group.name and process.group.id in add_process_metadata processor. Make fim module with kprobes backend to always add an appropriately configured add_process_metadata processor to enrich file events {pull}38776[38776]
- Split module/system/process into common and provider bits. {pull}41868[41868]

*Auditbeat*



*Auditbeat*


*Filebeat*

- add documentation for decode_xml_wineventlog processor field mappings.  {pull}32456[32456]
- httpjson input: Add request tracing logger. {issue}32402[32402] {pull}32412[32412]
- Add cloudflare R2 to provider list in AWS S3 input. {pull}32620[32620]
- Add support for single string containing multiple relation-types in getRFC5988Link. {pull}32811[32811]
- Added separation of transform context object inside httpjson. Introduced new clause `.parent_last_response.*` {pull}33499[33499]
- Added metric `sqs_messages_waiting_gauge` for aws-s3 input. {pull}34488[34488]
- Add nginx.ingress_controller.upstream.ip to related.ip {issue}34645[34645] {pull}34672[34672]
- Add unix socket log parsing for nginx ingress_controller {pull}34732[34732]
- Added metric `sqs_worker_utilization` for aws-s3 input. {pull}34793[34793]
- Add MySQL authentication message parsing and `related.ip` and `related.user` fields {pull}34810[34810]
- Add nginx ingress_controller parsing if one of upstreams fails to return response {pull}34787[34787]
- Add oracle authentication messages parsing {pull}35127[35127]
- Add `clean_session` configuration setting for MQTT input.  {pull}35806[16204]
- Add support for a simplified input configuraton when running under Elastic-Agent {pull}36390[36390]
- Added support for Okta OAuth2 provider in the CEL input. {issue}36336[36336] {pull}36521[36521]
- Added support for new features & removed partial save mechanism in the Azure Blob Storage input. {issue}35126[35126] {pull}36690[36690]
- Added support for new features and removed partial save mechanism in the GCS input. {issue}35847[35847] {pull}36713[36713]
- Use filestream input with file_identity.fingerprint as default for hints autodiscover. {issue}35984[35984] {pull}36950[36950]
- Add setup option `--force-enable-module-filesets`, that will act as if all filesets have been enabled in a module during setup. {issue}30915[30915] {pull}99999[99999]
- Made Azure Blob Storage input GA and updated docs accordingly. {pull}37128[37128]
- Made GCS input GA and updated docs accordingly. {pull}37127[37127]
- Add parseDateInTZ value template for the HTTPJSON input {pull}37738[37738]
- Improve rate limit handling by HTTPJSON {issue}36207[36207] {pull}38161[38161] {pull}38237[38237]
- Parse more fields from Elasticsearch slowlogs {pull}38295[38295]
- added benchmark input {pull}37437[37437]
- added benchmark input and discard output {pull}37437[37437]
- Update CEL mito extensions to v1.11.0 to improve type checking. {pull}39460[39460]
- Update CEL mito extensions to v1.12.2. {pull}39755[39755]
- Add support for base64-encoded HMAC headers to HTTP Endpoint. {pull}39655[39655]
- Add user group membership support to Okta entity analytics provider. {issue}39814[39814] {pull}39815[39815]
- Add request trace support for Okta and EntraID entity analytics providers. {pull}39821[39821]
- Fix handling of infinite rate values in CEL rate limit handling logic. {pull}39940[39940]
- Allow elision of set and append failure logging. {issue}34544[34544] {pull}39929[39929]
- Add ability to remove request trace logs from CEL input. {pull}39969[39969]
- Add ability to remove request trace logs from HTTPJSON input. {pull}40003[40003]
- Added out of the box support for Amazon EventBridge notifications over SQS to S3 input {pull}40006[40006]
- Update CEL mito extensions to v1.13.0 {pull}40035[40035]
- Add Jamf entity analytics provider. {pull}39996[39996]
- Add ability to remove request trace logs from http_endpoint input. {pull}40005[40005]
- Add ability to remove request trace logs from entityanalytics input. {pull}40004[40004]
- Relax constraint on Base DN in entity analytics Active Directory provider. {pull}40054[40054]
- Implement Elastic Agent status and health reporting for Netflow Filebeat input. {pull}40080[40080]
- Enhance input state reporting for CEL evaluations that return a single error object in events. {pull}40083[40083]
- Allow absent credentials when using GCS with Application Default Credentials. {issue}39977[39977] {pull}40072[40072]
- Add SSL and username support for Redis input, now the input includes support for Redis 6.0+. {pull}40111[40111]
- Add scaling up support for Netflow input. {issue}37761[37761] {pull}40122[40122]
- Update CEL mito extensions to v1.15.0. {pull}40294[40294]
- Allow cross-region bucket configuration in s3 input. {issue}22161[22161] {pull}40309[40309]
- Improve logging in Okta Entity Analytics provider. {issue}40106[40106] {pull}40347[40347]
- Document `winlog` input. {issue}40074[40074] {pull}40462[40462]
- Added retry logic to websocket connections in the streaming input. {issue}40271[40271] {pull}40601[40601]
- Disable event normalization for netflow input {pull}40635[40635]
- Allow attribute selection in the Active Directory entity analytics provider. {issue}40482[40482] {pull}40662[40662]
- Improve error quality when CEL program does not correctly return an events array. {pull}40580[40580]
- Added support for Microsoft Entra ID RBAC authentication. {issue}40434[40434] {pull}40879[40879]
- Add `use_kubeadm` config option for filebeat (both filbeat.input and autodiscovery) in order to toggle kubeadm-config api requests {pull}40301[40301]
- Make HTTP library function inclusion non-conditional in CEL input. {pull}40912[40912]
- Add support for Crowdstrike streaming API to the streaming input. {issue}40264[40264] {pull}40838[40838]
- Add support to CEL for reading host environment variables. {issue}40762[40762] {pull}40779[40779]
- Add CSV decoder to awss3 input. {pull}40896[40896]
- Change request trace logging to include headers instead of complete request. {pull}41072[41072]
- Improved GCS input documentation. {pull}41143[41143]
- Add CSV decoding capacity to azureblobstorage input {pull}40978[40978]
- Add CSV decoding capacity to gcs input {pull}40979[40979]
- Add support to source AWS cloudwatch logs from linked accounts. {pull}41188[41188]
- Jounrald input now supports filtering by facilities {pull}41061[41061]
- Add ability to remove request trace logs from http_endpoint input. {pull}40005[40005]
- Add ability to remove request trace logs from entityanalytics input. {pull}40004[40004]
- Refactor & cleanup with updates to default values and documentation. {pull}41834[41834]
- Update CEL mito extensions to v1.16.0. {pull}41727[41727]
- Filebeat's registry is now added to the Elastic-Agent diagnostics bundle {issue}33238[33238] {pull}41795[41795]
- Add `unifiedlogs` input for MacOS. {pull}41791[41791]
- Add evaluation state dump debugging option to CEL input. {pull}41335[41335]
- Added support for retry configuration in GCS input. {issue}11580[11580] {pull}41862[41862]
- Improve S3 polling mode states registry when using list prefix option. {pull}41869[41869]
- Add support for SSL and Proxy configurations for websoket type in streaming input. {pull}41934[41934]
- AWS S3 input registry cleanup for untracked s3 objects. {pull}41694[41694]
- The environment variable `BEATS_AZURE_EVENTHUB_INPUT_TRACING_ENABLED: true` enables internal logs tracer for the azure-eventhub input. {issue}41931[41931] {pull}41932[41932]
- The Filestream input now uses the `fingerprint` file identity by default. The state from files are automatically migrated if the previous file identity was `native` (the default) or `path`. If the `file_identity` is explicitly set, there is no change in behaviour. {issue}40197[40197] {pull}41762[41762]
- Rate limiting operability improvements in the Okta provider of the Entity Analytics input. {issue}40106[40106] {pull}41977[41977]
- Added default values in the streaming input for websocket retries and put a cap on retry wait time to be lesser than equal to the maximum defined wait time. {pull}42012[42012]
- Rate limiting fault tolerance improvements in the Okta provider of the Entity Analytics input. {issue}40106[40106] {pull}42094[42094]
- Added OAuth2 support with auto token refresh for websocket streaming input. {issue}41989[41989] {pull}42212[42212]
- Added infinite & blanket retry options to websockets and improved logging and retry logic. {pull}42225[42225]
- Introduce ignore older and start timestamp filters for AWS S3 input. {pull}41804[41804]
- Journald input now can report its status to Elastic-Agent {issue}39791[39791] {pull}42462[42462]
- Publish events progressively in the Okta provider of the Entity Analytics input. {issue}40106[40106] {pull}42567[42567]
- Journald `include_matches.match` now accepts `+` to represent a logical disjunction (OR) {issue}40185[40185] {pull}42517[42517]
- The journald input is now generally available. {pull}42107[42107]
- Add metrics for number of events and pages published by HTTPJSON input. {issue}42340[42340] {pull}42442[42442]
- Filestram take over now supports taking over states from other Filestream inputs and dynamic loading of inputs (autodiscover and Elastic-Agent). {issue}42472[42472] {issue}42884[42884] {pull}42624[42624]
- Add `etw` input fallback to attach an already existing session. {pull}42847[42847]
- Update CEL mito extensions to v1.17.0. {pull}42851[42851]
- Winlog input now can report its status to Elastic-Agent {pull}43089[43089]
- Add configuration option to limit HTTP Endpoint body size. {pull}43171[43171]
- Refactor & cleanup with updates to default values and documentation. {pull}41834[41834]
- Allow a grace time for awss3 input shutdown to enable incomplete SQS message processing to be completed. {pull}43369[43369]
- Add pagination batch size support to Entity Analytics input's Okta provider. {pull}43655[43655]
- Update CEL mito extensions to v1.18.0. {pull}43855[43855]
- Added input metrics to Azure Blob Storage input. {issue}36641[36641] {pull}43954[43954]
- Update CEL mito extensions to v1.19.0. {pull}44098[44098]
- Segregated `max_workers`` from `batch_size` in the GCS input. {issue}44311[44311] {pull}44333[44333]
- Added support for websocket keep_alive heartbeat in the streaming input. {issue}42277[42277] {pull}44204[44204]
- Add milliseconds to document timestamp from awscloudwatch Filebeat input {pull}44306[44306]
- Add support to the Active Directory entity analytics provider for device entities. {pull}44309[44309]
- Add support for OPTIONS request to HTTP Endpoint input. {issue}43930[43930] {pull}44387[44387]


*Auditbeat*


*Libbeat*

- enrich events with EC2 tags in add_cloud_metadata processor {pull}41477[41477]


*Heartbeat*

- Added status to monitor run log report.
- Upgrade node to latest LTS v18.20.3. {pull}40038[40038]
- Add support for RFC7231 methods to http monitors. {pull}41975[41975]
- Upgrade node to latest LTS v18.20.7. {pull}43511[43511]

*Metricbeat*

- Add per-thread metrics to system_summary {pull}33614[33614]
- Add GCP CloudSQL metadata {pull}33066[33066]
- Add GCP Carbon Footprint metricbeat data {pull}34820[34820]
- Add event loop utilization metric to Kibana module {pull}35020[35020]
- Add metrics grouping by dimensions and time to Azure app insights {pull}36634[36634]
- Align on the algorithm used to transform Prometheus histograms into Elasticsearch histograms {pull}36647[36647]
- Add linux IO metrics to system/process {pull}37213[37213]
- Add new memory/cgroup metrics to Kibana module {pull}37232[37232]
- Add SSL support to mysql module {pull}37997[37997]
- Add SSL support for aerospike module {pull}38126[38126]
- Add `use_kubeadm` config option in kubernetes module in order to toggle kubeadm-config api requests {pull}40086[40086]
- Log the total time taken for GCP `ListTimeSeries` and `AggregatedList` requests {pull}40661[40661]
- Add new metrics for the vSphere Host metricset. {pull}40429[40429]
- Add new metrics for the vSphere Datastore metricset. {pull}40441[40441]
- Add new metricset cluster for the vSphere module. {pull}40536[40536]
- Add new metricset network for the vSphere module. {pull}40559[40559]
- Add new metricset resourcepool for the vSphere module. {pull}40456[40456]
- Add AWS Cloudwatch capability to retrieve tags from AWS/ApiGateway resources {pull}40755[40755]
- Add new metricset datastorecluster for vSphere module. {pull}40634[40634]
- Add support for new metrics in datastorecluster metricset. {pull}40694[40694]
- Add new metrics for the vSphere Virtualmachine metricset. {pull}40485[40485]
- Add support for snapshot in vSphere virtualmachine metricset {pull}40683[40683]
- Update fields to use mapstr in vSphere virtualmachine metricset  {pull}40707[40707]
- Add metrics related to triggered alarms in all the vSphere metricsets. {pull}40714[40714] {pull}40876[40876]
- Add support for period based intervalID in vSphere host and datastore metricsets {pull}40678[40678]
- Add new metrics fot datastore and minor changes to overall vSphere metrics {pull}40766[40766]
- Add `metrics_count` to Prometheus module if `metrics_count: true` is set. {pull}40411[40411]
- Added Cisco Meraki module {pull}40836[40836]
- Added Palo Alto Networks module {pull}40686[40686]
- Restore docker.network.in.* and docker.network.out.* fields in docker module {pull}40968[40968]
- Bump aerospike-client-go to version v7.7.1 and add support for basic auth in Aerospike module {pull}41233[41233]
- Only watch metadata for ReplicaSets in metricbeat k8s module {pull}41289[41289]
- Add support for region/zone for Vertex AI service in GCP module {pull}41551[41551]
- Add support for location label as an optional configuration parameter in GCP metrics metricset. {issue}41550[41550] {pull}41626[41626]
- Collect .NET CLR (IIS) Memory, Exceptions and LocksAndThreads metrics {pull}41929[41929]
- Added `tier_preference`, `creation_date` and `version` fields to the `elasticsearch.index` metricset. {pull}41944[41944]
- Add `use_performance_counters` to collect CPU metrics using performance counters on Windows for `system/cpu` and `system/core` {pull}41965[41965]
- Add support of additional `collstats` metrics in mongodb module. {pull}42171[42171]
- Preserve queries for debugging when `merge_results: true` in SQL module {pull}42271[42271]
- Add `enable_batch_api` option in azure monitor to allow metrics collection of multiple resources using azure batch Api {pull}41790[41790]
- Collect more fields from ES node/stats metrics and only those that are necessary {pull}42421[42421]
- Add new metricset wmi for the windows module. {pull}42017[42017]
- Update beat module with apm-server tail sampling monitoring metrics fields {pull}42569[42569]
- Log every 401 response from Kubernetes API Server {pull}42714[42714]
- Add a new `match_by_parent_instance` option to `perfmon` module. {pull}43002[43002]
- Add a warning log to metricbeat.vsphere in case vSphere connection has been configured as insecure. {pull}43104[43104]
- Changed the Elasticsearch module behavior to only pull settings from non-system indices. {pull}43243[43243]
- Exclude dotted indices from settings pull in Elasticsearch module. {pull}43306[43306]
- Add a `jetstream` metricset to the NATS module {pull}43310[43310]
- Updated Meraki API endpoint for Channel Utilization data. Switched to `GetOrganizationWirelessDevicesChannelUtilizationByDevice`. {pull}43485[43485]
- Upgrade Prometheus Library to v0.300.1. {pull}43540[43540]
- Add GCP Dataproc metadata collector in GCP module. {pull}43518[43518]
- Added checks for the Resty response object in all Meraki module API calls to ensure proper handling of nil responses. {pull}44193[44193]
- Add latency config option to Azure Monitor module. {pull}44366[44366]

*Metricbeat*


*Osquerybeat*


*Packetbeat*

*Winlogbeat*

- Add handling for missing `EvtVarType`s in experimental api. {issue}19337[19337] {pull}41418[41418]


*Functionbeat*


*Elastic Log Driver*
*Elastic Logging Plugin*


==== Deprecated

*Auditbeat*


*Filebeat*


*Heartbeat*



*Metricbeat*


*Osquerybeat*


*Packetbeat*


*Winlogbeat*


*Functionbeat*


*Elastic Logging Plugin*


==== Known Issues







<|MERGE_RESOLUTION|>--- conflicted
+++ resolved
@@ -76,9 +76,7 @@
 
 *Metricbeat*
 
-<<<<<<< HEAD
 - Add support for CouchDB v3 {issue}22743[22743] {pull}26950[26950]
-=======
 - Add support for `_nodes/stats` URIs that work with legacy versions of Elasticsearch {pull}44307[44307]
 - Setting period for counter cache for Prometheus remote_write at least to 60sec {pull}38553[38553]
 - Remove fallback to the node limit for the `kubernetes.pod.cpu.usage.limit.pct` and `kubernetes.pod.memory.usage.limit.pct` metrics calculation
@@ -103,7 +101,6 @@
 - Upgrade to osquery 5.13.1. {pull}40849[40849]
 - Upgrade to osquery 5.15.0 {pull}43426[43426]
 
->>>>>>> 9382cc20
 
 *Packetbeat*
 
