// Use these for links to issue and pulls. Note issues and pulls redirect one to
// each other on Github, so don't worry too much on using the right prefix.
:issue: https://github.com/elastic/beats/issues/
:pull: https://github.com/elastic/beats/pull/

=== Beats version HEAD
https://github.com/elastic/beats/compare/v7.0.0-alpha2...master[Check the HEAD diff]

==== Breaking changes

*Affecting all Beats*

- Remove the non-ECS `agent.hostname` field. Use the `agent.name` or `agent.id` fields for an identifier. {issue}16377[16377] {pull}18328[18328]
- Make error message about locked data path actionable. {pull}18667[18667]
- Remove the deprecated `xpack.monitoring.*` settings. Going forward only `monitoring.*` settings may be used. {issue}9424[9424] {pull}18608[18608]
- Remove deprecated/undocumented IncludeCreatorMetadata setting from kubernetes metadata config options {pull}28006[28006]
- Remove deprecated fields from kubernetes module {pull}28046[28046]
- Remove deprecated config option aws_partition. {pull}28120[28120]
- Improve stats API {pull}27963[27963]
- Libbeat: logp package forces ECS compliant logs. Logs are JSON formatted. Options to enable ECS/JSON have been removed. {issue}15544[15544] {pull}28573[28573]
- Update docker client. {pull}28716[28716]
- Remove `auto` from the available options of `setup.ilm.enabled` and set the default value to `true`. {pull}28671[28671]
- add_process_metadata processor: Replace usage of deprecated `process.ppid` field with `process.parent.pid`. {pull}28620[28620]
- add_docker_metadata processor: Replace usage of deprecated `process.ppid` field with `process.parent.pid`. {pull}28620[28620]
- Use data streams instead of indices for storing events from Beats. {pull}28450[28450]
- Remove option `setup.template.type` and always load composable template with data streams. {pull}28450[28450]
- Remove several ILM options (`rollover_alias` and `pattern`) as data streams does not require index aliases. {pull}28450[28450]
- Index template's default_fields setting is only populated with ECS fields. {pull}28596[28596] {issue}28215[28215]
- Remove deprecated `--template` and `--ilm-policy` flags. Use `--index-management` instead. {pull}28870[28870]
- Remove options `logging.files.suffix` and default to datetime endings. {pull}28927[28927]

*Auditbeat*

- File integrity dataset (macOS): Replace unnecessary `file.origin.raw` (type keyword) with `file.origin.text` (type `text`). {issue}12423[12423] {pull}15630[15630]
- Change event.kind=error to event.kind=event to comply with ECS. {issue}18870[18870] {pull}20685[20685]

*Filebeat*

- Fix parsing of Elasticsearch node name by `elasticsearch/slowlog` fileset. {pull}14547[14547]
- With the default configuration the following modules will no longer send the `host` field that contains information about the host on which Filebeat is running. You can revert this change by configuring tags for the module and omitting `forwarded` from the list. {issue}13920[13920]
- Preserve case of http.request.method.  ECS prior to 1.6 specified normalizing to lowercase, which lost information. Affects filesets: apache/access, elasticsearch/audit, iis/access, iis/error, nginx/access, nginx/ingress_controller, aws/elb, suricata/eve, zeek/http. {issue}18154[18154] {pull}18359[18359]
- With the default configuration the cloud modules (aws, azure, googlecloud, o365, okta)
- With the default configuration the cef and panw modules will no longer send the `host`
- Preserve case of http.request.method.  ECS prior to 1.6 specified normalizing to lowercase, which lost information. Affects filesets: apache/access, elasticsearch/audit, iis/access, iis/error, nginx/access, nginx/ingress_controller, aws/elb, suricata/eve, zeek/http. {issue}18154[18154] {pull}18359[18359]
- Add `while_pattern` type to multiline reader. {pull}19662[19662]
- Add support for GMT timezone offsets in `decode_cef`. {pull}20993[20993]

*Heartbeat*

*Metricbeat*

- Remove deprecated fields in Docker module. {issue}11835[11835] {pull}27933[27933]
- Remove deprecated fields in Kafka module. {pull}27938[27938]
- Remove deprecated config option default_region from aws module. {pull}28120[28120]
- Remove network and diskio metrics from ec2 metricset. {pull}28316[28316]
- Rename read/write_io.ops_per_sec to read/write.iops in rds metricset. {pull}28350[28350]
- Remove linux-only metrics from diskio, memory {pull}28292[28292]
- Remove deprecated config option perfmon.counters from windows/perfmon metricset. {pull}28282[28282]
- Remove deprecated fields in Redis module. {issue}11835[11835] {pull}28246[28246]
- system/process metricset: Replace usage of deprecated `process.ppid` field with `process.parent.pid`. {pull}28620[28620]

*Packetbeat*

- Redis: fix incorrectly handle with two-words redis command. {issue}14872[14872] {pull}14873[14873]
- `event.category` no longer contains the value `network_traffic` because this is not a valid ECS event category value. {pull}20556[20556]
- Remove deprecated TLS fields in favor of tls.server.x509 and tls.client.x509 ECS fields. {pull}28487[28487]
- HTTP: The field `http.request.method` will maintain its original case. {pull}28620[28620]
- Unify gopacket dependencies. {pull}29167[29167]

*Winlogbeat*

- Add support to Sysmon file delete events (event ID 23). {issue}18094[18094]
- Improve ECS field mappings in Sysmon module. `related.hash`, `related.ip`, and `related.user` are now populated. {issue}18364[18364]
- Improve ECS field mappings in Sysmon module. Hashes are now also populated to the corresponding `process.hash`, `process.pe.imphash`, `file.hash`, or `file.pe.imphash`. {issue}18364[18364]
- Improve ECS field mappings in Sysmon module. `file.name`, `file.directory`, and `file.extension` are now populated. {issue}18364[18364]
- Improve ECS field mappings in Sysmon module. `rule.name` is populated for all events when present. {issue}18364[18364]
- Fix unprefixed fields in `fields.yml` for Powershell module {issue}18984[18984]
- Remove top level `hash` property from sysmon events {pull}20653[20653]

*Functionbeat*


==== Bugfixes

*Affecting all Beats*

- Fix a race condition with the Kafka pipeline client, it is possible that `Close()` get called before `Connect()` . {issue}11945[11945]
- Allow users to configure only `cluster_uuid` setting under `monitoring` namespace. {pull}14338[14338]
- Update replicaset group to apps/v1 {pull}15854[15802]
- Fix missing output in dockerlogbeat {pull}15719[15719]
- Fix issue where TLS settings would be ignored when a forward proxy was in use. {pull}15516[15516]
- Update replicaset group to apps/v1 {pull}15854[15802]
- Add `ssl.ca_sha256` option to the supported TLS option, this allow to check that a specific certificate is used as part of the verified chain. {issue}15717[15717]
- Improve some logging messages for add_kubernetes_metadata processor {pull}16866{16866}
- Do not rotate log files on startup when interval is configured and rotateonstartup is disabled. {pull}17613[17613]
- Fix `setup.dashboards.index` setting not working. {pull}17749[17749]
- Fix Elasticsearch license endpoint URL referenced in error message. {issue}17880[17880] {pull}18030[18030]
- Change `decode_json_fields` processor, to merge parsed json objects with existing objects in the event instead of fully replacing them. {pull}17958[17958]
- Gives monitoring reporter hosts, if configured, total precedence over corresponding output hosts. {issue}17937[17937] {pull}17991[17991]
- Change `decode_json_fields` processor, to merge parsed json objects with existing objects in the event instead of fully replacing them. {pull}17958[17958]
- [Autodiscover] Check if runner is already running before starting again. {pull}18564[18564]
- Fix an issue where error messages are not accurate in mapstriface. {issue}18662[18662] {pull}18663[18663]
- Fix regression in `add_kubernetes_metadata`, so configured `indexers` and `matchers` are used if defaults are not disabled. {issue}18481[18481] {pull}18818[18818]
- Fix the `translate_sid` processor's handling of unconfigured target fields. {issue}18990[18990] {pull}18991[18991]
- Fixed a service restart failure under Windows. {issue}18914[18914] {pull}18916[18916]
- Fix terminating pod autodiscover issue. {pull}20084[20084]
- Fix seccomp policy for calls to `chmod` and `chown`. {pull}20054[20054]
- Output errors when Kibana index pattern setup fails. {pull}20121[20121]
- Fix issue in autodiscover that kept inputs stopped after config updates. {pull}20305[20305]
- Add service resource in k8s cluster role. {pull}20546[20546]
- Allows disable pod events enrichment with deployment name {pull}28521[28521]
- Fix `fingerprint` processor to give it access to the `@timestamp` field. {issue}28683[28683]
- Fix the wrong beat name on monitoring and state endpoint {issue}27755[27755]
- Overwrite index name in index template correctly. {issue}28571[28571] {pull}29299[29299]

*Auditbeat*

- system/package: Fix parsing of Installed-Size field of DEB packages. {issue}16661[16661] {pull}17188[17188]
- system module: Fix panic during initialisation when /proc/stat can't be read. {pull}17569[17569]
- system/package: Fix an error that can occur while trying to persist package metadata. {issue}18536[18536] {pull}18887[18887]
- system/socket: Fix bugs leading to wrong process being attributed to flows. {pull}29166[29166] {issue}17165[17165]

*Filebeat*

- cisco/asa fileset: Fix parsing of 302021 message code. {pull}14519[14519]
- Fix filebeat azure dashboards, event category should be `Alert`. {pull}14668[14668]
- Fix s3 input with cloudtrail fileset reading json file. {issue}16374[16374] {pull}16441[16441]
- Add queue_url definition in manifest file for aws module. {pull}16640[16640]
- Add queue_url definition in manifest file for aws module. {pull}16640{16640}
- Fix `elasticsearch.gc` fileset to not collect _all_ logs when Elasticsearch is running in Docker. {issue}13164[13164] {issue}16583[16583] {pull}17164[17164]
- Fixed a mapping exception when ingesting CEF logs that used the spriv or dpriv extensions. {issue}17216[17216] {pull}17220[17220]
- Remove migrationVersion map 7.7.0 reference from Kibana dashboard file to fix backward compatibility issues. {pull}17425[17425]
- Fix issue 17734 to retry on rate-limit error in the Filebeat httpjson input. {issue}17734[17734] {pull}17735[17735]
- Fixed `cloudfoundry.access` to have the correct `cloudfoundry.app.id` contents. {pull}17847[17847]
- Fixing `ingress_controller.` fields to be of type keyword instead of text. {issue}17834[17834]
- Fixed typo in log message. {pull}17897[17897]
- Fix `o365` module ignoring `var.api` settings. {pull}18948[18948]
- Fix `netflow` module to support 7 bytepad for IPFIX template. {issue}18098[18098]
- Update container name for the azure filesets. {pull}19899[19899]
- Fix `o365` module ignoring `var.api` settings. {pull}18948[18948]
- Fix S3 input to trim delimiter /n from each log line. {pull}19972[19972]
- Fix s3 input parsing json file without expand_event_list_from_field. {issue}19902[19902] {pull}19962[19962] {pull}20370[20370]
- Fix millisecond timestamp normalization issues in CrowdStrike module {issue}20035[20035], {pull}20138[20138]
- Fix support for message code 106100 in Cisco ASA and FTD. {issue}19350[19350] {pull}20245[20245]
- Fix `fortinet` setting `event.timezone` to the system one when no `tz` field present {pull}20273[20273]
- Fix `okta` geoip lookup in pipeline for `destination.ip` {pull}20454[20454]
- Fix mapping exception in the `googlecloud/audit` dataset pipeline. {issue}18465[18465] {pull}20465[20465]
- Fix `cisco` asa and ftd parsing of messages 106102 and 106103. {pull}20469[20469]
- Resolve issue with @timestamp for defender_atp. {pull}28272[28272]
- Fix `threatintel.misp` filters configuration. {issue}27970[27970]
- Fix handling of escaped newlines in the `decode_cef` processor. {issue}16995[16995] {pull}29268[29268]
- Fix `panw` module ingest errors for GLOBALPROTECT logs {pull}29154[29154]

*Heartbeat*

- Remove accidentally included cups library in docker images. {pull}28853[pull]
- Fix broken monitors with newer versions of image relying on dup3. {pull}28938[pull]

*Metricbeat*

- Fix checking tagsFilter using length in cloudwatch metricset. {pull}14525[14525]
- Log bulk failures from bulk API requests to monitoring cluster. {issue}14303[14303] {pull}14356[14356]
- Fix skipping protocol scheme by light modules. {pull}16205[pull]
- Revert changes in `docker` module: add size flag to docker.container. {pull}16600[16600]
- Fix detection and logging of some error cases with light modules. {pull}14706[14706]
- Fix imports after PR was merged before rebase. {pull}16756[16756]
- Reduce memory usage in `elasticsearch/index` metricset. {issue}16503[16503] {pull}16538[16538]
- Fix issue in Jolokia module when mbean contains multiple quoted properties. {issue}17375[17375] {pull}17374[17374]
- Fix issue in Jolokia module when mbean contains multiple quoted properties. {issue}17375[17375] {pull}17374[17374]
- Fix azure storage dashboards. {pull}17590[17590]
- Metricbeat no longer needs to be started strictly after Logstash for `logstash-xpack` module to report correct data. {issue}17261[17261] {pull}17497[17497]
- Fix pubsub metricset to collect all GA stage metrics from gcp stackdriver. {issue}17154[17154] {pull}17600[17600]
- Add privileged option so as mb to access data dir in Openshift. {pull}17606[17606]
- Fix "ID" event generator of Google Cloud module {issue}17160[17160] {pull}17608[17608]
- Add privileged option for Auditbeat in Openshift {pull}17637[17637]
- Fix storage metricset to allow config without region/zone. {issue}17623[17623] {pull}17624[17624]
- Fix overflow on Prometheus rates when new buckets are added on the go. {pull}17753[17753]
- Remove specific win32 api errors from events in perfmon. {issue}18292[18292] {pull}18361[18361]
- Fix application_pool metricset after pdh changes. {pull}18477[18477]
- Fix panic on `metricbeat test modules` when modules are configured in `metricbeat.modules`. {issue}18789[18789] {pull}18797[18797]
- Fix getting gcp compute instance metadata with partial zone/region in config. {pull}18757[18757]
- Add missing network.sent_packets_count metric into compute metricset in googlecloud module. {pull}18802[18802]
- Fix compute and pubsub dashboard for googlecloud module. {issue}18962[18962] {pull}18980[18980]
- Fix crash on vsphere module when Host information is not available. {issue}18996[18996] {pull}19078[19078]
- Modify doc for app_insights metricset to contain example of config. {pull}20185[20185]
- Add required option for `metrics` in app_insights. {pull}20406[20406]
- Groups same timestamp metric values to one event in the app_insights metricset. {pull}20403[20403]
- Use xpack.enabled on SM modules to write into .monitoring indices when using Metricbeat standalone {pull}28365[28365]
- Fix in rename processor to ingest metrics for `write.iops` to proper field instead of `write_iops` in rds metricset. {pull}28960[28960]

*Packetbeat*

- Prevent incorrect use of AMQP protocol parsing from causing silent failure. {pull}29017[29017]
- Fix error handling in MongoDB protocol parsing. {pull}29017[29017]

*Winlogbeat*

- Add source.ip validation for event ID 4778 in the Security module. {issue}19627[19627]

*Functionbeat*


*Elastic Logging Plugin*


==== Added

*Affecting all Beats*

- Decouple Debug logging from fail_on_error logic for rename, copy, truncate processors {pull}12451[12451]
- Fingerprint processor adds a new xxhash hashing algorithm {pull}15418[15418]
- Update RPM packages contained in Beat Docker images. {issue}17035[17035]
- Update documentation for system.process.memory fields to include clarification on Windows os's. {pull}17268[17268]
- When using the `decode_json_fields` processor, decoded fields are now deep-merged into existing event. {pull}17958[17958]
- Update documentation for system.process.memory fields to include clarification on Windows os's. {pull}17268[17268]
- Add keystore support for autodiscover static configurations. {pull]16306[16306]
- When using the `decode_json_fields` processor, decoded fields are now deep-merged into existing event. {pull}17958[17958]
- Add keystore support for autodiscover static configurations. {pull]16306[16306]
- Add TLS support to Kerberos authentication in Elasticsearch. {pull}18607[18607]
- Add config option `rotate_on_startup` to file output {issue}19150[19150] {pull}19347[19347]
- Set index.max_docvalue_fields_search in index template to increase value to 200 fields. {issue}20215[20215]
- Upgrade prometheus library. {pull}28716[28716]
- Name all k8s workqueue. {pull}28085[28085]
- Add options to configure k8s client qps/burst. {pull}28151[28151]
- Update to ECS 8.0 fields. {pull}28620[28620]
- Add http.pprof.enabled option to libbeat to allow http/pprof endpoints on the socket that libbeat creates for metrics. {issue}21965[21965]
- Support custom analyzers in fields.yml. {issue}28540[28540] {pull}28926[28926]
- SASL/SCRAM in the Kafka output is no longer beta. {pull}29126[29126]
- Discover changes in Kubernetes nodes metadata as soon as they happen. {pull}23139[23139]
- Support self signed certificates on outputs {pull}29229[29229]

*Auditbeat*

- Reference kubernetes manifests include configuration for auditd and enrichment with kubernetes metadata. {pull}17431[17431]

*Filebeat*

- `container` and `docker` inputs now support reading of labels and env vars written by docker JSON file logging driver. {issue}8358[8358]
- Add `index` option to all inputs to directly set a per-input index value. {pull}14010[14010]
- move create-[module,fileset,fields] to mage and enable in x-pack/filebeat {pull}15836[15836]
- Work on e2e ACK's for the azure-eventhub input {issue}15671[15671] {pull}16215[16215]
- Add a TLS test and more debug output to httpjson input {pull}16315[16315]
- Add an SSL config example in config.yml for filebeat MISP module. {pull}16320[16320]
- Update filebeat httpjson input to support pagination via Header and Okta module. {pull}16354[16354]
- Add a TLS test and more debug output to httpjson input {pull}16315[16315]
- Add an SSL config example in config.yml for filebeat MISP module. {pull}16320[16320]
- Added documentation for running Filebeat in Cloud Foundry. {pull}17275[17275]
- Release Google Cloud module as GA. {pull}17511[17511]
- Improve ECS categorization field mappings for nats module. {issue}16173[16173] {pull}17550[17550]
- Enhance `elasticsearch/slowlog` fileset to handle ECS-compatible logs emitted by Elasticsearch. {issue}17715[17715] {pull}17729[17729]
- Added documentation for running Filebeat in Cloud Foundry. {pull}17275[17275]
- Release Google Cloud module as GA. {pull}17511[17511]
- Update filebeat httpjson input to support pagination via Header and Okta module. {pull}16354[16354]
- Change the `json.*` input settings implementation to merge parsed json objects with existing objects in the event instead of fully replacing them. {pull}17958[17958]
- Add support for array parsing in azure-eventhub input. {pull}18585[18585]
- Add support for array parsing in azure-eventhub input. {pull}18585[18585]
- Improved performance of PANW sample dashboards. {issue}19031[19031] {pull}19032[19032]
- Add event.ingested for CrowdStrike module {pull}20138[20138]
- Add support for additional fields and FirewallMatchEvent type events in CrowdStrike module {pull}20138[20138]
- Azure signinlogs - Add support for ManagedIdentitySignInLogs, NonInteractiveUserSignInLogs, and ServicePrincipalSignInLogs. {issue}23653[23653]
- Add `text/csv` decoder to `httpjson` input {pull}28564[28564]
- Update `aws-s3` input to connect to non AWS S3 buckets {issue}28222[28222] {pull}28234[28234]
- Add support for '/var/log/pods/' path for add_kubernetes_metadata processor with `resource_type: pod`. {pull}28868[28868]
- Add documentation for add_kubernetes_metadata processors `log_path` matcher. {pull}28868[28868]
- Add support for parsers on journald input {pull}29070[29070]
- Add elapsed time information to `aws-s3` input errors and log messages. {pull}29328[29328]
- Add support in httpjson input for oAuth2ProviderDefault of password grant_type. {pull}29087[29087]

*Heartbeat*


*Metricbeat*

- Move the windows pdh implementation from perfmon to a shared location in order for future modules/metricsets to make use of. {pull}15503[15503]
- Add database_account azure metricset. {issue}15758[15758]
- Add database_account azure metricset. {issue}15758[15758]
- Release Zookeeper/connection module as GA. {issue}14281[14281] {pull}17043[17043]
- Add dashboard for pubsub metricset in googlecloud module. {pull}17161[17161]
- Added documentation for running Metricbeat in Cloud Foundry. {pull}17275[17275]
- Added documentation for running Metricbeat in Cloud Foundry. {pull}17275[17275]
- Remove required for region/zone and make stackdriver a metricset in googlecloud. {issue}16785[16785] {pull}18398[18398]
- Add memory metrics into compute googlecloud. {pull}18802[18802]
- Preliminary AIX support {pull}27954[27954]
<<<<<<< HEAD
- Register additional name for `storage` metricset in the azure module. {pull}28447[28447]
- Update reference to gosigar pacakge for filesystem windows fix. {pull}28909[28909]
- Override `Host()` on statsd MetricSet {pull}29103[29103]
- Add option to skip older k8s events {pull}29396[29396]
=======
>>>>>>> 2ef9595c
- Add `add_resource_metadata` configuration to Kubernetes module. {pull}29133[29133]

*Packetbeat*

*Functionbeat*


*Winlogbeat*

- Add more DNS error codes to the Sysmon module. {issue}15685[15685]
- Add configuration option for registry file flush timeout {issue}29001[29001] {pull}29053[29053]

*Elastic Log Driver*

- Fixed docs for hosts {pull}23644[23644]

==== Deprecated

*Affecting all Beats*


*Filebeat*


*Heartbeat*

*Metricbeat*


*Packetbeat*

*Winlogbeat*

*Functionbeat*

==== Known Issue

*Journalbeat*<|MERGE_RESOLUTION|>--- conflicted
+++ resolved
@@ -281,13 +281,10 @@
 - Remove required for region/zone and make stackdriver a metricset in googlecloud. {issue}16785[16785] {pull}18398[18398]
 - Add memory metrics into compute googlecloud. {pull}18802[18802]
 - Preliminary AIX support {pull}27954[27954]
-<<<<<<< HEAD
 - Register additional name for `storage` metricset in the azure module. {pull}28447[28447]
 - Update reference to gosigar pacakge for filesystem windows fix. {pull}28909[28909]
 - Override `Host()` on statsd MetricSet {pull}29103[29103]
 - Add option to skip older k8s events {pull}29396[29396]
-=======
->>>>>>> 2ef9595c
 - Add `add_resource_metadata` configuration to Kubernetes module. {pull}29133[29133]
 
 *Packetbeat*
