--- conflicted
+++ resolved
@@ -26,11 +26,8 @@
 - Remove `auto` from the available options of `setup.ilm.enabled` and set the default value to `true`. {pull}28671[28671]
 - add_process_metadata processor: Replace usage of deprecated `process.ppid` field with `process.parent.pid`. {pull}28620[28620]
 - add_docker_metadata processor: Replace usage of deprecated `process.ppid` field with `process.parent.pid`. {pull}28620[28620]
-<<<<<<< HEAD
 - Use data streams instead of indices for storing events from Beats. {pull}28450[28450]
-=======
 - Index template's default_fields setting is only populated with ECS fields. {pull}28596[28596] {issue}28215[28215]
->>>>>>> 77346beb
 
 *Auditbeat*
 
