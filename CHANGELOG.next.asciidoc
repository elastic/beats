--- conflicted
+++ resolved
@@ -333,11 +333,8 @@
 - Improve ECS categorization field mappings for mysql module. {issue}16172[16172] {pull}17491[17491]
 - Release Google Cloud module as GA. {pull}17511[17511]
 - Update filebeat httpjson input to support pagination via Header and Okta module. {pull}16354[16354]
-<<<<<<< HEAD
 - Added new Checkpoint Syslog filebeat module. {pull}17682[17682]
-=======
 - Add config option to select a different azure cloud env in the azure-eventhub input and azure module. {issue}17649[17649] {pull}17659[17659]
->>>>>>> 3fd3838b
 - Enhance `elasticsearch/server` fileset to handle ECS-compatible logs emitted by Elasticsearch. {issue}17715[17715] {pull}17714[17714]
 - Added Unix stream socket support as an input source and a syslog input source. {pull}17492[17492]
 - Improve ECS categorization field mappings in misp module. {issue}16026[16026] {pull}17344[17344]
