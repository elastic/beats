// Use these for links to issue and pulls. Note issues and pulls redirect one to
// each other on Github, so don't worry too much on using the right prefix.
:issue: https://github.com/elastic/beats/issues/
:pull: https://github.com/elastic/beats/pull/

=== Beats version HEAD
https://github.com/elastic/beats/compare/v7.0.0-alpha2...master[Check the HEAD diff]

==== Breaking changes

*Affecting all Beats*

- Update to Golang 1.12.1. {pull}11330[11330]
- Update to Golang 1.12.4. {pull}11782[11782]
- Update to ECS 1.0.1. {pull}12284[12284] {pull}12317[12317]
- Default of output.kafka.metadata.full is set to false by now. This reduced the amount of metadata to be queried from a kafka cluster. {pull}12738[12738]
- Fixed a crash under Windows when fetching processes information. {pull}12833[12833]
- Update to Golang 1.12.7. {pull}12931[12931]

*Auditbeat*

- Auditd module: Normalized value of `event.category` field from `user-login` to `authentication`. {pull}11432[11432]
- Auditd module: Unset `auditd.session` and `user.audit.id` fields are removed from audit events. {issue}11431[11431] {pull}11815[11815]
- Socket dataset: Exclude localhost by default {pull}11993[11993]

*Filebeat*

- Add read_buffer configuration option. {pull}11739[11739]
- `convert_timezone` option is removed and locale is always added to the event so timezone is used when parsing the timestamp, this behaviour can be overriden with processors. {pull}12410[12410]
- Fix a race condition in the TCP input when close the client socket. {pull}13038[13038]

*Heartbeat*

- Removed the `add_host_metadata` and `add_cloud_metadata` processors from the default config. These don't fit well with ECS for Heartbeat and were rarely used.

*Journalbeat*

*Metricbeat*

- Add new dashboard for Prometheus server stats {pull}13126[13126]
- Add new option `OpMultiplyBuckets` to scale histogram buckets to avoid decimal points in final events {pull}10994[10994]
- system/raid metricset now uses /sys/block instead of /proc/mdstat for data. {pull}11613[11613]
- kubernetes.container.cpu.limit.cores and kubernetes.container.cpu.requests.cores are now floats. {issue}11975[11975]
- Add statistic option into cloudwatch metricset. If there is no statistic method specified, default is to collect Average, Sum, Maximum, Minimum and SampleCount. {issue}12370[12370] {pull}12840[12840]

*Packetbeat*

- Add support for mongodb opcode 2013 (OP_MSG). {issue}6191[6191] {pull}8594[8594]
- NFSv4: Always use opname `ILLEGAL` when failed to match request to a valid nfs operation. {pull}11503[11503]

*Winlogbeat*

*Functionbeat*

==== Bugfixes

*Affecting all Beats*

- Fix typo in TLS renegotiation configuration and setting the option correctly {issue}10871[10871], {pull}12354[12354]
- Ensure all beat commands respect configured settings. {pull}10721[10721]
- Add missing fields and test cases for libbeat add_kubernetes_metadata processor. {issue}11133[11133], {pull}11134[11134]
- decode_json_field: process objects and arrays only {pull}11312[11312]
- decode_json_field: do not process arrays when flag not set. {pull}11318[11318]
- Report faulting file when config reload fails. {pull}11304[11304]
- Fix a typo in libbeat/outputs/transport/client.go by updating `c.conn.LocalAddr()` to `c.conn.RemoteAddr()`. {pull}11242[11242]
- Management configuration backup file will now have a timestamps in their name. {pull}11034[11034]
- [CM] Parse enrollment_token response correctly {pull}11648[11648]
- Not hiding error in case of http failure using elastic fetcher {pull}11604[11604]
- Escape BOM on JsonReader before trying to decode line {pull}11661[11661]
- Fix matching of string arrays in contains condition. {pull}11691[11691]
- Replace wmi queries with win32 api calls as they were consuming CPU resources {issue}3249[3249] and {issue}11840[11840]
- Fix a race condition with the Kafka pipeline client, it is possible that `Close()` get called before `Connect()` . {issue}11945[11945]
- Fix queue.spool.write.flush.events config type. {pull}12080[12080]
- Fixed a memory leak when using the add_process_metadata processor under Windows. {pull}12100[12100]
- Fix of docker json parser for missing "log" jsonkey in docker container's log {issue}11464[11464]
- Fixed Beat ID being reported by GET / API. {pull}12180[12180]
- Fixed setting bulk max size in kafka output. {pull}12254[12254]
- Add host.os.codename to fields.yml. {pull}12261[12261]
- Fix `@timestamp` being duplicated in events if `@timestamp` is set in a
  processor (or by any code utilizing `PutValue()` on a `beat.Event`).
- Fix leak in script processor when using Javascript functions in a processor chain. {pull}12600[12600]
- Add additional nil pointer checks to Docker client code to deal with vSphere Integrated Containers {pull}12628[12628]
- Fixed `json.add_error_key` property setting for delivering error messages from beat events  {pull}11298[11298]
- Fix Central Management enroll under Windows {issue}12797[12797] {pull}12799[12799]
- ILM: Use GET instead of HEAD when checking for alias to expose detailed error message. {pull}12886[12886]
- Fix seccomp policy preventing some features to function properly on 32bit Linux systems. {issue}12990[12990] {pull}13008[13008]
- Fix unexpected stops on docker autodiscover when a container is restarted before `cleanup_timeout`. {issue}12962[12962] {pull}13127[13127]
- Fix install-service.ps1's ability to set Windows service's delay start configuration. {pull}13173[13173]
<<<<<<< HEAD
- Fix some incorrect types and formats in field.yml files. {pull}13188[13188]
=======
- Load DLLs only from Windows system directory. {pull}13234[13234]
>>>>>>> 0ac717df

*Auditbeat*

- Process dataset: Fixed a memory leak under Windows. {pull}12100[12100]
- Login dataset: Fix re-read of utmp files. {pull}12028[12028]
- Package dataset: Fixed a crash inside librpm after Auditbeat has been running for a while. {issue}12147[12147] {pull}12168[12168]
- Fix formatting of config files on macOS and Windows. {pull}12148[12148]
- Fix direction of incoming IPv6 sockets. {pull}12248[12248]
- Package dataset: Close librpm handle. {pull}12215[12215]
- Package dataset: Auto-detect package directories. {pull}12289[12289]
- Package dataset: Improve dpkg parsing. {pull}12325[12325]
- System module: Start system module without host ID. {pull}12373[12373]
- Host dataset: Fix reboot detection logic. {pull}12591[12591]
- Add syscalls used by librpm for the system/package dataset to the default Auditbeat seccomp policy. {issue}12578[12578] {pull}12617[12617]
- Process dataset: Do not show non-root warning on Windows. {pull}12740[12740]
- Host dataset: Export Host fields to gob encoder. {pull}12940[12940]

*Filebeat*

- Add support for Cisco syslog format used by their switch. {pull}10760[10760]
- Cover empty request data, url and version in Apache2 module{pull}10730[10730]
- Fix registry entries not being cleaned due to race conditions. {pull}10747[10747]
- Improve detection of file deletion on Windows. {pull}10747[10747]
- Add missing Kubernetes metadata fields to Filebeat CoreDNS module, and fix a documentation error. {pull}11591[11591]
- Reduce memory usage if long lines are truncated to fit `max_bytes` limit. The line buffer is copied into a smaller buffer now. This allows the runtime to release unused memory earlier. {pull}11524[11524]
- Fix memory leak in Filebeat pipeline acker. {pull}12063[12063]
- Fix goroutine leak caused on initialization failures of log input. {pull}12125[12125]
- Fix goroutine leak on non-explicit finalization of log input. {pull}12164[12164]
- Skipping unparsable log entries from docker json reader {pull}12268[12268]
- Parse timezone in PostgreSQL logs as part of the timestamp {pull}12338[12338]
- Load correct pipelines when system module is configured in modules.d. {pull}12340[12340]
- Fix timezone offset parsing in system/syslog. {pull}12529[12529]
- When TLS is configured for the TCP input and a `certificate_authorities` is configured we now default to `required` for the `client_authentication`. {pull}12584[12584]
- Apply `max_message_size` to incoming message buffer. {pull}11966[11966]
- Syslog input will now omit the `process` object from events if it is empty. {pull}12700[12700]
- Fix multiline pattern in Postgres which was too permissive {issue}12078[12078] {pull}13069[13069]
- Allow path variables to be used in files loaded from modules.d. {issue}13184[13184]

*Heartbeat*

- Fix NPEs / resource leaks when executing config checks. {pull}11165[11165]
- Fix duplicated IPs on `mode: all` monitors. {pull}12458[12458]

*Journalbeat*

- Use backoff when no new events are found. {pull}11861[11861]
- Iterate over journal correctly, so no duplicate entries are sent. {pull}12716[12716]
- Preserve host name when reading from remote journal. {pull}12714[12714]

*Metricbeat*

- Change diskio metrics retrieval method (only for Windows) from wmi query to DeviceIOControl function using the IOCTL_DISK_PERFORMANCE control code {pull}11635[11635]
- Call GetMetricData api per region instead of per instance. {issue}11820[11820] {pull}11882[11882]
- Update documentation with cloudwatch:ListMetrics permission. {pull}11987[11987]
- Check permissions in system socket metricset based on capabilities. {pull}12039[12039]
- Get process information from sockets owned by current user when system socket metricset is run without privileges. {pull}12039[12039]
- Avoid generating hints-based configuration with empty hosts when no exposed port is suitable for the hosts hint. {issue}8264[8264] {pull}12086[12086]
- Fixed a socket leak in the postgresql module under Windows when SSL is disabled on the server. {pull}11393[11393]
- Change some field type from scaled_float to long in aws module. {pull}11982[11982]
- Fixed RabbitMQ `queue` metricset gathering when `consumer_utilisation` is set empty at the metrics source {pull}12089[12089]
- Fix direction of incoming IPv6 sockets. {pull}12248[12248]
- Refactored Windows perfmon metricset: replaced method to retrieve counter paths with PdhExpandWildCardPathW, separated code by responsibility, removed unused functions {pull}12212[12212]
- Validate that kibana/status metricset cannot be used when xpack is enabled. {pull}12264[12264]
- Ignore prometheus metrics when their values are NaN or Inf. {pull}12084[12084] {issue}10849[10849]
- In the kibana/stats metricset, only log error (don't also index it) if xpack is enabled. {pull}12265[12265]
- Fix an issue listing all processes when run under Windows as a non-privileged user. {issue}12301[12301] {pull}12475[12475]
- The `elasticsearch/index_summary` metricset gracefully handles an empty Elasticsearch cluster when `xpack.enabled: true` is set. {pull}12489[12489] {issue}12487[12487]
- When TLS is configured for the http metricset and a `certificate_authorities` is configured we now default to `required` for the `client_authentication`. {pull}12584[12584]
- Reuse connections in PostgreSQL metricsets. {issue}12504[12504] {pull}12603[12603]
- PdhExpandWildCardPathW will not expand counter paths in 32 bit windows systems, workaround will use a different function.{issue}12590[12590]{pull}12622[12622]
- In the elasticsearch/node_stats metricset, if xpack is enabled, make parsing of ES node load average optional as ES on Windows doesn't report load average. {pull}12866[12866]
- Ramdisk is not filtered out when collecting disk performance counters in diskio metricset {issue}12814[12814] {pull}12829[12829]
- Fix incoherent behaviour in redis key metricset when keyspace is specified both in host URL and key pattern {pull}12913[12913]
- Fix connections leak in redis module {pull}12914[12914] {pull}12950[12950]
- Fix wrong uptime reporting by system/uptime metricset under Windows. {pull}12915[12915]
- Print errors that were being omitted in vSphere metricsets {pull}12816[12816]

*Packetbeat*

- Prevent duplicate packet loss error messages in HTTP events. {pull}10709[10709]
- Fixed a memory leak when using process monitoring under Windows. {pull}12100[12100]
- Improved debug logging efficiency in PGQSL module. {issue}12150[12150]
- Limit memory usage of Redis replication sessions. {issue}12657[12657]
- Fix parsing the extended RCODE in the DNS parser. {pull}12805[12805]

*Winlogbeat*

- Fix data race affecting config validation at startup. {issue}13005[13005]

*Functionbeat*

- Fix function name reference for Kinesis streams in CloudFormation templates {pull}11646[11646]

==== Added

*Affecting all Beats*

- Decouple Debug logging from fail_on_error logic for rename, copy, truncate processors {pull}12451[12451]
- Add an option to append to existing logs rather than always rotate on start. {pull}11953[11953]
- Add `network` condition to processors for matching IP addresses against CIDRs. {pull}10743[10743]
- Add if/then/else support to processors. {pull}10744[10744]
- Add `community_id` processor for computing network flow hashes. {pull}10745[10745]
- Add output test to kafka output {pull}10834[10834]
- Gracefully shut down on SIGHUP {pull}10704[10704]
- New processor: `copy_fields`. {pull}11303[11303]
- Add `error.message` to events when `fail_on_error` is set in `rename` and `copy_fields` processors. {pull}11303[11303]
- New processor: `truncate_fields`. {pull}11297[11297]
- Allow a beat to ship monitoring data directly to an Elasticsearch monitoring cluster. {pull}9260[9260]
- Updated go-seccomp-bpf library to v1.1.0 which updates syscall lists for Linux v5.0. {pull}NNNN[NNNN]
- Add `add_observer_metadata` processor. {pull}11394[11394]
- Add `decode_csv_fields` processor. {pull}11753[11753]
- Add `convert` processor for converting data types of fields. {issue}8124[8124] {pull}11686[11686]
- New `extract_array` processor. {pull}11761[11761]
- Add number of goroutines to reported metrics. {pull}12135[12135]
- Add `proxy_disable` output flag to explicitly ignore proxy environment variables. {issue}11713[11713] {pull}12243[12243]
- Processor `add_cloud_metadata` adds fields `cloud.account.id` and `cloud.image.id` for AWS EC2. {pull}12307[12307]
- Add configurable bulk_flush_frequency in kafka output. {pull}12254[12254]
- Add `decode_base64_field` processor for decoding base64 field. {pull}11914[11914]
- Add support for reading the `network.iana_number` field by default to the community_id processor. {pull}12701[12701]
- Add aws overview dashboard. {issue}11007[11007] {pull}12175[12175]
- Add `decompress_gzip_field` processor. {pull}12733[12733]
- Add `timestamp` processor for parsing time fields. {pull}12699[12699]
- Add a check so alias creation explicitely fails if there is an index with the same name. {pull}13070[13070]
- Update kubernetes watcher to use official client-go libraries. {pull}13051[13051]
- add_host_metadata is no GA. {pull}13148[13148]

*Auditbeat*

- Auditd module: Add `event.outcome` and `event.type` for ECS. {pull}11432[11432]
- Process: Add file hash of process executable. {pull}11722[11722]
- Socket: Add network.transport and network.community_id. {pull}12231[12231]
- Host: Fill top-level host fields. {pull}12259[12259]

*Filebeat*

- Add more info to message logged when a duplicated symlink file is found {pull}10845[10845]
- Add option to configure docker input with paths {pull}10687[10687]
- Add Netflow module to enrich flow events with geoip data. {pull}10877[10877]
- Set `event.category: network_traffic` for Suricata. {pull}10882[10882]
- Allow custom default settings with autodiscover (for example, use of CRI paths for logs). {pull}12193[12193]
- Allow to disable hints based autodiscover default behavior (fetching all logs). {pull}12193[12193]
- Change Suricata module pipeline to handle `destination.domain` being set if a reverse DNS processor is used. {issue}10510[10510]
- Add the `network.community_id` flow identifier to field to the IPTables, Suricata, and Zeek modules. {pull}11005[11005]
- New Filebeat coredns module to ingest coredns logs. It supports both native coredns deployment and coredns deployment in kubernetes. {pull}11200[11200]
- New module for Cisco ASA logs. {issue}9200[9200] {pull}11171[11171]
- Added support for Cisco ASA fields to the netflow input. {pull}11201[11201]
- Configurable line terminator. {pull}11015[11015]
- Add Filebeat envoyproxy module. {pull}11700[11700]
- Add apache2(httpd) log path (`/var/log/httpd`) to make apache2 module work out of the box on Redhat-family OSes. {issue}11887[11887] {pull}11888[11888]
- Add support to new MongoDB additional diagnostic information {pull}11952[11952]
- New module `panw` for Palo Alto Networks PAN-OS logs. {pull}11999[11999]
- Add RabbitMQ module. {pull}12032[12032]
- Add new `container` input. {pull}12162[12162]
- Add timeouts on communication with docker daemon. {pull}12310[12310]
- `container` and `docker` inputs now support reading of labels and env vars written by docker JSON file logging driver. {issue}8358[8358]
- Add specific date processor to convert timezones so same pipeline can be used when convert_timezone is enabled or disabled. {pull}12253[12253]
- Add MSSQL module {pull}12079[12079]
- Add ISO8601 date parsing support for system module. {pull}12568[12568] {pull}12578[12579]
- Update Kubernetes deployment manifest to use `container` input. {pull}12632[12632]
- Use correct OS path separator in `add_kubernetes_metadata` to support Windows nodes. {pull}9205[9205]
- Add support for client addresses with port in Apache error logs {pull}12695[12695]
- Add `google-pubsub` input type for consuming messages from a Google Cloud Pub/Sub topic subscription. {pull}12746[12746]
- Add module for ingesting Cisco IOS logs over syslog. {pull}12748[12748]
- Add module for ingesting Google Cloud VPC flow logs. {pull}12747[12747]
- Report host metadata for Filebeat logs in Kubernetes. {pull}12790[12790]
- Add netflow dashboards based on Logstash netflow. {pull}12857[12857]
- Parse more fields from Elasticsearch slowlogs. {pull}11939[11939]
- Update module pipelines to enrich events with autonomous system fields. {pull}13036[13036]
- Add module for ingesting IBM MQ logs. {pull}8782[8782]
- Add S3 input to retrieve logs from AWS S3 buckets. {pull}12640[12640] {issue}12582[12582]

*Heartbeat*

- Enable `add_observer_metadata` processor in default config. {pull}11394[11394]

*Journalbeat*

*Metricbeat*

- Add AWS SQS metricset. {pull}10684[10684] {issue}10053[10053]
- Add AWS s3_request metricset. {pull}10949[10949] {issue}10055[10055]
- Add s3_daily_storage metricset. {pull}10940[10940] {issue}10055[10055]
- Add `coredns` metricbeat module. {pull}10585[10585]
- Add SSL support for Metricbeat HTTP server. {pull}11482[11482] {issue}11457[11457]
- The `elasticsearch.index` metricset (with `xpack.enabled: true`) now collects `refresh.external_total_time_in_millis` fields from Elasticsearch. {pull}11616[11616]
- Allow module configurations to have variants {pull}9118[9118]
- Add `timeseries.instance` field calculation. {pull}10293[10293]
- Added new disk states and raid level to the system/raid metricset. {pull}11613[11613]
- Added `path_name` and `start_name` to service metricset on windows module {issue}8364[8364] {pull}11877[11877]
- Add check on object name in the counter path if the instance name is missing {issue}6528[6528] {pull}11878[11878]
- Add AWS cloudwatch metricset. {pull}11798[11798] {issue}11734[11734]
- Add `regions` in aws module config to specify target regions for querying cloudwatch metrics. {issue}11932[11932] {pull}11956[11956]
- Keep `etcd` followers members from reporting `leader` metricset events {pull}12004[12004]
- Add overview dashboard to Consul module {pull}10665[10665]
- New fields were added in the mysql/status metricset. {pull}12227[12227]
- Add Kubernetes metricset `proxy`. {pull}12312[12312]
- Add Kubernetes proxy dashboard to Kubernetes module {pull}12734[12734]
- Always report Pod UID in the `pod` metricset. {pull}12345[12345]
- Add Vsphere Virtual Machine operating system to `os` field in Vsphere virtualmachine module. {pull}12391[12391]
- Add validation for elasticsearch and kibana modules' metricsets when xpack.enabled is set to true. {pull}12386[12386]
- Add CockroachDB module. {pull}12467[12467]
- Add support for metricbeat modules based on existing modules (a.k.a. light modules) {issue}12270[12270] {pull}12465[12465]
- Add a system/entropy metricset {pull}12450[12450]
- Add kubernetes metricset `controllermanager` {pull}12409[12409]
- Add Kubernetes controller manager dashboard to Kubernetes module {pull}12744[12744]
- Allow redis URL format in redis hosts config. {pull}12408[12408]
- Add tags into ec2 metricset. {issue}[12263]12263 {pull}12372[12372]
- Add metrics to kubernetes apiserver metricset. {pull}12922[12922]
- Add kubernetes metricset `scheduler` {pull}12521[12521]
- Add Kubernetes scheduler dashboard to Kubernetes module {pull}12749[12749]
- Add `beat` module. {pull}12181[12181] {pull}12615[12615]
- Collect tags for cloudwatch metricset in aws module. {issue}[12263]12263 {pull}12480[12480]
- Add AWS RDS metricset. {pull}11620[11620] {issue}10054[10054]
- Add Oracle Module {pull}11890[11890]
- Add Oracle Tablespaces Dashboard {pull}12736[12736]
- Collect client provided name for rabbitmq connection. {issue}12851[12851] {pull}12852[12852]
- Add support to load default aws config file to get credentials. {pull}12727[12727] {issue}12708[12708]
- Add statistic option into cloudwatch metricset. {issue}12370[12370] {pull}12840[12840]
- Add support for kubernetes cronjobs {pull}13001[13001]
- Add cgroup memory stats to docker/memory metricset {pull}12916[12916]
- Add AWS elb metricset. {pull}12952[12952] {issue}11701[11701]
- Add AWS ebs metricset. {pull}13167[13167] {issue}11699[11699]

*Packetbeat*

*Functionbeat*

- New options to configure roles and VPC. {pull}11779[11779]
- Export automation templates used to create functions. {pull}11923[11923]
- Configurable Amazon endpoint. {pull}12369[12369]

*Winlogbeat*

- Add support for reading from .evtx files. {issue}4450[4450]
- Add support for event ID 4634 and 4647 to the Security module. {pull}12906[12906]
- Add `network.community_id` to Sysmon network events (event ID 3). {pull}13034[13034]
- Add `event.module` to Winlogbeat modules. {pull}13047[13047]
- Add `event.category: process` and `event.type: process_start/process_end` to Sysmon process events (event ID 1 and 5). {pull}13047[13047]
- Add support for event ID 4672 to the Security module. {pull}12975[12975]
- Add support for event ID 22 (DNS query) to the Sysmon module. {pull}12960[12960]

==== Deprecated

*Affecting all Beats*

*Filebeat*

- `docker` input is deprecated in favour `container`. {pull}12162[12162]
- `postgresql.log.timestamp` field is deprecated in favour of `@timestamp`. {pull}12338[12338]

*Heartbeat*

*Journalbeat*

*Metricbeat*

*Packetbeat*

*Winlogbeat*

*Functionbeat*

==== Known Issue

*Journalbeat*<|MERGE_RESOLUTION|>--- conflicted
+++ resolved
@@ -86,11 +86,8 @@
 - Fix seccomp policy preventing some features to function properly on 32bit Linux systems. {issue}12990[12990] {pull}13008[13008]
 - Fix unexpected stops on docker autodiscover when a container is restarted before `cleanup_timeout`. {issue}12962[12962] {pull}13127[13127]
 - Fix install-service.ps1's ability to set Windows service's delay start configuration. {pull}13173[13173]
-<<<<<<< HEAD
 - Fix some incorrect types and formats in field.yml files. {pull}13188[13188]
-=======
 - Load DLLs only from Windows system directory. {pull}13234[13234]
->>>>>>> 0ac717df
 
 *Auditbeat*
 
