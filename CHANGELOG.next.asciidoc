--- conflicted
+++ resolved
@@ -33,11 +33,7 @@
 *Affecting all Beats*
 
 - Fix the ability for subcommands to be ran properly from the beats containers. {pull}30452[30452]
-<<<<<<< HEAD
 - Fixes Beats crashing when glibc >= 2.35 is used {issue}30576[30576]
-=======
-- Log errors when parsing and applying config blocks and if the input is disabled. {pull}30534[30534]
->>>>>>> e4957b65
 
 *Auditbeat*
 
