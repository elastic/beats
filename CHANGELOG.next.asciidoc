// Use these for links to issue and pulls. Note issues and pulls redirect one to
// each other on Github, so don't worry too much on using the right prefix.
:issue: https://github.com/elastic/beats/issues/
:pull: https://github.com/elastic/beats/pull/

=== Beats version HEAD
https://github.com/elastic/beats/compare/v8.8.1\...main[Check the HEAD diff]

==== Breaking changes

*Affecting all Beats*
- Update Go version to 1.19.10 {pull}35751[35751]
- Fix status reporting to Elastic-Agent when output configuration is invalid running under Elastic-Agent {pull}35719[35719]


*Auditbeat*


*Filebeat*


*Heartbeat*


*Metricbeat*


*Osquerybeat*


*Packetbeat*


*Winlogbeat*

- Add "event.category" and "event.type" to Sysmon module for EventIDs 8, 9, 19, 20, 27, 28, 255 {pull}35193[35193]

*Functionbeat*


*Elastic Logging Plugin*


==== Bugfixes

*Affecting all Beats*
- Support for multiline zookeeper logs {issue}2496[2496]
- Allow `clock_nanosleep` in the default seccomp profiles for amd64 and 386. Newer versions of glibc (e.g. 2.31) require it. {issue}33792[33792]
- Disable lockfile when running under elastic-agent. {pull}33988[33988]
- Fix lockfile logic, retry locking {pull}34194[34194]
- Add checks to ensure reloading of units if the configuration actually changed. {pull}34346[34346]
- Fix namespacing on self-monitoring {pull}32336[32336]
- Fix race condition when stopping runners {pull}32433[32433]
- Fix concurrent map writes when system/process code called from reporter code {pull}32491[32491]
- Log errors from the Elastic Agent V2 client errors channel. Avoids blocking when error occurs communicating with the Elastic Agent. {pull}34392[34392]
- Only log publish event messages in trace log level under elastic-agent. {pull}34391[34391]
- Fix issue where updating a single Elastic Agent configuration unit results in other units being turned off. {pull}34504[34504]
- Fix dropped events when monitor a beat under the agent and send its `Host info` log entry. {pull}34599[34599]
- Fix namespacing on self-monitoring {pull}32336[32336]
- Fix race condition when stopping runners {pull}32433[32433]
- Fix concurrent map writes when system/process code called from reporter code {pull}32491[32491]
- Fix panics when a processor is closed twice {pull}34647[34647]
- Update elastic-agent-system-metrics to v0.4.6 to allow builds on mips platforms. {pull}34674[34674]
- The Elasticsearch output now splits large requests instead of dropping them when it receives a StatusRequestEntityTooLarge error. {pull}34911[34911]
- Fix Beats started by agent do not respect the allow_older_versions: true configuration flag {issue}34227[34227] {pull}34964[34964]
- Fix performance issues when we have a lot of inputs starting and stopping by allowing to disable global processors under fleet. {issue}35000[35000] {pull}35031[35031]
- In cases where the matcher detects a non-string type in a match statement, report the error as a debug statement, and not a warning statement. {pull}35119[35119]
- 'add_cloud_metadata' processor - add cloud.region field for GCE cloud provider
- 'add_cloud_metadata' processor - update azure metadata api version to get missing `cloud.account.id` field
- Make sure k8s watchers are closed when closing k8s meta processor. {pull}35630[35630]
- Upgraded apache arrow library used in x-pack/libbeat/reader/parquet from v11 to v12.0.1 in order to fix cross-compilation issues {pull}35640[35640]
- Fix panic when MaxRetryInterval is specified, but RetryInterval is not {pull}35820[35820]
- Do not print context cancelled error message when running under agent {pull}36006[36006]
- Fix recovering from invalid output configuration when running under Elastic-Agent {pull}36016[36016]
- Improve StreamBuf append to improve performance when reading long lines from files. {pull}35928[35928]
- Eliminate cloning of event in deepUpdate {pull}35945[35945]

*Auditbeat*

*Filebeat*

- [Auditbeat System Package] Added support for Apple Silicon chips. {pull}34433[34433]
- [Azure blob storage] Changed logger field name from `container` to `container_name` so that it does not clash
   with the ecs field name `container`. {pull}34403[34403]
- [GCS] Added support for more mime types & introduced offset tracking via cursor state. Also added support for
   automatic splitting at root level, if root level element is an array. {pull}34155[34155]
- [httpsjon] Improved error handling during pagination with chaining & split processor {pull}34127[34127]
- [Azure blob storage] Added support for more mime types & introduced offset tracking via cursor state. {pull}33981[33981]
- Fix EOF on single line not producing any event. {issue}30436[30436] {pull}33568[33568]
- Fix handling of error in states in direct aws-s3 listing input {issue}33513[33513] {pull}33722[33722]
- Fix `httpjson` input page number initialization and documentation. {pull}33400[33400]
- Add handling of AAA operations for Cisco ASA module. {issue}32257[32257] {pull}32789[32789]
- Fix gc.log always shipped even if gc fileset is disabled {issue}30995[30995]
- Fix handling of empty array in httpjson input. {pull}32001[32001]
- Fix reporting of `filebeat.events.active` in log events such that the current value is always reported instead of the difference from the last value. {pull}33597[33597]
- Fix splitting array of strings/arrays in httpjson input {issue}30345[30345] {pull}33609[33609]
- Fix Google workspace pagination and document ID generation. {pull}33666[33666]
- Fix PANW handling of messages with event.original already set. {issue}33829[33829] {pull}33830[33830]
- Rename identity as identity_name when the value is a string in Azure Platform Logs. {pull}33654[33654]
- Fix 'requires pointer' error while getting cursor metadata. {pull}33956[33956]
- Fix input cancellation handling when HTTP client does not support contexts. {issue}33962[33962] {pull}33968[33968]
- Update mito CEL extension library to v0.0.0-20221207004749-2f0f2875e464 {pull}33974[33974]
- Fix CEL result deserialisation when evaluation fails. {issue}33992[33992] {pull}33996[33996]
- Fix handling of non-200/non-429 status codes. {issue}33999[33999] {pull}34002[34002]
- [azure-eventhub input] Switch the run EPH run mode to non-blocking {pull}34075[34075]
- [google_workspace] Fix pagination and cursor value update. {pull}34274[34274]
- Fix handling of quoted values in auditd module. {issue}22587[22587] {pull}34069[34069]
- Fixing system tests not returning expected content encoding for azure blob storage input. {pull}34412[34412]
- [Azure Logs] Fix authentication_processing_details parsing in sign-in logs. {issue}34330[34330] {pull}34478[34478]
- Prevent Elasticsearch from spewing log warnings about redundant wildcard when setting up ingest pipelines. {issue}34249[34249] {pull}34550[34550]
- Gracefully handle Windows event channel not found errors in winlog input. {issue}30201[30201] {pull}34605[34605]
- Fix the issue of `cometd` input worker getting closed in case of a network connection issue and an EOF error. {issue}34326[34326] {pull}34327[34327]
- Fix for httpjson first_response object throwing false positive errors by making it a flag based object {issue}34747[34747] {pull}34748[34748]
- Fix errors and panics due to re-used processors {pull}34761[34761]
- Add missing Basic Authentication support to CEL input {issue}34609[34609] {pull}34689[34689]
- [Gcs Input] - Added missing locks for safe concurrency {pull}34914[34914]
- Fix the ignore_inactive option being ignored in Filebeat's filestream input {pull}34770[34770]
- Fix TestMultiEventForEOFRetryHandlerInput unit test of CometD input {pull}34903[34903]
- Add input instance id to request trace filename for httpjson and cel inputs {pull}35024[35024]
- Fix panic in TCP and UDP inputs on Linux when collecting socket metrics from OS. {issue}35064[35064]
- Correctly collect TCP and UDP metrics for unspecified address values. {pull}35111[35111]
- Fix base for UDP and TCP queue metrics and UDP drops metric. {pull}35123[35123]
- Sanitize filenames for request tracer in httpjson input. {pull}35143[35143]
- decode_cef processor: Fix ECS output by making `observer.ip` into an array of strings instead of string. {issue}35140[35140] {pull}35149[35149]
- Fix handling of MySQL audit logs with strict JSON parser. {issue}35158[35158] {pull}35160[35160]
- Sanitize filenames for request tracer in cel input. {pull}35154[35154]
- Fix accidental error overwrite in defer statement in entityanalytics Azure AD input. {issue}35153[35153] {pull}35169[35169]
- Fixing the grok expression outputs of log files {pull}35221[35221]
- Fixes "Can only start an input when all related states are finished" error when running under Elastic-Agent {pull}35250[35250] {issue}33653[33653]
- Move repeated Windows event channel not found errors in winlog input to debug level.  {issue}35314[35314] {pull}35317[35317]
- Fix crash when processing forwarded logs missing a message. {issue}34705[34705] {pull}34865[34865]
- Fix crash when loading azurewebstorage cursor with no partially processed data. {pull}35433[35433]
- Add support in s3 input for JSON with array of objects. {pull}35475[35475]
- RFC5424 syslog timestamps with offset 'Z' will be treated as UTC rather than using the default timezone. {pull}35360[35360]
- Fix syslog message parsing for fortinet.firewall to take into account quoted values. {pull}35522[35522]
- [system] sync system/auth dataset with system integration 1.29.0. {pull}35581[35581]
- [GCS Input] - Fixed an issue where bucket_timeout was being applied to the entire bucket poll interval and not individual bucket object read operations. Fixed a map write concurrency issue arising from data races when using a high number of workers. Fixed the flaky tests that were present in the GCS test suit. {pull}35605[35605]
- Fix filestream false positive log error "filestream input with ID 'xyz' already exists" {issue}31767[31767]
- Fix error message formatting from filestream input. {pull}35658[35658]
- Fix error when trying to use `include_message` parser {issue}35440[35440]
- Fix handling of IPv6 unspecified addresses in TCP input. {issue}35064[35064] {pull}35637[35637]
- Fixed a minor code error in the GCS input scheduler where a config value was being used directly instead of the source struct. {pull}35729[35729]
- Improve error reporting and fix IPv6 handling of TCP and UDP metric collection. {pull}35772[35772]
- Fix CEL input JSON marshalling of nested objects. {issue}35763[35763] {pull}35774[35774]
- Fix metric collection in GCPPubSub input. {pull}35773[35773]
- Fix end point deregistration in http_endpoint input. {issue}35899[35899] {pull}35903[35903]
- Fix duplicate ID panic in filestream metrics. {issue}35964[35964] {pull}35972[35972]
- Improve error reporting and fix IPv6 handling of TCP and UDP metric collection. {pull}35996[35996]
- Fix handling of NUL-terminated log lines in Fortinet Firewall module. {issue}36026[36026] {pull}36027[36027]
- Make redact field configuration recommended in CEL input and log warning if missing. {pull}36008[36008]

*Heartbeat*

- Fix panics when parsing dereferencing invalid parsed url. {pull}34702[34702]
- Fix broken zip URL monitors. NOTE: Zip URL Monitors will be removed in version 8.7 and replaced with project monitors. {pull}33723[33723]
- Fix integration hashing to prevent reloading all when updated. {pull}34697[34697]
- Fix release of job limit semaphore when context is cancelled. {pull}34697[34697]
- Fix bug where states.duration_ms was incorrect type. {pull}33563[33563]
- Fix handling of long UDP messages in UDP input. {issue}33836[33836] {pull}33837[33837]
- Fix browser monitor summary reporting as up when monitor is down. {issue}33374[33374] {pull}33819[33819]
- Fix beat capabilities on Docker image. {pull}33584[33584]
- Fix serialization of state duration to avoid scientific notation. {pull}34280[34280]
- Enable nodejs engine strict validation when bundling synthetics. {pull}34470[34470]
with the ecs field name `container`. {pull}34403[34403]
automatic splitting at root level, if root level element is an array. {pull}34155[34155]
- Fix broken mapping for state.ends field. {pull}34891[34891]
- Fix issue using projects in airgapped environments by disabling npm audit. {pull}34936[34936]
- Fix broken state ID location naming. {pull}35336[35336]
- Fix project monitor temp directories permission to include group access. {pull}35398[35398]
- Fix output pipeline exit on run_once. {pull}35376[35376]
- Fix formatting issue with socket trace timeout. {pull}35434[35434]
- Update gval version. {pull}35636[35636]
- Fix serialization of processors when running diagnostics. {pull}35698[35698]
- Filter dev flags for ui monitors inside synthetics_args. {pull}35788[35788]
- Fix temp dir running out of space with project monitors. {issue}35843[35843]
- Fixing the grok expression outputs of log files {pull}35221[35221]

*Heartbeat*


*Heartbeat*


*Heartbeat*


*Heartbeat*


*Auditbeat*


*Filebeat*


*Auditbeat*


*Filebeat*

- Sanitize filenames for request tracer in cel input. {pull}35154[35154]

*Heartbeat*


*Metricbeat*

- in module/windows/perfmon, changed collection method of the second counter value required to create a displayable value {pull}32305[32305]
- Fix and improve AWS metric period calculation to avoid zero-length intervals {pull}32724[32724]
- Add missing cluster metadata to k8s module metricsets {pull}32979[32979] {pull}33032[33032]
- Add GCP CloudSQL region filter {pull}32943[32943]
- Fix logstash cgroup mappings {pull}33131[33131]
- Remove unused `elasticsearch.node_stats.indices.bulk.avg_time.bytes` mapping {pull}33263[33263]
- Fix kafka dashboard field names {pull}33555[33555]
- Add tags to events based on parsed identifier. {pull}33472[33472]
- Support Oracle-specific connection strings in SQL module {issue}32089[32089] {pull}32293[32293]
- Remove deprecated metrics from controller manager, scheduler and proxy {pull}34161[34161]
- Fix metrics split through different events and metadata not matching for aws cloudwatch. {pull}34483[34483]
- Fix metadata enricher with correct container ids for pods with multiple containers in container metricset. Align `kubernetes.container.id` and `container.id` fields for state_container metricset. {pull}34516[34516]
- Make generic SQL GA {pull}34637[34637]
- Collect missing remote_cluster in elasticsearch ccr metricset {pull}34957[34957]
- Add context with timeout in AWS API calls {pull}35425[35425]
- Fix no error logs displayed in CloudWatch EC2, RDS and SQS metadata {issue}34985[34985] {pull}35035[35035]
- Remove Beta warning from IIS application_pool metricset {pull}35480[35480]
- Improve documentation for ActiveMQ module {issue}35113[35113] {pull}35558[35558]
- Fix EC2 host.cpu.usage {pull}35717[35717]
- Resolve statsd module's prematurely halting of metrics parsing upon encountering an invalid packet. {pull}35075[35075]

*Osquerybeat*

- Adds the `elastic_file_analysis` table to the Osquery extension for macOS builds. {pull}35056[35056]

*Packetbeat*

- Fix double channel close panic when reloading. {pull}35324[35324]
- Fix BPF filter setting not being applied to sniffers. {issue}35363[35363] {pull}35484[35484]
- Fix handling of Npcap installation options from Fleet. {pull}35541[35541]

*Winlogbeat*

- Fix handling of event data with keys containing dots. {issue}34345[34345] {pull}34549[34549]
- Gracefully handle channel not found errors. {issue}30201[30201] {pull}34605[34605]
- Clarify query term limits warning and remove link to missing Microsoft doc page. {pull}34715[34715]
- Improve documentation for event_logs.name configuration. {pull}34931[34931]
- Move repeated channel not found errors to debug level.  {issue}35314[35314] {pull}35317[35317]
- Fix panic due to misrepresented buffer use. {pull}35437[35437]
- Prevent panic on closing iterators on empty channels in experimental API. {issue}33966[33966] {pull}35423[35423]
- Allow program termination when attempting to open an absent channel. {pull}35474[35474]

*Functionbeat*


*Functionbeat*



*Elastic Logging Plugin*


==== Added

*Affecting all Beats*

- Added append Processor which will append concrete values or values from a field to target. {issue}29934[29934] {pull}33364[33364]
- Allow users to enable features via configuration, starting with the FQDN reporting feature. {issue}1070[1070] {pull}34456[34456]
- Add Hetzner Cloud as a provider for `add_cloud_metadata`. {pull}35456[35456]
- Reload Beat when TLS certificates or key files are modified. {issue}34408[34408] {pull}34416[34416]
- Upgrade version of elastic-agent-autodiscover to v0.6.1 for improved memory consumption on k8s. {pull}35483[35483]
- Added `orchestrator.cluster.id` and `orchestrator.cluster.name` fields to the add_cloud_metadata processor, AWS cloud provider. {pull}35182[35182]
- Lowercase reported hostnames per Elastic Common Schema (ECS) guidelines for the host.name field. Upgraded github.com/elastic/go-sysinfo to 1.11.0. {pull}35652[35652]

*Auditbeat*


*Filebeat*

- add documentation for decode_xml_wineventlog processor field mappings.  {pull}32456[32456]
- httpjson input: Add request tracing logger. {issue}32402[32402] {pull}32412[32412]
- Add cloudflare R2 to provider list in AWS S3 input. {pull}32620[32620]
- Add support for single string containing multiple relation-types in getRFC5988Link. {pull}32811[32811]
- Added separation of transform context object inside httpjson. Introduced new clause `.parent_last_response.*` {pull}33499[33499]
- Cloud Foundry input uses server-side filtering when retrieving logs. {pull}33456[33456]
- Add `parse_aws_vpc_flow_log` processor. {pull}33656[33656]
- Update `aws.vpcflow` dataset in AWS module have a configurable log `format` and to produce ECS 8.x fields. {pull}33699[33699]
- Modified `aws-s3` input to reduce mutex contention when multiple SQS message are being processed concurrently. {pull}33658[33658]
- Disable "event normalization" processing for the aws-s3 input to reduce allocations. {pull}33673[33673]
- Add Common Expression Language input. {pull}31233[31233]
- Add support for http+unix and http+npipe schemes in httpjson input. {issue}33571[33571] {pull}33610[33610]
- Add support for http+unix and http+npipe schemes in cel input. {issue}33571[33571] {pull}33712[33712]
- Add `decode_duration`, `move_fields` processors. {pull}31301[31301]
- Add backup to bucket and delete functionality for the `aws-s3` input. {issue}30696[30696] {pull}33559[33559]
- Add metrics for UDP packet processing. {pull}33870[33870]
- Convert UDP input to v2 input. {pull}33930[33930]
- Improve collection of risk information from Okta debug data. {issue}33677[33677] {pull}34030[34030]
- Adding filename details from zip to response for httpjson {issue}33952[33952] {pull}34044[34044]
- Allow user configuration of keep-alive behaviour for HTTPJSON and CEL inputs. {issue}33951[33951] {pull}34014[34014]
- Add support for polling system UDP stats for UDP input metrics. {pull}34070[34070]
- Add support for recognizing the log level in Elasticsearch JVM logs {pull}34159[34159]
- Add new Entity Analytics input with Azure Active Directory support. {pull}34305[34305]
- Added metric `sqs_lag_time` for aws-s3 input. {pull}34306[34306]
- Add metrics for TCP packet processing. {pull}34333[34333]
- Add metrics for unix socket packet processing. {pull}34335[34335]
- Add beta `take over` mode for `filestream` for simple migration from `log` inputs {pull}34292[34292]
- Add pagination support for Salesforce module. {issue}34057[34057] {pull}34065[34065]
- Allow users to redact sensitive data from CEL input debug logs. {pull}34302[34302]
- Added support for HTTP destination override to Google Cloud Storage input. {pull}34413[34413]
- Added metric `sqs_messages_waiting_gauge` for aws-s3 input. {pull}34488[34488]
- Add support for new Rabbitmq timestamp format for logs {pull}34211[34211]
- Allow user configuration of timezone offset in Cisco ASA and FTD modules. {pull}34436[34436]
- Allow user configuration of timezone offset in Checkpoint module. {pull}34472[34472]
- Add support for Okta debug attributes, `risk_reasons`, `risk_behaviors` and `factor`. {issue}33677[33677] {pull}34508[34508]
- Fill okta.request.ip_chain.* as a flattened object in Okta module. {pull}34621[34621]
- Fixed GCS log format issues. {pull}34659[34659]
- Add nginx.ingress_controller.upstream.ip to related.ip {issue}34645[34645] {pull}34672[34672]
- Include NAT and firewall IPs in `related.ip` in Fortinet Firewall module. {issue}34640[34640] {pull}34673[34673]
- Add Basic Authentication support on constructed requests to CEL input {issue}34609[34609] {pull}34689[34689]
- Add string manipulation extensions to CEL input {issue}34610[34610] {pull}34689[34689]
- Add unix socket log parsing for nginx ingress_controller {pull}34732[34732]
- Added metric `sqs_worker_utilization` for aws-s3 input. {pull}34793[34793]
- Improve CEL input documentation {pull}34831[34831]
- Add metrics documentation for CEL and AWS CloudWatch inputs. {issue}34887[34887] {pull}34889[34889]
- Register MIME handlers for CSV types in CEL input. {pull}34934[34934]
- Add MySQL authentication message parsing and `related.ip` and `related.user` fields {pull}34810[34810]
- Mention `mito` CEL tool in CEL input docs. {pull}34959[34959]
- Add nginx ingress_controller parsing if one of upstreams fails to return response {pull}34787[34787]
- Allow neflow v9 and ipfix templates to be shared between source addresses. {pull}35036[35036]
- Add support for collecting IPv6 metrics. {pull}35123[35123]
- Added support for decoding apache parquet files in awss3 input. {issue}34662[34662] {pull}35578[35578]
- Add oracle authentication messages parsing {pull}35127[35127]
- Add sanitization capabilities to azure-eventhub input {pull}34874[34874]
- Add support for CRC validation in Filebeat's HTTP endpoint input. {pull}35204[35204]
- Add support for CRC validation in Zoom module. {pull}35604[35604]
- Add execution budget to CEL input. {pull}35409[35409]
- Add XML decoding support to HTTPJSON. {issue}34438[34438] {pull}35235[35235]
- Add delegated account support when using Google ADC in `httpjson` input. {pull}35507[35507]
- Add metrics for filestream input. {pull}35529[35529]
- Add support for collecting `httpjson` metrics. {pull}35392[35392]
- Add XML decoding support to CEL. {issue}34438[34438] {pull}35372[35372]
- Mark CEL input as GA. {pull}35559[35559]
- Add metrics for gcp-pubsub input. {pull}35614[35614]
- [GCS] Added scheduler debug logs and improved the context passing mechanism by removing them from struct params and passing them as function arguments. {pull}35674[35674]
- Allow non-AWS endpoints for awss3 input. {issue}35496[35496] {pull}35520[35520]
- Under elastic-agent the input metrics will now be included in agent diagnostics dumps. {pull}35798[35798]
- Add Okta input package for entity analytics. {pull}35611[35611]
- Expose harvester metrics from filestream input {pull}35835[35835] {issue}33771[33771]
- Add device support for Azure AD entity analytics. {pull}35807[35807]
- Improve CEL input performance. {pull}35915[35915]
- Adding filename details from zip to response for httpjson {issue}33952[33952] {pull}34044[34044]
<<<<<<< HEAD
- Added support for min/max template functions in httpjson input. {issue}4414[4414] {pull}36036[36036]
=======
- Add `clean_session` configuration setting for MQTT input.  {pull}35806[16204]
- Add fingerprint mode for the filestream scanner and new file identity based on it {issue}34419[34419] {pull}35734[35734]
>>>>>>> b701377c

*Auditbeat*
   - Migration of system/package module storage from gob encoding to flatbuffer encoding in bolt db. {pull}34817[34817]

*Libbeat*
- Added support for apache parquet file reader. {issue}34662[34662] {pull}35183[35183]

*Heartbeat*
- Users can now configure max scheduler job limits per monitor type via env var. {pull}34307[34307]
- Added status to monitor run log report.
- Removed beta label for browser monitors. {pull}35424[35424].


*Metricbeat*

- Add per-thread metrics to system_summary {pull}33614[33614]
- Add GCP CloudSQL metadata {pull}33066[33066]
- Add GCP Redis metadata {pull}33701[33701]
- Remove GCP Compute metadata cache {pull}33655[33655]
- Add support for multiple regions in GCP {pull}32964[32964]
- Add GCP Redis regions support {pull}33728[33728]
- Add namespace metadata to all namespaced kubernetes resources. {pull}33763[33763]
- Changed cloudwatch module to call ListMetrics API only once per region, instead of per AWS namespace {pull}34055[34055]
- Add beta ingest_pipeline metricset to Elasticsearch module for ingest pipeline monitoring {pull}34012[34012]
- Handle duplicated TYPE line for prometheus metrics {issue}18813[18813] {pull}33865[33865]
- Add GCP Carbon Footprint metricbeat data {pull}34820[34820]
- Add event loop utilization metric to Kibana module {pull}35020[35020]
- Support collecting metrics from both the monitoring account and linked accounts from AWS CloudWatch. {pull}35540[35540]
- Add new parameter `include_linked_accounts` to enable/disable metrics collection from multiple linked AWS Accounts {pull}35648[35648]
- Migrate Azure Billing, Monitor, and Storage metricsets to the newer SDK. {pull}33585[33585]
- Add support for float64 values parsing for statsd metrics of counter type. {pull}35099[35099]
- Add kubernetes.deployment.status.* fields for Kubernetes module {pull}35999[35999]


*Osquerybeat*


*Packetbeat*

- Added `packetbeat.interfaces.fanout_group` to allow a Packetbeat sniffer to join an AF_PACKET fanout group. {issue}35451[35451] {pull}35453[35453]
- Add AF_PACKET metrics. {issue}35428[35428] {pull}35489[35489]
- Under elastic-agent the input metrics will now be included in agent diagnostics dumps. {pull}35798[35798]
- Add support for multiple regions in GCP {pull}32964[32964]

*Packetbeat*


*Winlogbeat*


*Functionbeat*


*Winlogbeat*

- Set `host.os.type` and `host.os.family` to "windows" if not already set. {pull}35435[35435]
- Handle empty DNS answer data in QueryResults for the Sysmon Pipeline {pull}35207[35207]
- Under elastic-agent the input metrics will now be included in agent diagnostics dumps. {pull}35798[35798]


*Elastic Log Driver*
*Elastic Logging Plugin*


==== Deprecated

*Auditbeat*


*Filebeat*


*Heartbeat*


*Metricbeat*


*Osquerybeat*


*Packetbeat*


*Winlogbeat*


*Functionbeat*


*Elastic Logging Plugin*


==== Known Issues


<|MERGE_RESOLUTION|>--- conflicted
+++ resolved
@@ -346,12 +346,9 @@
 - Add device support for Azure AD entity analytics. {pull}35807[35807]
 - Improve CEL input performance. {pull}35915[35915]
 - Adding filename details from zip to response for httpjson {issue}33952[33952] {pull}34044[34044]
-<<<<<<< HEAD
 - Added support for min/max template functions in httpjson input. {issue}4414[4414] {pull}36036[36036]
-=======
 - Add `clean_session` configuration setting for MQTT input.  {pull}35806[16204]
 - Add fingerprint mode for the filestream scanner and new file identity based on it {issue}34419[34419] {pull}35734[35734]
->>>>>>> b701377c
 
 *Auditbeat*
    - Migration of system/package module storage from gob encoding to flatbuffer encoding in bolt db. {pull}34817[34817]
