--- conflicted
+++ resolved
@@ -284,11 +284,8 @@
 - The Kafka support library Sarama has been updated to 1.29.1. {pull}27717[27717]
 - Kafka is now supported up to version 2.8.0. {pull}27720[27720]
 - Add Huawei Cloud provider to add_cloud_metadata. {pull}27607[27607]
-<<<<<<< HEAD
-=======
 - Add default seccomp policy for linux arm64. {pull}27955[27955]
 - Add cluster level add_kubernetes_metadata support for centralized enrichment {pull}24621[24621]
->>>>>>> b296931f
 
 *Auditbeat*
 
