--- conflicted
+++ resolved
@@ -57,12 +57,9 @@
 - Fix registry entries not being cleaned due to race conditions. {pull}10747[10747]
 - Improve detection of file deletion on Windows. {pull}10747[10747]
 - Fix goroutine leak happening when harvesters are dynamically stopped. {pull}11263[11263]
-<<<<<<< HEAD
 - Address issue: Filebeat coredns module has wrong information in docs.asciidoc and some kubernetes meta 
   fields are missing. {pull}11591[11591]
-=======
 - Fix `add_docker_metadata` source matching, using `log.file.path` field now. {pull}11577[11577]
->>>>>>> 555a89af
 
 *Heartbeat*
 
