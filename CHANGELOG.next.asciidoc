--- conflicted
+++ resolved
@@ -179,8 +179,6 @@
 - Fix issue where beats may report incorrect metrics for its own process when running inside a container {pull}39627[39627]
 - Normalize AWS RDS CPU Utilization values before making the metadata API call. {pull}39664[39664]
 - Fix behavior of pagetypeinfo metrics {pull}39985[39985]
-<<<<<<< HEAD
-=======
 - Fix query logic for temp and non-temp tablespaces in Oracle module. {issue}38051[38051] {pull}39787[39787]
 - Set GCP metrics config period to the default (60s) when the value is below the minimum allowed period. {issue}30434[30434] {pull}40020[40020]
 - Fix statistic methods for metrics collected for SQS. {pull}40207[40207]
@@ -195,8 +193,6 @@
 - Fix http server helper SSL config. {pull}39405[39405]
 - Fix Kubernetes metadata sometimes not being present after startup {pull}41216[41216]
 - Log Cisco Meraki `getDevicePerformanceScores` errors without stopping metrics collection. {pull}41622[41622]
-
->>>>>>> d1e9e8e9
 
 *Osquerybeat*
 
