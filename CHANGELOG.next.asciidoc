// Use these for links to issue and pulls. Note issues and pulls redirect one to
// each other on Github, so don't worry too much on using the right prefix.
:issue: https://github.com/elastic/beats/issues/
:pull: https://github.com/elastic/beats/pull/

=== Beats version HEAD
https://github.com/elastic/beats/compare/v8.2.0\...main[Check the HEAD diff]

==== Breaking changes

*Affecting all Beats*


*Auditbeat*


*Filebeat*

- Fixed error spam from `add_kubernetes_metadata` processor when running on AKS. {pull}33697[33697]
- Metrics hosted by the HTTP monitoring endpoint for the `aws-cloudwatch`, `aws-s3`, `cel`, and `lumberjack` inputs are now available under `/inputs/` instead of `/dataset`.
- The `close.on_state_change.inactive` default value is now set to 5 minutes, matching the documentation.

*Heartbeat*


*Metricbeat*


*Packetbeat*


*Winlogbeat*

- Corrects issue with security events with source IP of "LOCAL" or "Unknown" failing to ingest {issue}19627[19627] {pull}34295[34295]
- Added processing for Windows Event ID's 4797, 5379, 5380, 5381, and 5382 for the Security Ingest Pipeline {issue}34293[34293] {pull}34294[34294]
- Added processing for Windows Event ID's 5140 and 5145 for the Security Ingest Pipeline {pull}34352[34352]

*Functionbeat*


==== Bugfixes

*Affecting all Beats*

- Fix Windows service install/uninstall when Win32_Service returns error, add logic to wait until the Windows Service is stopped before proceeding. {pull}33322[33322]
- Support for multiline zookeeper logs {issue}2496[2496]
- Allow `clock_nanosleep` in the default seccomp profiles for amd64 and 386. Newer versions of glibc (e.g. 2.31) require it. {issue}33792[33792]
- Disable lockfile when running under elastic-agent. {pull}33988[33988]
- Fix lockfile logic, retry locking {pull}34194[34194]
- Add checks to ensure reloading of units if the configuration actually changed. {pull}34346[34346]
- Fix namespacing on self-monitoring {pull}32336[32336]
- Fix race condition when stopping runners {pull}32433[32433]
- Fix concurrent map writes when system/process code called from reporter code {pull}32491[32491]
- Log errors from the Elastic Agent V2 client errors channel. Avoids blocking when error occurs communicating with the Elastic Agent. {pull}34392[34392]
- Only log publish event messages in trace log level under elastic-agent. {pull}34391[34391]

*Auditbeat*


*Filebeat*
- [Auditbeat System Package] Added support for Apple Silicon chips. {pull}34433[34433] 
- [Azure blob storage] Changed logger field name from `container` to `container_name` so that it does not clash
   with the ecs field name `container`. {pull}34403[34403]
- [GCS] Added support for more mime types & introduced offset tracking via cursor state. Also added support for
   automatic splitting at root level, if root level element is an array. {pull}34155[34155]
- [httpsjon] Improved error handling during pagination with chaining & split processor {pull}34127[34127]
- [Azure blob storage] Added support for more mime types & introduced offset tracking via cursor state. {pull}33981[33981]
- Fix EOF on single line not producing any event. {issue}30436[30436] {pull}33568[33568]
- Fix handling of error in states in direct aws-s3 listing input {issue}33513[33513] {pull}33722[33722]
- Fix `httpjson` input page number initialization and documentation. {pull}33400[33400]
- Add handling of AAA operations for Cisco ASA module. {issue}32257[32257] {pull}32789[32789]
- Fix gc.log always shipped even if gc fileset is disabled {issue}30995[30995]
- Fix handling of empty array in httpjson input. {pull}32001[32001]
- Fix reporting of `filebeat.events.active` in log events such that the current value is always reported instead of the difference from the last value. {pull}33597[33597]
- Fix splitting array of strings/arrays in httpjson input {issue}30345[30345] {pull}33609[33609]
- Fix Google workspace pagination and document ID generation. {pull}33666[33666]
- Fix PANW handling of messages with event.original already set. {issue}33829[33829] {pull}33830[33830]
- Rename identity as identity_name when the value is a string in Azure Platform Logs. {pull}33654[33654]
- Fix 'requires pointer' error while getting cursor metadata. {pull}33956[33956]
- Fix input cancellation handling when HTTP client does not support contexts. {issue}33962[33962] {pull}33968[33968]
- Update mito CEL extension library to v0.0.0-20221207004749-2f0f2875e464 {pull}33974[33974]
- Fix CEL result deserialisation when evaluation fails. {issue}33992[33992] {pull}33996[33996]
- Fix handling of non-200/non-429 status codes. {issue}33999[33999] {pull}34002[34002]
- [azure-eventhub input] Switch the run EPH run mode to non-blocking {pull}34075[34075]
- [google_workspace] Fix pagination and cursor value update. {pull}34274[34274]
- Fix handling of quoted values in auditd module. {issue}22587[22587] {pull}34069[34069]
<<<<<<< HEAD
- Fix for CometD input worker is closing in case of client-server connection issue with EOF error. {issue}34326[34326] {pull}34327[34327]
=======
- Fixing system tests not returning expected content encoding for azure blob storage input. {pull}34412[34412]
>>>>>>> 23c2c427

*Heartbeat*

- Fix broken zip URL monitors. NOTE: Zip URL Monitors will be removed in version 8.7 and replaced with project monitors. {pull}33723[33723]
- Fix bug where states.duration_ms was incorrect type. {pull}33563[33563]
- Fix handling of long UDP messages in UDP input. {issue}33836[33836] {pull}33837[33837]
- Fix browser monitor summary reporting as up when monitor is down. {issue}33374[33374] {pull}33819[33819]
- Fix beat capabilities on Docker image. {pull}33584[33584]
- Fix serialization of state duration to avoid scientific notation. {pull}34280[34280]


*Heartbeat*


*Auditbeat*


*Filebeat*

- Allow the `misp` fileset in the Filebeat `threatintel` module to ignore CIDR ranges for an IP field. {issue}29949[29949] {pull}34195[34195]

*Auditbeat*


*Filebeat*


*Heartbeat*


*Metricbeat*

- in module/windows/perfmon, changed collection method of the second counter value required to create a displayable value {pull}32305[32305]
- Fix and improve AWS metric period calculation to avoid zero-length intervals {pull}32724[32724]
- Add missing cluster metadata to k8s module metricsets {pull}32979[32979] {pull}33032[33032]
- Add GCP CloudSQL region filter {pull}32943[32943]
- Fix logstash cgroup mappings {pull}33131[33131]
- Remove unused `elasticsearch.node_stats.indices.bulk.avg_time.bytes` mapping {pull}33263[33263]
- Fix kafka dashboard field names {pull}33555[33555]
- Add tags to events based on parsed identifier. {pull}33472[33472]
- Support Oracle-specific connection strings in SQL module {issue}32089[32089] {pull}32293[32293]
- Remove deprecated metrics from controller manager, scheduler and proxy {pull}34161[34161]


*Osquerybeat*


*Packetbeat*


*Winlogbeat*


*Functionbeat*

- Fix Kinesis events timestamp to use timestamp of the event record instead of when the record was processed {pull}33593[33593]


*Elastic Logging Plugin*


==== Added

*Affecting all Beats*

- Added append Processor which will append concrete values or values from a field to target. {issue}29934[29934] {pull}33364[33364]


*Auditbeat*


*Filebeat*

- add documentation for decode_xml_wineventlog processor field mappings.  {pull}32456[32456]
- httpjson input: Add request tracing logger. {issue}32402[32402] {pull}32412[32412]
- Add cloudflare R2 to provider list in AWS S3 input. {pull}32620[32620]
- Add support for single string containing multiple relation-types in getRFC5988Link. {pull}32811[32811]
- Fix handling of invalid UserIP and LocalIP values. {pull}32896[32896]
- Allow http_endpoint instances to share ports. {issue}32578[32578] {pull}33377[33377]
- Improve httpjson documentation for split processor. {pull}33473[33473]
- Added separation of transform context object inside httpjson. Introduced new clause `.parent_last_response.*` {pull}33499[33499]
- Cloud Foundry input uses server-side filtering when retrieving logs. {pull}33456[33456]
- Add `parse_aws_vpc_flow_log` processor. {pull}33656[33656]
- Update `aws.vpcflow` dataset in AWS module have a configurable log `format` and to produce ECS 8.x fields. {pull}33699[33699]
- Modified `aws-s3` input to reduce mutex contention when multiple SQS message are being processed concurrently. {pull}33658[33658]
- Disable "event normalization" processing for the aws-s3 input to reduce allocations. {pull}33673[33673]
- Add Common Expression Language input. {pull}31233[31233]
- Add support for http+unix and http+npipe schemes in httpjson input. {issue}33571[33571] {pull}33610[33610]
- Add support for http+unix and http+npipe schemes in cel input. {issue}33571[33571] {pull}33712[33712]
- Add `decode_duration`, `move_fields` processors. {pull}31301[31301]
- Add backup to bucket and delete functionality for the `aws-s3` input. {issue}30696[30696] {pull}33559[33559]
- Add metrics for UDP packet processing. {pull}33870[33870]
- Convert UDP input to v2 input. {pull}33930[33930]
- Improve collection of risk information from Okta debug data. {issue}33677[33677] {pull}34030[34030]
- Adding filename details from zip to response for httpjson {issue}33952[33952] {pull}34044[34044]
- Allow user configuration of keep-alive behaviour for HTTPJSON and CEL inputs. {issue}33951[33951] {pull}34014[34014]
- Add support for polling system UDP stats for UDP input metrics. {pull}34070[34070]
- Add support for recognizing the log level in Elasticsearch JVM logs {pull}34159[34159]
- Added metric `sqs_lag_time` for aws-s3 input. {pull}34306[34306]
- Add metrics for TCP packet processing. {pull}34333[34333]
- Add metrics for unix socket packet processing. {pull}34335[34335]
- Add beta `take over` mode for `filestream` for simple migration from `log` inputs {pull}34292[34292]
- Add pagination support for Salesforce module. {issue}34057[34057] {pull}34065[34065]
- Allow users to redact sensitive data from CEL input debug logs. {pull}34302[34302]
- Added support for HTTP destination override to Google Cloud Storage input. {pull}34413[34413]
- Add support for new Rabbitmq timestamp format for logs {pull}34211[34211]
- Allow user configuration of timezone offset in Cisco ASA and FTD modules. {pull}34436[34436]

*Auditbeat*


*Filebeat*


*Heartbeat*

- Remove host and port matching restrictions on hint-generated monitors. {pull}34376[34376]

*Metricbeat*

- Add Data Granularity option to AWS module to allow for for fewer API calls of longer periods and keep small intervals. {issue}33133[33133] {pull}33166[33166]
- Update README file on how to run Metricbeat on Kubernetes. {pull}33308[33308]
- Add per-thread metrics to system_summary {pull}33614[33614]
- Add GCP CloudSQL metadata {pull}33066[33066]
- Remove GCP Compute metadata cache {pull}33655[33655]
- Add support for multiple regions in GCP {pull}32964[32964]
- Add GCP Redis regions support {pull}33728[33728]
- Add namespace metadata to all namespaced kubernetes resources. {pull}33763[33763]
- Changed cloudwatch module to call ListMetrics API only once per region, instead of per AWS namespace {pull}34055[34055]
- Add beta ingest_pipeline metricset to Elasticsearch module for ingest pipeline monitoring {pull}34012[34012]
- Handle duplicated TYPE line for prometheus metrics {issue}18813[18813] {pull}33865[33865]

*Packetbeat*

- Add option to allow sniffer to change device when default route changes. {issue}31905[31905] {pull}32681[32681]
- Add option to allow sniffing multiple interface devices. {issue}31905[31905] {pull}32933[32933]
- Bump Windows Npcap version to v1.71. {issue}33164[33164] {pull}33172[33172]
- Add fragmented IPv4 packet reassembly. {issue}33012[33012] {pull}33296[33296]
- Reduce logging level for ENOENT to WARN when mapping sockets to processes. {issue}33793[33793] {pull}33854[33854]
- Add metrics for TCP and UDP packet processing. {pull}33833[33833] {pull}34353[34353]
- Allow user to prevent Npcap library installation on Windows. {issue}34420[34420] {pull}34428[34428]

*Packetbeat*


*Functionbeat*


*Winlogbeat*

- Add metrics for log event processing. {pull}33922[33922]

*Elastic Log Driver*


==== Deprecated

*Affecting all Beats*


*Filebeat*


*Heartbeat*


*Metricbeat*


*Packetbeat*

*Winlogbeat*


*Functionbeat*

==== Known Issue





<|MERGE_RESOLUTION|>--- conflicted
+++ resolved
@@ -84,11 +84,8 @@
 - [azure-eventhub input] Switch the run EPH run mode to non-blocking {pull}34075[34075]
 - [google_workspace] Fix pagination and cursor value update. {pull}34274[34274]
 - Fix handling of quoted values in auditd module. {issue}22587[22587] {pull}34069[34069]
-<<<<<<< HEAD
+- Fixing system tests not returning expected content encoding for azure blob storage input. {pull}34412[34412]
 - Fix for CometD input worker is closing in case of client-server connection issue with EOF error. {issue}34326[34326] {pull}34327[34327]
-=======
-- Fixing system tests not returning expected content encoding for azure blob storage input. {pull}34412[34412]
->>>>>>> 23c2c427
 
 *Heartbeat*
 
