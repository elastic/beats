// Use these for links to issue and pulls. Note issues and pulls redirect one to
// each other on Github, so don't worry too much on using the right prefix.
:issue: https://github.com/elastic/beats/issues/
:pull: https://github.com/elastic/beats/pull/

=== Beats version HEAD
https://github.com/elastic/beats/compare/v8.8.1\...main[Check the HEAD diff]

==== Breaking changes

*Affecting all Beats*

- Fix FQDN being lowercased when used as `host.hostname` {issue}39993[39993]
- Beats won't log start up information when running under the Elastic Agent {40390}40390[40390]
- Drop support for Debian 10 and upgrade statically linked glibc from 2.28 to 2.31 {pull}41402[41402]
- Fix metrics not being ingested, due to "Limit of total fields [10000] has been exceeded while adding new fields [...]". The total fields limit has been increased to 12500. No significant performance impact on Elasticsearch is anticipated. {pull}41640[41640]
- Set default kafka version to 2.1.0 in kafka output and filebeat. {pull}41662[41662]
- Replace default Ubuntu-based images with UBI-minimal-based ones {pull}42150[42150]
- Fix templates and docs to use correct `--` version of command line arguments. {issue}42038[42038] {pull}42060[42060]
- removed support for a single `-` to precede multi-letter command line arguments.  Use `--` instead. {issue}42117[42117] {pull}42209[42209]
- The Beats logger and file output rotate files when necessary. The beat now forces a file rotation when unexpectedly writing to a file through a symbolic link.
- Allow faccessat(2) in seccomp. {pull}43322[43322]
- Update user agent used by beats http clients {pull}45251[45251]

*Auditbeat*


*Filebeat*

- Convert netflow input to API v2 and disable event normalisation {pull}37901[37901]
- Removed deprecated Squid from Beats. See <<migrate-from-deprecated-module>> for migration options. {pull}38037[38037]
- Removed deprecated Sonicwall from Beats. Use the https://docs.elastic.co/integrations/sonicwall[SonicWall Firewall] Elastic integration instead. {pull}38037[38037]
- Removed deprecated Radware from Beats. See <<migrate-from-deprecated-module>> for migration options. {pull}38037[38037]
- Removed deprecated Netscout from Beats. See <<migrate-from-deprecated-module>> for migration options. {pull}38037[38037]
- Removed deprecated Juniper Netscreen from Beats. See <<migrate-from-deprecated-module>> for migration options. {pull}38037[38037]
- Removed deprecated Impreva from Beats. See <<migrate-from-deprecated-module>> for migration options. {pull}38037[38037]
- Removed deprecated Cylance from Beats. See <<migrate-from-deprecated-module>> for migration options. {pull}38037[38037]
- Removed deprecated Bluecoat from Beats. See <<migrate-from-deprecated-module>> for migration options. {pull}38037[38037]
- Introduce input/netmetrics and refactor netflow input metrics {pull}38055[38055]
- Update Salesforce module to use new Salesforce input. {pull}37509[37509]
- Tag events that come from a filestream in "take over" mode. {pull}39828[39828]
- Fix high IO and handling of a corrupted registry log file. {pull}35893[35893]
- Enable file ingestion to report detailed status to Elastic Agent {pull}40075[40075]
- Filebeat, when running with Elastic-Agent, reports status for Filestream input. {pull}40121[40121]
- Fix filestream's registry GC: registry entries will never be removed if clean_inactive is set to "-1". {pull}40258[40258]
- Added `ignore_empty_values` flag in `decode_cef` Filebeat processor. {pull}40268[40268]
- Added support for hyphens in extension keys in `decode_cef` Filebeat processor. {pull}40427[40427]
- Journald: removed configuration options `include_matches.or`, `include_matches.and`, `backoff`, `max_backoff`, `cursor_seek_fallback`. {pull}40061[40061]
- Journald: `include_matches.match` now behaves in the same way as matchers in `journalctl`. Users should carefully update their input configuration. {pull}40061[40061]
- Journald: `seek` and `since` behaviour have been simplified, if there is a cursor (state) `seek` and `since` are ignored and the cursor is used. {pull}40061[40061]
- Redis: Added replication role as a field to submitted slowlogs
- Added `container.image.name` to `journald` Filebeat input's Docker-specific translated fields. {pull}40450[40450]
- Change log.file.path field in awscloudwatch input to nested object. {pull}41099[41099]
- Remove deprecated awscloudwatch field from Filebeat. {pull}41089[41089]
- The performance of ingesting SQS data with the S3 input has improved by up to 60x for queues with many small events. `max_number_of_messages` config for SQS mode is now ignored, as the new design no longer needs a manual cap on messages. Instead, use `number_of_workers` to scale ingestion rate in both S3 and SQS modes. The increased efficiency may increase network bandwidth consumption, which can be throttled by lowering `number_of_workers`. It may also increase number of events stored in memory, which can be throttled by lowering the configured size of the internal queue. {pull}40699[40699]
- Fixes filestream logging the error "filestream input with ID 'ID' already exists, this will lead to data duplication[...]" on Kubernetes when using autodiscover. {pull}41585[41585]
- Add kafka compression support for ZSTD.
- Filebeat fails to start if there is any input with a duplicated ID. It logs the duplicated IDs and the offending inputs configurations. {pull}41731[41731]
- Filestream inputs with duplicated IDs will fail to start. An error is logged showing the ID and the full input configuration. {issue}41938[41938] {pull}41954[41954]
- Filestream inputs can define `allow_deprecated_id_duplication: true` to run keep the previous behaviour of running inputs with duplicated IDs. {issue}41938[41938] {pull}41954[41954]
- The Filestream input only starts to ingest a file when it is >= 1024 bytes in size. This happens because the fingerprint` is the default file identity now. To restore the previous behaviour, set `file_identity.native: ~` and `prospector.scanner.fingerprint.enabled: false` {issue}40197[40197] {pull}41762[41762]
- Filebeat fails to start when its configuration contains usage of the deprecated `log` or `container` inputs. However, they can still be using while setting `allow_deprecated_use: true` in their configuration {pull}42295[42295]
- The fields produced by the Journald input are updated to better match ECS. Renamed fields:
Dropped fields: `syslog.priority` and `syslog.facility` while keeping their duplicated equivalent:
`log.syslog.priority`,`log.syslog.facility.code`. Renamed fields: `syslog.identifier` -> `log.syslog.appname`,
`syslog.pid` -> `log.syslog.procid`. `container.id_truncated` is dropped because the full container ID is
already present as `container.id` and `container.log.tag` is dropped because it is already present as
`log.syslog.appname`. The field `container.partial` is replaced by the tag `partial_message` if it was `true`,
otherwise no tag is added. {issue}42208[42208] {pull}42403[42403]
- Fixed race conditions in the global ratelimit processor that could drop events or apply rate limiting incorrectly.
- Fixed password authentication for ACL users in the Redis input of Filebeat. {pull}44137[44137]
- Add beta GZIP file ingestion in filestream. {pull}45301[45301]
-Change aws.cloudwatch.* field in awscloudwatch input to nested object. {pull}46357[46357]
- Journald input now converts byte-encoded messages to string. {issue}40479[40479] {pull}46415[46415]
- Filestream's `clean_inactive` setting is now validated, if the validation fails, Filebeat exits with an error code. To keep the legacy behavior of not validating set `legacy_clean_inactive: true`. {issue}45601[45601]
{pull}46373[46373]
- In Filestream, setting `clean_inactive: 0` now disables `clean_inactive`. To keep the legacy behavior of re-ingesting all files on restart set `legacy_clean_inactive: true`{issue}45601[45601]
{pull}46373[46373]

*Heartbeat*


*Metricbeat*

- Change index summary metricset to use `_nodes/stats` API instead of `_stats` API to avoid data gaps. {pull}45049[45049]
- Add support for `_nodes/stats` URIs that work with legacy versions of Elasticsearch {pull}44307[44307]
- Setting period for counter cache for Prometheus remote_write at least to 60sec {pull}38553[38553]
- Remove fallback to the node limit for the `kubernetes.pod.cpu.usage.limit.pct` and `kubernetes.pod.memory.usage.limit.pct` metrics calculation
- Add support for Kibana status metricset in v8 format {pull}40275[40275]
- Mark system process metricsets as running if metrics are partially available {pull}40565[40565]
- Added back `elasticsearch.node.stats.jvm.mem.pools.*` to the `node_stats` metricset {pull}40571[40571]
- Add GCP organization and project details to ECS cloud fields. {pull}40461[40461]
- Add support for specifying a custom endpoint for GCP service clients. {issue}40848[40848] {pull}40918[40918]
- Fix incorrect handling of types in SQL module. {issue}40090[40090] {pull}41607[41607]
- Remove kibana.settings metricset since the API was removed in 8.0 {issue}30592[30592] {pull}42937[42937]
- Removed support for the Enterprise Search module {pull}42915[42915]
- Update NATS module compatibility. Oldest version supported is now 2.2.6 {pull}43310[43310]
- Fix the function to determine CPU cores on windows {issue}42593[42593] {pull}43409[43409]
- Updated list of supported vSphere versions in the documentation. {pull}43642[43642]
- Handle permission errors while collecting data from Windows services and don't interrupt the overall collection by skipping affected services {issue}40765[40765] {pull}43665[43665]
- Fixed a bug where `event.duration` could be missing from an event on Windows systems due to low-resolution clock. {pull}44440[44440]
- Add check for http error codes in the Metricbeat's Prometheus query submodule {pull}44493[44493]
- Sanitize error messages in Fetch method of SQL module {pull}44577[44577]
- Add NTP metricset to system module. {pull}44884[44884]
- Add VPN metrics to meraki module {pull}44851[44851]
- Improve error messages in AWS Health {pull}45408[45408]
- Fix URL construction to handle query parameters properly in GET requests for Jolokia {pull}45620[45620]

*Osquerybeat*

- Add action responses data stream, allowing osquerybeat to post action results directly to elasticsearch. {pull}39143[39143]
- Disable allow_unsafe osquery configuration. {pull}40130[40130]
- Upgrade to osquery 5.12.1. {pull}40368[40368]
- Upgrade to osquery 5.13.1. {pull}40849[40849]
- Upgrade to osquery 5.15.0 {pull}43426[43426]
- Upgrade to osquery 5.18.1 {pull}46624[46624]


*Packetbeat*



*Winlogbeat*

- Add "event.category" and "event.type" to Sysmon module for EventIDs 8, 9, 19, 20, 27, 28, 255 {pull}35193[35193]
- Default to use raw api and delete older xml implementation. {pull}42275[42275]

*Functionbeat*


*Elastic Logging Plugin*


==== Bugfixes

*Affecting all Beats*

- Support for multiline zookeeper logs {issue}2496[2496]
- Add checks to ensure reloading of units if the configuration actually changed. {pull}34346[34346]
- Fix namespacing on self-monitoring {pull}32336[32336]
- Fix namespacing on self-monitoring {pull}32336[32336]
- Fix Beats started by agent do not respect the allow_older_versions: true configuration flag {issue}34227[34227] {pull}34964[34964]
- Fix performance issues when we have a lot of inputs starting and stopping by allowing to disable global processors under fleet. {issue}35000[35000] {pull}35031[35031]
- 'add_cloud_metadata' processor - add cloud.region field for GCE cloud provider
- 'add_cloud_metadata' processor - update azure metadata api version to get missing `cloud.account.id` field
- Upgraded apache arrow library used in x-pack/libbeat/reader/parquet from v11 to v12.0.1 in order to fix cross-compilation issues {pull}35640[35640]
- Fix panic when MaxRetryInterval is specified, but RetryInterval is not {pull}35820[35820]
- Support build of projects outside of beats directory {pull}36126[36126]
- Support Elastic Agent control protocol chunking support {pull}37343[37343]
- Lower logging level to debug when attempting to configure beats with unknown fields from autodiscovered events/environments {pull}[37816][37816]
- Set timeout of 1 minute for FQDN requests {pull}37756[37756]
- 'add_cloud_metadata' processor - improve AWS provider HTTP client overriding to support custom certificate bundle handling {pull}44189[44189]
- Fix `dns` processor to handle IPv6 server addresses properly. {pull}44526[44526]
- Fix an issue where the Kafka output could get stuck if a proxied connection to the Kafka cluster was reset. {issue}44606[44606]
- Use Debian 11 to build linux/arm to match linux/amd64. Upgrades linux/arm64's statically linked glibc from 2.28 to 2.31. {issue}44816[44816]
- The Elasticsearch output now correctly applies exponential backoff when being throttled by 429s ("too many requests") from Elasticsarch. {issue}36926[36926] {pull}45073[45073]
- Fixed case where Beats would silently fail due to invalid input configuration, now the error is correctly reported. {issue}43118[43118] {pull}45733[45733]
- Fix a race condition during metrics initialization which could cause a panic. {issue}45822[45822] {pull}46054[46054]
- Fixed a panic when the beat restarts itself by adding 'eventfd2' to default seccomp policy {issue}46372[46372]
- Update Go version to 1.24.7 {pull}46070[46070].
- Update github.com/go-viper/mapstructure/v2 to v2.4.0 {pull}46335[46335]
- Update github.com/docker/docker to v28.3.3 {pull}46334[46334]
<<<<<<< HEAD
- Fixed a panic in the Kafka output that could occur when shutting down while final events were being published. {issue}46109[46109] {pull}46446[46446]
=======
- Make data updates in add_host_metadata processor synchronous {pull}46546[46546]
>>>>>>> 16c4d9a1

*Auditbeat*

- auditd: Request status from a separate socket to avoid data congestion {pull}41207[41207]
- auditd: Use ECS `event.type: end` instead of `stop` for SERVICE_STOP, DAEMON_ABORT, and DAEMON_END messages. {pull}41558[41558]
- auditd: Update syscall names for Linux 6.11. {pull}41558[41558]
- hasher: Geneneral improvements and fixes. {pull}41863[41863]
- hasher: Add a cached hasher for upcoming backend. {pull}41952[41952]
- Split common tty definitions. {pull}42004[42004]
- Fix potential data loss in add_session_metadata. {pull}42795[42795]
- system/package: Fix an error that can occur while migrating the internal package database schema. {issue}44294[44294] {pull}44296[44296]
- auditbeat/fim: Fix FIM@ebpfevents for new kernels #44371. {pull}44371[44371]

*Auditbeat*


*Filebeat*

- [Gcs Input] - Added missing locks for safe concurrency {pull}34914[34914]
- Fix the ignore_inactive option being ignored in Filebeat's filestream input {pull}34770[34770]
- Fix TestMultiEventForEOFRetryHandlerInput unit test of CometD input {pull}34903[34903]
- Add input instance id to request trace filename for httpjson and cel inputs {pull}35024[35024]
- Fixes "Can only start an input when all related states are finished" error when running under Elastic-Agent {pull}35250[35250] {issue}33653[33653]
- [system] sync system/auth dataset with system integration 1.29.0. {pull}35581[35581]
- [GCS Input] - Fixed an issue where bucket_timeout was being applied to the entire bucket poll interval and not individual bucket object read operations. Fixed a map write concurrency issue arising from data races when using a high number of workers. Fixed the flaky tests that were present in the GCS test suit. {pull}35605[35605]
- Fixed concurrency and flakey tests issue in azure blob storage input. {issue}35983[35983] {pull}36124[36124]
- Fix panic when sqs input metrics getter is invoked {pull}36101[36101] {issue}36077[36077]
- Fix handling of Juniper SRX structured data when there is no leading junos element. {issue}36270[36270] {pull}36308[36308]
- Fix Filebeat Cisco module with missing escape character {issue}36325[36325] {pull}36326[36326]
- Added a fix for Crowdstrike pipeline handling process arrays {pull}36496[36496]
- [threatintel] MISP pagination fixes {pull}37898[37898]
- Fix file handle leak when handling errors in filestream {pull}37973[37973]
- Fix a race condition that could crash Filebeat with a "negative WaitGroup counter" error {pull}38094[38094]
- Fix "failed processing S3 event for object key" error on aws-s3 input when key contains the "+" character {issue}38012[38012] {pull}38125[38125]
- Fix filebeat gcs input panic {pull}38407[38407]
- Fix filestream's registry GC: registry entries are now removed from the in-memory and disk store when they're older than the set TTL {issue}36761[36761] {pull}38488[38488]
- Fix filestream's registry GC: registry entries are now removed from the in-memory and disk store when they're older than the set TTL {issue}36761[36761] {pull}38488[38488]
- [threatintel] MISP splitting fix for empty responses {issue}38739[38739] {pull}38917[38917]
- Prevent GCP Pub/Sub input blockage by increasing default value of `max_outstanding_messages` {issue}35029[35029] {pull}38985[38985]
- Updated Websocket input title to align with existing inputs {pull}39006[39006]
- Restore netflow input on Windows {pull}39024[39024]
- Upgrade azure-event-hubs-go and azure-storage-blob-go dependencies. {pull}38861[38861]
- Fix request trace filename handling in http_endpoint input. {pull}39410[39410]
- Upgrade github.com/hashicorp/go-retryablehttp to mitigate CVE-2024-6104 {pull}40036[40036]
- Fix for Google Workspace duplicate events issue by adding canonical sorting over fingerprint keys array to maintain key order. {pull}40055[40055] {issue}39859[39859]
- Fix handling of deeply nested numeric values in HTTP Endpoint CEL programs. {pull}40115[40115]
- Prevent panic in CEL and salesforce inputs when github.com/hashicorp/go-retryablehttp exceeds maximum retries. {pull}40144[40144]
- Fix bug in CEL input rate limit logic. {issue}40106[40106] {pull}40270[40270]
- Relax requirements in Okta entity analytics provider user and device profile data shape. {pull}40359[40359]
- Fix bug in Okta entity analytics rate limit logic. {issue}40106[40106] {pull}40267[40267]
- Fix crashes in the journald input. {pull}40061[40061]
- Fix order of configuration for EntraID entity analytics provider. {pull}40487[40487]
- Ensure Entra ID request bodies are not truncated and trace logs are rotated before 100MB. {pull}40494[40494]
- The Elasticsearch output now correctly logs the event fields to the event log file {issue}40509[40509] {pull}40512[40512]
- Fix the "No such input type exist: 'azure-eventhub'" error on the Windows platform {issue}40608[40608] {pull}40609[40609]
- awss3 input: Fix handling of SQS notifications that don't contain a region. {pull}40628[40628]
- Fix credential handling when workload identity is being used in GCS input. {issue}39977[39977] {pull}40663[40663]
- Fix publication of group data from the Okta entity analytics provider. {pull}40681[40681]
- Ensure netflow custom field configuration is applied. {issue}40735[40735] {pull}40730[40730]
- Fix replace processor handling of zero string replacement validation. {pull}40751[40751]
- Fix long filepaths in diagnostics exceeding max path limits on Windows. {pull}40909[40909]
- Add backup and delete for AWS S3 polling mode feature back. {pull}41071[41071]
- Fix a bug in Salesforce input to only handle responses with 200 status code {pull}41015[41015]
- Fixed failed job handling and removed false-positive error logs in the GCS input. {pull}41142[41142]
- Bump github.com/elastic/go-sfdc dependency used by x-pack/filebeat/input/salesforce. {pull}41192[41192]
- Log bad handshake details when websocket connection fails {pull}41300[41300]
- Improve modification time handling for entities and entity deletion logic in the Active Directory entityanalytics input. {pull}41179[41179]
- Journald input now can read events from all boots {issue}41083[41083] {pull}41244[41244]
- Fix double encoding of client_secret in the Entity Analytics input's Azure Active Directory provider {pull}41393[41393]
- Fix aws region in aws-s3 input s3 polling mode.  {pull}41572[41572]
- Fix errors in SQS host resolution in the `aws-s3` input when using custom (non-AWS) endpoints. {pull}41504[41504]
- Fix double encoding of client_secret in the Entity Analytics input's Azure Active Directory provider {pull}41393[41393]
- The azure-eventhub input now correctly reports its status to the Elastic Agent on fatal errors {pull}41469[41469]
- Add support for Access Points in the `aws-s3` input. {pull}41495[41495]
- Fix the "No such input type exist: 'salesforce'" error on the Windows/AIX platform. {pull}41664[41664]
- Fix missing key in streaming input logging. {pull}41600[41600]
- Improve S3 object size metric calculation to support situations where Content-Length is not available. {pull}41755[41755]
- Fix handling of http_endpoint request exceeding memory limits. {issue}41764[41764] {pull}41765[41765]
- Rate limiting fixes in the Okta provider of the Entity Analytics input. {issue}40106[40106] {pull}41583[41583]
- Redact authorization headers in HTTPJSON debug logs. {pull}41920[41920]
- Further rate limiting fix in the Okta provider of the Entity Analytics input. {issue}40106[40106] {pull}41977[41977]
- Fix streaming input handling of invalid or empty websocket messages. {pull}42036[42036]
- Fix awss3 document ID construction when using the CSV decoder. {pull}42019[42019]
- The `_id` generation process for S3 events has been updated to incorporate the LastModified field. This enhancement ensures that the `_id` is unique. {pull}42078[42078]
- Fix Netflow Template Sharing configuration handling. {pull}42080[42080]
- Updated websocket retry error code list to allow more scenarios to be retried which could have been missed previously. {pull}42218[42218]
- In the `streaming` input, prevent panics on shutdown with a null check and apply a consistent namespace to contextual data in debug logs. {pull}42315[42315]
- Remove erroneous status reporting to Elastic-Agent from the Filestream input {pull}42435[42435]
- Fix truncation of bodies in request tracing by limiting bodies to 10% of the maximum file size. {pull}42327[42327]
- [Journald] Fixes handling of `journalctl` restart. A known symptom was broken multiline messages when there was a restart of journalctl while aggregating the lines. {issue}41331[41331] {pull}42595[42595]
- Fix entityanalytics activedirectory provider full sync use before initialization bug. {pull}42682[42682]
- In the `http_endpoint` input, fix the check for a missing HMAC HTTP header. {pull}42756[42756]
- Prevent computer details being returned for user queries by Activedirectory Entity Analytics provider. {issue}11818[11818] {pull}42796[42796]
- Handle unexpectedEOF error in aws-s3 input and enforce retrying using download failed error {pull}42420[42756]
- Prevent azureblobstorage input from logging key details during blob fetch operations. {pull}43169[43169]
- Handle special values of accountExpires in the Activedirectory Entity Analytics provider. {pull}43364[43364]
- Log bad handshake details when websocket connection fails {pull}41300[41300]
- Fix aws region in aws-s3 input s3 polling mode.  {pull}41572[41572]
- Fixed websocket input panic on sudden network error or server crash. {issue}44063[44063] {pull}44068[44068]
- [Filestream] Log the "reader closed" message on the debug level to avoid log spam. {pull}44051[44051]
- Fix links to CEL mito extension functions in input documentation. {pull}44098[44098]
- Fix endpoint path typo in Okta entity analytics provider. {pull}44147[44147]
- Fixed a websocket panic scenario which would occur after exhausting max retries. {pull}44342[44342]
- Fix publishing Okta entity analytics enrichments. {pull}44483[44483]
- Fix status reporting panic in GCP Pub/Sub input. {issue}44624[44624] {pull}44625[44625]
- Fix a logging regression that ignored to_files and logged to stdout. {pull}44573[44573]
- If a Filestream input fails to be created, its ID is removed from the list of running input IDs {pull}44697[44697]
- Fix timeout handling by Crowdstrike streaming input. {pull}44720[44720]
- Ensure DEPROVISIONED Okta entities are published by Okta entityanalytics provider. {issue}12658[12658] {pull}44719[44719]
- Fix handling of cursors by the streaming input for Crowdstrike. {issue}44364[44364] {pull}44548[44548]
- Added missing "text/csv" content-type filter support in azureblobsortorage input. {issue}44596[44596] {pull}44824[44824]
- Fix unexpected EOF detection and improve memory usage. {pull}44813[44813]
- Fixed issue for "Root level readerConfig no longer respected" in azureblobstorage input. {issue}44812[44812] {pull}44873[44873]
- Added missing "text/csv" content-type filter support in GCS input. {issue}44922[44922] {pull}44923[44923]
- Fix a panic in the winlog input that prevented it from starting. {issue}45693[45693] {pull}45730[45730]
- Fix wrongly emitted missing input ID warning {issue}42969[42969] {pull}45747[45747]
- Fix error handling in ABS input when both root level `max_workers` and `batch_size` are empty. {issue}45680[45680] {pull}45743[45743]
- Fix handling of unnecessary BOM in UTF-8 text received by o365audit input. {issue}44327[44327] {pull}45739[45739]
- Fix reading journald messages with more than 4kb. {issue}45511[45511] {pull}46017[46017]
- Restore the Streaming input on Windows. {pull}46031[46031]
- Fix termination of input on API errors. {pull}45999[45999]
- The UDP input now fails if it cannot bind to the configured port and its status is set to failed when running under Elastic Agent. {issue}37216[37216] {pull}46302[46302]
- The Unix input now fails on errors listening to the socket and its status is set to failed when running under Elastic Agent. {pull}46302[46302]
- Fix race condition that could cause Filebeat to hang during shutdown after failing to startup {issue}45034[45034] {pull}46331[46331]
- Fixed hints autodiscover for Docker when the configuration is only `hints.enabled: true`. {issue}45156[45156] {pull}45864[45864]
- In Filestream, setting `clean_inactive: 0` does not re-ingest all files on startup any more. {issue}45601[45601]
+{pull}46373[46373]
- Fix metrics from TCP & UDP inputs when the port number is > 32767 {pull}46486[46486]

*Heartbeat*

- Added maintenance windows support for Heartbeat. {pull}41508[41508]
- Add missing dependencies to ubi9-minimal distro. {pull}44556[44556]
- Add base64 encoding option to inline monitors. {pull}45100[45100]


*Metricbeat*

- Fix Azure Monitor 429 error by causing metricbeat to retry the request again. {pull}38294[38294]
- Fix fields not being parsed correctly in postgresql/database {issue}25301[25301] {pull}37720[37720]
- rabbitmq/queue - Change the mapping type of `rabbitmq.queue.consumers.utilisation.pct` to `scaled_float` from `long` because the values fall within the range of `[0.0, 1.0]`. Previously, conversion to integer resulted in reporting either `0` or `1`.
- Fix timeout caused by the retrival of which indices are hidden {pull}39165[39165]
- Fix Azure Monitor support for multiple aggregation types {issue}39192[39192] {pull}39204[39204]
- Fix handling of access errors when reading process metrics {pull}39627[39627]
- Fix behavior of cgroups path discovery when monitoring the host system from within a container {pull}39627[39627]
- Fix issue where beats may report incorrect metrics for its own process when running inside a container {pull}39627[39627]
- Normalize AWS RDS CPU Utilization values before making the metadata API call. {pull}39664[39664]
- Fix behavior of pagetypeinfo metrics {pull}39985[39985]
- Update beat module with apm-server monitoring metrics fields {pull}40127[40127]
- Fix Azure Monitor metric timespan to restore Storage Account PT1H metrics {issue}40376[40376] {pull}40367[40367]
- Remove excessive info-level logs in cgroups setup {pull}40491[40491]
- Add missing ECS Cloud fields in GCP `metrics` metricset when using `exclude_labels: true` {issue}40437[40437] {pull}40467[40467]
- Add AWS OwningAccount support for cross account monitoring {issue}40570[40570] {pull}40691[40691]
- Use namespace for GetListMetrics when exists in AWS {pull}41022[41022]
- Only fetch cluster-level index stats summary {issue}36019[36019] {pull}42901[42901]
- Fix panic in kafka consumergroup member assignment fetching when there are 0 members in consumer group. {pull}44576[44576]
- Upgrade `go.mongodb.org/mongo-driver` from `v1.14.0` to `v1.17.4` to fix connection leaks in MongoDB module {pull}44769[44769]
- Fix histogram values of zero are filtered out on non-amd64 platforms for openmetrics and prometheus {pull}44750[44750]
- Changed Kafka protocol version from 3.6.0 to 2.1.0 to fix compatibility with Kafka 2.x brokers. {pull}45761[45761]
- Fix an issue where the conntrack metricset entries field reported a count inflated by a factor of the number of CPU cores. {issue}46138[46138] {pull}46140[46140]
- Enhance behavior of sanitizeError: replace sensitive info even if it is escaped and add pattern-based sanitization {pull}45857[45857]
- Do not log an error if metadata enrichment is disabled for K8's module {pull}46536
- Fix Azure Monitor wildcard metrics names timegrain issue by using the first, smallest timegrain; fix nil pointer issue {pull}46145[46145]

*Osquerybeat*

- Fix bug preventing installation of osqueryd. Preserve the osquery.app/ directory and its contents when installing the Elastic Agent. {agent-issue}8245[8245] {pull}44501[44501]

*Packetbeat*

- Properly marshal nested structs in ECS fields, fixing issues with mixed cases in field names {pull}42116[42116]


*Winlogbeat*

- Fix message handling in the experimental api. {issue}19338[19338] {pull}41730[41730]
- Sync missing changes in modules pipelines. {pull}42619[42619]
- Reset EventLog if error EOF is encountered. {pull}42826[42826]
- Implement backoff on error retrial. {pull}42826[42826]
- Fix boolean key in security pipelines and sync pipelines with integration. {pull}43027[43027]
- Fix EvtVarTypeAnsiString conversion {pull}44026[44026]
- Fix forwarded event handling and add channel error resilience. {pull}46190[46190]
- Fix EventLog reset logic to not close renderers. {pull}46376[46376] {issue}45750{45750}

*Elastic Logging Plugin*
- Fix for unable to run elastic-logging plugin

==== Added

*Affecting all Beats*

- Added append Processor which will append concrete values or values from a field to target. {issue}29934[29934] {pull}33364[33364]
- dns processor: Add support for forward lookups (`A`, `AAAA`, and `TXT`). {issue}11416[11416] {pull}36394[36394]
- [Enhanncement for host.ip and host.mac] Disabling netinfo.enabled option of add-host-metadata processor {pull}36506[36506]
- allow `queue` configuration settings to be set under the output. {issue}35615[35615] {pull}36788[36788]
- Beats will now connect to older Elasticsearch instances by default {pull}36884[36884]
- Raise up logging level to warning when attempting to configure beats with unknown fields from autodiscovered events/environments
- elasticsearch output now supports `idle_connection_timeout`. {issue}35616[35615] {pull}36843[36843]
- Enable early event encoding in the Elasticsearch output, improving cpu and memory use {pull}38572[38572]
- The environment variable `BEATS_ADD_CLOUD_METADATA_PROVIDERS` overrides configured/default `add_cloud_metadata` providers {pull}38669[38669]
- When running under Elastic-Agent Kafka output allows dynamic topic in `topic` field {pull}40415[40415]
- The script processor has a new configuration option that only uses the cached javascript sessions and prevents the creation of new javascript sessions.
- Update to Go 1.24.5. {pull}45403[45403]
- Replace Ubuntu 20.04 with 24.04 for Docker base images {issue}40743[40743] {pull}40942[40942]
- Replace `compress/gzip` with https://github.com/klauspost/compress/gzip library for gzip compression {pull}41584[41584]
- Add regex pattern matching to add_kubernetes_metadata processor {pull}41903[41903]
- Replace Ubuntu 20.04 with 24.04 for Docker base images {issue}40743[40743] {pull}40942[40942]
- Publish cloud.availability_zone by add_cloud_metadata processor in azure environments {issue}42601[42601] {pull}43618[43618]
- Added the `now` processor, which will populate the specified target field with the current timestamp. {pull}44795[44795]
- Improve trimming of BOM from UTF-8 data in the libbeat reader/readfile.EncoderReader. {pull}45742[45742]
- The following output latency_delta metrics are now included when `logging.metrics` is enabled: `output.latency_delta.{count, max, median, min, p99}`. This only includes data since the last internal metrics was logged. {pull}45749[45749]

*Auditbeat*

- Added `add_session_metadata` processor, which enables session viewer on Auditbeat data. {pull}37640[37640]
- Add linux capabilities to processes in the system/process. {pull}37453[37453]
- Add linux capabilities to processes in the system/process. {pull}37453[37453]
- Add process.entity_id, process.group.name and process.group.id in add_process_metadata processor. Make fim module with kprobes backend to always add an appropriately configured add_process_metadata processor to enrich file events {pull}38776[38776]
- Split module/system/process into common and provider bits. {pull}41868[41868]

*Auditbeat*



*Auditbeat*


*Filebeat*

- add documentation for decode_xml_wineventlog processor field mappings.  {pull}32456[32456]
- httpjson input: Add request tracing logger. {issue}32402[32402] {pull}32412[32412]
- Add cloudflare R2 to provider list in AWS S3 input. {pull}32620[32620]
- Add support for single string containing multiple relation-types in getRFC5988Link. {pull}32811[32811]
- Added separation of transform context object inside httpjson. Introduced new clause `.parent_last_response.*` {pull}33499[33499]
- Added metric `sqs_messages_waiting_gauge` for aws-s3 input. {pull}34488[34488]
- Add nginx.ingress_controller.upstream.ip to related.ip {issue}34645[34645] {pull}34672[34672]
- Add unix socket log parsing for nginx ingress_controller {pull}34732[34732]
- Added metric `sqs_worker_utilization` for aws-s3 input. {pull}34793[34793]
- Add MySQL authentication message parsing and `related.ip` and `related.user` fields {pull}34810[34810]
- Add nginx ingress_controller parsing if one of upstreams fails to return response {pull}34787[34787]
- Add oracle authentication messages parsing {pull}35127[35127]
- Add `clean_session` configuration setting for MQTT input.  {pull}35806[16204]
- Add support for a simplified input configuraton when running under Elastic-Agent {pull}36390[36390]
- Added support for Okta OAuth2 provider in the CEL input. {issue}36336[36336] {pull}36521[36521]
- Added support for new features & removed partial save mechanism in the Azure Blob Storage input. {issue}35126[35126] {pull}36690[36690]
- Added support for new features and removed partial save mechanism in the GCS input. {issue}35847[35847] {pull}36713[36713]
- Use filestream input with file_identity.fingerprint as default for hints autodiscover. {issue}35984[35984] {pull}36950[36950]
- Add setup option `--force-enable-module-filesets`, that will act as if all filesets have been enabled in a module during setup. {issue}30915[30915] {pull}99999[99999]
- Made Azure Blob Storage input GA and updated docs accordingly. {pull}37128[37128]
- Made GCS input GA and updated docs accordingly. {pull}37127[37127]
- Add parseDateInTZ value template for the HTTPJSON input {pull}37738[37738]
- Improve rate limit handling by HTTPJSON {issue}36207[36207] {pull}38161[38161] {pull}38237[38237]
- Parse more fields from Elasticsearch slowlogs {pull}38295[38295]
- added benchmark input {pull}37437[37437]
- added benchmark input and discard output {pull}37437[37437]
- Update CEL mito extensions to v1.11.0 to improve type checking. {pull}39460[39460]
- Update CEL mito extensions to v1.12.2. {pull}39755[39755]
- Add support for base64-encoded HMAC headers to HTTP Endpoint. {pull}39655[39655]
- Add user group membership support to Okta entity analytics provider. {issue}39814[39814] {pull}39815[39815]
- Add request trace support for Okta and EntraID entity analytics providers. {pull}39821[39821]
- Fix handling of infinite rate values in CEL rate limit handling logic. {pull}39940[39940]
- Allow elision of set and append failure logging. {issue}34544[34544] {pull}39929[39929]
- Add ability to remove request trace logs from CEL input. {pull}39969[39969]
- Add ability to remove request trace logs from HTTPJSON input. {pull}40003[40003]
- Added out of the box support for Amazon EventBridge notifications over SQS to S3 input {pull}40006[40006]
- Update CEL mito extensions to v1.13.0 {pull}40035[40035]
- Add Jamf entity analytics provider. {pull}39996[39996]
- Add ability to remove request trace logs from http_endpoint input. {pull}40005[40005]
- Add ability to remove request trace logs from entityanalytics input. {pull}40004[40004]
- Relax constraint on Base DN in entity analytics Active Directory provider. {pull}40054[40054]
- Implement Elastic Agent status and health reporting for Netflow Filebeat input. {pull}40080[40080]
- Enhance input state reporting for CEL evaluations that return a single error object in events. {pull}40083[40083]
- Allow absent credentials when using GCS with Application Default Credentials. {issue}39977[39977] {pull}40072[40072]
- Add SSL and username support for Redis input, now the input includes support for Redis 6.0+. {pull}40111[40111]
- Add scaling up support for Netflow input. {issue}37761[37761] {pull}40122[40122]
- Update CEL mito extensions to v1.15.0. {pull}40294[40294]
- Allow cross-region bucket configuration in s3 input. {issue}22161[22161] {pull}40309[40309]
- Improve logging in Okta Entity Analytics provider. {issue}40106[40106] {pull}40347[40347]
- Document `winlog` input. {issue}40074[40074] {pull}40462[40462]
- Added retry logic to websocket connections in the streaming input. {issue}40271[40271] {pull}40601[40601]
- Disable event normalization for netflow input {pull}40635[40635]
- Allow attribute selection in the Active Directory entity analytics provider. {issue}40482[40482] {pull}40662[40662]
- Improve error quality when CEL program does not correctly return an events array. {pull}40580[40580]
- Added support for Microsoft Entra ID RBAC authentication. {issue}40434[40434] {pull}40879[40879]
- Add `use_kubeadm` config option for filebeat (both filbeat.input and autodiscovery) in order to toggle kubeadm-config api requests {pull}40301[40301]
- Make HTTP library function inclusion non-conditional in CEL input. {pull}40912[40912]
- Add support for Crowdstrike streaming API to the streaming input. {issue}40264[40264] {pull}40838[40838]
- Add support to CEL for reading host environment variables. {issue}40762[40762] {pull}40779[40779]
- Add CSV decoder to awss3 input. {pull}40896[40896]
- Change request trace logging to include headers instead of complete request. {pull}41072[41072]
- Improved GCS input documentation. {pull}41143[41143]
- Add CSV decoding capacity to azureblobstorage input {pull}40978[40978]
- Add CSV decoding capacity to gcs input {pull}40979[40979]
- Add support to source AWS cloudwatch logs from linked accounts. {pull}41188[41188]
- Jounrald input now supports filtering by facilities {pull}41061[41061]
- Add ability to remove request trace logs from http_endpoint input. {pull}40005[40005]
- Add ability to remove request trace logs from entityanalytics input. {pull}40004[40004]
- Refactor & cleanup with updates to default values and documentation. {pull}41834[41834]
- Update CEL mito extensions to v1.16.0. {pull}41727[41727]
- Filebeat's registry is now added to the Elastic-Agent diagnostics bundle {issue}33238[33238] {pull}41795[41795]
- Add `unifiedlogs` input for MacOS. {pull}41791[41791]
- Add evaluation state dump debugging option to CEL input. {pull}41335[41335]
- Added support for retry configuration in GCS input. {issue}11580[11580] {pull}41862[41862]
- Improve S3 polling mode states registry when using list prefix option. {pull}41869[41869]
- Add support for SSL and Proxy configurations for websocket type in streaming input. {pull}41934[41934]
- AWS S3 input registry cleanup for untracked s3 objects. {pull}41694[41694]
- The environment variable `BEATS_AZURE_EVENTHUB_INPUT_TRACING_ENABLED: true` enables internal logs tracer for the azure-eventhub input. {issue}41931[41931] {pull}41932[41932]
- The Filestream input now uses the `fingerprint` file identity by default. The state from files are automatically migrated if the previous file identity was `native` (the default) or `path`. If the `file_identity` is explicitly set, there is no change in behaviour. {issue}40197[40197] {pull}41762[41762]
- Rate limiting operability improvements in the Okta provider of the Entity Analytics input. {issue}40106[40106] {pull}41977[41977]
- Added default values in the streaming input for websocket retries and put a cap on retry wait time to be lesser than equal to the maximum defined wait time. {pull}42012[42012]
- Rate limiting fault tolerance improvements in the Okta provider of the Entity Analytics input. {issue}40106[40106] {pull}42094[42094]
- Added OAuth2 support with auto token refresh for websocket streaming input. {issue}41989[41989] {pull}42212[42212]
- Added infinite & blanket retry options to websockets and improved logging and retry logic. {pull}42225[42225]
- Introduce ignore older and start timestamp filters for AWS S3 input. {pull}41804[41804]
- Journald input now can report its status to Elastic-Agent {issue}39791[39791] {pull}42462[42462]
- Publish events progressively in the Okta provider of the Entity Analytics input. {issue}40106[40106] {pull}42567[42567]
- Journald `include_matches.match` now accepts `+` to represent a logical disjunction (OR) {issue}40185[40185] {pull}42517[42517]
- The journald input is now generally available. {pull}42107[42107]
- Add metrics for number of events and pages published by HTTPJSON input. {issue}42340[42340] {pull}42442[42442]
- Filestream take over now supports taking over states from other Filestream inputs and dynamic loading of inputs (autodiscover and Elastic Agent). There is a new syntax for the configuration, but the previous one can still be used. {issue}42472[42472] {issue}42884[42884] {pull}42624[42624]
- Add `etw` input fallback to attach an already existing session. {pull}42847[42847]
- Update CEL mito extensions to v1.17.0. {pull}42851[42851]
- Winlog input now can report its status to Elastic-Agent {pull}43089[43089]
- Add configuration option to limit HTTP Endpoint body size. {pull}43171[43171]
- The Filestream input now can remove files after they reach EOF or are inactive {pull}43368[43368]
- Refactor & cleanup with updates to default values and documentation. {pull}41834[41834]
- Allow a grace time for awss3 input shutdown to enable incomplete SQS message processing to be completed. {pull}43369[43369]
- Add pagination batch size support to Entity Analytics input's Okta provider. {pull}43655[43655]
- Update CEL mito extensions to v1.18.0. {pull}43855[43855]
- Added input metrics to Azure Blob Storage input. {issue}36641[36641] {pull}43954[43954]
- Update CEL mito extensions to v1.19.0. {pull}44098[44098]
- Segregated `max_workers`` from `batch_size` in the GCS input. {issue}44311[44311] {pull}44333[44333]
- Added support for websocket keep_alive heartbeat in the streaming input. {issue}42277[42277] {pull}44204[44204]
- Add milliseconds to document timestamp from awscloudwatch Filebeat input {pull}44306[44306]
- Add support to the Active Directory entity analytics provider for device entities. {pull}44309[44309]
- Add support for OPTIONS request to HTTP Endpoint input. {issue}43930[43930] {pull}44387[44387]
- Add Fleet status update functionality to lumberjack input. {issue}44283[44283] {pull}44339[44339]
- Add Fleet status updating to HTTP Endpoint input. {issue}44281[44281] {pull}44310[44310]
- Add Fleet status updating to streaming input. {issue}44284[44284] {pull}44340[44340]
- Add Fleet status update functionality to gcppubsub input. {issue}44272[44272] {pull}44507[44507]
- Add Fleet status updating to GCS input. {issue}44273[44273] {pull}44508[44508]
- Fix handling of ADC (Application Default Credentials) metadata server credentials in HTTPJSON input. {issue}44349[44349] {pull}44436[44436]
- Fix handling of ADC (Application Default Credentials) metadata server credentials in CEL input. {issue}44349[44349] {pull}44571[44571]
- Added support for specifying custom content-types and encodings in azureblobstorage input. {issue}44330[44330] {pull}44402[44402]
- Introduce lastSync start position to AWS CloudWatch input backed by state registry. {pull}43251[43251]
- Add Fleet status update functionality to udp input. {issue}44419[44419] {pull}44785[44785]
- Add Fleet status update functionality to tcp input. {issue}44420[44420] {pull}44786[44786]
- Filestream now logs at level warn the number of files that are too small to be ingested {pull}44751[44751]
- Add proxy support to GCP Pub/Sub input. {pull}44892[44892]
- Add Fleet status updating to Azure Blob Storage input. {issue}44268[44268] {pull}44945[44945]
- Add Fleet status updating to HTTP JSON input. {issue}44282[44282] {pull}44365[44365]
- Segregated `max_workers` from `batch_size` in the azure-blob-storage input. {issue}44491[44491] {pull}44992[44992]
- Add support for relationship expansion to EntraID entity analytics provider. {issue}43324[43324] {pull}44761[44761]
- Added support for specifying custom content-types and encodings in gcs input. {issue}44628[44628] {pull}45088[45088]
- Update CEL mito extensions to v1.21.0. {issue}40762[40762] {pull}45107[45107]
- Add Fleet health status reporting to the entity analytics input. {issue}44269[44269] {pull}45152[45152]
- Add Fleet status updating to o356audit input. {issue}44651[44651] {pull}44957[44957]
- Add support for blob filtering using path_prefix in azureblobstorage input. {issue}35186[35186] {pull}45214[45214]
- Update CEL mito extensions to v1.22.0. {pull}45245[45245]
- TCP and UDP inputs now support multiple pipeline workers configured via `number_of_workers`. Increasing the number of workers improves performance when slow processors are used by decoupling reading from the network connection and publishing. {issue}43674[43674] {pull}45124[45124]
- Allow empty HTTPJSON cursor template value evaluations to be ignored by Fleet health status updates. {pull}45361[45361]
- Reuse OAuth2 clients in HTTP JSON input where possible. {issue}34834[34834] {pull}44976[44976]
- Add support for generalized token authentication to CEL input. {pull}45359[45359]
- Log CEL single object evaluation results as ECS compliant documents where possible. {issue}45254[45254] {pull}45399[45399]
- Add full event rendering for the ETW input {pull}44664[44664]
- Add status update functionality to Salesforce input. {issue}44653[44653] {pull}45227[45227]
- Improve CEL and Streaming input documentation of the `state` option. {pull}45616[45616]
- Updated the `parse_aws_vpc_flow_log` processor to handle AWS VPC flow log v6, v7, and v8 fields. {pull}45746[45746]
- Enhanced HTTPJSON input error logging with structured error metadata conforming to Elastic Common Schema (ECS) conventions. {pull}45653[45653]
- Clarify behavior in logging for starting periodic evaluations and for exceeding the maximum execution budget. {pull}45633[45633]
- Add OAuth2 support for Okta provider in Entity Analytics input. {pull}45753[45753]
- Add status reporting support for AWS CloudWatch input. {pull}45679[45679]
- Add mechanism to allow HTTP JSON templates to terminate without logging an error. {issue}45664[45664] {pull}45810[45810]
- Improve error reporting for schemeless URLs in HTTP JSON input. {pull}45953[45953]
- Add status reporting support for AWS S3 input. {pull}45748[45748]
- Add `remaining_executions` global to the CEL input evaluation context. {pull}46210[46210]
- Improve HTTP JSON health status logic for empty template results. {pull}46332[46332]
- Improve CEL input documentation of authentication options. {pull}46253[46253]
- Add status reporting support for Azure Event Hub v2 input. {pull}44846[44846]
- Add documentation for device collection in Entity Analytics Active Directory Filebeat's input. {pull}46363[46363]

*Auditbeat*


*Libbeat*

- enrich events with EC2 tags in add_cloud_metadata processor {pull}41477[41477]


*Heartbeat*

- Added status to monitor run log report.
- Upgrade node to latest LTS v18.20.3. {pull}40038[40038]
- Add support for RFC7231 methods to http monitors. {pull}41975[41975]
- Upgrade node to latest LTS v18.20.7. {pull}43511[43511]
- Upgrade node to latest LTS v20.19.3. {pull}45087[45087]

*Metricbeat*

- Add per-thread metrics to system_summary {pull}33614[33614]
- Add GCP CloudSQL metadata {pull}33066[33066]
- Add GCP Carbon Footprint metricbeat data {pull}34820[34820]
- Add event loop utilization metric to Kibana module {pull}35020[35020]
- Add metrics grouping by dimensions and time to Azure app insights {pull}36634[36634]
- Align on the algorithm used to transform Prometheus histograms into Elasticsearch histograms {pull}36647[36647]
- Add linux IO metrics to system/process {pull}37213[37213]
- Add new memory/cgroup metrics to Kibana module {pull}37232[37232]
- Add SSL support to mysql module {pull}37997[37997]
- Add SSL support for aerospike module {pull}38126[38126]
- Add `use_kubeadm` config option in kubernetes module in order to toggle kubeadm-config api requests {pull}40086[40086]
- Log the total time taken for GCP `ListTimeSeries` and `AggregatedList` requests {pull}40661[40661]
- Add new metrics for the vSphere Host metricset. {pull}40429[40429]
- Add new metrics for the vSphere Datastore metricset. {pull}40441[40441]
- Add new metricset cluster for the vSphere module. {pull}40536[40536]
- Add new metricset network for the vSphere module. {pull}40559[40559]
- Add new metricset resourcepool for the vSphere module. {pull}40456[40456]
- Add AWS Cloudwatch capability to retrieve tags from AWS/ApiGateway resources {pull}40755[40755]
- Add new metricset datastorecluster for vSphere module. {pull}40634[40634]
- Add support for new metrics in datastorecluster metricset. {pull}40694[40694]
- Add new metrics for the vSphere Virtualmachine metricset. {pull}40485[40485]
- Add support for snapshot in vSphere virtualmachine metricset {pull}40683[40683]
- Update fields to use mapstr in vSphere virtualmachine metricset  {pull}40707[40707]
- Add metrics related to triggered alarms in all the vSphere metricsets. {pull}40714[40714] {pull}40876[40876]
- Add support for period based intervalID in vSphere host and datastore metricsets {pull}40678[40678]
- Add new metrics fot datastore and minor changes to overall vSphere metrics {pull}40766[40766]
- Add `metrics_count` to Prometheus module if `metrics_count: true` is set. {pull}40411[40411]
- Added Cisco Meraki module {pull}40836[40836]
- Added Palo Alto Networks module {pull}40686[40686]
- Restore docker.network.in.* and docker.network.out.* fields in docker module {pull}40968[40968]
- Bump aerospike-client-go to version v7.7.1 and add support for basic auth in Aerospike module {pull}41233[41233]
- Only watch metadata for ReplicaSets in metricbeat k8s module {pull}41289[41289]
- Add support for region/zone for Vertex AI service in GCP module {pull}41551[41551]
- Add support for location label as an optional configuration parameter in GCP metrics metricset. {issue}41550[41550] {pull}41626[41626]
- Collect .NET CLR (IIS) Memory, Exceptions and LocksAndThreads metrics {pull}41929[41929]
- Added `tier_preference`, `creation_date` and `version` fields to the `elasticsearch.index` metricset. {pull}41944[41944]
- Add `use_performance_counters` to collect CPU metrics using performance counters on Windows for `system/cpu` and `system/core` {pull}41965[41965]
- Add support of additional `collstats` metrics in mongodb module. {pull}42171[42171]
- Preserve queries for debugging when `merge_results: true` in SQL module {pull}42271[42271]
- Add `enable_batch_api` option in azure monitor to allow metrics collection of multiple resources using azure batch Api {pull}41790[41790]
- Collect more fields from ES node/stats metrics and only those that are necessary {pull}42421[42421]
- Add new metricset wmi for the windows module. {pull}42017[42017]
- Update beat module with apm-server tail sampling monitoring metrics fields {pull}42569[42569]
- Log every 401 response from Kubernetes API Server {pull}42714[42714]
- Add a new `match_by_parent_instance` option to `perfmon` module. {pull}43002[43002]
- Add a warning log to metricbeat.vsphere in case vSphere connection has been configured as insecure. {pull}43104[43104]
- Changed the Elasticsearch module behavior to only pull settings from non-system indices. {pull}43243[43243]
- Exclude dotted indices from settings pull in Elasticsearch module. {pull}43306[43306]
- Add a `jetstream` metricset to the NATS module {pull}43310[43310]
- Updated Meraki API endpoint for Channel Utilization data. Switched to `GetOrganizationWirelessDevicesChannelUtilizationByDevice`. {pull}43485[43485]
- Upgrade Prometheus Library to v0.300.1. {pull}43540[43540]
- Add GCP Dataproc metadata collector in GCP module. {pull}43518[43518]
- Add new metrics to vSphere Virtual Machine dataset (CPU usage percentage, disk average usage, disk read/write rate, number of disk reads/writes, memory usage percentage). {pull}44205[44205]
- Added checks for the Resty response object in all Meraki module API calls to ensure proper handling of nil responses. {pull}44193[44193]
- Add latency config option to Azure Monitor module. {pull}44366[44366]
- Increase default polling period for MongoDB module from 10s to 60s {pull}44781[44781]
- Upgrade github.com/microsoft/go-mssqldb from v1.7.2 to v1.8.2 {pull}44990[44990]
- Add SSL support for sql module: drivers mysql, postgres, and mssql. {pull}44748[44748]
- Add support for Kafka 4.0 in the Kafka module. {pull}44723[44723]
- Add NTP response validation for system/ntp module. {pull}46184[46184]
- Add vertexai_logs metricset to GCP for prompt response collection from VertexAI service. {pull}46383[46383]

*Metricbeat*


*Osquerybeat*


*Packetbeat*
- Optionally ignore MAC address in flow matching {pull}44965[44965]
- Add `tls.server.ja3s` tls fingerprint {pull}43284[43284]

*Winlogbeat*

- Add handling for missing `EvtVarType`s in experimental api. {issue}19337[19337] {pull}41418[41418]
- Render data values in xml renderer. {pull}44132[44132]

*Functionbeat*


*Elastic Log Driver*
*Elastic Logging Plugin*


==== Deprecated

*Auditbeat*


*Filebeat*


*Heartbeat*



*Metricbeat*


*Osquerybeat*


*Packetbeat*


*Winlogbeat*


*Functionbeat*


*Elastic Logging Plugin*


==== Known Issues







<|MERGE_RESOLUTION|>--- conflicted
+++ resolved
@@ -160,11 +160,8 @@
 - Update Go version to 1.24.7 {pull}46070[46070].
 - Update github.com/go-viper/mapstructure/v2 to v2.4.0 {pull}46335[46335]
 - Update github.com/docker/docker to v28.3.3 {pull}46334[46334]
-<<<<<<< HEAD
+- Make data updates in add_host_metadata processor synchronous {pull}46546[46546]
 - Fixed a panic in the Kafka output that could occur when shutting down while final events were being published. {issue}46109[46109] {pull}46446[46446]
-=======
-- Make data updates in add_host_metadata processor synchronous {pull}46546[46546]
->>>>>>> 16c4d9a1
 
 *Auditbeat*
 
