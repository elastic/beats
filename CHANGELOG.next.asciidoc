// Use these for links to issue and pulls. Note issues and pulls redirect one to
// each other on Github, so don't worry too much on using the right prefix.
:issue: https://github.com/elastic/beats/issues/
:pull: https://github.com/elastic/beats/pull/

=== Beats version HEAD
https://github.com/elastic/beats/compare/v7.0.0-alpha2...main[Check the HEAD diff]

==== Breaking changes

*Affecting all Beats*


*Auditbeat*


*Filebeat*

*Heartbeat*

- Restrict setuid to containerized environments. {pull}30869[30869]

*Metricbeat*


*Packetbeat*


*Winlogbeat*


*Functionbeat*


==== Bugfixes

*Affecting all Beats*

- Fix group write permissions on runtime directories. {pull}30869[30869]
- Store syslog version as string. {pull}31446[31446]

*Auditbeat*


*Filebeat*

- Netflow: replace invalid field value. {pull}31295[31295]
- google_workspace: Fix pagination to prevent skipped events when more than one page is present. {pull}31372[31372]
- cisco: Fix umbrella dns logs populating destination.ip instead of source.nat.ip. {pull}31454[31454]

*Heartbeat*


*Metricbeat*

<<<<<<< HEAD
- Enhance metricbeat on openshift documentation {pull}30054[30054]
- Fixed missing ZooKeeper metrics due compatibility issues with versions >= 3.6.0 {pull}30068[30068]
- Fix Docker module: rename fields on dashboards. {pull}30500[30500]
- Add back missing metrics to system/linux. {pull}30774[30774]
- GCP metrics query instances with aggregatedList API to improve efficiency. {pull}30154[#30153]
- Fix Jolokia module to print URI for one of the debug logs. {pull}30943[#30943]
- Improve handling of disabled commands in Zookeeper Metricbeat module. {pull}31013[#31013]
- Handle docker reporting different capitalization for disk usage metrics. {pull}30978[#30978]
=======
>>>>>>> da6cb624

*Packetbeat*


*Winlogbeat*


*Functionbeat*



*Elastic Logging Plugin*


==== Added

*Affecting all Beats*


*Auditbeat*


*Filebeat*

- Add `storage_account_container` configuration option to Azure logs. {pull}31279[31279]
- Sanitize the Azure storage account container names with underscores (_). {pull}31384[31384]

*Auditbeat*



*Filebeat*


*Heartbeat*


*Metricbeat*


*Packetbeat*


*Functionbeat*


*Winlogbeat*



*Elastic Log Driver*


==== Deprecated

*Affecting all Beats*


*Filebeat*


*Heartbeat*

*Metricbeat*


*Packetbeat*

*Winlogbeat*

*Functionbeat*

==== Known Issue






<|MERGE_RESOLUTION|>--- conflicted
+++ resolved
@@ -53,7 +53,7 @@
 
 *Metricbeat*
 
-<<<<<<< HEAD
+
 - Enhance metricbeat on openshift documentation {pull}30054[30054]
 - Fixed missing ZooKeeper metrics due compatibility issues with versions >= 3.6.0 {pull}30068[30068]
 - Fix Docker module: rename fields on dashboards. {pull}30500[30500]
@@ -62,8 +62,8 @@
 - Fix Jolokia module to print URI for one of the debug logs. {pull}30943[#30943]
 - Improve handling of disabled commands in Zookeeper Metricbeat module. {pull}31013[#31013]
 - Handle docker reporting different capitalization for disk usage metrics. {pull}30978[#30978]
-=======
->>>>>>> da6cb624
+
+
 
 *Packetbeat*
 
