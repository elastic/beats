--- conflicted
+++ resolved
@@ -141,11 +141,7 @@
 - Fix timezone parsing of system module ingest pipelines. {pull}13308[13308]
 - Fix timezone parsing of elasticsearch module ingest pipelines. {pull}13367[13367]
 - Change iis url path grok pattern from URIPATH to NOTSPACE. {issue}12710[12710] {pull}13225[13225] {issue}7951[7951] {pull}13378[13378]
-<<<<<<< HEAD
-=======
-- Add timezone information to apache error fileset. {issue}12772[12772] {pull}13304[13304]
 - Fix timezone parsing of nginx module ingest pipelines. {pull}13369[13369]
->>>>>>> 5d92b2bf
 - Fix incorrect field references in envoyproxy dashboard {issue}13420[13420] {pull}13421[13421]
 
 *Heartbeat*
