--- conflicted
+++ resolved
@@ -131,12 +131,9 @@
 - Fix panic when more than 32767 pipeline clients are active. {issue}38197[38197] {pull}38556[38556]
 - Fix filestream's registry GC: registry entries are now removed from the in-memory and disk store when they're older than the set TTL {issue}36761[36761] {pull}38488[38488]
 - [threatintel] MISP splitting fix for empty responses {issue}38739[38739] {pull}38917[38917]
-<<<<<<< HEAD
-- Upgrade azure-event-hubs-go and azure-storage-blob-go dependencies. {pull}38861[38861]
-=======
 - Prevent GCP Pub/Sub input blockage by increasing default value of `max_outstanding_messages` {issue}35029[35029] {pull}38985[38985]
 - Fix config validation for CEL and HTTPJSON inputs when using password grant authentication and `client.id` or `client.secret` are not present. {pull}38962[38962]
->>>>>>> 5b24b7d2
+- Upgrade azure-event-hubs-go and azure-storage-blob-go dependencies. {pull}38861[38861]
 
 *Heartbeat*
 
