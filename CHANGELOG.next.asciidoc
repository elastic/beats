// Use these for links to issue and pulls. Note issues and pulls redirect one to
// each other on Github, so don't worry too much on using the right prefix.
:issue: https://github.com/elastic/beats/issues/
:pull: https://github.com/elastic/beats/pull/

=== Beats version HEAD
https://github.com/elastic/beats/compare/v7.0.0-alpha2...master[Check the HEAD diff]

==== Breaking changes

*Affecting all Beats*

- Update to Golang 1.12.1. {pull}11330[11330]
- Disable Alibaba Cloud and Tencent Cloud metadata providers by default. {pull}13812[12812]
- Libbeat: Do not overwrite agent.*, ecs.version, and host.name. {pull}14407[14407]
- Libbeat: Cleanup the x-pack licenser code to use the new license endpoint and the new format. {pull}15091[15091]
- Refactor metadata generator to support adding metadata across resources {pull}14875[14875]
- Remove `AddDockerMetadata` and `AddKubernetesMetadata` processors from the `script` processor. They can still be used as normal processors in the configuration. {issue}16349[16349] {pull}16514[16514]
- Introduce APM libbeat instrumentation, active when running the beat with ELASTIC_APM_ACTIVE=true. {pull}17938[17938]
- Make error message about locked data path actionable. {pull}18667[18667]
- Fix panic with inline SSL when the certificate or key were small than 256 bytes. {pull}23820[23820]
- Use alias to report container image in k8s metadata. {pull}24380[24380]
- Set `cleanup_timeout` to zero by default in docker and kubernetes autodiscover in all beats except Filebeat where it is kept to 60 seconds. {pull}24681[24681]
- Update to ECS 1.9.0. {pull}24909[24909]

*Auditbeat*

*Filebeat*

- Fix parsing of Elasticsearch node name by `elasticsearch/slowlog` fileset. {pull}14547[14547]
- Improve ECS field mappings in panw module.  event.outcome now only contains success/failure per ECS specification. {issue}16025[16025] {pull}17910[17910]
- Improve ECS categorization field mappings for nginx module. http.request.referrer only populated when nginx sets a value {issue}16174[16174] {pull}17844[17844]
- Improve ECS field mappings in santa module. move hash.sha256 to process.hash.sha256 & move certificate fields to santa.certificate . {issue}16180[16180] {pull}17982[17982]
- Preserve case of http.request.method.  ECS prior to 1.6 specified normalizing to lowercase, which lost information. Affects filesets: apache/access, elasticsearch/audit, iis/access, iis/error, nginx/access, nginx/ingress_controller, aws/elb, suricata/eve, zeek/http. {issue}18154[18154] {pull}18359[18359]
- Adds oauth support for httpjson input. {issue}18415[18415] {pull}18892[18892]
- Adds `split_events_by` option to httpjson input. {pull}19246[19246]
- Adds `date_cursor` option to httpjson input. {pull}19483[19483]
- Adds Gsuite module with SAML support. {pull}19329[19329]
- Adds Gsuite User Accounts support. {pull}19329[19329]
- Adds Gsuite Login audit support. {pull}19702[19702]
- Adds Gsuite Admin support. {pull}19769[19769]
- Adds Gsuite Drive support. {pull}19704[19704]
- Adds Gsuite Groups support. {pull}19725[19725]
- Disable the option of running --machine-learning on its own. {pull}20241[20241]
- Fix PANW field spelling "veredict" to "verdict" on event.action {pull}18808[18808]
- Add support for GMT timezone offsets in `decode_cef`. {pull}20993[20993]
- API address and shard ID are required settings in the Cloud Foundry input. {pull}21759[21759]
- Remove `suricata.eve.timestamp` alias field. {issue}10535[10535] {pull}22095[22095]
- Rename bad ECS field name tracing.trace.id to trace.id in aws elb fileset. {pull}22571[22571]
- Fix parsing issues with nested JSON payloads in Elasticsearch audit log fileset. {pull}22975[22975]
- Rename `network.direction` values in crowdstrike/falcon to `ingress`/`egress`. {pull}23041[23041]
- Rename `s3` input to `aws-s3` input. {pull}23469[23469]
- Possible values for Netflow's locality fields (source.locality, destination.locality and flow.locality) are now `internal` and `external`, instead of `private` and `public`. {issue}24272[24272] {pull}24295[24295]
<<<<<<< HEAD
- Add User Agent Parser for Azure Sign In Logs Ingest Pipeline {pull}23201[23201]
- Changes filebeat httpjson input's append transform to create a list even with only a single value{pull}25074[25074]
=======
>>>>>>> a02cf79c

*Heartbeat*

*Journalbeat*

- Improve parsing of syslog.pid in journalbeat to strip the username when present {pull}16116[16116]


*Metricbeat*

- Add new dashboard for VSphere host cluster and virtual machine {pull}14135[14135]
- kubernetes.container.cpu.limit.cores and kubernetes.container.cpu.requests.cores are now floats. {issue}11975[11975]
- Fix ECS compliance of user.id field in system/users  metricset {pull}19019[19019]
- Remove "invalid zero" metrics on Windows and Darwin, don't report linux-only memory and diskio metrics when running under agent. {pull}21457[21457]
- Change cloud.provider from googlecloud to gcp. {pull}21775[21775]
- API address and shard ID are required settings in the Cloud Foundry module. {pull}21759[21759]
- Rename googlecloud module to gcp module. {pull}22246[22246]
- Use ingress/egress instead of inbound/outbound for system/socket metricset. {pull}22992[22992]
- Change types of numeric metrics from Kubelet summary api to double so as to cover big numbers. {pull}23335[23335]
- Add container.image.name and containe.name ECS fields for state_container. {pull}23802[23802]
- Add support for Consul 1.9. {pull}24123[24123]
- Add support for the MemoryPressure, DiskPressure, OutOfDisk and PIDPressure status conditions in state_node. {pull}23905[23905]
- Store `cloudfoundry.container.cpu.pct` in decimal form and as `scaled_float`. {pull}24219[24219]

*Packetbeat*

- Added redact_headers configuration option, to allow HTTP request headers to be redacted whilst keeping the header field included in the beat. {pull}15353[15353]
- Add dns.question.subdomain and dns.question.top_level_domain fields. {pull}14578[14578]

*Winlogbeat*

- Add support to Sysmon file delete events (event ID 23). {issue}18094[18094]
- Improve ECS field mappings in Sysmon module. `related.hash`, `related.ip`, and `related.user` are now populated. {issue}18364[18364]
- Improve ECS field mappings in Sysmon module. Hashes are now also populated to the corresponding `process.hash`, `process.pe.imphash`, `file.hash`, or `file.pe.imphash`. {issue}18364[18364]
- Improve ECS field mappings in Sysmon module. `file.name`, `file.directory`, and `file.extension` are now populated. {issue}18364[18364]
- Improve ECS field mappings in Sysmon module. `rule.name` is populated for all events when present. {issue}18364[18364]
- Add Powershell module. Support for event ID's: `400`, `403`, `600`, `800`, `4103`, `4014`, `4105`, `4106`. {issue}16262[16262] {pull}18526[18526]
- Fix Powershell processing of downgraded engine events. {pull}18966[18966]
- Fix unprefixed fields in `fields.yml` for Powershell module {issue}18984[18984]

*Functionbeat*


==== Bugfixes

*Affecting all Beats*

- Fix a race condition with the Kafka pipeline client, it is possible that `Close()` get called before `Connect()` . {issue}11945[11945]
- Allow users to configure only `cluster_uuid` setting under `monitoring` namespace. {pull}14338[14338]
- Update replicaset group to apps/v1 {pull}15854[15802]
- Fix Kubernetes autodiscovery provider to correctly handle pod states and avoid missing event data {pull}17223[17223]
- Fix missing output in dockerlogbeat {pull}15719[15719]
- Do not load dashboards where not available. {pull}15802[15802]
- Remove superfluous use of number_of_routing_shards setting from the default template. {pull}16038[16038]
- Fix index names for indexing not always guaranteed to be lower case. {pull}16081[16081]
- Fix loading processors from annotation hints. {pull}16348[16348]
- Add `ssl.ca_sha256` option to the supported TLS option, this allow to check that a specific certificate is used as part of the verified chain. {issue}15717[15717]
- Fix `NewContainerMetadataEnricher` to use default config for kubernetes module. {pull}16857[16857]
- Improve some logging messages for add_kubernetes_metadata processor {pull}16866{16866}
- Do not rotate log files on startup when interval is configured and rotateonstartup is disabled. {pull}17613[17613]
- Fix `setup.dashboards.index` setting not working. {pull}17749[17749]
- Fix goroutine leak and Elasticsearch output file descriptor leak when output reloading is in use. {issue}10491[10491] {pull}17381[17381]
- Fix Elasticsearch license endpoint URL referenced in error message. {issue}17880[17880] {pull}18030[18030]
- Change `decode_json_fields` processor, to merge parsed json objects with existing objects in the event instead of fully replacing them. {pull}17958[17958]
- Gives monitoring reporter hosts, if configured, total precedence over corresponding output hosts. {issue}17937[17937] {pull}17991[17991]
- [Autodiscover] Check if runner is already running before starting again. {pull}18564[18564]
- Fix `keystore add` hanging under Windows. {issue}18649[18649] {pull}18654[18654]
- Fix regression in `add_kubernetes_metadata`, so configured `indexers` and `matchers` are used if defaults are not disabled. {issue}18481[18481] {pull}18818[18818]
- Fix the `translate_sid` processor's handling of unconfigured target fields. {issue}18990[18990] {pull}18991[18991]
- Fixed a service restart failure under Windows. {issue}18914[18914] {pull}18916[18916]
- Fix metrics hints builder to avoid wrong container metadata usage when port is not exposed {pull}18979[18979]
- Server-side TLS config now validates certificate and key are both specified {pull}19584[19584]
- Fix terminating pod autodiscover issue. {pull}20084[20084]
- Fix seccomp policy for calls to `chmod` and `chown`. {pull}20054[20054]
- Output errors when Kibana index pattern setup fails. {pull}20121[20121]
- Fix issue in autodiscover that kept inputs stopped after config updates. {pull}20305[20305]
- Add service resource in k8s cluster role. {pull}20546[20546]
- [Metricbeat][Kubernetes] Change cluster_ip field from ip to keyword. {pull}20571[20571]
- The `o365input` and `o365` module now recover from an authentication problem or other fatal errors, instead of terminating. {pull}21258[21258]
- Periodic metrics in logs will now report `libbeat.output.events.active` and `beat.memstats.rss`
  as gauges (rather than counters). {pull}22877[22877]
- Use PROGRAMDATA environment variable instead of C:\ProgramData for windows install service {pull}22874[22874]
- Fix reporting of cgroup metrics when running under Docker {pull}22879[22879]
- Fix typo in config docs {pull}23185[23185]
- Fix `nested` subfield handling in generated Elasticsearch templates. {issue}23178[23178] {pull}23183[23183]
- Fix CPU usage metrics on VMs with dynamic CPU config {pull}23154[23154]
- Fix panic due to unhandled DeletedFinalStateUnknown in k8s OnDelete {pull}23419[23419]
- Fix error loop with runaway CPU use when the Kafka output encounters some connection errors {pull}23484[23484]
- Allow configuring credential_profile_name and shared_credential_file when using role_arn. {pull}24174[24174]
- Fix ILM setup log reporting that a policy or an alias was created, even though the creation of any resource was disabled. {issue}24046[24046] {pull}24480[24480]
- Fix ILM alias not being created if `setup.ilm.check_exists: false` and `setup.ilm.overwrite: true` has been configured. {pull}24480[24480]
- Allow cgroup self-monitoring to see alternate `hostfs` paths {pull}24334[24334]

- Add `expand_keys` to the list of permitted config fields for `decode_json_fields` {24862}[24862]
- Fix 'make setup' instructions for a new beat {pull}24944[24944]
- Fix inode removal tracking code when files are replaced by files with the same name {pull}25002[25002]

*Auditbeat*

- system/socket: Fixed compatibility issue with kernel 5.x. {pull}15771[15771]
- system/package: Fix parsing of Installed-Size field of DEB packages. {issue}16661[16661] {pull}17188[17188]
- system module: Fix panic during initialisation when /proc/stat can't be read. {pull}17569[17569]
- system/package: Fix an error that can occur while trying to persist package metadata. {issue}18536[18536] {pull}18887[18887]
- system/socket: Fix dataset using 100% CPU and becoming unresponsive in some scenarios. {pull}19033[19033] {pull}19764[19764]
- system/socket: Fixed tracking of long-running connections. {pull}19033[19033]

*Filebeat*

- cisco/asa fileset: Fix parsing of 302021 message code. {pull}14519[14519]
- Fix filebeat azure dashboards, event category should be `Alert`. {pull}14668[14668]
- Fixed dashboard for Cisco ASA Firewall. {issue}15420[15420] {pull}15553[15553]
- Add shared_credential_file to cloudtrail config {issue}15652[15652] {pull}15656[15656]
- Fix s3 input with cloudtrail fileset reading json file. {issue}16374[16374] {pull}16441[16441]
- Add queue_url definition in manifest file for aws module. {pull}16640{16640}
- Fixed various Cisco FTD parsing issues. {issue}16863[16863] {pull}16889[16889]
- Fix default index pattern in IBM MQ filebeat dashboard. {pull}17146[17146]
- Fix `elasticsearch.gc` fileset to not collect _all_ logs when Elasticsearch is running in Docker. {issue}13164[13164] {issue}16583[16583] {pull}17164[17164]
- Fixed a mapping exception when ingesting CEF logs that used the spriv or dpriv extensions. {issue}17216[17216] {pull}17220[17220]
- Fixed a mapping exception when ingesting Logstash plain logs (7.4+) with pipeline ids containing non alphanumeric chars. {issue}17242[17242] {pull}17243[17243]
- Fixed MySQL slowlog module causing "regular expression has redundant nested repeat operator" warning in Elasticsearch. {issue}17086[17086] {pull}17156[17156]
- CEF: Fixed decoding errors caused by trailing spaces in messages. {pull}17253[17253]
- Fixed activemq module causing "regular expression has redundant nested repeat operator" warning in Elasticsearch. {pull}17428[17428]
- Fix issue 17734 to retry on rate-limit error in the Filebeat httpjson input. {issue}17734[17734] {pull}17735[17735]
- Remove migrationVersion map 7.7.0 reference from Kibana dashboard file to fix backward compatibility issues. {pull}17425[17425]
- Fixed `cloudfoundry.access` to have the correct `cloudfoundry.app.id` contents. {pull}17847[17847]
- Fixing `ingress_controller.` fields to be of type keyword instead of text. {issue}17834[17834]
- Fixed typo in log message. {pull}17897[17897]
- Unescape file name from SQS message. {pull}18370[18370]
- Improve cisco asa and ftd pipelines' failure handler to avoid mapping temporary fields. {issue}18391[18391] {pull}18392[18392]
- Fix source.address not being set for nginx ingress_controller {pull}18511[18511]
- Fix PANW module wrong mappings for bytes and packets counters. {issue}18522[18522] {pull}18525[18525]
- Fixed ingestion of some Cisco ASA and FTD messages when a hostname was used instead of an IP for NAT fields. {issue}14034[14034] {pull}18376[18376]
- Fix `o365.audit` failing to ingest events when ip address is surrounded by square brackets. {issue}18587[18587] {pull}18591[18591]
- Fix `o365` module ignoring `var.api` settings. {pull}18948[18948]
- Fix improper nesting of session_issuer object in aws cloudtrail fileset. {issue}18894[18894] {pull}18915[18915]
- Fix Cisco ASA ASA 3020** and 106023 messages {pull}17964[17964]
- Add missing `default_field: false` to aws filesets fields.yml. {pull}19568[19568]
- Fix bug with empty filter values in system/service {pull}19812[19812]
- Fix S3 input to trim delimiter /n from each log line. {pull}19972[19972]
- Fix s3 input parsing json file without expand_event_list_from_field. {issue}19902[19902] {pull}19962[19962]
- Fix s3 input parsing json file without expand_event_list_from_field. {issue}19902[19902] {pull}19962[19962] {pull}20370[20370]
- Fix millisecond timestamp normalization issues in CrowdStrike module {issue}20035[20035], {pull}20138[20138]
- Fix support for message code 106100 in Cisco ASA and FTD. {issue}19350[19350] {pull}20245[20245]
- Fix event.outcome logic for azure/siginlogs fileset {pull}20254[20254]
- Fix `fortinet` setting `event.timezone` to the system one when no `tz` field present {pull}20273[20273]
- Fix `okta` geoip lookup in pipeline for `destination.ip` {pull}20454[20454]
- Fix mapping exception in the `googlecloud/audit` dataset pipeline. {issue}18465[18465] {pull}20465[20465]
- Fix `cisco` asa and ftd parsing of messages 106102 and 106103. {pull}20469[20469]
- Fix event.kind for system/syslog pipeline {issue}20365[20365] {pull}20390[20390]
- Fix event.type for zeek/ssl and duplicate event.category for zeek/connection {pull}20696[20696]
- Add json body check for sqs message. {pull}21727[21727]
- Properly update offset in case of unparasable line. {pull}22685[22685]
- Drop aws.vpcflow.pkt_srcaddr and aws.vpcflow.pkt_dstaddr when equal to "-". {pull}22721[22721] {issue}22716[22716]
- Fix cisco umbrella module config by adding input variable. {pull}22892[22892]
- Fix network.direction logic in zeek connection fileset. {pull}22967[22967]
- Fix aws s3 overview dashboard. {pull}23045[23045]
- Fix bad `network.direction` values in Fortinet/firewall fileset. {pull}23072[23072]
- Fix Cisco ASA/FTD module's parsing of WebVPN log message 716002. {pull}22966[22966]
- Add support for organization and custom prefix in AWS/CloudTrail fileset. {issue}23109[23109] {pull}23126[23126]
- Simplify regex for organization custom prefix in AWS/CloudTrail fileset. {issue}23203[23203] {pull}23204[23204]
- Fix syslog header parsing in infoblox module. {issue}23272[23272] {pull}23273[23273]
- Fix CredentialsJSON unpacking for `gcp-pubsub` and `httpjson` inputs. {pull}23277[23277]
- Fix concurrent modification exception in Suricata ingest node pipeline. {pull}23534[23534]
- Change the `event.created` in Netflow events to be the time the event was created by Filebeat
  to be consistent with ECS. {pull}23094[23094]
- Fix Zoom module parameters for basic auth and url path. {pull}23779[23779]
- Fix handling of ModifiedProperties field in Office 365. {pull}23777[23777]
- Use rfc6587 framing for fortinet firewall and clientendpoint filesets when transferring over tcp. {pull}23837[23837]
- Fix httpjson input logging so it doesn't conflict with ECS. {pull}23972[23972]
- Fix Logstash module handling of logstash.log.log_event.action field. {issue}20709[20709]
- aws/s3access dataset was populating event.duration using the wrong unit. {pull}23920[23920]
- Zoom module pipeline failed to ingest some chat_channel events. {pull}23904[23904]
- Fix Netlow module issue with missing `internal_networks` config parameter. {issue}24094[24094] {pull}24110[24110]
- in httpjson input using encode_as "application/x-www-form-urlencoded" now sets Content-Type correctly {issue}24331[24331] {pull}24336[24336]
- Fix default `scope` in `add_nomad_metadata`. {issue}24559[24559]
- Fix Cisco ASA parser for message 722051. {pull}24410[24410]
- Fix `google_workspace` pagination. {pull}24668[24668]
- Fix netflow module ignoring detect_sequence_reset flag. {issue}24268[24268] {pull}24270[24270]
- Fix Cisco ASA parser for message 302022. {issue}24405[24405] {pull}24697[24697]
- Fix Cisco AMP `@metadata._id` calculation {issue}24717[24717] {pull}24718[24718]
- Fix date parsing in GSuite/login and Google Workspace/login filesets. {issue}24694[24694]
- Fix gcp/vpcflow module error where input type was defaulting to file. {pull}24719[24719]
- Fix gcp/vpcflow module error where input type was defaulting to file. {pull}24719[24719]
- Fix date parsing in GSuite/login and Google Workspace/login filesets. {issue}24694[24694]
- Fix date parsing in GSuite/login fileset. {issue}24694[24694]
- Improve Cisco ASA/FTD parsing of messages - better support for identity FW messages. Change network.bytes, source.bytes, and destination.bytes to long from integer since value can exceed integer capacity.  Add descriptions for various processors for easier pipeline editing in Kibana UI. {pull}23766[23766]
- Improve PanOS parsing and ingest pipeline. {issue}22413[22413] {issue}22748[22748] {pull}24799[24799]
- Fix S3 input validation for non amazonaws.com domains. {issue}24420[24420] {pull}24861[24861]
- Fix google_workspace and okta modules pagination when next page template is empty. {pull}24967[24967]
- Fix IPtables Pipeline and Ubiquiti dashboard. {issue}24878[24878] {pull}24928[24928]

*Heartbeat*

- Fixed excessive memory usage introduced in 7.5 due to over-allocating memory for HTTP checks. {pull}15639[15639]
- Fixed scheduler shutdown issues which would in rare situations cause a panic due to semaphore misuse. {pull}16397[16397]
- Fixed TCP TLS checks to properly validate hostnames, this broke in 7.x and only worked for IP SANs. {pull}17549[17549]

*Journalbeat*


*Metricbeat*

- Fix checking tagsFilter using length in cloudwatch metricset. {pull}14525[14525]
- Fixed bug with `elasticsearch/cluster_stats` metricset not recording license expiration date correctly. {issue}14541[14541] {pull}14591[14591]
- Log bulk failures from bulk API requests to monitoring cluster. {issue}14303[14303] {pull}14356[14356]
- Fixed bug with `elasticsearch/cluster_stats` metricset not recording license ID in the correct field. {pull}14592[14592]
- Change lookup_fields from metricset.host to service.address {pull}15883[15883]
- Fix skipping protocol scheme by light modules. {pull}16205[pull]
- Made `logstash-xpack` module once again have parity with internally-collected Logstash monitoring data. {pull}16198[16198]
- Revert changes in `docker` module: add size flag to docker.container. {pull}16600[16600]
- Fix detection and logging of some error cases with light modules. {pull}14706[14706]
- Dynamically choose a method for the system/service metricset to support older linux distros. {pull}16902[16902]
- Reduce memory usage in `elasticsearch/index` metricset. {issue}16503[16503] {pull}16538[16538]
- Fix issue in Jolokia module when mbean contains multiple quoted properties. {issue}17375[17375] {pull}17374[17374]
- Further revise check for bad data in docker/memory. {pull}17400[17400]
- Fix how we filter services by name in system/service {pull}17400[17400]
- Fix cloudwatch metricset missing tags collection. {issue}17419[17419] {pull}17424[17424]
- check if cpuOptions field is nil in DescribeInstances output in ec2 metricset. {pull}17418[17418]
- Fix aws.s3.bucket.name terms_field in s3 overview dashboard. {pull}17542[17542]
- Fix Unix socket path in memcached. {pull}17512[17512]
- Fix azure storage dashboards. {pull}17590[17590]
- Metricbeat no longer needs to be started strictly after Logstash for `logstash-xpack` module to report correct data. {issue}17261[17261] {pull}17497[17497]
- Fix pubsub metricset to collect all GA stage metrics from gcp stackdriver. {issue}17154[17154] {pull}17600[17600]
- Add privileged option so as mb to access data dir in Openshift. {pull}17606[17606]
- Fix "ID" event generator of Google Cloud module {issue}17160[17160] {pull}17608[17608]
- Add privileged option for Auditbeat in Openshift {pull}17637[17637]
- Fix storage metricset to allow config without region/zone. {issue}17623[17623] {pull}17624[17624]
- Fix overflow on Prometheus rates when new buckets are added on the go. {pull}17753[17753]
- Add a switch to the driver definition on SQL module to use pretty names {pull}17378[17378]
- Remove specific win32 api errors from events in perfmon. {issue}18292[18292] {pull}18361[18361]
- Remove required for region/zone and make stackdriver a metricset in googlecloud. {issue}16785[16785] {pull}18398[18398]
- Fix application_pool metricset after pdh changes. {pull}18477[18477]
- Fix tags_filter for cloudwatch metricset in aws. {pull}18524[18524]
- Fix panic on `metricbeat test modules` when modules are configured in `metricbeat.modules`. {issue}18789[18789] {pull}18797[18797]
- Fix getting gcp compute instance metadata with partial zone/region in config. {pull}18757[18757]
- Add missing network.sent_packets_count metric into compute metricset in googlecloud module. {pull}18802[18802]
- Fix compute and pubsub dashboard for googlecloud module. {issue}18962[18962] {pull}18980[18980]
- Fix crash on vsphere module when Host information is not available. {issue}18996[18996] {pull}19078[19078]
- Fix incorrect usage of hints builder when exposed port is a substring of the hint {pull}19052[19052]
- Stop counterCache only when already started {pull}19103[19103]
- Remove dedot for tag values in aws module. {issue}19112[19112] {pull}19221[19221]
- Fix mapping of service start type in the service metricset, windows module. {pull}19551[19551]
- Fix SQL module mapping NULL values as string {pull}18955[18955] {issue}18898[18898
- Modify doc for app_insights metricset to contain example of config. {pull}20185[20185]
- Add required option for `metrics` in app_insights. {pull}20406[20406]
- Groups same timestamp metric values to one event in the app_insights metricset. {pull}20403[20403]
- Add support for azure light metricset app_stats. {pull}20639[20639]
- Fix remote_write flaky test. {pull}21173[21173]
- Remove io.time from windows {pull}22237[22237]
- Fix `logstash` module when `xpack.enabled: true` is set from emitting redundant events. {pull}22808[22808]
- Change vsphere.datastore.capacity.used.pct value to betweeen 0 and 1. {pull}23148[23148]
- Fix incorrect types of fields GetHits and Ops in NodeInterestingStats for Couchbase module in Metricbeat {issue}21021[21021] {pull}23287[23287]
- Update config in `windows.yml` file. {issue}23027[23027]{pull}23327[23327]
- Add stack monitoring section to elasticsearch module documentation {pull}#23286[23286]
- Fix metric grouping for windows/perfmon module {issue}23489[23489] {pull}23505[23505]
- Fix ec2 metricset fields.yml and the integration test {pull}23726[23726]
- Unskip s3_request integration test. {pull}23887[23887]
- Add system.hostfs configuration option for system module. {pull}23831[23831]
- Fix GCP not able to request Cloudfunctions metrics if a region filter was set {pull}24218[24218]
- Fix type of `uwsgi.status.worker.rss` type. {pull}24468[24468]
- Ignore unsupported derive types for filesystem metricset. {issue}22501[22501] {pull}24502[24502]
- Accept text/plain type by default for prometheus client scraping. {pull}24622[24622]

*Packetbeat*



*Winlogbeat*


*Functionbeat*

*Elastic Logging Plugin*


==== Added

*Affecting all Beats*

- Decouple Debug logging from fail_on_error logic for rename, copy, truncate processors {pull}12451[12451]
- Allow a beat to ship monitoring data directly to an Elasticsearch monitoring cluster. {pull}9260[9260]
- Updated go-seccomp-bpf library to v1.1.0 which updates syscall lists for Linux v5.0. {pull}11394[11394]
- add_host_metadata is no GA. {pull}13148[13148]
- Add `providers` setting to `add_cloud_metadata` processor. {pull}13812[13812]
- Ensure that init containers are no longer tailed after they stop {pull}14394[14394]
- Fingerprint processor adds a new xxhash hashing algorithm {pull}15418[15418]
- Add configuration for APM instrumentation and expose the tracer trough the Beat object. {pull}17938[17938]
- Include network information by default on add_host_metadata and add_observer_metadata. {issue}15347[15347] {pull}16077[16077]
- Add `aws_ec2` provider for autodiscover. {issue}12518[12518] {pull}14823[14823]
- Add support for multiple password in redis output. {issue}16058[16058] {pull}16206[16206]
- Add support for Histogram type in fields.yml {pull}16570[16570]
- Remove experimental flag from `setup.template.append_fields` {pull}16576[16576]
- Add support for kubernetes provider to recognize namespace level defaults {pull}16321[16321]
- Add capability of enrich `container.id` with process id in `add_process_metadata` processor {pull}15947[15947]
- Update documentation for system.process.memory fields to include clarification on Windows os's. {pull}17268[17268]
- Add `urldecode` processor to for decoding URL-encoded fields. {pull}17505[17505]
- Add keystore support for autodiscover static configurations. {pull]16306[16306]
- When using the `decode_json_fields` processor, decoded fields are now deep-merged into existing event. {pull}17958[17958]
- Add keystore support for autodiscover static configurations. {pull]16306[16306]
- Add TLS support to Kerberos authentication in Elasticsearch. {pull}18607[18607]
- Add support for multiple sets of hints on autodiscover {pull}18883[18883]
- Add a configurable delay between retries when an app metadata cannot be retrieved by `add_cloudfoundry_metadata`. {pull}19181[19181]
- Added the `max_cached_sessions` option to the script processor. {pull}19562[19562]
- Set index.max_docvalue_fields_search in index template to increase value to 200 fields. {issue}20215[20215]
- Add capability of enriching process metadata with contianer id also for non-privileged containers in `add_process_metadata` processor. {pull}19767[19767]
- Add replace_fields config option in add_host_metadata for replacing host fields. {pull}20490[20490] {issue}20464[20464]
- Add option to select the type of index template to load: legacy, component, index. {pull}21212[21212]
- Add `wineventlog` schema to `decode_xml` processor. {issue}23910[23910] {pull}24726[24726]
- Add new ECS 1.9 field `cloud.service.name` to `add_cloud_metadata` processor. {pull}24993[24993]
- Libbeat: report queue capacity, output batch size, and output client count to monitoring. {pull}24700[24700]

*Auditbeat*

- Reference kubernetes manifests include configuration for auditd and enrichment with kubernetes metadata. {pull}17431[17431]
- Reference kubernetes manifests mount data directory from the host, so data persist between executions in the same node. {pull}17429[17429]
- Log to stderr when running using reference kubernetes manifests. {pull}17443[174443]
- Fix syscall kprobe arguments for 32-bit systems in socket module. {pull}17500[17500]
- Add ECS categorization info for auditd module {pull}18596[18596]

*Filebeat*


- `container` and `docker` inputs now support reading of labels and env vars written by docker JSON file logging driver. {issue}8358[8358]
- Add `index` option to all inputs to directly set a per-input index value. {pull}14010[14010]
- Add ECS tls fields to zeek:smtp,rdp,ssl and aws:s3access,elb {issue}15757[15757] {pull}15935[15936]
- Add ingress nginx controller fileset {pull}16197[16197]
- move create-[module,fileset,fields] to mage and enable in x-pack/filebeat {pull}15836[15836]
- Work on e2e ACK's for the azure-eventhub input {issue}15671[15671] {pull}16215[16215]
- Add a TLS test and more debug output to httpjson input {pull}16315[16315]
- Add an SSL config example in config.yml for filebeat MISP module. {pull}16320[16320]
- Improve ECS categorization, container & process field mappings in auditd module. {issue}16153[16153] {pull}16280[16280]
- Add cloudwatch fileset and ec2 fileset in aws module. {issue}13716[13716] {pull}16579[16579]
- Improve the decode_cef processor by reducing the number of memory allocations. {pull}16587[16587]
- Add custom string mapping to CEF module to support Forcepoint NGFW {issue}14663[14663] {pull}15910[15910]
- Add ECS related fields to CEF module {issue}16157[16157] {pull}16338[16338]
- Improve ECS categorization, host field mappings in elasticsearch module. {issue}16160[16160] {pull}16469[16469]
- Add pattern for Cisco ASA / FTD Message 734001 {issue}16212[16212] {pull}16612[16612]
- Added new module `o365` for ingesting Office 365 management activity API events. {issue}16196[16196] {pull}16386[16386]
- Add Filebeat Okta module. {pull}16362[16362]
- Add source field in k8s events {pull}17209[17209]
- Improve AWS cloudtrail field mappings {issue}16086[16086] {issue}16110[16110] {pull}17155[17155]
- Added new module `crowdstrike` for ingesting Crowdstrike Falcon streaming API endpoint event data. {pull}16988[16988]
- Move azure-eventhub input to GA. {issue}15671[15671] {pull}17313[17313]
- Added documentation for running Filebeat in Cloud Foundry. {pull}17275[17275]
- Added access_key_id, secret_access_key and session_token into aws module config. {pull}17456[17456]
- Release Google Cloud module as GA. {pull}17511[17511]
- Update filebeat httpjson input to support pagination via Header and Okta module. {pull}16354[16354]
- Added new Checkpoint Syslog filebeat module. {pull}17682[17682]
- Added Unix stream socket support as an input source and a syslog input source. {pull}17492[17492]
- Added new Fortigate Syslog filebeat module. {pull}17890[17890]
- Change the `json.*` input settings implementation to merge parsed json objects with existing objects in the event instead of fully replacing them. {pull}17958[17958]
- Added http_endpoint input{pull}18298[18298]
- Add support for array parsing in azure-eventhub input. {pull}18585[18585]
- Added `observer.vendor`, `observer.product`, and `observer.type` to PANW module events. {pull}18223[18223]
- Improve ECS categorization field mappings in coredns module. {issue}16159[16159] {pull}18424[18424]
- Improve ECS categorization field mappings in envoyproxy module. {issue}16161[16161] {pull}18395[18395]
- Improve ECS categorization field mappings in cisco module. {issue}16028[16028] {pull}18537[18537]
- Add geoip AS lookup & improve ECS categorization in aws cloudtrail fileset. {issue}18644[18644] {pull}18958[18958]
- Improved performance of PANW sample dashboards. {issue}19031[19031] {pull}19032[19032]
- Add support for v1 consumer API in Cloud Foundry input, use it by default. {pull}19125[19125]
- Add new mode to multiline reader to aggregate constant number of lines {pull}18352[18352]
- Changed the panw module to pass through (rather than drop) message types other than threat and traffic. {issue}16815[16815] {pull}19375[19375]
- Improve ECS categorization field mappings in traefik module. {issue}16183[16183] {pull}19379[19379]
- Improve ECS categorization field mappings in azure module. {issue}16155[16155] {pull}19376[19376]
- Add text & flattened versions of fields with unknown subfields in aws cloudtrail fileset. {issue}18866[18866] {pull}19121[19121]
- Added Microsoft Defender ATP Module. {issue}17997[17997] {pull}19197[19197]
- Add experimental dataset tomcat/log for Apache TomCat logs {pull}19713[19713]
- Add experimental dataset netscout/sightline for Netscout Arbor Sightline logs {pull}19713[19713]
- Add experimental dataset barracuda/waf for Barracuda Web Application Firewall logs {pull}19713[19713]
- Add experimental dataset f5/bigipapm for F5 Big-IP Access Policy Manager logs {pull}19713[19713]
- Add experimental dataset bluecoat/director for Bluecoat Director logs {pull}19713[19713]
- Add experimental dataset cisco/nexus for Cisco Nexus logs {pull}19713[19713]
- Add experimental dataset citrix/virtualapps for Citrix Virtual Apps logs {pull}19713[19713]
- Add experimental dataset cylance/protect for Cylance Protect logs {pull}19713[19713]
- Add experimental dataset fortinet/clientendpoint for Fortinet FortiClient Endpoint Protection logs {pull}19713[19713]
- Add experimental dataset imperva/securesphere for Imperva Secure Sphere logs {pull}19713[19713]
- Add experimental dataset infoblox/nios for Infoblox Network Identity Operating System logs {pull}19713[19713]
- Add experimental dataset juniper/junos for Juniper Junos OS logs {pull}19713[19713]
- Add experimental dataset kaspersky/av for Kaspersky Anti-Virus logs {pull}19713[19713]
- Add experimental dataset microsoft/dhcp for Microsoft DHCP Server logs {pull}19713[19713]
- Add experimental dataset tenable/nessus_security for Tenable Nessus Security Scanner logs {pull}19713[19713]
- Add experimental dataset rapid7/nexpose for Rapid7 Nexpose logs {pull}19713[19713]
- Add experimental dataset radware/defensepro for Radware DefensePro logs {pull}19713[19713]
- Add experimental dataset sonicwall/firewall for Sonicwall Firewalls logs {pull}19713[19713]
- Add experimental dataset squid/log for Squid Proxy Server logs {pull}19713[19713]
- Add experimental dataset zscaler/zia for Zscaler Internet Access logs {pull}19713[19713]
- Add event.ingested for CrowdStrike module {pull}20138[20138]
- Add support for additional fields and FirewallMatchEvent type events in CrowdStrike module {pull}20138[20138]
- Add event.ingested to all Filebeat modules. {pull}20386[20386]
- Add event.ingested for Suricata module {pull}20220[20220]
- Add support for custom header and headersecret for filebeat http_endpoint input {pull}20435[20435]
- Convert httpjson to v2 input {pull}20226[20226]
- Add event.ingested to all Filebeat modules. {pull}20386[20386]
- Added new properties field support for event.outcome in azure module {pull}20998[20998]
- Add type and sub_type to panw panos fileset {pull}20912[20912]
- Add related.hosts ecs field to all modules {pull}21160[21160]
- Keep cursor state between httpjson input restarts {pull}20751[20751]
- New juniper.srx dataset for Juniper SRX logs. {pull}20017[20017]
- Added DNS response IP addresses to `related.ip` in Suricata module. {pull}22291[22291]
- Added TLS JA3 fingerprint, certificate not_before/not_after, certificate SHA1 hash, and certificate subject fields to Zeek SSL dataset. {pull}21696[21696]
- Add platform logs in the azure filebeat module. {pull}22371[22371]
- Added `event.ingested` field to data from the Netflow module. {pull}22412[22412]
- Improve panw ECS url fields mapping. {pull}22481[22481]
- Improve Nats filebeat dashboard. {pull}22726[22726]
- Add support for UNIX datagram sockets in `unix` input. {issues}18632[18632] {pull}22699[22699]
- Add `http.request.mime_type` for Elasticsearch audit log fileset. {pull}22975[22975]
- Add new httpjson input features and mark old config ones for deprecation {pull}22320[22320]
- Add configuration option to set external and internal networks for panw panos fileset {pull}22998[22998]
- Add `subbdomain` fields for rsa2elk modules. {pull}23035[23035]
- Add subdomain enrichment for suricata/eve fileset. {pull}23011[23011]
- Add subdomain enrichment for zeek/dns fileset. {pull}23011[23011]
- Add `event.category` "configuration" to auditd module events. {pull}23010[23010]
- Add `event.category` "configuration" to gsuite module events. {pull}23010[23010]
- Add `event.category` "configuration" to o365 module events. {pull}23010[23010]
- Add `event.category` "configuration" to zoom module events. {pull}23010[23010]
- Add `network.direction` to auditd/log fileset. {pull}23041[23041]
- Add logic for external network.direction in sophos xg fileset {pull}22973[22973]
- Preserve AWS CloudTrail eventCategory in aws.cloudtrail.event_category. {issue}22776[22776] {pull}22805[22805]
- Add top_level_domain enrichment for suricata/eve fileset. {pull}23046[23046]
- Add top_level_domain enrichment for zeek/dns fileset. {pull}23046[23046]
- Add `observer.egress.zone` and `observer.ingress.zone` for cisco/asa and cisco/ftd filesets. {pull}23068[23068]
- Allow cisco/asa and cisco/ftd filesets to override network directionality based off of zones. {pull}23068[23068]
- Allow cef and checkpoint modules to override network directionality based off of zones {pull}23066[23066]
- Add `network.direction` to netflow/log fileset. {pull}23052[23052]
- Add the ability to override `network.direction` based on interfaces in Fortinet/firewall fileset. {pull}23072[23072]
- Add `network.direction` override by specifying `internal_networks` in gcp module. {pull}23081[23081]
- Migrate microsoft/defender_atp to httpjson v2 config {pull}23017[23017]
- Migrate microsoft/m365_defender to httpjson v2 config {pull}23018[23018]
- Migrate okta to httpjson v2 config {pull}23059[23059]
- Add support for Snyk Vulnerability and Audit API. {pull}22677[22677]
- Misp improvements: Migration to httpjson v2 config, pagination and deduplication ID {pull}23070[23070]
- Add Google Workspace module and mark Gsuite module as deprecated {pull}22950[22950]
- Mark m365 defender, defender atp, okta and google workspace modules as GA {pull}23113[23113]
- Add parsing of tcp flags to AWS vpcflow fileset {issue}228020[22820] {pull}23157[23157]
- Added support for first_event context in filebeat httpjson input {pull}23437[23437]
- Added `alternative_host` option to google pubsub input {pull}23215[23215]
- Adding Threat Intel module {pull}21795[21795]
- Added username parsing from Cisco ASA message 302013. {pull}21196[21196]
- Added `encode_as` and `decode_as` options to httpjson along with pluggable encoders/decoders {pull}23478[23478]
- Added feature to modules to adapt Ingest Node pipelines for compatibility with older Elasticsearch versions by
  removing unsupported processors. {pull}23763[23763]
- Added support for Cisco AMP API as a new fileset. {pull}22768[22768]
- Added RFC6587 framing option for tcp and unix inputs {issue}23663[23663] {pull}23724[23724]
- Added `application/x-ndjson` as decode option for httpjson input {pull}23521[23521]
- Added `application/x-www-form-urlencoded` as encode option for httpjson input {pull}23521[23521]
- Move aws-s3 input to GA. {pull}23631[23631]
- Add support for upper case field names in Sophos XG module {pull}24693[24693]
- Populate `source.mac` and `destination.mac` for Suricata EVE events. {issue}23706[23706] {pull}23721[23721]
- Added string splitting for httpjson input {pull}24022[24022]
- Added Signatures fileset to Zeek module {pull}23772[23772]
- Upgrade Cisco ASA/FTD/Umbrella to ECS 1.8.0. {pull}23819[23819]
- Add new ECS user and categories features to google_workspace/gsuite {issue}23118[23118] {pull}23709[23709]
- Move crowdstrike JS processor to ingest pipelines and upgrade to ECS 1.8.0 {issue}23118[23118] {pull}23875[23875]
- Update Filebeat auditd dataset to ECS 1.8.0. {pull}23723[23723] {issue}23118[23118]
- Updated microsoft defender_atp and m365_defender to ECS 1.8. {pull}23897[23897] {issue}23118[23118]
- Updated o365 module to ECS 1.8. {issue}23118[23118] {pull}23896[23896]
- Upgrade CEF module to ECS 1.8.0. {pull}23832[23832]
- Upgrade fortinet/firewall to ECS 1.8 {issue}23118[23118] {pull}23902[23902]
- Upgrade Zeek to ECS 1.8.0. {issue}23118[23118] {pull}23847[23847]
- Updated azure module to ECS 1.8. {issue}23118[23118] {pull}23927[23927]
- Update aws/s3access to ECS 1.8. {issue}23118[23118] {pull}23920[23920]
- Upgrade panw module to ecs 1.8 {issue}23118[23118] {pull}23931[23931]
- Updated aws/cloudtrail fileset to ECS 1.8. {issue}23118[23118] {pull}23911[23911]
- Upgrade juniper/srx to ecs 1.8.0. {issue}23118[23118] {pull}23936[23936]
- Update mysqlenterprise module to ECS 1.8. {issue}23118[23118] {pull}23978[23978]
- Upgrade sophos/xg fileset to ECS 1.8.0. {issue}23118[23118] {pull}23967[23967]
- Upgrade system/auth to ECS 1.8 {issue}23118[23118] {pull}23961[23961]
- Upgrade elasticsearch/audit to ECS 1.8 {issue}23118[23118] {pull}24000[24000]
- Upgrade okta to ecs 1.8.0 and move js processor to ingest pipeline {issue}23118[23118] {pull}23929[23929]
- Update zoom module to ECS 1.8. {pull}23904[23904] {issue}23118[23118]
- Support X-Forwarder-For in IIS logs. {pull}19142[192142]
- Add support for logs generated by servers configured with `log_statement` and `log_duration` in PostgreSQL module. {pull}24607[24607]
- Updating field mappings for Cisco AMP module, fixing certain fields. {pull}24661[24661]
- Added NTP fileset to Zeek module {pull}24224[24224]
- Add `proxy_url` config for httpjson v2 input. {issue}24615[24615] {pull}24662[24662]
- Add `fail_on_template_error` option for httpjson input. {pull}24784[24784]
- Change `okta.target` to `flattened` field type.  {issue}24354[24354] {pull}24636[24636]
- Added `http.request.id` to `nginx/ingress_controller` and `elasticsearch/audit`. {pull}24994[24994]

*Heartbeat*

- Add mime type detection for http responses. {pull}22976[22976]
- Bundle synthetics deps with heartbeat docker image. {pull}23274[23274]
- Handle datastreams for fleet. {pull}24223[24223]
- Add --sandbox option for browser monitor. {pull}24172[24172]
- Support additional 'root' fields from synthetics. {pull}24770[24770]

*Heartbeat*


*Heartbeat*

*Journalbeat*

*Metricbeat*

- Move the windows pdh implementation from perfmon to a shared location in order for future modules/metricsets to make use of. {pull}15503[15503]
- Add DynamoDB AWS Metricbeat light module {pull}15097[15097]
- Add IBM MQ light-weight Metricbeat module {pull}15301[15301]
- Add mixer metricset for Istio Metricbeat module {pull}15696[15696]
- Add mesh metricset for Istio Metricbeat module{pull}15535[15535]
- Add pilot metricset for Istio Metricbeat module {pull}15761[15761]
- Add galley metricset for Istio Metricbeat module {pull}15857[15857]
- Add `key/value` mode for SQL module. {issue}15770[15770] {pull]15845[15845]
- Add support for Unix socket in Memcached metricbeat module. {issue}13685[13685] {pull}15822[15822]
- Add `up` metric to prometheus metrics collected from host {pull}15948[15948]
- Add citadel metricset for Istio Metricbeat module {pull}15990[15990]
- Add collecting AuroraDB metrics in rds metricset. {issue}14142[14142] {pull}16004[16004]
- Add database_account azure metricset. {issue}15758[15758]
- Add Load Balancing metricset to GCP {pull}15559[15559]
- Add OpenMetrics Metricbeat module {pull}16596[16596]
- Add system/users metricset as beta {pull}16569[16569]
- Add additional cgroup fields to docker/diskio{pull}16638[16638]
- Add Prometheus remote write endpoint {pull}16609[16609]
- Add support for CouchDB v2 {issue}16352[16352] {pull}16455[16455]
- Release Zookeeper/connection module as GA. {issue}14281[14281] {pull}17043[17043]
- Add dashboard for pubsub metricset in googlecloud module. {pull}17161[17161]
- Replace vpc metricset into vpn, transitgateway and natgateway metricsets. {pull}16892[16892]
- Use Elasticsearch histogram type to store Prometheus histograms {pull}17061[17061]
- Allow to rate Prometheus counters when scraping them {pull}17061[17061]
- Release Oracle module as GA. {issue}14279[14279] {pull}16833[16833]
- Add Storage metricsets to GCP module {pull}15598[15598]
- Release vsphere module as GA. {issue}15798[15798] {pull}17119[17119]
- Add PubSub metricset to Google Cloud Platform module {pull}15536[15536]
- Add final tests and move label to GA for the azure module in metricbeat. {pull}17319[17319]
- Added documentation for running Metricbeat in Cloud Foundry. {pull}17275[17275]
- Reference kubernetes manifests mount data directory from the host when running metricbeat as daemonset, so data persist between executions in the same node. {pull}17429[17429]
- Stack Monitoring modules now auto-configure required metricsets when `xpack.enabled: true` is set. {issue}16471[[16471] {pull}17609[17609]
- Add aggregation aligner as a config parameter for googlecloud stackdriver metricset. {issue}17141[[17141] {pull}17719[17719]
- Stack Monitoring modules now auto-configure required metricsets when `xpack.enabled: true` is set. {issue}16471[[16471] {pull}17609[17609]
- Collect new `bulk` indexing metrics from Elasticsearch when `xpack.enabled:true` is set. {issue} {pull}17992[17992]
- Remove requirement to connect as sysdba in Oracle module {issue}15846[15846] {pull}18182[18182]
- Update MSSQL module to fix some SSPI authentication and add brackets to USE statements {pull}17862[17862]]
- Add client address to events from http server module {pull}18336[18336]
- Add memory metrics into compute googlecloud. {pull}18802[18802]
- Add Tomcat overview dashboard {pull}14026[14026]
- Add support for v1 consumer API in Cloud Foundry module, use it by default. {pull}19268[19268]
- The `elasticsearch/index` metricset now collects metrics for hidden indices as well. {issue}18639[18639] {pull}18703[18703]
- Adds support for app insights metrics in the azure module. {issue}18570[18570] {pull}18940[18940]
- Added cache and connection_errors metrics to status metricset of MySQL module {issue}16955[16955] {pull}19844[19844]
- Update MySQL dashboard with connection errors and cache metrics {pull}19913[19913] {issue}16955[16955]
- Add cloud.instance.name into aws ec2 metricset. {pull}20077[20077]
- Add `scope` setting for elasticsearch module, allowing it to monitor an Elasticsearch cluster behind a load-balancing proxy. {issue}18539[18539] {pull}18547[18547]
- Add state_daemonset metricset for Kubernetes Metricbeat module {pull}20649[20649]
- Add billing metricset into googlecloud module. {pull}20812[20812] {issue}20738[20738]
- Release lambda metricset in aws module as GA. {issue}21251[21251] {pull}21255[21255]
- Add dashboard for pubsub metricset in googlecloud module. {pull}21326[21326] {issue}17137[17137]
- Move Prometheus query & remote_write to GA. {pull}21507[21507]
- Map cloud data filed `cloud.account.id` to azure subscription.  {pull}21483[21483] {issue}21381[21381]
- Expand unsupported option from namespace to metrics in the azure module. {pull}21486[21486]
- Move s3_daily_storage and s3_request metricsets to use cloudwatch input. {pull}21703[21703]
- Duplicate system.process.cmdline field with process.command_line ECS field name. {pull}22325[22325]
- Add awsfargate module task_stats metricset to monitor AWS ECS Fargate. {pull}22034[22034]
- Add connection and route metricsets for nats metricbeat module to collect metrics per connection/route. {pull}22445[22445]
- Add unit file states to system/service {pull}22557[22557]
- `kibana` module: `stats` metricset no-longer collects usage-related data. {pull}22732[22732]
- Add more TCP states to Metricbeat system socket_summary. {pull}14347[14347]
- Add io.ops in fields exported by system.diskio. {pull}22066[22066]
- Adjust the Apache status fields in the fleet mode. {pull}22821[22821]
- Add AWS Fargate overview dashboard. {pull}22941[22941]
- Add process.state, process.cpu.pct, process.cpu.start_time and process.memory.pct. {pull}22845[22845]
- Move IIS module to GA and map fields. {issue}22609[22609] {pull}23024[23024]
- Apache: convert status.total_kbytes to status.total_bytes in fleet mode. {pull}23022[23022]
- Release MSSQL as GA {pull}23146[23146]
- Enrich events of `state_service` metricset with kubernetes services' metadata. {pull}23730[23730]
- Add support for Darwin/arm M1. {pull}24019[24019]
- Check fields are documented in aws metricsets. {pull}23887[23887]
- Add support for defining metrics_filters for prometheus module in hints. {pull}24264[24264]
- Add support for PostgreSQL 10, 11, 12 and 13. {pull}24402[24402]
- Add support for SASL/SCRAM authentication to the Kafka module. {pull}24810[24810]

*Packetbeat*



*Functionbeat*


*Heartbeat*


*Winlogbeat*

- Set process.command_line and process.parent.command_line from Sysmon Event ID 1. {pull}17327[17327]
- Add support for event IDs 4673,4674,4697,4698,4699,4700,4701,4702,4768,4769,4770,4771,4776,4778,4779,4964 to the Security module {pull}17517[17517]
- Add registry and code signature information and ECS categorization fields for sysmon module {pull}18058[18058]
- Add support for sysmon v13 events 24 and 25. {issue}24217[24217] {pull}24945[24945]

*Elastic Log Driver*

- Add support for `docker logs` command {pull}19531[19531]

==== Deprecated

*Affecting all Beats*


*Filebeat*


*Heartbeat*

*Journalbeat*

*Metricbeat*


*Packetbeat*

*Winlogbeat*

*Functionbeat*

==== Known Issue

*Journalbeat*<|MERGE_RESOLUTION|>--- conflicted
+++ resolved
@@ -51,11 +51,8 @@
 - Rename `network.direction` values in crowdstrike/falcon to `ingress`/`egress`. {pull}23041[23041]
 - Rename `s3` input to `aws-s3` input. {pull}23469[23469]
 - Possible values for Netflow's locality fields (source.locality, destination.locality and flow.locality) are now `internal` and `external`, instead of `private` and `public`. {issue}24272[24272] {pull}24295[24295]
-<<<<<<< HEAD
 - Add User Agent Parser for Azure Sign In Logs Ingest Pipeline {pull}23201[23201]
 - Changes filebeat httpjson input's append transform to create a list even with only a single value{pull}25074[25074]
-=======
->>>>>>> a02cf79c
 
 *Heartbeat*
 
