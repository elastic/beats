// Use these for links to issue and pulls. Note issues and pulls redirect one to
// each other on Github, so don't worry too much on using the right prefix.
:issue: https://github.com/elastic/beats/issues/
:pull: https://github.com/elastic/beats/pull/

=== Beats version HEAD
https://github.com/elastic/beats/compare/v8.8.1\...main[Check the HEAD diff]

==== Breaking changes

*Affecting all Beats*

- Fix FQDN being lowercased when used as `host.hostname` {issue}39993[39993]
- Beats won't log start up information when running under the Elastic Agent {40390}40390[40390]
- Drop support for Debian 10 and upgrade statically linked glibc from 2.28 to 2.31 {pull}41402[41402]
- Set default kafka version to 2.1.0 in kafka output and filebeat. {pull}41662[41662]
- Replace default Ubuntu-based images with UBI-minimal-based ones {pull}42150[42150]
- removed support for a single `-` to precede multi-letter command line arguments.  Use `--` instead. {issue}42117[42117] {pull}42209[42209]

*Auditbeat*


*Filebeat*

- Convert netflow input to API v2 and disable event normalisation {pull}37901[37901]
- Removed deprecated Squid from Beats. See <<migrate-from-deprecated-module>> for migration options. {pull}38037[38037]
- Removed deprecated Sonicwall from Beats. Use the https://docs.elastic.co/integrations/sonicwall[SonicWall Firewall] Elastic integration instead. {pull}38037[38037]
- Removed deprecated Radware from Beats. See <<migrate-from-deprecated-module>> for migration options. {pull}38037[38037]
- Removed deprecated Netscout from Beats. See <<migrate-from-deprecated-module>> for migration options. {pull}38037[38037]
- Removed deprecated Juniper Netscreen from Beats. See <<migrate-from-deprecated-module>> for migration options. {pull}38037[38037]
- Removed deprecated Impreva from Beats. See <<migrate-from-deprecated-module>> for migration options. {pull}38037[38037]
- Removed deprecated Cylance from Beats. See <<migrate-from-deprecated-module>> for migration options. {pull}38037[38037]
- Removed deprecated Bluecoat from Beats. See <<migrate-from-deprecated-module>> for migration options. {pull}38037[38037]
- Introduce input/netmetrics and refactor netflow input metrics {pull}38055[38055]
- Redis: Added replication role as a field to submitted slowlogs
- Change log.file.path field in awscloudwatch input to nested object. {pull}41099[41099]
- The Filestream input only starts to ingest a file when it is >= 1024 bytes in size. This happens because the fingerprint` is the default file identity now. To restore the previous behaviour, set `file_identity.native: ~` and `prospector.scanner.fingerprint.enabled: false` {issue}40197[40197] {pull}41762[41762]
- Filebeat fails to start when its configuration contains usage of the deprecated `log` or `container` inputs. However, they can still be using while setting `allow_deprecated_use: true` in their configuration {pull}42295[42295]


*Heartbeat*


*Metricbeat*

- Setting period for counter cache for Prometheus remote_write at least to 60sec {pull}38553[38553]
- Remove fallback to the node limit for the `kubernetes.pod.cpu.usage.limit.pct` and `kubernetes.pod.memory.usage.limit.pct` metrics calculation
- Add support for Kibana status metricset in v8 format {pull}40275[40275]
- Mark system process metricsets as running if metrics are partially available {pull}40565[40565]

*Osquerybeat*

- Add action responses data stream, allowing osquerybeat to post action results directly to elasticsearch. {pull}39143[39143]
- Disable allow_unsafe osquery configuration. {pull}40130[40130]
- Upgrade to osquery 5.12.1. {pull}40368[40368]
- Upgrade to osquery 5.13.1. {pull}40849[40849]


*Packetbeat*



*Winlogbeat*

- Add "event.category" and "event.type" to Sysmon module for EventIDs 8, 9, 19, 20, 27, 28, 255 {pull}35193[35193]
- Default to use raw api and delete older xml implementation. {pull}42275[42275]

*Functionbeat*


*Elastic Logging Plugin*


==== Bugfixes

*Affecting all Beats*

- Support for multiline zookeeper logs {issue}2496[2496]
- Add checks to ensure reloading of units if the configuration actually changed. {pull}34346[34346]
- Fix namespacing on self-monitoring {pull}32336[32336]
- Fix namespacing on self-monitoring {pull}32336[32336]
- Fix Beats started by agent do not respect the allow_older_versions: true configuration flag {issue}34227[34227] {pull}34964[34964]
- Fix performance issues when we have a lot of inputs starting and stopping by allowing to disable global processors under fleet. {issue}35000[35000] {pull}35031[35031]
- 'add_cloud_metadata' processor - add cloud.region field for GCE cloud provider
- 'add_cloud_metadata' processor - update azure metadata api version to get missing `cloud.account.id` field
- Upgraded apache arrow library used in x-pack/libbeat/reader/parquet from v11 to v12.0.1 in order to fix cross-compilation issues {pull}35640[35640]
- Fix panic when MaxRetryInterval is specified, but RetryInterval is not {pull}35820[35820]
- Support build of projects outside of beats directory {pull}36126[36126]
- Support Elastic Agent control protocol chunking support {pull}37343[37343]
- Lower logging level to debug when attempting to configure beats with unknown fields from autodiscovered events/environments {pull}[37816][37816]
- Set timeout of 1 minute for FQDN requests {pull}37756[37756]

*Auditbeat*

- auditd: Request status from a separate socket to avoid data congestion {pull}41207[41207]

*Auditbeat*


*Filebeat*

- [Gcs Input] - Added missing locks for safe concurrency {pull}34914[34914]
- Fix the ignore_inactive option being ignored in Filebeat's filestream input {pull}34770[34770]
- Fix TestMultiEventForEOFRetryHandlerInput unit test of CometD input {pull}34903[34903]
- Add input instance id to request trace filename for httpjson and cel inputs {pull}35024[35024]
- Fixes "Can only start an input when all related states are finished" error when running under Elastic-Agent {pull}35250[35250] {issue}33653[33653]
- [system] sync system/auth dataset with system integration 1.29.0. {pull}35581[35581]
- [GCS Input] - Fixed an issue where bucket_timeout was being applied to the entire bucket poll interval and not individual bucket object read operations. Fixed a map write concurrency issue arising from data races when using a high number of workers. Fixed the flaky tests that were present in the GCS test suit. {pull}35605[35605]
- Fixed concurrency and flakey tests issue in azure blob storage input. {issue}35983[35983] {pull}36124[36124]
- Fix panic when sqs input metrics getter is invoked {pull}36101[36101] {issue}36077[36077]
- Fix handling of Juniper SRX structured data when there is no leading junos element. {issue}36270[36270] {pull}36308[36308]
- Fix Filebeat Cisco module with missing escape character {issue}36325[36325] {pull}36326[36326]
- Added a fix for Crowdstrike pipeline handling process arrays {pull}36496[36496]
- [threatintel] MISP pagination fixes {pull}37898[37898]
- Fix file handle leak when handling errors in filestream {pull}37973[37973]
- Fix a race condition that could crash Filebeat with a "negative WaitGroup counter" error {pull}38094[38094]
- Fix "failed processing S3 event for object key" error on aws-s3 input when key contains the "+" character {issue}38012[38012] {pull}38125[38125]
- Fix filebeat gcs input panic {pull}38407[38407]
- Fix filestream's registry GC: registry entries are now removed from the in-memory and disk store when they're older than the set TTL {issue}36761[36761] {pull}38488[38488]
- Fix filestream's registry GC: registry entries are now removed from the in-memory and disk store when they're older than the set TTL {issue}36761[36761] {pull}38488[38488]
- [threatintel] MISP splitting fix for empty responses {issue}38739[38739] {pull}38917[38917]
- Prevent GCP Pub/Sub input blockage by increasing default value of `max_outstanding_messages` {issue}35029[35029] {pull}38985[38985]
- Updated Websocket input title to align with existing inputs {pull}39006[39006]
- Restore netflow input on Windows {pull}39024[39024]
- Upgrade azure-event-hubs-go and azure-storage-blob-go dependencies. {pull}38861[38861]
- Fix request trace filename handling in http_endpoint input. {pull}39410[39410]
- Upgrade github.com/hashicorp/go-retryablehttp to mitigate CVE-2024-6104 {pull}40036[40036]
- Prevent panic in CEL and salesforce inputs when github.com/hashicorp/go-retryablehttp exceeds maximum retries. {pull}40144[40144]
- Fix publication of group data from the Okta entity analytics provider. {pull}40681[40681]
- Ensure netflow custom field configuration is applied. {issue}40735[40735] {pull}40730[40730]
- Fix a bug in Salesforce input to only handle responses with 200 status code {pull}41015[41015]
- Fix double encoding of client_secret in the Entity Analytics input's Azure Active Directory provider {pull}41393[41393]
- Fix double encoding of client_secret in the Entity Analytics input's Azure Active Directory provider {pull}41393[41393]
- The azure-eventhub input now correctly reports its status to the Elastic Agent on fatal errors {pull}41469[41469]
- Remove erroneous status reporting to Elastic-Agent from the Filestream input {pull}42435[42435]
- Handle unexpectedEOF error in aws-s3 input and enforce retrying using download failed error {pull}42420[42756]
- Handle special values of accountExpires in the Activedirectory Entity Analytics provider. {pull}43364[43364]
- Fix endpoint path typo in Okta entity analytics provider. {pull}44147[44147]
- Fixed a websocket panic scenario which would occur after exhausting max retries. {pull}44342[44342]
- Fix publishing Okta entity analytics enrichments. {pull}44483[44483]
- Fix status reporting panic in GCP Pub/Sub input. {issue}44624[44624] {pull}44625[44625]
- If a Filestream input fails to be created, its ID is removed from the list of running input IDs {pull}44697[44697]
- Fix timeout handling by Crowdstrike streaming input. {pull}44720[44720]
- Ensure DEPROVISIONED Okta entities are published by Okta entityanalytics provider. {issue}12658[12658] {pull}44719[44719]
- Fix handling of cursors by the streaming input for Crowdstrike. {issue}44364[44364] {pull}44548[44548]
- Added missing "text/csv" content-type filter support in azureblobsortorage input. {issue}44596[44596] {pull}44824[44824]
- Fix unexpected EOF detection and improve memory usage. {pull}44813[44813]
- Added missing "text/csv" content-type filter support in GCS input. {issue}44922[44922] {pull}44923[44923]
- Fix metrics from TCP & UDP inputs when the port number is > 32767 {pull}46486[46486]

*Heartbeat*



*Metricbeat*

- Fix Azure Monitor 429 error by causing metricbeat to retry the request again. {pull}38294[38294]
- Fix fields not being parsed correctly in postgresql/database {issue}25301[25301] {pull}37720[37720]
- rabbitmq/queue - Change the mapping type of `rabbitmq.queue.consumers.utilisation.pct` to `scaled_float` from `long` because the values fall within the range of `[0.0, 1.0]`. Previously, conversion to integer resulted in reporting either `0` or `1`.
- Fix timeout caused by the retrival of which indices are hidden {pull}39165[39165]
- Fix Azure Monitor support for multiple aggregation types {issue}39192[39192] {pull}39204[39204]
- Fix handling of access errors when reading process metrics {pull}39627[39627]
- Fix behavior of cgroups path discovery when monitoring the host system from within a container {pull}39627[39627]
- Fix issue where beats may report incorrect metrics for its own process when running inside a container {pull}39627[39627]
- Normalize AWS RDS CPU Utilization values before making the metadata API call. {pull}39664[39664]
- Fix behavior of pagetypeinfo metrics {pull}39985[39985]
- Update beat module with apm-server monitoring metrics fields {pull}40127[40127]
- Fix Azure Monitor metric timespan to restore Storage Account PT1H metrics {issue}40376[40376] {pull}40367[40367]
- Remove excessive info-level logs in cgroups setup {pull}40491[40491]
- Add missing ECS Cloud fields in GCP `metrics` metricset when using `exclude_labels: true` {issue}40437[40437] {pull}40467[40467]
- Add AWS OwningAccount support for cross account monitoring {issue}40570[40570] {pull}40691[40691]
- Use namespace for GetListMetrics when exists in AWS {pull}41022[41022]
- Only fetch cluster-level index stats summary {issue}36019[36019] {pull}42901[42901]
- Fix panic in kafka consumergroup member assignment fetching when there are 0 members in consumer group. {pull}44576[44576]
- Upgrade `go.mongodb.org/mongo-driver` from `v1.14.0` to `v1.17.4` to fix connection leaks in MongoDB module {pull}44769[44769]
- Fix histogram values of zero are filtered out on non-amd64 platforms for openmetrics and prometheus {pull}44750[44750]
- Do not log an error if metadata enrichment is disabled for K8's module {pull}46536
- Fix Azure Monitor wildcard metrics names timegrain issue by using the first, smallest timegrain; fix nil pointer issue {pull}46145[46145]

*Osquerybeat*


*Packetbeat*

- Properly marshal nested structs in ECS fields, fixing issues with mixed cases in field names {pull}42116[42116]


*Winlogbeat*

- Fix message handling in the experimental api. {issue}19338[19338] {pull}41730[41730]
<<<<<<< HEAD

=======
- Fix forwarded event handling and add channel error resilience. {pull}46190[46190]
- Fix EventLog reset logic to not close renderers. {pull}46376[46376] {issue}45750{45750}
>>>>>>> 4efea3e0

*Elastic Logging Plugin*
- Fix for unable to run elastic-logging plugin

==== Added

*Affecting all Beats*

- Added append Processor which will append concrete values or values from a field to target. {issue}29934[29934] {pull}33364[33364]
- dns processor: Add support for forward lookups (`A`, `AAAA`, and `TXT`). {issue}11416[11416] {pull}36394[36394]
- [Enhanncement for host.ip and host.mac] Disabling netinfo.enabled option of add-host-metadata processor {pull}36506[36506]
- allow `queue` configuration settings to be set under the output. {issue}35615[35615] {pull}36788[36788]
- Beats will now connect to older Elasticsearch instances by default {pull}36884[36884]
- Raise up logging level to warning when attempting to configure beats with unknown fields from autodiscovered events/environments
- elasticsearch output now supports `idle_connection_timeout`. {issue}35616[35615] {pull}36843[36843]
- Enable early event encoding in the Elasticsearch output, improving cpu and memory use {pull}38572[38572]
- The environment variable `BEATS_ADD_CLOUD_METADATA_PROVIDERS` overrides configured/default `add_cloud_metadata` providers {pull}38669[38669]
- When running under Elastic-Agent Kafka output allows dynamic topic in `topic` field {pull}40415[40415]
- Replace `compress/gzip` with https://github.com/klauspost/compress/gzip library for gzip compression {pull}41584[41584]
- Add regex pattern matching to add_kubernetes_metadata processor {pull}41903[41903]

*Auditbeat*

- Added `add_session_metadata` processor, which enables session viewer on Auditbeat data. {pull}37640[37640]
- Add linux capabilities to processes in the system/process. {pull}37453[37453]
- Add linux capabilities to processes in the system/process. {pull}37453[37453]
- Add process.entity_id, process.group.name and process.group.id in add_process_metadata processor. Make fim module with kprobes backend to always add an appropriately configured add_process_metadata processor to enrich file events {pull}38776[38776]

*Auditbeat*



*Auditbeat*


*Filebeat*

- add documentation for decode_xml_wineventlog processor field mappings.  {pull}32456[32456]
- httpjson input: Add request tracing logger. {issue}32402[32402] {pull}32412[32412]
- Add cloudflare R2 to provider list in AWS S3 input. {pull}32620[32620]
- Add support for single string containing multiple relation-types in getRFC5988Link. {pull}32811[32811]
- Added separation of transform context object inside httpjson. Introduced new clause `.parent_last_response.*` {pull}33499[33499]
- Added metric `sqs_messages_waiting_gauge` for aws-s3 input. {pull}34488[34488]
- Add nginx.ingress_controller.upstream.ip to related.ip {issue}34645[34645] {pull}34672[34672]
- Add unix socket log parsing for nginx ingress_controller {pull}34732[34732]
- Added metric `sqs_worker_utilization` for aws-s3 input. {pull}34793[34793]
- Add MySQL authentication message parsing and `related.ip` and `related.user` fields {pull}34810[34810]
- Add nginx ingress_controller parsing if one of upstreams fails to return response {pull}34787[34787]
- Add oracle authentication messages parsing {pull}35127[35127]
- Add `clean_session` configuration setting for MQTT input.  {pull}35806[16204]
- Add support for a simplified input configuraton when running under Elastic-Agent {pull}36390[36390]
- Added support for Okta OAuth2 provider in the CEL input. {issue}36336[36336] {pull}36521[36521]
- Added support for new features & removed partial save mechanism in the Azure Blob Storage input. {issue}35126[35126] {pull}36690[36690]
- Added support for new features and removed partial save mechanism in the GCS input. {issue}35847[35847] {pull}36713[36713]
- Use filestream input with file_identity.fingerprint as default for hints autodiscover. {issue}35984[35984] {pull}36950[36950]
- Add setup option `--force-enable-module-filesets`, that will act as if all filesets have been enabled in a module during setup. {issue}30915[30915] {pull}99999[99999]
- Made Azure Blob Storage input GA and updated docs accordingly. {pull}37128[37128]
- Made GCS input GA and updated docs accordingly. {pull}37127[37127]
- Add parseDateInTZ value template for the HTTPJSON input {pull}37738[37738]
- Improve rate limit handling by HTTPJSON {issue}36207[36207] {pull}38161[38161] {pull}38237[38237]
- Parse more fields from Elasticsearch slowlogs {pull}38295[38295]
- added benchmark input {pull}37437[37437]
- added benchmark input and discard output {pull}37437[37437]
- Update CEL mito extensions to v1.11.0 to improve type checking. {pull}39460[39460]
- Update CEL mito extensions to v1.12.2. {pull}39755[39755]
- Added out of the box support for Amazon EventBridge notifications over SQS to S3 input {pull}40006[40006]
- Update CEL mito extensions to v1.13.0 {pull}40035[40035]
- Add ability to remove request trace logs from http_endpoint input. {pull}40005[40005]
- Add ability to remove request trace logs from entityanalytics input. {pull}40004[40004]
- Allow cross-region bucket configuration in s3 input. {issue}22161[22161] {pull}40309[40309]
- Disable event normalization for netflow input {pull}40635[40635]
- Add `use_kubeadm` config option for filebeat (both filbeat.input and autodiscovery) in order to toggle kubeadm-config api requests {pull}40301[40301]
- Add CSV decoding capacity to azureblobstorage input {pull}40978[40978]
- Add CSV decoding capacity to gcs input {pull}40979[40979]
- Jounrald input now supports filtering by facilities {pull}41061[41061]
- Add ability to remove request trace logs from http_endpoint input. {pull}40005[40005]
- Add ability to remove request trace logs from entityanalytics input. {pull}40004[40004]
- Filebeat's registry is now added to the Elastic-Agent diagnostics bundle {issue}33238[33238] {pull}41795[41795]
- The Filestream input now uses the `fingerprint` file identity by default. The state from files are automatically migrated if the previous file identity was `native` (the default) or `path`. If the `file_identity` is explicitly set, there is no change in behaviour. {issue}40197[40197] {pull}41762[41762]

*Auditbeat*


*Libbeat*

- enrich events with EC2 tags in add_cloud_metadata processor {pull}41477[41477]


*Heartbeat*

- Added status to monitor run log report.
- Upgrade node to latest LTS v18.20.3. {pull}40038[40038]
- Add support for RFC7231 methods to http monitors. {pull}41975[41975]

*Metricbeat*

- Add per-thread metrics to system_summary {pull}33614[33614]
- Add GCP CloudSQL metadata {pull}33066[33066]
- Add GCP Carbon Footprint metricbeat data {pull}34820[34820]
- Add event loop utilization metric to Kibana module {pull}35020[35020]
- Add metrics grouping by dimensions and time to Azure app insights {pull}36634[36634]
- Align on the algorithm used to transform Prometheus histograms into Elasticsearch histograms {pull}36647[36647]
- Add linux IO metrics to system/process {pull}37213[37213]
- Add new memory/cgroup metrics to Kibana module {pull}37232[37232]
- Add SSL support to mysql module {pull}37997[37997]
- Add SSL support for aerospike module {pull}38126[38126]
- Add `use_kubeadm` config option in kubernetes module in order to toggle kubeadm-config api requests {pull}40086[40086]
- Log the total time taken for GCP `ListTimeSeries` and `AggregatedList` requests {pull}40661[40661]
- Add new metrics for the vSphere Host metricset. {pull}40429[40429]
- Add new metrics for the vSphere Datastore metricset. {pull}40441[40441]
- Add new metricset cluster for the vSphere module. {pull}40536[40536]
- Add new metricset network for the vSphere module. {pull}40559[40559]
- Add new metricset resourcepool for the vSphere module. {pull}40456[40456]
- Add AWS Cloudwatch capability to retrieve tags from AWS/ApiGateway resources {pull}40755[40755]
- Add new metricset datastorecluster for vSphere module. {pull}40634[40634]
- Add support for new metrics in datastorecluster metricset. {pull}40694[40694]
- Add support for snapshot in vSphere virtualmachine metricset {pull}40683[40683]
- Update fields to use mapstr in vSphere virtualmachine metricset  {pull}40707[40707]
- Add metrics related to triggered alarms in all the vSphere metricsets. {pull}40714[40714] {pull}40876[40876]
- Add support for period based intervalID in vSphere host and datastore metricsets {pull}40678[40678]
- Add new metrics fot datastore and minor changes to overall vSphere metrics {pull}40766[40766]
- Added Cisco Meraki module {pull}40836[40836]
- Added Palo Alto Networks module {pull}40686[40686]
- Restore docker.network.in.* and docker.network.out.* fields in docker module {pull}40968[40968]
- Bump aerospike-client-go to version v7.7.1 and add support for basic auth in Aerospike module {pull}41233[41233]
- Only watch metadata for ReplicaSets in metricbeat k8s module {pull}41289[41289]
- Preserve queries for debugging when `merge_results: true` in SQL module {pull}42271[42271]
- Collect more fields from ES node/stats metrics and only those that are necessary {pull}42421[42421]

*Metricbeat*


*Osquerybeat*


*Packetbeat*

*Winlogbeat*

- Add handling for missing `EvtVarType`s in experimental api. {issue}19337[19337] {pull}41418[41418]

*Functionbeat*


*Elastic Log Driver*
*Elastic Logging Plugin*


==== Deprecated

*Auditbeat*


*Filebeat*


*Heartbeat*



*Metricbeat*


*Osquerybeat*


*Packetbeat*


*Winlogbeat*


*Functionbeat*


*Elastic Logging Plugin*


==== Known Issues



















<|MERGE_RESOLUTION|>--- conflicted
+++ resolved
@@ -188,12 +188,8 @@
 *Winlogbeat*
 
 - Fix message handling in the experimental api. {issue}19338[19338] {pull}41730[41730]
-<<<<<<< HEAD
-
-=======
 - Fix forwarded event handling and add channel error resilience. {pull}46190[46190]
 - Fix EventLog reset logic to not close renderers. {pull}46376[46376] {issue}45750{45750}
->>>>>>> 4efea3e0
 
 *Elastic Logging Plugin*
 - Fix for unable to run elastic-logging plugin
