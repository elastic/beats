// Use these for links to issue and pulls. Note issues and pulls redirect one to
// each other on Github, so don't worry too much on using the right prefix.
:issue: https://github.com/elastic/beats/issues/
:pull: https://github.com/elastic/beats/pull/

=== Beats version HEAD
https://github.com/elastic/beats/compare/v8.8.1\...main[Check the HEAD diff]

==== Breaking changes

*Affecting all Beats*

- Upgrade to Go 1.21.7. Removes support for Windows 8.1. See https://tip.golang.org/doc/go1.21#windows. {pull}37913[37913]
- add_cloud_metadata processor: `huawei` provider is now treated as `openstack`. Huawei cloud runs on OpenStack
platform, and when viewed from a metadata API standpoint, it is impossible to differentiate it from OpenStack. If you
know that your deployments run on Huawei Cloud exclusively, and you wish to have `cloud.provider` value as `huawei`,
you can achieve this by overwriting the value using an `add_fields` processor. {pull}35184[35184]
- In managed mode, Beats running under Elastic Agent will report the package
version of Elastic Agent as their own version. This includes all additional
fields added to events containing the Beats version. {pull}37553[37553]
- The behavior of `queue.mem.flush.min_events` has been simplified. It now serves as a simple maximum on the size of all event batches. There are no longer performance implications in its relationship to `bulk_max_size`. {pull}37795[37795]

*Auditbeat*

- Add opt-in `KProbes` backend for file_integrity module. {pull}37796[37796]

*Filebeat*

- Convert netflow input to API v2 and disable event normalisation {pull}37901[37901]


*Heartbeat*

*Metricbeat*


*Osquerybeat*


*Packetbeat*


*Winlogbeat*

- Add "event.category" and "event.type" to Sysmon module for EventIDs 8, 9, 19, 20, 27, 28, 255 {pull}35193[35193]
- Add "keystore.path" configuration settings to $workdir\data\{{.BeatName}}.keystore. Issue {issue}12315[12315] {pull}37237[37237]

*Functionbeat*


*Elastic Logging Plugin*


==== Bugfixes

*Affecting all Beats*
- Support for multiline zookeeper logs {issue}2496[2496]
- Add checks to ensure reloading of units if the configuration actually changed. {pull}34346[34346]
- Fix namespacing on self-monitoring {pull}32336[32336]
- Fix namespacing on self-monitoring {pull}32336[32336]
- Fix Beats started by agent do not respect the allow_older_versions: true configuration flag {issue}34227[34227] {pull}34964[34964]
- Fix performance issues when we have a lot of inputs starting and stopping by allowing to disable global processors under fleet. {issue}35000[35000] {pull}35031[35031]
- 'add_cloud_metadata' processor - add cloud.region field for GCE cloud provider
- 'add_cloud_metadata' processor - update azure metadata api version to get missing `cloud.account.id` field
- Upgraded apache arrow library used in x-pack/libbeat/reader/parquet from v11 to v12.0.1 in order to fix cross-compilation issues {pull}35640[35640]
- Fix panic when MaxRetryInterval is specified, but RetryInterval is not {pull}35820[35820]
- Support build of projects outside of beats directory {pull}36126[36126]
- Support Elastic Agent control protocol chunking support {pull}37343[37343]
- Upgrade elastic-agent-libs to v0.7.5. Removes obsolete "Treating the CommonName field on X.509 certificates as a host name..." deprecation warning for 8.0. {pull}37755[37755]
- aws: Add credential caching for `AssumeRole` session tokens. {issue}37787[37787]
- Lower logging level to debug when attempting to configure beats with unknown fields from autodiscovered events/environments {pull}[37816][37816]
- Set timeout of 1 minute for FQDN requests {pull}37756[37756]
- Fix the paths in the .cmd script added to the path by the Windows MSI to point to the new C:\Program Files installation location. https://github.com/elastic/elastic-stack-installers/pull/238

*Auditbeat*


*Filebeat*

- Fix nil pointer dereference in the httpjson input {pull}37591[37591]
- [Gcs Input] - Added missing locks for safe concurrency {pull}34914[34914]
- Fix the ignore_inactive option being ignored in Filebeat's filestream input {pull}34770[34770]
- Fix TestMultiEventForEOFRetryHandlerInput unit test of CometD input {pull}34903[34903]
- Add input instance id to request trace filename for httpjson and cel inputs {pull}35024[35024]
- Fixes "Can only start an input when all related states are finished" error when running under Elastic-Agent {pull}35250[35250] {issue}33653[33653]
- [system] sync system/auth dataset with system integration 1.29.0. {pull}35581[35581]
- [GCS Input] - Fixed an issue where bucket_timeout was being applied to the entire bucket poll interval and not individual bucket object read operations. Fixed a map write concurrency issue arising from data races when using a high number of workers. Fixed the flaky tests that were present in the GCS test suit. {pull}35605[35605]
- Fixed concurrency and flakey tests issue in azure blob storage input. {issue}35983[35983] {pull}36124[36124]
- Fix panic when sqs input metrics getter is invoked {pull}36101[36101] {issue}36077[36077]
- Fix handling of Juniper SRX structured data when there is no leading junos element. {issue}36270[36270] {pull}36308[36308]
- Fix Filebeat Cisco module with missing escape character {issue}36325[36325] {pull}36326[36326]
- Added a fix for Crowdstrike pipeline handling process arrays {pull}36496[36496]
- Fix m365_defender cursor value and query building. {pull}37116[37116]
- Fix TCP/UDP metric queue length parsing base. {pull}37714[37714]
- Update github.com/lestrrat-go/jwx dependency. {pull}37799[37799]
- [threatintel] MISP pagination fixes {pull}37898[37898]
- Fix file handle leak when handling errors in filestream {pull}37973[37973]
<<<<<<< HEAD
- Fix a race condition that could crash Filebeat with a "negative WaitGroup counter" error {pull}38094[38094]
- Prevent HTTPJSON holding response bodies between executions. {issue}35219[35219] {pull}38116[38116]
=======
>>>>>>> 94b5d1f8
- Fix "failed processing S3 event for object key" error on aws-s3 input when key contains the "+" character {issue}38012[38012] {pull}38125[38125]

*Heartbeat*

- Fix panics when parsing dereferencing invalid parsed url. {pull}34702[34702]
- Fix setuid root when running under cgroups v2. {pull}37794[37794]
- Adjust State loader to only retry when response code status is 5xx {pull}37981[37981]

*Metricbeat*


*Osquerybeat*


*Packetbeat*

- Fix interface device parsing for packetbeat protocols. {pull}37946[37946]

*Winlogbeat*


*Elastic Logging Plugin*


==== Added

*Affecting all Beats*

- Added append Processor which will append concrete values or values from a field to target. {issue}29934[29934] {pull}33364[33364]
- dns processor: Add support for forward lookups (`A`, `AAAA`, and `TXT`). {issue}11416[11416] {pull}36394[36394]
- [Enhanncement for host.ip and host.mac] Disabling netinfo.enabled option of add-host-metadata processor {pull}36506[36506]
  Setting environmental variable ELASTIC_NETINFO:false in Elastic Agent pod will disable the netinfo.enabled option of add_host_metadata processor
- allow `queue` configuration settings to be set under the output. {issue}35615[35615] {pull}36788[36788]
- Beats will now connect to older Elasticsearch instances by default {pull}36884[36884]
- Raise up logging level to warning when attempting to configure beats with unknown fields from autodiscovered events/environments
- elasticsearch output now supports `idle_connection_timeout`. {issue}35616[35615] {pull}36843[36843]
- Upgrade golang/x/net to v0.17.0. Updates the publicsuffix table used by the registered_domain processor. {pull}36969[36969]
Setting environmental variable ELASTIC_NETINFO:false in Elastic Agent pod will disable the netinfo.enabled option of add_host_metadata processor
- The Elasticsearch output can now configure performance presets with the `preset` configuration field. {pull}37259[37259]
- Upgrade to elastic-agent-libs v0.7.3 and golang.org/x/crypto v0.17.0. {pull}37544[37544]
- Make more selective the Pod autodiscovery upon node and namespace update events. {issue}37338[37338] {pull}37431[37431]

*Auditbeat*

- Add linux capabilities to processes in the system/process. {pull}37453[37453]
- Add opt-in eBPF backend for file_integrity module. {pull}37223[37223]

*Filebeat*

- Update SQL input documentation regarding Oracle DSNs {pull}37590[37590]
- add documentation for decode_xml_wineventlog processor field mappings.  {pull}32456[32456]
- httpjson input: Add request tracing logger. {issue}32402[32402] {pull}32412[32412]
- Add cloudflare R2 to provider list in AWS S3 input. {pull}32620[32620]
- Add support for single string containing multiple relation-types in getRFC5988Link. {pull}32811[32811]
- Added separation of transform context object inside httpjson. Introduced new clause `.parent_last_response.*` {pull}33499[33499]
- Added metric `sqs_messages_waiting_gauge` for aws-s3 input. {pull}34488[34488]
- Add nginx.ingress_controller.upstream.ip to related.ip {issue}34645[34645] {pull}34672[34672]
- Add unix socket log parsing for nginx ingress_controller {pull}34732[34732]
- Added metric `sqs_worker_utilization` for aws-s3 input. {pull}34793[34793]
- Add MySQL authentication message parsing and `related.ip` and `related.user` fields {pull}34810[34810]
- Add nginx ingress_controller parsing if one of upstreams fails to return response {pull}34787[34787]
- Add oracle authentication messages parsing {pull}35127[35127]
- Add `clean_session` configuration setting for MQTT input.  {pull}35806[16204]
- Add support for a simplified input configuraton when running under Elastic-Agent {pull}36390[36390]
- Added support for Okta OAuth2 provider in the CEL input. {issue}36336[36336] {pull}36521[36521]
- Added support for new features & removed partial save mechanism in the Azure Blob Storage input. {issue}35126[35126] {pull}36690[36690]
- Added support for new features and removed partial save mechanism in the GCS input. {issue}35847[35847] {pull}36713[36713]
- Re-use buffers to optimise memory allocation in fingerprint mode of filestream {pull}36736[36736]
- Allow http_endpoint input to receive PUT and PATCH requests. {pull}36734[36734]
- Add cache processor. {pull}36786[36786]
- Avoid unwanted publication of Azure entity records. {pull}36753[36753]
- Avoid unwanted publication of Okta entity records. {pull}36770[36770]
- Add support for Digest Authentication to CEL input. {issue}35514[35514] {pull}36932[36932]
- Use filestream input with file_identity.fingerprint as default for hints autodiscover. {issue}35984[35984] {pull}36950[36950]
- Add network processor in addition to interface based direction resolution. {pull}37023[37023]
- Add setup option `--force-enable-module-filesets`, that will act as if all filesets have been enabled in a module during setup. {issue}30915[30915] {pull}99999[99999]
- Make CEL input log current transaction ID when request tracing is turned on. {pull}37065[37065]
- Made Azure Blob Storage input GA and updated docs accordingly. {pull}37128[37128]
- Add request trace logging to http_endpoint input. {issue}36951[36951] {pull}36957[36957]
- Made GCS input GA and updated docs accordingly. {pull}37127[37127]
- Suppress and log max HTTP request retry errors in CEL input. {pull}37160[37160]
- Prevent CEL input from re-entering the eval loop when an evaluation failed. {pull}37161[37161]
- Update CEL extensions library to v1.7.0. {pull}37172[37172]
- Add support for complete URL replacement in HTTPJSON chain steps. {pull}37486[37486]
- Add support for user-defined query selection in EntraID entity analytics provider. {pull}37653[37653]
- Update CEL extensions library to v1.8.0 to provide runtime error location reporting. {issue}37304[37304] {pull}37718[37718]
- Add request trace logging for chained API requests. {issue}37551[36551] {pull}37682[37682]
- Relax TCP/UDP metric polling expectations to improve metric collection. {pull}37714[37714]
- Add support for PEM-based Okta auth in HTTPJSON. {pull}37772[37772]
- Prevent complete loss of long request trace data. {issue}37826[37826] {pull}37836[37836]
- Added experimental version of the Websocket Input. {pull}37774[37774]
- Add support for PEM-based Okta auth in CEL. {pull}37813[37813]
- Add ETW input. {pull}36915[36915]
- Update CEL mito extensions to v1.9.0 to add keys/values helper. {pull}37971[37971]

*Auditbeat*


*Libbeat*
- Add watcher that can be used to monitor Linux kernel events. {pull}37833[37833]

- Added support for ETW reader. {pull}36914[36914]

*Heartbeat*
- Added status to monitor run log report.
- Upgrade github.com/elastic/go-elasticsearch/v8 to v8.12.0. {pull}37673[37673]

*Metricbeat*

- Add per-thread metrics to system_summary {pull}33614[33614]
- Add GCP CloudSQL metadata {pull}33066[33066]
- Add GCP Carbon Footprint metricbeat data {pull}34820[34820]
- Add event loop utilization metric to Kibana module {pull}35020[35020]
- Fix containerd metrics grouping for TSDB {pull}37537[37537]
- Add metrics grouping by dimensions and time to Azure app insights {pull}36634[36634]
- Align on the algorithm used to transform Prometheus histograms into Elasticsearch histograms {pull}36647[36647]
- Enhance GCP billing with detailed tables identification, additional fields, and optimized data handling. {pull}36902[36902]
- Add a `/inputs/` route to the HTTP monitoring endpoint that exposes metrics for each metricset instance. {pull}36971[36971]
- Add linux IO metrics to system/process {pull}37213[37213]
- Add new memory/cgroup metrics to Kibana module {pull}37232[37232]


*Metricbeat*

- Update `getOpTimestamp` in `replstatus` to fix sort and temp files generation issue in mongodb. {pull}37688[37688]

*Osquerybeat*


*Packetbeat*

- Bump Windows Npcap version to v1.79. {pull}37733[37733]
- Add metrics for TCP flags. {issue}36992[36992] {pull}36975[36975]
- Add support for pipeline loading. {pull}37291[37291]

*Packetbeat*


*Winlogbeat*


*Functionbeat*


*Winlogbeat*



*Elastic Log Driver*
*Elastic Logging Plugin*


==== Deprecated

*Auditbeat*


*Filebeat*


*Heartbeat*



*Metricbeat*


*Osquerybeat*


*Packetbeat*


*Winlogbeat*


*Functionbeat*


*Elastic Logging Plugin*


==== Known Issues












































<|MERGE_RESOLUTION|>--- conflicted
+++ resolved
@@ -95,11 +95,7 @@
 - Update github.com/lestrrat-go/jwx dependency. {pull}37799[37799]
 - [threatintel] MISP pagination fixes {pull}37898[37898]
 - Fix file handle leak when handling errors in filestream {pull}37973[37973]
-<<<<<<< HEAD
 - Fix a race condition that could crash Filebeat with a "negative WaitGroup counter" error {pull}38094[38094]
-- Prevent HTTPJSON holding response bodies between executions. {issue}35219[35219] {pull}38116[38116]
-=======
->>>>>>> 94b5d1f8
 - Fix "failed processing S3 event for object key" error on aws-s3 input when key contains the "+" character {issue}38012[38012] {pull}38125[38125]
 
 *Heartbeat*
