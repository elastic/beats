--- conflicted
+++ resolved
@@ -274,11 +274,8 @@
 - Add `o365audit` input type for consuming events from Office 365 Management Activity API. {issue}16196[16196] {pull}16244[16244]
 - Add custom string mapping to CEF module to support Check Point devices. {issue}16041[16041] {pull}16907[16907]
 - Added new module `o365` for ingesting Office 365 management activity API events. {issue}16196[16196] {pull}16386[16386]
-<<<<<<< HEAD
 - Add Filebeat Okta module. {pull}16362[16362]
-=======
 - Improve AWS cloudtrail field mappings {issue}16086[16086] {issue}16110[16110] {pull}17155[17155]
->>>>>>> 6a40f4b6
 
 *Heartbeat*
 
