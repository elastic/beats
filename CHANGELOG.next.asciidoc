--- conflicted
+++ resolved
@@ -76,11 +76,8 @@
 - Added a fix for Crowdstrike pipeline handling process arrays {pull}36496[36496]
 - Fix indexing failures by re-enabling event normalisation in netflow input. {issue}38703[38703] {pull}38780[38780]
 - Fix config validation for CEL and HTTPJSON inputs when using password grant authentication and `client.id` or `client.secret` are not present. {pull}38962[38962]
-<<<<<<< HEAD
 - Updated Websocket input title to align with existing inputs {pull}39006[39006]
-=======
 - [threatintel] MISP splitting fix for empty responses {issue}38739[38739] {pull}38917[38917]
->>>>>>> fdae7921
 
 *Heartbeat*
 
