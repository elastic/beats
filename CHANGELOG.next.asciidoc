// Use these for links to issue and pulls. Note issues and pulls redirect one to
// each other on Github, so don't worry too much on using the right prefix.
:issue: https://github.com/elastic/beats/issues/
:pull: https://github.com/elastic/beats/pull/

=== Beats version HEAD
https://github.com/elastic/beats/compare/v7.0.0-alpha2...master[Check the HEAD diff]

==== Breaking changes

*Affecting all Beats*


*Auditbeat*

*Filebeat*

*Heartbeat*


*Metricbeat*


*Packetbeat*

*Winlogbeat*

- Fix run loop when reading from evtx file {pull}30006[30006]

*Functionbeat*

==== Bugfixes

*Affecting all Beats*

- Fix mixup of TLS validation on multiple hosts configuration {pull}30305[30305]

*Auditbeat*


*Filebeat*

- Fix broken Kafka input {issue}29746[29746] {pull}30277[30277]
<<<<<<< HEAD
- cisco module: Fix change the broke ASA and FTD configs that used `var.input: syslog`. {pull}30072[30072]
=======
- aws-s3: fix race condition in states used by s3-poller. {issue}30123[30123] {pull}30131[30131]
>>>>>>> fe1f6515

*Heartbeat*

- Add fonts to support more different types of characters for multiple languages. {pull}29861[29861]

*Metricbeat*


*Packetbeat*


*Winlogbeat*


*Functionbeat*


*Elastic Logging Plugin*


==== Added

*Affecting all Beats*

*Auditbeat*

*Filebeat*

*Heartbeat*



*Metricbeat*

*Packetbeat*


*Functionbeat*


*Winlogbeat*



*Elastic Log Driver*


==== Deprecated

*Affecting all Beats*


*Filebeat*


*Heartbeat*

*Metricbeat*


*Packetbeat*

*Winlogbeat*

*Functionbeat*

==== Known Issue

*Journalbeat*





<|MERGE_RESOLUTION|>--- conflicted
+++ resolved
@@ -41,11 +41,9 @@
 *Filebeat*
 
 - Fix broken Kafka input {issue}29746[29746] {pull}30277[30277]
-<<<<<<< HEAD
 - cisco module: Fix change the broke ASA and FTD configs that used `var.input: syslog`. {pull}30072[30072]
-=======
 - aws-s3: fix race condition in states used by s3-poller. {issue}30123[30123] {pull}30131[30131]
->>>>>>> fe1f6515
+
 
 *Heartbeat*
 
