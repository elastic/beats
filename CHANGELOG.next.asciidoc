--- conflicted
+++ resolved
@@ -46,14 +46,11 @@
 
 *Filebeat*
 
-<<<<<<< HEAD
 - Fixed early expiration of templates (Netflow v9 and IPFIX). {pull}13821[13821]
 - Fixed bad handling of sequence numbers when multiple observation domains were exported by a single device (Netflow V9 and IPFIX). {pull}13821[13821]
 - cisco asa and ftd filesets: Fix parsing of message 106001. {issue}13891[13891] {pull}13903[13903]
 - Fix merging of fields specified in global scope with fields specified under an input's scope. {issue}3628[3628] {pull}13909[13909]
 - Fix delay in enforcing close_renamed and close_removed options. {issue}13488[13488] {pull}13907[13907]
-=======
->>>>>>> 1a1019bc
 
 *Heartbeat*
 
