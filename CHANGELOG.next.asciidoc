--- conflicted
+++ resolved
@@ -38,29 +38,8 @@
 
 - Setting period for counter cache for Prometheus remote_write at least to 60sec {pull}38553[38553]
 - Remove fallback to the node limit for the `kubernetes.pod.cpu.usage.limit.pct` and `kubernetes.pod.memory.usage.limit.pct` metrics calculation
-<<<<<<< HEAD
-- Add support for Kibana status metricset in v8 format {pull}40275[40275]
-- Mark system process metricsets as running if metrics are partially available {pull}40565[40565]
-- Added back `elasticsearch.node.stats.jvm.mem.pools.*` to the `node_stats` metricset {pull}40571[40571]
-- Add GCP organization and project details to ECS cloud fields. {pull}40461[40461]
-- Add support for specifying a custom endpoint for GCP service clients. {issue}40848[40848] {pull}40918[40918]
-- Fix incorrect handling of types in SQL module. {issue}40090[40090] {pull}41607[41607]
-- Remove kibana.settings metricset since the API was removed in 8.0 {issue}30592[30592] {pull}42937[42937]
-- Removed support for the Enterprise Search module {pull}42915[42915]
-- Update NATS module compatibility. Oldest version supported is now 2.2.6 {pull}43310[43310]
-- Fix the function to determine CPU cores on windows {issue}42593[42593] {pull}43409[43409]
-- Updated list of supported vSphere versions in the documentation. {pull}43642[43642]
-- Handle permission errors while collecting data from Windows services and don't interrupt the overall collection by skipping affected services {issue}40765[40765] {pull}43665[43665]
-- Fixed a bug where `event.duration` could be missing from an event on Windows systems due to low-resolution clock. {pull}44440[44440]
-- Add check for http error codes in the Metricbeat's Prometheus query submodule {pull}44493[44493]
-- Sanitize error messages in Fetch method of SQL module {pull}44577[44577]
-- Add NTP metricset to system module. {pull}44884[44884]
-- Add VPN metrics to meraki module {pull}44851[44851]
 - Improve error messages in AWS Health {pull}45408[45408]
 - Fix URL construction to handle query parameters properly in GET requests for Jolokia {pull}45620[45620]
-=======
-- Improve error messages in AWS Health {pull}45408[45408]
->>>>>>> 90c26544
 
 *Osquerybeat*
 
