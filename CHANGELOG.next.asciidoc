// Use these for links to issue and pulls. Note issues and pulls redirect one to
// each other on Github, so don't worry too much on using the right prefix.
:issue: https://github.com/elastic/beats/issues/
:pull: https://github.com/elastic/beats/pull/

=== Beats version HEAD
https://github.com/elastic/beats/compare/v7.0.0-alpha2...master[Check the HEAD diff]

==== Breaking changes

*Affecting all Beats*

- Update to Golang 1.12.1. {pull}11330[11330]
- Disable Alibaba Cloud and Tencent Cloud metadata providers by default. {pull}13812[12812]
- Libbeat: Do not overwrite agent.*, ecs.version, and host.name. {pull}14407[14407]
- Libbeat: Cleanup the x-pack licenser code to use the new license endpoint and the new format. {pull}15091[15091]
- Refactor metadata generator to support adding metadata across resources {pull}14875[14875]
- Variable substitution from environment variables is not longer supported. {pull}15937{15937}
- Change aws_elb autodiscover provider field name from elb_listener.* to aws.elb.*. {issue}16219[16219] {pull}16402{16402}
- Remove `AddDockerMetadata` and `AddKubernetesMetadata` processors from the `script` processor. They can still be used as normal processors in the configuration. {issue}16349[16349] {pull}16514[16514]
- Introduce APM libbeat instrumentation, active when running the beat with ELASTIC_APM_ACTIVE=true. {pull}17938[17938]
- Make error message about locked data path actionable. {pull}18667[18667]
- Ensure dynamic template names are unique for the same field. {pull}18849[18849]
- Autodiscover doesn't generate any configuration when a variable is missing. Previously it generated an incomplete configuration. {pull}20898[20898]
- Added `certificate` TLS verification mode to ignore server name mismatch. {issue}12283[12283] {pull}20293[20293]
- Remove redundant `cloudfoundry.*.timestamp` fields. This value is set in `@timestamp`. {pull}21175[21175]
- Allow embedding of CAs, Certificate of private keys for anything that support TLS in ouputs and inputs https://github.com/elastic/beats/pull/21179
- API address is a required setting in `add_cloudfoundry_metadata`. {pull}21759[21759]

*Auditbeat*


*Filebeat*

- Fix parsing of Elasticsearch node name by `elasticsearch/slowlog` fileset. {pull}14547[14547]
- Improve ECS field mappings in panw module.  event.outcome now only contains success/failure per ECS specification. {issue}16025[16025] {pull}17910[17910]
- Improve ECS categorization field mappings for nginx module. http.request.referrer only populated when nginx sets a value {issue}16174[16174] {pull}17844[17844]
- Improve ECS field mappings in santa module. move hash.sha256 to process.hash.sha256 & move certificate fields to santa.certificate . {issue}16180[16180] {pull}17982[17982]
- With the default configuration the cloud modules (aws, azure, googlecloud, o365, okta)
`forwarded` from the list. {issue}13920[13920]
* Cisco {pull}18753[18753]
* CrowdStrike {pull}19132[19132]
* Fortinet {pull}19133[19133]
* iptables {pull}18756[18756]
* Checkpoint {pull}18754[18754]
* Netflow {pull}19087[19087]
* Zeek {pull}19113[19113] (`forwarded` tag is not included by default)
* Suricata {pull}19107[19107] (`forwarded` tag is not included by default)
* CoreDNS {pull}19134[19134] (`forwarded` tag is not included by default)
* Envoy Proxy {pull}19134[19134] (`forwarded` tag is not included by default)
- Preserve case of http.request.method.  ECS prior to 1.6 specified normalizing to lowercase, which lost information. Affects filesets: apache/access, elasticsearch/audit, iis/access, iis/error, nginx/access, nginx/ingress_controller, aws/elb, suricata/eve, zeek/http. {issue}18154[18154] {pull}18359[18359]
- With the default configuration the cloud modules (aws, azure, googlecloud, o365, okta)
- With the default configuration the cef and panw modules will no longer send the `host`
`forwarded` from the list. {issue}13920[13920] {pull}18223[18223]
- Adds oauth support for httpjson input. {issue}18415[18415] {pull}18892[18892]
- Adds `split_events_by` option to httpjson input. {pull}19246[19246]
- Adds `date_cursor` option to httpjson input. {pull}19483[19483]
- Adds Gsuite module with SAML support. {pull}19329[19329]
- Adds Gsuite User Accounts support. {pull}19329[19329]
- Adds Gsuite Login audit support. {pull}19702[19702]
- Adds Gsuite Admin support. {pull}19769[19769]
- Adds Gsuite Drive support. {pull}19704[19704]
- Adds Gsuite Groups support. {pull}19725[19725]
- Move file metrics to dataset endpoint {pull}19977[19977]
- Disable the option of running --machine-learning on its own. {pull}20241[20241]
- Fix PANW field spelling "veredict" to "verdict" on event.action {pull}18808[18808]
- Tracking session end reason in panw module. {pull}18705[18705]
- Removed experimental modules `citrix`, `kaspersky`, `rapid7` and `tenable`. {pull}20706[20706]
- Add support for GMT timezone offsets in `decode_cef`. {pull}20993[20993]
- API address and shard ID are required settings in the Cloud Foundry input. {pull}21759[21759]
- Remove `suricata.eve.timestamp` alias field. {issue}10535[10535] {pull}22095[22095]

*Heartbeat*

*Journalbeat*

- Improve parsing of syslog.pid in journalbeat to strip the username when present {pull}16116[16116]


*Metricbeat*

- Add new dashboard for VSphere host cluster and virtual machine {pull}14135[14135]
- kubernetes.container.cpu.limit.cores and kubernetes.container.cpu.requests.cores are now floats. {issue}11975[11975]
- Fix ECS compliance of user.id field in system/users  metricset {pull}19019[19019]
- Rename googlecloud stackdriver metricset to metrics. {pull}19718[19718]
- Remove "invalid zero" metrics on Windows and Darwin, don't report linux-only memory and diskio metrics when running under agent. {pull}21457[21457]
- Change cloud.provider from googlecloud to gcp. {pull}21775[21775]
- API address and shard ID are required settings in the Cloud Foundry module. {pull}21759[21759]
- Rename googlecloud module to gcp module. {pull}22246[22246]

*Packetbeat*

- Added redact_headers configuration option, to allow HTTP request headers to be redacted whilst keeping the header field included in the beat. {pull}15353[15353]
- Add dns.question.subdomain and dns.question.top_level_domain fields. {pull}14578[14578]

*Winlogbeat*

- Add support to Sysmon file delete events (event ID 23). {issue}18094[18094]
- Improve ECS field mappings in Sysmon module. `related.hash`, `related.ip`, and `related.user` are now populated. {issue}18364[18364]
- Improve ECS field mappings in Sysmon module. Hashes are now also populated to the corresponding `process.hash`, `process.pe.imphash`, `file.hash`, or `file.pe.imphash`. {issue}18364[18364]
- Improve ECS field mappings in Sysmon module. `file.name`, `file.directory`, and `file.extension` are now populated. {issue}18364[18364]
- Improve ECS field mappings in Sysmon module. `rule.name` is populated for all events when present. {issue}18364[18364]
- Add Powershell module. Support for event ID's: `400`, `403`, `600`, `800`, `4103`, `4014`, `4105`, `4106`. {issue}16262[16262] {pull}18526[18526]
- Fix Powershell processing of downgraded engine events. {pull}18966[18966]
- Fix unprefixed fields in `fields.yml` for Powershell module {issue}18984[18984]

*Functionbeat*


==== Bugfixes

*Affecting all Beats*

- Fix a race condition with the Kafka pipeline client, it is possible that `Close()` get called before `Connect()` . {issue}11945[11945]
- Allow users to configure only `cluster_uuid` setting under `monitoring` namespace. {pull}14338[14338]
- Update replicaset group to apps/v1 {pull}15854[15802]
- Fix Kubernetes autodiscovery provider to correctly handle pod states and avoid missing event data {pull}17223[17223]
- Fix `add_cloud_metadata` to better support modifying sub-fields with other processors. {pull}13808[13808]
- Fix missing output in dockerlogbeat {pull}15719[15719]
- Do not load dashboards where not available. {pull}15802[15802]
- Fix issue where TLS settings would be ignored when a forward proxy was in use. {pull}15516{15516}
- Remove superfluous use of number_of_routing_shards setting from the default template. {pull}16038[16038]
- Fix index names for indexing not always guaranteed to be lower case. {pull}16081[16081]
- Upgrade go-ucfg to latest v0.8.1. {pull}15937{15937}
- Fix loading processors from annotation hints. {pull}16348[16348]
- Upgrade go-ucfg to latest v0.8.3. {pull}16450{16450}
- Add `ssl.ca_sha256` option to the supported TLS option, this allow to check that a specific certificate is used as part of the verified chain. {issue}15717[15717]
- Fix `NewContainerMetadataEnricher` to use default config for kubernetes module. {pull}16857[16857]
- Improve some logging messages for add_kubernetes_metadata processor {pull}16866{16866}
- Do not rotate log files on startup when interval is configured and rotateonstartup is disabled. {pull}17613[17613]
- Fix `setup.dashboards.index` setting not working. {pull}17749[17749]
- Fix goroutine leak and Elasticsearch output file descriptor leak when output reloading is in use. {issue}10491[10491] {pull}17381[17381]
- Fix Elasticsearch license endpoint URL referenced in error message. {issue}17880[17880] {pull}18030[18030]
- Change `decode_json_fields` processor, to merge parsed json objects with existing objects in the event instead of fully replacing them. {pull}17958[17958]
- Gives monitoring reporter hosts, if configured, total precedence over corresponding output hosts. {issue}17937[17937] {pull}17991[17991]
- [Autodiscover] Check if runner is already running before starting again. {pull}18564[18564]
- Fix `keystore add` hanging under Windows. {issue}18649[18649] {pull}18654[18654]
- Fix regression in `add_kubernetes_metadata`, so configured `indexers` and `matchers` are used if defaults are not disabled. {issue}18481[18481] {pull}18818[18818]
- Fix the `translate_sid` processor's handling of unconfigured target fields. {issue}18990[18990] {pull}18991[18991]
- Fixed a service restart failure under Windows. {issue}18914[18914] {pull}18916[18916]
- Fix metrics hints builder to avoid wrong container metadata usage when port is not exposed {pull}18979[18979]
- Server-side TLS config now validates certificate and key are both specified {pull}19584[19584]
- Fix terminating pod autodiscover issue. {pull}20084[20084]
- Fix seccomp policy for calls to `chmod` and `chown`. {pull}20054[20054]
- Remove unnecessary restarts of metricsets while using Node autodiscover {pull}19974[19974]
- Output errors when Kibana index pattern setup fails. {pull}20121[20121]
- Fix issue in autodiscover that kept inputs stopped after config updates. {pull}20305[20305]
- Add service resource in k8s cluster role. {pull}20546[20546]
- [Metricbeat][Kubernetes] Change cluster_ip field from ip to keyword. {pull}20571[20571]
- Rename cloud.provider `az` value to `azure` inside the add_cloud_metadata processor. {pull}20689[20689]
- Add missing country_name geo field in `add_host_metadata` and `add_observer_metadata` processors. {issue}20796[20796] {pull}20811[20811]
- [Autodiscover] Handle input-not-finished errors in config reload. {pull}20915[20915]
- Explicitly detect missing variables in autodiscover configuration, log them at the debug level. {issue}20568[20568] {pull}20898[20898]
- Fix `libbeat.output.write.bytes` and `libbeat.output.read.bytes` metrics of the Elasticsearch output. {issue}20752[20752] {pull}21197[21197]
- The `o365input` and `o365` module now recover from an authentication problem or other fatal errors, instead of terminating. {pull}21258[21258]
- Orderly close processors when processing pipelines are not needed anymore to release their resources. {pull}16349[16349]
- Fix memory leak and events duplication in docker autodiscover and add_docker_metadata. {pull}21851[21851]
- Fix parsing of expired licences. {issue}21112[21112] {pull}22180[22180]
- Fix duplicated pod events in kubernetes autodiscover for pods with init or ephemeral containers. {pull}22438[22438]
- Fix index template loading when the new index format is selected. {issue}22482[22482] {pull}22682[22682]
- Log debug message if the Kibana dashboard can not be imported from the archive because of the invalid archive directory structure {issue}12211[12211], {pull}13387[13387]

*Auditbeat*

- system/socket: Fixed compatibility issue with kernel 5.x. {pull}15771[15771]
- system/package: Fix parsing of Installed-Size field of DEB packages. {issue}16661[16661] {pull}17188[17188]
- system module: Fix panic during initialisation when /proc/stat can't be read. {pull}17569[17569]
- system/package: Fix an error that can occur while trying to persist package metadata. {issue}18536[18536] {pull}18887[18887]
- system/socket: Fix dataset using 100% CPU and becoming unresponsive in some scenarios. {pull}19033[19033] {pull}19764[19764]
- system/socket: Fixed tracking of long-running connections. {pull}19033[19033]
- auditd: Fix an error condition causing a lot of `audit_send_reply` kernel threads being created. {pull}22673[22673]
- system/socket: Fixed start failure when run under config reloader. {issue}20851[20851] {pull}21693[21693]
- file_integrity: stop monitoring excluded paths {issue}21278[21278] {pull}21282[21282]
<<<<<<< HEAD
- system/socket: Having some CPUs unavailable to Auditbeat could cause startup errors or event loss. {pull}22827[22827]
=======
- system/socket: Fixed startup error with some 5.x kernels. {issue}18755[18755] {pull}22787[22787]
>>>>>>> 654b3b97

*Filebeat*

- cisco/asa fileset: Fix parsing of 302021 message code. {pull}14519[14519]
- Fix filebeat azure dashboards, event category should be `Alert`. {pull}14668[14668]
- Fixed dashboard for Cisco ASA Firewall. {issue}15420[15420] {pull}15553[15553]
- Add shared_credential_file to cloudtrail config {issue}15652[15652] {pull}15656[15656]
- Fix s3 input with cloudtrail fileset reading json file. {issue}16374[16374] {pull}16441[16441]
- Fix merging of fileset inputs to replace paths and append processors. {pull}16450{16450}
- Add queue_url definition in manifest file for aws module. {pull}16640{16640}
- Fixed various Cisco FTD parsing issues. {issue}16863[16863] {pull}16889[16889]
- Fix default index pattern in IBM MQ filebeat dashboard. {pull}17146[17146]
- Fix `elasticsearch.gc` fileset to not collect _all_ logs when Elasticsearch is running in Docker. {issue}13164[13164] {issue}16583[16583] {pull}17164[17164]
- Fixed a mapping exception when ingesting CEF logs that used the spriv or dpriv extensions. {issue}17216[17216] {pull}17220[17220]
- Fixed a mapping exception when ingesting Logstash plain logs (7.4+) with pipeline ids containing non alphanumeric chars. {issue}17242[17242] {pull}17243[17243]
- Fixed MySQL slowlog module causing "regular expression has redundant nested repeat operator" warning in Elasticsearch. {issue}17086[17086] {pull}17156[17156]
- CEF: Fixed decoding errors caused by trailing spaces in messages. {pull}17253[17253]
- Fixed activemq module causing "regular expression has redundant nested repeat operator" warning in Elasticsearch. {pull}17428[17428]
- Fix issue 17734 to retry on rate-limit error in the Filebeat httpjson input. {issue}17734[17734] {pull}17735[17735]
- Remove migrationVersion map 7.7.0 reference from Kibana dashboard file to fix backward compatibility issues. {pull}17425[17425]
- Fixed `cloudfoundry.access` to have the correct `cloudfoundry.app.id` contents. {pull}17847[17847]
- Fixing `ingress_controller.` fields to be of type keyword instead of text. {issue}17834[17834]
- Fixed typo in log message. {pull}17897[17897]
- Unescape file name from SQS message. {pull}18370[18370]
- Improve cisco asa and ftd pipelines' failure handler to avoid mapping temporary fields. {issue}18391[18391] {pull}18392[18392]
- Fix source.address not being set for nginx ingress_controller {pull}18511[18511]
- Fix PANW module wrong mappings for bytes and packets counters. {issue}18522[18522] {pull}18525[18525]
- Fixed ingestion of some Cisco ASA and FTD messages when a hostname was used instead of an IP for NAT fields. {issue}14034[14034] {pull}18376[18376]
- Fix `o365.audit` failing to ingest events when ip address is surrounded by square brackets. {issue}18587[18587] {pull}18591[18591]
- Fix `o365` module ignoring `var.api` settings. {pull}18948[18948]
- Fix improper nesting of session_issuer object in aws cloudtrail fileset. {issue}18894[18894] {pull}18915[18915]
- Fix Cisco ASA ASA 3020** and 106023 messages {pull}17964[17964]
- Add missing `default_field: false` to aws filesets fields.yml. {pull}19568[19568]
- Fix bug with empty filter values in system/service {pull}19812[19812]
- Fix S3 input to trim delimiter /n from each log line. {pull}19972[19972]
- Fix auditd module syscall table for ppc64 and ppc64le. {pull}20052[20052]
- Fix Filebeat OOMs on very long lines {issue}19500[19500], {pull}19552[19552]
- Fix s3 input parsing json file without expand_event_list_from_field. {issue}19902[19902] {pull}19962[19962]
- Ignore missing in Zeek module when dropping unecessary fields. {pull}19984[19984]
- Fix s3 input parsing json file without expand_event_list_from_field. {issue}19902[19902] {pull}19962[19962] {pull}20370[20370]
- Fix millisecond timestamp normalization issues in CrowdStrike module {issue}20035[20035], {pull}20138[20138]
- Fix support for message code 106100 in Cisco ASA and FTD. {issue}19350[19350] {pull}20245[20245]
- Fix event.outcome logic for azure/siginlogs fileset {pull}20254[20254]
- Fix `fortinet` setting `event.timezone` to the system one when no `tz` field present {pull}20273[20273]
- Fix `okta` geoip lookup in pipeline for `destination.ip` {pull}20454[20454]
- Fix mapping exception in the `googlecloud/audit` dataset pipeline. {issue}18465[18465] {pull}20465[20465]
- Fix `cisco` asa and ftd parsing of messages 106102 and 106103. {pull}20469[20469]
- Improve validation checks for Azure configuration {issue}20369[20369] {pull}20389[20389]
- Fix event.kind for system/syslog pipeline {issue}20365[20365] {pull}20390[20390]
- Fix event.type for zeek/ssl and duplicate event.category for zeek/connection {pull}20696[20696]
- Fix long registry migration times. {pull}20717[20717] {issue}20705[20705]
- Fix event types and categories in auditd module to comply with ECS {pull}20652[20652]
- Update documentation in the azure module filebeat. {pull}20815[20815]
- Remove wrongly mapped `tls.client.server_name` from `fortinet/firewall` fileset. {pull}20983[20983]
- Fix an error updating file size being logged when EOF is reached. {pull}21048[21048]
- Fix error when processing AWS Cloudtrail Digest logs. {pull}21086[21086] {issue}20943[20943]
- Provide backwards compatibility for the `set` processor when Elasticsearch is less than 7.9.0. {pull}20908[20908]
- Handle multiple upstreams in ingress-controller. {pull}21215[21215]
- Provide backwards compatibility for the `append` processor when Elasticsearch is less than 7.10.0. {pull}21159[21159]
- Fix checkpoint module when logs contain time field. {pull}20567[20567]
- Add field limit check for AWS Cloudtrail flattened fields. {pull}21388[21388] {issue}21382[21382]
- Fix syslog RFC 5424 parsing in the CheckPoint module. {pull}21854[21854]
- Fix incorrect connection state mapping in zeek connection pipeline. {pull}22151[22151] {issue}22149[22149]
- Fix Zeek dashboard reference to `zeek.ssl.server.name` field. {pull}21696[21696]
- Fix handing missing eventtime and assignip field being set to N/A for fortinet module. {pull}22361[22361]
- Fix for `field [source] not present as part of path [source.ip]` error in azure pipelines. {pull}22377[22377]
- Drop aws.vpcflow.pkt_srcaddr and aws.vpcflow.pkt_dstaddr when equal to "-". {pull}22721[22721] {issue}22716[22716]
- Fix cisco umbrella module config by adding input variable. {pull}22892[22892]

*Heartbeat*

- Fixed excessive memory usage introduced in 7.5 due to over-allocating memory for HTTP checks. {pull}15639[15639]
- Fixed scheduler shutdown issues which would in rare situations cause a panic due to semaphore misuse. {pull}16397[16397]
- Fixed TCP TLS checks to properly validate hostnames, this broke in 7.x and only worked for IP SANs. {pull}17549[17549]
- Fixed missing `tls` fields when connecting to https via proxy. {issue}15797[15797] {pull}22190[22190]

*Heartbeat*

- The `service_name` monitor option is being replaced with `service.name` which is more correct. We will support the old option till 8.0. {pull}20330[20330]
- Fix exit on monitors with `enabled: false` {pull}22829[22829]

*Journalbeat*


*Metricbeat*

- Fix checking tagsFilter using length in cloudwatch metricset. {pull}14525[14525]
- Fixed bug with `elasticsearch/cluster_stats` metricset not recording license expiration date correctly. {issue}14541[14541] {pull}14591[14591]
- Log bulk failures from bulk API requests to monitoring cluster. {issue}14303[14303] {pull}14356[14356]
- Fixed bug with `elasticsearch/cluster_stats` metricset not recording license ID in the correct field. {pull}14592[14592]
- Change lookup_fields from metricset.host to service.address {pull}15883[15883]
- Fix skipping protocol scheme by light modules. {pull}16205[pull]
- Made `logstash-xpack` module once again have parity with internally-collected Logstash monitoring data. {pull}16198[16198]
- Revert changes in `docker` module: add size flag to docker.container. {pull}16600[16600]
- Fix detection and logging of some error cases with light modules. {pull}14706[14706]
- Dynamically choose a method for the system/service metricset to support older linux distros. {pull}16902[16902]
- Reduce memory usage in `elasticsearch/index` metricset. {issue}16503[16503] {pull}16538[16538]
- Fix issue in Jolokia module when mbean contains multiple quoted properties. {issue}17375[17375] {pull}17374[17374]
- Further revise check for bad data in docker/memory. {pull}17400[17400]
- Fix how we filter services by name in system/service {pull}17400[17400]
- Fix cloudwatch metricset missing tags collection. {issue}17419[17419] {pull}17424[17424]
- check if cpuOptions field is nil in DescribeInstances output in ec2 metricset. {pull}17418[17418]
- Fix aws.s3.bucket.name terms_field in s3 overview dashboard. {pull}17542[17542]
- Fix Unix socket path in memcached. {pull}17512[17512]
- Fix azure storage dashboards. {pull}17590[17590]
- Metricbeat no longer needs to be started strictly after Logstash for `logstash-xpack` module to report correct data. {issue}17261[17261] {pull}17497[17497]
- Fix pubsub metricset to collect all GA stage metrics from gcp stackdriver. {issue}17154[17154] {pull}17600[17600]
- Add privileged option so as mb to access data dir in Openshift. {pull}17606[17606]
- Fix "ID" event generator of Google Cloud module {issue}17160[17160] {pull}17608[17608]
- Add privileged option for Auditbeat in Openshift {pull}17637[17637]
- Fix storage metricset to allow config without region/zone. {issue}17623[17623] {pull}17624[17624]
- Fix overflow on Prometheus rates when new buckets are added on the go. {pull}17753[17753]
- Add a switch to the driver definition on SQL module to use pretty names {pull}17378[17378]
- Remove specific win32 api errors from events in perfmon. {issue}18292[18292] {pull}18361[18361]
- Remove required for region/zone and make stackdriver a metricset in googlecloud. {issue}16785[16785] {pull}18398[18398]
- Fix application_pool metricset after pdh changes. {pull}18477[18477]
- Fix tags_filter for cloudwatch metricset in aws. {pull}18524[18524]
- Fix panic on `metricbeat test modules` when modules are configured in `metricbeat.modules`. {issue}18789[18789] {pull}18797[18797]
- Fix getting gcp compute instance metadata with partial zone/region in config. {pull}18757[18757]
- Add missing network.sent_packets_count metric into compute metricset in googlecloud module. {pull}18802[18802]
- Fix compute and pubsub dashboard for googlecloud module. {issue}18962[18962] {pull}18980[18980]
- Fix crash on vsphere module when Host information is not available. {issue}18996[18996] {pull}19078[19078]
- Fix incorrect usage of hints builder when exposed port is a substring of the hint {pull}19052[19052]
- Stop counterCache only when already started {pull}19103[19103]
- Remove dedot for tag values in aws module. {issue}19112[19112] {pull}19221[19221]
- Fix mapping of service start type in the service metricset, windows module. {pull}19551[19551]
- Fix SQL module mapping NULL values as string {pull}18955[18955] {issue}18898[18898
- Modify doc for app_insights metricset to contain example of config. {pull}20185[20185]
- Add required option for `metrics` in app_insights. {pull}20406[20406]
- Groups same timestamp metric values to one event in the app_insights metricset. {pull}20403[20403]
- Updates vm_compute metricset with more info on guest metrics. {pull}20448[20448]
- Add fallback for PdhExpandWildCardPathW failing in perfmon metricset. {issue}20139[20139] {pull}20630[20630]
- Fix resource tags in aws cloudwatch metricset {issue}20326[20326]  {pull}20385[20385]
- Add support for azure light metricset app_stats. {pull}20639[20639]
- Fix ec2 disk and network metrics to use Sum statistic method. {pull}20680[20680]
- Fill cloud.account.name with accountID if account alias doesn't exist. {pull}20736[20736]
- Fix ec2 disk and network metrics to use Sum statistic method. {pull}20680[20680]
- The Kibana collector applies backoff when errored at getting usage stats {pull}20772[20772]
- Update fields.yml in the azure module, missing metrics field. {pull}20918[20918]
- The `elasticsearch/index` metricset only requests wildcard expansion for hidden indices if the monitored Elasticsearch cluster supports it. {pull}20938[20938]
- Disable Kafka metricsets based on Jolokia by default. They require a different configuration. {pull}20989[20989]
- Fix panic index out of range error when getting AWS account name. {pull}21101[21101] {issue}21095[21095]
- Handle missing counters in the application_pool metricset. {pull}21071[21071]
- Fix timestamp handling in remote_write. {pull}21166[21166]
- Fix remote_write flaky test. {pull}21173[21173]
- Visualization title fixes in aws, azure and googlecloud compute dashboards. {pull}21098[21098]
- Fix retrieving resources by ID for the azure module. {pull}21711[21711] {issue}21707[21707]
- Use timestamp from CloudWatch API when creating events. {pull}21498[21498]
- Report the correct windows events for system/filesystem {pull}21758[21758]
- Fix regular expression in windows/permfon. {pull}22146[22146] {issue}21125[21125]
- Fix azure storage event format. {pull}21845[21845]
- Fix panic in kubernetes autodiscover related to keystores {issue}21843[21843] {pull}21880[21880]
- [Kubernetes] Remove redundant dockersock volume mount {pull}22009[22009]
- Revert change to report `process.memory.rss` as `process.memory.wss` on Windows. {pull}22055[22055]
- Remove io.time from windows {pull}22237[22237]
- Change Session ID type from int to string {pull}22359[22359]
- Fix filesystem types on Windows in filesystem metricset. {pull}22531[22531]
- Fix failiures caused by custom beat names with more than 15 characters {pull}22550[22550]
- Stop generating NaN values from Cloud Foundry module to avoid errors in outputs. {pull}22634[22634]
- Update NATS dashboards to leverage connection and route metricsets {pull}22646[22646]
- Fix `logstash` module when `xpack.enabled: true` is set from emitting redundant events. {pull}22808[22808]

*Packetbeat*


*Winlogbeat*


*Functionbeat*


==== Added

*Affecting all Beats*

- Decouple Debug logging from fail_on_error logic for rename, copy, truncate processors {pull}12451[12451]
- Allow a beat to ship monitoring data directly to an Elasticsearch monitoring cluster. {pull}9260[9260]
- Updated go-seccomp-bpf library to v1.1.0 which updates syscall lists for Linux v5.0. {pull}11394[11394]
- add_host_metadata is no GA. {pull}13148[13148]
- Add `providers` setting to `add_cloud_metadata` processor. {pull}13812[13812]
- Ensure that init containers are no longer tailed after they stop {pull}14394[14394]
- Fingerprint processor adds a new xxhash hashing algorithm {pull}15418[15418]
- Add configuration for APM instrumentation and expose the tracer trough the Beat object. {pull}17938[17938]
- Include network information by default on add_host_metadata and add_observer_metadata. {issue}15347[15347] {pull}16077[16077]
- Add `aws_ec2` provider for autodiscover. {issue}12518[12518] {pull}14823[14823]
- Add support for multiple password in redis output. {issue}16058[16058] {pull}16206[16206]
- Add support for Histogram type in fields.yml {pull}16570[16570]
- Remove experimental flag from `setup.template.append_fields` {pull}16576[16576]
- Add support for kubernetes provider to recognize namespace level defaults {pull}16321[16321]
- Add capability of enrich `container.id` with process id in `add_process_metadata` processor {pull}15947[15947]
- Update documentation for system.process.memory fields to include clarification on Windows os's. {pull}17268[17268]
- Add `urldecode` processor to for decoding URL-encoded fields. {pull}17505[17505]
- Add keystore support for autodiscover static configurations. {pull]16306[16306]
- When using the `decode_json_fields` processor, decoded fields are now deep-merged into existing event. {pull}17958[17958]
- Add keystore support for autodiscover static configurations. {pull]16306[16306]
- Add TLS support to Kerberos authentication in Elasticsearch. {pull}18607[18607]
- Add support for multiple sets of hints on autodiscover {pull}18883[18883]
- Add a configurable delay between retries when an app metadata cannot be retrieved by `add_cloudfoundry_metadata`. {pull}19181[19181]
- Added the `max_cached_sessions` option to the script processor. {pull}19562[19562]
- Add minimum cache TTL for successful DNS responses. {pull}18986[18986]
- Add support for DNS over TLS for the `dns` processor. {pull}19321[19321]
- Set index.max_docvalue_fields_search in index template to increase value to 200 fields. {issue}20215[20215]
- Add leader election for Kubernetes autodiscover. {pull}20281[20281]
- Add capability of enriching process metadata with contianer id also for non-privileged containers in `add_process_metadata` processor. {pull}19767[19767]
- Add replace_fields config option in add_host_metadata for replacing host fields. {pull}20490[20490] {issue}20464[20464]
- Add container ECS fields in kubernetes metadata. {pull}20984[20984]
- Add ingress controller dashboards. {pull}21052[21052]
- Added experimental `citrix` module. {pull}20820[20820]
- Added experimental `cyberark` module. {pull}20820[20820]
- Added experimental `proofpoint` module. {pull}20820[20820]
- Added experimental `snort` module. {pull}20820[20820]
- Added experimental `symantec` module. {pull}20820[20820]
- Added experimental dataset `barracuda/spamfirewall`. {pull}20820[20820]
- Added experimental dataset `cisco/meraki`. {pull}20820[20820]
- Added experimental dataset `f5/bigipafm`. {pull}20820[20820]
- Added experimental dataset `fortinet/fortimail`. {pull}20820[20820]
- Added experimental dataset `fortinet/fortimanager`. {pull}20820[20820]
- Added experimental dataset `juniper/netscreen`. {pull}20820[20820]
- Added experimental dataset `sophos/utm`. {pull}20820[20820]
- Add Cloud Foundry tags in related events. {pull}21177[21177]
- Cloud Foundry metadata is cached to disk. {pull}20775[20775]
- Add option to select the type of index template to load: legacy, component, index. {pull}21212[21212]
- Add istiod metricset. {pull}21519[21519]
- Release `add_cloudfoundry_metadata` as GA. {pull}21525[21525]
- Add support for OpenStack SSL metadata APIs in `add_cloud_metadata`. {pull}21590[21590]
- Add cloud.account.id for GCP into add_cloud_metadata processor. {pull}21776[21776]
- Add proxy metricset for istio module. {pull}21751[21751]
- Add kubernetes.node.hostname metadata of Kubernetes node. {pull}22189[22189]
- Enable always add_resource_metadata for Pods and Services of kubernetes autodiscovery. {pull}22189[22189]
- Add add_resource_metadata option setting (always enabled) for add_kubernetes_metadata setting. {pull}22189[22189]
- Added Kafka version 2.2 to the list of supported versions. {pull}22328[22328]
- Add support for ephemeral containers in kubernetes autodiscover and `add_kubernetes_metadata`. {pull}22389[22389] {pull}22439[22439]
- Added support for wildcard fields and keyword fallback in beats setup commands. {pull}22521[22521]
- Fix polling node when it is not ready and monitor by hostname {pull}22666[22666]

*Auditbeat*

- Reference kubernetes manifests include configuration for auditd and enrichment with kubernetes metadata. {pull}17431[17431]
- Reference kubernetes manifests mount data directory from the host, so data persist between executions in the same node. {pull}17429[17429]
- Log to stderr when running using reference kubernetes manifests. {pull}17443[174443]
- Fix syscall kprobe arguments for 32-bit systems in socket module. {pull}17500[17500]
- Add ECS categorization info for auditd module {pull}18596[18596]
- Add several improvements for auditd module for improved ECS field mapping {pull}22647[22647]

*Filebeat*


- `container` and `docker` inputs now support reading of labels and env vars written by docker JSON file logging driver. {issue}8358[8358]
- Add `index` option to all inputs to directly set a per-input index value. {pull}14010[14010]
- Add ECS tls fields to zeek:smtp,rdp,ssl and aws:s3access,elb {issue}15757[15757] {pull}15935[15936]
- Add ingress nginx controller fileset {pull}16197[16197]
- move create-[module,fileset,fields] to mage and enable in x-pack/filebeat {pull}15836[15836]
- Work on e2e ACK's for the azure-eventhub input {issue}15671[15671] {pull}16215[16215]
- Add a TLS test and more debug output to httpjson input {pull}16315[16315]
- Add an SSL config example in config.yml for filebeat MISP module. {pull}16320[16320]
- Improve ECS categorization, container & process field mappings in auditd module. {issue}16153[16153] {pull}16280[16280]
- Add cloudwatch fileset and ec2 fileset in aws module. {issue}13716[13716] {pull}16579[16579]
- Improve the decode_cef processor by reducing the number of memory allocations. {pull}16587[16587]
- Add custom string mapping to CEF module to support Forcepoint NGFW {issue}14663[14663] {pull}15910[15910]
- Add ECS related fields to CEF module {issue}16157[16157] {pull}16338[16338]
- Improve ECS categorization, host field mappings in elasticsearch module. {issue}16160[16160] {pull}16469[16469]
- Add pattern for Cisco ASA / FTD Message 734001 {issue}16212[16212] {pull}16612[16612]
- Added new module `o365` for ingesting Office 365 management activity API events. {issue}16196[16196] {pull}16386[16386]
- Add Filebeat Okta module. {pull}16362[16362]
- Add source field in k8s events {pull}17209[17209]
- Improve AWS cloudtrail field mappings {issue}16086[16086] {issue}16110[16110] {pull}17155[17155]
- Added new module `crowdstrike` for ingesting Crowdstrike Falcon streaming API endpoint event data. {pull}16988[16988]
- Move azure-eventhub input to GA. {issue}15671[15671] {pull}17313[17313]
- Added documentation for running Filebeat in Cloud Foundry. {pull}17275[17275]
- Added access_key_id, secret_access_key and session_token into aws module config. {pull}17456[17456]
- Release Google Cloud module as GA. {pull}17511[17511]
- Update filebeat httpjson input to support pagination via Header and Okta module. {pull}16354[16354]
- Added new Checkpoint Syslog filebeat module. {pull}17682[17682]
- Added Unix stream socket support as an input source and a syslog input source. {pull}17492[17492]
- Added new Fortigate Syslog filebeat module. {pull}17890[17890]
- Added an input option `publisher_pipeline.disable_host` to disable `host.name`
from being added to events by default. {pull}18159[18159]
- Change the `json.*` input settings implementation to merge parsed json objects with existing objects in the event instead of fully replacing them. {pull}17958[17958]
- Added http_endpoint input{pull}18298[18298]
- Add support for array parsing in azure-eventhub input. {pull}18585[18585]
- Added `observer.vendor`, `observer.product`, and `observer.type` to PANW module events. {pull}18223[18223]
- Improve ECS categorization field mappings in coredns module. {issue}16159[16159] {pull}18424[18424]
- Improve ECS categorization field mappings in envoyproxy module. {issue}16161[16161] {pull}18395[18395]
- Improve ECS categorization field mappings in cisco module. {issue}16028[16028] {pull}18537[18537]
- Add geoip AS lookup & improve ECS categorization in aws cloudtrail fileset. {issue}18644[18644] {pull}18958[18958]
- Improved performance of PANW sample dashboards. {issue}19031[19031] {pull}19032[19032]
- Add support for v1 consumer API in Cloud Foundry input, use it by default. {pull}19125[19125]
- Add new mode to multiline reader to aggregate constant number of lines {pull}18352[18352]
- Changed the panw module to pass through (rather than drop) message types other than threat and traffic. {issue}16815[16815] {pull}19375[19375]
- Improve ECS categorization field mappings in traefik module. {issue}16183[16183] {pull}19379[19379]
- Improve ECS categorization field mappings in azure module. {issue}16155[16155] {pull}19376[19376]
- Add text & flattened versions of fields with unknown subfields in aws cloudtrail fileset. {issue}18866[18866] {pull}19121[19121]
- Added Microsoft Defender ATP Module. {issue}17997[17997] {pull}19197[19197]
- Add experimental dataset tomcat/log for Apache TomCat logs {pull}19713[19713]
- Add experimental dataset netscout/sightline for Netscout Arbor Sightline logs {pull}19713[19713]
- Add experimental dataset barracuda/waf for Barracuda Web Application Firewall logs {pull}19713[19713]
- Add experimental dataset f5/bigipapm for F5 Big-IP Access Policy Manager logs {pull}19713[19713]
- Add experimental dataset bluecoat/director for Bluecoat Director logs {pull}19713[19713]
- Add experimental dataset cisco/nexus for Cisco Nexus logs {pull}19713[19713]
- Add experimental dataset citrix/virtualapps for Citrix Virtual Apps logs {pull}19713[19713]
- Add experimental dataset cylance/protect for Cylance Protect logs {pull}19713[19713]
- Add experimental dataset fortinet/clientendpoint for Fortinet FortiClient Endpoint Protection logs {pull}19713[19713]
- Add experimental dataset imperva/securesphere for Imperva Secure Sphere logs {pull}19713[19713]
- Add experimental dataset infoblox/nios for Infoblox Network Identity Operating System logs {pull}19713[19713]
- Add experimental dataset juniper/junos for Juniper Junos OS logs {pull}19713[19713]
- Add experimental dataset kaspersky/av for Kaspersky Anti-Virus logs {pull}19713[19713]
- Add experimental dataset microsoft/dhcp for Microsoft DHCP Server logs {pull}19713[19713]
- Add experimental dataset tenable/nessus_security for Tenable Nessus Security Scanner logs {pull}19713[19713]
- Add experimental dataset rapid7/nexpose for Rapid7 Nexpose logs {pull}19713[19713]
- Add experimental dataset radware/defensepro for Radware DefensePro logs {pull}19713[19713]
- Add experimental dataset sonicwall/firewall for Sonicwall Firewalls logs {pull}19713[19713]
- Add experimental dataset squid/log for Squid Proxy Server logs {pull}19713[19713]
- Add experimental dataset zscaler/zia for Zscaler Internet Access logs {pull}19713[19713]
- Add support for reading auditd logs that are prefixed with `node=`. {pull}19659[19659]
- Add event.ingested for CrowdStrike module {pull}20138[20138]
- Add support for additional fields and FirewallMatchEvent type events in CrowdStrike module {pull}20138[20138]
- Add event.ingested to all Filebeat modules. {pull}20386[20386]
- Add event.ingested for Suricata module {pull}20220[20220]
- Add support for custom header and headersecret for filebeat http_endpoint input {pull}20435[20435]
- Convert httpjson to v2 input {pull}20226[20226]
- Add event.ingested to all Filebeat modules. {pull}20386[20386]
- Return error when log harvester tries to open a named pipe. {issue}18682[18682] {pull}20450[20450]
- Avoid goroutine leaks in Filebeat readers. {issue}19193[19193] {pull}20455[20455]
- Improve Zeek x509 module with `x509` ECS mappings {pull}20867[20867]
- Improve Zeek SSL module with `x509` ECS mappings {pull}20927[20927]
- Added new properties field support for event.outcome in azure module {pull}20998[20998]
- Improve Zeek Kerberos module with `x509` ECS mappings {pull}20958[20958]
- Improve Fortinet firewall module with `x509` ECS mappings {pull}20983[20983]
- Improve Santa module with `x509` ECS mappings {pull}20976[20976]
- Improve Suricata Eve module with `x509` ECS mappings {pull}20973[20973]
- Added new module for Zoom webhooks {pull}20414[20414]
- Add type and sub_type to panw panos fileset {pull}20912[20912]
- Always attempt community_id processor on zeek module {pull}21155[21155]
- Add related.hosts ecs field to all modules {pull}21160[21160]
- Keep cursor state between httpjson input restarts {pull}20751[20751]
- Convert aws s3 to v2 input {pull}20005[20005]
- Add support for additional fields from V2 ALB logs. {pull}21540[21540]
- Release Cloud Foundry input as GA. {pull}21525[21525]
- New Cisco Umbrella dataset {pull}21504[21504]
- New juniper.srx dataset for Juniper SRX logs. {pull}20017[20017]
- Adding support for Microsoft 365 Defender (Microsoft Threat Protection) {pull}21446[21446]
- Adding support for FIPS in s3 input {pull}21446[21446]
- Adding support for Oracle Database Audit Logs {pull}21991[21991]
- Add max_number_of_messages config into s3 input. {pull}21993[21993]
- Update Okta documentation for new stateful restarts. {pull}22091[22091]
- Add SSL option to checkpoint module {pull}19560[19560]
- Rename googlecloud module to gcp module. {pull}22214[22214]
- Rename awscloudwatch input to aws-cloudwatch. {pull}22228[22228]
- Rename google-pubsub input to gcp-pubsub. {pull}22213[22213]
- Copy tag names from MISP data into events. {pull}21664[21664]
- Added DNS response IP addresses to `related.ip` in Suricata module. {pull}22291[22291]
- Added TLS JA3 fingerprint, certificate not_before/not_after, certificate SHA1 hash, and certificate subject fields to Zeek SSL dataset. {pull}21696[21696]
- Add platform logs in the azure filebeat module. {pull}22371[22371]
- Added `event.ingested` field to data from the Netflow module. {pull}22412[22412]
- Improve panw ECS url fields mapping. {pull}22481[22481]
- Improve Nats filebeat dashboard. {pull}22726[22726]
- Add support for UNIX datagram sockets in `unix` input. {issues}18632[18632] {pull}22699[22699]

*Heartbeat*


*Heartbeat*

*Journalbeat*

- Added an `id` config option to inputs to allow running multiple inputs on the
same journal. {pull}18467[18467]

*Metricbeat*

- Move the windows pdh implementation from perfmon to a shared location in order for future modules/metricsets to make use of. {pull}15503[15503]
- Add DynamoDB AWS Metricbeat light module {pull}15097[15097]
- Add IBM MQ light-weight Metricbeat module {pull}15301[15301]
- Add mixer metricset for Istio Metricbeat module {pull}15696[15696]
- Add mesh metricset for Istio Metricbeat module{pull}15535[15535]
- Add pilot metricset for Istio Metricbeat module {pull}15761[15761]
- Add galley metricset for Istio Metricbeat module {pull}15857[15857]
- Add `key/value` mode for SQL module. {issue}15770[15770] {pull]15845[15845]
- Add support for Unix socket in Memcached metricbeat module. {issue}13685[13685] {pull}15822[15822]
- Add `up` metric to prometheus metrics collected from host {pull}15948[15948]
- Add citadel metricset for Istio Metricbeat module {pull}15990[15990]
- Add collecting AuroraDB metrics in rds metricset. {issue}14142[14142] {pull}16004[16004]
- Add database_account azure metricset. {issue}15758[15758]
- Add Load Balancing metricset to GCP {pull}15559[15559]
- Add OpenMetrics Metricbeat module {pull}16596[16596]
- Add system/users metricset as beta {pull}16569[16569]
- Add additional cgroup fields to docker/diskio{pull}16638[16638]
- Add Prometheus remote write endpoint {pull}16609[16609]
- Add support for CouchDB v2 {issue}16352[16352] {pull}16455[16455]
- Release Zookeeper/connection module as GA. {issue}14281[14281] {pull}17043[17043]
- Add dashboard for pubsub metricset in googlecloud module. {pull}17161[17161]
- Replace vpc metricset into vpn, transitgateway and natgateway metricsets. {pull}16892[16892]
- Use Elasticsearch histogram type to store Prometheus histograms {pull}17061[17061]
- Allow to rate Prometheus counters when scraping them {pull}17061[17061]
- Release Oracle module as GA. {issue}14279[14279] {pull}16833[16833]
- Add Storage metricsets to GCP module {pull}15598[15598]
- Release vsphere module as GA. {issue}15798[15798] {pull}17119[17119]
- Add PubSub metricset to Google Cloud Platform module {pull}15536[15536]
- Add final tests and move label to GA for the azure module in metricbeat. {pull}17319[17319]
- Added documentation for running Metricbeat in Cloud Foundry. {pull}17275[17275]
- Reference kubernetes manifests mount data directory from the host when running metricbeat as daemonset, so data persist between executions in the same node. {pull}17429[17429]
- Stack Monitoring modules now auto-configure required metricsets when `xpack.enabled: true` is set. {issue}16471[[16471] {pull}17609[17609]
- Add aggregation aligner as a config parameter for googlecloud stackdriver metricset. {issue}17141[[17141] {pull}17719[17719]
- Stack Monitoring modules now auto-configure required metricsets when `xpack.enabled: true` is set. {issue}16471[[16471] {pull}17609[17609]
- Collect new `bulk` indexing metrics from Elasticsearch when `xpack.enabled:true` is set. {issue} {pull}17992[17992]
- Remove requirement to connect as sysdba in Oracle module {issue}15846[15846] {pull}18182[18182]
- Update MSSQL module to fix some SSPI authentication and add brackets to USE statements {pull}17862[17862]]
- Add client address to events from http server module {pull}18336[18336]
- Add memory metrics into compute googlecloud. {pull}18802[18802]
- Add Tomcat overview dashboard {pull}14026[14026]
- Add support for v1 consumer API in Cloud Foundry module, use it by default. {pull}19268[19268]
- The `elasticsearch/index` metricset now collects metrics for hidden indices as well. {issue}18639[18639] {pull}18703[18703]
- Adds support for app insights metrics in the azure module. {issue}18570[18570] {pull}18940[18940]
- Added cache and connection_errors metrics to status metricset of MySQL module {issue}16955[16955] {pull}19844[19844]
- Update MySQL dashboard with connection errors and cache metrics {pull}19913[19913] {issue}16955[16955]
- Add cloud.instance.name into aws ec2 metricset. {pull}20077[20077]
- Add host inventory metrics into aws ec2 metricset. {pull}20171[20171]
- Add `scope` setting for elasticsearch module, allowing it to monitor an Elasticsearch cluster behind a load-balancing proxy. {issue}18539[18539] {pull}18547[18547]
- Add state_daemonset metricset for Kubernetes Metricbeat module {pull}20649[20649]
- Add host inventory metrics to googlecloud compute metricset. {pull}20391[20391]
- Add host inventory metrics to azure compute_vm metricset. {pull}20641[20641]
- Add host inventory metrics to system module. {pull}20415[20415]
- Add billing data collection from Cost Explorer into aws billing metricset. {pull}20527[20527] {issue}20103[20103]
- Migrate `compute_vm` metricset to a light one, map `cloud.instance.id` field. {pull}20889[20889]
- Request prometheus endpoints to be gzipped by default {pull}20766[20766]
- Add latency config parameter into aws module. {pull}20875[20875]
- Add billing metricset into googlecloud module. {pull}20812[20812] {issue}20738[20738]
- Release all kubernetes `state` metricsets as GA {pull}20901[20901]
- Move `compute_vm_scaleset` to light metricset. {pull}21038[21038] {issue}20985[20985]
- Sanitize `event.host`. {pull}21022[21022]
- Add support for different Azure Cloud environments in the metricbeat azure module. {pull}21044[21044] {issue}20988[20988]
- Add overview and platform health dashboards to Cloud Foundry module. {pull}21124[21124]
- Release lambda metricset in aws module as GA. {issue}21251[21251] {pull}21255[21255]
- Add dashboard for pubsub metricset in googlecloud module. {pull}21326[21326] {issue}17137[17137]
- Move Prometheus query & remote_write to GA. {pull}21507[21507]
- Map cloud data filed `cloud.account.id` to azure subscription.  {pull}21483[21483] {issue}21381[21381]
- Expand unsupported option from namespace to metrics in the azure module. {pull}21486[21486]
- Move s3_daily_storage and s3_request metricsets to use cloudwatch input. {pull}21703[21703]
- Duplicate system.process.cmdline field with process.command_line ECS field name. {pull}22325[22325]
- Add awsfargate module task_stats metricset to monitor AWS ECS Fargate. {pull}22034[22034]
- Add connection and route metricsets for nats metricbeat module to collect metrics per connection/route. {pull}22445[22445]
- Add unit file states to system/service {pull}22557[22557]
- `kibana` module: `stats` metricset no-longer collects usage-related data. {pull}22732[22732]
- Add more TCP states to Metricbeat system socket_summary. {pull}14347[14347]
- Add io.ops in fields exported by system.diskio. {pull}22066[22066]
- Adjust the Apache status fields in the fleet mode. {pull}22821[22821]

*Packetbeat*

`host` metadata fields when processing network data from network tap or mirror
port. {pull}19209[19209]
- Add support for overriding the published index on a per-protocol/flow basis. {pull}22134[22134]
- Change build process for x-pack distribution {pull}21979[21979]
- Tuned the internal queue size to reduce the chances of events being dropped. {pull}22650[22650]


*Functionbeat*

- Add monitoring info about triggered functions. {pull}14876[14876]
- Add Google Cloud Platform support. {pull}13598[13598]
- Add basic ECS categorization and `cloud` fields. {pull}19174[19174]
- Add support for parallelization factor for kinesis. {pull}20727[20727]

*Winlogbeat*

- Set process.command_line and process.parent.command_line from Sysmon Event ID 1. {pull}17327[17327]
- Add support for event IDs 4673,4674,4697,4698,4699,4700,4701,4702,4768,4769,4770,4771,4776,4778,4779,4964 to the Security module {pull}17517[17517]
- Add registry and code signature information and ECS categorization fields for sysmon module {pull}18058[18058]
- Add file.pe and process.pe fields to ProcessCreate & LoadImage events in Sysmon module. {issue}17335[17335] {pull}22217[22217]

*Elastic Log Driver*

- Add support for `docker logs` command {pull}19531[19531]
- Add new winlogbeat security dashboard {pull}18775[18775]

==== Deprecated

*Affecting all Beats*

*Filebeat*


*Heartbeat*

*Journalbeat*

*Metricbeat*


*Packetbeat*

*Winlogbeat*

*Functionbeat*

==== Known Issue

*Journalbeat*


<|MERGE_RESOLUTION|>--- conflicted
+++ resolved
@@ -171,11 +171,8 @@
 - auditd: Fix an error condition causing a lot of `audit_send_reply` kernel threads being created. {pull}22673[22673]
 - system/socket: Fixed start failure when run under config reloader. {issue}20851[20851] {pull}21693[21693]
 - file_integrity: stop monitoring excluded paths {issue}21278[21278] {pull}21282[21282]
-<<<<<<< HEAD
+- system/socket: Fixed startup error with some 5.x kernels. {issue}18755[18755] {pull}22787[22787]
 - system/socket: Having some CPUs unavailable to Auditbeat could cause startup errors or event loss. {pull}22827[22827]
-=======
-- system/socket: Fixed startup error with some 5.x kernels. {issue}18755[18755] {pull}22787[22787]
->>>>>>> 654b3b97
 
 *Filebeat*
 
