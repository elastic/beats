// Use these for links to issue and pulls. Note issues and pulls redirect one to
// each other on Github, so don't worry too much on using the right prefix.
:issue: https://github.com/elastic/beats/issues/
:pull: https://github.com/elastic/beats/pull/

=== Beats version HEAD
https://github.com/elastic/beats/compare/v7.0.0-alpha2...master[Check the HEAD diff]

==== Breaking changes

*Affecting all Beats*

- Update to Golang 1.12.1. {pull}11330[11330]
- Disable Alibaba Cloud and Tencent Cloud metadata providers by default. {pull}13812[12812]
- Allow Metricbeat's beat module to read monitoring information over a named pipe or unix domain socket. {pull}14558[14558]
- Remove version information from default ILM policy for improved upgrade experience on custom policies. {pull}14745[14745]
- Running `setup` cmd respects `setup.ilm.overwrite` setting for improved support of custom policies. {pull}14741[14741]
- Libbeat: Do not overwrite agent.*, ecs.version, and host.name. {pull}14407[14407]
- Libbeat: Cleanup the x-pack licenser code to use the new license endpoint and the new format. {pull}15091[15091]
- Users can now specify `monitoring.cloud.*` to override `monitoring.elasticsearch.*` settings. {issue}14399[14399] {pull}15254[15254]

*Auditbeat*


*Filebeat*

- Fix parsing of Elasticsearch node name by `elasticsearch/slowlog` fileset. {pull}14547[14547]
- CEF extensions are now mapped to the data types defined in the CEF guide. {pull}14342[14342]

*Heartbeat*


*Journalbeat*

- Remove broken dashboard. {pull}15288[15288]

*Metricbeat*

- kubernetes.container.cpu.limit.cores and kubernetes.container.cpu.requests.cores are now floats. {issue}11975[11975]
- Update cloudwatch metricset mapping for both metrics and dimensions. {pull}15245[15245]

*Packetbeat*


*Winlogbeat*

*Functionbeat*


==== Bugfixes

*Affecting all Beats*

- Fix a race condition with the Kafka pipeline client, it is possible that `Close()` get called before `Connect()` . {issue}11945[11945]
- Allow users to configure only `cluster_uuid` setting under `monitoring` namespace. {pull}14338[14338]
- Fix spooling to disk blocking infinitely if the lock file can not be acquired. {pull}15338[15338]
- Fix `metricbeat test output` with an ipv6 ES host in the output.hosts. {pull}15368[15368]

*Auditbeat*


*Filebeat*

- cisco/asa fileset: Fix parsing of 302021 message code. {pull}14519[14519]
- Fix filebeat azure dashboards, event category should be `Alert`. {pull}14668[14668]
- Fix a problem in Filebeat input httpjson where interval is not used as time.Duration. {pull}14728[14728]
- Fix SSL config in input.yml for Filebeat httpjson input in the MISP module. {pull}14767[14767]
- Check content-type when creating new reader in s3 input. {pull}15252[15252] {issue}15225[15225]
- Fix session reset detection and a crash in Netflow input. {pull}14904[14904]

*Heartbeat*

- Fix recording of SSL cert metadata for Expired/Unvalidated x509 certs. {pull}13687[13687]

*Journalbeat*


*Metricbeat*

- Fix checking tagsFilter using length in cloudwatch metricset. {pull}14525[14525]
- Fixed bug with `elasticsearch/cluster_stats` metricset not recording license expiration date correctly. {issue}14541[14541] {pull}14591[14591]
- Log bulk failures from bulk API requests to monitoring cluster. {issue}14303[14303] {pull}14356[14356]
- Fix regular expression to detect instance name in perfmon metricset. {issue}14273[14273] {pull}14666[14666]
- Fixed bug with `elasticsearch/cluster_stats` metricset not recording license ID in the correct field. {pull}14592[14592]
- Fix `docker.container.size` fields values {issue}14979[14979] {pull}15224[15224]
- Make `kibana` module more resilient to Kibana unavailability. {issue}15258[15258] {pull}15270[15270]
- Fix panic exception with some unicode strings in perfmon metricset. {issue}15264[15264]
- Make `logstash` module more resilient to Logstash unavailability. {issue}15276[15276] {pull}15306[15306]
- Add username/password in Metricbeat autodiscover hints {pull}15349[15349]

*Packetbeat*


*Winlogbeat*


*Functionbeat*


==== Added

*Affecting all Beats*

- Add a friendly log message when a request to docker has exceeded the deadline. {pull}15336[15336]
- Decouple Debug logging from fail_on_error logic for rename, copy, truncate processors {pull}12451[12451]
- Allow a beat to ship monitoring data directly to an Elasticsearch monitoring cluster. {pull}9260[9260]
- Updated go-seccomp-bpf library to v1.1.0 which updates syscall lists for Linux v5.0. {pull}11394[11394]
- add_host_metadata is no GA. {pull}13148[13148]
- Add `providers` setting to `add_cloud_metadata` processor. {pull}13812[13812]
- GA the `script` processor. {pull}14325[14325]
- Add `fingerprint` processor. {issue}11173[11173] {pull}14205[14205]
- Add support for API keys in Elasticsearch outputs. {pull}14324[14324]
- Ensure that init containers are no longer tailed after they stop {pull}14394[14394]
- Add consumer_lag in Kafka consumergroup metricset {pull}14822[14822]
- Make use of consumer_lag in Kafka dashboard {pull}14863[14863]
- Refactor kubernetes autodiscover to enable different resource based discovery {pull}14738[14738]
- Add `add_id` processor. {pull}14524[14524]
- Enable TLS 1.3 in all beats. {pull}12973[12973]
- Spooling to disk creates a lockfile on each platform. {pull}15338[15338]

*Auditbeat*


*Filebeat*

- `container` and `docker` inputs now support reading of labels and env vars written by docker JSON file logging driver. {issue}8358[8358]
- Add `index` option to all inputs to directly set a per-input index value. {pull}14010[14010]
- Add new fileset googlecloud/audit for ingesting Google Cloud Audit logs. {pull}15200[15200]
- Add dashboards to the CEF module (ported from the Logstash ArcSight module). {pull}14342[14342]
- Add expand_event_list_from_field support in s3 input for reading json format AWS logs. {issue}15357[15357] {pull}15370[15370]
- Add azure-eventhub input which will use the azure eventhub go sdk. {issue}14092[14092] {pull}14882[14882]
- Expose more metrics of harvesters (e.g. `read_offset`, `start_time`). {pull}13395[13395]
<<<<<<< HEAD
- Include log.source.address for unparseable syslog messages. {issue}13268[13268] {pull}15453[15453]
- Release aws elb fileset as GA. {pull}15426[15426] {issue}15380[15380]
=======
- Integrate the azure-eventhub with filebeat azure module (replace the kafka input). {pull}15480[15480]
>>>>>>> 90afa71c
- Release aws s3access fileset to GA. {pull}15431[15431] {issue}15430[15430]

*Heartbeat*


*Journalbeat*

*Metricbeat*

- Add cost warnings for the azure module. {pull}15356[15356]

*Packetbeat*


*Functionbeat*

- Add monitoring info about triggered functions. {pull}14876[14876]

*Winlogbeat*


==== Deprecated

*Affecting all Beats*

*Filebeat*


*Heartbeat*

*Journalbeat*

*Metricbeat*


*Packetbeat*

*Winlogbeat*

*Functionbeat*

==== Known Issue

*Journalbeat*<|MERGE_RESOLUTION|>--- conflicted
+++ resolved
@@ -130,12 +130,9 @@
 - Add expand_event_list_from_field support in s3 input for reading json format AWS logs. {issue}15357[15357] {pull}15370[15370]
 - Add azure-eventhub input which will use the azure eventhub go sdk. {issue}14092[14092] {pull}14882[14882]
 - Expose more metrics of harvesters (e.g. `read_offset`, `start_time`). {pull}13395[13395]
-<<<<<<< HEAD
 - Include log.source.address for unparseable syslog messages. {issue}13268[13268] {pull}15453[15453]
 - Release aws elb fileset as GA. {pull}15426[15426] {issue}15380[15380]
-=======
 - Integrate the azure-eventhub with filebeat azure module (replace the kafka input). {pull}15480[15480]
->>>>>>> 90afa71c
 - Release aws s3access fileset to GA. {pull}15431[15431] {issue}15430[15430]
 
 *Heartbeat*
