--- conflicted
+++ resolved
@@ -78,11 +78,8 @@
 - Adjust Redis.info metricset fields to ECS. {pull}10319[10319]
 - Change type of field docker.container.ip_addresses to `ip` instead of `keyword. {pull}10364[10364]
 - Rename http.request.body field to http.request.body.content. {pull}10315[10315]
-<<<<<<< HEAD
 - Adjust php_fpm.process metricset fields to ECS. {pull}10366[10366]
-=======
 - Adjust mongodb.status metricset to to ECS. {pull}10368[10368]
->>>>>>> e9fe7ed1
 
 *Packetbeat*
 
