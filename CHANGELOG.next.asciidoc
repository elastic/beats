--- conflicted
+++ resolved
@@ -323,15 +323,12 @@
 - Change ownership of files in docker images so they can be used in secured environments. {pull}12905[12905]
 - Upgrade k8s.io/client-go and k8s keystore tests. {pull}18817[18817]
 - Add support for multiple sets of hints on autodiscover {pull}18883[18883]
-<<<<<<< HEAD
 - Add config option `rotate_on_startup` to file output {issue}19150[19150] {pull}19347[19347]
-=======
 - Add a configurable delay between retries when an app metadata cannot be retrieved by `add_cloudfoundry_metadata`. {pull}19181[19181]
 - Add the `ignore_failure` configuration option to the dissect processor. {pull}19464[19464]
 - Add the `overwrite_keys` configuration option to the dissect processor. {pull}19464[19464]
 - Add support to trim captured values in the dissect processor. {pull}19464[19464]
 - Added the `max_cached_sessions` option to the script processor. {pull}19562[19562]
->>>>>>> 88ea437b
 
 *Auditbeat*
 
