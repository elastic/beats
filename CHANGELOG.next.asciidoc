--- conflicted
+++ resolved
@@ -48,7 +48,6 @@
 
 - Fix a race condition with the Kafka pipeline client, it is possible that `Close()` get called before `Connect()` . {issue}11945[11945]
 - Allow users to configure only `cluster_uuid` setting under `monitoring` namespace. {pull}14338[14338]
-<<<<<<< HEAD
 - Fix spooling to disk blocking infinitely if the lock file can not be acquired. {pull}15338[15338]
 - Update replicaset group to apps/v1 {pull}15854[15802]
 - Fix `metricbeat test output` with an ipv6 ES host in the output.hosts. {pull}15368[15368]
@@ -77,8 +76,6 @@
 - Fix concurrency issues in convert processor when used in the global context. {pull}17032[17032]
 - Fix bug with `monitoring.cluster_uuid` setting not always being exposed via GET /state Beats API. {issue}16732[16732] {pull}17420[17420]
 - Fix building on FreeBSD by removing build flags from `add_cloudfoundry_metadata` processor. {pull}17486[17486]
-=======
->>>>>>> fc1f1328
 
 *Auditbeat*
 
