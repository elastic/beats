--- conflicted
+++ resolved
@@ -239,11 +239,8 @@
 - Add `overwrite` and `check_exists` settings to ILM support. {pull}10347[10347]
 - Generate Kibana index pattern on demand instead of using a local file. {pull}10478[10478]
 - Calls to Elasticsearch X-Pack APIs made by Beats won't cause deprecation logs in Elasticsearch logs. {9656}9656[9656]
-<<<<<<< HEAD
 - Add `network` condition to processors for matching IP addresses against CIDRs. {pull}10743[10743]
-=======
 - Add if/then/else support to processors. {pull}10744[10744]
->>>>>>> bb9a883e
 
 *Auditbeat*
 
