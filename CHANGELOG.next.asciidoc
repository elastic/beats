// Use these for links to issue and pulls. Note issues and pulls redirect one to
// each other on Github, so don't worry too much on using the right prefix.
:issue: https://github.com/elastic/beats/issues/
:pull: https://github.com/elastic/beats/pull/

=== Beats version HEAD
https://github.com/elastic/beats/compare/v7.0.0-alpha2...master[Check the HEAD diff]

==== Breaking changes

*Affecting all Beats*

- Update to Golang 1.12.1. {pull}11330[11330]
- Disable Alibaba Cloud and Tencent Cloud metadata providers by default. {pull}13812[12812]

*Auditbeat*


*Filebeat*


*Heartbeat*


*Journalbeat*


*Metricbeat*

- kubernetes.container.cpu.limit.cores and kubernetes.container.cpu.requests.cores are now floats. {issue}11975[11975]

*Packetbeat*


*Winlogbeat*

*Functionbeat*


==== Bugfixes

*Affecting all Beats*

- Fix a race condition with the Kafka pipeline client, it is possible that `Close()` get called before `Connect()` . {issue}11945[11945]

*Auditbeat*


*Filebeat*


*Heartbeat*


*Journalbeat*


*Metricbeat*


*Packetbeat*


*Winlogbeat*


*Functionbeat*


==== Added

*Affecting all Beats*

- Decouple Debug logging from fail_on_error logic for rename, copy, truncate processors {pull}12451[12451]
- Allow a beat to ship monitoring data directly to an Elasticsearch monitoring cluster. {pull}9260[9260]
- Updated go-seccomp-bpf library to v1.1.0 which updates syscall lists for Linux v5.0. {pull}11394[11394]
- add_host_metadata is no GA. {pull}13148[13148]
- Add `providers` setting to `add_cloud_metadata` processor. {pull}13812[13812]

*Auditbeat*


*Filebeat*

- `container` and `docker` inputs now support reading of labels and env vars written by docker JSON file logging driver. {issue}8358[8358]
<<<<<<< HEAD
- Add `index` option to all inputs to directly set a per-input index value. {pull}14010[14010]
- Add new fileset googlecloud/audit for ingesting Google Cloud Audit logs. {pull}15200[15200]
- Add dashboards to the CEF module (ported from the Logstash ArcSight module). {pull}14342[14342]
- Add expand_event_list_from_field support in s3 input for reading json format AWS logs. {issue}15357[15357] {pull}15370[15370]
- Add azure-eventhub input which will use the azure eventhub go sdk. {issue}14092[14092] {pull}14882[14882]
- Expose more metrics of harvesters (e.g. `read_offset`, `start_time`). {pull}13395[13395]
- Include log.source.address for unparseable syslog messages. {issue}13268[13268] {pull}15453[15453]
- Release aws elb fileset as GA. {pull}15426[15426] {issue}15380[15380]
- Integrate the azure-eventhub with filebeat azure module (replace the kafka input). {pull}15480[15480]
- Release aws s3access fileset to GA. {pull}15431[15431] {issue}15430[15430]
- Add cloudtrail fileset to AWS module. {issue}14657[14657] {pull}15227[15227]
- New fileset googlecloud/firewall for ingesting Google Cloud Firewall logs. {pull}14553[14553]
=======
>>>>>>> 21ed4e00

*Heartbeat*

- google-pubsub input: ACK pub/sub message when acknowledged by publisher. {issue}13346[13346] {pull}14715[14715]
- Remove Beta label from google-pubsub input. {issue}13346[13346] {pull}14715[14715]

*Journalbeat*

*Metricbeat*


<<<<<<< HEAD
- Expand data for the `system/memory` metricset {pull}15492[15492]
- Add azure `storage` metricset in order to retrieve metric values for storage accounts. {issue}14548[14548] {pull}15342[15342]
- Add cost warnings for the azure module. {pull}15356[15356]
- Release elb module as GA. {pull}15485[15485]
- Add a `system/network_summary` metricset {pull}15196[15196]
- Enable script processor. {pull}14711[14711]
=======
>>>>>>> 21ed4e00

*Packetbeat*


*Functionbeat*


*Winlogbeat*


==== Deprecated

*Affecting all Beats*

*Filebeat*


*Heartbeat*

*Journalbeat*

*Metricbeat*


*Packetbeat*

*Winlogbeat*

*Functionbeat*

==== Known Issue

*Journalbeat*<|MERGE_RESOLUTION|>--- conflicted
+++ resolved
@@ -83,7 +83,6 @@
 *Filebeat*
 
 - `container` and `docker` inputs now support reading of labels and env vars written by docker JSON file logging driver. {issue}8358[8358]
-<<<<<<< HEAD
 - Add `index` option to all inputs to directly set a per-input index value. {pull}14010[14010]
 - Add new fileset googlecloud/audit for ingesting Google Cloud Audit logs. {pull}15200[15200]
 - Add dashboards to the CEF module (ported from the Logstash ArcSight module). {pull}14342[14342]
@@ -96,8 +95,6 @@
 - Release aws s3access fileset to GA. {pull}15431[15431] {issue}15430[15430]
 - Add cloudtrail fileset to AWS module. {issue}14657[14657] {pull}15227[15227]
 - New fileset googlecloud/firewall for ingesting Google Cloud Firewall logs. {pull}14553[14553]
-=======
->>>>>>> 21ed4e00
 
 *Heartbeat*
 
@@ -109,15 +106,12 @@
 *Metricbeat*
 
 
-<<<<<<< HEAD
 - Expand data for the `system/memory` metricset {pull}15492[15492]
 - Add azure `storage` metricset in order to retrieve metric values for storage accounts. {issue}14548[14548] {pull}15342[15342]
 - Add cost warnings for the azure module. {pull}15356[15356]
 - Release elb module as GA. {pull}15485[15485]
 - Add a `system/network_summary` metricset {pull}15196[15196]
 - Enable script processor. {pull}14711[14711]
-=======
->>>>>>> 21ed4e00
 
 *Packetbeat*
 
