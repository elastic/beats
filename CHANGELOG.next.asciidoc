--- conflicted
+++ resolved
@@ -47,11 +47,7 @@
 - elasticsearch: fix duplicate ingest when using a common appender configuration {issue}30428[30428] {pull}30440[30440]
 - Fix ECS version string in threatintel to be consistent with other modules and add event.timezone. {issue}30499[30499] {pull}30570[30570]
 - Add default paths value to MySQL Enterprise module to prevent issues with pipeline installations {pull}30598[30598]
-<<<<<<< HEAD
 - Fix add_kubernetes_metadata matcher: support rotated logs when `resource_type: pod` {pull}30720[30720]
-=======
-- Update documentation for accessing `last_response.url.params` in httpjson input. {pull}30739[30739]
->>>>>>> e8b19b24
 
 *Heartbeat*
 
