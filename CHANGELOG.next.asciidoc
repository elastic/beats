// Use these for links to issue and pulls. Note issues and pulls redirect one to
// each other on Github, so don't worry too much on using the right prefix.
:issue: https://github.com/elastic/beats/issues/
:pull: https://github.com/elastic/beats/pull/

=== Beats version HEAD
https://github.com/elastic/beats/compare/v8.8.1\...main[Check the HEAD diff]

==== Breaking changes

*Affecting all Beats*

- Fix FQDN being lowercased when used as `host.hostname` {issue}39993[39993]
- Beats won't log start up information when running under the Elastic Agent {40390}40390[40390]
- Drop support for Debian 10 and upgrade statically linked glibc from 2.28 to 2.31 {pull}41402[41402]
- Fix metrics not being ingested, due to "Limit of total fields [10000] has been exceeded while adding new fields [...]". The total fields limit has been increased to 12500. No significant performance impact on Elasticsearch is anticipated. {pull}41640[41640]
- Set default kafka version to 2.1.0 in kafka output and filebeat. {pull}41662[41662]
- Replace default Ubuntu-based images with UBI-minimal-based ones {pull}42150[42150]
- Fix templates and docs to use correct `--` version of command line arguments. {issue}42038[42038] {pull}42060[42060]
- removed support for a single `-` to precede multi-letter command line arguments.  Use `--` instead. {issue}42117[42117] {pull}42209[42209]
- The Beats logger and file output rotate files when necessary. The beat now forces a file rotation when unexpectedly writing to a file through a symbolic link.
- Allow faccessat(2) in seccomp. {pull}43322[43322]
- Update user agent used by beats http clients {pull}45251[45251]

*Auditbeat*


*Filebeat*

- Convert netflow input to API v2 and disable event normalisation {pull}37901[37901]
- Removed deprecated Squid from Beats. See <<migrate-from-deprecated-module>> for migration options. {pull}38037[38037]
- Removed deprecated Sonicwall from Beats. Use the https://docs.elastic.co/integrations/sonicwall[SonicWall Firewall] Elastic integration instead. {pull}38037[38037]
- Removed deprecated Radware from Beats. See <<migrate-from-deprecated-module>> for migration options. {pull}38037[38037]
- Removed deprecated Netscout from Beats. See <<migrate-from-deprecated-module>> for migration options. {pull}38037[38037]
- Removed deprecated Juniper Netscreen from Beats. See <<migrate-from-deprecated-module>> for migration options. {pull}38037[38037]
- Removed deprecated Impreva from Beats. See <<migrate-from-deprecated-module>> for migration options. {pull}38037[38037]
- Removed deprecated Cylance from Beats. See <<migrate-from-deprecated-module>> for migration options. {pull}38037[38037]
- Removed deprecated Bluecoat from Beats. See <<migrate-from-deprecated-module>> for migration options. {pull}38037[38037]
- Introduce input/netmetrics and refactor netflow input metrics {pull}38055[38055]
- Update Salesforce module to use new Salesforce input. {pull}37509[37509]
- Tag events that come from a filestream in "take over" mode. {pull}39828[39828]
- Fix high IO and handling of a corrupted registry log file. {pull}35893[35893]
- Enable file ingestion to report detailed status to Elastic Agent {pull}40075[40075]
- Filebeat, when running with Elastic-Agent, reports status for Filestream input. {pull}40121[40121]
- Fix filestream's registry GC: registry entries will never be removed if clean_inactive is set to "-1". {pull}40258[40258]
- Added `ignore_empty_values` flag in `decode_cef` Filebeat processor. {pull}40268[40268]
- Added support for hyphens in extension keys in `decode_cef` Filebeat processor. {pull}40427[40427]
- Journald: removed configuration options `include_matches.or`, `include_matches.and`, `backoff`, `max_backoff`, `cursor_seek_fallback`. {pull}40061[40061]
- Journald: `include_matches.match` now behaves in the same way as matchers in `journalctl`. Users should carefully update their input configuration. {pull}40061[40061]
- Journald: `seek` and `since` behaviour have been simplified, if there is a cursor (state) `seek` and `since` are ignored and the cursor is used. {pull}40061[40061]
- Redis: Added replication role as a field to submitted slowlogs
- Added `container.image.name` to `journald` Filebeat input's Docker-specific translated fields. {pull}40450[40450]
- Change log.file.path field in awscloudwatch input to nested object. {pull}41099[41099]
- Remove deprecated awscloudwatch field from Filebeat. {pull}41089[41089]
- The performance of ingesting SQS data with the S3 input has improved by up to 60x for queues with many small events. `max_number_of_messages` config for SQS mode is now ignored, as the new design no longer needs a manual cap on messages. Instead, use `number_of_workers` to scale ingestion rate in both S3 and SQS modes. The increased efficiency may increase network bandwidth consumption, which can be throttled by lowering `number_of_workers`. It may also increase number of events stored in memory, which can be throttled by lowering the configured size of the internal queue. {pull}40699[40699]
- Fixes filestream logging the error "filestream input with ID 'ID' already exists, this will lead to data duplication[...]" on Kubernetes when using autodiscover. {pull}41585[41585]
- Add kafka compression support for ZSTD.
- Filebeat fails to start if there is any input with a duplicated ID. It logs the duplicated IDs and the offending inputs configurations. {pull}41731[41731]
- Filestream inputs with duplicated IDs will fail to start. An error is logged showing the ID and the full input configuration. {issue}41938[41938] {pull}41954[41954]
- Filestream inputs can define `allow_deprecated_id_duplication: true` to run keep the previous behaviour of running inputs with duplicated IDs. {issue}41938[41938] {pull}41954[41954]
- The Filestream input only starts to ingest a file when it is >= 1024 bytes in size. This happens because the fingerprint` is the default file identity now. To restore the previous behaviour, set `file_identity.native: ~` and `prospector.scanner.fingerprint.enabled: false` {issue}40197[40197] {pull}41762[41762]
- Filebeat fails to start when its configuration contains usage of the deprecated `log` or `container` inputs. However, they can still be using while setting `allow_deprecated_use: true` in their configuration {pull}42295[42295]
- The fields produced by the Journald input are updated to better match ECS. Renamed fields:
Dropped fields: `syslog.priority` and `syslog.facility` while keeping their duplicated equivalent:
`log.syslog.priority`,`log.syslog.facility.code`. Renamed fields: `syslog.identifier` -> `log.syslog.appname`,
`syslog.pid` -> `log.syslog.procid`. `container.id_truncated` is dropped because the full container ID is
already present as `container.id` and `container.log.tag` is dropped because it is already present as
`log.syslog.appname`. The field `container.partial` is replaced by the tag `partial_message` if it was `true`,
otherwise no tag is added. {issue}42208[42208] {pull}42403[42403]
- Fixed race conditions in the global ratelimit processor that could drop events or apply rate limiting incorrectly.
- Fixed password authentication for ACL users in the Redis input of Filebeat. {pull}44137[44137]
- Add experimental GZIP file ingestion in filestream. {pull}45301[45301]


*Heartbeat*


*Metricbeat*

- Change index summary metricset to use `_nodes/stats` API instead of `_stats` API to avoid data gaps. {pull}45049[45049]
- Add support for `_nodes/stats` URIs that work with legacy versions of Elasticsearch {pull}44307[44307]
- Setting period for counter cache for Prometheus remote_write at least to 60sec {pull}38553[38553]
- Remove fallback to the node limit for the `kubernetes.pod.cpu.usage.limit.pct` and `kubernetes.pod.memory.usage.limit.pct` metrics calculation
- Add support for Kibana status metricset in v8 format {pull}40275[40275]
- Mark system process metricsets as running if metrics are partially available {pull}40565[40565]
- Added back `elasticsearch.node.stats.jvm.mem.pools.*` to the `node_stats` metricset {pull}40571[40571]
- Add GCP organization and project details to ECS cloud fields. {pull}40461[40461]
- Add support for specifying a custom endpoint for GCP service clients. {issue}40848[40848] {pull}40918[40918]
- Fix incorrect handling of types in SQL module. {issue}40090[40090] {pull}41607[41607]
- Remove kibana.settings metricset since the API was removed in 8.0 {issue}30592[30592] {pull}42937[42937]
- Removed support for the Enterprise Search module {pull}42915[42915]
- Update NATS module compatibility. Oldest version supported is now 2.2.6 {pull}43310[43310]
- Fix the function to determine CPU cores on windows {issue}42593[42593] {pull}43409[43409]
- Updated list of supported vSphere versions in the documentation. {pull}43642[43642]
- Handle permission errors while collecting data from Windows services and don't interrupt the overall collection by skipping affected services {issue}40765[40765] {pull}43665[43665]
- Fixed a bug where `event.duration` could be missing from an event on Windows systems due to low-resolution clock. {pull}44440[44440]
- Add check for http error codes in the Metricbeat's Prometheus query submodule {pull}44493[44493]
- Sanitize error messages in Fetch method of SQL module {pull}44577[44577]
- Add NTP metricset to system module. {pull}44884[44884]
- Add VPN metrics to meraki module {pull}44851[44851]
- Improve error messages in AWS Health {pull}45408[45408]
- Fix URL construction to handle query parameters properly in GET requests for Jolokia {pull}45620[45620]

*Osquerybeat*

- Add action responses data stream, allowing osquerybeat to post action results directly to elasticsearch. {pull}39143[39143]
- Disable allow_unsafe osquery configuration. {pull}40130[40130]
- Upgrade to osquery 5.12.1. {pull}40368[40368]
- Upgrade to osquery 5.13.1. {pull}40849[40849]
- Upgrade to osquery 5.15.0 {pull}43426[43426]


*Packetbeat*



*Winlogbeat*

- Add "event.category" and "event.type" to Sysmon module for EventIDs 8, 9, 19, 20, 27, 28, 255 {pull}35193[35193]
- Default to use raw api and delete older xml implementation. {pull}42275[42275]

*Functionbeat*


*Elastic Logging Plugin*


==== Bugfixes

*Affecting all Beats*

- Support for multiline zookeeper logs {issue}2496[2496]
- Add checks to ensure reloading of units if the configuration actually changed. {pull}34346[34346]
- Fix namespacing on self-monitoring {pull}32336[32336]
- Fix namespacing on self-monitoring {pull}32336[32336]
- Fix Beats started by agent do not respect the allow_older_versions: true configuration flag {issue}34227[34227] {pull}34964[34964]
- Fix performance issues when we have a lot of inputs starting and stopping by allowing to disable global processors under fleet. {issue}35000[35000] {pull}35031[35031]
- 'add_cloud_metadata' processor - add cloud.region field for GCE cloud provider
- 'add_cloud_metadata' processor - update azure metadata api version to get missing `cloud.account.id` field
- Upgraded apache arrow library used in x-pack/libbeat/reader/parquet from v11 to v12.0.1 in order to fix cross-compilation issues {pull}35640[35640]
- Fix panic when MaxRetryInterval is specified, but RetryInterval is not {pull}35820[35820]
- Support build of projects outside of beats directory {pull}36126[36126]
- Support Elastic Agent control protocol chunking support {pull}37343[37343]
- Lower logging level to debug when attempting to configure beats with unknown fields from autodiscovered events/environments {pull}[37816][37816]
- Set timeout of 1 minute for FQDN requests {pull}37756[37756]
- 'add_cloud_metadata' processor - improve AWS provider HTTP client overriding to support custom certificate bundle handling {pull}44189[44189]
- Fix `dns` processor to handle IPv6 server addresses properly. {pull}44526[44526]
- Fix an issue where the Kafka output could get stuck if a proxied connection to the Kafka cluster was reset. {issue}44606[44606]
- Use Debian 11 to build linux/arm to match linux/amd64. Upgrades linux/arm64's statically linked glibc from 2.28 to 2.31. {issue}44816[44816]
- The Elasticsearch output now correctly applies exponential backoff when being throttled by 429s ("too many requests") from Elasticsarch. {issue}36926[36926] {pull}45073[45073]
- Fixed case where Beats would silently fail due to invalid input configuration, now the error is correctly reported. {issue}43118[43118] {pull}45733[45733]

*Auditbeat*

- auditd: Request status from a separate socket to avoid data congestion {pull}41207[41207]
- auditd: Use ECS `event.type: end` instead of `stop` for SERVICE_STOP, DAEMON_ABORT, and DAEMON_END messages. {pull}41558[41558]
- auditd: Update syscall names for Linux 6.11. {pull}41558[41558]
- hasher: Geneneral improvements and fixes. {pull}41863[41863]
- hasher: Add a cached hasher for upcoming backend. {pull}41952[41952]
- Split common tty definitions. {pull}42004[42004]
- Fix potential data loss in add_session_metadata. {pull}42795[42795]
- system/package: Fix an error that can occur while migrating the internal package database schema. {issue}44294[44294] {pull}44296[44296]
- auditbeat/fim: Fix FIM@ebpfevents for new kernels #44371. {pull}44371[44371]

*Auditbeat*


*Filebeat*

- [Gcs Input] - Added missing locks for safe concurrency {pull}34914[34914]
- Fix the ignore_inactive option being ignored in Filebeat's filestream input {pull}34770[34770]
- Fix TestMultiEventForEOFRetryHandlerInput unit test of CometD input {pull}34903[34903]
- Add input instance id to request trace filename for httpjson and cel inputs {pull}35024[35024]
- Fixes "Can only start an input when all related states are finished" error when running under Elastic-Agent {pull}35250[35250] {issue}33653[33653]
- [system] sync system/auth dataset with system integration 1.29.0. {pull}35581[35581]
- [GCS Input] - Fixed an issue where bucket_timeout was being applied to the entire bucket poll interval and not individual bucket object read operations. Fixed a map write concurrency issue arising from data races when using a high number of workers. Fixed the flaky tests that were present in the GCS test suit. {pull}35605[35605]
- Fixed concurrency and flakey tests issue in azure blob storage input. {issue}35983[35983] {pull}36124[36124]
- Fix panic when sqs input metrics getter is invoked {pull}36101[36101] {issue}36077[36077]
- Fix handling of Juniper SRX structured data when there is no leading junos element. {issue}36270[36270] {pull}36308[36308]
- Fix Filebeat Cisco module with missing escape character {issue}36325[36325] {pull}36326[36326]
- Added a fix for Crowdstrike pipeline handling process arrays {pull}36496[36496]
- [threatintel] MISP pagination fixes {pull}37898[37898]
- Fix file handle leak when handling errors in filestream {pull}37973[37973]
- Fix a race condition that could crash Filebeat with a "negative WaitGroup counter" error {pull}38094[38094]
- Fix "failed processing S3 event for object key" error on aws-s3 input when key contains the "+" character {issue}38012[38012] {pull}38125[38125]
- Fix filebeat gcs input panic {pull}38407[38407]
- Fix filestream's registry GC: registry entries are now removed from the in-memory and disk store when they're older than the set TTL {issue}36761[36761] {pull}38488[38488]
- Fix filestream's registry GC: registry entries are now removed from the in-memory and disk store when they're older than the set TTL {issue}36761[36761] {pull}38488[38488]
- [threatintel] MISP splitting fix for empty responses {issue}38739[38739] {pull}38917[38917]
- Prevent GCP Pub/Sub input blockage by increasing default value of `max_outstanding_messages` {issue}35029[35029] {pull}38985[38985]
- Updated Websocket input title to align with existing inputs {pull}39006[39006]
- Restore netflow input on Windows {pull}39024[39024]
- Upgrade azure-event-hubs-go and azure-storage-blob-go dependencies. {pull}38861[38861]
- Fix request trace filename handling in http_endpoint input. {pull}39410[39410]
- Upgrade github.com/hashicorp/go-retryablehttp to mitigate CVE-2024-6104 {pull}40036[40036]
- Fix for Google Workspace duplicate events issue by adding canonical sorting over fingerprint keys array to maintain key order. {pull}40055[40055] {issue}39859[39859]
- Fix handling of deeply nested numeric values in HTTP Endpoint CEL programs. {pull}40115[40115]
- Prevent panic in CEL and salesforce inputs when github.com/hashicorp/go-retryablehttp exceeds maximum retries. {pull}40144[40144]
- Fix bug in CEL input rate limit logic. {issue}40106[40106] {pull}40270[40270]
- Relax requirements in Okta entity analytics provider user and device profile data shape. {pull}40359[40359]
- Fix bug in Okta entity analytics rate limit logic. {issue}40106[40106] {pull}40267[40267]
- Fix crashes in the journald input. {pull}40061[40061]
- Fix order of configuration for EntraID entity analytics provider. {pull}40487[40487]
- Ensure Entra ID request bodies are not truncated and trace logs are rotated before 100MB. {pull}40494[40494]
- The Elasticsearch output now correctly logs the event fields to the event log file {issue}40509[40509] {pull}40512[40512]
- Fix the "No such input type exist: 'azure-eventhub'" error on the Windows platform {issue}40608[40608] {pull}40609[40609]
- awss3 input: Fix handling of SQS notifications that don't contain a region. {pull}40628[40628]
- Fix credential handling when workload identity is being used in GCS input. {issue}39977[39977] {pull}40663[40663]
- Fix publication of group data from the Okta entity analytics provider. {pull}40681[40681]
- Ensure netflow custom field configuration is applied. {issue}40735[40735] {pull}40730[40730]
- Fix replace processor handling of zero string replacement validation. {pull}40751[40751]
- Fix long filepaths in diagnostics exceeding max path limits on Windows. {pull}40909[40909]
- Add backup and delete for AWS S3 polling mode feature back. {pull}41071[41071]
- Fix a bug in Salesforce input to only handle responses with 200 status code {pull}41015[41015]
- Fixed failed job handling and removed false-positive error logs in the GCS input. {pull}41142[41142]
- Bump github.com/elastic/go-sfdc dependency used by x-pack/filebeat/input/salesforce. {pull}41192[41192]
- Log bad handshake details when websocket connection fails {pull}41300[41300]
- Improve modification time handling for entities and entity deletion logic in the Active Directory entityanalytics input. {pull}41179[41179]
- Journald input now can read events from all boots {issue}41083[41083] {pull}41244[41244]
- Fix double encoding of client_secret in the Entity Analytics input's Azure Active Directory provider {pull}41393[41393]
- Fix aws region in aws-s3 input s3 polling mode.  {pull}41572[41572]
- Fix errors in SQS host resolution in the `aws-s3` input when using custom (non-AWS) endpoints. {pull}41504[41504]
- Fix double encoding of client_secret in the Entity Analytics input's Azure Active Directory provider {pull}41393[41393]
- The azure-eventhub input now correctly reports its status to the Elastic Agent on fatal errors {pull}41469[41469]
- Add support for Access Points in the `aws-s3` input. {pull}41495[41495]
- Fix the "No such input type exist: 'salesforce'" error on the Windows/AIX platform. {pull}41664[41664]
- Fix missing key in streaming input logging. {pull}41600[41600]
- Improve S3 object size metric calculation to support situations where Content-Length is not available. {pull}41755[41755]
- Fix handling of http_endpoint request exceeding memory limits. {issue}41764[41764] {pull}41765[41765]
- Rate limiting fixes in the Okta provider of the Entity Analytics input. {issue}40106[40106] {pull}41583[41583]
- Redact authorization headers in HTTPJSON debug logs. {pull}41920[41920]
- Further rate limiting fix in the Okta provider of the Entity Analytics input. {issue}40106[40106] {pull}41977[41977]
- Fix streaming input handling of invalid or empty websocket messages. {pull}42036[42036]
- Fix awss3 document ID construction when using the CSV decoder. {pull}42019[42019]
- The `_id` generation process for S3 events has been updated to incorporate the LastModified field. This enhancement ensures that the `_id` is unique. {pull}42078[42078]
- Fix Netflow Template Sharing configuration handling. {pull}42080[42080]
- Updated websocket retry error code list to allow more scenarios to be retried which could have been missed previously. {pull}42218[42218]
- In the `streaming` input, prevent panics on shutdown with a null check and apply a consistent namespace to contextual data in debug logs. {pull}42315[42315]
- Remove erroneous status reporting to Elastic-Agent from the Filestream input {pull}42435[42435]
- Fix truncation of bodies in request tracing by limiting bodies to 10% of the maximum file size. {pull}42327[42327]
- [Journald] Fixes handling of `journalctl` restart. A known symptom was broken multiline messages when there was a restart of journalctl while aggregating the lines. {issue}41331[41331] {pull}42595[42595]
- Fix entityanalytics activedirectory provider full sync use before initialization bug. {pull}42682[42682]
- In the `http_endpoint` input, fix the check for a missing HMAC HTTP header. {pull}42756[42756]
- Prevent computer details being returned for user queries by Activedirectory Entity Analytics provider. {issue}11818[11818] {pull}42796[42796]
- Handle unexpectedEOF error in aws-s3 input and enforce retrying using download failed error {pull}42420[42756]
- Prevent azureblobstorage input from logging key details during blob fetch operations. {pull}43169[43169]
- Handle special values of accountExpires in the Activedirectory Entity Analytics provider. {pull}43364[43364]
- Log bad handshake details when websocket connection fails {pull}41300[41300]
- Fix aws region in aws-s3 input s3 polling mode.  {pull}41572[41572]
- Fixed websocket input panic on sudden network error or server crash. {issue}44063[44063] {pull}44068[44068]
- [Filestream] Log the "reader closed" message on the debug level to avoid log spam. {pull}44051[44051]
- Fix links to CEL mito extension functions in input documentation. {pull}44098[44098]
- Fix endpoint path typo in Okta entity analytics provider. {pull}44147[44147]
- Fixed a websocket panic scenario which would occur after exhausting max retries. {pull}44342[44342]
- Fix publishing Okta entity analytics enrichments. {pull}44483[44483]
- Fix status reporting panic in GCP Pub/Sub input. {issue}44624[44624] {pull}44625[44625]
- Fix a logging regression that ignored to_files and logged to stdout. {pull}44573[44573]
- If a Filestream input fails to be created, its ID is removed from the list of running input IDs {pull}44697[44697]
- Fix timeout handling by Crowdstrike streaming input. {pull}44720[44720]
- Ensure DEPROVISIONED Okta entities are published by Okta entityanalytics provider. {issue}12658[12658] {pull}44719[44719]
- Fix handling of cursors by the streaming input for Crowdstrike. {issue}44364[44364] {pull}44548[44548]
- Added missing "text/csv" content-type filter support in azureblobsortorage input. {issue}44596[44596] {pull}44824[44824]
- Fix unexpected EOF detection and improve memory usage. {pull}44813[44813]
- Fixed issue for "Root level readerConfig no longer respected" in azureblobstorage input. {issue}44812[44812] {pull}44873[44873]
- Added missing "text/csv" content-type filter support in GCS input. {issue}44922[44922] {pull}44923[44923]
- Fix a panic in the winlog input that prevented it from starting. {issue}45693[45693] {pull}45730[45730]
- Fix wrongly emitted missing input ID warning {issue}42969[42969] {pull}45747[45747]
- Fix error handling in ABS input when both root level `max_workers` and `batch_size` are empty. {issue}45680[45680] {pull}45743[45743]
- Fix handling of unnecessary BOM in UTF-8 text received by o365audit input. {issue}44327[44327] {pull}45739[45739]
- Fix reading journald messages with more than 4kb. {issue}45511[45511] {pull}46017[46017]
- Restore the Streaming input on Windows. {pull}46031[46031]
- Fix termination of input on API errors. {pull}45999[45999]

*Heartbeat*

- Added maintenance windows support for Heartbeat. {pull}41508[41508]
- Add missing dependencies to ubi9-minimal distro. {pull}44556[44556]
- Add base64 encoding option to inline monitors. {pull}45100[45100]


*Metricbeat*

- Fix Azure Monitor 429 error by causing metricbeat to retry the request again. {pull}38294[38294]
- Fix fields not being parsed correctly in postgresql/database {issue}25301[25301] {pull}37720[37720]
- rabbitmq/queue - Change the mapping type of `rabbitmq.queue.consumers.utilisation.pct` to `scaled_float` from `long` because the values fall within the range of `[0.0, 1.0]`. Previously, conversion to integer resulted in reporting either `0` or `1`.
- Fix timeout caused by the retrival of which indices are hidden {pull}39165[39165]
- Fix Azure Monitor support for multiple aggregation types {issue}39192[39192] {pull}39204[39204]
- Fix handling of access errors when reading process metrics {pull}39627[39627]
- Fix behavior of cgroups path discovery when monitoring the host system from within a container {pull}39627[39627]
- Fix issue where beats may report incorrect metrics for its own process when running inside a container {pull}39627[39627]
- Normalize AWS RDS CPU Utilization values before making the metadata API call. {pull}39664[39664]
- Fix behavior of pagetypeinfo metrics {pull}39985[39985]
- Update beat module with apm-server monitoring metrics fields {pull}40127[40127]
- Fix Azure Monitor metric timespan to restore Storage Account PT1H metrics {issue}40376[40376] {pull}40367[40367]
- Remove excessive info-level logs in cgroups setup {pull}40491[40491]
- Add missing ECS Cloud fields in GCP `metrics` metricset when using `exclude_labels: true` {issue}40437[40437] {pull}40467[40467]
- Add AWS OwningAccount support for cross account monitoring {issue}40570[40570] {pull}40691[40691]
- Use namespace for GetListMetrics when exists in AWS {pull}41022[41022]
- Only fetch cluster-level index stats summary {issue}36019[36019] {pull}42901[42901]
- Fix panic in kafka consumergroup member assignment fetching when there are 0 members in consumer group. {pull}44576[44576]
- Upgrade `go.mongodb.org/mongo-driver` from `v1.14.0` to `v1.17.4` to fix connection leaks in MongoDB module {pull}44769[44769]
- Fix histogram values of zero are filtered out on non-amd64 platforms for openmetrics and prometheus {pull}44750[44750]
- Changed Kafka protocol version from 3.6.0 to 2.1.0 to fix compatibility with Kafka 2.x brokers. {pull}45761[45761]
- Fix an issue where the conntrack metricset entries field reported a count inflated by a factor of the number of CPU cores. {issue}46138[46138] {pull}46140[46140]
- Enhance behavior of sanitizeError: replace sensitive info even if it is escaped and add pattern-based sanitization {pull}45857[45857]

*Osquerybeat*

- Fix bug preventing installation of osqueryd. Preserve the osquery.app/ directory and its contents when installing the Elastic Agent. {agent-issue}8245[8245] {pull}44501[44501]

*Packetbeat*

- Properly marshal nested structs in ECS fields, fixing issues with mixed cases in field names {pull}42116[42116]


*Winlogbeat*

- Fix message handling in the experimental api. {issue}19338[19338] {pull}41730[41730]
- Sync missing changes in modules pipelines. {pull}42619[42619]
- Reset EventLog if error EOF is encountered. {pull}42826[42826]
- Implement backoff on error retrial. {pull}42826[42826]
- Fix boolean key in security pipelines and sync pipelines with integration. {pull}43027[43027]
- Fix EvtVarTypeAnsiString conversion {pull}44026[44026]


*Elastic Logging Plugin*


==== Added

*Affecting all Beats*

- Added append Processor which will append concrete values or values from a field to target. {issue}29934[29934] {pull}33364[33364]
- dns processor: Add support for forward lookups (`A`, `AAAA`, and `TXT`). {issue}11416[11416] {pull}36394[36394]
- [Enhanncement for host.ip and host.mac] Disabling netinfo.enabled option of add-host-metadata processor {pull}36506[36506]
- allow `queue` configuration settings to be set under the output. {issue}35615[35615] {pull}36788[36788]
- Beats will now connect to older Elasticsearch instances by default {pull}36884[36884]
- Raise up logging level to warning when attempting to configure beats with unknown fields from autodiscovered events/environments
- elasticsearch output now supports `idle_connection_timeout`. {issue}35616[35615] {pull}36843[36843]
- Enable early event encoding in the Elasticsearch output, improving cpu and memory use {pull}38572[38572]
- The environment variable `BEATS_ADD_CLOUD_METADATA_PROVIDERS` overrides configured/default `add_cloud_metadata` providers {pull}38669[38669]
- When running under Elastic-Agent Kafka output allows dynamic topic in `topic` field {pull}40415[40415]
- The script processor has a new configuration option that only uses the cached javascript sessions and prevents the creation of new javascript sessions.
- Update to Go 1.24.5. {pull}45403[45403]
- Replace Ubuntu 20.04 with 24.04 for Docker base images {issue}40743[40743] {pull}40942[40942]
- Replace `compress/gzip` with https://github.com/klauspost/compress/gzip library for gzip compression {pull}41584[41584]
- Add regex pattern matching to add_kubernetes_metadata processor {pull}41903[41903]
- Replace Ubuntu 20.04 with 24.04 for Docker base images {issue}40743[40743] {pull}40942[40942]
- Publish cloud.availability_zone by add_cloud_metadata processor in azure environments {issue}42601[42601] {pull}43618[43618]
- Added the `now` processor, which will populate the specified target field with the current timestamp. {pull}44795[44795]
- Improve trimming of BOM from UTF-8 data in the libbeat reader/readfile.EncoderReader. {pull}45742[45742]
- The following output latency_delta metrics are now included when `logging.metrics` is enabled: `output.latency_delta.{count, max, median, min, p99}`. This only includes data since the last internal metrics was logged. {pull}45749[45749]

*Auditbeat*

- Added `add_session_metadata` processor, which enables session viewer on Auditbeat data. {pull}37640[37640]
- Add linux capabilities to processes in the system/process. {pull}37453[37453]
- Add linux capabilities to processes in the system/process. {pull}37453[37453]
- Add process.entity_id, process.group.name and process.group.id in add_process_metadata processor. Make fim module with kprobes backend to always add an appropriately configured add_process_metadata processor to enrich file events {pull}38776[38776]
- Split module/system/process into common and provider bits. {pull}41868[41868]

*Auditbeat*



*Auditbeat*


*Filebeat*

- add documentation for decode_xml_wineventlog processor field mappings.  {pull}32456[32456]
- httpjson input: Add request tracing logger. {issue}32402[32402] {pull}32412[32412]
- Add cloudflare R2 to provider list in AWS S3 input. {pull}32620[32620]
- Add support for single string containing multiple relation-types in getRFC5988Link. {pull}32811[32811]
- Added separation of transform context object inside httpjson. Introduced new clause `.parent_last_response.*` {pull}33499[33499]
- Added metric `sqs_messages_waiting_gauge` for aws-s3 input. {pull}34488[34488]
- Add nginx.ingress_controller.upstream.ip to related.ip {issue}34645[34645] {pull}34672[34672]
- Add unix socket log parsing for nginx ingress_controller {pull}34732[34732]
- Added metric `sqs_worker_utilization` for aws-s3 input. {pull}34793[34793]
- Add MySQL authentication message parsing and `related.ip` and `related.user` fields {pull}34810[34810]
- Add nginx ingress_controller parsing if one of upstreams fails to return response {pull}34787[34787]
- Add oracle authentication messages parsing {pull}35127[35127]
- Add `clean_session` configuration setting for MQTT input.  {pull}35806[16204]
- Add support for a simplified input configuraton when running under Elastic-Agent {pull}36390[36390]
- Added support for Okta OAuth2 provider in the CEL input. {issue}36336[36336] {pull}36521[36521]
- Added support for new features & removed partial save mechanism in the Azure Blob Storage input. {issue}35126[35126] {pull}36690[36690]
- Added support for new features and removed partial save mechanism in the GCS input. {issue}35847[35847] {pull}36713[36713]
- Use filestream input with file_identity.fingerprint as default for hints autodiscover. {issue}35984[35984] {pull}36950[36950]
- Add setup option `--force-enable-module-filesets`, that will act as if all filesets have been enabled in a module during setup. {issue}30915[30915] {pull}99999[99999]
- Made Azure Blob Storage input GA and updated docs accordingly. {pull}37128[37128]
- Made GCS input GA and updated docs accordingly. {pull}37127[37127]
- Add parseDateInTZ value template for the HTTPJSON input {pull}37738[37738]
- Improve rate limit handling by HTTPJSON {issue}36207[36207] {pull}38161[38161] {pull}38237[38237]
- Parse more fields from Elasticsearch slowlogs {pull}38295[38295]
- added benchmark input {pull}37437[37437]
- added benchmark input and discard output {pull}37437[37437]
- Update CEL mito extensions to v1.11.0 to improve type checking. {pull}39460[39460]
- Update CEL mito extensions to v1.12.2. {pull}39755[39755]
- Add support for base64-encoded HMAC headers to HTTP Endpoint. {pull}39655[39655]
- Add user group membership support to Okta entity analytics provider. {issue}39814[39814] {pull}39815[39815]
- Add request trace support for Okta and EntraID entity analytics providers. {pull}39821[39821]
- Fix handling of infinite rate values in CEL rate limit handling logic. {pull}39940[39940]
- Allow elision of set and append failure logging. {issue}34544[34544] {pull}39929[39929]
- Add ability to remove request trace logs from CEL input. {pull}39969[39969]
- Add ability to remove request trace logs from HTTPJSON input. {pull}40003[40003]
- Added out of the box support for Amazon EventBridge notifications over SQS to S3 input {pull}40006[40006]
- Update CEL mito extensions to v1.13.0 {pull}40035[40035]
- Add Jamf entity analytics provider. {pull}39996[39996]
- Add ability to remove request trace logs from http_endpoint input. {pull}40005[40005]
- Add ability to remove request trace logs from entityanalytics input. {pull}40004[40004]
- Relax constraint on Base DN in entity analytics Active Directory provider. {pull}40054[40054]
- Implement Elastic Agent status and health reporting for Netflow Filebeat input. {pull}40080[40080]
- Enhance input state reporting for CEL evaluations that return a single error object in events. {pull}40083[40083]
- Allow absent credentials when using GCS with Application Default Credentials. {issue}39977[39977] {pull}40072[40072]
- Add SSL and username support for Redis input, now the input includes support for Redis 6.0+. {pull}40111[40111]
- Add scaling up support for Netflow input. {issue}37761[37761] {pull}40122[40122]
- Update CEL mito extensions to v1.15.0. {pull}40294[40294]
- Allow cross-region bucket configuration in s3 input. {issue}22161[22161] {pull}40309[40309]
- Improve logging in Okta Entity Analytics provider. {issue}40106[40106] {pull}40347[40347]
- Document `winlog` input. {issue}40074[40074] {pull}40462[40462]
- Added retry logic to websocket connections in the streaming input. {issue}40271[40271] {pull}40601[40601]
- Disable event normalization for netflow input {pull}40635[40635]
- Allow attribute selection in the Active Directory entity analytics provider. {issue}40482[40482] {pull}40662[40662]
- Improve error quality when CEL program does not correctly return an events array. {pull}40580[40580]
- Added support for Microsoft Entra ID RBAC authentication. {issue}40434[40434] {pull}40879[40879]
- Add `use_kubeadm` config option for filebeat (both filbeat.input and autodiscovery) in order to toggle kubeadm-config api requests {pull}40301[40301]
- Make HTTP library function inclusion non-conditional in CEL input. {pull}40912[40912]
- Add support for Crowdstrike streaming API to the streaming input. {issue}40264[40264] {pull}40838[40838]
- Add support to CEL for reading host environment variables. {issue}40762[40762] {pull}40779[40779]
- Add CSV decoder to awss3 input. {pull}40896[40896]
- Change request trace logging to include headers instead of complete request. {pull}41072[41072]
- Improved GCS input documentation. {pull}41143[41143]
- Add CSV decoding capacity to azureblobstorage input {pull}40978[40978]
- Add CSV decoding capacity to gcs input {pull}40979[40979]
- Add support to source AWS cloudwatch logs from linked accounts. {pull}41188[41188]
- Jounrald input now supports filtering by facilities {pull}41061[41061]
- Add ability to remove request trace logs from http_endpoint input. {pull}40005[40005]
- Add ability to remove request trace logs from entityanalytics input. {pull}40004[40004]
- Refactor & cleanup with updates to default values and documentation. {pull}41834[41834]
- Update CEL mito extensions to v1.16.0. {pull}41727[41727]
- Filebeat's registry is now added to the Elastic-Agent diagnostics bundle {issue}33238[33238] {pull}41795[41795]
- Add `unifiedlogs` input for MacOS. {pull}41791[41791]
- Add evaluation state dump debugging option to CEL input. {pull}41335[41335]
- Added support for retry configuration in GCS input. {issue}11580[11580] {pull}41862[41862]
- Improve S3 polling mode states registry when using list prefix option. {pull}41869[41869]
- Add support for SSL and Proxy configurations for websocket type in streaming input. {pull}41934[41934]
- AWS S3 input registry cleanup for untracked s3 objects. {pull}41694[41694]
- The environment variable `BEATS_AZURE_EVENTHUB_INPUT_TRACING_ENABLED: true` enables internal logs tracer for the azure-eventhub input. {issue}41931[41931] {pull}41932[41932]
- The Filestream input now uses the `fingerprint` file identity by default. The state from files are automatically migrated if the previous file identity was `native` (the default) or `path`. If the `file_identity` is explicitly set, there is no change in behaviour. {issue}40197[40197] {pull}41762[41762]
- Rate limiting operability improvements in the Okta provider of the Entity Analytics input. {issue}40106[40106] {pull}41977[41977]
- Added default values in the streaming input for websocket retries and put a cap on retry wait time to be lesser than equal to the maximum defined wait time. {pull}42012[42012]
- Rate limiting fault tolerance improvements in the Okta provider of the Entity Analytics input. {issue}40106[40106] {pull}42094[42094]
- Added OAuth2 support with auto token refresh for websocket streaming input. {issue}41989[41989] {pull}42212[42212]
- Added infinite & blanket retry options to websockets and improved logging and retry logic. {pull}42225[42225]
- Introduce ignore older and start timestamp filters for AWS S3 input. {pull}41804[41804]
- Journald input now can report its status to Elastic-Agent {issue}39791[39791] {pull}42462[42462]
- Publish events progressively in the Okta provider of the Entity Analytics input. {issue}40106[40106] {pull}42567[42567]
- Journald `include_matches.match` now accepts `+` to represent a logical disjunction (OR) {issue}40185[40185] {pull}42517[42517]
- The journald input is now generally available. {pull}42107[42107]
- Add metrics for number of events and pages published by HTTPJSON input. {issue}42340[42340] {pull}42442[42442]
- Filestream take over now supports taking over states from other Filestream inputs and dynamic loading of inputs (autodiscover and Elastic Agent). There is a new syntax for the configuration, but the previous one can still be used. {issue}42472[42472] {issue}42884[42884] {pull}42624[42624]
- Add `etw` input fallback to attach an already existing session. {pull}42847[42847]
- Update CEL mito extensions to v1.17.0. {pull}42851[42851]
- Winlog input now can report its status to Elastic-Agent {pull}43089[43089]
- Add configuration option to limit HTTP Endpoint body size. {pull}43171[43171]
- The Filestream input now can remove files after they reach EOF or are inactive {pull}43368[43368]
- Refactor & cleanup with updates to default values and documentation. {pull}41834[41834]
- Allow a grace time for awss3 input shutdown to enable incomplete SQS message processing to be completed. {pull}43369[43369]
- Add pagination batch size support to Entity Analytics input's Okta provider. {pull}43655[43655]
- Update CEL mito extensions to v1.18.0. {pull}43855[43855]
- Added input metrics to Azure Blob Storage input. {issue}36641[36641] {pull}43954[43954]
- Update CEL mito extensions to v1.19.0. {pull}44098[44098]
- Segregated `max_workers`` from `batch_size` in the GCS input. {issue}44311[44311] {pull}44333[44333]
- Added support for websocket keep_alive heartbeat in the streaming input. {issue}42277[42277] {pull}44204[44204]
- Add milliseconds to document timestamp from awscloudwatch Filebeat input {pull}44306[44306]
- Add support to the Active Directory entity analytics provider for device entities. {pull}44309[44309]
- Add support for OPTIONS request to HTTP Endpoint input. {issue}43930[43930] {pull}44387[44387]
- Add Fleet status update functionality to lumberjack input. {issue}44283[44283] {pull}44339[44339]
- Add Fleet status updating to HTTP Endpoint input. {issue}44281[44281] {pull}44310[44310]
- Add Fleet status updating to streaming input. {issue}44284[44284] {pull}44340[44340]
- Add Fleet status update functionality to gcppubsub input. {issue}44272[44272] {pull}44507[44507]
- Add Fleet status updating to GCS input. {issue}44273[44273] {pull}44508[44508]
- Fix handling of ADC (Application Default Credentials) metadata server credentials in HTTPJSON input. {issue}44349[44349] {pull}44436[44436]
- Fix handling of ADC (Application Default Credentials) metadata server credentials in CEL input. {issue}44349[44349] {pull}44571[44571]
- Added support for specifying custom content-types and encodings in azureblobstorage input. {issue}44330[44330] {pull}44402[44402]
- Introduce lastSync start position to AWS CloudWatch input backed by state registry. {pull}43251[43251]
- Add Fleet status update functionality to udp input. {issue}44419[44419] {pull}44785[44785]
- Add Fleet status update functionality to tcp input. {issue}44420[44420] {pull}44786[44786]
- Filestream now logs at level warn the number of files that are too small to be ingested {pull}44751[44751]
- Add proxy support to GCP Pub/Sub input. {pull}44892[44892]
- Add Fleet status updating to Azure Blob Storage input. {issue}44268[44268] {pull}44945[44945]
- Add Fleet status updating to HTTP JSON input. {issue}44282[44282] {pull}44365[44365]
- Segregated `max_workers` from `batch_size` in the azure-blob-storage input. {issue}44491[44491] {pull}44992[44992]
- Add support for relationship expansion to EntraID entity analytics provider. {issue}43324[43324] {pull}44761[44761]
- Added support for specifying custom content-types and encodings in gcs input. {issue}44628[44628] {pull}45088[45088]
- Update CEL mito extensions to v1.21.0. {issue}40762[40762] {pull}45107[45107]
- Add Fleet health status reporting to the entity analytics input. {issue}44269[44269] {pull}45152[45152]
- Add Fleet status updating to o356audit input. {issue}44651[44651] {pull}44957[44957]
- Add support for blob filtering using path_prefix in azureblobstorage input. {issue}35186[35186] {pull}45214[45214]
- Update CEL mito extensions to v1.22.0. {pull}45245[45245]
- TCP and UDP inputs now support multiple pipeline workers configured via `number_of_workers`. Increasing the number of workers improves performance when slow processors are used by decoupling reading from the network connection and publishing. {issue}43674[43674] {pull}45124[45124]
- Allow empty HTTPJSON cursor template value evaluations to be ignored by Fleet health status updates. {pull}45361[45361]
- Reuse OAuth2 clients in HTTP JSON input where possible. {issue}34834[34834] {pull}44976[44976]
- Add support for generalized token authentication to CEL input. {pull}45359[45359]
- Log CEL single object evaluation results as ECS compliant documents where possible. {issue}45254[45254] {pull}45399[45399]
- Add full event rendering for the ETW input {pull}44664[44664]
- Add status update functionality to Salesforce input. {issue}44653[44653] {pull}45227[45227]
- Improve CEL and Streaming input documentation of the `state` option. {pull}45616[45616]
- Updated the `parse_aws_vpc_flow_log` processor to handle AWS VPC flow log v6, v7, and v8 fields. {pull}45746[45746]
- Enhanced HTTPJSON input error logging with structured error metadata conforming to Elastic Common Schema (ECS) conventions. {pull}45653[45653]
- Clarify behavior in logging for starting periodic evaluations and for exceeding the maximum execution budget. {pull}45633[45633]
- Add status reporting support for AWS CloudWatch input. {pull}45679[45679]
- Add mechanism to allow HTTP JSON templates to terminate without logging an error. {issue}45664[45664] {pull}45810[45810]
- Improve error reporting for schemeless URLs in HTTP JSON input. {pull}45953[45953]
- Add status reporting support for AWS S3 input. {pull}45748[45748]
- Add `remaining_executions` global to the CEL input evaluation context. {pull}46210[46210]

*Auditbeat*


*Libbeat*

- enrich events with EC2 tags in add_cloud_metadata processor {pull}41477[41477]


*Heartbeat*

- Added status to monitor run log report.
- Upgrade node to latest LTS v18.20.3. {pull}40038[40038]
- Add support for RFC7231 methods to http monitors. {pull}41975[41975]
- Upgrade node to latest LTS v18.20.7. {pull}43511[43511]
- Upgrade node to latest LTS v20.19.3. {pull}45087[45087]

*Metricbeat*

- Add per-thread metrics to system_summary {pull}33614[33614]
- Add GCP CloudSQL metadata {pull}33066[33066]
- Add GCP Carbon Footprint metricbeat data {pull}34820[34820]
- Add event loop utilization metric to Kibana module {pull}35020[35020]
- Add metrics grouping by dimensions and time to Azure app insights {pull}36634[36634]
- Align on the algorithm used to transform Prometheus histograms into Elasticsearch histograms {pull}36647[36647]
- Add linux IO metrics to system/process {pull}37213[37213]
- Add new memory/cgroup metrics to Kibana module {pull}37232[37232]
- Add SSL support to mysql module {pull}37997[37997]
- Add SSL support for aerospike module {pull}38126[38126]
- Add `use_kubeadm` config option in kubernetes module in order to toggle kubeadm-config api requests {pull}40086[40086]
- Log the total time taken for GCP `ListTimeSeries` and `AggregatedList` requests {pull}40661[40661]
- Add new metrics for the vSphere Host metricset. {pull}40429[40429]
- Add new metrics for the vSphere Datastore metricset. {pull}40441[40441]
- Add new metricset cluster for the vSphere module. {pull}40536[40536]
- Add new metricset network for the vSphere module. {pull}40559[40559]
- Add new metricset resourcepool for the vSphere module. {pull}40456[40456]
- Add AWS Cloudwatch capability to retrieve tags from AWS/ApiGateway resources {pull}40755[40755]
- Add new metricset datastorecluster for vSphere module. {pull}40634[40634]
- Add support for new metrics in datastorecluster metricset. {pull}40694[40694]
- Add new metrics for the vSphere Virtualmachine metricset. {pull}40485[40485]
- Add support for snapshot in vSphere virtualmachine metricset {pull}40683[40683]
- Update fields to use mapstr in vSphere virtualmachine metricset  {pull}40707[40707]
- Add metrics related to triggered alarms in all the vSphere metricsets. {pull}40714[40714] {pull}40876[40876]
- Add support for period based intervalID in vSphere host and datastore metricsets {pull}40678[40678]
- Add new metrics fot datastore and minor changes to overall vSphere metrics {pull}40766[40766]
- Add `metrics_count` to Prometheus module if `metrics_count: true` is set. {pull}40411[40411]
- Added Cisco Meraki module {pull}40836[40836]
- Added Palo Alto Networks module {pull}40686[40686]
- Restore docker.network.in.* and docker.network.out.* fields in docker module {pull}40968[40968]
- Bump aerospike-client-go to version v7.7.1 and add support for basic auth in Aerospike module {pull}41233[41233]
- Only watch metadata for ReplicaSets in metricbeat k8s module {pull}41289[41289]
- Add support for region/zone for Vertex AI service in GCP module {pull}41551[41551]
- Add support for location label as an optional configuration parameter in GCP metrics metricset. {issue}41550[41550] {pull}41626[41626]
- Collect .NET CLR (IIS) Memory, Exceptions and LocksAndThreads metrics {pull}41929[41929]
- Added `tier_preference`, `creation_date` and `version` fields to the `elasticsearch.index` metricset. {pull}41944[41944]
- Add `use_performance_counters` to collect CPU metrics using performance counters on Windows for `system/cpu` and `system/core` {pull}41965[41965]
- Add support of additional `collstats` metrics in mongodb module. {pull}42171[42171]
- Preserve queries for debugging when `merge_results: true` in SQL module {pull}42271[42271]
- Add `enable_batch_api` option in azure monitor to allow metrics collection of multiple resources using azure batch Api {pull}41790[41790]
- Collect more fields from ES node/stats metrics and only those that are necessary {pull}42421[42421]
- Add new metricset wmi for the windows module. {pull}42017[42017]
- Update beat module with apm-server tail sampling monitoring metrics fields {pull}42569[42569]
- Log every 401 response from Kubernetes API Server {pull}42714[42714]
- Add a new `match_by_parent_instance` option to `perfmon` module. {pull}43002[43002]
- Add a warning log to metricbeat.vsphere in case vSphere connection has been configured as insecure. {pull}43104[43104]
- Changed the Elasticsearch module behavior to only pull settings from non-system indices. {pull}43243[43243]
- Exclude dotted indices from settings pull in Elasticsearch module. {pull}43306[43306]
- Add a `jetstream` metricset to the NATS module {pull}43310[43310]
- Updated Meraki API endpoint for Channel Utilization data. Switched to `GetOrganizationWirelessDevicesChannelUtilizationByDevice`. {pull}43485[43485]
- Upgrade Prometheus Library to v0.300.1. {pull}43540[43540]
- Add GCP Dataproc metadata collector in GCP module. {pull}43518[43518]
- Add new metrics to vSphere Virtual Machine dataset (CPU usage percentage, disk average usage, disk read/write rate, number of disk reads/writes, memory usage percentage). {pull}44205[44205]
- Added checks for the Resty response object in all Meraki module API calls to ensure proper handling of nil responses. {pull}44193[44193]
- Add latency config option to Azure Monitor module. {pull}44366[44366]
- Increase default polling period for MongoDB module from 10s to 60s {pull}44781[44781]
- Upgrade github.com/microsoft/go-mssqldb from v1.7.2 to v1.8.2 {pull}44990[44990]
- Add SSL support for sql module: drivers mysql, postgres, and mssql. {pull}44748[44748]
<<<<<<< HEAD
- Add support for Kafka 4.0 in the Kafka module. {pull}44723[44723]
=======
- Add NTP response validation for system/ntp module. {pull}46184[46184]
>>>>>>> 1c9d7108

*Metricbeat*


*Osquerybeat*


*Packetbeat*
- Optionally ignore MAC address in flow matching {pull}44965[44965]
- Add `tls.server.ja3s` tls fingerprint {pull}43284[43284]

*Winlogbeat*

- Add handling for missing `EvtVarType`s in experimental api. {issue}19337[19337] {pull}41418[41418]
- Render data values in xml renderer. {pull}44132[44132]

*Functionbeat*


*Elastic Log Driver*
*Elastic Logging Plugin*


==== Deprecated

*Auditbeat*


*Filebeat*


*Heartbeat*



*Metricbeat*


*Osquerybeat*


*Packetbeat*


*Winlogbeat*


*Functionbeat*


*Elastic Logging Plugin*


==== Known Issues







<|MERGE_RESOLUTION|>--- conflicted
+++ resolved
@@ -591,11 +591,8 @@
 - Increase default polling period for MongoDB module from 10s to 60s {pull}44781[44781]
 - Upgrade github.com/microsoft/go-mssqldb from v1.7.2 to v1.8.2 {pull}44990[44990]
 - Add SSL support for sql module: drivers mysql, postgres, and mssql. {pull}44748[44748]
-<<<<<<< HEAD
 - Add support for Kafka 4.0 in the Kafka module. {pull}44723[44723]
-=======
 - Add NTP response validation for system/ntp module. {pull}46184[46184]
->>>>>>> 1c9d7108
 
 *Metricbeat*
 
