// Use these for links to issue and pulls. Note issues and pulls redirect one to
// each other on Github, so don't worry too much on using the right prefix.
:issue: https://github.com/elastic/beats/issues/
:pull: https://github.com/elastic/beats/pull/

=== Beats version HEAD
https://github.com/elastic/beats/compare/v7.0.0-alpha2...master[Check the HEAD diff]

==== Breaking changes

*Affecting all Beats*

- The document id fields has been renamed from @metadata.id to @metadata._id {pull}15859[15859]
- Variable substitution from environment variables is not longer supported. {pull}15937{15937}
- Change aws_elb autodiscover provider field name from elb_listener.* to aws.elb.*. {issue}16219[16219] {pull}16402{16402}
- Remove `AddDockerMetadata` and `AddKubernetesMetadata` processors from the `script` processor. They can still be used as normal processors in the configuration. {issue}16349[16349] {pull}16514[16514]
- Introduce APM libbeat instrumentation, active when running the beat with ELASTIC_APM_ACTIVE=true. {pull}17938[17938]
- Remove the non-ECS `agent.hostname` field. Use the `agent.name` or `agent.id` fields for an identifier. {issue}16377[16377] {pull}18328[18328]
- Make error message about locked data path actionable. {pull}18667[18667]

*Auditbeat*

- File integrity dataset (macOS): Replace unnecessary `file.origin.raw` (type keyword) with `file.origin.text` (type `text`). {issue}12423[12423] {pull}15630[15630]

*Filebeat*

- Improve ECS field mappings in panw module.  event.outcome now only contains success/failure per ECS specification. {issue}16025[16025] {pull}17910[17910]
- Improve ECS categorization field mappings for nginx module. http.request.referrer only populated when nginx sets a value {issue}16174[16174] {pull}17844[17844]
- Improve ECS field mappings in santa module. move hash.sha256 to process.hash.sha256 & move certificate fields to santa.certificate . {issue}16180[16180] {pull}17982[17982]
- With the default configuration the cloud modules (aws, azure, googlecloud, o365, okta)
  will no longer send the `host` field that contains information about the host Filebeat is
  running on. This is because the `host` field specifies the host on which the event
  happened. {issue}13920[13920] {pull}18223[18223]
- With the default configuration the following modules will no longer send the `host`
  field. You can revert this change by configuring tags for the module and omitting
  `forwarded` from the list. {issue}13920[13920]
* CEF {pull}18223[18223]
* PANW {pull}18223[18223]
* Cisco {pull}18753[18753]
will no longer send the `host` field that contains information about the host Filebeat is
running on. This is because the `host` field specifies the host on which the event
happened. {issue}13920[13920] {pull}18223[18223]
- With the default configuration the cef and panw modules will no longer send the `host`
field. You can revert this change by configuring tags for the module and omitting
`forwarded` from the list. {issue}13920[13920] {pull}18223[18223]
<<<<<<< HEAD
* iptables {pull}18756[18756]
=======
* Checkpoint {pull}18754[18754]
>>>>>>> 4c74b145
- Preserve case of http.request.method.  ECS prior to 1.6 specified normalizing to lowercase, which lost information. Affects filesets: apache/access, elasticsearch/audit, iis/access, iis/error, nginx/access, nginx/ingress_controller, aws/elb, suricata/eve, zeek/http. {issue}18154[18154] {pull}18359[18359]

*Heartbeat*


*Journalbeat*

- Improve parsing of syslog.pid in journalbeat to strip the username when present {pull}16116[16116]


*Metricbeat*

- Make use of secure port when accessing Kubelet API {pull}16063[16063]
- Add Tomcat overview dashboard {pull}14026[14026]

*Packetbeat*

- Redis: fix incorrectly handle with two-words redis command. {issue}14872[14872] {pull}14873[14873]

*Winlogbeat*

- Add support to Sysmon file delete events (event ID 23). {issue}18094[18094]
- Improve ECS field mappings in Sysmon module. `related.hash`, `related.ip`, and `related.user` are now populated. {issue}18364[18364]
- Improve ECS field mappings in Sysmon module. Hashes are now also populated to the corresponding `process.hash`, `process.pe.imphash`, `file.hash`, or `file.pe.imphash`. {issue}18364[18364]
- Improve ECS field mappings in Sysmon module. `file.name`, `file.directory`, and `file.extension` are now populated. {issue}18364[18364]
- Improve ECS field mappings in Sysmon module. `rule.name` is populated for all events when present. {issue}18364[18364]
- Add Powershell module. Support for event ID's: `400`, `403`, `600`, `800`, `4103`, `4014`, `4105`, `4106`. {issue}16262[16262] {pull}18526[18526]

*Functionbeat*


==== Bugfixes

*Affecting all Beats*

- Fix Kubernetes autodiscovery provider to correctly handle pod states and avoid missing event data {pull}17223[17223]
- Fix `add_cloud_metadata` to better support modifying sub-fields with other processors. {pull}13808[13808]
- TLS or Beats that accept connections over TLS and validate client certificates. {pull}14146[14146]
- Fix panics that could result from invalid TLS certificates. This can affect Beats that connect over TLS, or Beats that accept connections over TLS and validate client certificates. {pull}14146[14146]
- Fix panic in the Logstash output when trying to send events to closed connection. {pull}15568[15568]
- Fix missing output in dockerlogbeat {pull}15719[15719]
- Fix logging target settings being ignored when Beats are started via systemd or docker. {issue}12024[12024] {pull}15422[15442]
- Do not load dashboards where not available. {pull}15802[15802]
- Fix issue where TLS settings would be ignored when a forward proxy was in use. {pull}15516{15516}
- Update replicaset group to apps/v1 {pull}15854[15802]
- Fix issue where default go logger is not discarded when either * or stdout is selected. {issue}10251[10251] {pull}15708[15708]
- Upgrade go-ucfg to latest v0.8.1. {pull}15937{15937}
- Fix index names for indexing not always guaranteed to be lower case. {pull}16081[16081]
- Add `ssl.ca_sha256` option to the supported TLS option, this allow to check that a specific certificate is used as part of the verified chain. {issue}15717[15717]
- Fix loading processors from annotation hints. {pull}16348[16348]
- Fix an issue that could cause redundant configuration reloads. {pull}16440[16440]
- Fix k8s pods labels broken schema. {pull}16480[16480]
- Fix k8s pods annotations broken schema. {pull}16554[16554]
- Upgrade go-ucfg to latest v0.8.3. {pull}16450{16450}
- Fix `NewContainerMetadataEnricher` to use default config for kubernetes module. {pull}16857[16857]
- Improve some logging messages for add_kubernetes_metadata processor {pull}16866[16866]
- Fix k8s metadata issue regarding node labels not shown up on root level of metadata. {pull}16834[16834]
- Fail to start if httpprof is used and it cannot be initialized. {pull}17028[17028]
- Fix concurrency issues in convert processor when used in the global context. {pull}17032[17032]
- Fix bug with `monitoring.cluster_uuid` setting not always being exposed via GET /state Beats API. {issue}16732[16732] {pull}17420[17420]
- Fix building on FreeBSD by removing build flags from `add_cloudfoundry_metadata` processor. {pull}17486[17486]
- Do not rotate log files on startup when interval is configured and rotateonstartup is disabled. {pull}17613[17613]
- Fix goroutine leak and Elasticsearch output file descriptor leak when output reloading is in use. {issue}10491[10491] {pull}17381[17381]
- Fix `setup.dashboards.index` setting not working. {pull}17749[17749]
- Fix Elasticsearch license endpoint URL referenced in error message. {issue}17880[17880] {pull}18030[18030]
- Fix panic when assigning a key to a `nil` value in an event. {pull}18143[18143]
- Gives monitoring reporter hosts, if configured, total precedence over corresponding output hosts. {issue}17937[17937] {pull}17991[17991]
- Change `decode_json_fields` processor, to merge parsed json objects with existing objects in the event instead of fully replacing them. {pull}17958[17958]
- [Autodiscover] Check if runner is already running before starting again. {pull}18564[18564]
- Fix `keystore add` hanging under Windows. {issue}18649[18649] {pull}18654[18654]
- Fix an issue where error messages are not accurate in mapstriface. {issue}18662[18662] {pull}18663[18663]
- Fix regression in `add_kubernetes_metadata`, so configured `indexers` and `matchers` are used if defaults are not disabled. {issue}18481[18481] {pull}18818[18818]

*Auditbeat*

- system/socket: Fixed compatibility issue with kernel 5.x. {pull}15771[15771]
- system/package: Fix parsing of Installed-Size field of DEB packages. {issue}16661[16661] {pull}17188[17188]
- system module: Fix panic during initialisation when /proc/stat can't be read. {pull}17569[17569]

*Filebeat*

- Ensure all zeek timestamps include millisecond precision. {issue}14599[14599] {pull}16766[16766]
- Fix s3 input hanging with GetObjectRequest API call by adding context_timeout config. {issue}15502[15502] {pull}15590[15590]
- Add shared_credential_file to cloudtrail config {issue}15652[15652] {pull}15656[15656]
- Fix typos in zeek notice fileset config file. {issue}15764[15764] {pull}15765[15765]
- Fix mapping error when zeek weird logs do not contain IP addresses. {pull}15906[15906]
- Improve `elasticsearch/audit` fileset to handle timestamps correctly. {pull}15942[15942]
- Prevent Elasticsearch from spewing log warnings about redundant wildcards when setting up ingest pipelines for the `elasticsearch` module. {issue}15840[15840] {pull}15900[15900]
- Fix mapping error for cloudtrail additionalEventData field {pull}16088[16088]
- Fix a connection error in httpjson input. {pull}16123[16123]
- Fix s3 input with cloudtrail fileset reading json file. {issue}16374[16374] {pull}16441[16441]
- Rewrite azure filebeat dashboards, due to changes in kibana. {pull}16466[16466]
- Adding the var definitions in azure manifest files, fix for errors when executing command setup. {issue}16270[16270] {pull}16468[16468]
- Fix merging of fileset inputs to replace paths and append processors. {pull}16450{16450}
- Add queue_url definition in manifest file for aws module. {pull}16640{16640}
- Fix issue where autodiscover hints default configuration was not being copied. {pull}16987[16987]
- Fix Elasticsearch `_id` field set by S3 and Google Pub/Sub inputs. {pull}17026[17026]
- Fixed various Cisco FTD parsing issues. {issue}16863[16863] {pull}16889[16889]
- Fix default index pattern in IBM MQ filebeat dashboard. {pull}17146[17146]
- Fix `elasticsearch.gc` fileset to not collect _all_ logs when Elasticsearch is running in Docker. {issue}13164[13164] {issue}16583[16583] {pull}17164[17164]
- Fixed a mapping exception when ingesting CEF logs that used the spriv or dpriv extensions. {issue}17216[17216] {pull}17220[17220]
- CEF: Fixed decoding errors caused by trailing spaces in messages. {pull}17253[17253]
- Fixed a mapping exception when ingesting Logstash plain logs (7.4+) with pipeline ids containing non alphanumeric chars. {issue}17242[17242] {pull}17243[17243]
- Fixed MySQL slowlog module causing "regular expression has redundant nested repeat operator" warning in Elasticsearch. {issue}17086[17086] {pull}17156[17156]
- Fix `elasticsearch.audit` data ingest pipeline to be more forgiving with date formats found in Elasticsearch audit logs. {pull}17406[17406]
- Fixed activemq module causing "regular expression has redundant nested repeat operator" warning in Elasticsearch. {pull}17428[17428]
- Remove migrationVersion map 7.7.0 reference from Kibana dashboard file to fix backward compatibility issues. {pull}17425[17425]
- Fix issue 17734 to retry on rate-limit error in the Filebeat httpjson input. {issue}17734[17734] {pull}17735[17735]
- Fixed `cloudfoundry.access` to have the correct `cloudfoundry.app.id` contents. {pull}17847[17847]
- Fixing `ingress_controller.` fields to be of type keyword instead of text. {issue}17834[17834]
- Fixed typo in log message. {pull}17897[17897]
- Fix Cisco ASA ASA 3020** and 106023 messages {pull}17964[17964]
- Unescape file name from SQS message. {pull}18370[18370]
- Improve cisco asa and ftd pipelines' failure handler to avoid mapping temporary fields. {issue}18391[18391] {pull}18392[18392]
- Fix source.address not being set for nginx ingress_controller {pull}18511[18511]
- Fix PANW module wrong mappings for bytes and packets counters. {issue}18522[18522] {pull}18525[18525]
- Fixed ingestion of some Cisco ASA and FTD messages when a hostname was used instead of an IP for NAT fields. {issue}14034[14034] {pull}18376[18376]
- Fix a rate limit related issue in httpjson input for Okta module. {issue}18530[18530] {pull}18534[18534]
- Fix `googlecloud.audit` pipeline to only take in fields that are explicitly defined by the dataset. {issue}18465[18465] {pull}18472[18472]
- Fix `o365.audit` failing to ingest events when ip address is surrounded by square brackets. {issue}18587[18587] {pull}18591[18591]
- Fix Kubernetes Watcher goroutine leaks when input config is invalid and `input.reload` is enabled. {issue}18629[18629] {pull}18630[18630]

*Heartbeat*

- Fixed excessive memory usage introduced in 7.5 due to over-allocating memory for HTTP checks. {pull}15639[15639]
- Fixed TCP TLS checks to properly validate hostnames, this broke in 7.x and only worked for IP SANs. {pull}17549[17549]

*Journalbeat*


*Metricbeat*

- Add dedot for tags in ec2 metricset and cloudwatch metricset. {issue}15843[15843] {pull}15844[15844]
- Use RFC3339 format for timestamps collected using the SQL module. {pull}15847[15847]
- Avoid parsing errors returned from prometheus endpoints. {pull}15712[15712]
- Change lookup_fields from metricset.host to service.address {pull}15883[15883]
- Add dedot for cloudwatch metric name. {issue}15916[15916] {pull}15917[15917]
- Fixed issue `logstash-xpack` module suddenly ceasing to monitor Logstash. {issue}15974[15974] {pull}16044[16044]
- Fix skipping protocol scheme by light modules. {pull}16205[pull]
- Made `logstash-xpack` module once again have parity with internally-collected Logstash monitoring data. {pull}16198[16198]
- Change sqs metricset to use average as statistic method. {pull}16438[16438]
- Revert changes in `docker` module: add size flag to docker.container. {pull}16600[16600]
- Fix diskio issue for windows 32 bit on disk_performance struct alignment. {issue}16680[16680]
- Fix detection and logging of some error cases with light modules. {pull}14706[14706]
- Fix imports after PR was merged before rebase. {pull}16756[16756]
- Add dashboard for `redisenterprise` module. {pull}16752[16752]
- Dynamically choose a method for the system/service metricset to support older linux distros. {pull}16902[16902]
- Use max in k8s apiserver dashboard aggregations. {pull}17018[17018]
- Reduce memory usage in `elasticsearch/index` metricset. {issue}16503[16503] {pull}16538[16538]
- Check if CCR feature is available on Elasticsearch cluster before attempting to call CCR APIs from `elasticsearch/ccr` metricset. {issue}16511[16511] {pull}17073[17073]
- Use max in k8s overview dashboard aggregations. {pull}17015[17015]
- Fix Disk Used and Disk Usage visualizations in the Metricbeat System dashboards. {issue}12435[12435] {pull}17272[17272]
- Fix missing Accept header for Prometheus and OpenMetrics module. {issue}16870[16870] {pull}17291[17291]
- Further revise check for bad data in docker/memory. {pull}17400[17400]
- Fix issue in Jolokia module when mbean contains multiple quoted properties. {issue}17375[17375] {pull}17374[17374]
- Combine cloudwatch aggregated metrics into single event. {pull}17345[17345]
- Fix how we filter services by name in system/service {pull}17400[17400]
- Fix cloudwatch metricset missing tags collection. {issue}17419[17419] {pull}17424[17424]
- check if cpuOptions field is nil in DescribeInstances output in ec2 metricset. {pull}17418[17418]
- Fix aws.s3.bucket.name terms_field in s3 overview dashboard. {pull}17542[17542]
- Fix Unix socket path in memcached. {pull}17512[17512]
- Fix vsphere VM dashboard host aggregation visualizations. {pull}17555[17555]
- Fix azure storage dashboards. {pull}17590[17590]
- Metricbeat no longer needs to be started strictly after Logstash for `logstash-xpack` module to report correct data. {issue}17261[17261] {pull}17497[17497]
- Fix pubsub metricset to collect all GA stage metrics from gcp stackdriver. {issue}17154[17154] {pull}17600[17600]
- Add privileged option so as mb to access data dir in Openshift. {pull}17606[17606]
- Fix "ID" event generator of Google Cloud module {issue}17160[17160] {pull}17608[17608]
- Add privileged option for Auditbeat in Openshift {pull}17637[17637]
- Fix storage metricset to allow config without region/zone. {issue}17623[17623] {pull}17624[17624]
- Add a switch to the driver definition on SQL module to use pretty names. {pull}17378[17378]
- Fix overflow on Prometheus rates when new buckets are added on the go. {pull}17753[17753]
- Remove specific win32 api errors from events in perfmon. {issue}18292[18292] {pull}18361[18361]
- Fix application_pool metricset after pdh changes. {pull}18477[18477]
- Fix tags_filter for cloudwatch metricset in aws. {pull}18524[18524]
- Fix panic on `metricbeat test modules` when modules are configured in `metricbeat.modules`. {issue}18789[18789] {pull}18797[18797]
- Fix getting gcp compute instance metadata with partial zone/region in config. {pull}18757[18757]
- Add missing network.sent_packets_count metric into compute metricset in googlecloud module. {pull}18802[18802]

*Packetbeat*

- Enable setting promiscuous mode automatically. {pull}11366[11366]

*Winlogbeat*

- Fix invalid IP addresses in DNS query results from Sysmon data. {issue}18432[18432] {pull}18436{18436}

*Functionbeat*

- Fix timeout option of GCP functions. {issue}16282[16282] {pull}16287[16287]

==== Added

*Affecting all Beats*

- Add document_id setting to decode_json_fields processor. {pull}15859[15859]
- Include network information by default on add_host_metadata and add_observer_metadata. {issue}15347[15347] {pull}16077[16077]
- Add `aws_ec2` provider for autodiscover. {issue}12518[12518] {pull}14823[14823]
- Add monitoring variable `libbeat.config.scans` to distinguish scans of the configuration directory from actual reloads of its contents. {pull}16440[16440]
- Add support for multiple password in redis output. {issue}16058[16058] {pull}16206[16206]
- Add support for Histogram type in fields.yml {pull}16570[16570]
- Windows .exe files now have embedded file version info. {issue}15232[15232]t
- Remove experimental flag from `setup.template.append_fields` {pull}16576[16576]
- Add `add_cloudfoundry_metadata` processor to annotate events with Cloud Foundry application data. {pull}16621[16621]
- Add Kerberos support to Kafka input and output. {pull}16781[16781]
- Add `add_cloudfoundry_metadata` processor to annotate events with Cloud Foundry application data. {pull}16621[16621
- Add support for kubernetes provider to recognize namespace level defaults {pull}16321[16321]
- Add `translate_sid` processor on Windows for converting Windows security identifier (SID) values to names. {issue}7451[7451] {pull}16013[16013]
- Add capability of enrich `container.id` with process id in `add_process_metadata` processor {pull}15947[15947]
- Update RPM packages contained in Beat Docker images. {issue}17035[17035]
- Update supported versions of `redis` output. {pull}17198[17198]
- Update documentation for system.process.memory fields to include clarification on Windows os's. {pull}17268[17268]
- Add `replace` processor for replacing string values of fields. {pull}17342[17342]
- Add optional regex based cid extractor to `add_kubernetes_metadata` processor. {pull}17360[17360]
- Add `urldecode` processor to for decoding URL-encoded fields. {pull}17505[17505]
- Add support for AWS IAM `role_arn` in credentials config. {pull}17658[17658] {issue}12464[12464]
- Add keystore support for autodiscover static configurations. {pull]16306[16306]
- Add Kerberos support to Elasticsearch output. {pull}17927[17927]
- Add k8s keystore backend. {pull}18096[18096]
- Add support for fixed length extraction in `dissect` processor. {pull}17191[17191]
- Set `agent.name` to the hostname by default. {issue}16377[16377] {pull}18000[18000]
- Add support for basic ECS logging. {pull}17974[17974]
- Add config example of how to skip the `add_host_metadata` processor when forwarding logs. {issue}13920[13920] {pull}18153[18153]
- When using the `decode_json_fields` processor, decoded fields are now deep-merged into existing event. {pull}17958[17958]
- Add backoff configuration options for the Kafka output. {issue}16777[16777] {pull}17808[17808]
- Add TLS support to Kerberos authentication in Elasticsearch. {pull}18607[18607]
- Change ownership of files in docker images so they can be used in secured environments. {pull}12905[12905]
- Upgrade k8s.io/client-go and k8s keystore tests. {pull}18817[18817]

*Auditbeat*

- Reference kubernetes manifests include configuration for auditd and enrichment with kubernetes metadata. {pull}17431[17431]
- Reference kubernetes manifests mount data directory from the host, so data persist between executions in the same node. {pull}17429[17429]
- Log to stderr when running using reference kubernetes manifests. {pull}17443[174443]
- Fix syscall kprobe arguments for 32-bit systems in socket module. {pull}17500[17500]
- Fix memory leak on when we miss socket close kprobe events. {pull}17500[17500]
- Add system module process dataset ECS categorization fields. {pull}18032[18032]
- Add system module socket dataset ECS categorization fields. {pull}18036[18036]
- Add ECS categories for system module host dataset. {pull}18031[18031]
- Add system module package dataset ECS categorization fields. {pull}18033[18033]
- Add system module login dataset ECS categorization fields. {pull}18034[18034]
- Add system module user dataset ECS categorization fields. {pull}18035[18035]
- Add file integrity module ECS categorization fields. {pull}18012[18012]
- Add `file.mime_type`, `file.extension`, and `file.drive_letter` for file integrity module. {pull}18012[18012]
- Add ECS categorization info for auditd module {pull}18596[18596]

*Filebeat*

- Set event.outcome field based on googlecloud audit log output. {pull}15731[15731]
- Add dashboard for AWS ELB fileset. {pull}15804[15804]
- Add dashboard for AWS vpcflow fileset. {pull}16007[16007]
- Add ECS tls fields to zeek:smtp,rdp,ssl and aws:s3access,elb {issue}15757[15757] {pull}15935[15936]
- Add custom string mapping to CEF module to support Forcepoint NGFW {issue}14663[14663] {pull}15910[15910]
- Add ingress nginx controller fileset {pull}16197[16197]
- move create-[module,fileset,fields] to mage and enable in x-pack/filebeat {pull}15836[15836]
- Add ECS tls and categorization fields to apache module. {issue}16032[16032] {pull}16121[16121]
- Work on e2e ACK's for the azure-eventhub input {issue}15671[15671] {pull}16215[16215]
- Add MQTT input. {issue}15602[15602] {pull}16204[16204]
- Add ECS categorization fields to activemq module. {issue}16151[16151] {pull}16201[16201]
- Add a TLS test and more debug output to httpjson input {pull}16315[16315]
- Add an SSL config example in config.yml for filebeat MISP module. {pull}16320[16320]
- Improve ECS categorization, container & process field mappings in auditd module. {issue}16153[16153] {pull}16280[16280]
- Improve ECS field mappings in aws module. {issue}16154[16154] {pull}16307[16307]
- Improve ECS categorization field mappings in googlecloud module. {issue}16030[16030] {pull}16500[16500]
- Improve ECS field mappings in haproxy module. {issue}16162[16162] {pull}16529[16529]
- Add cloudwatch fileset and ec2 fileset in aws module. {issue}13716[13716] {pull}16579[16579]
- Improve ECS categorization field mappings in kibana module. {issue}16168[16168] {pull}16652[16652]
- Improve the decode_cef processor by reducing the number of memory allocations. {pull}16587[16587]
- Add `cloudfoundry` input to send events from Cloud Foundry. {pull}16586[16586]
- Improve ECS categorization field mappings in iis module. {issue}16165[16165] {pull}16618[16618]
- Improve ECS categorization field mapping in kafka module. {issue}16167[16167] {pull}16645[16645]
- Allow users to override pipeline ID in fileset input config. {issue}9531[9531] {pull}16561[16561]
- Add `o365audit` input type for consuming events from Office 365 Management Activity API. {issue}16196[16196] {pull}16244[16244]
- Improve ECS categorization field mappings in logstash module. {issue}16169[16169] {pull}16668[16668]
- Update filebeat httpjson input to support pagination via Header and Okta module. {pull}16354[16354]
- Improve ECS categorization field mapping in icinga module. {issue}16164[16164] {pull}16533[16533]
- Improve ECS categorization field mappings in ibmmq module. {issue}16163[16163] {pull}16532[16532]
- Improve ECS categorization, host field mappings in elasticsearch module. {issue}16160[16160] {pull}16469[16469]
- Add ECS related fields to CEF module {issue}16157[16157] {pull}16338[16338]
- Improve ECS categorization field mappings in suricata module. {issue}16181[16181] {pull}16843[16843]
- Release ActiveMQ module as GA. {issue}17047[17047] {pull}17049[17049]
- Improve ECS categorization field mappings in iptables module. {issue}16166[16166] {pull}16637[16637]
- Add Filebeat Okta module. {pull}16362[16362]
- Add custom string mapping to CEF module to support Check Point devices. {issue}16041[16041] {pull}16907[16907]
- Add pattern for Cisco ASA / FTD Message 734001 {issue}16212[16212] {pull}16612[16612]
- Added new module `o365` for ingesting Office 365 management activity API events. {issue}16196[16196] {pull}16386[16386]
- Add source field in k8s events {pull}17209[17209]
- Improve AWS cloudtrail field mappings {issue}16086[16086] {issue}16110[16110] {pull}17155[17155]
- Added new module `crowdstrike` for ingesting Crowdstrike Falcon streaming API endpoint event data. {pull}16988[16988]
- Added documentation for running Filebeat in Cloud Foundry. {pull}17275[17275]
- Move azure-eventhub input to GA. {issue}15671[15671] {pull}17313[17313]
- Improve ECS categorization field mappings in mongodb module. {issue}16170[16170] {pull}17371[17371]
- Improve ECS categorization field mappings for mssql module. {issue}16171[16171] {pull}17376[17376]
- Added access_key_id, secret_access_key and session_token into aws module config. {pull}17456[17456]
- Add dashboard for Google Cloud Audit and AWS CloudTrail. {pull}17379[17379]
- Improve ECS categorization field mappings for mysql module. {issue}16172[16172] {pull}17491[17491]
- Release Google Cloud module as GA. {pull}17511[17511]
- Add config option to select a different azure cloud env in the azure-eventhub input and azure module. {issue}17649[17649] {pull}17659[17659]
- Added new Checkpoint Syslog filebeat module. {pull}17682[17682]
- Improve ECS categorization field mappings for nats module. {issue}16173[16173] {pull}17550[17550]
- Add support for v10, v11 and v12 logs on Postgres {issue}13810[13810] {pull}17732[17732]
- Enhance `elasticsearch/server` fileset to handle ECS-compatible logs emitted by Elasticsearch. {issue}17715[17715] {pull}17714[17714]
- Add support for Google Application Default Credentials to the Google Pub/Sub input and Google Cloud modules. {pull}15668[15668]
- Enhance `elasticsearch/deprecation` fileset to handle ECS-compatible logs emitted by Elasticsearch. {issue}17715[17715] {pull}17728[17728]
- Enhance `elasticsearch/slowlog` fileset to handle ECS-compatible logs emitted by Elasticsearch. {issue}17715[17715] {pull}17729[17729]
- Improve ECS categorization field mappings in misp module. {issue}16026[16026] {pull}17344[17344]
- Added Unix stream socket support as an input source and a syslog input source. {pull}17492[17492]
- Added new Fortigate Syslog filebeat module. {pull}17890[17890]
- Improve ECS categorization field mappings in postgresql module. {issue}16177[16177] {pull}17914[17914]
- Improve ECS categorization field mappings in rabbitmq module. {issue}16178[16178] {pull}17916[17916]
- Make `decode_cef` processor GA. {pull}17944[17944]
- Improve ECS categorization field mappings in redis module. {issue}16179[16179] {pull}17918[17918]
- Improve ECS categorization field mappings for zeek module. {issue}16029[16029] {pull}17738[17738]
- Improve ECS categorization field mappings for netflow module. {issue}16135[16135] {pull}18108[18108]
- Added an input option `publisher_pipeline.disable_host` to disable `host.name`
  from being added to events by default. {pull}18159[18159]
- Improve ECS categorization field mappings in system module. {issue}16031[16031] {pull}18065[18065]
- Change the `json.*` input settings implementation to merge parsed json objects with existing objects in the event instead of fully replacing them. {pull}17958[17958]
- Improve ECS categorization field mappings in osquery module. {issue}16176[16176] {pull}17881[17881]
- Added http_endpoint input{pull}18298[18298]
- Add support for array parsing in azure-eventhub input. {pull}18585[18585]
- Added `observer.vendor`, `observer.product`, and `observer.type` to PANW module events. {pull}18223[18223]
- The `logstash` module can now automatically detect the log file format (JSON or plaintext) and process it accordingly. {issue}9964[9964] {pull}18095[18095]
- Improve ECS categorization field mappings in envoyproxy module. {issue}16161[16161] {pull}18395[18395]
- Improve ECS categorization field mappings in coredns module. {issue}16159[16159] {pull}18424[18424]

*Heartbeat*

- Allow a list of status codes for HTTP checks. {pull}15587[15587]
- Add additional ECS compatible fields for TLS information. {pull}17687[17687]

*Journalbeat*

- Added an `id` config option to inputs to allow running multiple inputs on the
  same journal. {pull}18467{18467}

*Metricbeat*

- Move the windows pdh implementation from perfmon to a shared location in order for future modules/metricsets to make use of. {pull}15503[15503]
- Add lambda metricset in aws module. {pull}15260[15260]
- Expand data for the `system/memory` metricset {pull}15492[15492]
- Add azure `storage` metricset in order to retrieve metric values for storage accounts. {issue}14548[14548] {pull}15342[15342]
- Add cost warnings for the azure module. {pull}15356[15356]
- Add DynamoDB AWS Metricbeat light module {pull}15097[15097]
- Release elb module as GA. {pull}15485[15485]
- Add a `system/network_summary` metricset {pull}15196[15196]
- Add mesh metricset for Istio Metricbeat module {pull}15535[15535]
- Add mixer metricset for Istio Metricbeat module {pull}15696[15696]
- Add pilot metricset for Istio Metricbeat module {pull}15761[15761]
- Make the `system/cpu` metricset collect normalized CPU metrics by default. {issue}15618[15618] {pull}15729[15729]
- Add galley metricset for Istio Metricbeat module {pull}15857[15857]
- Add `key/value` mode for SQL module. {issue}15770[15770] {pull]15845[15845]
- Add STAN dashboard {pull}15654[15654]
- Add support for Unix socket in Memcached metricbeat module. {issue}13685[13685] {pull}15822[15822]
- Add `up` metric to prometheus metrics collected from host {pull}15948[15948]
- Add citadel metricset for Istio Metricbeat module {pull}15990[15990]
- Add support for processors in light modules. {issue}14740[14740] {pull}15923[15923]
- Add collecting AuroraDB metrics in rds metricset. {issue}14142[14142] {pull}16004[16004]
- Reuse connections in SQL module. {pull}16001[16001]
- Improve the `logstash` module (when `xpack.enabled` is set to `true`) to use the override `cluster_uuid` returned by Logstash APIs. {issue}15772[15772] {pull}15795[15795]
- Add region parameter in googlecloud module. {issue}15780[15780] {pull}16203[16203]
- Add kubernetes storage class support via kube-state-metrics. {pull}16145[16145]
- Add database_account azure metricset. {issue}15758[15758]
- Add support for NATS 2.1. {pull}16317[16317]
- Add Load Balancing metricset to GCP {pull}15559[15559]
- Add support for Dropwizard metrics 4.1. {pull}16332[16332]
- Add azure container metricset in order to monitor containers. {issue}15751[15751] {pull}16421[16421]
- Improve the `haproxy` module to support metrics exposed via HTTPS. {issue}14579[14579] {pull}16333[16333]
- Add filtering option for prometheus collector. {pull}16420[16420]
- Add metricsets based on Ceph Manager Daemon to the `ceph` module. {issue}7723[7723] {pull}16254[16254]
- Release `statsd` module as GA. {pull}16447[16447] {issue}14280[14280]
- Add collecting tags and tags_filter for rds metricset in aws module. {pull}16605[16605] {issue}16358[16358]
- Add OpenMetrics Metricbeat module {pull}16596[16596]
- Add `cloudfoundry` module to send events from Cloud Foundry. {pull}16671[16671]
- Add `redisenterprise` module. {pull}16482[16482] {issue}15269[15269]
- Add system/users metricset as beta {pull}16569[16569]
- Align fields to ECS and add more tests for the azure module. {issue}16024[16024] {pull}16754[16754]
- Add additional cgroup fields to docker/diskio{pull}16638[16638]
- Add PubSub metricset to Google Cloud Platform module {pull}15536[15536]
- Add overview dashboard for googlecloud compute metricset. {issue}16534[16534] {pull}16819[16819]
- Add Prometheus remote write endpoint {pull}16609[16609]
- Release STAN module as GA. {pull}16980[16980]
- Add query metricset for prometheus module. {pull}17104[17104]
- Release ActiveMQ module as GA. {issue}17047[17047] {pull}17049[17049]
- Release Zookeeper/connection module as GA. {issue}14281[14281] {pull}17043[17043]
- Add support for CouchDB v2 {issue}16352[16352] {pull}16455[16455]
- Add dashboard for pubsub metricset in googlecloud module. {pull}17161[17161]
- Add dashboards for the azure container metricsets. {pull}17194[17194]
- Replace vpc metricset into vpn, transitgateway and natgateway metricsets. {pull}16892[16892]
- Use Elasticsearch histogram type to store Prometheus histograms {pull}17061[17061]
- Allow to rate Prometheus counters when scraping them {pull}17061[17061]
- Release Oracle module as GA. {issue}14279[14279] {pull}16833[16833]
- Release vsphere module as GA. {issue}15798[15798] {pull}17119[17119]
- Add Storage metricsets to GCP module {pull}15598[15598]
- Added documentation for running Metricbeat in Cloud Foundry. {pull}17275[17275]
- Add test for documented fields check for metricsets without a http input. {issue}17315[17315] {pull}17334[17334]
- Add final tests and move label to GA for the azure module in metricbeat. {pull}17319[17319]
- Refactor windows/perfmon metricset configuration options and event output. {pull}17596[17596]
- Reference kubernetes manifests mount data directory from the host when running metricbeat as daemonset, so data persist between executions in the same node. {pull}17429[17429]
- Add more detailed error messages, system tests and small refactoring to the service metricset in windows. {pull}17725[17725]
- Stack Monitoring modules now auto-configure required metricsets when `xpack.enabled: true` is set. {issue}16471[[16471] {pull}17609[17609]
- Add Metricbeat IIS module dashboards. {pull}17966[17966]
- Add dashboard for the azure database account metricset. {pull}17901[17901]
- Allow partial region and zone name in googlecloud module config. {pull}17913[17913]
- Add aggregation aligner as a config parameter for googlecloud stackdriver metricset. {issue}17141[[17141] {pull}17719[17719]
- Move the perfmon metricset to GA. {issue}16608[16608] {pull}17879[17879]
- Add static mapping for metricsets under aws module. {pull}17614[17614] {pull}17650[17650]
- Add dashboard for googlecloud storage metricset. {pull}18172[18172]
- Collect new `bulk` indexing metrics from Elasticsearch when `xpack.enabled:true` is set. {issue} {pull}17992[17992]
- Remove requirement to connect as sysdba in Oracle module {issue}15846[15846] {pull}18182[18182]
- Update MSSQL module to fix some SSPI authentication and add brackets to USE statements {pull}17862[17862]]
- Add client address to events from http server module {pull}18336[18336]
- Remove required for region/zone and make stackdriver a metricset in googlecloud. {issue}16785[16785] {pull}18398[18398]
- Add memory metrics into compute googlecloud. {pull}18802[18802]

*Packetbeat*

*Functionbeat*


*Winlogbeat*

- Add more DNS error codes to the Sysmon module. {issue}15685[15685]
- Add experimental event log reader implementation that should be faster in most cases. {issue}6585[6585] {pull}16849[16849]
- Set process.command_line and process.parent.command_line from Sysmon Event ID 1. {pull}17327[17327]
- Add support for event IDs 4673,4674,4697,4698,4699,4700,4701,4702,4768,4769,4770,4771,4776,4778,4779,4964 to the Security module {pull}17517[17517]
- Add registry and code signature information and ECS categorization fields for sysmon module {pull}18058[18058]

==== Deprecated

*Affecting all Beats*

*Filebeat*


*Heartbeat*

*Journalbeat*

*Metricbeat*
- Deprecate tags config parameter in cloudwatch metricset. {pull}16733[16733]

*Packetbeat*

*Winlogbeat*

*Functionbeat*

==== Known Issue

*Journalbeat*<|MERGE_RESOLUTION|>--- conflicted
+++ resolved
@@ -32,22 +32,14 @@
   running on. This is because the `host` field specifies the host on which the event
   happened. {issue}13920[13920] {pull}18223[18223]
 - With the default configuration the following modules will no longer send the `host`
-  field. You can revert this change by configuring tags for the module and omitting
+  field that contains information about the host on which Filebeat is running.
+  You can revert this change by configuring tags for the module and omitting
   `forwarded` from the list. {issue}13920[13920]
 * CEF {pull}18223[18223]
 * PANW {pull}18223[18223]
 * Cisco {pull}18753[18753]
-will no longer send the `host` field that contains information about the host Filebeat is
-running on. This is because the `host` field specifies the host on which the event
-happened. {issue}13920[13920] {pull}18223[18223]
-- With the default configuration the cef and panw modules will no longer send the `host`
-field. You can revert this change by configuring tags for the module and omitting
-`forwarded` from the list. {issue}13920[13920] {pull}18223[18223]
-<<<<<<< HEAD
 * iptables {pull}18756[18756]
-=======
 * Checkpoint {pull}18754[18754]
->>>>>>> 4c74b145
 - Preserve case of http.request.method.  ECS prior to 1.6 specified normalizing to lowercase, which lost information. Affects filesets: apache/access, elasticsearch/audit, iis/access, iis/error, nginx/access, nginx/ingress_controller, aws/elb, suricata/eve, zeek/http. {issue}18154[18154] {pull}18359[18359]
 
 *Heartbeat*
