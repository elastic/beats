--- conflicted
+++ resolved
@@ -233,11 +233,8 @@
 - Add collecting AuroraDB metrics in rds metricset. {issue}14142[14142] {pull}16004[16004]
 - Reuse connections in SQL module. {pull}16001[16001]
 - Improve the `logstash` module (when `xpack.enabled` is set to `true`) to use the override `cluster_uuid` returned by Logstash APIs. {issue}15772[15772] {pull}15795[15795]
-<<<<<<< HEAD
 - Add support for Dropwizard metrics 4.1. {pull}16332[16332]
-=======
 - Add support for NATS 2.1. {pull}16317[16317]
->>>>>>> 61353e39
 
 *Packetbeat*
 
