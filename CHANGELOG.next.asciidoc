// Use these for links to issue and pulls. Note issues and pulls redirect one to
// each other on Github, so don't worry too much on using the right prefix.
:issue: https://github.com/elastic/beats/issues/
:pull: https://github.com/elastic/beats/pull/

=== Beats version HEAD
https://github.com/elastic/beats/compare/v7.0.0-alpha2...master[Check the HEAD diff]

==== Breaking changes

*Affecting all Beats*

- Update to Golang 1.12.1. {pull}11330[11330]
- Disable Alibaba Cloud and Tencent Cloud metadata providers by default. {pull}13812[12812]
- Allow Metricbeat's beat module to read monitoring information over a named pipe or unix domain socket. {pull}14558[14558]
- Remove version information from default ILM policy for improved upgrade experience on custom policies. {pull}14745[14745]
- Running `setup` cmd respects `setup.ilm.overwrite` setting for improved support of custom policies. {pull}14741[14741]
- Libbeat: Do not overwrite agent.*, ecs.version, and host.name. {pull}14407[14407]
- Libbeat: Cleanup the x-pack licenser code to use the new license endpoint and the new format. {pull}15091[15091]
- Users can now specify `monitoring.cloud.*` to override `monitoring.elasticsearch.*` settings. {issue}14399[14399] {pull}15254[15254]
- Refactor metadata generator to support adding metadata across resources {pull}14875[14875]
- Update to ECS 1.4.0. {pull}14844[14844]
- The document id fields has been renamed from @metadata.id to @metadata._id {pull}15859[15859]
- Variable substitution from environment variables is not longer supported. {pull}15937{15937}
- Change aws_elb autodiscover provider field name from elb_listener.* to aws.elb.*. {issue}16219[16219] {pull}16402{16402}
- Remove `AddDockerMetadata` and `AddKubernetesMetadata` processors from the `script` processor. They can still be used as normal processors in the configuration. {issue}16349[16349] {pull}16514[16514]
- Introduce APM libbeat instrumentation, active when running the beat with ELASTIC_APM_ACTIVE=true. {pull}17938[17938]

*Auditbeat*


*Filebeat*

- Fix parsing of Elasticsearch node name by `elasticsearch/slowlog` fileset. {pull}14547[14547]
- CEF extensions are now mapped to the data types defined in the CEF guide. {pull}14342[14342]
- Improve ECS field mappings in panw module.  event.outcome now only contains success/failure per ECS specification. {issue}16025[16025] {pull}17910[17910]
- Improve ECS categorization field mappings for nginx module. http.request.referrer is now lowercase & http.request.referrer only populated when nginx sets a value {issue}16174[16174] {pull}17844[17844]

*Heartbeat*


*Journalbeat*

- Remove broken dashboard. {pull}15288[15288]
- Improve parsing of syslog.pid in journalbeat to strip the username when present {pull}16116[16116]


*Metricbeat*

- Add new dashboard for VSphere host cluster and virtual machine {pull}14135[14135]
- kubernetes.container.cpu.limit.cores and kubernetes.container.cpu.requests.cores are now floats. {issue}11975[11975]
- Update cloudwatch metricset mapping for both metrics and dimensions. {pull}15245[15245]
- Make use of secure port when accessing Kubelet API {pull}16063[16063]

*Packetbeat*

- TLS: Fields have been changed to adapt to ECS. {pull}15497[15497]
- TLS: The behavior of send_certificates and include_raw_certificates options has changed. {pull}15497[15497]
- Added redact_headers configuration option, to allow HTTP request headers to be redacted whilst keeping the header field included in the beat. {pull}15353[15353]
- Add dns.question.subdomain and dns.question.top_level_domain fields. {pull}14578[14578]

*Winlogbeat*

*Functionbeat*


==== Bugfixes

*Affecting all Beats*

- Fix a race condition with the Kafka pipeline client, it is possible that `Close()` get called before `Connect()` . {issue}11945[11945]
- Allow users to configure only `cluster_uuid` setting under `monitoring` namespace. {pull}14338[14338]
- Fix spooling to disk blocking infinitely if the lock file can not be acquired. {pull}15338[15338]
- Update replicaset group to apps/v1 {pull}15854[15802]
- Fix `metricbeat test output` with an ipv6 ES host in the output.hosts. {pull}15368[15368]
- Fix `convert` processor conversion of string to integer with leading zeros. {issue}15513[15513] {pull}15557[15557]
- Fix Kubernetes autodiscovery provider to correctly handle pod states and avoid missing event data {pull}17223[17223]
- Fix `add_cloud_metadata` to better support modifying sub-fields with other processors. {pull}13808[13808]
- Fix panic in the Logstash output when trying to send events to closed connection. {pull}15568[15568]
- Fix missing output in dockerlogbeat {pull}15719[15719]
- Fix logging target settings being ignored when Beats are started via systemd or docker. {issue}12024[12024] {pull}15422[15442]
- Do not load dashboards where not available. {pull}15802[15802]
- Fix issue where default go logger is not discarded when either * or stdout is selected. {issue}10251[10251] {pull}15708[15708]
- Fix issue where TLS settings would be ignored when a forward proxy was in use. {pull}15516{15516}
- Remove superfluous use of number_of_routing_shards setting from the default template. {pull}16038[16038]
- Fix index names for indexing not always guaranteed to be lower case. {pull}16081[16081]
- Upgrade go-ucfg to latest v0.8.1. {pull}15937{15937}
- Fix loading processors from annotation hints. {pull}16348[16348]
- Fix an issue that could cause redundant configuration reloads. {pull}16440[16440]
- Fix k8s pods labels broken schema. {pull}16480[16480]
- Fix k8s pods annotations broken schema. {pull}16554[16554]
- Upgrade go-ucfg to latest v0.8.3. {pull}16450{16450}
- Add `ssl.ca_sha256` option to the supported TLS option, this allow to check that a specific certificate is used as part of the verified chain. {issue}15717[15717]
- Fix `NewContainerMetadataEnricher` to use default config for kubernetes module. {pull}16857[16857]
- Improve some logging messages for add_kubernetes_metadata processor {pull}16866{16866}
- Fix k8s metadata issue regarding node labels not shown up on root level of metadata. {pull}16834[16834]
- Fail to start if httpprof is used and it cannot be initialized. {pull}17028[17028]
- Fix concurrency issues in convert processor when used in the global context. {pull}17032[17032]
- Fix bug with `monitoring.cluster_uuid` setting not always being exposed via GET /state Beats API. {issue}16732[16732] {pull}17420[17420]
- Fix building on FreeBSD by removing build flags from `add_cloudfoundry_metadata` processor. {pull}17486[17486]
- Do not rotate log files on startup when interval is configured and rotateonstartup is disabled. {pull}17613[17613]
- Fix `setup.dashboards.index` setting not working. {pull}17749[17749]
- Fix goroutine leak and Elasticsearch output file descriptor leak when output reloading is in use. {issue}10491[10491] {pull}17381[17381]
- Fix Elasticsearch license endpoint URL referenced in error message. {issue}17880[17880] {pull}18030[18030]
- Fix panic when assigning a key to a `nil` value in an event. {pull}18143[18143]

*Auditbeat*

- system/socket: Fixed compatibility issue with kernel 5.x. {pull}15771[15771]
- system/package: Fix parsing of Installed-Size field of DEB packages. {issue}16661[16661] {pull}17188[17188]
- system module: Fix panic during initialisation when /proc/stat can't be read. {pull}17569[17569]

*Filebeat*

- cisco/asa fileset: Fix parsing of 302021 message code. {pull}14519[14519]
- Fix filebeat azure dashboards, event category should be `Alert`. {pull}14668[14668]
- Fix a problem in Filebeat input httpjson where interval is not used as time.Duration. {pull}14728[14728]
- Fix SSL config in input.yml for Filebeat httpjson input in the MISP module. {pull}14767[14767]
- Check content-type when creating new reader in s3 input. {pull}15252[15252] {issue}15225[15225]
- Fix session reset detection and a crash in Netflow input. {pull}14904[14904]
- Handle errors in handleS3Objects function and add more debug messages for s3 input. {pull}15545[15545]
- netflow: Allow for options templates without scope fields. {pull}15449[15449]
- netflow: Fix bytes/packets counters on some devices (NSEL and Netstream). {pull}15449[15449]
- netflow: Fix compatibility with some Cisco devices by changing the field `class_id` from short to long. {pull}15449[15449]
- Fixed dashboard for Cisco ASA Firewall. {issue}15420[15420] {pull}15553[15553]
- Ensure all zeek timestamps include millisecond precision. {issue}14599[14599] {pull}16766[16766]
- Fix s3 input hanging with GetObjectRequest API call by adding context_timeout config. {issue}15502[15502] {pull}15590[15590]
- Add shared_credential_file to cloudtrail config {issue}15652[15652] {pull}15656[15656]
- Fix typos in zeek notice fileset config file. {issue}15764[15764] {pull}15765[15765]
- Fix mapping error when zeek weird logs do not contain IP addresses. {pull}15906[15906]
- Prevent Elasticsearch from spewing log warnings about redundant wildcards when setting up ingest pipelines for the `elasticsearch` module. {issue}15840[15840] {pull}15900[15900]
- Fix mapping error for cloudtrail additionalEventData field {pull}16088[16088]
- Fix a connection error in httpjson input. {pull}16123[16123]
- Improve `elasticsearch/audit` fileset to handle timestamps correctly. {pull}15942[15942]
- Fix s3 input with cloudtrail fileset reading json file. {issue}16374[16374] {pull}16441[16441]
- Rewrite azure filebeat dashboards, due to changes in kibana. {pull}16466[16466]
- Adding the var definitions in azure manifest files, fix for errors when executing command setup. {issue}16270[16270] {pull}16468[16468]
- Fix merging of fileset inputs to replace paths and append processors. {pull}16450{16450}
- Add queue_url definition in manifest file for aws module. {pull}16640{16640}
- Fix issue where autodiscover hints default configuration was not being copied. {pull}16987[16987]
- Fix Elasticsearch `_id` field set by S3 and Google Pub/Sub inputs. {pull}17026[17026]
- Fixed various Cisco FTD parsing issues. {issue}16863[16863] {pull}16889[16889]
- Fix default index pattern in IBM MQ filebeat dashboard. {pull}17146[17146]
- Fix `elasticsearch.gc` fileset to not collect _all_ logs when Elasticsearch is running in Docker. {issue}13164[13164] {issue}16583[16583] {pull}17164[17164]
- Fixed a mapping exception when ingesting CEF logs that used the spriv or dpriv extensions. {issue}17216[17216] {pull}17220[17220]
- Fixed a mapping exception when ingesting Logstash plain logs (7.4+) with pipeline ids containing non alphanumeric chars. {issue}17242[17242] {pull}17243[17243]
- Fixed MySQL slowlog module causing "regular expression has redundant nested repeat operator" warning in Elasticsearch. {issue}17086[17086] {pull}17156[17156]
- Fix `elasticsearch.audit` data ingest pipeline to be more forgiving with date formats found in Elasticsearch audit logs. {pull}17406[17406]
- CEF: Fixed decoding errors caused by trailing spaces in messages. {pull}17253[17253]
- Fixed activemq module causing "regular expression has redundant nested repeat operator" warning in Elasticsearch. {pull}17428[17428]
- Fix issue 17734 to retry on rate-limit error in the Filebeat httpjson input. {issue}17734[17734] {pull}17735[17735]
- Remove migrationVersion map 7.7.0 reference from Kibana dashboard file to fix backward compatibility issues. {pull}17425[17425]
- Fixed `cloudfoundry.access` to have the correct `cloudfoundry.app.id` contents. {pull}17847[17847]
- Fixing `ingress_controller.` fields to be of type keyword instead of text. {issue}17834[17834]
- Fixed typo in log message. {pull}17897[17897]

*Heartbeat*

- Fix recording of SSL cert metadata for Expired/Unvalidated x509 certs. {pull}13687[13687]
- Fixed excessive memory usage introduced in 7.5 due to over-allocating memory for HTTP checks. {pull}15639[15639]
- Fixed scheduler shutdown issues which would in rare situations cause a panic due to semaphore misuse. {pull}16397[16397]
- Fixed TCP TLS checks to properly validate hostnames, this broke in 7.x and only worked for IP SANs. {pull}17549[17549]

*Journalbeat*


*Metricbeat*

- Fix checking tagsFilter using length in cloudwatch metricset. {pull}14525[14525]
- Fixed bug with `elasticsearch/cluster_stats` metricset not recording license expiration date correctly. {issue}14541[14541] {pull}14591[14591]
- Log bulk failures from bulk API requests to monitoring cluster. {issue}14303[14303] {pull}14356[14356]
- Fix regular expression to detect instance name in perfmon metricset. {issue}14273[14273] {pull}14666[14666]
- Fixed bug with `elasticsearch/cluster_stats` metricset not recording license ID in the correct field. {pull}14592[14592]
- Fix `docker.container.size` fields values {issue}14979[14979] {pull}15224[15224]
- Make `kibana` module more resilient to Kibana unavailability. {issue}15258[15258] {pull}15270[15270]
- Fix panic exception with some unicode strings in perfmon metricset. {issue}15264[15264]
- Make `logstash` module more resilient to Logstash unavailability. {issue}15276[15276] {pull}15306[15306]
- Add username/password in Metricbeat autodiscover hints {pull}15349[15349]
- Fix CPU count in docker/cpu in cases where no `online_cpus` are reported {pull}15070[15070]
- Add dedot for tags in ec2 metricset and cloudwatch metricset. {issue}15843[15843] {pull}15844[15844]
- Use RFC3339 format for timestamps collected using the SQL module. {pull}15847[15847]
- Change lookup_fields from metricset.host to service.address {pull}15883[15883]
- Avoid parsing errors returned from prometheus endpoints. {pull}15712[15712]
- Add dedot for cloudwatch metric name. {issue}15916[15916] {pull}15917[15917]
- Fixed issue `logstash-xpack` module suddenly ceasing to monitor Logstash. {issue}15974[15974] {pull}16044[16044]
- Fix skipping protocol scheme by light modules. {pull}16205[pull]
- Made `logstash-xpack` module once again have parity with internally-collected Logstash monitoring data. {pull}16198[16198]
- Change sqs metricset to use average as statistic method. {pull}16438[16438]
- Revert changes in `docker` module: add size flag to docker.container. {pull}16600[16600]
- Fix diskio issue for windows 32 bit on disk_performance struct alignment. {issue}16680[16680]
- Fix detection and logging of some error cases with light modules. {pull}14706[14706]
- Add dashboard for `redisenterprise` module. {pull}16752[16752]
- Convert increments of 100 nanoseconds/ticks to milliseconds for WriteTime and ReadTime in diskio metricset (Windows) for consistency. {issue}14233[14233]
- Dynamically choose a method for the system/service metricset to support older linux distros. {pull}16902[16902]
- Use max in k8s apiserver dashboard aggregations. {pull}17018[17018]
- Reduce memory usage in `elasticsearch/index` metricset. {issue}16503[16503] {pull}16538[16538]
- Check if CCR feature is available on Elasticsearch cluster before attempting to call CCR APIs from `elasticsearch/ccr` metricset. {issue}16511[16511] {pull}17073[17073]
- Use max in k8s overview dashboard aggregations. {pull}17015[17015]
- Fix Disk Used and Disk Usage visualizations in the Metricbeat System dashboards. {issue}12435[12435] {pull}17272[17272]
- Fix missing Accept header for Prometheus and OpenMetrics module. {issue}16870[16870] {pull}17291[17291]
- Fix issue in Jolokia module when mbean contains multiple quoted properties. {issue}17375[17375] {pull}17374[17374]
- Further revise check for bad data in docker/memory. {pull}17400[17400]
- Combine cloudwatch aggregated metrics into single event. {pull}17345[17345]
- Fix how we filter services by name in system/service {pull}17400[17400]
- Fix cloudwatch metricset missing tags collection. {issue}17419[17419] {pull}17424[17424]
- check if cpuOptions field is nil in DescribeInstances output in ec2 metricset. {pull}17418[17418]
- Fix aws.s3.bucket.name terms_field in s3 overview dashboard. {pull}17542[17542]
- Fix Unix socket path in memcached. {pull}17512[17512]
- Fix vsphere VM dashboard host aggregation visualizations. {pull}17555[17555]
- Fix azure storage dashboards. {pull}17590[17590]
- Metricbeat no longer needs to be started strictly after Logstash for `logstash-xpack` module to report correct data. {issue}17261[17261] {pull}17497[17497]
- Fix pubsub metricset to collect all GA stage metrics from gcp stackdriver. {issue}17154[17154] {pull}17600[17600]
- Add privileged option so as mb to access data dir in Openshift. {pull}17606[17606]
- Fix "ID" event generator of Google Cloud module {issue}17160[17160] {pull}17608[17608]
- Add privileged option for Auditbeat in Openshift {pull}17637[17637]
- Fix storage metricset to allow config without region/zone. {issue}17623[17623] {pull}17624[17624]
- Fix overflow on Prometheus rates when new buckets are added on the go. {pull}17753[17753]
- Add a switch to the driver definition on SQL module to use pretty names {pull}17378[17378]

*Packetbeat*

- Enable setting promiscuous mode automatically. {pull}11366[11366]

*Winlogbeat*


*Functionbeat*

- Fix timeout option of GCP functions. {issue}16282[16282] {pull}16287[16287]

==== Added

*Affecting all Beats*

- Add a friendly log message when a request to docker has exceeded the deadline. {pull}15336[15336]
- Decouple Debug logging from fail_on_error logic for rename, copy, truncate processors {pull}12451[12451]
- Allow a beat to ship monitoring data directly to an Elasticsearch monitoring cluster. {pull}9260[9260]
- Updated go-seccomp-bpf library to v1.1.0 which updates syscall lists for Linux v5.0. {pull}11394[11394]
- add_host_metadata is no GA. {pull}13148[13148]
- Add `providers` setting to `add_cloud_metadata` processor. {pull}13812[13812]
- GA the `script` processor. {pull}14325[14325]
- Add `fingerprint` processor. {issue}11173[11173] {pull}14205[14205]
- Add support for API keys in Elasticsearch outputs. {pull}14324[14324]
- Ensure that init containers are no longer tailed after they stop {pull}14394[14394]
- Add consumer_lag in Kafka consumergroup metricset {pull}14822[14822]
- Make use of consumer_lag in Kafka dashboard {pull}14863[14863]
- Refactor kubernetes autodiscover to enable different resource based discovery {pull}14738[14738]
- Add `add_id` processor. {pull}14524[14524]
- Enable TLS 1.3 in all beats. {pull}12973[12973]
- Spooling to disk creates a lockfile on each platform. {pull}15338[15338]
- Fingerprint processor adds a new xxhash hashing algorithm {pull}15418[15418]
- Enable DEP (Data Execution Protection) for Windows packages. {pull}15149[15149]
- Add document_id setting to decode_json_fields processor. {pull}15859[15859]
- Include network information by default on add_host_metadata and add_observer_metadata. {issue}15347[15347] {pull}16077[16077]
- Add `aws_ec2` provider for autodiscover. {issue}12518[12518] {pull}14823[14823]
- Add monitoring variable `libbeat.config.scans` to distinguish scans of the configuration directory from actual reloads of its contents. {pull}16440[16440]
- Add support for multiple password in redis output. {issue}16058[16058] {pull}16206[16206]
- Add support for Histogram type in fields.yml {pull}16570[16570]
- Windows .exe files now have embedded file version info. {issue}15232[15232]t
- Remove experimental flag from `setup.template.append_fields` {pull}16576[16576]
- Add `add_cloudfoundry_metadata` processor to annotate events with Cloud Foundry application data. {pull}16621[16621]
- Add `translate_sid` processor on Windows for converting Windows security identifier (SID) values to names. {issue}7451[7451] {pull}16013[16013]
- Add support for kubernetes provider to recognize namespace level defaults {pull}16321[16321]
- Add capability of enrich `container.id` with process id in `add_process_metadata` processor {pull}15947[15947]
- Update RPM packages contained in Beat Docker images. {issue}17035[17035]
- Add Kerberos support to Kafka input and output. {pull}16781[16781]
- Update supported versions of `redis` output. {pull}17198[17198]
- Update documentation for system.process.memory fields to include clarification on Windows os's. {pull}17268[17268]
- Add `replace` processor for replacing string values of fields. {pull}17342[17342]
- Add `urldecode` processor to for decoding URL-encoded fields. {pull}17505[17505]
- Add support for AWS IAM `role_arn` in credentials config. {pull}17658[17658] {issue}12464[12464]
- Add Kerberos support to Elasticsearch output. {pull}17927[17927]
- Set `agent.name` to the hostname by default. {issue}16377[16377] {pull}18000[18000]
- Add keystore support for autodiscover static configurations. {pull]16306[16306]
- Add config example of how to skip the `add_host_metadata` processor when forwarding logs. {issue}13920[13920] {pull}18153[18153]

*Auditbeat*

- Reference kubernetes manifests include configuration for auditd and enrichment with kubernetes metadata. {pull}17431[17431]
- Reference kubernetes manifests mount data directory from the host, so data persist between executions in the same node. {pull}17429[17429]
- Log to stderr when running using reference kubernetes manifests. {pull}17443[174443]
- Fix syscall kprobe arguments for 32-bit systems in socket module. {pull}17500[17500]
- Fix memory leak on when we miss socket close kprobe events. {pull}17500[17500]

*Filebeat*

- Add dashboard for AWS ELB fileset. {pull}15804[15804]

- `container` and `docker` inputs now support reading of labels and env vars written by docker JSON file logging driver. {issue}8358[8358]
- Add `index` option to all inputs to directly set a per-input index value. {pull}14010[14010]
- Add new fileset googlecloud/audit for ingesting Google Cloud Audit logs. {pull}15200[15200]
- Add dashboards to the CEF module (ported from the Logstash ArcSight module). {pull}14342[14342]
- Add expand_event_list_from_field support in s3 input for reading json format AWS logs. {issue}15357[15357] {pull}15370[15370]
- Add azure-eventhub input which will use the azure eventhub go sdk. {issue}14092[14092] {pull}14882[14882]
- Expose more metrics of harvesters (e.g. `read_offset`, `start_time`). {pull}13395[13395]
- Include log.source.address for unparseable syslog messages. {issue}13268[13268] {pull}15453[15453]
- Release aws elb fileset as GA. {pull}15426[15426] {issue}15380[15380]
- Integrate the azure-eventhub with filebeat azure module (replace the kafka input). {pull}15480[15480]
- Release aws s3access fileset to GA. {pull}15431[15431] {issue}15430[15430]
- Add cloudtrail fileset to AWS module. {issue}14657[14657] {pull}15227[15227]
- New fileset googlecloud/firewall for ingesting Google Cloud Firewall logs. {pull}14553[14553]
- google-pubsub input: ACK pub/sub message when acknowledged by publisher. {issue}13346[13346] {pull}14715[14715]
- Remove Beta label from google-pubsub input. {issue}13346[13346] {pull}14715[14715]
- Set event.outcome field based on googlecloud audit log output. {pull}15731[15731]
- Add dashboard for AWS vpcflow fileset. {pull}16007[16007]
- Add ECS tls fields to zeek:smtp,rdp,ssl and aws:s3access,elb {issue}15757[15757] {pull}15935[15936]
- Add ingress nginx controller fileset {pull}16197[16197]
- move create-[module,fileset,fields] to mage and enable in x-pack/filebeat {pull}15836[15836]
- Add ECS tls and categorization fields to apache module. {issue}16032[16032] {pull}16121[16121]
- Work on e2e ACK's for the azure-eventhub input {issue}15671[15671] {pull}16215[16215]
- Add MQTT input. {issue}15602[15602] {pull}16204[16204]
- Add a TLS test and more debug output to httpjson input {pull}16315[16315]
- Add an SSL config example in config.yml for filebeat MISP module. {pull}16320[16320]
- Improve ECS categorization, container & process field mappings in auditd module. {issue}16153[16153] {pull}16280[16280]
- Add ECS categorization fields to activemq module. {issue}16151[16151] {pull}16201[16201]
- Improve ECS field mappings in aws module. {issue}16154[16154] {pull}16307[16307]
- Improve ECS categorization field mappings in googlecloud module. {issue}16030[16030] {pull}16500[16500]
- Add cloudwatch fileset and ec2 fileset in aws module. {issue}13716[13716] {pull}16579[16579]
- Improve ECS categorization field mappings in kibana module. {issue}16168[16168] {pull}16652[16652]
- Add `cloudfoundry` input to send events from Cloud Foundry. {pull}16586[16586]
- Improve ECS field mappings in haproxy module. {issue}16162[16162] {pull}16529[16529]
- Allow users to override pipeline ID in fileset input config. {issue}9531[9531] {pull}16561[16561]
- Improve ECS categorization field mappings in logstash module. {issue}16169[16169] {pull}16668[16668]
- Improve ECS categorization field mappings in iis module. {issue}16165[16165] {pull}16618[16618]
- Improve the decode_cef processor by reducing the number of memory allocations. {pull}16587[16587]
- Improve ECS categorization field mapping in kafka module. {issue}16167[16167] {pull}16645[16645]
- Improve ECS categorization field mapping in icinga module. {issue}16164[16164] {pull}16533[16533]
- Improve ECS categorization field mappings in ibmmq module. {issue}16163[16163] {pull}16532[16532]
- Add custom string mapping to CEF module to support Forcepoint NGFW {issue}14663[14663] {pull}15910[15910]
- Add ECS related fields to CEF module {issue}16157[16157] {pull}16338[16338]
- Improve ECS categorization, host field mappings in elasticsearch module. {issue}16160[16160] {pull}16469[16469]
- Improve ECS categorization field mappings in suricata module. {issue}16181[16181] {pull}16843[16843]
- Release ActiveMQ module as GA. {issue}17047[17047] {pull}17049[17049]
- Improve ECS categorization field mappings in iptables module. {issue}16166[16166] {pull}16637[16637]
- Add pattern for Cisco ASA / FTD Message 734001 {issue}16212[16212] {pull}16612[16612]
- Add `o365audit` input type for consuming events from Office 365 Management Activity API. {issue}16196[16196] {pull}16244[16244]
- Add custom string mapping to CEF module to support Check Point devices. {issue}16041[16041] {pull}16907[16907]
- Added new module `o365` for ingesting Office 365 management activity API events. {issue}16196[16196] {pull}16386[16386]
- Add Filebeat Okta module. {pull}16362[16362]
- Add source field in k8s events {pull}17209[17209]
- Improve AWS cloudtrail field mappings {issue}16086[16086] {issue}16110[16110] {pull}17155[17155]
- Added new module `crowdstrike` for ingesting Crowdstrike Falcon streaming API endpoint event data. {pull}16988[16988]
- Move azure-eventhub input to GA. {issue}15671[15671] {pull}17313[17313]
- Improve ECS categorization field mappings in mongodb module. {issue}16170[16170] {pull}17371[17371]
- Improve ECS categorization field mappings for mssql module. {issue}16171[16171] {pull}17376[17376]
- Added documentation for running Filebeat in Cloud Foundry. {pull}17275[17275]
- Added access_key_id, secret_access_key and session_token into aws module config. {pull}17456[17456]
- Improve ECS categorization field mappings for mysql module. {issue}16172[16172] {pull}17491[17491]
- Release Google Cloud module as GA. {pull}17511[17511]
- Update filebeat httpjson input to support pagination via Header and Okta module. {pull}16354[16354]
- Added new Checkpoint Syslog filebeat module. {pull}17682[17682]
- Add config option to select a different azure cloud env in the azure-eventhub input and azure module. {issue}17649[17649] {pull}17659[17659]
- Enhance `elasticsearch/server` fileset to handle ECS-compatible logs emitted by Elasticsearch. {issue}17715[17715] {pull}17714[17714]
- Added Unix stream socket support as an input source and a syslog input source. {pull}17492[17492]
- Improve ECS categorization field mappings in misp module. {issue}16026[16026] {pull}17344[17344]
- Enhance `elasticsearch/deprecation` fileset to handle ECS-compatible logs emitted by Elasticsearch. {issue}17715[17715] {pull}17728[17728]
- Improve ECS categorization field mappings in redis module. {issue}16179[16179] {pull}17918[17918]
- Improve ECS categorization field mappings in rabbitmq module. {issue}16178[16178] {pull}17916[17916]
- Improve ECS categorization field mappings in postgresql module. {issue}16177[16177] {pull}17914[17914]
- Improve ECS categorization field mappings for nginx module. {issue}16174[16174] {pull}17844[17844]
- Add support for Google Application Default Credentials to the Google Pub/Sub input and Google Cloud modules. {pull}15668[15668]
- Improve ECS categorization field mappings for zeek module. {issue}16029[16029] {pull}17738[17738]
- Improve ECS categorization field mappings for netflow module. {issue}16135[16135] {pull}18108[18108]
- Improve ECS categorization field mappings in system module. {issue}16031[16031] {pull}18065[18065]

*Heartbeat*

- Allow a list of status codes for HTTP checks. {pull}15587[15587]
- Add additional ECS compatible fields for TLS information. {pull}17687[17687]

*Heartbeat*

*Journalbeat*

*Metricbeat*

- Move the windows pdh implementation from perfmon to a shared location in order for future modules/metricsets to make use of. {pull}15503[15503]
- Add lambda metricset in aws module. {pull}15260[15260]
- Expand data for the `system/memory` metricset {pull}15492[15492]
- Add azure `storage` metricset in order to retrieve metric values for storage accounts. {issue}14548[14548] {pull}15342[15342]
- Add cost warnings for the azure module. {pull}15356[15356]
- Add DynamoDB AWS Metricbeat light module {pull}15097[15097]
- Release elb module as GA. {pull}15485[15485]
- Add a `system/network_summary` metricset {pull}15196[15196]
- Add IBM MQ light-weight Metricbeat module {pull}15301[15301]
- Enable script processor. {pull}14711[14711]
- Add mixer metricset for Istio Metricbeat module {pull}15696[15696]
- Add mesh metricset for Istio Metricbeat module{pull}15535[15535]
- Add pilot metricset for Istio Metricbeat module {pull}15761[15761]
- Add galley metricset for Istio Metricbeat module {pull}15857[15857]
- Add STAN dashboard {pull}15654[15654]
- Add `key/value` mode for SQL module. {issue}15770[15770] {pull]15845[15845]
- Add support for Unix socket in Memcached metricbeat module. {issue}13685[13685] {pull}15822[15822]
- Make the `system/cpu` metricset collect normalized CPU metrics by default. {issue}15618[15618] {pull}15729[15729]
- Add kubernetes storage class support via kube-state-metrics. {pull}16145[16145]
- Add `up` metric to prometheus metrics collected from host {pull}15948[15948]
- Add citadel metricset for Istio Metricbeat module {pull}15990[15990]
- Add support for processors in light modules. {issue}14740[14740] {pull}15923[15923]
- Add collecting AuroraDB metrics in rds metricset. {issue}14142[14142] {pull}16004[16004]
- Reuse connections in SQL module. {pull}16001[16001]
- Improve the `logstash` module (when `xpack.enabled` is set to `true`) to use the override `cluster_uuid` returned by Logstash APIs. {issue}15772[15772] {pull}15795[15795]
- Add region parameter in googlecloud module. {issue}15780[15780] {pull}16203[16203]
- Add database_account azure metricset. {issue}15758[15758]
- Add support for Dropwizard metrics 4.1. {pull}16332[16332]
- Add support for NATS 2.1. {pull}16317[16317]
- Add azure container metricset in order to monitor containers. {issue}15751[15751] {pull}16421[16421]
- Improve the `haproxy` module to support metrics exposed via HTTPS. {issue}14579[14579] {pull}16333[16333]
- Add filtering option for prometheus collector. {pull}16420[16420]
- Add metricsets based on Ceph Manager Daemon to the `ceph` module. {issue}7723[7723] {pull}16254[16254]
- Add Load Balancing metricset to GCP {pull}15559[15559]
- Release `statsd` module as GA. {pull}16447[16447] {issue}14280[14280]
- Add collecting tags and tags_filter for rds metricset in aws module. {pull}16605[16605] {issue}16358[16358]
- Add OpenMetrics Metricbeat module {pull}16596[16596]
- Add `redisenterprise` module. {pull}16482[16482] {issue}15269[15269]
- Add `cloudfoundry` module to send events from Cloud Foundry. {pull}16671[16671]
- Add system/users metricset as beta {pull}16569[16569]
- Align fields to ECS and add more tests for the azure module. {issue}16024[16024] {pull}16754[16754]
- Add additional cgroup fields to docker/diskio{pull}16638[16638]
- Add overview dashboard for googlecloud compute metricset. {issue}16534[16534] {pull}16819[16819]
- Add Prometheus remote write endpoint {pull}16609[16609]
- Release STAN module as GA. {pull}16980[16980]
- Add query metricset for prometheus module. {pull}17104[17104]
- Release ActiveMQ module as GA. {issue}17047[17047] {pull}17049[17049]
- Add support for CouchDB v2 {issue}16352[16352] {pull}16455[16455]
- Release Zookeeper/connection module as GA. {issue}14281[14281] {pull}17043[17043]
- Add dashboard for pubsub metricset in googlecloud module. {pull}17161[17161]
- Add dashboards for the azure container metricsets. {pull}17194[17194]
- Replace vpc metricset into vpn, transitgateway and natgateway metricsets. {pull}16892[16892]
- Use Elasticsearch histogram type to store Prometheus histograms {pull}17061[17061]
- Allow to rate Prometheus counters when scraping them {pull}17061[17061]
- Release Oracle module as GA. {issue}14279[14279] {pull}16833[16833]
- Add Storage metricsets to GCP module {pull}15598[15598]
- Release vsphere module as GA. {issue}15798[15798] {pull}17119[17119]
- Add PubSub metricset to Google Cloud Platform module {pull}15536[15536]
- Add test for documented fields check for metricsets without a http input. {issue}17315[17315] {pull}17334[17334]
- Add final tests and move label to GA for the azure module in metricbeat. {pull}17319[17319]
- Added documentation for running Metricbeat in Cloud Foundry. {pull}17275[17275]
- Refactor windows/perfmon metricset configuration options and event output. {pull}17596[17596]
- Reference kubernetes manifests mount data directory from the host when running metricbeat as daemonset, so data persist between executions in the same node. {pull}17429[17429]
- Add more detailed error messages, system tests and small refactoring to the service metricset in windows. {pull}17725[17725]
- Stack Monitoring modules now auto-configure required metricsets when `xpack.enabled: true` is set. {issue}16471[[16471] {pull}17609[17609]
- Add Metricbeat IIS module dashboards. {pull}17966[17966]
- Add dashboard for the azure database account metricset. {pull}17901[17901]
- Allow partial region and zone name in googlecloud module config. {pull}17913[17913]
- Add aggregation aligner as a config parameter for googlecloud stackdriver metricset. {issue}17141[[17141] {pull}17719[17719]
- Move the perfmon metricset to GA. {issue}16608[16608] {pull}17879[17879]
- Stack Monitoring modules now auto-configure required metricsets when `xpack.enabled: true` is set. {issue}16471[[16471] {pull}17609[17609]
- Add static mapping for metricsets under aws module. {pull}17614[17614] {pull}17650[17650]
- Collect new `bulk` indexing metrics from Elasticsearch when `xpack.enabled:true` is set. {issue} {pull}17992[17992]
<<<<<<< HEAD
- Update MSSQL module to fix some SSPI authentication and add brackets to USE statements {pull}17862[17862]]
=======
- Remove requirement to connect as sysdba in Oracle module {issue}15846[15846] {pull}18182[18182]
>>>>>>> 65f26354

*Packetbeat*


*Functionbeat*

- Add monitoring info about triggered functions. {pull}14876[14876]
- Add Google Cloud Platform support. {pull}13598[13598]

*Winlogbeat*

- Add more DNS error codes to the Sysmon module. {issue}15685[15685]
- Add Audit and Log Management, Computer Object Management, and Distribution Group related events to the Security module. {pull}15217[15217]
- Add experimental event log reader implementation that should be faster in most cases. {issue}6585[6585] {pull}16849[16849]
- Set process.command_line and process.parent.command_line from Sysmon Event ID 1. {pull}17327[17327]
- Add support for event IDs 4673,4674,4697,4698,4699,4700,4701,4702,4768,4769,4770,4771,4776,4778,4779,4964 to the Security module {pull}17517[17517]

==== Deprecated

*Affecting all Beats*

*Filebeat*


*Heartbeat*

*Journalbeat*

*Metricbeat*


*Packetbeat*

*Winlogbeat*

*Functionbeat*

==== Known Issue

*Journalbeat*<|MERGE_RESOLUTION|>--- conflicted
+++ resolved
@@ -447,11 +447,8 @@
 - Stack Monitoring modules now auto-configure required metricsets when `xpack.enabled: true` is set. {issue}16471[[16471] {pull}17609[17609]
 - Add static mapping for metricsets under aws module. {pull}17614[17614] {pull}17650[17650]
 - Collect new `bulk` indexing metrics from Elasticsearch when `xpack.enabled:true` is set. {issue} {pull}17992[17992]
-<<<<<<< HEAD
 - Update MSSQL module to fix some SSPI authentication and add brackets to USE statements {pull}17862[17862]]
-=======
 - Remove requirement to connect as sysdba in Oracle module {issue}15846[15846] {pull}18182[18182]
->>>>>>> 65f26354
 
 *Packetbeat*
 
