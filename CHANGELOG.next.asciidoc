// Use these for links to issue and pulls. Note issues and pulls redirect one to
// each other on Github, so don't worry too much on using the right prefix.
:issue: https://github.com/elastic/beats/issues/
:pull: https://github.com/elastic/beats/pull/

=== Beats version HEAD
https://github.com/elastic/beats/compare/v7.0.0-alpha2...master[Check the HEAD diff]

==== Breaking changes

*Affecting all Beats*

- Update add_cloud_metadata fields to adjust to ECS. {pull}9265[9265]
- Automaticall cap signed integers to 63bits. {pull}8991[8991]
- Rename beat.timezone to event.timezone. {pull}9458[9458]
- Use _doc as document type. {pull}9056[9056]{pull}9573[9573]
- Update to Golang 1.11.3. {pull}9560[9560]
- Embedded html is not escaped anymore by default. {pull}9914[9914]
- Remove port settings from Logstash and Redis output. {pull}9934[9934]
- Fix registry handle leak on Windows (https://github.com/elastic/go-sysinfo/pull/33). {pull}9920[9920]
- Rename `process.exe` to `process.executable` in add_process_metadata to align with ECS. {pull}9949[9949]
- Import ECS change https://github.com/elastic/ecs/pull/308[ecs#308]:
  leaf field `user.group` is now the `group` field set. {pull}10275[10275]

*Auditbeat*
- Rename `process.exe` to `process.executable` in auditd module to align with ECS. {pull}9949[9949]
- Rename `process.cwd` to `process.working_directory` in auditd module to align with ECS. {pull}10195[10195]
- Change data type of `process.pid` and `process.ppid` to number in JSON output
  of the auditd module. {pull}10195[10195]
- Change data type of `file.uid` and `file.gid` to string in JSON output of the
  FIM module. {pull}10195[10195]

*Filebeat*

- Modify apache/error dataset to follow ECS. {pull}8963[8963]
- Rename many `traefik.access.*` fields to map to ECS. {pull}9005[9005]
- Fix parsing of GC entries in elasticsearch server log. {issue}9513[9513] {pull}9810[9810]
- Rename `read_timestamp` to `event.created` for Redis input. {pull}9924[9924]
- Rename a few `elasticsearch.audit.*` fields to map to ECS. {pull}9293[9293]
- Rename `read_timestamp` to `event.created` for all Filebeat modules using it. {pull}10139[10139]
- Rename many `iis.error.*` fields to map to ECS. {pull}9955[9955]
- Adjust fileset `haproxy.log` to map to ECS. {pull}10143[10143]
- Rename a few `logstash.*` fields to map to ECS, remove logstash.slowlog.message. {pull}9935[9935]
- Rename a few `mongodb.*` fields to map to ECS. {pull}10009[10009]
- Rename a few `mysql.*` fields to map to ECS. {pull}10008[10008]
- Rename a few `nginx.error.*` fields to map to ECS. {pull}10007[10007]
- Filesets with multiple ingest pipelines added in {pull}8914[8914] only work with Elasticsearch >= 6.5.0 {pull}10001[10001]
- Remove service.name from Elastcsearch module. Replace by service.type. {pull}10042[10042]
- Remove numeric coercions for `user.id` and `group.id`. IDs should be `keyword`. {pull}10233[10233]
- Add grok pattern to support redis 5.0.3 log timestamp. {issue}9819[9819] {pull}10033[10033]
- Now save the 'first seen' timestamp in `event.created` (previously `read_timestamp`),
  instead of saving the parsed date. Now aligned with `event.created` semantics elsewhere. {pull}10139[10139]
- Rename `mysql.error.thread_id` and `mysql.slowlog.id` to `mysql.thread_id`. {pull}10161[10161]
- Remove `mysql.error.timestamp`  and `mysql.slowlog.timestamp`. {pull}10161[10161]
- Migrate multiple fields to `event.duration`, from modules "apache", "elasticsearch",
  "haproxy", "iis", "kibana", "mysql", "nginx", "postgresql" and "traefik",
  including `http.response.elapsed_time` (ECS). {pull}10188[10188], {pull}10274[10274]
- Rename multiple fields to `http.response.body.bytes`, from modules "apache", "iis",
  "kibana", "nginx" and "traefik", including `http.response.content_length` (ECS). {pull}10188[10188]

*Heartbeat*

- Remove monitor generator script that was rarely used. {pull}9648[9648]
- monitor IDs are now configurable. Auto generated monitor IDs now use a different formula based on a hash of their config values. If you wish to have continuity with the old format of monitor IDs you'll need to set the `id` property explicitly. {pull}9697[9697]
- A number of fields have been aliased to their relevant counterparts in the `url.*` field. Existing visualizations should mostly work. The fields that have been moved are `monitor.scheme -> url.scheme`, `monitor.host -> url.domain`, `resolve.host -> url.domain`, `http.url -> url.full`,  `tcp.port -> url.port`. In addition to these moves the new fields `url.username`, `url.password`, `url.path`, and `url.query` are now present. It should be noted that the `url.password` field does not contain actual password values, but rather the text `<hidden>` {pull}9570[9570].
- The included Kibana HTTP dashboard is now removed in favor of the Uptime app in Kibana. {pull}10294[10294]

*Journalbeat*

- Rename read_timestamp to event.created to align with ECS. {pull}10043[10043], {pull}10139[10139]
- Rename host.name to host.hostname to align with ECS. {pull}10043[10043]

*Metricbeat*

<<<<<<< HEAD
- Replace `namespace` option in munin module with `service.type` and `service.name` to override the ECS fields with the same names. {pull}10322[10322]
- Add checks on valid field names and more strict mapping to munin module. {pull}10322[10322]
=======
- Refactor Prometheus metric mappings {pull}9948[9948]
- Removed Prometheus stats metricset in favor of just using Prometheus collector {pull}9948[9948]
>>>>>>> b3bfa6b5

*Packetbeat*

- Adjust Packetbeat `http` fields to ECS Beta 2 {pull}9645[9645]
  - `http.request.body` moves to `http.request.body.content`
  - `http.response.body` moves to `http.response.body.content`
- Changed Packetbeat fields to align with ECS. {issue}7968[7968]
- Removed trailing dot from domain names reported by the DNS protocol. {pull}9941[9941]

*Winlogbeat*

*Functionbeat*

- Correctly normalize Cloudformation resource name. {issue}10087[10087]

==== Bugfixes

*Affecting all Beats*

- Enforce validation for the Central Management access token. {issue}9621[9621]
- Fix config appender registration. {pull}9873[9873]
- Gracefully handle TLS options when enrolling a Beat. {issue}9129[9129]
- The backing off now implements jitter to better distribute the load. {issue}10172[10172]

*Auditbeat*

*Filebeat*

- Add `convert_timezone` option to Elasticsearch module to convert dates to UTC. {issue}9756[9756] {pull}9761[9761]
- Support IPv6 addresses with zone id in IIS ingest pipeline.
  {issue}9836[9836] error log: {pull}9869[9869], access log: {pull}9955[9955].
- Support haproxy log lines without captured headers. {issue}9463[9463] {pull}9958[9958]
- Make elasticsearch/audit fileset be more lenient in parsing node name. {issue}10035[10035] {pull}10135[10135]
- Fix bad bytes count in `docker` input when filtering by stream. {pull}10211[10211]
- Fixed data types for roles and indices fields in `elasticsearch/audit` fileset {pull}10307[10307]

*Heartbeat*

- Made monitors.d configuration part of the default config. {pull}9004[9004]
- Fixed rare issue where TLS connections to endpoints with x509 certificates missing either notBefore or notAfter would cause the check to fail with a stacktrace.  {pull}9566[9566]

*Journalbeat*

*Metricbeat*

- Fix panics in vsphere module when certain values where not returned by the API. {pull}9784[9784]
- Fix pod UID metadata enrichment in Kubernetes module. {pull}10081[10081]
- Fix issue that would prevent collection of processes without command line on Windows. {pull}10196[10196]
- Fixed data type for tags field in `docker/container` metricset {pull}10307[10307]
- Fixed data type for tags field in `docker/image` metricset {pull}10307[10307]
- Fixed data type for isr field in `kafka/partition` metricset {pull}10307[10307]
- Fixed data types for various hosts fields in `mongodb/replstatus` metricset {pull}10307[10307]

*Packetbeat*

- Fix DHCPv4 dashboard that wouldn't load in Kibana. {issue}9850[9850]

*Winlogbeat*

*Functionbeat*

- Ensure that functionbeat is logging at info level not debug. {issue}10262[10262]

==== Added

*Affecting all Beats*

- Update field definitions for `http` to ECS Beta 2 {pull}9645[9645]
- Add `agent.id` and `agent.ephemeral_id` fields to all beats. {pull}9404[9404]
- Add `name` config option to `add_host_metadata` processor. {pull}9943[9943]
- Add `add_labels` and `add_tags` processors. {pull}9973[9973]
- Add missing file encoding to readers. {pull}10080[10080]
- Introduce `migration.enabled` configuration. {pull}9805[9805]
- Add alias field support in Kibana index pattern. {pull}10075[10075]
- Add `add_fields` processor. {pull}10119[10119]
- Add Kibana field formatter to bytes fields. {pull}10184[10184]

*Auditbeat*

- Add system module. {pull}9546[9546]
- Add `user.id` (UID) and `user.name` for ECS. {pull}10195[10195]
- Add `group.id` (GID) and `group.name` for ECS. {pull}10195[10195]

*Filebeat*

- Added module for parsing Google Santa logs. {pull}9540[9540]
- Added netflow input type that supports NetFlow v1, v5, v6, v7, v8, v9 and IPFIX. {issue}9399[9399]
- Add option to modules.yml file to indicate that a module has been moved {pull}9432[9432].
- Fix parsing of GC entries in elasticsearch server log. {issue}9513[9513] {pull}9810[9810]
- Support mysql 5.7.22 slowlog starting with time information. {issue}7892[7892] {pull}9647[9647]
- Add support for ssl_request_log in apache2 module. {issue}8088[8088] {pull}9833[9833]
- Add support for iis 7.5 log format. {issue}9753[9753] {pull}9967[9967]
- Add service.type field to all Modules. By default the field is set with the module name. It can be overwritten with `service.type` config. {pull}10042[10042]
- Add support for MariaDB in the `slowlog` fileset of `mysql` module. {pull}9731[9731]
- Apache module's error fileset now performs GeoIP lookup, like the access fileset. {pull}10273[10273]
- Elasticsearch module's slowlog now populates `event.duration` (ECS). {pull}9293[9293]
- HAProxy module now populates `event.duration` and `http.response.bytes` (ECS). {pull}10143[10143]
- Teach elasticsearch/audit fileset to parse out some more fields. {issue}10134[10134] {pull}10137[10137]
- Add convert_timezone to nginx module. {issue}9839[9839] {pull}10148[10148]
- Add support for Percona in the `slowlog` fileset of `mysql` module. {issue}6665[6665] {pull}10227[10227]

*Heartbeat*

- Autodiscover metadata is now included in events by default. So, if you are using the docker provider for instance, you'll see the correct fields under the `docker` key. {pull}10258[10258]

*Journalbeat*

*Metricbeat*

- Add `key` metricset to the Redis module. {issue}9582[9582] {pull}9657[9657] {pull}9746[9746]
- Add `socket_summary` metricset to system defaults, removing experimental tag and supporting Windows {pull}9709[9709]
- Add docker `event` metricset. {pull}9856[9856]
- Add 'performance' metricset to x-pack mssql module {pull}9826[9826]
- Add DeDot for kubernetes labels and annotations. {issue}9860[9860] {pull}9939[9939]
- Add more meaningful metrics to 'performance' Metricset on 'MSSQL' module {pull}10011[10011]
- Rename some fields in `performance` Metricset on MSSQL module to match the updated documentation from Microsoft {pull}10074[10074]
- Add AWS EC2 module. {pull}9257[9257] {issue}9300[9300]
- Release windows Metricbeat module as GA. {pull}10163[10163]
- Release traefik Metricbeat module as GA. {pull}10166[10166]
- Release Elastic stack modules (Elasticsearch, Logstash, and Kibana) as GA. {pull}10094[10094]
- List filesystems on Windows that have an access path but not an assigned letter {issue}8916[8916] {pull}10196[10196]
- Add `nats` module. {issue}10071[10071]
- Release uswgi Metricbeat module GA. {pull}10164[10164]
- Release php_fpm module as GA. {pull}10198[10198]
- Release Memcached module as GA. {pull}10199[10199]
- Release etcd module as GA. {pull}10200[10200]
- Release Ceph module as GA. {pull}10202[10202]
- Release aerospike module as GA. {pull}10203[10203]
- Release kubernetes apiserver and event metricsets as GA {pull}10212[10212]
- Release Couchbase module as GA. {pull}10201[10201]
- Release RabbitMQ module GA. {pull}10165[10165]
- Release envoyproxy module GA. {pull}10223[10223]
- Release mongodb.metrics and mongodb.replstatus as GA. {pull}10242[10242]
- Release mysql.galera_status as GA. {pull}10242[10242]
- Release postgresql.statement as GA. {pull}10242[10242]
- Release RabbitMQ Metricbeat module GA. {pull}10165[10165]
- Release Dropwizard module as GA. {pull}10240[10240]
- Release Graphite module as GA. {pull}10240[10240]
- Release kvm module as beta. {pull}10279[10279]
- Release http.server metricset as GA. {pull}10240[10240]
- Release Nats module as GA. {pull}10281[10281]
- Release use of xpack.enabled: true flag in Elasticsearch and Kibana modules as GA. {pull}10222[10222]
- Add support for MySQL 8.0 and tests also for Percona and MariaDB. {pull}10261[10261]
- Rename 'db' Metricset to 'transaction_log' in MSSQL Metricbeat module {pull}10109[10109]

*Packetbeat*

- Add `network.community_id` to Packetbeat flow events. {pull}10061[10061]
- Add aliases for flow fields that were renamed. {issue}7968[7968] {pull}10063[10063]

*Functionbeat*

==== Deprecated

*Affecting all Beats*

*Filebeat*

*Heartbeat*

*Journalbeat*

*Metricbeat*

*Packetbeat*

*Winlogbeat*

- Close handle on signalEvent. {pull}9838[9838]

*Functionbeat*

==== Known Issue

<|MERGE_RESOLUTION|>--- conflicted
+++ resolved
@@ -72,13 +72,10 @@
 
 *Metricbeat*
 
-<<<<<<< HEAD
 - Replace `namespace` option in munin module with `service.type` and `service.name` to override the ECS fields with the same names. {pull}10322[10322]
 - Add checks on valid field names and more strict mapping to munin module. {pull}10322[10322]
-=======
 - Refactor Prometheus metric mappings {pull}9948[9948]
 - Removed Prometheus stats metricset in favor of just using Prometheus collector {pull}9948[9948]
->>>>>>> b3bfa6b5
 
 *Packetbeat*
 
