// Use these for links to issue and pulls. Note issues and pulls redirect one to
// each other on Github, so don't worry too much on using the right prefix.
:issue: https://github.com/elastic/beats/issues/
:pull: https://github.com/elastic/beats/pull/

=== Beats version HEAD
https://github.com/elastic/beats/compare/v7.0.0-alpha2...master[Check the HEAD diff]

==== Breaking changes

*Affecting all Beats*

- Update to Golang 1.12.1. {pull}11330[11330]
- Update to Golang 1.12.4. {pull}11782[11782]
- Update to ECS 1.0.1. {pull}12284[12284] {pull}12317[12317]
- Default of output.kafka.metadata.full is set to false by now. This reduced the amount of metadata to be queried from a kafka cluster. {pull}12738[12738]
- Fixed a crash under Windows when fetching processes information. {pull}12833[12833]
- Update to Golang 1.12.7. {pull}12931[12931]

*Auditbeat*

- Auditd module: Normalized value of `event.category` field from `user-login` to `authentication`. {pull}11432[11432]
- Auditd module: Unset `auditd.session` and `user.audit.id` fields are removed from audit events. {issue}11431[11431] {pull}11815[11815]
- Socket dataset: Exclude localhost by default {pull}11993[11993]

*Filebeat*

- Add read_buffer configuration option. {pull}11739[11739]
- `convert_timezone` option is removed and locale is always added to the event so timezone is used when parsing the timestamp, this behaviour can be overriden with processors. {pull}12410[12410]
- Fix a race condition in the TCP input when close the client socket. {pull}13038[13038]

*Heartbeat*

- Removed the `add_host_metadata` and `add_cloud_metadata` processors from the default config. These don't fit well with ECS for Heartbeat and were rarely used.

*Journalbeat*

*Metricbeat*

<<<<<<< HEAD
- Add new dashboard for Aerospike database stats {pull}13217[13217]
=======
- Add new dashboard for Couchbase cluster stats {pull}13212[13212]
>>>>>>> e91b4401
- Add new dashboard for Prometheus server stats {pull}13126[13126]
- Add new option `OpMultiplyBuckets` to scale histogram buckets to avoid decimal points in final events {pull}10994[10994]
- system/raid metricset now uses /sys/block instead of /proc/mdstat for data. {pull}11613[11613]
- kubernetes.container.cpu.limit.cores and kubernetes.container.cpu.requests.cores are now floats. {issue}11975[11975]
- Add statistic option into cloudwatch metricset. If there is no statistic method specified, default is to collect Average, Sum, Maximum, Minimum and SampleCount. {issue}12370[12370] {pull}12840[12840]

*Packetbeat*

- Add support for mongodb opcode 2013 (OP_MSG). {issue}6191[6191] {pull}8594[8594]
- NFSv4: Always use opname `ILLEGAL` when failed to match request to a valid nfs operation. {pull}11503[11503]

*Winlogbeat*

*Functionbeat*

==== Bugfixes

*Affecting all Beats*

- Fix typo in TLS renegotiation configuration and setting the option correctly {issue}10871[10871], {pull}12354[12354]
- Ensure all beat commands respect configured settings. {pull}10721[10721]
- Add missing fields and test cases for libbeat add_kubernetes_metadata processor. {issue}11133[11133], {pull}11134[11134]
- decode_json_field: process objects and arrays only {pull}11312[11312]
- decode_json_field: do not process arrays when flag not set. {pull}11318[11318]
- Report faulting file when config reload fails. {pull}11304[11304]
- Fix a typo in libbeat/outputs/transport/client.go by updating `c.conn.LocalAddr()` to `c.conn.RemoteAddr()`. {pull}11242[11242]
- Management configuration backup file will now have a timestamps in their name. {pull}11034[11034]
- [CM] Parse enrollment_token response correctly {pull}11648[11648]
- Not hiding error in case of http failure using elastic fetcher {pull}11604[11604]
- Escape BOM on JsonReader before trying to decode line {pull}11661[11661]
- Fix matching of string arrays in contains condition. {pull}11691[11691]
- Replace wmi queries with win32 api calls as they were consuming CPU resources {issue}3249[3249] and {issue}11840[11840]
- Fix a race condition with the Kafka pipeline client, it is possible that `Close()` get called before `Connect()` . {issue}11945[11945]
- Fix queue.spool.write.flush.events config type. {pull}12080[12080]
- Fixed a memory leak when using the add_process_metadata processor under Windows. {pull}12100[12100]
- Fix of docker json parser for missing "log" jsonkey in docker container's log {issue}11464[11464]
- Fixed Beat ID being reported by GET / API. {pull}12180[12180]
- Fixed setting bulk max size in kafka output. {pull}12254[12254]
- Add host.os.codename to fields.yml. {pull}12261[12261]
- Fix `@timestamp` being duplicated in events if `@timestamp` is set in a
  processor (or by any code utilizing `PutValue()` on a `beat.Event`).
- Fix leak in script processor when using Javascript functions in a processor chain. {pull}12600[12600]
- Add additional nil pointer checks to Docker client code to deal with vSphere Integrated Containers {pull}12628[12628]
- Fixed `json.add_error_key` property setting for delivering error messages from beat events  {pull}11298[11298]
- Fix Central Management enroll under Windows {issue}12797[12797] {pull}12799[12799]
- ILM: Use GET instead of HEAD when checking for alias to expose detailed error message. {pull}12886[12886]
- Fix seccomp policy preventing some features to function properly on 32bit Linux systems. {issue}12990[12990] {pull}13008[13008]
- Fix unexpected stops on docker autodiscover when a container is restarted before `cleanup_timeout`. {issue}12962[12962] {pull}13127[13127]
- Fix install-service.ps1's ability to set Windows service's delay start configuration. {pull}13173[13173]
- Fix some incorrect types and formats in field.yml files. {pull}13188[13188]
- Load DLLs only from Windows system directory. {pull}13234[13234]
- Fix mapping for kubernetes.labels and kubernetes.annotations in add_kubernetes_metadata. {issue}12638[12638] {pull}13226[13226]

*Auditbeat*

- Process dataset: Fixed a memory leak under Windows. {pull}12100[12100]
- Login dataset: Fix re-read of utmp files. {pull}12028[12028]
- Package dataset: Fixed a crash inside librpm after Auditbeat has been running for a while. {issue}12147[12147] {pull}12168[12168]
- Fix formatting of config files on macOS and Windows. {pull}12148[12148]
- Fix direction of incoming IPv6 sockets. {pull}12248[12248]
- Package dataset: Close librpm handle. {pull}12215[12215]
- Package dataset: Auto-detect package directories. {pull}12289[12289]
- Package dataset: Improve dpkg parsing. {pull}12325[12325]
- System module: Start system module without host ID. {pull}12373[12373]
- Host dataset: Fix reboot detection logic. {pull}12591[12591]
- Add syscalls used by librpm for the system/package dataset to the default Auditbeat seccomp policy. {issue}12578[12578] {pull}12617[12617]
- Process dataset: Do not show non-root warning on Windows. {pull}12740[12740]
- Host dataset: Export Host fields to gob encoder. {pull}12940[12940]

*Filebeat*

- Add support for Cisco syslog format used by their switch. {pull}10760[10760]
- Cover empty request data, url and version in Apache2 module{pull}10730[10730]
- Fix registry entries not being cleaned due to race conditions. {pull}10747[10747]
- Improve detection of file deletion on Windows. {pull}10747[10747]
- Add missing Kubernetes metadata fields to Filebeat CoreDNS module, and fix a documentation error. {pull}11591[11591]
- Reduce memory usage if long lines are truncated to fit `max_bytes` limit. The line buffer is copied into a smaller buffer now. This allows the runtime to release unused memory earlier. {pull}11524[11524]
- Fix memory leak in Filebeat pipeline acker. {pull}12063[12063]
- Fix goroutine leak caused on initialization failures of log input. {pull}12125[12125]
- Fix goroutine leak on non-explicit finalization of log input. {pull}12164[12164]
- Skipping unparsable log entries from docker json reader {pull}12268[12268]
- Parse timezone in PostgreSQL logs as part of the timestamp {pull}12338[12338]
- Load correct pipelines when system module is configured in modules.d. {pull}12340[12340]
- Fix timezone offset parsing in system/syslog. {pull}12529[12529]
- When TLS is configured for the TCP input and a `certificate_authorities` is configured we now default to `required` for the `client_authentication`. {pull}12584[12584]
- Apply `max_message_size` to incoming message buffer. {pull}11966[11966]
- Syslog input will now omit the `process` object from events if it is empty. {pull}12700[12700]
- Fix multiline pattern in Postgres which was too permissive {issue}12078[12078] {pull}13069[13069]
- Allow path variables to be used in files loaded from modules.d. {issue}13184[13184]

*Heartbeat*

- Fix NPEs / resource leaks when executing config checks. {pull}11165[11165]
- Fix duplicated IPs on `mode: all` monitors. {pull}12458[12458]

*Journalbeat*

- Use backoff when no new events are found. {pull}11861[11861]
- Iterate over journal correctly, so no duplicate entries are sent. {pull}12716[12716]
- Preserve host name when reading from remote journal. {pull}12714[12714]

*Metricbeat*

- Change diskio metrics retrieval method (only for Windows) from wmi query to DeviceIOControl function using the IOCTL_DISK_PERFORMANCE control code {pull}11635[11635]
- Call GetMetricData api per region instead of per instance. {issue}11820[11820] {pull}11882[11882]
- Update documentation with cloudwatch:ListMetrics permission. {pull}11987[11987]
- Check permissions in system socket metricset based on capabilities. {pull}12039[12039]
- Get process information from sockets owned by current user when system socket metricset is run without privileges. {pull}12039[12039]
- Avoid generating hints-based configuration with empty hosts when no exposed port is suitable for the hosts hint. {issue}8264[8264] {pull}12086[12086]
- Fixed a socket leak in the postgresql module under Windows when SSL is disabled on the server. {pull}11393[11393]
- Change some field type from scaled_float to long in aws module. {pull}11982[11982]
- Fixed RabbitMQ `queue` metricset gathering when `consumer_utilisation` is set empty at the metrics source {pull}12089[12089]
- Fix direction of incoming IPv6 sockets. {pull}12248[12248]
- Refactored Windows perfmon metricset: replaced method to retrieve counter paths with PdhExpandWildCardPathW, separated code by responsibility, removed unused functions {pull}12212[12212]
- Validate that kibana/status metricset cannot be used when xpack is enabled. {pull}12264[12264]
- Ignore prometheus metrics when their values are NaN or Inf. {pull}12084[12084] {issue}10849[10849]
- In the kibana/stats metricset, only log error (don't also index it) if xpack is enabled. {pull}12265[12265]
- Fix an issue listing all processes when run under Windows as a non-privileged user. {issue}12301[12301] {pull}12475[12475]
- The `elasticsearch/index_summary` metricset gracefully handles an empty Elasticsearch cluster when `xpack.enabled: true` is set. {pull}12489[12489] {issue}12487[12487]
- When TLS is configured for the http metricset and a `certificate_authorities` is configured we now default to `required` for the `client_authentication`. {pull}12584[12584]
- Reuse connections in PostgreSQL metricsets. {issue}12504[12504] {pull}12603[12603]
- PdhExpandWildCardPathW will not expand counter paths in 32 bit windows systems, workaround will use a different function.{issue}12590[12590]{pull}12622[12622]
- In the elasticsearch/node_stats metricset, if xpack is enabled, make parsing of ES node load average optional as ES on Windows doesn't report load average. {pull}12866[12866]
- Ramdisk is not filtered out when collecting disk performance counters in diskio metricset {issue}12814[12814] {pull}12829[12829]
- Fix incoherent behaviour in redis key metricset when keyspace is specified both in host URL and key pattern {pull}12913[12913]
- Fix connections leak in redis module {pull}12914[12914] {pull}12950[12950]
- Fix wrong uptime reporting by system/uptime metricset under Windows. {pull}12915[12915]
- Print errors that were being omitted in vSphere metricsets {pull}12816[12816]

*Packetbeat*

- Prevent duplicate packet loss error messages in HTTP events. {pull}10709[10709]
- Fixed a memory leak when using process monitoring under Windows. {pull}12100[12100]
- Improved debug logging efficiency in PGQSL module. {issue}12150[12150]
- Limit memory usage of Redis replication sessions. {issue}12657[12657]
- Fix parsing the extended RCODE in the DNS parser. {pull}12805[12805]

*Winlogbeat*

- Fix data race affecting config validation at startup. {issue}13005[13005]

*Functionbeat*

- Fix function name reference for Kinesis streams in CloudFormation templates {pull}11646[11646]

==== Added

*Affecting all Beats*

- Decouple Debug logging from fail_on_error logic for rename, copy, truncate processors {pull}12451[12451]
- Add an option to append to existing logs rather than always rotate on start. {pull}11953[11953]
- Add `network` condition to processors for matching IP addresses against CIDRs. {pull}10743[10743]
- Add if/then/else support to processors. {pull}10744[10744]
- Add `community_id` processor for computing network flow hashes. {pull}10745[10745]
- Add output test to kafka output {pull}10834[10834]
- Gracefully shut down on SIGHUP {pull}10704[10704]
- New processor: `copy_fields`. {pull}11303[11303]
- Add `error.message` to events when `fail_on_error` is set in `rename` and `copy_fields` processors. {pull}11303[11303]
- New processor: `truncate_fields`. {pull}11297[11297]
- Allow a beat to ship monitoring data directly to an Elasticsearch monitoring cluster. {pull}9260[9260]
- Updated go-seccomp-bpf library to v1.1.0 which updates syscall lists for Linux v5.0. {pull}NNNN[NNNN]
- Add `add_observer_metadata` processor. {pull}11394[11394]
- Add `decode_csv_fields` processor. {pull}11753[11753]
- Add `convert` processor for converting data types of fields. {issue}8124[8124] {pull}11686[11686]
- New `extract_array` processor. {pull}11761[11761]
- Add number of goroutines to reported metrics. {pull}12135[12135]
- Add `proxy_disable` output flag to explicitly ignore proxy environment variables. {issue}11713[11713] {pull}12243[12243]
- Processor `add_cloud_metadata` adds fields `cloud.account.id` and `cloud.image.id` for AWS EC2. {pull}12307[12307]
- Add configurable bulk_flush_frequency in kafka output. {pull}12254[12254]
- Add `decode_base64_field` processor for decoding base64 field. {pull}11914[11914]
- Add support for reading the `network.iana_number` field by default to the community_id processor. {pull}12701[12701]
- Add aws overview dashboard. {issue}11007[11007] {pull}12175[12175]
- Add `decompress_gzip_field` processor. {pull}12733[12733]
- Add `timestamp` processor for parsing time fields. {pull}12699[12699]
- Add a check so alias creation explicitely fails if there is an index with the same name. {pull}13070[13070]
- Update kubernetes watcher to use official client-go libraries. {pull}13051[13051]
- add_host_metadata is no GA. {pull}13148[13148]

*Auditbeat*

- Auditd module: Add `event.outcome` and `event.type` for ECS. {pull}11432[11432]
- Process: Add file hash of process executable. {pull}11722[11722]
- Socket: Add network.transport and network.community_id. {pull}12231[12231]
- Host: Fill top-level host fields. {pull}12259[12259]

*Filebeat*

- Add more info to message logged when a duplicated symlink file is found {pull}10845[10845]
- Add option to configure docker input with paths {pull}10687[10687]
- Add Netflow module to enrich flow events with geoip data. {pull}10877[10877]
- Set `event.category: network_traffic` for Suricata. {pull}10882[10882]
- Allow custom default settings with autodiscover (for example, use of CRI paths for logs). {pull}12193[12193]
- Allow to disable hints based autodiscover default behavior (fetching all logs). {pull}12193[12193]
- Change Suricata module pipeline to handle `destination.domain` being set if a reverse DNS processor is used. {issue}10510[10510]
- Add the `network.community_id` flow identifier to field to the IPTables, Suricata, and Zeek modules. {pull}11005[11005]
- New Filebeat coredns module to ingest coredns logs. It supports both native coredns deployment and coredns deployment in kubernetes. {pull}11200[11200]
- New module for Cisco ASA logs. {issue}9200[9200] {pull}11171[11171]
- Added support for Cisco ASA fields to the netflow input. {pull}11201[11201]
- Configurable line terminator. {pull}11015[11015]
- Add Filebeat envoyproxy module. {pull}11700[11700]
- Add apache2(httpd) log path (`/var/log/httpd`) to make apache2 module work out of the box on Redhat-family OSes. {issue}11887[11887] {pull}11888[11888]
- Add support to new MongoDB additional diagnostic information {pull}11952[11952]
- New module `panw` for Palo Alto Networks PAN-OS logs. {pull}11999[11999]
- Add RabbitMQ module. {pull}12032[12032]
- Add new `container` input. {pull}12162[12162]
- Add timeouts on communication with docker daemon. {pull}12310[12310]
- `container` and `docker` inputs now support reading of labels and env vars written by docker JSON file logging driver. {issue}8358[8358]
- Add specific date processor to convert timezones so same pipeline can be used when convert_timezone is enabled or disabled. {pull}12253[12253]
- Add MSSQL module {pull}12079[12079]
- Add ISO8601 date parsing support for system module. {pull}12568[12568] {pull}12578[12579]
- Update Kubernetes deployment manifest to use `container` input. {pull}12632[12632]
- Use correct OS path separator in `add_kubernetes_metadata` to support Windows nodes. {pull}9205[9205]
- Add support for client addresses with port in Apache error logs {pull}12695[12695]
- Add `google-pubsub` input type for consuming messages from a Google Cloud Pub/Sub topic subscription. {pull}12746[12746]
- Add module for ingesting Cisco IOS logs over syslog. {pull}12748[12748]
- Add module for ingesting Google Cloud VPC flow logs. {pull}12747[12747]
- Report host metadata for Filebeat logs in Kubernetes. {pull}12790[12790]
- Add netflow dashboards based on Logstash netflow. {pull}12857[12857]
- Parse more fields from Elasticsearch slowlogs. {pull}11939[11939]
- Update module pipelines to enrich events with autonomous system fields. {pull}13036[13036]
- Add module for ingesting IBM MQ logs. {pull}8782[8782]
- Add S3 input to retrieve logs from AWS S3 buckets. {pull}12640[12640] {issue}12582[12582]
- Add aws module s3access metricset. {pull}13170[13170] {issue}12880[12880]

*Heartbeat*

- Enable `add_observer_metadata` processor in default config. {pull}11394[11394]

*Journalbeat*

*Metricbeat*

- Add AWS SQS metricset. {pull}10684[10684] {issue}10053[10053]
- Add AWS s3_request metricset. {pull}10949[10949] {issue}10055[10055]
- Add s3_daily_storage metricset. {pull}10940[10940] {issue}10055[10055]
- Add `coredns` metricbeat module. {pull}10585[10585]
- Add SSL support for Metricbeat HTTP server. {pull}11482[11482] {issue}11457[11457]
- The `elasticsearch.index` metricset (with `xpack.enabled: true`) now collects `refresh.external_total_time_in_millis` fields from Elasticsearch. {pull}11616[11616]
- Allow module configurations to have variants {pull}9118[9118]
- Add `timeseries.instance` field calculation. {pull}10293[10293]
- Added new disk states and raid level to the system/raid metricset. {pull}11613[11613]
- Added `path_name` and `start_name` to service metricset on windows module {issue}8364[8364] {pull}11877[11877]
- Add check on object name in the counter path if the instance name is missing {issue}6528[6528] {pull}11878[11878]
- Add AWS cloudwatch metricset. {pull}11798[11798] {issue}11734[11734]
- Add `regions` in aws module config to specify target regions for querying cloudwatch metrics. {issue}11932[11932] {pull}11956[11956]
- Keep `etcd` followers members from reporting `leader` metricset events {pull}12004[12004]
- Add overview dashboard to Consul module {pull}10665[10665]
- New fields were added in the mysql/status metricset. {pull}12227[12227]
- Add Kubernetes metricset `proxy`. {pull}12312[12312]
- Add Kubernetes proxy dashboard to Kubernetes module {pull}12734[12734]
- Always report Pod UID in the `pod` metricset. {pull}12345[12345]
- Add Vsphere Virtual Machine operating system to `os` field in Vsphere virtualmachine module. {pull}12391[12391]
- Add validation for elasticsearch and kibana modules' metricsets when xpack.enabled is set to true. {pull}12386[12386]
- Add CockroachDB module. {pull}12467[12467]
- Add support for metricbeat modules based on existing modules (a.k.a. light modules) {issue}12270[12270] {pull}12465[12465]
- Add a system/entropy metricset {pull}12450[12450]
- Add kubernetes metricset `controllermanager` {pull}12409[12409]
- Add Kubernetes controller manager dashboard to Kubernetes module {pull}12744[12744]
- Allow redis URL format in redis hosts config. {pull}12408[12408]
- Add tags into ec2 metricset. {issue}[12263]12263 {pull}12372[12372]
- Add metrics to kubernetes apiserver metricset. {pull}12922[12922]
- Add kubernetes metricset `scheduler` {pull}12521[12521]
- Add Kubernetes scheduler dashboard to Kubernetes module {pull}12749[12749]
- Add `beat` module. {pull}12181[12181] {pull}12615[12615]
- Collect tags for cloudwatch metricset in aws module. {issue}[12263]12263 {pull}12480[12480]
- Add AWS RDS metricset. {pull}11620[11620] {issue}10054[10054]
- Add Oracle Module {pull}11890[11890]
- Add Oracle Tablespaces Dashboard {pull}12736[12736]
- Collect client provided name for rabbitmq connection. {issue}12851[12851] {pull}12852[12852]
- Add support to load default aws config file to get credentials. {pull}12727[12727] {issue}12708[12708]
- Add statistic option into cloudwatch metricset. {issue}12370[12370] {pull}12840[12840]
- Add support for kubernetes cronjobs {pull}13001[13001]
- Add cgroup memory stats to docker/memory metricset {pull}12916[12916]
- Add AWS elb metricset. {pull}12952[12952] {issue}11701[11701]
- Add AWS ebs metricset. {pull}13167[13167] {issue}11699[11699]
- Add rate metrics for ec2 metricset. {pull}13203[13203]

*Packetbeat*

*Functionbeat*

- New options to configure roles and VPC. {pull}11779[11779]
- Export automation templates used to create functions. {pull}11923[11923]
- Configurable Amazon endpoint. {pull}12369[12369]

*Winlogbeat*

- Add support for reading from .evtx files. {issue}4450[4450]
- Add support for event ID 4634 and 4647 to the Security module. {pull}12906[12906]
- Add `network.community_id` to Sysmon network events (event ID 3). {pull}13034[13034]
- Add `event.module` to Winlogbeat modules. {pull}13047[13047]
- Add `event.category: process` and `event.type: process_start/process_end` to Sysmon process events (event ID 1 and 5). {pull}13047[13047]
- Add support for event ID 4672 to the Security module. {pull}12975[12975]
- Add support for event ID 22 (DNS query) to the Sysmon module. {pull}12960[12960]

==== Deprecated

*Affecting all Beats*

*Filebeat*

- `docker` input is deprecated in favour `container`. {pull}12162[12162]
- `postgresql.log.timestamp` field is deprecated in favour of `@timestamp`. {pull}12338[12338]

*Heartbeat*

*Journalbeat*

*Metricbeat*

*Packetbeat*

*Winlogbeat*

*Functionbeat*

==== Known Issue

*Journalbeat*<|MERGE_RESOLUTION|>--- conflicted
+++ resolved
@@ -37,11 +37,8 @@
 
 *Metricbeat*
 
-<<<<<<< HEAD
 - Add new dashboard for Aerospike database stats {pull}13217[13217]
-=======
 - Add new dashboard for Couchbase cluster stats {pull}13212[13212]
->>>>>>> e91b4401
 - Add new dashboard for Prometheus server stats {pull}13126[13126]
 - Add new option `OpMultiplyBuckets` to scale histogram buckets to avoid decimal points in final events {pull}10994[10994]
 - system/raid metricset now uses /sys/block instead of /proc/mdstat for data. {pull}11613[11613]
