--- conflicted
+++ resolved
@@ -106,11 +106,8 @@
 - Add mesh metricset for Istio Metricbeat module {pull}15535[15535]
 - Add mixer metricset for Istio Metricbeat module {pull}15696[15696]
 - Make the `system/cpu` metricset collect normalized CPU metrics by default. {issue}15618[15618] {pull}15729[15729]
-<<<<<<< HEAD
 - Add STAN dashboard {pull}15654[15654]
-=======
 - Add support for Unix socket in Memcached metricbeat module. {issue}13685[13685] {pull}15822[15822]
->>>>>>> 4a072f71
 
 *Packetbeat*
 
