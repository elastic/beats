--- conflicted
+++ resolved
@@ -127,11 +127,8 @@
 - Fixing `ingress_controller.` fields to be of type keyword instead of text. {issue}17834[17834]
 - Fixed typo in log message. {pull}17897[17897]
 - Fix Cisco ASA ASA 3020** and 106023 messages {pull}17964[17964]
-<<<<<<< HEAD
+- Unescape file name from SQS message. {pull}18370[18370]
 - Improve cisco asa and ftd pipelines' failure handler to avoid mapping temporary fields. {issue}18391[18391] {pull}18392[18392]
-=======
-- Unescape file name from SQS message. {pull}18370[18370]
->>>>>>> ecd0f723
 
 *Heartbeat*
 
