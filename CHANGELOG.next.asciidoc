// Use these for links to issue and pulls. Note issues and pulls redirect one to
// each other on Github, so don't worry too much on using the right prefix.
:issue: https://github.com/elastic/beats/issues/
:pull: https://github.com/elastic/beats/pull/

=== Beats version HEAD
https://github.com/elastic/beats/compare/v7.0.0-alpha2...master[Check the HEAD diff]

==== Breaking changes

*Affecting all Beats*

- Update to Golang 1.12.1. {pull}11330[11330]
- Disable Alibaba Cloud and Tencent Cloud metadata providers by default. {pull}13812[12812]
- Allow Metricbeat's beat module to read monitoring information over a named pipe or unix domain socket. {pull}14558[14558]
- Remove version information from default ILM policy for improved upgrade experience on custom policies. {pull}14745[14745]
- Running `setup` cmd respects `setup.ilm.overwrite` setting for improved support of custom policies. {pull}14741[14741]
- Libbeat: Do not overwrite agent.*, ecs.version, and host.name. {pull}14407[14407]
- Libbeat: Cleanup the x-pack licenser code to use the new license endpoint and the new format. {pull}15091[15091]
- Users can now specify `monitoring.cloud.*` to override `monitoring.elasticsearch.*` settings. {issue}14399[14399] {pull}15254[15254]
- Refactor metadata generator to support adding metadata across resources {pull}14875[14875]
- Update to ECS 1.4.0. {pull}14844[14844]

*Auditbeat*


*Filebeat*

- Fix parsing of Elasticsearch node name by `elasticsearch/slowlog` fileset. {pull}14547[14547]
- CEF extensions are now mapped to the data types defined in the CEF guide. {pull}14342[14342]

*Heartbeat*


*Journalbeat*

- Remove broken dashboard. {pull}15288[15288]

*Metricbeat*

- kubernetes.container.cpu.limit.cores and kubernetes.container.cpu.requests.cores are now floats. {issue}11975[11975]
- Update cloudwatch metricset mapping for both metrics and dimensions. {pull}15245[15245]

*Packetbeat*

- TLS: Fields have been changed to adapt to ECS. {pull}15497[15497]
- TLS: The behavior of send_certificates and include_raw_certificates options has changed. {pull}15497[15497]

*Winlogbeat*

*Functionbeat*


==== Bugfixes

*Affecting all Beats*

- Fix a race condition with the Kafka pipeline client, it is possible that `Close()` get called before `Connect()` . {issue}11945[11945]
- Allow users to configure only `cluster_uuid` setting under `monitoring` namespace. {pull}14338[14338]
- Fix spooling to disk blocking infinitely if the lock file can not be acquired. {pull}15338[15338]
- Fix `metricbeat test output` with an ipv6 ES host in the output.hosts. {pull}15368[15368]
- Fix `convert` processor conversion of string to integer with leading zeros. {issue}15513[15513] {pull}15557[15557]
- Fix panic in the Logstash output when trying to send events to closed connection. {pull}15568[15568]
- Fix missing output in dockerlogbeat {pull}15719[15719]
- Fix logging target settings being ignored when Beats are started via systemd or docker. {issue}12024[12024] {pull}15422[15442]
- Do not load dashboards where not available. {pull}15802[15802]
- Fix issue where default go logger is not discarded when either * or stdout is selected. {issue}10251[10251] {pull}15708[15708]
- Fix issue where TLS settings would be ignored when a forward proxy was in use. {pull}15516{15516}

*Auditbeat*

- system/socket: Fixed compatibility issue with kernel 5.x. {pull}15771[15771]

*Filebeat*

- cisco/asa fileset: Fix parsing of 302021 message code. {pull}14519[14519]
- Fix filebeat azure dashboards, event category should be `Alert`. {pull}14668[14668]
- Fix a problem in Filebeat input httpjson where interval is not used as time.Duration. {pull}14728[14728]
- Fix SSL config in input.yml for Filebeat httpjson input in the MISP module. {pull}14767[14767]
- Check content-type when creating new reader in s3 input. {pull}15252[15252] {issue}15225[15225]
- Fix session reset detection and a crash in Netflow input. {pull}14904[14904]
- Handle errors in handleS3Objects function and add more debug messages for s3 input. {pull}15545[15545]
- netflow: Allow for options templates without scope fields. {pull}15449[15449]
- netflow: Fix bytes/packets counters on some devices (NSEL and Netstream). {pull}15449[15449]
- netflow: Fix compatibility with some Cisco devices by changing the field `class_id` from short to long. {pull}15449[15449]
- Fixed dashboard for Cisco ASA Firewall. {issue}15420[15420] {pull}15553[15553]
- Add shared_credential_file to cloudtrail config {issue}15652[15652] {pull}15656[15656]
- Fix typos in zeek notice fileset config file. {issue}15764[15764] {pull}15765[15765]

*Heartbeat*

- Fix recording of SSL cert metadata for Expired/Unvalidated x509 certs. {pull}13687[13687]
- Fixed excessive memory usage introduced in 7.5 due to over-allocating memory for HTTP checks. {pull}15639[15639]

*Journalbeat*


*Metricbeat*

- Fix checking tagsFilter using length in cloudwatch metricset. {pull}14525[14525]
- Fixed bug with `elasticsearch/cluster_stats` metricset not recording license expiration date correctly. {issue}14541[14541] {pull}14591[14591]
- Log bulk failures from bulk API requests to monitoring cluster. {issue}14303[14303] {pull}14356[14356]
- Fix regular expression to detect instance name in perfmon metricset. {issue}14273[14273] {pull}14666[14666]
- Fixed bug with `elasticsearch/cluster_stats` metricset not recording license ID in the correct field. {pull}14592[14592]
- Fix `docker.container.size` fields values {issue}14979[14979] {pull}15224[15224]
- Make `kibana` module more resilient to Kibana unavailability. {issue}15258[15258] {pull}15270[15270]
- Fix panic exception with some unicode strings in perfmon metricset. {issue}15264[15264]
- Make `logstash` module more resilient to Logstash unavailability. {issue}15276[15276] {pull}15306[15306]
- Add username/password in Metricbeat autodiscover hints {pull}15349[15349]
- Fix CPU count in docker/cpu in cases where no `online_cpus` are reported {pull}15070[15070]
- Use RFC3339 format for timestamps collected using the SQL module. {pull}15847[15847]


*Packetbeat*


*Winlogbeat*


*Functionbeat*


==== Added

*Affecting all Beats*

- Add a friendly log message when a request to docker has exceeded the deadline. {pull}15336[15336]
- Decouple Debug logging from fail_on_error logic for rename, copy, truncate processors {pull}12451[12451]
- Allow a beat to ship monitoring data directly to an Elasticsearch monitoring cluster. {pull}9260[9260]
- Updated go-seccomp-bpf library to v1.1.0 which updates syscall lists for Linux v5.0. {pull}11394[11394]
- add_host_metadata is no GA. {pull}13148[13148]
- Add `providers` setting to `add_cloud_metadata` processor. {pull}13812[13812]
- GA the `script` processor. {pull}14325[14325]
- Add `fingerprint` processor. {issue}11173[11173] {pull}14205[14205]
- Add support for API keys in Elasticsearch outputs. {pull}14324[14324]
- Ensure that init containers are no longer tailed after they stop {pull}14394[14394]
- Add consumer_lag in Kafka consumergroup metricset {pull}14822[14822]
- Make use of consumer_lag in Kafka dashboard {pull}14863[14863]
- Refactor kubernetes autodiscover to enable different resource based discovery {pull}14738[14738]
- Add `add_id` processor. {pull}14524[14524]
- Enable TLS 1.3 in all beats. {pull}12973[12973]
- Spooling to disk creates a lockfile on each platform. {pull}15338[15338]
- Fingerprint processor adds a new xxhash hashing algorithm {pull}15418[15418]
- Enable DEP (Data Execution Protection) for Windows packages. {pull}15149[15149]

*Auditbeat*


*Filebeat*

- `container` and `docker` inputs now support reading of labels and env vars written by docker JSON file logging driver. {issue}8358[8358]
- Add `index` option to all inputs to directly set a per-input index value. {pull}14010[14010]
- Add new fileset googlecloud/audit for ingesting Google Cloud Audit logs. {pull}15200[15200]
- Add dashboards to the CEF module (ported from the Logstash ArcSight module). {pull}14342[14342]
- Add expand_event_list_from_field support in s3 input for reading json format AWS logs. {issue}15357[15357] {pull}15370[15370]
- Add azure-eventhub input which will use the azure eventhub go sdk. {issue}14092[14092] {pull}14882[14882]
- Expose more metrics of harvesters (e.g. `read_offset`, `start_time`). {pull}13395[13395]
- Include log.source.address for unparseable syslog messages. {issue}13268[13268] {pull}15453[15453]
- Release aws elb fileset as GA. {pull}15426[15426] {issue}15380[15380]
- Integrate the azure-eventhub with filebeat azure module (replace the kafka input). {pull}15480[15480]
- Release aws s3access fileset to GA. {pull}15431[15431] {issue}15430[15430]
- Add cloudtrail fileset to AWS module. {issue}14657[14657] {pull}15227[15227]
- New fileset googlecloud/firewall for ingesting Google Cloud Firewall logs. {pull}14553[14553]
- google-pubsub input: ACK pub/sub message when acknowledged by publisher. {issue}13346[13346] {pull}14715[14715]
- Remove Beta label from google-pubsub input. {issue}13346[13346] {pull}14715[14715]
- Set event.outcome field based on googlecloud audit log output. {pull}15731[15731]

*Heartbeat*

- Allow a list of status codes for HTTP checks. {pull}15587[15587]


*Heartbeat*

*Journalbeat*

*Metricbeat*

- Add lambda metricset in aws module. {pull}15260[15260]
- Expand data for the `system/memory` metricset {pull}15492[15492]
- Add azure `storage` metricset in order to retrieve metric values for storage accounts. {issue}14548[14548] {pull}15342[15342]
- Add cost warnings for the azure module. {pull}15356[15356]
- Add DynamoDB AWS Metricbeat light module {pull}15097[15097]
- Release elb module as GA. {pull}15485[15485]
- Add a `system/network_summary` metricset {pull}15196[15196]
- Add IBM MQ light-weight Metricbeat module {pull}15301[15301]
- Enable script processor. {pull}14711[14711]
- Add mixer metricset for Istio Metricbeat module {pull}15696[15696]
- Add mesh metricset for Istio Metricbeat module{pull}15535[15535]
<<<<<<< HEAD
- Add STAN dashboard {pull}15654[15654]
=======
- Add `key/value` mode for SQL module. {issue}15770[15770] {pull]15845[15845]
>>>>>>> dd971a38
- Add support for Unix socket in Memcached metricbeat module. {issue}13685[13685] {pull}15822[15822]
- Make the `system/cpu` metricset collect normalized CPU metrics by default. {issue}15618[15618] {pull}15729[15729]

*Packetbeat*


*Functionbeat*

- Add monitoring info about triggered functions. {pull}14876[14876]
- Add Google Cloud Platform support. {pull}13598[13598]

*Winlogbeat*


==== Deprecated

*Affecting all Beats*

*Filebeat*


*Heartbeat*

*Journalbeat*

*Metricbeat*


*Packetbeat*

*Winlogbeat*

*Functionbeat*

==== Known Issue

*Journalbeat*<|MERGE_RESOLUTION|>--- conflicted
+++ resolved
@@ -187,11 +187,8 @@
 - Enable script processor. {pull}14711[14711]
 - Add mixer metricset for Istio Metricbeat module {pull}15696[15696]
 - Add mesh metricset for Istio Metricbeat module{pull}15535[15535]
-<<<<<<< HEAD
 - Add STAN dashboard {pull}15654[15654]
-=======
 - Add `key/value` mode for SQL module. {issue}15770[15770] {pull]15845[15845]
->>>>>>> dd971a38
 - Add support for Unix socket in Memcached metricbeat module. {issue}13685[13685] {pull}15822[15822]
 - Make the `system/cpu` metricset collect normalized CPU metrics by default. {issue}15618[15618] {pull}15729[15729]
 
