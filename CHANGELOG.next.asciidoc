// Use these for links to issue and pulls. Note issues and pulls redirect one to
// each other on Github, so don't worry too much on using the right prefix.
:issue: https://github.com/elastic/beats/issues/
:pull: https://github.com/elastic/beats/pull/

=== Beats version HEAD
https://github.com/elastic/beats/compare/v7.0.0-alpha2...master[Check the HEAD diff]

==== Breaking changes

*Affecting all Beats*

- Update add_cloud_metadata fields to adjust to ECS. {pull}9265[9265]
- Automaticall cap signed integers to 63bits. {pull}8991[8991]
- Rename beat.timezone to event.timezone. {pull}9458[9458]
- Use _doc as document type. {pull}9056[9056]{pull}9573[9573]
- Update to Golang 1.11.3. {pull}9560[9560]
- Embedded html is not escaped anymore by default. {pull}9914[9914]
- Remove port settings from Logstash and Redis output. {pull}9934[9934]
- Fix registry handle leak on Windows (https://github.com/elastic/go-sysinfo/pull/33). {pull}9920[9920]
- Rename `process.exe` to `process.executable` in add_process_metadata to align with ECS. {pull}9949[9949]
- Import ECS change https://github.com/elastic/ecs/pull/308[ecs#308]:
  leaf field `user.group` is now the `group` field set. {pull}10275[10275]
- Update the code of Central Management to align with the new returned format. {pull}10019[10019]
- Docker and Kubernetes labels/annotations will be "dedoted" by default. {pull}10338[10338]
- Remove --setup command line flag. {pull}10138[10138]
- Remove --version command line flag. {pull}10138[10138]
- Remove --configtest command line flag. {pull}10138[10138]
- Move output.elasticsearch.ilm settings to setup.ilm. {pull}10347[10347]
- ILM will be available by default if Elasticsearch > 7.0 is used. {pull}10347[10347]
- Allow Central Management to send events back to kibana. {issue}9382[9382]
- Initialize the Paths before the keystore and save the keystore into `data/{beatname}.keystore`. {pull}10706[10706]
- Add `cleanup_timeout` option to docker autodiscover, to wait some time before removing configurations after a container is stopped. {issue]10374[10374] {pull}10905[10905]
- On Google Cloud Engine (GCE) the add_cloud_metadata will now trim the project
  info from the cloud.machine.type and cloud.availability_zone. {issue}10968[10968]

*Auditbeat*

- Rename `process.exe` to `process.executable` in auditd module to align with ECS. {pull}9949[9949]
- Rename `process.cwd` to `process.working_directory` in auditd module to align with ECS. {pull}10195[10195]
- Change data type of `process.pid` and `process.ppid` to number in JSON output
  of the auditd module. {pull}10195[10195]
- Change data type of `file.uid` and `file.gid` to string in JSON output of the
  FIM module. {pull}10195[10195]
- Field `file.origin` changed type from `text` to `keyword`. {pull}10544[10544]
- Rename user fields to ECS in auditd module. {pull}10456[10456]
- Rename `event.type` to `auditd.message_type` in auditd module because event.type is reserved for future use by ECS. {pull}10536[10536]
- Rename `auditd.messages` to `event.original` and `auditd.warnings` to `error.message`. {pull}10577[10577]

*Filebeat*

- Set `ecs: true` in user_agent processors when loading pipelines with Filebeat 7.0.x into Elasticsearch 6.7.x. {issue}10655[10655] {pull}10875[10875]

*Heartbeat*

- Remove monitor generator script that was rarely used. {pull}9648[9648]
- monitor IDs are now configurable. Auto generated monitor IDs now use a different formula based on a hash of their config values. If you wish to have continuity with the old format of monitor IDs you'll need to set the `id` property explicitly. {pull}9697[9697]
- A number of fields have been aliased to their relevant counterparts in the `url.*` field. Existing visualizations should mostly work. The fields that have been moved are `monitor.scheme -> url.scheme`, `monitor.host -> url.domain`, `resolve.host -> url.domain`, `http.url -> url.full`,  `tcp.port -> url.port`. In addition to these moves the new fields `url.username`, `url.password`, `url.path`, and `url.query` are now present. It should be noted that the `url.password` field does not contain actual password values, but rather the text `<hidden>` {pull}9570[9570].
- The included Kibana HTTP dashboard is now removed in favor of the Uptime app in Kibana. {pull}10294[10294]
- Removed the `add_host_metadata` and `add_cloud_metadata` processors from the default config. These don't fit well with ECS for Heartbeat and were rarely used.

*Journalbeat*

- Rename read_timestamp to event.created to align with ECS. {pull}10043[10043], {pull}10139[10139]
- Rename host.name to host.hostname to align with ECS. {pull}10043[10043]
- Fix typo in the field name `container.id_truncated`. {pull}10525[10525]
- Rename `container.image.tag` to `container.log.tag`. {pull}10561[10561]
- Change type of `text` fields to `keyword`. {pull}10542[10542]

*Metricbeat*

- Migrate system process metricset fields to ECS. {pull}10332[10332]
- Refactor Prometheus metric mappings {pull}9948[9948]
- Removed Prometheus stats metricset in favor of just using Prometheus collector {pull}9948[9948]
- Migrate system socket metricset fields to ECS. {pull}10339[10339]
- Renamed direction values in sockets to ECS recommendations, from incoming/outcoming to inbound/outbound. {pull}10339[10339]
- Adjust Redis.info metricset fields to ECS. {pull}10319[10319]
- Change type of field docker.container.ip_addresses to `ip` instead of `keyword`. {pull}10364[10364]
- Rename http.request.body field to http.request.body.content. {pull}10315[10315]
- Adjust php_fpm.process metricset fields to ECS. {pull}10366[10366]
- Adjust mongodb.status metricset to to ECS. {pull}10368[10368]
- Refactor munin module to collect an event per plugin and to have more strict field mappings. `namespace` option has been removed, and will be replaced by `service.name`. {pull}10322[10322]
- Change the following fields from type text to keyword: {pull}10318[10318]
  - ceph.osd_df.name
  - ceph.osd_tree.name
  - ceph.osd_tree.children
  - kafka.consumergroup.meta
  - kibana.stats.name
  - mongodb.metrics.replication.executor.network_interface
  - php_fpm.process.request_uri
  - php_fpm.process.script
- Add `service.name` option to all modules to explicitly set `service.name` if it is unset. {pull}10427[10427]
- Update a few elasticsearch.* fields to map to ECS. {pull}10350[10350]
- Update a few logstash.* fields to map to ECS. {pull}10350[10350]
- Update a few kibana.* fields to map to ECS. {pull}10350[10350]
- Update rabbitmq.* fields to map to ECS. {pull}10563[10563]
- Update haproxy.* fields to map to ECS. {pull}10558[10558] {pull}10568[10568]
- Collect all EC2 meta data from all instances in all states. {pull}10628[10628]
- Migrate docker module to ECS. {pull}10927[10927]
- Add new option `OpMultiplyBuckets` to scale histogram buckets to avoid decimal points in final events {pull}10994[10994]

*Packetbeat*

- Adjust Packetbeat `http` fields to ECS Beta 2 {pull}9645[9645]
  - `http.request.body` moves to `http.request.body.content`
  - `http.response.body` moves to `http.response.body.content`
- Changed Packetbeat fields to align with ECS. {issue}7968[7968]
- Removed trailing dot from domain names reported by the DNS protocol. {pull}9941[9941]

*Winlogbeat*

- Adjust Winlogbeat fields to map to ECS. {pull}10333[10333]

*Functionbeat*

- Mark Functionbeat  as GA. {pull}10564[10564]
- Correctly normalize Cloudformation resource name. {issue}10087[10087]
- Functionbeat can now deploy a function for Kinesis. {10116}10116[10116]
- Allow functionbeat to use the keystore. {issue}9009[9009]
- Correctly extract Kinesis Data field from the Kinesis Record. {pull}11141[11141]

==== Bugfixes

*Affecting all Beats*

- Enforce validation for the Central Management access token. {issue}9621[9621]
- Fix config appender registration. {pull}9873[9873]
- Gracefully handle TLS options when enrolling a Beat. {issue}9129[9129]
- The backing off now implements jitter to better distribute the load. {issue}10172[10172]
- Fix TLS certificate DoS vulnerability. {pull}10302[10302]
- Fix panic and file unlock in spool on atomic operation (arm, x86-32). File lock was not released when panic occurs, leading to the beat deadlocking on startup. {pull}10289[10289]
- Fix encoding of timestamps when using disk spool. {issue}10099[10099]
- Fix stopping of modules started by kubernetes autodiscover. {pull}10476[10476]
- Fix a issue when remote and local configuration didn't match when fetching configuration from Central Management. {issue}10587[10587]
<<<<<<< HEAD
- Add missing host.* fields to fields.yml. {pull}11016[11016]
=======
- Fix unauthorized error when loading dashboards by adding username and password into kibana config. {issue}10513[10513] {pull}10675[10675]
- Ensure all beat commands respect configured settings. {pull}10721[10721]
- Allow to configure Kafka fetching strategy for the topic metadata. {pull}10682[10682]
- Using an environment variable for the password when enrolling a beat will now raise an error if the variable doesn't exist. {pull}10936[10936]
- Add missing `host.containerized` and `host.os.build` to fields.ecs.yml. {pull}11016[11016]
- Reconnections of Kubernetes watchers are now logged at debug level when they are harmless. {pull}10988[10988]
>>>>>>> c9d35e5b
- Include ip and boolean type when generating index pattern. {pull}10995[10995]

*Auditbeat*

- Enable System module config on Windows. {pull}10237[10237]
- Package: Disable librpm signal handlers. {pull}10694[10694]
- Login: Handle different bad login UTMP types. {pull}10865[10865]
- System module: Fix and unify bucket closing logic. {pull}10897[10897]

*Filebeat*

- Add `convert_timezone` option to Elasticsearch module to convert dates to UTC. {issue}9756[9756] {pull}9761[9761]
- Support IPv6 addresses with zone id in IIS ingest pipeline.
  {issue}9836[9836] error log: {pull}9869[9869], access log: {pull}9955[9955].
- Support haproxy log lines without captured headers. {issue}9463[9463] {pull}9958[9958]
- Make elasticsearch/audit fileset be more lenient in parsing node name. {issue}10035[10035] {pull}10135[10135]
- Fix bad bytes count in `docker` input when filtering by stream. {pull}10211[10211]
- Fixed data types for roles and indices fields in `elasticsearch/audit` fileset {pull}10307[10307]
- Ensure `source.address` is always populated by the nginx module (ECS). {pull}10418[10418]
<<<<<<< HEAD
- Fix errors in filebeat Zeek dashboard and README files. Add notice.log support. {pull}10916[10916]
- Fix a bug when converting NetFlow fields to snake_case. {pull}10950[10950]
=======
- Add support for Cisco syslog format used by their switch. {pull}10760[10760]
- Cover empty request data, url and version in Apache2 module{pull}10730[10730]
- Fix registry entries not being cleaned due to race conditions. {pull}10747[10747]
- Improve detection of file deletion on Windows. {pull}10747[10747]
- Fix errors in filebeat Zeek dashboard and README files. Add notice.log support. {pull}10916[10916]
- Fix a bug when converting NetFlow fields to snake_case. {pull}10950[10950]
- Add on_failure handler for Zeek ingest pipelines. Fix one field name error for notice and add an additional test 
  case. {issue}11004[11004] {pull}11105[11105]
>>>>>>> c9d35e5b

*Heartbeat*

- Made monitors.d configuration part of the default config. {pull}9004[9004]
- Fixed rare issue where TLS connections to endpoints with x509 certificates missing either notBefore or notAfter would cause the check to fail with a stacktrace.  {pull}9566[9566]
- Fix checks for TCP send/receive data {pull}11118[11118]

*Journalbeat*

- Do not stop collecting events when journal entries change. {pull}9994[9994]

*Metricbeat*

- Fix panics in vsphere module when certain values where not returned by the API. {pull}9784[9784]
- Fix pod UID metadata enrichment in Kubernetes module. {pull}10081[10081]
- Fix issue that would prevent collection of processes without command line on Windows. {pull}10196[10196]
- Fixed data type for tags field in `docker/container` metricset {pull}10307[10307]
- Fixed data type for tags field in `docker/image` metricset {pull}10307[10307]
- Fixed data type for isr field in `kafka/partition` metricset {pull}10307[10307]
- Fixed data types for various hosts fields in `mongodb/replstatus` metricset {pull}10307[10307]
- Added function to close sql database connection. {pull}10355[10355]
- Fix issue with `elasticsearch/node_stats` metricset (x-pack) not indexing `source_node` field. {pull}10639[10639]
- Migrate docker autodiscover to ECS. {issue}10757[10757] {pull}10862[10862]
- Fix issue in kubernetes module preventing usage percentages to be properly calculated. {pull}10946[10946]
- Fix for not reusable http client leading to connection leaks in Jolokia module {pull}11014[11014]
- Fix parsing error using GET in Jolokia module. {pull}11075[11075] {issue}11071[11071]
- Collect metrics when EC2 instances are not in running state. {issue}11008[11008] {pull}11023[11023]
- Change ECS field cloud.provider to aws. {pull}11023[11023]
- Add documentation about jolokia autodiscover fields. {issue}10925[10925] {pull}10979[10979]

*Packetbeat*

- Fix DHCPv4 dashboard that wouldn't load in Kibana. {issue}9850[9850]
- Fixed a crash when using af_packet capture {pull}10477[10477]
<<<<<<< HEAD
=======
- Prevent duplicate packet loss error messages in HTTP events. {pull}10709[10709]
>>>>>>> c9d35e5b
- Avoid reporting unknown MongoDB opcodes more than once. {pull}10878[10878]

*Winlogbeat*

- Prevent Winlogbeat from dropping events with invalid XML. {pull}11006{11006}

*Functionbeat*

- Ensure that functionbeat is logging at info level not debug. {issue}10262[10262]
- Add the required permissions to the role when deployment SQS functions. {issue}9152[9152]

==== Added

*Affecting all Beats*

- Update field definitions for `http` to ECS Beta 2 {pull}9645[9645]
- Add `agent.id` and `agent.ephemeral_id` fields to all beats. {pull}9404[9404]
- Add `name` config option to `add_host_metadata` processor. {pull}9943[9943]
- Add `add_labels` and `add_tags` processors. {pull}9973[9973]
- Add missing file encoding to readers. {pull}10080[10080]
- Introduce `migration.enabled` configuration. {pull}9805[9805]
- Add alias field support in Kibana index pattern. {pull}10075[10075]
- Add `add_fields` processor. {pull}10119[10119]
- Add Kibana field formatter to bytes fields. {pull}10184[10184]
- Document a few more `auditd.log.*` fields. {pull}10192[10192]
- Support Kafka 2.1.0. {pull}10440[10440]
- Add ILM mode `auto` to setup.ilm.enabled setting. This new default value detects if ILM is available {pull}10347[10347]
- Add support to read ILM policy from external JSON file. {pull}10347[10347]
- Add `overwrite` and `check_exists` settings to ILM support. {pull}10347[10347]
- Generate Kibana index pattern on demand instead of using a local file. {pull}10478[10478]
- Calls to Elasticsearch X-Pack APIs made by Beats won't cause deprecation logs in Elasticsearch logs. {9656}9656[9656]
- Add `network` condition to processors for matching IP addresses against CIDRs. {pull}10743[10743]
- Add if/then/else support to processors. {pull}10744[10744]
- Add `community_id` processor for computing network flow hashes. {pull}10745[10745]
- Add output test to kafka output {pull}10834[10834]
- Add ip fields to default_field in Elasticsearch template. {pull}11035[11035]


*Auditbeat*

- Add system module. {pull}9546[9546]
- Add `user.id` (UID) and `user.name` for ECS. {pull}10195[10195]
- Add `group.id` (GID) and `group.name` for ECS. {pull}10195[10195]
- System module `process` dataset: Add user information to processes. {pull}9963[9963]
- Add system `package` dataset. {pull}10225[10225]
- Add system module `login` dataset. {pull}9327[9327]
- Add `entity_id` fields. {pull}10500[10500]
- Add seven dashboards for the system module. {pull}10511[10511]
- Move System module to beta. {pull}10800[10800]

*Filebeat*

- Added module for parsing Google Santa logs. {pull}9540[9540]
- Added netflow input type that supports NetFlow v1, v5, v6, v7, v8, v9 and IPFIX. {issue}9399[9399]
- Add option to modules.yml file to indicate that a module has been moved {pull}9432[9432].
- Fix parsing of GC entries in elasticsearch server log. {issue}9513[9513] {pull}9810[9810]
- Support mysql 5.7.22 slowlog starting with time information. {issue}7892[7892] {pull}9647[9647]
- Add support for ssl_request_log in apache2 module. {issue}8088[8088] {pull}9833[9833]
- Add support for iis 7.5 log format. {issue}9753[9753] {pull}9967[9967]
- Add service.type field to all Modules. By default the field is set with the module name. It can be overwritten with `service.type` config. {pull}10042[10042]
- Add support for MariaDB in the `slowlog` fileset of `mysql` module. {pull}9731[9731]
- Apache module's error fileset now performs GeoIP lookup, like the access fileset. {pull}10273[10273]
- Elasticsearch module's slowlog now populates `event.duration` (ECS). {pull}9293[9293]
- HAProxy module now populates `event.duration` and `http.response.bytes` (ECS). {pull}10143[10143]
- Teach elasticsearch/audit fileset to parse out some more fields. {issue}10134[10134] {pull}10137[10137]
- Add convert_timezone to nginx module. {issue}9839[9839] {pull}10148[10148]
- Add support for Percona in the `slowlog` fileset of `mysql` module. {issue}6665[6665] {pull}10227[10227]
- Added support for ingesting structured Elasticsearch audit logs {pull}10352[10352]
- Added support for ingesting structured Elasticsearch slow logs {pull}10445[10445]
- Added support for ingesting structured Elasticsearch deprecation logs {pull}10445[10445]
- New iptables module that receives iptables/ip6tables logs over syslog or file. Supports Ubiquiti Firewall extensions. {issue}8781[8781] {pull}10176[10176]
- Added support for ingesting structured Elasticsearch server logs {pull}10428[10428]
- Populate more ECS fields in the Suricata module. {pull}10006[10006]
- Add ISO8601 timestamp support in syslog metricset. {issue}8716[8716] {pull}10736[10736]
- Add more info to message logged when a duplicated symlink file is found {pull}10845[10845]
- Add option to configure docker input with paths {pull}10687[10687]
- Add Netflow module to enrich flow events with geoip data. {pull}10877[10877]
- Set `event.category: network_traffic` for Suricata. {pull}10882[10882]
- Add configuration knob for auto-discover hints to control whether log harvesting is enabled for the pod/container. {issue}10811[10811] {pull}10911[10911]
- Change Suricata module pipeline to handle `destination.domain` being set if a reverse DNS processor is used. {issue}10510[10510]
- Add the `network.community_id` flow identifier to field to the IPTables, Suricata, and Zeek modules. {pull}11005[11005]

*Heartbeat*

- Autodiscover metadata is now included in events by default. So, if you are using the docker provider for instance, you'll see the correct fields under the `docker` key. {pull}10258[10258]

*Journalbeat*

- Migrate registry from previously incorrect path. {pull}10486[10486]

*Metricbeat*

- Add `key` metricset to the Redis module. {issue}9582[9582] {pull}9657[9657] {pull}9746[9746]
- Add `socket_summary` metricset to system defaults, removing experimental tag and supporting Windows {pull}9709[9709]
- Add docker `event` metricset. {pull}9856[9856]
- Add 'performance' metricset to x-pack mssql module {pull}9826[9826]
- Add DeDot for kubernetes labels and annotations. {issue}9860[9860] {pull}9939[9939]
- Add more meaningful metrics to 'performance' Metricset on 'MSSQL' module {pull}10011[10011]
- Rename some fields in `performance` Metricset on MSSQL module to match the updated documentation from Microsoft {pull}10074[10074]
- Add AWS EC2 module. {pull}9257[9257] {issue}9300[9300]
- Release windows Metricbeat module as GA. {pull}10163[10163]
- Release traefik Metricbeat module as GA. {pull}10166[10166]
- Release Elastic stack modules (Elasticsearch, Logstash, and Kibana) as GA. {pull}10094[10094]
- List filesystems on Windows that have an access path but not an assigned letter {issue}8916[8916] {pull}10196[10196]
- Add `nats` module. {issue}10071[10071]
- Release uswgi Metricbeat module GA. {pull}10164[10164]
- Release php_fpm module as GA. {pull}10198[10198]
- Release Memcached module as GA. {pull}10199[10199]
- Release etcd module as GA. {pull}10200[10200]
- Release Ceph module as GA. {pull}10202[10202]
- Release aerospike module as GA. {pull}10203[10203]
- Release kubernetes apiserver and event metricsets as GA {pull}10212[10212]
- Release Couchbase module as GA. {pull}10201[10201]
- Release RabbitMQ module GA. {pull}10165[10165]
- Release envoyproxy module GA. {pull}10223[10223]
- Release mongodb.metrics and mongodb.replstatus as GA. {pull}10242[10242]
- Release mysql.galera_status as GA. {pull}10242[10242]
- Release postgresql.statement as GA. {pull}10242[10242]
- Release RabbitMQ Metricbeat module GA. {pull}10165[10165]
- Release Dropwizard module as GA. {pull}10240[10240]
- Release Graphite module as GA. {pull}10240[10240]
- Release kvm module as beta. {pull}10279[10279]
- Release http.server metricset as GA. {pull}10240[10240]
- Release Nats module as GA. {pull}10281[10281]
- Release munin module as GA. {pull}10311[10311]
- Release Golang module as GA. {pull}10312[10312]
- Release use of xpack.enabled: true flag in Elasticsearch and Kibana modules as GA. {pull}10222[10222]
- Add support for MySQL 8.0 and tests also for Percona and MariaDB. {pull}10261[10261]
- Rename 'db' Metricset to 'transaction_log' in MSSQL Metricbeat module {pull}10109[10109]
- Add process arguments and the path to its executable file in the system process metricset {pull}10332[10332]
- Added 'server' Metricset to Zookeeper Metricbeat module {issue}8938[8938] {pull}10341[10341]
- Release AWS module as GA. {pull}10345[10345]
- Add overview dashboard to Zookeeper Metricbeat module {pull}10379[10379]
- Add Consul Metricbeat module with Agent Metricset {pull}8631[8631]
- Add filters and pie chart for AWS EC2 dashboard. {pull}10596[10596]
- Add AWS SQS metricset. {pull}10684[10684] {issue}10053[10053]
- Add AWS s3_request metricset. {pull}10949[10949] {issue}10055[10055]
- Add s3_daily_storage metricset. {pull}10940[10940] {issue}10055[10055]

*Packetbeat*

- Add `network.community_id` to Packetbeat flow events. {pull}10061[10061]
- Add aliases for flow fields that were renamed. {issue}7968[7968] {pull}10063[10063]

*Functionbeat*

==== Deprecated

*Affecting all Beats*

*Filebeat*

*Heartbeat*

*Journalbeat*

*Metricbeat*

*Packetbeat*

*Winlogbeat*

- Close handle on signalEvent. {pull}9838[9838]

*Functionbeat*

==== Known Issue

*Journalbeat*

- Journalbeat requires at least systemd v233 in order to follow entries after journal changes (rotation, vacuum).<|MERGE_RESOLUTION|>--- conflicted
+++ resolved
@@ -132,16 +132,13 @@
 - Fix encoding of timestamps when using disk spool. {issue}10099[10099]
 - Fix stopping of modules started by kubernetes autodiscover. {pull}10476[10476]
 - Fix a issue when remote and local configuration didn't match when fetching configuration from Central Management. {issue}10587[10587]
-<<<<<<< HEAD
 - Add missing host.* fields to fields.yml. {pull}11016[11016]
-=======
 - Fix unauthorized error when loading dashboards by adding username and password into kibana config. {issue}10513[10513] {pull}10675[10675]
 - Ensure all beat commands respect configured settings. {pull}10721[10721]
 - Allow to configure Kafka fetching strategy for the topic metadata. {pull}10682[10682]
 - Using an environment variable for the password when enrolling a beat will now raise an error if the variable doesn't exist. {pull}10936[10936]
 - Add missing `host.containerized` and `host.os.build` to fields.ecs.yml. {pull}11016[11016]
 - Reconnections of Kubernetes watchers are now logged at debug level when they are harmless. {pull}10988[10988]
->>>>>>> c9d35e5b
 - Include ip and boolean type when generating index pattern. {pull}10995[10995]
 
 *Auditbeat*
@@ -161,10 +158,8 @@
 - Fix bad bytes count in `docker` input when filtering by stream. {pull}10211[10211]
 - Fixed data types for roles and indices fields in `elasticsearch/audit` fileset {pull}10307[10307]
 - Ensure `source.address` is always populated by the nginx module (ECS). {pull}10418[10418]
-<<<<<<< HEAD
 - Fix errors in filebeat Zeek dashboard and README files. Add notice.log support. {pull}10916[10916]
 - Fix a bug when converting NetFlow fields to snake_case. {pull}10950[10950]
-=======
 - Add support for Cisco syslog format used by their switch. {pull}10760[10760]
 - Cover empty request data, url and version in Apache2 module{pull}10730[10730]
 - Fix registry entries not being cleaned due to race conditions. {pull}10747[10747]
@@ -173,7 +168,6 @@
 - Fix a bug when converting NetFlow fields to snake_case. {pull}10950[10950]
 - Add on_failure handler for Zeek ingest pipelines. Fix one field name error for notice and add an additional test 
   case. {issue}11004[11004] {pull}11105[11105]
->>>>>>> c9d35e5b
 
 *Heartbeat*
 
@@ -208,10 +202,7 @@
 
 - Fix DHCPv4 dashboard that wouldn't load in Kibana. {issue}9850[9850]
 - Fixed a crash when using af_packet capture {pull}10477[10477]
-<<<<<<< HEAD
-=======
 - Prevent duplicate packet loss error messages in HTTP events. {pull}10709[10709]
->>>>>>> c9d35e5b
 - Avoid reporting unknown MongoDB opcodes more than once. {pull}10878[10878]
 
 *Winlogbeat*
