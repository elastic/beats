// Use these for links to issue and pulls. Note issues and pulls redirect one to
// each other on Github, so don't worry too much on using the right prefix.
:issue: https://github.com/elastic/beats/issues/
:pull: https://github.com/elastic/beats/pull/

=== Beats version HEAD
https://github.com/elastic/beats/compare/v7.0.0-alpha2...master[Check the HEAD diff]

==== Breaking changes

*Affecting all Beats*

- Update add_cloud_metadata fields to adjust to ECS. {pull}9265[9265]
- Automaticall cap signed integers to 63bits. {pull}8991[8991]
- Rename beat.timezone to event.timezone. {pull}9458[9458]
- Use _doc as document type. {pull}9056[9056]{pull}9573[9573]
- Update to Golang 1.11.3. {pull}9560[9560]
- Embedded html is not escaped anymore by default. {pull}9914[9914]
- Remove port settings from Logstash and Redis output. {pull}9934[9934]
- Fix registry handle leak on Windows (https://github.com/elastic/go-sysinfo/pull/33). {pull}9920[9920]
- Rename `process.exe` to `process.executable` in add_process_metadata to align with ECS. {pull}9949[9949]

*Auditbeat*
- Rename `process.exe` to `process.executable` in auditd module to align with ECS. {pull}9949[9949]

*Filebeat*

- Modify apache/error dataset to follow ECS. {pull}8963[8963]
- Rename many `traefik.access.*` fields to map to ECS. {pull}9005[9005]
- Fix parsing of GC entries in elasticsearch server log. {issue}9513[9513] {pull}9810[9810]
- Rename `read_timestamp` to `event.created` for Redis input. {pull}9924[9924]
- Rename a few `elasticsearch.audit.*` fields to map to ECS. {pull}9293[9293]
- Rename `read_timestamp` to `event.created` for all Filebeat modules using it. {pull}10139[10139]
- Rename many `iis.error.*` fields to map to ECS. {pull}9955[9955]
- Adjust fileset `haproxy.log` to map to ECS. {pull}10143[10143]
- Rename a few `logstash.*` fields to map to ECS, remove logstash.slowlog.message. {pull}9935[9935]
- Rename a few `mongodb.*` fields to map to ECS. {pull}10009[10009]
- Rename a few `mysql.*` fields to map to ECS. {pull}10008[10008]
- Rename a few `nginx.error.*` fields to map to ECS. {pull}10007[10007]
- Filesets with multiple ingest pipelines added in {pull}8914[8914] only work with Elasticsearch >= 6.5.0 {pull}10001[10001]
- Remove service.name from Elastcsearch module. Replace by service.type. {pull}10042[10042]
- Add grok pattern to support redis 5.0.3 log timestamp. {issue}9819[9819] {pull}10033[10033]
- Now save the 'first seen' timestamp in `event.created` (previously `read_timestamp`),
  instead of saving the parsed date. Now aligned with `event.created` semantics elsewhere. {pull}10139[10139]
- Rename `mysql.error.thread_id` and `mysql.slowlog.id` to `mysql.thread_id`. {pull}10161[10161]
- Remove `mysql.error.timestamp`  and `mysql.slowlog.timestamp`. {pull}10161[10161]

*Heartbeat*

- Remove monitor generator script that was rarely used. {pull}9648[9648]
- monitor IDs are now configurable. Auto generated monitor IDs now use a different formula based on a hash of their config values. If you wish to have continuity with the old format of monitor IDs you'll need to set the `id` property explicitly. {pull}9697[9697]
- A number of fields have been aliased to their relevant counterparts in the `url.*` field. Existing visualizations should mostly work. The fields that have been moved are `monitor.scheme -> url.scheme`, `monitor.host -> url.domain`, `resolve.host -> url.domain`, `http.url -> url.full`,  `tcp.port -> url.port`. In addition to these moves the new fields `url.username`, `url.password`, `url.path`, and `url.query` are now present. It should be noted that the `url.password` field does not contain actual password values, but rather the text `<hidden>` {pull}9570[9570].

*Journalbeat*

- Rename read_timestamp to event.created to align with ECS. {pull}10043[10043], {pull}10139[10139]
- Rename host.name to host.hostname to align with ECS. {pull}10043[10043]

*Metricbeat*

*Packetbeat*

- Adjust Packetbeat `http` fields to ECS Beta 2 {pull}9645[9645]
  - `http.request.body` moves to `http.request.body.content`
  - `http.response.body` moves to `http.response.body.content`
- Changed DNS protocol fields to align with ECS. {pull}9941[9941]
- Removed trailing dot from domain names reported by the DNS protocol. {pull}9941[9941]
- Changed TLS protocol fields to align with ECS. {pull}9980[9980]
- Changed ICMP protocol fields to align with ECS. {pull}10062[10062]
- Changed DHCPv4 protocol fields to align with ECS. {pull}10089[10089]
- Changed AMQP protocol fields to align with ECS. {pull}10090[10090]
- Changed Redis protocol fields to align with ECS. {pull}10126[10126]
- Changed HTTP protocol fields to align with ECS. {pull}9976[9976]
- Changed MongoDB protocol fields to align with ECS. {pull}10158[10158]
- Changed MySQL protocol fields to align with ECS. {pull}10155[10155]
- Changed NFS protocol fields to align with ECS. {pull}10153[10153]
- Changed Thrift protocol fields to align with ECS. {pull}10125[10125]
- Changed Cassandra protocol fields to align with ECS. {pull}10093[10093]

*Winlogbeat*

*Functionbeat*

- Correctly normalize Cloudformation resource name. {issue}10087[10087]

==== Bugfixes

*Affecting all Beats*

- Enforce validation for the Central Management access token. {issue}9621[9621]
- Fix config appender registration. {pull}9873[9873]
- Gracefully handle TLS options when enrolling a Beat. {issue}9129[9129]

*Auditbeat*

*Filebeat*

- Add `convert_timezone` option to Elasticsearch module to convert dates to UTC. {issue}9756[9756] {pull}9761[9761]
- Support IPv6 addresses with zone id in IIS ingest pipeline.
  {issue}9836[9836] error log: {pull}9869[9869], access log: {pull}9955[9955].
- Support haproxy log lines without captured headers. {issue}9463[9463] {pull}9958[9958]
- Make elasticsearch/audit fileset be more lenient in parsing node name. {issue}10035[10035] {pull}10135[10135]

*Heartbeat*

- Made monitors.d configuration part of the default config. {pull}9004[9004]

*Journalbeat*

*Metricbeat*

- Fix panics in vsphere module when certain values where not returned by the API. {pull}9784[9784]
- Fix pod UID metadata enrichment in Kubernetes module. {pull}10081[10081]

*Packetbeat*

- Fix DHCPv4 dashboard that wouldn't load in Kibana. {issue}9850[9850]

*Winlogbeat*

*Functionbeat*

==== Added

*Affecting all Beats*

- Update field definitions for `http` to ECS Beta 2 {pull}9645[9645]
- Add `agent.id` and `agent.ephemeral_id` fields to all beats. {pull}9404[9404]
- Add `name` config option to `add_host_metadata` processor. {pull}9943[9943]
- Add `add_labels` and `add_tags` processors. {pull}9973[9973]
- Add missing file encoding to readers. {pull}10080[10080]
- Introduce `migration.enabled` configuration. {pull}9805[9805]
- Add alias field support in Kibana index pattern. {pull}10075[10075]

*Auditbeat*

- Add system module. {pull}9546[9546]

*Filebeat*

- Added module for parsing Google Santa logs. {pull}9540[9540]
- Added netflow input type that supports NetFlow v1, v5, v6, v7, v8, v9 and IPFIX. {issue}9399[9399]
- Add option to modules.yml file to indicate that a module has been moved {pull}9432[9432].
- Fix parsing of GC entries in elasticsearch server log. {issue}9513[9513] {pull}9810[9810]
- Support mysql 5.7.22 slowlog starting with time information. {issue}7892[7892] {pull}9647[9647]
- Add support for ssl_request_log in apache2 module. {issue}8088[8088] {pull}9833[9833]
- Add support for iis 7.5 log format. {issue}9753[9753] {pull}9967[9967]
- Add service.type field to all Modules. By default the field is set with the module name. It can be overwritten with `service.type` config. {pull}10042[10042]
- Add support for MariaDB in the `slowlog` fileset of `mysql` module. {pull}9731[9731]
- Elasticsearch module's slowlog now populates `event.duration` (ECS). {pull}9293[9293]
- HAProxy module now populates `event.duration` and `http.response.bytes` (ECS). {pull}10143[10143]
- Teach elasticsearch/audit fileset to parse out some more fields. {issue}10134[10134] {pull}10137[10137]

*Heartbeat*

- Fixed rare issue where TLS connections to endpoints with x509 certificates missing either notBefore or notAfter would cause the check to fail with a stacktrace.  {pull}9566[9566]

*Journalbeat*

*Metricbeat*

- Add `key` metricset to the Redis module. {issue}9582[9582] {pull}9657[9657] {pull}9746[9746]
- Add `socket_summary` metricset to system defaults, removing experimental tag and supporting Windows {pull}9709[9709]
- Add docker `event` metricset. {pull}9856[9856]
- Add 'performance' metricset to x-pack mssql module {pull}9826[9826]
- Add DeDot for kubernetes labels and annotations. {issue}9860[9860] {pull}9939[9939]
- Add more meaningful metrics to 'performance' Metricset on 'MSSQL' module {pull}10011[10011]
- Rename some fields in `performance` Metricset on MSSQL module to match the updated documentation from Microsoft {pull}10074[10074]
- Add AWS EC2 module. {pull}9257[9257] {issue}9300[9300]
- Release traefik Metricbeat module as GA. {pull}10166[10166]
- Release Elastic stack modules (Elasticsearch, Logstash, and Kibana) as GA. {pull}10094[10094]
<<<<<<< HEAD
- Release Ceph module as GA. {pull}[]
=======
- Release aerospike module as GA. {pull}10203[10203]
>>>>>>> 48e21af5

*Packetbeat*

- Add `network.community_id` to Packetbeat flow events. {pull}10061[10061]
- Add aliases for flow fields that were renamed. {issue}7968[7968] {pull}10063[10063]

*Functionbeat*

==== Deprecated

*Affecting all Beats*

*Filebeat*

*Heartbeat*

*Journalbeat*

*Metricbeat*

*Packetbeat*

*Winlogbeat*

- Close handle on signalEvent. {pull}9838[9838]

*Functionbeat*

==== Known Issue

<|MERGE_RESOLUTION|>--- conflicted
+++ resolved
@@ -169,11 +169,8 @@
 - Add AWS EC2 module. {pull}9257[9257] {issue}9300[9300]
 - Release traefik Metricbeat module as GA. {pull}10166[10166]
 - Release Elastic stack modules (Elasticsearch, Logstash, and Kibana) as GA. {pull}10094[10094]
-<<<<<<< HEAD
-- Release Ceph module as GA. {pull}[]
-=======
+- Release Ceph module as GA. {pull}10202[10202]
 - Release aerospike module as GA. {pull}10203[10203]
->>>>>>> 48e21af5
 
 *Packetbeat*
 
