--- conflicted
+++ resolved
@@ -45,11 +45,8 @@
 
 *Filebeat*
 
-<<<<<<< HEAD
 - Fix wrong state ID in states registry for awss3 s3 direct input. {pull}32164[32164]
-=======
 - cisco/asa: fix handling of user names when there are Security Group Tags present. {issue}32009[32009] {pull}32196[32196]
->>>>>>> f8622ed4
 
 *Heartbeat*
 
