// Use these for links to issue and pulls. Note issues and pulls redirect one to
// each other on Github, so don't worry too much on using the right prefix.
:issue: https://github.com/elastic/beats/issues/
:pull: https://github.com/elastic/beats/pull/

=== Beats version HEAD
https://github.com/elastic/beats/compare/v7.0.0-alpha2...master[Check the HEAD diff]

==== Breaking changes

*Affecting all Beats*

- Update to Golang 1.12.1. {pull}11330[11330]
- Disable Alibaba Cloud and Tencent Cloud metadata providers by default. {pull}13812[12812]
- Allow Metricbeat's beat module to read monitoring information over a named pipe or unix domain socket. {pull}14558[14558]
- Remove version information from default ILM policy for improved upgrade experience on custom policies. {pull}14745[14745]
- Running `setup` cmd respects `setup.ilm.overwrite` setting for improved support of custom policies. {pull}14741[14741]
- Libbeat: Do not overwrite agent.*, ecs.version, and host.name. {pull}14407[14407]
- Libbeat: Cleanup the x-pack licenser code to use the new license endpoint and the new format. {pull}15091[15091]
- Users can now specify `monitoring.cloud.*` to override `monitoring.elasticsearch.*` settings. {issue}14399[14399] {pull}15254[15254]

*Auditbeat*


*Filebeat*

- Fix parsing of Elasticsearch node name by `elasticsearch/slowlog` fileset. {pull}14547[14547]
- CEF extensions are now mapped to the data types defined in the CEF guide. {pull}14342[14342]

*Heartbeat*


*Journalbeat*

- Remove broken dashboard. {pull}15288[15288]

*Metricbeat*

- kubernetes.container.cpu.limit.cores and kubernetes.container.cpu.requests.cores are now floats. {issue}11975[11975]
- Update cloudwatch metricset mapping for both metrics and dimensions. {pull}15245[15245]

*Packetbeat*


*Winlogbeat*

*Functionbeat*


==== Bugfixes

*Affecting all Beats*

- Fix a race condition with the Kafka pipeline client, it is possible that `Close()` get called before `Connect()` . {issue}11945[11945]
- Allow users to configure only `cluster_uuid` setting under `monitoring` namespace. {pull}14338[14338]
- Fix spooling to disk blocking infinitely if the lock file can not be acquired. {pull}15338[15338]
- Fix `metricbeat test output` with an ipv6 ES host in the output.hosts. {pull}15368[15368]

*Auditbeat*


*Filebeat*

- cisco/asa fileset: Fix parsing of 302021 message code. {pull}14519[14519]
- Fix filebeat azure dashboards, event category should be `Alert`. {pull}14668[14668]
- Fix a problem in Filebeat input httpjson where interval is not used as time.Duration. {pull}14728[14728]
- Fix SSL config in input.yml for Filebeat httpjson input in the MISP module. {pull}14767[14767]
- Check content-type when creating new reader in s3 input. {pull}15252[15252] {issue}15225[15225]
- Fix session reset detection and a crash in Netflow input. {pull}14904[14904]

*Heartbeat*

- Fix recording of SSL cert metadata for Expired/Unvalidated x509 certs. {pull}13687[13687]

*Journalbeat*


*Metricbeat*

- Fix checking tagsFilter using length in cloudwatch metricset. {pull}14525[14525]
- Fixed bug with `elasticsearch/cluster_stats` metricset not recording license expiration date correctly. {issue}14541[14541] {pull}14591[14591]
- Log bulk failures from bulk API requests to monitoring cluster. {issue}14303[14303] {pull}14356[14356]
- Fix regular expression to detect instance name in perfmon metricset. {issue}14273[14273] {pull}14666[14666]
- Fixed bug with `elasticsearch/cluster_stats` metricset not recording license ID in the correct field. {pull}14592[14592]
- Fix `docker.container.size` fields values {issue}14979[14979] {pull}15224[15224]
- Make `kibana` module more resilient to Kibana unavailability. {issue}15258[15258] {pull}15270[15270]
- Fix panic exception with some unicode strings in perfmon metricset. {issue}15264[15264]
- Make `logstash` module more resilient to Logstash unavailability. {issue}15276[15276] {pull}15306[15306]
- Add username/password in Metricbeat autodiscover hints {pull}15349[15349]

*Packetbeat*


*Winlogbeat*


*Functionbeat*


==== Added

*Affecting all Beats*

- Add a friendly log message when a request to docker has exceeded the deadline. {pull}15336[15336]
- Decouple Debug logging from fail_on_error logic for rename, copy, truncate processors {pull}12451[12451]
- Allow a beat to ship monitoring data directly to an Elasticsearch monitoring cluster. {pull}9260[9260]
- Updated go-seccomp-bpf library to v1.1.0 which updates syscall lists for Linux v5.0. {pull}11394[11394]
- add_host_metadata is no GA. {pull}13148[13148]
- Add `providers` setting to `add_cloud_metadata` processor. {pull}13812[13812]
- GA the `script` processor. {pull}14325[14325]
- Add `fingerprint` processor. {issue}11173[11173] {pull}14205[14205]
- Add support for API keys in Elasticsearch outputs. {pull}14324[14324]
- Ensure that init containers are no longer tailed after they stop {pull}14394[14394]
- Add consumer_lag in Kafka consumergroup metricset {pull}14822[14822]
- Make use of consumer_lag in Kafka dashboard {pull}14863[14863]
- Refactor kubernetes autodiscover to enable different resource based discovery {pull}14738[14738]
- Add `add_id` processor. {pull}14524[14524]
- Enable TLS 1.3 in all beats. {pull}12973[12973]
- Spooling to disk creates a lockfile on each platform. {pull}15338[15338]
<<<<<<< HEAD
- Fingerprint processor adds a new xxhash hashing algorithm {pull}15418[15418]
=======
- Enable DEP (Data Execution Protection) for Windows packages. {pull}15149[15149]
>>>>>>> 3c67e469

*Auditbeat*


*Filebeat*

- `container` and `docker` inputs now support reading of labels and env vars written by docker JSON file logging driver. {issue}8358[8358]
- Add `index` option to all inputs to directly set a per-input index value. {pull}14010[14010]
- Add new fileset googlecloud/audit for ingesting Google Cloud Audit logs. {pull}15200[15200]
- Add dashboards to the CEF module (ported from the Logstash ArcSight module). {pull}14342[14342]
- Add expand_event_list_from_field support in s3 input for reading json format AWS logs. {issue}15357[15357] {pull}15370[15370]
- Add azure-eventhub input which will use the azure eventhub go sdk. {issue}14092[14092] {pull}14882[14882]
- Expose more metrics of harvesters (e.g. `read_offset`, `start_time`). {pull}13395[13395]
- Release aws elb fileset as GA. {pull}15426[15426] {issue}15380[15380]
- Integrate the azure-eventhub with filebeat azure module (replace the kafka input). {pull}15480[15480]
- Release aws s3access fileset to GA. {pull}15431[15431] {issue}15430[15430]

*Heartbeat*


*Journalbeat*

*Metricbeat*

- Add cost warnings for the azure module. {pull}15356[15356]
- Release elb module as GA. {pull}15485[15485]

*Packetbeat*


*Functionbeat*

- Add monitoring info about triggered functions. {pull}14876[14876]

*Winlogbeat*


==== Deprecated

*Affecting all Beats*

*Filebeat*


*Heartbeat*

*Journalbeat*

*Metricbeat*


*Packetbeat*

*Winlogbeat*

*Functionbeat*

==== Known Issue

*Journalbeat*<|MERGE_RESOLUTION|>--- conflicted
+++ resolved
@@ -117,11 +117,8 @@
 - Add `add_id` processor. {pull}14524[14524]
 - Enable TLS 1.3 in all beats. {pull}12973[12973]
 - Spooling to disk creates a lockfile on each platform. {pull}15338[15338]
-<<<<<<< HEAD
 - Fingerprint processor adds a new xxhash hashing algorithm {pull}15418[15418]
-=======
 - Enable DEP (Data Execution Protection) for Windows packages. {pull}15149[15149]
->>>>>>> 3c67e469
 
 *Auditbeat*
 
