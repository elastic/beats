// Use these for links to issue and pulls. Note issues and pulls redirect one to
// each other on Github, so don't worry too much on using the right prefix.
:issue: https://github.com/elastic/beats/issues/
:pull: https://github.com/elastic/beats/pull/

=== Beats version HEAD
https://github.com/elastic/beats/compare/v8.8.1\...main[Check the HEAD diff]

==== Breaking changes

*Affecting all Beats*

- Fix FQDN being lowercased when used as `host.hostname` {issue}39993[39993]
- Beats won't log start up information when running under the Elastic Agent {40390}40390[40390]

*Auditbeat*


*Filebeat*

- Convert netflow input to API v2 and disable event normalisation {pull}37901[37901]
- Removed deprecated Squid from Beats. See <<migrate-from-deprecated-module>> for migration options. {pull}38037[38037]
- Removed deprecated Sonicwall from Beats. Use the https://docs.elastic.co/integrations/sonicwall[SonicWall Firewall] Elastic integration instead. {pull}38037[38037]
- Removed deprecated Radware from Beats. See <<migrate-from-deprecated-module>> for migration options. {pull}38037[38037]
- Removed deprecated Netscout from Beats. See <<migrate-from-deprecated-module>> for migration options. {pull}38037[38037]
- Removed deprecated Juniper Netscreen from Beats. See <<migrate-from-deprecated-module>> for migration options. {pull}38037[38037]
- Removed deprecated Impreva from Beats. See <<migrate-from-deprecated-module>> for migration options. {pull}38037[38037]
- Removed deprecated Cylance from Beats. See <<migrate-from-deprecated-module>> for migration options. {pull}38037[38037]
- Removed deprecated Bluecoat from Beats. See <<migrate-from-deprecated-module>> for migration options. {pull}38037[38037]
- Introduce input/netmetrics and refactor netflow input metrics {pull}38055[38055]

*Heartbeat*


*Metricbeat*

- Add support for `_nodes/stats` URIs that work with legacy versions of Elasticsearch {pull}44307[44307]
- Setting period for counter cache for Prometheus remote_write at least to 60sec {pull}38553[38553]
- Remove fallback to the node limit for the `kubernetes.pod.cpu.usage.limit.pct` and `kubernetes.pod.memory.usage.limit.pct` metrics calculation
- Add support for Kibana status metricset in v8 format {pull}40275[40275]
- Mark system process metricsets as running if metrics are partially available {pull}40565[40565]

*Osquerybeat*

- Add action responses data stream, allowing osquerybeat to post action results directly to elasticsearch. {pull}39143[39143]
- Disable allow_unsafe osquery configuration. {pull}40130[40130]
- Upgrade to osquery 5.12.1. {pull}40368[40368]
- Upgrade to osquery 5.13.1. {pull}40849[40849]
- Upgrade to osquery 5.15.0 {pull}43426[43426]


*Packetbeat*



*Winlogbeat*

- Add "event.category" and "event.type" to Sysmon module for EventIDs 8, 9, 19, 20, 27, 28, 255 {pull}35193[35193]

*Functionbeat*


*Elastic Logging Plugin*


==== Bugfixes

*Affecting all Beats*

- Support for multiline zookeeper logs {issue}2496[2496]
- Add checks to ensure reloading of units if the configuration actually changed. {pull}34346[34346]
- Fix namespacing on self-monitoring {pull}32336[32336]
- Fix namespacing on self-monitoring {pull}32336[32336]
- Fix Beats started by agent do not respect the allow_older_versions: true configuration flag {issue}34227[34227] {pull}34964[34964]
- Fix performance issues when we have a lot of inputs starting and stopping by allowing to disable global processors under fleet. {issue}35000[35000] {pull}35031[35031]
- 'add_cloud_metadata' processor - add cloud.region field for GCE cloud provider
- 'add_cloud_metadata' processor - update azure metadata api version to get missing `cloud.account.id` field
- Upgraded apache arrow library used in x-pack/libbeat/reader/parquet from v11 to v12.0.1 in order to fix cross-compilation issues {pull}35640[35640]
- Fix panic when MaxRetryInterval is specified, but RetryInterval is not {pull}35820[35820]
- Support build of projects outside of beats directory {pull}36126[36126]
- Support Elastic Agent control protocol chunking support {pull}37343[37343]
- Lower logging level to debug when attempting to configure beats with unknown fields from autodiscovered events/environments {pull}[37816][37816]
- Set timeout of 1 minute for FQDN requests {pull}37756[37756]
- 'add_cloud_metadata' processor - improve AWS provider HTTP client overriding to support custom certificate bundle handling {pull}44189[44189]

*Auditbeat*

- system/package: Fix an error that can occur while migrating the internal package database schema. {issue}44294[44294] {pull}44296[44296]

*Filebeat*

- [Gcs Input] - Added missing locks for safe concurrency {pull}34914[34914]
- Fix the ignore_inactive option being ignored in Filebeat's filestream input {pull}34770[34770]
- Fix TestMultiEventForEOFRetryHandlerInput unit test of CometD input {pull}34903[34903]
- Add input instance id to request trace filename for httpjson and cel inputs {pull}35024[35024]
- Fixes "Can only start an input when all related states are finished" error when running under Elastic-Agent {pull}35250[35250] {issue}33653[33653]
- [system] sync system/auth dataset with system integration 1.29.0. {pull}35581[35581]
- [GCS Input] - Fixed an issue where bucket_timeout was being applied to the entire bucket poll interval and not individual bucket object read operations. Fixed a map write concurrency issue arising from data races when using a high number of workers. Fixed the flaky tests that were present in the GCS test suit. {pull}35605[35605]
- Fixed concurrency and flakey tests issue in azure blob storage input. {issue}35983[35983] {pull}36124[36124]
- Fix panic when sqs input metrics getter is invoked {pull}36101[36101] {issue}36077[36077]
- Fix handling of Juniper SRX structured data when there is no leading junos element. {issue}36270[36270] {pull}36308[36308]
- Fix Filebeat Cisco module with missing escape character {issue}36325[36325] {pull}36326[36326]
- Added a fix for Crowdstrike pipeline handling process arrays {pull}36496[36496]
- [threatintel] MISP pagination fixes {pull}37898[37898]
- Fix file handle leak when handling errors in filestream {pull}37973[37973]
- Fix a race condition that could crash Filebeat with a "negative WaitGroup counter" error {pull}38094[38094]
- Fix "failed processing S3 event for object key" error on aws-s3 input when key contains the "+" character {issue}38012[38012] {pull}38125[38125]
- Fix filebeat gcs input panic {pull}38407[38407]
- Fix filestream's registry GC: registry entries are now removed from the in-memory and disk store when they're older than the set TTL {issue}36761[36761] {pull}38488[38488]
- Fix filestream's registry GC: registry entries are now removed from the in-memory and disk store when they're older than the set TTL {issue}36761[36761] {pull}38488[38488]
- [threatintel] MISP splitting fix for empty responses {issue}38739[38739] {pull}38917[38917]
- Prevent GCP Pub/Sub input blockage by increasing default value of `max_outstanding_messages` {issue}35029[35029] {pull}38985[38985]
- Updated Websocket input title to align with existing inputs {pull}39006[39006]
- Restore netflow input on Windows {pull}39024[39024]
- Upgrade azure-event-hubs-go and azure-storage-blob-go dependencies. {pull}38861[38861]
- Fix request trace filename handling in http_endpoint input. {pull}39410[39410]
- Upgrade github.com/hashicorp/go-retryablehttp to mitigate CVE-2024-6104 {pull}40036[40036]
- Prevent panic in CEL and salesforce inputs when github.com/hashicorp/go-retryablehttp exceeds maximum retries. {pull}40144[40144]
- Fixed websocket input panic on sudden network error or server crash. {issue}44063[44063] {pull}44068[44068]
- [Filestream] Log the "reader closed" message on the debug level to avoid log spam. {pull}44051[44051]
- Fix links to CEL mito extension functions in input documentation. {pull}44098[44098]
- Fix endpoint path typo in Okta entity analytics provider. {pull}44147[44147]

*Heartbeat*



*Metricbeat*

- Fix Azure Monitor 429 error by causing metricbeat to retry the request again. {pull}38294[38294]
- Fix fields not being parsed correctly in postgresql/database {issue}25301[25301] {pull}37720[37720]
- rabbitmq/queue - Change the mapping type of `rabbitmq.queue.consumers.utilisation.pct` to `scaled_float` from `long` because the values fall within the range of `[0.0, 1.0]`. Previously, conversion to integer resulted in reporting either `0` or `1`.
- Fix timeout caused by the retrival of which indices are hidden {pull}39165[39165]
- Fix Azure Monitor support for multiple aggregation types {issue}39192[39192] {pull}39204[39204]
- Fix handling of access errors when reading process metrics {pull}39627[39627]
- Fix behavior of cgroups path discovery when monitoring the host system from within a container {pull}39627[39627]
- Fix issue where beats may report incorrect metrics for its own process when running inside a container {pull}39627[39627]
- Normalize AWS RDS CPU Utilization values before making the metadata API call. {pull}39664[39664]
- Fix behavior of pagetypeinfo metrics {pull}39985[39985]
- Update beat module with apm-server monitoring metrics fields {pull}40127[40127]
- Fix Azure Monitor metric timespan to restore Storage Account PT1H metrics {issue}40376[40376] {pull}40367[40367]
- Remove excessive info-level logs in cgroups setup {pull}40491[40491]
- Add missing ECS Cloud fields in GCP `metrics` metricset when using `exclude_labels: true` {issue}40437[40437] {pull}40467[40467]
- Add AWS OwningAccount support for cross account monitoring {issue}40570[40570] {pull}40691[40691]
- Use namespace for GetListMetrics when exists in AWS {pull}41022[41022]
- Only fetch cluster-level index stats summary {issue}36019[36019] {pull}42901[42901]
- Changed `tier_preference`, `creation_date` and `version` fields to be omitted from the resulting documents when not pulled from source indices {pull}43637[43637]

*Osquerybeat*


*Packetbeat*



*Winlogbeat*



*Elastic Logging Plugin*


==== Added

*Affecting all Beats*

- Added append Processor which will append concrete values or values from a field to target. {issue}29934[29934] {pull}33364[33364]
- dns processor: Add support for forward lookups (`A`, `AAAA`, and `TXT`). {issue}11416[11416] {pull}36394[36394]
- [Enhanncement for host.ip and host.mac] Disabling netinfo.enabled option of add-host-metadata processor {pull}36506[36506]
- allow `queue` configuration settings to be set under the output. {issue}35615[35615] {pull}36788[36788]
- Beats will now connect to older Elasticsearch instances by default {pull}36884[36884]
- Raise up logging level to warning when attempting to configure beats with unknown fields from autodiscovered events/environments
- elasticsearch output now supports `idle_connection_timeout`. {issue}35616[35615] {pull}36843[36843]
- Enable early event encoding in the Elasticsearch output, improving cpu and memory use {pull}38572[38572]
- The environment variable `BEATS_ADD_CLOUD_METADATA_PROVIDERS` overrides configured/default `add_cloud_metadata` providers {pull}38669[38669]
- When running under Elastic-Agent Kafka output allows dynamic topic in `topic` field {pull}40415[40415]


*Auditbeat*

- Added `add_session_metadata` processor, which enables session viewer on Auditbeat data. {pull}37640[37640]
- Add linux capabilities to processes in the system/process. {pull}37453[37453]
- Add linux capabilities to processes in the system/process. {pull}37453[37453]
- Add process.entity_id, process.group.name and process.group.id in add_process_metadata processor. Make fim module with kprobes backend to always add an appropriately configured add_process_metadata processor to enrich file events {pull}38776[38776]

*Auditbeat*



*Auditbeat*


*Filebeat*

- add documentation for decode_xml_wineventlog processor field mappings.  {pull}32456[32456]
- httpjson input: Add request tracing logger. {issue}32402[32402] {pull}32412[32412]
- Add cloudflare R2 to provider list in AWS S3 input. {pull}32620[32620]
- Add support for single string containing multiple relation-types in getRFC5988Link. {pull}32811[32811]
- Added separation of transform context object inside httpjson. Introduced new clause `.parent_last_response.*` {pull}33499[33499]
- Added metric `sqs_messages_waiting_gauge` for aws-s3 input. {pull}34488[34488]
- Add nginx.ingress_controller.upstream.ip to related.ip {issue}34645[34645] {pull}34672[34672]
- Add unix socket log parsing for nginx ingress_controller {pull}34732[34732]
- Added metric `sqs_worker_utilization` for aws-s3 input. {pull}34793[34793]
- Add MySQL authentication message parsing and `related.ip` and `related.user` fields {pull}34810[34810]
- Add nginx ingress_controller parsing if one of upstreams fails to return response {pull}34787[34787]
- Add oracle authentication messages parsing {pull}35127[35127]
- Add `clean_session` configuration setting for MQTT input.  {pull}35806[16204]
- Add support for a simplified input configuraton when running under Elastic-Agent {pull}36390[36390]
- Added support for Okta OAuth2 provider in the CEL input. {issue}36336[36336] {pull}36521[36521]
- Added support for new features & removed partial save mechanism in the Azure Blob Storage input. {issue}35126[35126] {pull}36690[36690]
- Added support for new features and removed partial save mechanism in the GCS input. {issue}35847[35847] {pull}36713[36713]
- Use filestream input with file_identity.fingerprint as default for hints autodiscover. {issue}35984[35984] {pull}36950[36950]
- Add setup option `--force-enable-module-filesets`, that will act as if all filesets have been enabled in a module during setup. {issue}30915[30915] {pull}99999[99999]
- Made Azure Blob Storage input GA and updated docs accordingly. {pull}37128[37128]
- Made GCS input GA and updated docs accordingly. {pull}37127[37127]
- Add parseDateInTZ value template for the HTTPJSON input {pull}37738[37738]
- Improve rate limit handling by HTTPJSON {issue}36207[36207] {pull}38161[38161] {pull}38237[38237]
- Parse more fields from Elasticsearch slowlogs {pull}38295[38295]
- added benchmark input {pull}37437[37437]
- added benchmark input and discard output {pull}37437[37437]
- Update CEL mito extensions to v1.11.0 to improve type checking. {pull}39460[39460]
- Update CEL mito extensions to v1.12.2. {pull}39755[39755]
- Allow cross-region bucket configuration in s3 input. {issue}22161[22161] {pull}40309[40309]
- Disable event normalization for netflow input {pull}40635[40635]

*Auditbeat*


*Libbeat*



*Heartbeat*

- Added status to monitor run log report.
- Upgrade node to latest LTS v18.20.3. {pull}40038[40038]

*Metricbeat*

- Add per-thread metrics to system_summary {pull}33614[33614]
- Add GCP CloudSQL metadata {pull}33066[33066]
- Add GCP Carbon Footprint metricbeat data {pull}34820[34820]
- Add event loop utilization metric to Kibana module {pull}35020[35020]
- Add metrics grouping by dimensions and time to Azure app insights {pull}36634[36634]
- Align on the algorithm used to transform Prometheus histograms into Elasticsearch histograms {pull}36647[36647]
- Add linux IO metrics to system/process {pull}37213[37213]
- Add new memory/cgroup metrics to Kibana module {pull}37232[37232]
- Add SSL support to mysql module {pull}37997[37997]
- Add SSL support for aerospike module {pull}38126[38126]
- Add new metricset network for the vSphere module. {pull}40559[40559]
- Add new metricset resourcepool for the vSphere module. {pull}40456[40456]
<<<<<<< HEAD
- Add AWS Cloudwatch capability to retrieve tags from AWS/ApiGateway resources {pull}40755[40755]
- Add new metricset datastorecluster for vSphere module. {pull}40634[40634]
- Add support for new metrics in datastorecluster metricset. {pull}40694[40694]
- Add new metrics for the vSphere Virtualmachine metricset. {pull}40485[40485]
- Add support for snapshot in vSphere virtualmachine metricset {pull}40683[40683]
- Update fields to use mapstr in vSphere virtualmachine metricset  {pull}40707[40707]
- Add metrics related to triggered alarms in all the vSphere metricsets. {pull}40714[40714] {pull}40876[40876]
- Add support for period based intervalID in vSphere host and datastore metricsets {pull}40678[40678]
- Add new metrics fot datastore and minor changes to overall vSphere metrics {pull}40766[40766]
- Add `metrics_count` to Prometheus module if `metrics_count: true` is set. {pull}40411[40411]
- Added Cisco Meraki module {pull}40836[40836]
- Added Palo Alto Networks module {pull}40686[40686]
- Restore docker.network.in.* and docker.network.out.* fields in docker module {pull}40968[40968]
- Bump aerospike-client-go to version v7.7.1 and add support for basic auth in Aerospike module {pull}41233[41233]
- Only watch metadata for ReplicaSets in metricbeat k8s module {pull}41289[41289]
- Add support for region/zone for Vertex AI service in GCP module {pull}41551[41551]
- Add support for location label as an optional configuration parameter in GCP metrics metricset. {issue}41550[41550] {pull}41626[41626]
- Collect .NET CLR (IIS) Memory, Exceptions and LocksAndThreads metrics {pull}41929[41929]
- Added `tier_preference`, `creation_date` and `version` fields to the `elasticsearch.index` metricset. {pull}41944[41944]
- Add `use_performance_counters` to collect CPU metrics using performance counters on Windows for `system/cpu` and `system/core` {pull}41965[41965]
- Add support of additional `collstats` metrics in mongodb module. {pull}42171[42171]
- Preserve queries for debugging when `merge_results: true` in SQL module {pull}42271[42271]
- Add `enable_batch_api` option in azure monitor to allow metrics collection of multiple resources using azure batch Api {pull}41790[41790]
- Collect more fields from ES node/stats metrics and only those that are necessary {pull}42421[42421]
- Add new metricset wmi for the windows module. {pull}42017[42017]
- Update beat module with apm-server tail sampling monitoring metrics fields {pull}42569[42569]
- Log every 401 response from Kubernetes API Server {pull}42714[42714]
- Add a new `match_by_parent_instance` option to `perfmon` module. {pull}43002[43002]
- Add a warning log to metricbeat.vsphere in case vSphere connection has been configured as insecure. {pull}43104[43104]
- Changed the Elasticsearch module behavior to only pull settings from non-system indices. {pull}43243[43243]
- Exclude dotted indices from settings pull in Elasticsearch module. {pull}43306[43306]
- Add a `jetstream` metricset to the NATS module {pull}43310[43310]
- Updated Meraki API endpoint for Channel Utilization data. Switched to `GetOrganizationWirelessDevicesChannelUtilizationByDevice`. {pull}43485[43485]
- Upgrade Prometheus Library to v0.300.1. {pull}43540[43540]
- Add GCP Dataproc metadata collector in GCP module. {pull}43518[43518]
- Added checks for the Resty response object in all Meraki module API calls to ensure proper handling of nil responses. {pull}44193[44193]
=======
- Updated Meraki API endpoint for Channel Utilization data. Switched to `GetOrganizationWirelessDevicesChannelUtilizationByDevice`. {pull}43485[43485]
>>>>>>> ff26c3aa

*Metricbeat*


*Osquerybeat*


*Packetbeat*

*Winlogbeat*


*Functionbeat*


*Elastic Log Driver*
*Elastic Logging Plugin*


==== Deprecated

*Auditbeat*


*Filebeat*


*Heartbeat*



*Metricbeat*


*Osquerybeat*


*Packetbeat*


*Winlogbeat*


*Functionbeat*


*Elastic Logging Plugin*


==== Known Issues


















<|MERGE_RESOLUTION|>--- conflicted
+++ resolved
@@ -249,7 +249,6 @@
 - Add SSL support for aerospike module {pull}38126[38126]
 - Add new metricset network for the vSphere module. {pull}40559[40559]
 - Add new metricset resourcepool for the vSphere module. {pull}40456[40456]
-<<<<<<< HEAD
 - Add AWS Cloudwatch capability to retrieve tags from AWS/ApiGateway resources {pull}40755[40755]
 - Add new metricset datastorecluster for vSphere module. {pull}40634[40634]
 - Add support for new metrics in datastorecluster metricset. {pull}40694[40694]
@@ -286,9 +285,7 @@
 - Upgrade Prometheus Library to v0.300.1. {pull}43540[43540]
 - Add GCP Dataproc metadata collector in GCP module. {pull}43518[43518]
 - Added checks for the Resty response object in all Meraki module API calls to ensure proper handling of nil responses. {pull}44193[44193]
-=======
 - Updated Meraki API endpoint for Channel Utilization data. Switched to `GetOrganizationWirelessDevicesChannelUtilizationByDevice`. {pull}43485[43485]
->>>>>>> ff26c3aa
 
 *Metricbeat*
 
