// Use these for links to issue and pulls. Note issues and pulls redirect one to
// each other on Github, so don't worry too much on using the right prefix.
:issue: https://github.com/elastic/beats/issues/
:pull: https://github.com/elastic/beats/pull/

=== Beats version HEAD
https://github.com/elastic/beats/compare/v8.8.1\...main[Check the HEAD diff]

==== Breaking changes

*Affecting all Beats*

- Fix FQDN being lowercased when used as `host.hostname` {issue}39993[39993]
- Beats won't log start up information when running under the Elastic Agent {40390}40390[40390]
- Filebeat now needs `dup3`, `faccessat2`, `prctl` and `setrlimit` syscalls to run the journald input. If this input is not being used, the syscalls are not needed. All Beats have those syscalls allowed now because the default seccomp policy is global to all Beats. {pull}40061[40061]
- Beats will rate limit the logs about errors when indexing events on Elasticsearch, logging a summary every 10s. The logs sent to the event log is unchanged. {issue}40157[40157]
- Drop support for Debian 10 and upgrade statically linked glibc from 2.28 to 2.31 {pull}41402[41402]
- Fix metrics not being ingested, due to "Limit of total fields [10000] has been exceeded while adding new fields [...]". The total fields limit has been increased to 12500. No significant performance impact on Elasticsearch is anticipated. {pull}41640[41640]
- Set default kafka version to 2.1.0 in kafka output and filebeat. {pull}41662[41662]
- Fix templates and docs to use correct `--` version of command line arguments. {issue}42038[42038] {pull}42060[42060]

*Auditbeat*


*Filebeat*

- Convert netflow input to API v2 and disable event normalisation {pull}37901[37901]
- Removed deprecated Squid from Beats. See <<migrate-from-deprecated-module>> for migration options. {pull}38037[38037]
- Removed deprecated Sonicwall from Beats. Use the https://docs.elastic.co/integrations/sonicwall[SonicWall Firewall] Elastic integration instead. {pull}38037[38037]
- Removed deprecated Radware from Beats. See <<migrate-from-deprecated-module>> for migration options. {pull}38037[38037]
- Removed deprecated Netscout from Beats. See <<migrate-from-deprecated-module>> for migration options. {pull}38037[38037]
- Removed deprecated Juniper Netscreen from Beats. See <<migrate-from-deprecated-module>> for migration options. {pull}38037[38037]
- Removed deprecated Impreva from Beats. See <<migrate-from-deprecated-module>> for migration options. {pull}38037[38037]
- Removed deprecated Cylance from Beats. See <<migrate-from-deprecated-module>> for migration options. {pull}38037[38037]
- Removed deprecated Bluecoat from Beats. See <<migrate-from-deprecated-module>> for migration options. {pull}38037[38037]
- Introduce input/netmetrics and refactor netflow input metrics {pull}38055[38055]
- Update Salesforce module to use new Salesforce input. {pull}37509[37509]
- Tag events that come from a filestream in "take over" mode. {pull}39828[39828]
- Fix high IO and handling of a corrupted registry log file. {pull}35893[35893]
- Enable file ingestion to report detailed status to Elastic Agent {pull}40075[40075]
- Filebeat, when running with Elastic-Agent, reports status for Filestream input. {pull}40121[40121]
- Fix filestream's registry GC: registry entries will never be removed if clean_inactive is set to "-1". {pull}40258[40258]
- Added `ignore_empty_values` flag in `decode_cef` Filebeat processor. {pull}40268[40268]
- Added support for hyphens in extension keys in `decode_cef` Filebeat processor. {pull}40427[40427]
- Journald: removed configuration options `include_matches.or`, `include_matches.and`, `backoff`, `max_backoff`, `cursor_seek_fallback`. {pull}40061[40061]
- Journald: `include_matches.match` now behaves in the same way as matchers in `journalctl`. Users should carefully update their input configuration. {pull}40061[40061]
- Journald: `seek` and `since` behaviour have been simplified, if there is a cursor (state) `seek` and `since` are ignored and the cursor is used. {pull}40061[40061]
- Redis: Added replication role as a field to submitted slowlogs
- Added `container.image.name` to `journald` Filebeat input's Docker-specific translated fields. {pull}40450[40450]
- Change log.file.path field in awscloudwatch input to nested object. {pull}41099[41099]
- Remove deprecated awscloudwatch field from Filebeat. {pull}41089[41089]
- The performance of ingesting SQS data with the S3 input has improved by up to 60x for queues with many small events. `max_number_of_messages` config for SQS mode is now ignored, as the new design no longer needs a manual cap on messages. Instead, use `number_of_workers` to scale ingestion rate in both S3 and SQS modes. The increased efficiency may increase network bandwidth consumption, which can be throttled by lowering `number_of_workers`. It may also increase number of events stored in memory, which can be throttled by lowering the configured size of the internal queue. {pull}40699[40699]
- Fixes filestream logging the error "filestream input with ID 'ID' already exists, this will lead to data duplication[...]" on Kubernetes when using autodiscover. {pull}41585[41585]
- Add kafka compression support for ZSTD.
- Filebeat fails to start if there is any input with a duplicated ID. It logs the duplicated IDs and the offending inputs configurations. {pull}41731[41731]
- Filestream inputs with duplicated IDs will fail to start. An error is logged showing the ID and the full input configuration. {issue}41938[41938] {pull}41954[41954]
- Filestream inputs can define `allow_deprecated_id_duplication: true` to run keep the previous behaviour of running inputs with duplicated IDs. {issue}41938[41938] {pull}41954[41954]
- The Filestream input only starts to ingest a file when it is >= 1024 bytes in size. This happens because the fingerprint` is the default file identity now. To restore the previous behaviour, set `file_identity.native: ~` and `prospector.scanner.fingerprint.enabled: false` {issue}40197[40197] {pull}41762[41762]

*Heartbeat*


*Metricbeat*

- Setting period for counter cache for Prometheus remote_write at least to 60sec {pull}38553[38553]
- Remove fallback to the node limit for the `kubernetes.pod.cpu.usage.limit.pct` and `kubernetes.pod.memory.usage.limit.pct` metrics calculation
- Add support for Kibana status metricset in v8 format {pull}40275[40275]
- Mark system process metricsets as running if metrics are partially available {pull}40565[40565]
- Added back `elasticsearch.node.stats.jvm.mem.pools.*` to the `node_stats` metricset {pull}40571[40571]
- Add GCP organization and project details to ECS cloud fields. {pull}40461[40461]
- Add support for specifying a custom endpoint for GCP service clients. {issue}40848[40848] {pull}40918[40918]
- Fix incorrect handling of types in SQL module. {issue}40090[40090] {pull}41607[41607]

*Osquerybeat*

- Add action responses data stream, allowing osquerybeat to post action results directly to elasticsearch. {pull}39143[39143]
- Disable allow_unsafe osquery configuration. {pull}40130[40130]
- Upgrade to osquery 5.12.1. {pull}40368[40368]
- Upgrade to osquery 5.13.1. {pull}40849[40849]

*Osquerybeat*


*Packetbeat*

- Use base-16 for reporting `serial_number` value in TLS fields in line with the ECS recommendation. {pull}41542[41542]

- Expire source port mappings. {pull}41581[41581]

*Winlogbeat*

- Add "event.category" and "event.type" to Sysmon module for EventIDs 8, 9, 19, 20, 27, 28, 255 {pull}35193[35193]

*Functionbeat*


*Elastic Logging Plugin*


==== Bugfixes

*Affecting all Beats*

- Support for multiline zookeeper logs {issue}2496[2496]
- Add checks to ensure reloading of units if the configuration actually changed. {pull}34346[34346]
- Fix namespacing on self-monitoring {pull}32336[32336]
- Fix namespacing on self-monitoring {pull}32336[32336]
- Fix Beats started by agent do not respect the allow_older_versions: true configuration flag {issue}34227[34227] {pull}34964[34964]
- Fix performance issues when we have a lot of inputs starting and stopping by allowing to disable global processors under fleet. {issue}35000[35000] {pull}35031[35031]
- 'add_cloud_metadata' processor - add cloud.region field for GCE cloud provider
- 'add_cloud_metadata' processor - update azure metadata api version to get missing `cloud.account.id` field
- Upgraded apache arrow library used in x-pack/libbeat/reader/parquet from v11 to v12.0.1 in order to fix cross-compilation issues {pull}35640[35640]
- Fix panic when MaxRetryInterval is specified, but RetryInterval is not {pull}35820[35820]
- Support build of projects outside of beats directory {pull}36126[36126]
- Support Elastic Agent control protocol chunking support {pull}37343[37343]
- Lower logging level to debug when attempting to configure beats with unknown fields from autodiscovered events/environments {pull}[37816][37816]
- Set timeout of 1 minute for FQDN requests {pull}37756[37756]
- Fix issue where old data could be saved in the memory queue after acknowledgment, increasing memory use {pull}41356[41356]
- Ensure Elasticsearch output can always recover from network errors {pull}40794[40794]
- Add `translate_ldap_attribute` processor. {pull}41472[41472]
- Remove unnecessary debug logs during idle connection teardown {issue}40824[40824]
- Remove unnecessary reload for Elastic Agent managed beats when apm tracing config changes from nil to nil {pull}41794[41794]
- Fix incorrect cloud provider identification in add_cloud_metadata processor using provider priority mechanism {pull}41636[41636]
- Prevent panic if libbeat processors are loaded more than once. {issue}41475[41475] {pull}41857[51857]
- Allow network condition to handle field values that are arrays of IP addresses. {pull}41918[41918]
- Fix a bug where log files are rotated on startup when interval is configured and rotateonstartup is disabled {issue}41894[41894] {pull}41895[41895]

*Auditbeat*

- auditd: Request status from a separate socket to avoid data congestion {pull}41207[41207]
- auditd: Use ECS `event.type: end` instead of `stop` for SERVICE_STOP, DAEMON_ABORT, and DAEMON_END messages. {pull}41558[41558]
- auditd: Update syscall names for Linux 6.11. {pull}41558[41558]
- hasher: Geneneral improvements and fixes. {pull}41863[41863]
- hasher: Add a cached hasher for upcoming backend. {pull}41952[41952]
- Split common tty definitions. {pull}42004[42004]

*Filebeat*

- [Gcs Input] - Added missing locks for safe concurrency {pull}34914[34914]
- Fix the ignore_inactive option being ignored in Filebeat's filestream input {pull}34770[34770]
- Fix TestMultiEventForEOFRetryHandlerInput unit test of CometD input {pull}34903[34903]
- Add input instance id to request trace filename for httpjson and cel inputs {pull}35024[35024]
- Fixes "Can only start an input when all related states are finished" error when running under Elastic-Agent {pull}35250[35250] {issue}33653[33653]
- [system] sync system/auth dataset with system integration 1.29.0. {pull}35581[35581]
- [GCS Input] - Fixed an issue where bucket_timeout was being applied to the entire bucket poll interval and not individual bucket object read operations. Fixed a map write concurrency issue arising from data races when using a high number of workers. Fixed the flaky tests that were present in the GCS test suit. {pull}35605[35605]
- Fixed concurrency and flakey tests issue in azure blob storage input. {issue}35983[35983] {pull}36124[36124]
- Fix panic when sqs input metrics getter is invoked {pull}36101[36101] {issue}36077[36077]
- Fix handling of Juniper SRX structured data when there is no leading junos element. {issue}36270[36270] {pull}36308[36308]
- Fix Filebeat Cisco module with missing escape character {issue}36325[36325] {pull}36326[36326]
- Added a fix for Crowdstrike pipeline handling process arrays {pull}36496[36496]
- [threatintel] MISP pagination fixes {pull}37898[37898]
- Fix file handle leak when handling errors in filestream {pull}37973[37973]
- Fix a race condition that could crash Filebeat with a "negative WaitGroup counter" error {pull}38094[38094]
- Fix "failed processing S3 event for object key" error on aws-s3 input when key contains the "+" character {issue}38012[38012] {pull}38125[38125]
- Fix filebeat gcs input panic {pull}38407[38407]
- Fix filestream's registry GC: registry entries are now removed from the in-memory and disk store when they're older than the set TTL {issue}36761[36761] {pull}38488[38488]
- Fix filestream's registry GC: registry entries are now removed from the in-memory and disk store when they're older than the set TTL {issue}36761[36761] {pull}38488[38488]
- [threatintel] MISP splitting fix for empty responses {issue}38739[38739] {pull}38917[38917]
- Prevent GCP Pub/Sub input blockage by increasing default value of `max_outstanding_messages` {issue}35029[35029] {pull}38985[38985]
- Updated Websocket input title to align with existing inputs {pull}39006[39006]
- Restore netflow input on Windows {pull}39024[39024]
- Upgrade azure-event-hubs-go and azure-storage-blob-go dependencies. {pull}38861[38861]
- Fix request trace filename handling in http_endpoint input. {pull}39410[39410]
- Upgrade github.com/hashicorp/go-retryablehttp to mitigate CVE-2024-6104 {pull}40036[40036]
- Fix for Google Workspace duplicate events issue by adding canonical sorting over fingerprint keys array to maintain key order. {pull}40055[40055] {issue}39859[39859]
- Fix handling of deeply nested numeric values in HTTP Endpoint CEL programs. {pull}40115[40115]
- Prevent panic in CEL and salesforce inputs when github.com/hashicorp/go-retryablehttp exceeds maximum retries. {pull}40144[40144]
- Fix bug in CEL input rate limit logic. {issue}40106[40106] {pull}40270[40270]
- Relax requirements in Okta entity analytics provider user and device profile data shape. {pull}40359[40359]
- Fix bug in Okta entity analytics rate limit logic. {issue}40106[40106] {pull}40267[40267]
- Fix crashes in the journald input. {pull}40061[40061]
- Fix order of configuration for EntraID entity analytics provider. {pull}40487[40487]
- Ensure Entra ID request bodies are not truncated and trace logs are rotated before 100MB. {pull}40494[40494]
- The Elasticsearch output now correctly logs the event fields to the event log file {issue}40509[40509] {pull}40512[40512]
- Fix the "No such input type exist: 'azure-eventhub'" error on the Windows platform {issue}40608[40608] {pull}40609[40609]
- awss3 input: Fix handling of SQS notifications that don't contain a region. {pull}40628[40628]
- Fix credential handling when workload identity is being used in GCS input. {issue}39977[39977] {pull}40663[40663]
- Fix publication of group data from the Okta entity analytics provider. {pull}40681[40681]
- Ensure netflow custom field configuration is applied. {issue}40735[40735] {pull}40730[40730]
- Fix replace processor handling of zero string replacement validation. {pull}40751[40751]
- Fix long filepaths in diagnostics exceeding max path limits on Windows. {pull}40909[40909]
- Add backup and delete for AWS S3 polling mode feature back. {pull}41071[41071]
- Fix a bug in Salesforce input to only handle responses with 200 status code {pull}41015[41015]
- Fixed failed job handling and removed false-positive error logs in the GCS input. {pull}41142[41142]
- Bump github.com/elastic/go-sfdc dependency used by x-pack/filebeat/input/salesforce. {pull}41192[41192]
- Log bad handshake details when websocket connection fails {pull}41300[41300]
- Improve modification time handling for entities and entity deletion logic in the Active Directory entityanalytics input. {pull}41179[41179]
- Journald input now can read events from all boots {issue}41083[41083] {pull}41244[41244]
- Fix double encoding of client_secret in the Entity Analytics input's Azure Active Directory provider {pull}41393[41393]
- Fix aws region in aws-s3 input s3 polling mode.  {pull}41572[41572]
- Fix errors in SQS host resolution in the `aws-s3` input when using custom (non-AWS) endpoints. {pull}41504[41504]
- Fix double encoding of client_secret in the Entity Analytics input's Azure Active Directory provider {pull}41393[41393]
- The azure-eventhub input now correctly reports its status to the Elastic Agent on fatal errors {pull}41469[41469]
- Add support for Access Points in the `aws-s3` input. {pull}41495[41495]
- Fix the "No such input type exist: 'salesforce'" error on the Windows/AIX platform. {pull}41664[41664]
- Fix missing key in streaming input logging. {pull}41600[41600]
- Improve S3 object size metric calculation to support situations where Content-Length is not available. {pull}41755[41755]
- Fix handling of http_endpoint request exceeding memory limits. {issue}41764[41764] {pull}41765[41765]
- Rate limiting fixes in the Okta provider of the Entity Analytics input. {issue}40106[40106] {pull}41583[41583]
- Redact authorization headers in HTTPJSON debug logs. {pull}41920[41920]
- Further rate limiting fix in the Okta provider of the Entity Analytics input. {issue}40106[40106] {pull}41977[41977]
- Fix streaming input handling of invalid or empty websocket messages. {pull}42036[42036]
- Fix awss3 document ID construction when using the CSV decoder. {pull}42019[42019]
- The `_id` generation process for S3 events has been updated to incorporate the LastModified field. This enhancement ensures that the `_id` is unique. {pull}42078[42078]
- Fix Netflow Template Sharing configuration handling. {pull}42080[42080]
- Updated websocket retry error code list to allow more scenarios to be retried which could have been missed previously. {pull}42218[42218] 

*Heartbeat*



*Metricbeat*

- Fix Azure Monitor 429 error by causing metricbeat to retry the request again. {pull}38294[38294]
- Fix fields not being parsed correctly in postgresql/database {issue}25301[25301] {pull}37720[37720]
- rabbitmq/queue - Change the mapping type of `rabbitmq.queue.consumers.utilisation.pct` to `scaled_float` from `long` because the values fall within the range of `[0.0, 1.0]`. Previously, conversion to integer resulted in reporting either `0` or `1`.
- Fix timeout caused by the retrival of which indices are hidden {pull}39165[39165]
- Fix Azure Monitor support for multiple aggregation types {issue}39192[39192] {pull}39204[39204]
- Fix handling of access errors when reading process metrics {pull}39627[39627]
- Fix behavior of cgroups path discovery when monitoring the host system from within a container {pull}39627[39627]
- Fix issue where beats may report incorrect metrics for its own process when running inside a container {pull}39627[39627]
- Normalize AWS RDS CPU Utilization values before making the metadata API call. {pull}39664[39664]
- Fix behavior of pagetypeinfo metrics {pull}39985[39985]
- Fix query logic for temp and non-temp tablespaces in Oracle module. {issue}38051[38051] {pull}39787[39787]
- Set GCP metrics config period to the default (60s) when the value is below the minimum allowed period. {issue}30434[30434] {pull}40020[40020]
- Fix statistic methods for metrics collected for SQS. {pull}40207[40207]
- Add GCP 'instance_id' resource label in ECS cloud fields. {issue}40033[40033] {pull}40062[40062]
- Fix missing metrics from CloudWatch when include_linked_accounts set to false. {issue}40071[40071] {pull}40135[40135]
- Update beat module with apm-server monitoring metrics fields {pull}40127[40127]
- Fix Azure Monitor metric timespan to restore Storage Account PT1H metrics {issue}40376[40376] {pull}40367[40367]
- Remove excessive info-level logs in cgroups setup {pull}40491[40491]
- Add missing ECS Cloud fields in GCP `metrics` metricset when using `exclude_labels: true` {issue}40437[40437] {pull}40467[40467]
- Add AWS OwningAccount support for cross account monitoring {issue}40570[40570] {pull}40691[40691]
- Use namespace for GetListMetrics when exists in AWS {pull}41022[41022]
- Fix http server helper SSL config. {pull}39405[39405]
- Fix Kubernetes metadata sometimes not being present after startup {pull}41216[41216]
- Do not report non-existant 0 values for RSS metrics in docker/memory {pull}41449[41449]
- Log Cisco Meraki `getDevicePerformanceScores` errors without stopping metrics collection. {pull}41622[41622]
- Don't skip first bucket value in GCP metrics metricset for distribution type metrics {pull}41822[41822]
- [K8s Integration] Enhance HTTP authentication in case of token updates for Apiserver, Controllermanager and Scheduler metricsets  {issue}41910[41910] {pull}42016[42016]
- Fixed `creation_date` scientific notation output in the `elasticsearch.index` metricset. {pull}42053[42053]
- Fix bug where metricbeat unintentionally triggers Windows ASR. {pull}42177[42177]

*Osquerybeat*


*Packetbeat*


*Winlogbeat*

- Fix message handling in the experimental api. {issue}19338[19338] {pull}41730[41730]


*Elastic Logging Plugin*


==== Added

*Affecting all Beats*

- Added append Processor which will append concrete values or values from a field to target. {issue}29934[29934] {pull}33364[33364]
- dns processor: Add support for forward lookups (`A`, `AAAA`, and `TXT`). {issue}11416[11416] {pull}36394[36394]
- [Enhanncement for host.ip and host.mac] Disabling netinfo.enabled option of add-host-metadata processor {pull}36506[36506]
- allow `queue` configuration settings to be set under the output. {issue}35615[35615] {pull}36788[36788]
- Beats will now connect to older Elasticsearch instances by default {pull}36884[36884]
- Raise up logging level to warning when attempting to configure beats with unknown fields from autodiscovered events/environments
- elasticsearch output now supports `idle_connection_timeout`. {issue}35616[35615] {pull}36843[36843]
- Enable early event encoding in the Elasticsearch output, improving cpu and memory use {pull}38572[38572]
- The environment variable `BEATS_ADD_CLOUD_METADATA_PROVIDERS` overrides configured/default `add_cloud_metadata` providers {pull}38669[38669]
- When running under Elastic-Agent Kafka output allows dynamic topic in `topic` field {pull}40415[40415]
- The script processor has a new configuration option that only uses the cached javascript sessions and prevents the creation of new javascript sessions.
- Update to Go 1.22.10. {pull}42095[42095]
- Replace Ubuntu 20.04 with 24.04 for Docker base images {issue}40743[40743] {pull}40942[40942]
- Reduce memory consumption of k8s autodiscovery and the add_kubernetes_metadata processor when Deployment metadata is enabled
- Add `lowercase` processor. {issue}22254[22254] {pull}41424[41424]
- Add `uppercase` processor. {issue}22254[22254] {pull}41535[41535]
- Replace `compress/gzip` with https://github.com/klauspost/compress/gzip library for gzip compression {pull}41584[41584]
- Add regex pattern matching to add_kubernetes_metadata processor {pull}41903[41903]

*Auditbeat*

- Added `add_session_metadata` processor, which enables session viewer on Auditbeat data. {pull}37640[37640]
- Add linux capabilities to processes in the system/process. {pull}37453[37453]
- Add linux capabilities to processes in the system/process. {pull}37453[37453]
- Add process.entity_id, process.group.name and process.group.id in add_process_metadata processor. Make fim module with kprobes backend to always add an appropriately configured add_process_metadata processor to enrich file events {pull}38776[38776]
- Split module/system/process into common and provider bits. {pull}41868[41868]

*Auditbeat*

- Improve logging in system/socket {pull}41571[41571]


*Auditbeat*


*Filebeat*

- add documentation for decode_xml_wineventlog processor field mappings.  {pull}32456[32456]
- httpjson input: Add request tracing logger. {issue}32402[32402] {pull}32412[32412]
- Add cloudflare R2 to provider list in AWS S3 input. {pull}32620[32620]
- Add support for single string containing multiple relation-types in getRFC5988Link. {pull}32811[32811]
- Added separation of transform context object inside httpjson. Introduced new clause `.parent_last_response.*` {pull}33499[33499]
- Added metric `sqs_messages_waiting_gauge` for aws-s3 input. {pull}34488[34488]
- Add nginx.ingress_controller.upstream.ip to related.ip {issue}34645[34645] {pull}34672[34672]
- Add unix socket log parsing for nginx ingress_controller {pull}34732[34732]
- Added metric `sqs_worker_utilization` for aws-s3 input. {pull}34793[34793]
- Add MySQL authentication message parsing and `related.ip` and `related.user` fields {pull}34810[34810]
- Add nginx ingress_controller parsing if one of upstreams fails to return response {pull}34787[34787]
- Add oracle authentication messages parsing {pull}35127[35127]
- Add `clean_session` configuration setting for MQTT input.  {pull}35806[16204]
- Add support for a simplified input configuraton when running under Elastic-Agent {pull}36390[36390]
- Added support for Okta OAuth2 provider in the CEL input. {issue}36336[36336] {pull}36521[36521]
- Added support for new features & removed partial save mechanism in the Azure Blob Storage input. {issue}35126[35126] {pull}36690[36690]
- Added support for new features and removed partial save mechanism in the GCS input. {issue}35847[35847] {pull}36713[36713]
- Use filestream input with file_identity.fingerprint as default for hints autodiscover. {issue}35984[35984] {pull}36950[36950]
- Add setup option `--force-enable-module-filesets`, that will act as if all filesets have been enabled in a module during setup. {issue}30915[30915] {pull}99999[99999]
- Made Azure Blob Storage input GA and updated docs accordingly. {pull}37128[37128]
- Made GCS input GA and updated docs accordingly. {pull}37127[37127]
- Add parseDateInTZ value template for the HTTPJSON input {pull}37738[37738]
- Improve rate limit handling by HTTPJSON {issue}36207[36207] {pull}38161[38161] {pull}38237[38237]
- Parse more fields from Elasticsearch slowlogs {pull}38295[38295]
- added benchmark input {pull}37437[37437]
- added benchmark input and discard output {pull}37437[37437]
- Update CEL mito extensions to v1.11.0 to improve type checking. {pull}39460[39460]
- Update CEL mito extensions to v1.12.2. {pull}39755[39755]
- Add support for base64-encoded HMAC headers to HTTP Endpoint. {pull}39655[39655]
- Add user group membership support to Okta entity analytics provider. {issue}39814[39814] {pull}39815[39815]
- Add request trace support for Okta and EntraID entity analytics providers. {pull}39821[39821]
- Fix handling of infinite rate values in CEL rate limit handling logic. {pull}39940[39940]
- Allow elision of set and append failure logging. {issue}34544[34544] {pull}39929[39929]
- Add ability to remove request trace logs from CEL input. {pull}39969[39969]
- Add ability to remove request trace logs from HTTPJSON input. {pull}40003[40003]
- Added out of the box support for Amazon EventBridge notifications over SQS to S3 input {pull}40006[40006]
- Update CEL mito extensions to v1.13.0 {pull}40035[40035]
- Add Jamf entity analytics provider. {pull}39996[39996]
- Add ability to remove request trace logs from http_endpoint input. {pull}40005[40005]
- Add ability to remove request trace logs from entityanalytics input. {pull}40004[40004]
- Relax constraint on Base DN in entity analytics Active Directory provider. {pull}40054[40054]
- Implement Elastic Agent status and health reporting for Netflow Filebeat input. {pull}40080[40080]
- Enhance input state reporting for CEL evaluations that return a single error object in events. {pull}40083[40083]
- Allow absent credentials when using GCS with Application Default Credentials. {issue}39977[39977] {pull}40072[40072]
- Add SSL and username support for Redis input, now the input includes support for Redis 6.0+. {pull}40111[40111]
- Add scaling up support for Netflow input. {issue}37761[37761] {pull}40122[40122]
- Update CEL mito extensions to v1.15.0. {pull}40294[40294]
- Allow cross-region bucket configuration in s3 input. {issue}22161[22161] {pull}40309[40309]
- Improve logging in Okta Entity Analytics provider. {issue}40106[40106] {pull}40347[40347]
- Document `winlog` input. {issue}40074[40074] {pull}40462[40462]
- Added retry logic to websocket connections in the streaming input. {issue}40271[40271] {pull}40601[40601]
- Disable event normalization for netflow input {pull}40635[40635]
- Allow attribute selection in the Active Directory entity analytics provider. {issue}40482[40482] {pull}40662[40662]
- Improve error quality when CEL program does not correctly return an events array. {pull}40580[40580]
- Added support for Microsoft Entra ID RBAC authentication. {issue}40434[40434] {pull}40879[40879]
- Add `use_kubeadm` config option for filebeat (both filbeat.input and autodiscovery) in order to toggle kubeadm-config api requests {pull}40301[40301]
- Make HTTP library function inclusion non-conditional in CEL input. {pull}40912[40912]
- Add support for Crowdstrike streaming API to the streaming input. {issue}40264[40264] {pull}40838[40838]
- Add support to CEL for reading host environment variables. {issue}40762[40762] {pull}40779[40779]
- Add CSV decoder to awss3 input. {pull}40896[40896]
- Change request trace logging to include headers instead of complete request. {pull}41072[41072]
- Improved GCS input documentation. {pull}41143[41143]
- Add CSV decoding capacity to azureblobstorage input {pull}40978[40978]
- Add CSV decoding capacity to gcs input {pull}40979[40979]
- Add support to source AWS cloudwatch logs from linked accounts. {pull}41188[41188]
- Jounrald input now supports filtering by facilities {pull}41061[41061]
- Add support to include AWS cloudwatch linked accounts when using log_group_name_prefix to define log group names. {pull}41206[41206]
- Improved Azure Blob Storage input documentation. {pull}41252[41252]
- Make ETW input GA. {pull}41389[41389]
- Added input metrics to GCS input. {issue}36640[36640] {pull}41505[41505]
- Add support for Okta entity analytics provider to collect role and factor data for users. {pull}41460[41460]
- Add support for Journald in the System module. {pull}41555[41555]
- Add ability to remove request trace logs from http_endpoint input. {pull}40005[40005]
- Add ability to remove request trace logs from entityanalytics input. {pull}40004[40004]
- Refactor & cleanup with updates to default values and documentation. {pull}41834[41834]
- Update CEL mito extensions to v1.16.0. {pull}41727[41727]
- Add `unifiedlogs` input for MacOS. {pull}41791[41791]
- Add evaluation state dump debugging option to CEL input. {pull}41335[41335]
- Added support for retry configuration in GCS input. {issue}11580[11580] {pull}41862[41862]
- Improve S3 polling mode states registry when using list prefix option. {pull}41869[41869]
- Add support for SSL and Proxy configurations for websoket type in streaming input. {pull}41934[41934]
- AWS S3 input registry cleanup for untracked s3 objects. {pull}41694[41694]
- The environment variable `BEATS_AZURE_EVENTHUB_INPUT_TRACING_ENABLED: true` enables internal logs tracer for the azure-eventhub input. {issue}41931[41931] {pull}41932[41932]
- The Filestream input now uses the `fingerprint` file identity by default. The state from files are automatically migrated if the previous file identity was `native` (the default) or `path`. If the `file_identity` is explicitly set, there is no change in behaviour. {issue}40197[40197] {pull}41762[41762]
- Rate limiting operability improvements in the Okta provider of the Entity Analytics input. {issue}40106[40106] {pull}41977[41977]
- Added default values in the streaming input for websocket retries and put a cap on retry wait time to be lesser than equal to the maximum defined wait time. {pull}42012[42012]
- Rate limiting fault tolerance improvements in the Okta provider of the Entity Analytics input. {issue}40106[40106] {pull}42094[42094]
<<<<<<< HEAD
- Added OAuth2 support with auto token refresh for websocket streaming input. {issue}41989[41989] {pull}42212[42212]
=======
- Added infinite & blanket retry options to websockets and improved logging and retry logic. {pull}42225[42225]
>>>>>>> 177a47a0

*Auditbeat*


*Libbeat*

- enrich events with EC2 tags in add_cloud_metadata processor {pull}41477[41477]


*Heartbeat*

- Added status to monitor run log report.
- Upgrade node to latest LTS v18.20.3. {pull}40038[40038]
- Add support for RFC7231 methods to http monitors. {pull}41975[41975]

*Metricbeat*

- Add per-thread metrics to system_summary {pull}33614[33614]
- Add GCP CloudSQL metadata {pull}33066[33066]
- Add GCP Carbon Footprint metricbeat data {pull}34820[34820]
- Add event loop utilization metric to Kibana module {pull}35020[35020]
- Add metrics grouping by dimensions and time to Azure app insights {pull}36634[36634]
- Align on the algorithm used to transform Prometheus histograms into Elasticsearch histograms {pull}36647[36647]
- Add linux IO metrics to system/process {pull}37213[37213]
- Add new memory/cgroup metrics to Kibana module {pull}37232[37232]
- Add SSL support to mysql module {pull}37997[37997]
- Add SSL support for aerospike module {pull}38126[38126]
- Add `use_kubeadm` config option in kubernetes module in order to toggle kubeadm-config api requests {pull}40086[40086]
- Log the total time taken for GCP `ListTimeSeries` and `AggregatedList` requests {pull}40661[40661]
- Add new metrics for the vSphere Host metricset. {pull}40429[40429]
- Add new metrics for the vSphere Datastore metricset. {pull}40441[40441]
- Add new metricset cluster for the vSphere module. {pull}40536[40536]
- Add new metricset network for the vSphere module. {pull}40559[40559]
- Add new metricset resourcepool for the vSphere module. {pull}40456[40456]
- Add AWS Cloudwatch capability to retrieve tags from AWS/ApiGateway resources {pull}40755[40755]
- Add new metricset datastorecluster for vSphere module. {pull}40634[40634]
- Add support for new metrics in datastorecluster metricset. {pull}40694[40694]
- Add new metrics for the vSphere Virtualmachine metricset. {pull}40485[40485]
- Add support for snapshot in vSphere virtualmachine metricset {pull}40683[40683]
- Update fields to use mapstr in vSphere virtualmachine metricset  {pull}40707[40707]
- Add metrics related to triggered alarms in all the vSphere metricsets. {pull}40714[40714] {pull}40876[40876]
- Add support for period based intervalID in vSphere host and datastore metricsets {pull}40678[40678]
- Add new metrics fot datastore and minor changes to overall vSphere metrics {pull}40766[40766]
- Add `metrics_count` to Prometheus module if `metrics_count: true` is set. {pull}40411[40411]
- Added Cisco Meraki module {pull}40836[40836]
- Added Palo Alto Networks module {pull}40686[40686]
- Restore docker.network.in.* and docker.network.out.* fields in docker module {pull}40968[40968]
- Add `id` field to all the vSphere metricsets. {pull}41097[41097]
- Bump aerospike-client-go to version v7.7.1 and add support for basic auth in Aerospike module {pull}41233[41233]
- Only watch metadata for ReplicaSets in metricbeat k8s module {pull}41289[41289]
- Add support for region/zone for Vertex AI service in GCP module {pull}41551[41551]
- Add support for location label as an optional configuration parameter in GCP metrics metricset. {issue}41550[41550] {pull}41626[41626]
- Collect .NET CLR (IIS) Memory, Exceptions and LocksAndThreads metrics {pull}41929[41929]
- Added `tier_preference`, `creation_date` and `version` fields to the `elasticsearch.index` metricset. {pull}41944[41944]
- Add `use_performance_counters` to collect CPU metrics using performance counters on Windows for `system/cpu` and `system/core` {pull}41965[41965]

*Metricbeat*
- Add benchmark module {pull}41801[41801]


*Osquerybeat*


*Packetbeat*


*Winlogbeat*

- Add handling for missing `EvtVarType`s in experimental api. {issue}19337[19337] {pull}41418[41418]
- Properly set events `UserData` when experimental api is used. {pull}41525[41525]
- Include XML is respected for experimental api {pull}41525[41525]
- Forwarded events use renderedtext info for experimental api {pull}41525[41525]
- Language setting is respected for experimental api {pull}41525[41525]
- Language setting also added to decode xml wineventlog processor {pull}41525[41525]
- Format embedded messages in the experimental api {pull}41525[41525]
- Implement exclusion range support for event_id. {issue}38623[38623] {pull}41639[41639]
- Make the experimental API GA and rename it to winlogbeat-raw {issue}39580[39580] {pull}41770[41770]
- Remove 22 clause limitation {issue}35047[35047] {pull}42187[42187]
- Add handling for recoverable publisher disabled errors {issue}35316[35316] {pull}42187[42187]


*Functionbeat*

- Removal of functionbeat binaries from CI pipelines {issue}40745[40745] {pull}41506[41506]

*Elastic Log Driver*
*Elastic Logging Plugin*


==== Deprecated

*Auditbeat*


*Filebeat*

- Removed `bucket_timeout` config option for GCS input and replaced bucket context with parent program context. {issue}41107[41107] {pull}41970[41970]

*Heartbeat*



*Metricbeat*


*Osquerybeat*


*Packetbeat*


*Winlogbeat*


*Functionbeat*


*Elastic Logging Plugin*


==== Known Issues

















<|MERGE_RESOLUTION|>--- conflicted
+++ resolved
@@ -383,11 +383,8 @@
 - Rate limiting operability improvements in the Okta provider of the Entity Analytics input. {issue}40106[40106] {pull}41977[41977]
 - Added default values in the streaming input for websocket retries and put a cap on retry wait time to be lesser than equal to the maximum defined wait time. {pull}42012[42012]
 - Rate limiting fault tolerance improvements in the Okta provider of the Entity Analytics input. {issue}40106[40106] {pull}42094[42094]
-<<<<<<< HEAD
 - Added OAuth2 support with auto token refresh for websocket streaming input. {issue}41989[41989] {pull}42212[42212]
-=======
 - Added infinite & blanket retry options to websockets and improved logging and retry logic. {pull}42225[42225]
->>>>>>> 177a47a0
 
 *Auditbeat*
 
