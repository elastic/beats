--- conflicted
+++ resolved
@@ -40,30 +40,9 @@
 
 *Filebeat*
 
-<<<<<<< HEAD
-- Fix counter for number of events published in `httpjson` input. {pull}31993[31993]
-- Fix handling of Checkpoint event for R81. {issue}32380[32380] {pull}32458[32458]
-- Fix a hang on `apt-get update` stage in packaging. {pull}32580[32580]
-- gcp-pubsub input: Restart Pub/Sub client on all errors. {issue}32550[32550] {pull}32712[32712]
-- Fix not parsing as json when `json` and `ndjson` content types have charset information in `aws-s3` input {pull}32767[32767]
-- Update `cloud.region` parsing in cloudtrail fileset. {pull}32763[32763]
-- Fix file.path field in cloudtrail fileset to use json.digestS3Object. {pull}32759[32759]
-- Fix rendering of MAC addresses to conform to ECS. {issue}32621[32621] {pull}32622[32622]
-- Import dashboards from CEF integration. {pull}32766[32766]
-- Fix how to handle IPv6 addresses in the fileset `nginx/ingress_controller` for Filebeat. {pull}32989[32989]
 - Fix handling of Cisco 302020 messages in ASA and FTD modules. {pull}33089[33089]
+- Fix handling of empty array in httpjson input. {pull}32001[32001]
 
-*Auditbeat*
-
-
-*Filebeat*
-
-- Add handling of AAA operations for Cisco ASA module. {issue}32257[32257] {pull}32789[32789]
-- Fix gc.log always shipped even if gc fileset is disabled {issue}30995[30995]
-- Fix handling of empty array in httpjson input. {pull}32001[32001]
-=======
-- Fix handling of Cisco 302020 messages in ASA and FTD modules. {pull}33089[33089]
->>>>>>> bd3a3c78
 
 *Heartbeat*
 
