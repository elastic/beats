--- conflicted
+++ resolved
@@ -83,11 +83,8 @@
 
 *Affecting all Beats*
 
-<<<<<<< HEAD
 - Fields of type `match_only_text` (i.e. `message`) and `wildcard` were missing from the template's default_field list. {issue}29633[29633] {pull}29634[29634]
 - Fix field names with `add_network_direction` processor. {issue}29747[29747] {pull}29751[29751]
-=======
->>>>>>> 6aec024e
 
 *Auditbeat*
 
