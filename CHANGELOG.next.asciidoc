--- conflicted
+++ resolved
@@ -60,9 +60,7 @@
 - Fix handling of Checkpoint event for R81. {issue}32380[32380] {pull}32458[32458]
 - Fix a hang on `apt-get update` stage in packaging. {pull}32580[32580]
 - gcp-pubsub input: Restart Pub/Sub client on all errors. {issue}32550[32550] {pull}32712[32712]
-<<<<<<< HEAD
 - Fix not parsing as json when `json` and `ndjson` content types have charset information in `aws-s3` input {pull}32767[32767]
-=======
 - Update `cloud.region` parsing in cloudtrail fileset. {pull}32763[32763]
 - Fix file.path field in cloudtrail fileset to use json.digestS3Object. {pull}32759[32759]
 - Fix rendering of MAC addresses to conform to ECS. {issue}32621[32621] {pull}32622[32622]
@@ -73,7 +71,6 @@
 
 *Filebeat*
 
->>>>>>> 1745f89f
 
 *Heartbeat*
 
