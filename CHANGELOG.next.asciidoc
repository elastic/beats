--- conflicted
+++ resolved
@@ -17,12 +17,8 @@
   - `queue.mem.flush.timeout` is changing from `1s` to `10s`.
   - `output.elasticsearch.bulk_max_size` is changing from `50` to `1600`.
   - `output.elasticsearch.idle_connection_timeout` is changing from `60s` to `3s`.
-<<<<<<< HEAD
+- Avoid logging fields values when handling Elasticsearch output errors except at the debug log level. The debug log level must now be used to see detailed errors, for example mapping errors and their cause. {pull}37229[37229]
 - Improve Beat `test output` command to honor proxy_url setting for output.logstash and output.elasticsearch. {issue}24751[24751] {pull}36715[36715]
-
-=======
-- Avoid logging fields values when handling Elasticsearch output errors except at the debug log level. The debug log level must now be used to see detailed errors, for example mapping errors and their cause. {pull}37229[37229]
->>>>>>> aeb8d705
 
 *Auditbeat*
 
