// Use these for links to issue and pulls. Note issues and pulls redirect one to
// each other on Github, so don't worry too much on using the right prefix.
:issue: https://github.com/elastic/beats/issues/
:pull: https://github.com/elastic/beats/pull/

=== Beats version HEAD
https://github.com/elastic/beats/compare/v8.2.0\...main[Check the HEAD diff]

==== Breaking changes

*Affecting all Beats*


*Auditbeat*


*Filebeat*


*Heartbeat*


*Metricbeat*


*Packetbeat*


*Winlogbeat*


*Functionbeat*


==== Bugfixes

*Affecting all Beats*


*Auditbeat*

- Fix handling of audit status messages for modern kernels with reduced audit message feature support. {issue}31616[31616] {pull}32141[32141]

*Filebeat*


*Heartbeat*

<<<<<<< HEAD
- Send targetted error message for unexpected synthetics exits. {pull}31936[31936]
- Fix regression where we write a dotted (non-nested) key `event.type`. {pull}32097[32097]
- Fix unintentional use of no-op logger. {pull}31543[31543]
=======
>>>>>>> 109bbf49

*Metricbeat*


*Packetbeat*


*Winlogbeat*


*Functionbeat*



*Elastic Logging Plugin*


==== Added

*Affecting all Beats*



*Auditbeat*


*Filebeat*

- Add `text/csv` decoder to `httpjson` input {pull}28564[28564]
- Update `aws-s3` input to connect to non AWS S3 buckets {issue}28222[28222] {pull}28234[28234]
- Add support for '/var/log/pods/' path for add_kubernetes_metadata processor with `resource_type: pod`. {pull}28868[28868]
- Add documentation for add_kubernetes_metadata processors `log_path` matcher. {pull}28868[28868]
- Add support for parsers on journald input {pull}29070[29070]
- Add support in httpjson input for oAuth2ProviderDefault of password grant_type. {pull}29087[29087]
- threatintel module: Add new Recorded Future integration. {pull}30030[30030]

*Auditbeat*


*Filebeat*


*Heartbeat*



*Metricbeat*

* Differentiate between actual idle CPU states and an uninterruptible disk sleep. https://github.com/elastic/elastic-agent-system-metrics/pull/32[system-metrics#32]

*Packetbeat*


*Functionbeat*


*Winlogbeat*


*Elastic Log Driver*


==== Deprecated

*Affecting all Beats*


*Filebeat*


*Heartbeat*

*Metricbeat*


*Packetbeat*

*Winlogbeat*

*Functionbeat*

==== Known Issue









<|MERGE_RESOLUTION|>--- conflicted
+++ resolved
@@ -46,12 +46,7 @@
 
 *Heartbeat*
 
-<<<<<<< HEAD
-- Send targetted error message for unexpected synthetics exits. {pull}31936[31936]
 - Fix regression where we write a dotted (non-nested) key `event.type`. {pull}32097[32097]
-- Fix unintentional use of no-op logger. {pull}31543[31543]
-=======
->>>>>>> 109bbf49
 
 *Metricbeat*
 
