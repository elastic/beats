// Use these for links to issue and pulls. Note issues and pulls redirect one to
// each other on Github, so don't worry too much on using the right prefix.
:issue: https://github.com/elastic/beats/issues/
:pull: https://github.com/elastic/beats/pull/

=== Beats version HEAD
https://github.com/elastic/beats/compare/v8.2.0\...main[Check the HEAD diff]

==== Breaking changes

*Affecting all Beats*



*Auditbeat*


*Filebeat*


*Heartbeat*
- Browser monitors (beta) no write to the `synthetics-*` index prefix. {pull}32064[32064]
- Setting a custom index for a given monitor is now deprecated. Streams are preferred. {pull}32064[32064]
- Browserc monitors now default to a max concurrency of two. {pull}32564[32564]


*Metricbeat*


*Packetbeat*


*Winlogbeat*


*Functionbeat*


==== Bugfixes

*Affecting all Beats*

- Fix namespacing for agent self-monitoring, CPU no longer reports as zero. {pull}32336[32336]
- Expand fields in `decode_json_fields` if target is set. {issue}31712[31712] {pull}32010[32010]
- Fix race condition when stopping runners {pull}32433[32433]
- Fix concurrent map writes when system/process code called from reporter code {pull}32491[32491]

*Auditbeat*

- auditd module: Fix parsing of audit rules where arguments are quoted (like file paths containing spaces). {pull}32421[32421]
- auditd module: Fix minimum AuditStatus length so that library can support kernels from 2.6.32. {pull}32421[32421]
- system/socket: Reduce memory usage of the dataset. {issue}32191[32191] {pull}32192[32192]

*Filebeat*

- Fix counter for number of events published in `httpjson` input. {pull}31993[31993]
- Fix handling of Checkpoint event for R81. {issue}32380[32380] {pull}32458[32458]
- Fix a hang on `apt-get update` stage in packaging. {pull}32580[32580]

*Heartbeat*

- Send targetted error message for unexpected synthetics exits. {pull}31936[31936]
- Reduced memory usage slightly for browser monitors. {pull}32317[32317]
- Automatically kill zombie-ish node processes. {pull}32393[32393]
- Added timeout for browser monitors. {pull}32434[32434]
- Fix bug browser jobs would sometimes be missing check groups or send empty events. {pull}32542[32542]

*Metricbeat*

- update kubernetes apiserver metricset to not collect deprecated metrics and fix dashboard {pull}31973[31973]
- Check for nil metadata in GCP. {pull}32281[32281]
- update kubernetes controllermanager metricset to not collect deprecated metrics and fix dashboard {pull}32037[32037]
- Fix to ARN parsing for Cloudwatch resource names with leading slashes {pull}32358[32358]
<<<<<<< HEAD
- update elasticsearch node_stats metricset to use keyword for cgroup memory instead of long {pull}32197[32197]
- in module/windows/perfmon, changed collection method of the second counter value required to create a displayable value {pull}32305[32305]
=======
- Fix an infinite loop in AWS billing metricset. {pull}32626[32626]
- Add missing metrics in AWS Transit Gateway module {pull}32617[32617]
- Replace internal expiring cache used by the Kubernetes module with in-memory dictionary {pull}32539[32539]
>>>>>>> af1bcf15

*Packetbeat*


*Winlogbeat*

- Powershell: Fix processing of parameter details. {pull}31833[31833]
- Security: Fix processing of sidlist, access list and access mask. {pull}31833[31833]
- Fix fatal invalid memory write on Windows 11. {issue}32469[32469] {pull}32519[32519]
- Fix handling of event formatting when no metadata is available on Windows 11. {issue}32468[32468] {pull}32519[32519]

*Functionbeat*



*Elastic Logging Plugin*


==== Added

*Affecting all Beats*

- Improve performance of disk queue by coalescing writes. {pull}31935[31935]
- Update `elastic/go-structform` from `v0.0.9` to `v0.0.10` to reduce memory usage. {pull}32536[32536]

*Auditbeat*

- Add `immutable` option to the auditd module. {issue}8352[8352] {pull}32381[32381]

*Filebeat*

- Add `text/csv` decoder to `httpjson` input {pull}28564[28564]
- Update `aws-s3` input to connect to non AWS S3 buckets {issue}28222[28222] {pull}28234[28234]
- Add support for '/var/log/pods/' path for add_kubernetes_metadata processor with `resource_type: pod`. {pull}28868[28868]
- Add documentation for add_kubernetes_metadata processors `log_path` matcher. {pull}28868[28868]
- Add support for parsers on journald input {pull}29070[29070]
- Add support in httpjson input for oAuth2ProviderDefault of password grant_type. {pull}29087[29087]
- threatintel module: Add new Recorded Future integration. {pull}30030[30030]
- Add `auth.oauth2.google.jwt_json` option to `httpjson` input. {pull}31750[31750]
- Add authentication fields to RabbitMQ module documents. {issue}31159[31159] {pull}31680[31680]
- Add template helper function for decoding hexadecimal strings. {pull}31886[31886]
- Add new `parser` called `include_message` to filter based on message contents. {issue}31794[31794] {pull}32094[32094]
- Extend list of mapped record types in o365 Audit module. {pull}32217[32217]
- Add references for CRI-O configuration in input-container and in our kubernetes manifests {issue}32149[32149] {pull}32151[32151]
- httpjson input: Add `replaceAll` helper function to template context. {pull}32365[32365]
- Optimize grok patterns in system.auth module pipeline. {pull}32360[32360]
- Checkpoint module: add authentication operation outcome enrichment. {issue}32230[32230] {pull}32431[32431]
- add documentation for decode_xml_wineventlog processor field mappings.  {pull}32456[32456]
- httpjson input: Add request tracing logger. {issue}32402[32402] {pull}32412[32412]

*Auditbeat*


*Filebeat*


*Heartbeat*


*Metricbeat*

- Enhance Oracle Module: Change tablespace metricset collection period {issue}30948[30948] {pull}31259[#31259]
- Add orchestrator cluster ECS fields in kubernetes events {pull}31341[31341]
- Enhance Oracle Module: Refactor module to properly use host parsers instead of doing its own parsing of hosts {issue}31611[31611] {pull}31692[#31692]
- Enhance Oracle Module: Connection string for Oracle does not handle special characters properly {issue}24609[24609] {pull}31368[#31368]
- Enhance Oracle Module: New sysmetric metricset {issue}30946[30946] {pull}31462[#31462]
- Upgrade Mongodb library in Beats to v5 {pull}31185[31185]
* Differentiate between actual idle CPU states and an uninterruptible disk sleep. https://github.com/elastic/elastic-agent-system-metrics/pull/32[system-metrics#32]
- AWS Fargate: Added support for DesiredStatus and KnownStatus {issue}32077[32077] {pull}32342[#32342]
- Enable Generic SQL merge metrics to a single event for sql_queries using new flag {pull}32394[32394]
- Add distribution type metrics for GCP {pull}32170[32170]

*Packetbeat*

- Add support for specifying default route interface sniffing. {issue}31905[31905] {pull}31950[31950]
- Add support for TCP transport to the SIP protocol. {issue}28166[28166] {pull}32346[32346]

*Functionbeat*


*Winlogbeat*


*Elastic Log Driver*


==== Deprecated

*Affecting all Beats*


*Filebeat*


*Heartbeat*


*Metricbeat*


*Packetbeat*

*Winlogbeat*


*Functionbeat*

==== Known Issue















<|MERGE_RESOLUTION|>--- conflicted
+++ resolved
@@ -71,14 +71,11 @@
 - Check for nil metadata in GCP. {pull}32281[32281]
 - update kubernetes controllermanager metricset to not collect deprecated metrics and fix dashboard {pull}32037[32037]
 - Fix to ARN parsing for Cloudwatch resource names with leading slashes {pull}32358[32358]
-<<<<<<< HEAD
 - update elasticsearch node_stats metricset to use keyword for cgroup memory instead of long {pull}32197[32197]
 - in module/windows/perfmon, changed collection method of the second counter value required to create a displayable value {pull}32305[32305]
-=======
 - Fix an infinite loop in AWS billing metricset. {pull}32626[32626]
 - Add missing metrics in AWS Transit Gateway module {pull}32617[32617]
 - Replace internal expiring cache used by the Kubernetes module with in-memory dictionary {pull}32539[32539]
->>>>>>> af1bcf15
 
 *Packetbeat*
 
