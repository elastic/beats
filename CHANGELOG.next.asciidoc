--- conflicted
+++ resolved
@@ -161,14 +161,11 @@
 - Improve ECS categorization field mappings in kibana module. {issue}16168[16168] {pull}16652[16652]
 - Improve the decode_cef processor by reducing the number of memory allocations. {pull}16587[16587]
 - Add `cloudfoundry` input to send events from Cloud Foundry. {pull}16586[16586]
-<<<<<<< HEAD
-- Improve ECS categorization field mappings in logstash module. {issue}16169[16169] {pull}16668[16668]
-=======
 - Improve ECS categorization field mappings in iis module. {issue}16165[16165] {pull}16618[16618]
 - Improve ECS categorization field mapping in kafka module. {issue}16167[16167] {pull}16645[16645]
 - Allow users to override pipeline ID in fileset input config. {issue}9531[9531] {pull}16561[16561]
 - Add `o365audit` input type for consuming events from Office 365 Management Activity API. {issue}16196[16196] {pull}16244[16244]
->>>>>>> 5c389127
+- Improve ECS categorization field mappings in logstash module. {issue}16169[16169] {pull}16668[16668]
 
 *Heartbeat*
 
