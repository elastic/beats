// Use these for links to issue and pulls. Note issues and pulls redirect one to
// each other on Github, so don't worry too much on using the right prefix.
:issue: https://github.com/elastic/beats/issues/
:pull: https://github.com/elastic/beats/pull/

=== Beats version HEAD
https://github.com/elastic/beats/compare/v8.8.1\...main[Check the HEAD diff]

==== Breaking changes

*Affecting all Beats*

- Fix FQDN being lowercased when used as `host.hostname` {issue}39993[39993]
- Beats won't log start up information when running under the Elastic Agent {40390}40390[40390]
- Drop support for Debian 10 and upgrade statically linked glibc from 2.28 to 2.31 {pull}41402[41402]
- Fix metrics not being ingested, due to "Limit of total fields [10000] has been exceeded while adding new fields [...]". The total fields limit has been increased to 12500. No significant performance impact on Elasticsearch is anticipated. {pull}41640[41640]
- Set default kafka version to 2.1.0 in kafka output and filebeat. {pull}41662[41662]
- Replace default Ubuntu-based images with UBI-minimal-based ones {pull}42150[42150]
- Fix templates and docs to use correct `--` version of command line arguments. {issue}42038[42038] {pull}42060[42060]
- removed support for a single `-` to precede multi-letter command line arguments.  Use `--` instead. {issue}42117[42117] {pull}42209[42209]
- Removed encryption from diskqueue V2 for fips compliance {issue}4534[4534]{pull}42848[42848]
- The Beats logger and file output rotate files when necessary. The beat now forces a file rotation when unexpectedly writing to a file through a symbolic link.
- Allow faccessat(2) in seccomp. {pull}43322[43322]

*Auditbeat*


*Filebeat*

- Convert netflow input to API v2 and disable event normalisation {pull}37901[37901]
- Removed deprecated Squid from Beats. See <<migrate-from-deprecated-module>> for migration options. {pull}38037[38037]
- Removed deprecated Sonicwall from Beats. Use the https://docs.elastic.co/integrations/sonicwall[SonicWall Firewall] Elastic integration instead. {pull}38037[38037]
- Removed deprecated Radware from Beats. See <<migrate-from-deprecated-module>> for migration options. {pull}38037[38037]
- Removed deprecated Netscout from Beats. See <<migrate-from-deprecated-module>> for migration options. {pull}38037[38037]
- Removed deprecated Juniper Netscreen from Beats. See <<migrate-from-deprecated-module>> for migration options. {pull}38037[38037]
- Removed deprecated Impreva from Beats. See <<migrate-from-deprecated-module>> for migration options. {pull}38037[38037]
- Removed deprecated Cylance from Beats. See <<migrate-from-deprecated-module>> for migration options. {pull}38037[38037]
- Removed deprecated Bluecoat from Beats. See <<migrate-from-deprecated-module>> for migration options. {pull}38037[38037]
- Introduce input/netmetrics and refactor netflow input metrics {pull}38055[38055]
- Update Salesforce module to use new Salesforce input. {pull}37509[37509]
- Tag events that come from a filestream in "take over" mode. {pull}39828[39828]
- Fix high IO and handling of a corrupted registry log file. {pull}35893[35893]
- Enable file ingestion to report detailed status to Elastic Agent {pull}40075[40075]
- Filebeat, when running with Elastic-Agent, reports status for Filestream input. {pull}40121[40121]
- Fix filestream's registry GC: registry entries will never be removed if clean_inactive is set to "-1". {pull}40258[40258]
- Added `ignore_empty_values` flag in `decode_cef` Filebeat processor. {pull}40268[40268]
- Added support for hyphens in extension keys in `decode_cef` Filebeat processor. {pull}40427[40427]
- Journald: removed configuration options `include_matches.or`, `include_matches.and`, `backoff`, `max_backoff`, `cursor_seek_fallback`. {pull}40061[40061]
- Journald: `include_matches.match` now behaves in the same way as matchers in `journalctl`. Users should carefully update their input configuration. {pull}40061[40061]
- Journald: `seek` and `since` behaviour have been simplified, if there is a cursor (state) `seek` and `since` are ignored and the cursor is used. {pull}40061[40061]
- Redis: Added replication role as a field to submitted slowlogs
- Added `container.image.name` to `journald` Filebeat input's Docker-specific translated fields. {pull}40450[40450]
- Change log.file.path field in awscloudwatch input to nested object. {pull}41099[41099]
- Remove deprecated awscloudwatch field from Filebeat. {pull}41089[41089]
- The performance of ingesting SQS data with the S3 input has improved by up to 60x for queues with many small events. `max_number_of_messages` config for SQS mode is now ignored, as the new design no longer needs a manual cap on messages. Instead, use `number_of_workers` to scale ingestion rate in both S3 and SQS modes. The increased efficiency may increase network bandwidth consumption, which can be throttled by lowering `number_of_workers`. It may also increase number of events stored in memory, which can be throttled by lowering the configured size of the internal queue. {pull}40699[40699]
- Fixes filestream logging the error "filestream input with ID 'ID' already exists, this will lead to data duplication[...]" on Kubernetes when using autodiscover. {pull}41585[41585]
- Add kafka compression support for ZSTD.
- Filebeat fails to start if there is any input with a duplicated ID. It logs the duplicated IDs and the offending inputs configurations. {pull}41731[41731]
- Filestream inputs with duplicated IDs will fail to start. An error is logged showing the ID and the full input configuration. {issue}41938[41938] {pull}41954[41954]
- Filestream inputs can define `allow_deprecated_id_duplication: true` to run keep the previous behaviour of running inputs with duplicated IDs. {issue}41938[41938] {pull}41954[41954]
- The Filestream input only starts to ingest a file when it is >= 1024 bytes in size. This happens because the fingerprint` is the default file identity now. To restore the previous behaviour, set `file_identity.native: ~` and `prospector.scanner.fingerprint.enabled: false` {issue}40197[40197] {pull}41762[41762]
- Filebeat fails to start when its configuration contains usage of the deprecated `log` or `container` inputs. However, they can still be using while setting `allow_deprecated_use: true` in their configuration {pull}42295[42295]
- The fields produced by the Journald input are updated to better match ECS. Renamed fields:
Dropped fields: `syslog.priority` and `syslog.facility` while keeping their duplicated equivalent:
`log.syslog.priority`,`log.syslog.facility.code`. Renamed fields: `syslog.identifier` -> `log.syslog.appname`,
`syslog.pid` -> `log.syslog.procid`. `container.id_truncated` is dropped because the full container ID is
already present as `container.id` and `container.log.tag` is dropped because it is already present as
`log.syslog.appname`. The field `container.partial` is replaced by the tag `partial_message` if it was `true`,
otherwise no tag is added. {issue}42208[42208] {pull}42403[42403]
- Fixed race conditions in the global ratelimit processor that could drop events or apply rate limiting incorrectly.
- Fixed password authentication for ACL users in the Redis input of Filebeat. {pull}44137[44137]


*Heartbeat*


*Metricbeat*

- Add support for `_nodes/stats` URIs that work with legacy versions of Elasticsearch {pull}44307[44307]
- Setting period for counter cache for Prometheus remote_write at least to 60sec {pull}38553[38553]
- Remove fallback to the node limit for the `kubernetes.pod.cpu.usage.limit.pct` and `kubernetes.pod.memory.usage.limit.pct` metrics calculation
- Add support for Kibana status metricset in v8 format {pull}40275[40275]
- Mark system process metricsets as running if metrics are partially available {pull}40565[40565]
- Added back `elasticsearch.node.stats.jvm.mem.pools.*` to the `node_stats` metricset {pull}40571[40571]
- Add GCP organization and project details to ECS cloud fields. {pull}40461[40461]
- Add support for specifying a custom endpoint for GCP service clients. {issue}40848[40848] {pull}40918[40918]
- Fix incorrect handling of types in SQL module. {issue}40090[40090] {pull}41607[41607]
- Remove kibana.settings metricset since the API was removed in 8.0 {issue}30592[30592] {pull}42937[42937]
- Removed support for the Enterprise Search module {pull}42915[42915]
- Update NATS module compatibility. Oldest version supported is now 2.2.6 {pull}43310[43310]
- Fix the function to determine CPU cores on windows {issue}42593[42593] {pull}43409[43409]
- Updated list of supported vSphere versions in the documentation. {pull}43642[43642]
- Handle permission errors while collecting data from Windows services and don't interrupt the overall collection by skipping affected services {issue}40765[40765] {pull}43665[43665]

*Osquerybeat*

- Add action responses data stream, allowing osquerybeat to post action results directly to elasticsearch. {pull}39143[39143]
- Disable allow_unsafe osquery configuration. {pull}40130[40130]
- Upgrade to osquery 5.12.1. {pull}40368[40368]
- Upgrade to osquery 5.13.1. {pull}40849[40849]
- Upgrade to osquery 5.15.0 {pull}43426[43426]


*Packetbeat*



*Winlogbeat*

- Add "event.category" and "event.type" to Sysmon module for EventIDs 8, 9, 19, 20, 27, 28, 255 {pull}35193[35193]
- Default to use raw api and delete older xml implementation. {pull}42275[42275]

*Functionbeat*


*Elastic Logging Plugin*


==== Bugfixes

*Affecting all Beats*

- Support for multiline zookeeper logs {issue}2496[2496]
- Add checks to ensure reloading of units if the configuration actually changed. {pull}34346[34346]
- Fix namespacing on self-monitoring {pull}32336[32336]
- Fix namespacing on self-monitoring {pull}32336[32336]
- Fix Beats started by agent do not respect the allow_older_versions: true configuration flag {issue}34227[34227] {pull}34964[34964]
- Fix performance issues when we have a lot of inputs starting and stopping by allowing to disable global processors under fleet. {issue}35000[35000] {pull}35031[35031]
- 'add_cloud_metadata' processor - add cloud.region field for GCE cloud provider
- 'add_cloud_metadata' processor - update azure metadata api version to get missing `cloud.account.id` field
- Upgraded apache arrow library used in x-pack/libbeat/reader/parquet from v11 to v12.0.1 in order to fix cross-compilation issues {pull}35640[35640]
- Fix panic when MaxRetryInterval is specified, but RetryInterval is not {pull}35820[35820]
- Support build of projects outside of beats directory {pull}36126[36126]
- Support Elastic Agent control protocol chunking support {pull}37343[37343]
- Lower logging level to debug when attempting to configure beats with unknown fields from autodiscovered events/environments {pull}[37816][37816]
- Set timeout of 1 minute for FQDN requests {pull}37756[37756]
- 'add_cloud_metadata' processor - improve AWS provider HTTP client overriding to support custom certificate bundle handling {pull}44189[44189]

*Auditbeat*

- auditd: Request status from a separate socket to avoid data congestion {pull}41207[41207]
- auditd: Use ECS `event.type: end` instead of `stop` for SERVICE_STOP, DAEMON_ABORT, and DAEMON_END messages. {pull}41558[41558]
- auditd: Update syscall names for Linux 6.11. {pull}41558[41558]
- hasher: Geneneral improvements and fixes. {pull}41863[41863]
- hasher: Add a cached hasher for upcoming backend. {pull}41952[41952]
- Split common tty definitions. {pull}42004[42004]
- Fix potential data loss in add_session_metadata. {pull}42795[42795]
- system/package: Fix an error that can occur while migrating the internal package database schema. {issue}44294[44294] {pull}44296[44296]
- auditbeat/fim: Fix FIM@ebpfevents for new kernels #44371. {pull}44371[44371]

*Auditbeat*


*Filebeat*

- [Gcs Input] - Added missing locks for safe concurrency {pull}34914[34914]
- Fix the ignore_inactive option being ignored in Filebeat's filestream input {pull}34770[34770]
- Fix TestMultiEventForEOFRetryHandlerInput unit test of CometD input {pull}34903[34903]
- Add input instance id to request trace filename for httpjson and cel inputs {pull}35024[35024]
- Fixes "Can only start an input when all related states are finished" error when running under Elastic-Agent {pull}35250[35250] {issue}33653[33653]
- [system] sync system/auth dataset with system integration 1.29.0. {pull}35581[35581]
- [GCS Input] - Fixed an issue where bucket_timeout was being applied to the entire bucket poll interval and not individual bucket object read operations. Fixed a map write concurrency issue arising from data races when using a high number of workers. Fixed the flaky tests that were present in the GCS test suit. {pull}35605[35605]
- Fixed concurrency and flakey tests issue in azure blob storage input. {issue}35983[35983] {pull}36124[36124]
- Fix panic when sqs input metrics getter is invoked {pull}36101[36101] {issue}36077[36077]
- Fix handling of Juniper SRX structured data when there is no leading junos element. {issue}36270[36270] {pull}36308[36308]
- Fix Filebeat Cisco module with missing escape character {issue}36325[36325] {pull}36326[36326]
- Added a fix for Crowdstrike pipeline handling process arrays {pull}36496[36496]
- [threatintel] MISP pagination fixes {pull}37898[37898]
- Fix file handle leak when handling errors in filestream {pull}37973[37973]
- Fix a race condition that could crash Filebeat with a "negative WaitGroup counter" error {pull}38094[38094]
- Fix "failed processing S3 event for object key" error on aws-s3 input when key contains the "+" character {issue}38012[38012] {pull}38125[38125]
- Fix filebeat gcs input panic {pull}38407[38407]
- Fix filestream's registry GC: registry entries are now removed from the in-memory and disk store when they're older than the set TTL {issue}36761[36761] {pull}38488[38488]
- Fix filestream's registry GC: registry entries are now removed from the in-memory and disk store when they're older than the set TTL {issue}36761[36761] {pull}38488[38488]
- [threatintel] MISP splitting fix for empty responses {issue}38739[38739] {pull}38917[38917]
- Prevent GCP Pub/Sub input blockage by increasing default value of `max_outstanding_messages` {issue}35029[35029] {pull}38985[38985]
- Updated Websocket input title to align with existing inputs {pull}39006[39006]
- Restore netflow input on Windows {pull}39024[39024]
- Upgrade azure-event-hubs-go and azure-storage-blob-go dependencies. {pull}38861[38861]
- Fix request trace filename handling in http_endpoint input. {pull}39410[39410]
- Upgrade github.com/hashicorp/go-retryablehttp to mitigate CVE-2024-6104 {pull}40036[40036]
- Fix for Google Workspace duplicate events issue by adding canonical sorting over fingerprint keys array to maintain key order. {pull}40055[40055] {issue}39859[39859]
- Fix handling of deeply nested numeric values in HTTP Endpoint CEL programs. {pull}40115[40115]
- Prevent panic in CEL and salesforce inputs when github.com/hashicorp/go-retryablehttp exceeds maximum retries. {pull}40144[40144]
- Fix bug in CEL input rate limit logic. {issue}40106[40106] {pull}40270[40270]
- Relax requirements in Okta entity analytics provider user and device profile data shape. {pull}40359[40359]
- Fix bug in Okta entity analytics rate limit logic. {issue}40106[40106] {pull}40267[40267]
- Fix crashes in the journald input. {pull}40061[40061]
- Fix order of configuration for EntraID entity analytics provider. {pull}40487[40487]
- Ensure Entra ID request bodies are not truncated and trace logs are rotated before 100MB. {pull}40494[40494]
- The Elasticsearch output now correctly logs the event fields to the event log file {issue}40509[40509] {pull}40512[40512]
- Fix the "No such input type exist: 'azure-eventhub'" error on the Windows platform {issue}40608[40608] {pull}40609[40609]
- awss3 input: Fix handling of SQS notifications that don't contain a region. {pull}40628[40628]
- Fix credential handling when workload identity is being used in GCS input. {issue}39977[39977] {pull}40663[40663]
- Fix publication of group data from the Okta entity analytics provider. {pull}40681[40681]
- Ensure netflow custom field configuration is applied. {issue}40735[40735] {pull}40730[40730]
- Fix replace processor handling of zero string replacement validation. {pull}40751[40751]
- Fix long filepaths in diagnostics exceeding max path limits on Windows. {pull}40909[40909]
- Add backup and delete for AWS S3 polling mode feature back. {pull}41071[41071]
- Fix a bug in Salesforce input to only handle responses with 200 status code {pull}41015[41015]
- Fixed failed job handling and removed false-positive error logs in the GCS input. {pull}41142[41142]
- Bump github.com/elastic/go-sfdc dependency used by x-pack/filebeat/input/salesforce. {pull}41192[41192]
- Log bad handshake details when websocket connection fails {pull}41300[41300]
- Improve modification time handling for entities and entity deletion logic in the Active Directory entityanalytics input. {pull}41179[41179]
- Journald input now can read events from all boots {issue}41083[41083] {pull}41244[41244]
- Fix double encoding of client_secret in the Entity Analytics input's Azure Active Directory provider {pull}41393[41393]
- Fix aws region in aws-s3 input s3 polling mode.  {pull}41572[41572]
- Fix errors in SQS host resolution in the `aws-s3` input when using custom (non-AWS) endpoints. {pull}41504[41504]
- Fix double encoding of client_secret in the Entity Analytics input's Azure Active Directory provider {pull}41393[41393]
- The azure-eventhub input now correctly reports its status to the Elastic Agent on fatal errors {pull}41469[41469]
- Add support for Access Points in the `aws-s3` input. {pull}41495[41495]
- Fix the "No such input type exist: 'salesforce'" error on the Windows/AIX platform. {pull}41664[41664]
- Fix missing key in streaming input logging. {pull}41600[41600]
- Improve S3 object size metric calculation to support situations where Content-Length is not available. {pull}41755[41755]
- Fix handling of http_endpoint request exceeding memory limits. {issue}41764[41764] {pull}41765[41765]
- Rate limiting fixes in the Okta provider of the Entity Analytics input. {issue}40106[40106] {pull}41583[41583]
- Redact authorization headers in HTTPJSON debug logs. {pull}41920[41920]
- Further rate limiting fix in the Okta provider of the Entity Analytics input. {issue}40106[40106] {pull}41977[41977]
- Fix streaming input handling of invalid or empty websocket messages. {pull}42036[42036]
- Fix awss3 document ID construction when using the CSV decoder. {pull}42019[42019]
- The `_id` generation process for S3 events has been updated to incorporate the LastModified field. This enhancement ensures that the `_id` is unique. {pull}42078[42078]
- Fix Netflow Template Sharing configuration handling. {pull}42080[42080]
- Updated websocket retry error code list to allow more scenarios to be retried which could have been missed previously. {pull}42218[42218]
- In the `streaming` input, prevent panics on shutdown with a null check and apply a consistent namespace to contextual data in debug logs. {pull}42315[42315]
- Remove erroneous status reporting to Elastic-Agent from the Filestream input {pull}42435[42435]
- Fix truncation of bodies in request tracing by limiting bodies to 10% of the maximum file size. {pull}42327[42327]
- [Journald] Fixes handling of `journalctl` restart. A known symptom was broken multiline messages when there was a restart of journalctl while aggregating the lines. {issue}41331[41331] {pull}42595[42595]
- Fix entityanalytics activedirectory provider full sync use before initialization bug. {pull}42682[42682]
- In the `http_endpoint` input, fix the check for a missing HMAC HTTP header. {pull}42756[42756]
- Prevent computer details being returned for user queries by Activedirectory Entity Analytics provider. {issue}11818[11818] {pull}42796[42796]
- Handle unexpectedEOF error in aws-s3 input and enforce retrying using download failed error {pull}42420[42756]
- Prevent azureblobstorage input from logging key details during blob fetch operations. {pull}43169[43169]
- Handle special values of accountExpires in the Activedirectory Entity Analytics provider. {pull}43364[43364]
- Log bad handshake details when websocket connection fails {pull}41300[41300]
- Fix aws region in aws-s3 input s3 polling mode.  {pull}41572[41572]
- Fixed websocket input panic on sudden network error or server crash. {issue}44063[44063] {pull}44068[44068]
- [Filestream] Log the "reader closed" message on the debug level to avoid log spam. {pull}44051[44051]
- Fix links to CEL mito extension functions in input documentation. {pull}44098[44098]
- Fix endpoint path typo in Okta entity analytics provider. {pull}44147[44147]
- Fixed a websocket panic scenario which would occur after exhausting max retries. {pull}44342[44342]

*Heartbeat*

- Added maintenance windows support for Heartbeat. {pull}41508[41508]


*Metricbeat*

- Fix Azure Monitor 429 error by causing metricbeat to retry the request again. {pull}38294[38294]
- Fix fields not being parsed correctly in postgresql/database {issue}25301[25301] {pull}37720[37720]
- rabbitmq/queue - Change the mapping type of `rabbitmq.queue.consumers.utilisation.pct` to `scaled_float` from `long` because the values fall within the range of `[0.0, 1.0]`. Previously, conversion to integer resulted in reporting either `0` or `1`.
- Fix timeout caused by the retrival of which indices are hidden {pull}39165[39165]
- Fix Azure Monitor support for multiple aggregation types {issue}39192[39192] {pull}39204[39204]
- Fix handling of access errors when reading process metrics {pull}39627[39627]
- Fix behavior of cgroups path discovery when monitoring the host system from within a container {pull}39627[39627]
- Fix issue where beats may report incorrect metrics for its own process when running inside a container {pull}39627[39627]
- Normalize AWS RDS CPU Utilization values before making the metadata API call. {pull}39664[39664]
- Fix behavior of pagetypeinfo metrics {pull}39985[39985]
- Update beat module with apm-server monitoring metrics fields {pull}40127[40127]
- Fix Azure Monitor metric timespan to restore Storage Account PT1H metrics {issue}40376[40376] {pull}40367[40367]
- Remove excessive info-level logs in cgroups setup {pull}40491[40491]
- Add missing ECS Cloud fields in GCP `metrics` metricset when using `exclude_labels: true` {issue}40437[40437] {pull}40467[40467]
- Add AWS OwningAccount support for cross account monitoring {issue}40570[40570] {pull}40691[40691]
- Use namespace for GetListMetrics when exists in AWS {pull}41022[41022]
- Only fetch cluster-level index stats summary {issue}36019[36019] {pull}42901[42901]

*Osquerybeat*


*Packetbeat*

- Properly marshal nested structs in ECS fields, fixing issues with mixed cases in field names {pull}42116[42116]


*Winlogbeat*

- Fix message handling in the experimental api. {issue}19338[19338] {pull}41730[41730]
- Sync missing changes in modules pipelines. {pull}42619[42619]
- Reset EventLog if error EOF is encountered. {pull}42826[42826]
- Implement backoff on error retrial. {pull}42826[42826]
- Fix boolean key in security pipelines and sync pipelines with integration. {pull}43027[43027]


*Elastic Logging Plugin*


==== Added

*Affecting all Beats*

- Added append Processor which will append concrete values or values from a field to target. {issue}29934[29934] {pull}33364[33364]
- dns processor: Add support for forward lookups (`A`, `AAAA`, and `TXT`). {issue}11416[11416] {pull}36394[36394]
- [Enhanncement for host.ip and host.mac] Disabling netinfo.enabled option of add-host-metadata processor {pull}36506[36506]
- allow `queue` configuration settings to be set under the output. {issue}35615[35615] {pull}36788[36788]
- Beats will now connect to older Elasticsearch instances by default {pull}36884[36884]
- Raise up logging level to warning when attempting to configure beats with unknown fields from autodiscovered events/environments
- elasticsearch output now supports `idle_connection_timeout`. {issue}35616[35615] {pull}36843[36843]
- Enable early event encoding in the Elasticsearch output, improving cpu and memory use {pull}38572[38572]
- The environment variable `BEATS_ADD_CLOUD_METADATA_PROVIDERS` overrides configured/default `add_cloud_metadata` providers {pull}38669[38669]
- When running under Elastic-Agent Kafka output allows dynamic topic in `topic` field {pull}40415[40415]
- The script processor has a new configuration option that only uses the cached javascript sessions and prevents the creation of new javascript sessions.
- Update to Go 1.24.3. {pull}44270[44270]
- Replace Ubuntu 20.04 with 24.04 for Docker base images {issue}40743[40743] {pull}40942[40942]
- Replace `compress/gzip` with https://github.com/klauspost/compress/gzip library for gzip compression {pull}41584[41584]
- Add regex pattern matching to add_kubernetes_metadata processor {pull}41903[41903]
- Replace Ubuntu 20.04 with 24.04 for Docker base images {issue}40743[40743] {pull}40942[40942]
- Publish cloud.availability_zone by add_cloud_metadata processor in azure environments {issue}42601[42601] {pull}43618[43618]

*Auditbeat*

- Added `add_session_metadata` processor, which enables session viewer on Auditbeat data. {pull}37640[37640]
- Add linux capabilities to processes in the system/process. {pull}37453[37453]
- Add linux capabilities to processes in the system/process. {pull}37453[37453]
- Add process.entity_id, process.group.name and process.group.id in add_process_metadata processor. Make fim module with kprobes backend to always add an appropriately configured add_process_metadata processor to enrich file events {pull}38776[38776]
- Split module/system/process into common and provider bits. {pull}41868[41868]

*Auditbeat*



*Auditbeat*


*Filebeat*

- add documentation for decode_xml_wineventlog processor field mappings.  {pull}32456[32456]
- httpjson input: Add request tracing logger. {issue}32402[32402] {pull}32412[32412]
- Add cloudflare R2 to provider list in AWS S3 input. {pull}32620[32620]
- Add support for single string containing multiple relation-types in getRFC5988Link. {pull}32811[32811]
- Added separation of transform context object inside httpjson. Introduced new clause `.parent_last_response.*` {pull}33499[33499]
- Added metric `sqs_messages_waiting_gauge` for aws-s3 input. {pull}34488[34488]
- Add nginx.ingress_controller.upstream.ip to related.ip {issue}34645[34645] {pull}34672[34672]
- Add unix socket log parsing for nginx ingress_controller {pull}34732[34732]
- Added metric `sqs_worker_utilization` for aws-s3 input. {pull}34793[34793]
- Add MySQL authentication message parsing and `related.ip` and `related.user` fields {pull}34810[34810]
- Add nginx ingress_controller parsing if one of upstreams fails to return response {pull}34787[34787]
- Add oracle authentication messages parsing {pull}35127[35127]
- Add `clean_session` configuration setting for MQTT input.  {pull}35806[16204]
- Add support for a simplified input configuraton when running under Elastic-Agent {pull}36390[36390]
- Added support for Okta OAuth2 provider in the CEL input. {issue}36336[36336] {pull}36521[36521]
- Added support for new features & removed partial save mechanism in the Azure Blob Storage input. {issue}35126[35126] {pull}36690[36690]
- Added support for new features and removed partial save mechanism in the GCS input. {issue}35847[35847] {pull}36713[36713]
- Use filestream input with file_identity.fingerprint as default for hints autodiscover. {issue}35984[35984] {pull}36950[36950]
- Add setup option `--force-enable-module-filesets`, that will act as if all filesets have been enabled in a module during setup. {issue}30915[30915] {pull}99999[99999]
- Made Azure Blob Storage input GA and updated docs accordingly. {pull}37128[37128]
- Made GCS input GA and updated docs accordingly. {pull}37127[37127]
- Add parseDateInTZ value template for the HTTPJSON input {pull}37738[37738]
- Improve rate limit handling by HTTPJSON {issue}36207[36207] {pull}38161[38161] {pull}38237[38237]
- Parse more fields from Elasticsearch slowlogs {pull}38295[38295]
- added benchmark input {pull}37437[37437]
- added benchmark input and discard output {pull}37437[37437]
- Update CEL mito extensions to v1.11.0 to improve type checking. {pull}39460[39460]
- Update CEL mito extensions to v1.12.2. {pull}39755[39755]
- Add support for base64-encoded HMAC headers to HTTP Endpoint. {pull}39655[39655]
- Add user group membership support to Okta entity analytics provider. {issue}39814[39814] {pull}39815[39815]
- Add request trace support for Okta and EntraID entity analytics providers. {pull}39821[39821]
- Fix handling of infinite rate values in CEL rate limit handling logic. {pull}39940[39940]
- Allow elision of set and append failure logging. {issue}34544[34544] {pull}39929[39929]
- Add ability to remove request trace logs from CEL input. {pull}39969[39969]
- Add ability to remove request trace logs from HTTPJSON input. {pull}40003[40003]
- Added out of the box support for Amazon EventBridge notifications over SQS to S3 input {pull}40006[40006]
- Update CEL mito extensions to v1.13.0 {pull}40035[40035]
- Add Jamf entity analytics provider. {pull}39996[39996]
- Add ability to remove request trace logs from http_endpoint input. {pull}40005[40005]
- Add ability to remove request trace logs from entityanalytics input. {pull}40004[40004]
- Relax constraint on Base DN in entity analytics Active Directory provider. {pull}40054[40054]
- Implement Elastic Agent status and health reporting for Netflow Filebeat input. {pull}40080[40080]
- Enhance input state reporting for CEL evaluations that return a single error object in events. {pull}40083[40083]
- Allow absent credentials when using GCS with Application Default Credentials. {issue}39977[39977] {pull}40072[40072]
- Add SSL and username support for Redis input, now the input includes support for Redis 6.0+. {pull}40111[40111]
- Add scaling up support for Netflow input. {issue}37761[37761] {pull}40122[40122]
- Update CEL mito extensions to v1.15.0. {pull}40294[40294]
- Allow cross-region bucket configuration in s3 input. {issue}22161[22161] {pull}40309[40309]
- Improve logging in Okta Entity Analytics provider. {issue}40106[40106] {pull}40347[40347]
- Document `winlog` input. {issue}40074[40074] {pull}40462[40462]
- Added retry logic to websocket connections in the streaming input. {issue}40271[40271] {pull}40601[40601]
- Disable event normalization for netflow input {pull}40635[40635]
- Allow attribute selection in the Active Directory entity analytics provider. {issue}40482[40482] {pull}40662[40662]
- Improve error quality when CEL program does not correctly return an events array. {pull}40580[40580]
- Added support for Microsoft Entra ID RBAC authentication. {issue}40434[40434] {pull}40879[40879]
- Add `use_kubeadm` config option for filebeat (both filbeat.input and autodiscovery) in order to toggle kubeadm-config api requests {pull}40301[40301]
- Make HTTP library function inclusion non-conditional in CEL input. {pull}40912[40912]
- Add support for Crowdstrike streaming API to the streaming input. {issue}40264[40264] {pull}40838[40838]
- Add support to CEL for reading host environment variables. {issue}40762[40762] {pull}40779[40779]
- Add CSV decoder to awss3 input. {pull}40896[40896]
- Change request trace logging to include headers instead of complete request. {pull}41072[41072]
- Improved GCS input documentation. {pull}41143[41143]
- Add CSV decoding capacity to azureblobstorage input {pull}40978[40978]
- Add CSV decoding capacity to gcs input {pull}40979[40979]
- Add support to source AWS cloudwatch logs from linked accounts. {pull}41188[41188]
- Jounrald input now supports filtering by facilities {pull}41061[41061]
- Add ability to remove request trace logs from http_endpoint input. {pull}40005[40005]
- Add ability to remove request trace logs from entityanalytics input. {pull}40004[40004]
- Refactor & cleanup with updates to default values and documentation. {pull}41834[41834]
- Update CEL mito extensions to v1.16.0. {pull}41727[41727]
- Filebeat's registry is now added to the Elastic-Agent diagnostics bundle {issue}33238[33238] {pull}41795[41795]
- Add `unifiedlogs` input for MacOS. {pull}41791[41791]
- Add evaluation state dump debugging option to CEL input. {pull}41335[41335]
- Added support for retry configuration in GCS input. {issue}11580[11580] {pull}41862[41862]
- Improve S3 polling mode states registry when using list prefix option. {pull}41869[41869]
- Add support for SSL and Proxy configurations for websoket type in streaming input. {pull}41934[41934]
- AWS S3 input registry cleanup for untracked s3 objects. {pull}41694[41694]
- The environment variable `BEATS_AZURE_EVENTHUB_INPUT_TRACING_ENABLED: true` enables internal logs tracer for the azure-eventhub input. {issue}41931[41931] {pull}41932[41932]
- The Filestream input now uses the `fingerprint` file identity by default. The state from files are automatically migrated if the previous file identity was `native` (the default) or `path`. If the `file_identity` is explicitly set, there is no change in behaviour. {issue}40197[40197] {pull}41762[41762]
- Rate limiting operability improvements in the Okta provider of the Entity Analytics input. {issue}40106[40106] {pull}41977[41977]
- Added default values in the streaming input for websocket retries and put a cap on retry wait time to be lesser than equal to the maximum defined wait time. {pull}42012[42012]
- Rate limiting fault tolerance improvements in the Okta provider of the Entity Analytics input. {issue}40106[40106] {pull}42094[42094]
- Added OAuth2 support with auto token refresh for websocket streaming input. {issue}41989[41989] {pull}42212[42212]
- Added infinite & blanket retry options to websockets and improved logging and retry logic. {pull}42225[42225]
- Introduce ignore older and start timestamp filters for AWS S3 input. {pull}41804[41804]
- Journald input now can report its status to Elastic-Agent {issue}39791[39791] {pull}42462[42462]
- Publish events progressively in the Okta provider of the Entity Analytics input. {issue}40106[40106] {pull}42567[42567]
- Journald `include_matches.match` now accepts `+` to represent a logical disjunction (OR) {issue}40185[40185] {pull}42517[42517]
- The journald input is now generally available. {pull}42107[42107]
- Add metrics for number of events and pages published by HTTPJSON input. {issue}42340[42340] {pull}42442[42442]
- Filestram take over now supports taking over states from other Filestream inputs and dynamic loading of inputs (autodiscover and Elastic-Agent). {issue}42472[42472] {issue}42884[42884] {pull}42624[42624]
- Add `etw` input fallback to attach an already existing session. {pull}42847[42847]
- Update CEL mito extensions to v1.17.0. {pull}42851[42851]
- Winlog input now can report its status to Elastic-Agent {pull}43089[43089]
- Add configuration option to limit HTTP Endpoint body size. {pull}43171[43171]
- Refactor & cleanup with updates to default values and documentation. {pull}41834[41834]
- Allow a grace time for awss3 input shutdown to enable incomplete SQS message processing to be completed. {pull}43369[43369]
- Add pagination batch size support to Entity Analytics input's Okta provider. {pull}43655[43655]
- Update CEL mito extensions to v1.18.0. {pull}43855[43855]
- Added input metrics to Azure Blob Storage input. {issue}36641[36641] {pull}43954[43954]
- Update CEL mito extensions to v1.19.0. {pull}44098[44098]
- Segregated `max_workers`` from `batch_size` in the GCS input. {issue}44311[44311] {pull}44333[44333]
- Added support for websocket keep_alive heartbeat in the streaming input. {issue}42277[42277] {pull}44204[44204]
- Add milliseconds to document timestamp from awscloudwatch Filebeat input {pull}44306[44306]
- Add support to the Active Directory entity analytics provider for device entities. {pull}44309[44309]
<<<<<<< HEAD
- Fix handling of ADC (Application Default Credentials) metadata server credentials in HTTPJSON input. {issue}44349[44349] {pull}44436[44436]
=======
- Add support for OPTIONS request to HTTP Endpoint input. {issue}43930[43930] {pull}44387[44387]

>>>>>>> 9382cc20

*Auditbeat*


*Libbeat*

- enrich events with EC2 tags in add_cloud_metadata processor {pull}41477[41477]


*Heartbeat*

- Added status to monitor run log report.
- Upgrade node to latest LTS v18.20.3. {pull}40038[40038]
- Add support for RFC7231 methods to http monitors. {pull}41975[41975]
- Upgrade node to latest LTS v18.20.7. {pull}43511[43511]

*Metricbeat*

- Add per-thread metrics to system_summary {pull}33614[33614]
- Add GCP CloudSQL metadata {pull}33066[33066]
- Add GCP Carbon Footprint metricbeat data {pull}34820[34820]
- Add event loop utilization metric to Kibana module {pull}35020[35020]
- Add metrics grouping by dimensions and time to Azure app insights {pull}36634[36634]
- Align on the algorithm used to transform Prometheus histograms into Elasticsearch histograms {pull}36647[36647]
- Add linux IO metrics to system/process {pull}37213[37213]
- Add new memory/cgroup metrics to Kibana module {pull}37232[37232]
- Add SSL support to mysql module {pull}37997[37997]
- Add SSL support for aerospike module {pull}38126[38126]
- Add `use_kubeadm` config option in kubernetes module in order to toggle kubeadm-config api requests {pull}40086[40086]
- Log the total time taken for GCP `ListTimeSeries` and `AggregatedList` requests {pull}40661[40661]
- Add new metrics for the vSphere Host metricset. {pull}40429[40429]
- Add new metrics for the vSphere Datastore metricset. {pull}40441[40441]
- Add new metricset cluster for the vSphere module. {pull}40536[40536]
- Add new metricset network for the vSphere module. {pull}40559[40559]
- Add new metricset resourcepool for the vSphere module. {pull}40456[40456]
- Add AWS Cloudwatch capability to retrieve tags from AWS/ApiGateway resources {pull}40755[40755]
- Add new metricset datastorecluster for vSphere module. {pull}40634[40634]
- Add support for new metrics in datastorecluster metricset. {pull}40694[40694]
- Add new metrics for the vSphere Virtualmachine metricset. {pull}40485[40485]
- Add support for snapshot in vSphere virtualmachine metricset {pull}40683[40683]
- Update fields to use mapstr in vSphere virtualmachine metricset  {pull}40707[40707]
- Add metrics related to triggered alarms in all the vSphere metricsets. {pull}40714[40714] {pull}40876[40876]
- Add support for period based intervalID in vSphere host and datastore metricsets {pull}40678[40678]
- Add new metrics fot datastore and minor changes to overall vSphere metrics {pull}40766[40766]
- Add `metrics_count` to Prometheus module if `metrics_count: true` is set. {pull}40411[40411]
- Added Cisco Meraki module {pull}40836[40836]
- Added Palo Alto Networks module {pull}40686[40686]
- Restore docker.network.in.* and docker.network.out.* fields in docker module {pull}40968[40968]
- Bump aerospike-client-go to version v7.7.1 and add support for basic auth in Aerospike module {pull}41233[41233]
- Only watch metadata for ReplicaSets in metricbeat k8s module {pull}41289[41289]
- Add support for region/zone for Vertex AI service in GCP module {pull}41551[41551]
- Add support for location label as an optional configuration parameter in GCP metrics metricset. {issue}41550[41550] {pull}41626[41626]
- Collect .NET CLR (IIS) Memory, Exceptions and LocksAndThreads metrics {pull}41929[41929]
- Added `tier_preference`, `creation_date` and `version` fields to the `elasticsearch.index` metricset. {pull}41944[41944]
- Add `use_performance_counters` to collect CPU metrics using performance counters on Windows for `system/cpu` and `system/core` {pull}41965[41965]
- Add support of additional `collstats` metrics in mongodb module. {pull}42171[42171]
- Preserve queries for debugging when `merge_results: true` in SQL module {pull}42271[42271]
- Add `enable_batch_api` option in azure monitor to allow metrics collection of multiple resources using azure batch Api {pull}41790[41790]
- Collect more fields from ES node/stats metrics and only those that are necessary {pull}42421[42421]
- Add new metricset wmi for the windows module. {pull}42017[42017]
- Update beat module with apm-server tail sampling monitoring metrics fields {pull}42569[42569]
- Log every 401 response from Kubernetes API Server {pull}42714[42714]
- Add a new `match_by_parent_instance` option to `perfmon` module. {pull}43002[43002]
- Add a warning log to metricbeat.vsphere in case vSphere connection has been configured as insecure. {pull}43104[43104]
- Changed the Elasticsearch module behavior to only pull settings from non-system indices. {pull}43243[43243]
- Exclude dotted indices from settings pull in Elasticsearch module. {pull}43306[43306]
- Add a `jetstream` metricset to the NATS module {pull}43310[43310]
- Updated Meraki API endpoint for Channel Utilization data. Switched to `GetOrganizationWirelessDevicesChannelUtilizationByDevice`. {pull}43485[43485]
- Upgrade Prometheus Library to v0.300.1. {pull}43540[43540]
- Add GCP Dataproc metadata collector in GCP module. {pull}43518[43518]
- Added checks for the Resty response object in all Meraki module API calls to ensure proper handling of nil responses. {pull}44193[44193]
- Add latency config option to Azure Monitor module. {pull}44366[44366]

*Metricbeat*


*Osquerybeat*


*Packetbeat*

*Winlogbeat*

- Add handling for missing `EvtVarType`s in experimental api. {issue}19337[19337] {pull}41418[41418]


*Functionbeat*


*Elastic Log Driver*
*Elastic Logging Plugin*


==== Deprecated

*Auditbeat*


*Filebeat*


*Heartbeat*



*Metricbeat*


*Osquerybeat*


*Packetbeat*


*Winlogbeat*


*Functionbeat*


*Elastic Logging Plugin*


==== Known Issues







<|MERGE_RESOLUTION|>--- conflicted
+++ resolved
@@ -428,12 +428,9 @@
 - Added support for websocket keep_alive heartbeat in the streaming input. {issue}42277[42277] {pull}44204[44204]
 - Add milliseconds to document timestamp from awscloudwatch Filebeat input {pull}44306[44306]
 - Add support to the Active Directory entity analytics provider for device entities. {pull}44309[44309]
-<<<<<<< HEAD
+- Add support for OPTIONS request to HTTP Endpoint input. {issue}43930[43930] {pull}44387[44387]
 - Fix handling of ADC (Application Default Credentials) metadata server credentials in HTTPJSON input. {issue}44349[44349] {pull}44436[44436]
-=======
-- Add support for OPTIONS request to HTTP Endpoint input. {issue}43930[43930] {pull}44387[44387]
-
->>>>>>> 9382cc20
+
 
 *Auditbeat*
 
