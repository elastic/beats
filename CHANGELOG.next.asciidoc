// Use these for links to issue and pulls. Note issues and pulls redirect one to
// each other on Github, so don't worry too much on using the right prefix.
:issue: https://github.com/elastic/beats/issues/
:pull: https://github.com/elastic/beats/pull/

=== Beats version HEAD
https://github.com/elastic/beats/compare/v7.0.0-alpha2...master[Check the HEAD diff]

==== Breaking changes

*Affecting all Beats*

- Update to Golang 1.12.1. {pull}11330[11330]
- Update to Golang 1.12.4. {pull}11782[11782]
- Update to ECS 1.0.1. {pull}12284[12284] {pull}12317[12317]
- Default of output.kafka.metadata.full is set to false by now. This reduced the amount of metadata to be queried from a kafka cluster. {pull}12738[12738]
- Fixed a crash under Windows when fetching processes information. {pull}12833[12833]
- Update to Golang 1.12.7. {pull}12931[12931]

*Auditbeat*

- Auditd module: Normalized value of `event.category` field from `user-login` to `authentication`. {pull}11432[11432]
- Auditd module: Unset `auditd.session` and `user.audit.id` fields are removed from audit events. {issue}11431[11431] {pull}11815[11815]
- Socket dataset: Exclude localhost by default {pull}11993[11993]

*Filebeat*

- Add read_buffer configuration option. {pull}11739[11739]
- `convert_timezone` option is removed and locale is always added to the event so timezone is used when parsing the timestamp, this behaviour can be overriden with processors. {pull}12410[12410]
- Fix a race condition in the TCP input when close the client socket. {pull}13038[13038]

*Heartbeat*

- Removed the `add_host_metadata` and `add_cloud_metadata` processors from the default config. These don't fit well with ECS for Heartbeat and were rarely used.

*Journalbeat*

*Metricbeat*

- Add new Dashboard for PostgreSQL database stats {pull}13187[13187]
- Add new dashboard for CouchDB database {pull}13198[13198]
- Add new dashboard for Ceph cluster stats {pull}13216[13216]
- Add new dashboard for Aerospike database stats {pull}13217[13217]
- Add new dashboard for Couchbase cluster stats {pull}13212[13212]
- Add new dashboard for Prometheus server stats {pull}13126[13126]
- Add new option `OpMultiplyBuckets` to scale histogram buckets to avoid decimal points in final events {pull}10994[10994]
- system/raid metricset now uses /sys/block instead of /proc/mdstat for data. {pull}11613[11613]
- kubernetes.container.cpu.limit.cores and kubernetes.container.cpu.requests.cores are now floats. {issue}11975[11975]
- Add statistic option into cloudwatch metricset. If there is no statistic method specified, default is to collect Average, Sum, Maximum, Minimum and SampleCount. {issue}12370[12370] {pull}12840[12840]

*Packetbeat*

- Add support for mongodb opcode 2013 (OP_MSG). {issue}6191[6191] {pull}8594[8594]
- NFSv4: Always use opname `ILLEGAL` when failed to match request to a valid nfs operation. {pull}11503[11503]

*Winlogbeat*

*Functionbeat*

==== Bugfixes

*Affecting all Beats*

- Fix typo in TLS renegotiation configuration and setting the option correctly {issue}10871[10871], {pull}12354[12354]
- Ensure all beat commands respect configured settings. {pull}10721[10721]
- Add missing fields and test cases for libbeat add_kubernetes_metadata processor. {issue}11133[11133], {pull}11134[11134]
- decode_json_field: process objects and arrays only {pull}11312[11312]
- decode_json_field: do not process arrays when flag not set. {pull}11318[11318]
- Report faulting file when config reload fails. {pull}11304[11304]
- Fix a typo in libbeat/outputs/transport/client.go by updating `c.conn.LocalAddr()` to `c.conn.RemoteAddr()`. {pull}11242[11242]
- Management configuration backup file will now have a timestamps in their name. {pull}11034[11034]
- [CM] Parse enrollment_token response correctly {pull}11648[11648]
- Not hiding error in case of http failure using elastic fetcher {pull}11604[11604]
- Escape BOM on JsonReader before trying to decode line {pull}11661[11661]
- Fix matching of string arrays in contains condition. {pull}11691[11691]
- Replace wmi queries with win32 api calls as they were consuming CPU resources {issue}3249[3249] and {issue}11840[11840]
- Fix a race condition with the Kafka pipeline client, it is possible that `Close()` get called before `Connect()` . {issue}11945[11945]
- Fix queue.spool.write.flush.events config type. {pull}12080[12080]
- Fixed a memory leak when using the add_process_metadata processor under Windows. {pull}12100[12100]
- Fix of docker json parser for missing "log" jsonkey in docker container's log {issue}11464[11464]
- Fixed Beat ID being reported by GET / API. {pull}12180[12180]
- Fixed setting bulk max size in kafka output. {pull}12254[12254]
- Add host.os.codename to fields.yml. {pull}12261[12261]
- Fix `@timestamp` being duplicated in events if `@timestamp` is set in a
  processor (or by any code utilizing `PutValue()` on a `beat.Event`).
- Fix leak in script processor when using Javascript functions in a processor chain. {pull}12600[12600]
- Add additional nil pointer checks to Docker client code to deal with vSphere Integrated Containers {pull}12628[12628]
- Fixed `json.add_error_key` property setting for delivering error messages from beat events  {pull}11298[11298]
- Fix Central Management enroll under Windows {issue}12797[12797] {pull}12799[12799]
- ILM: Use GET instead of HEAD when checking for alias to expose detailed error message. {pull}12886[12886]
- Fix seccomp policy preventing some features to function properly on 32bit Linux systems. {issue}12990[12990] {pull}13008[13008]
- Fix unexpected stops on docker autodiscover when a container is restarted before `cleanup_timeout`. {issue}12962[12962] {pull}13127[13127]
- Fix install-service.ps1's ability to set Windows service's delay start configuration. {pull}13173[13173]
- Fix some incorrect types and formats in field.yml files. {pull}13188[13188]
- Load DLLs only from Windows system directory. {pull}13234[13234]
- Fix mapping for kubernetes.labels and kubernetes.annotations in add_kubernetes_metadata. {issue}12638[12638] {pull}13226[13226]
- Fix case insensitive regular expressions not working correctly. {pull}13250[13250]

*Auditbeat*

- Process dataset: Fixed a memory leak under Windows. {pull}12100[12100]
- Login dataset: Fix re-read of utmp files. {pull}12028[12028]
- Package dataset: Fixed a crash inside librpm after Auditbeat has been running for a while. {issue}12147[12147] {pull}12168[12168]
- Fix formatting of config files on macOS and Windows. {pull}12148[12148]
- Fix direction of incoming IPv6 sockets. {pull}12248[12248]
- Package dataset: Close librpm handle. {pull}12215[12215]
- Package dataset: Auto-detect package directories. {pull}12289[12289]
- Package dataset: Improve dpkg parsing. {pull}12325[12325]
- System module: Start system module without host ID. {pull}12373[12373]
- Host dataset: Fix reboot detection logic. {pull}12591[12591]
- Add syscalls used by librpm for the system/package dataset to the default Auditbeat seccomp policy. {issue}12578[12578] {pull}12617[12617]
- Process dataset: Do not show non-root warning on Windows. {pull}12740[12740]
- Host dataset: Export Host fields to gob encoder. {pull}12940[12940]

*Filebeat*

- Add support for Cisco syslog format used by their switch. {pull}10760[10760]
- Cover empty request data, url and version in Apache2 module{pull}10730[10730]
- Fix registry entries not being cleaned due to race conditions. {pull}10747[10747]
- Improve detection of file deletion on Windows. {pull}10747[10747]
- Add missing Kubernetes metadata fields to Filebeat CoreDNS module, and fix a documentation error. {pull}11591[11591]
- Reduce memory usage if long lines are truncated to fit `max_bytes` limit. The line buffer is copied into a smaller buffer now. This allows the runtime to release unused memory earlier. {pull}11524[11524]
- Fix memory leak in Filebeat pipeline acker. {pull}12063[12063]
- Fix goroutine leak caused on initialization failures of log input. {pull}12125[12125]
- Fix goroutine leak on non-explicit finalization of log input. {pull}12164[12164]
- Skipping unparsable log entries from docker json reader {pull}12268[12268]
- Parse timezone in PostgreSQL logs as part of the timestamp {pull}12338[12338]
- Load correct pipelines when system module is configured in modules.d. {pull}12340[12340]
- Fix timezone offset parsing in system/syslog. {pull}12529[12529]
- When TLS is configured for the TCP input and a `certificate_authorities` is configured we now default to `required` for the `client_authentication`. {pull}12584[12584]
- Apply `max_message_size` to incoming message buffer. {pull}11966[11966]
- Syslog input will now omit the `process` object from events if it is empty. {pull}12700[12700]
- Fix multiline pattern in Postgres which was too permissive {issue}12078[12078] {pull}13069[13069]
- Allow path variables to be used in files loaded from modules.d. {issue}13184[13184]
- Fix incorrect references to index patterns in AWS and CoreDNS dashboards. {pull}13303[13303]
- Change iis url.path grok pattern from URIPATH to NOTSPACE. {issue}12710[12710] {pull}13225[13225]
- Add timezone information to apache error fileset. {issue}12772[12772] {pull}13304[13304]

*Heartbeat*

- Fix NPEs / resource leaks when executing config checks. {pull}11165[11165]
- Fix duplicated IPs on `mode: all` monitors. {pull}12458[12458]

*Journalbeat*

- Use backoff when no new events are found. {pull}11861[11861]
- Iterate over journal correctly, so no duplicate entries are sent. {pull}12716[12716]
- Preserve host name when reading from remote journal. {pull}12714[12714]

*Metricbeat*

- Change diskio metrics retrieval method (only for Windows) from wmi query to DeviceIOControl function using the IOCTL_DISK_PERFORMANCE control code {pull}11635[11635]
- Call GetMetricData api per region instead of per instance. {issue}11820[11820] {pull}11882[11882]
- Update documentation with cloudwatch:ListMetrics permission. {pull}11987[11987]
- Check permissions in system socket metricset based on capabilities. {pull}12039[12039]
- Get process information from sockets owned by current user when system socket metricset is run without privileges. {pull}12039[12039]
- Avoid generating hints-based configuration with empty hosts when no exposed port is suitable for the hosts hint. {issue}8264[8264] {pull}12086[12086]
- Fixed a socket leak in the postgresql module under Windows when SSL is disabled on the server. {pull}11393[11393]
- Change some field type from scaled_float to long in aws module. {pull}11982[11982]
- Fixed RabbitMQ `queue` metricset gathering when `consumer_utilisation` is set empty at the metrics source {pull}12089[12089]
- Fix direction of incoming IPv6 sockets. {pull}12248[12248]
- Refactored Windows perfmon metricset: replaced method to retrieve counter paths with PdhExpandWildCardPathW, separated code by responsibility, removed unused functions {pull}12212[12212]
- Validate that kibana/status metricset cannot be used when xpack is enabled. {pull}12264[12264]
- Ignore prometheus metrics when their values are NaN or Inf. {pull}12084[12084] {issue}10849[10849]
- In the kibana/stats metricset, only log error (don't also index it) if xpack is enabled. {pull}12265[12265]
- Fix an issue listing all processes when run under Windows as a non-privileged user. {issue}12301[12301] {pull}12475[12475]
- The `elasticsearch/index_summary` metricset gracefully handles an empty Elasticsearch cluster when `xpack.enabled: true` is set. {pull}12489[12489] {issue}12487[12487]
- When TLS is configured for the http metricset and a `certificate_authorities` is configured we now default to `required` for the `client_authentication`. {pull}12584[12584]
- Reuse connections in PostgreSQL metricsets. {issue}12504[12504] {pull}12603[12603]
- PdhExpandWildCardPathW will not expand counter paths in 32 bit windows systems, workaround will use a different function.{issue}12590[12590]{pull}12622[12622]
- In the elasticsearch/node_stats metricset, if xpack is enabled, make parsing of ES node load average optional as ES on Windows doesn't report load average. {pull}12866[12866]
- Ramdisk is not filtered out when collecting disk performance counters in diskio metricset {issue}12814[12814] {pull}12829[12829]
- Fix incoherent behaviour in redis key metricset when keyspace is specified both in host URL and key pattern {pull}12913[12913]
- Fix connections leak in redis module {pull}12914[12914] {pull}12950[12950]
- Fix wrong uptime reporting by system/uptime metricset under Windows. {pull}12915[12915]
- Print errors that were being omitted in vSphere metricsets. {pull}12816[12816]
- Fix redis key metricset dashboard references to index pattern. {pull}13303[13303]
- Check if fields in DBInstance is nil in rds metricset. {pull}13294[13294] {issue}13037[13037]

*Packetbeat*

- Prevent duplicate packet loss error messages in HTTP events. {pull}10709[10709]
- Fixed a memory leak when using process monitoring under Windows. {pull}12100[12100]
- Improved debug logging efficiency in PGQSL module. {issue}12150[12150]
- Limit memory usage of Redis replication sessions. {issue}12657[12657]
- Fix parsing the extended RCODE in the DNS parser. {pull}12805[12805]

*Winlogbeat*

- Fix data race affecting config validation at startup. {issue}13005[13005]

*Functionbeat*

- Fix function name reference for Kinesis streams in CloudFormation templates {pull}11646[11646]

==== Added

*Affecting all Beats*

- Decouple Debug logging from fail_on_error logic for rename, copy, truncate processors {pull}12451[12451]
- Add an option to append to existing logs rather than always rotate on start. {pull}11953[11953]
- Add `network` condition to processors for matching IP addresses against CIDRs. {pull}10743[10743]
- Add if/then/else support to processors. {pull}10744[10744]
- Add `community_id` processor for computing network flow hashes. {pull}10745[10745]
- Add output test to kafka output {pull}10834[10834]
- Gracefully shut down on SIGHUP {pull}10704[10704]
- New processor: `copy_fields`. {pull}11303[11303]
- Add `error.message` to events when `fail_on_error` is set in `rename` and `copy_fields` processors. {pull}11303[11303]
- New processor: `truncate_fields`. {pull}11297[11297]
- Allow a beat to ship monitoring data directly to an Elasticsearch monitoring cluster. {pull}9260[9260]
- Updated go-seccomp-bpf library to v1.1.0 which updates syscall lists for Linux v5.0. {pull}11394[11394]
- Add `add_observer_metadata` processor. {pull}11394[11394]
- Add `decode_csv_fields` processor. {pull}11753[11753]
- Add `convert` processor for converting data types of fields. {issue}8124[8124] {pull}11686[11686]
- New `extract_array` processor. {pull}11761[11761]
- Add number of goroutines to reported metrics. {pull}12135[12135]
- Add `proxy_disable` output flag to explicitly ignore proxy environment variables. {issue}11713[11713] {pull}12243[12243]
- Processor `add_cloud_metadata` adds fields `cloud.account.id` and `cloud.image.id` for AWS EC2. {pull}12307[12307]
- Add configurable bulk_flush_frequency in kafka output. {pull}12254[12254]
- Add `decode_base64_field` processor for decoding base64 field. {pull}11914[11914]
- Add support for reading the `network.iana_number` field by default to the community_id processor. {pull}12701[12701]
- Add aws overview dashboard. {issue}11007[11007] {pull}12175[12175]
- Add `decompress_gzip_field` processor. {pull}12733[12733]
- Add `timestamp` processor for parsing time fields. {pull}12699[12699]
- Add a check so alias creation explicitely fails if there is an index with the same name. {pull}13070[13070]
- Update kubernetes watcher to use official client-go libraries. {pull}13051[13051]
- Add support for unix epoch time values in the `timestamp` processor. {pull}13319[13319]
- add_host_metadata is now GA. {pull}13148[13148]
- Add an `ignore_missing` configuration option the `drop_fields` processor. {pull}13318[13318]
- add_host_metadata is no GA. {pull}13148[13148]
- Add `registered_domain` processor for deriving the registered domain from a given FQDN. {pull}13326[13326]
- Add support for RFC3339 time zone offsets in JSON output. {pull}13227[13227]

*Auditbeat*

- Auditd module: Add `event.outcome` and `event.type` for ECS. {pull}11432[11432]
- Process: Add file hash of process executable. {pull}11722[11722]
- Socket: Add network.transport and network.community_id. {pull}12231[12231]
- Host: Fill top-level host fields. {pull}12259[12259]

*Filebeat*

- Add more info to message logged when a duplicated symlink file is found {pull}10845[10845]
- Add option to configure docker input with paths {pull}10687[10687]
- Add Netflow module to enrich flow events with geoip data. {pull}10877[10877]
- Set `event.category: network_traffic` for Suricata. {pull}10882[10882]
- Allow custom default settings with autodiscover (for example, use of CRI paths for logs). {pull}12193[12193]
- Allow to disable hints based autodiscover default behavior (fetching all logs). {pull}12193[12193]
- Change Suricata module pipeline to handle `destination.domain` being set if a reverse DNS processor is used. {issue}10510[10510]
- Add the `network.community_id` flow identifier to field to the IPTables, Suricata, and Zeek modules. {pull}11005[11005]
- New Filebeat coredns module to ingest coredns logs. It supports both native coredns deployment and coredns deployment in kubernetes. {pull}11200[11200]
- New module for Cisco ASA logs. {issue}9200[9200] {pull}11171[11171]
- Added support for Cisco ASA fields to the netflow input. {pull}11201[11201]
- Configurable line terminator. {pull}11015[11015]
- Add Filebeat envoyproxy module. {pull}11700[11700]
- Add apache2(httpd) log path (`/var/log/httpd`) to make apache2 module work out of the box on Redhat-family OSes. {issue}11887[11887] {pull}11888[11888]
- Add support to new MongoDB additional diagnostic information {pull}11952[11952]
- New module `panw` for Palo Alto Networks PAN-OS logs. {pull}11999[11999]
- Add RabbitMQ module. {pull}12032[12032]
- Add new `container` input. {pull}12162[12162]
- Add timeouts on communication with docker daemon. {pull}12310[12310]
- `container` and `docker` inputs now support reading of labels and env vars written by docker JSON file logging driver. {issue}8358[8358]
- Add specific date processor to convert timezones so same pipeline can be used when convert_timezone is enabled or disabled. {pull}12253[12253]
- Add MSSQL module {pull}12079[12079]
- Add ISO8601 date parsing support for system module. {pull}12568[12568] {pull}12578[12579]
- Update Kubernetes deployment manifest to use `container` input. {pull}12632[12632]
- Use correct OS path separator in `add_kubernetes_metadata` to support Windows nodes. {pull}9205[9205]
- Add support for client addresses with port in Apache error logs {pull}12695[12695]
- Add `google-pubsub` input type for consuming messages from a Google Cloud Pub/Sub topic subscription. {pull}12746[12746]
- Add module for ingesting Cisco IOS logs over syslog. {pull}12748[12748]
- Add module for ingesting Google Cloud VPC flow logs. {pull}12747[12747]
- Report host metadata for Filebeat logs in Kubernetes. {pull}12790[12790]
- Add netflow dashboards based on Logstash netflow. {pull}12857[12857]
- Parse more fields from Elasticsearch slowlogs. {pull}11939[11939]
- Update module pipelines to enrich events with autonomous system fields. {pull}13036[13036]
- Add module for ingesting IBM MQ logs. {pull}8782[8782]
- Add S3 input to retrieve logs from AWS S3 buckets. {pull}12640[12640] {issue}12582[12582]
- Add aws module s3access metricset. {pull}13170[13170] {issue}12880[12880]
- Update PAN-OS fileset to use the ECS NAT fields. {issue}13320[13320] {pull}13330[13330]

*Heartbeat*

- Enable `add_observer_metadata` processor in default config. {pull}11394[11394]

*Journalbeat*

*Metricbeat*

- Add AWS SQS metricset. {pull}10684[10684] {issue}10053[10053]
- Add AWS s3_request metricset. {pull}10949[10949] {issue}10055[10055]
- Add s3_daily_storage metricset. {pull}10940[10940] {issue}10055[10055]
- Add `coredns` metricbeat module. {pull}10585[10585]
- Add SSL support for Metricbeat HTTP server. {pull}11482[11482] {issue}11457[11457]
- The `elasticsearch.index` metricset (with `xpack.enabled: true`) now collects `refresh.external_total_time_in_millis` fields from Elasticsearch. {pull}11616[11616]
- Allow module configurations to have variants {pull}9118[9118]
- Add `timeseries.instance` field calculation. {pull}10293[10293]
- Added new disk states and raid level to the system/raid metricset. {pull}11613[11613]
- Added `path_name` and `start_name` to service metricset on windows module {issue}8364[8364] {pull}11877[11877]
- Add check on object name in the counter path if the instance name is missing {issue}6528[6528] {pull}11878[11878]
- Add AWS cloudwatch metricset. {pull}11798[11798] {issue}11734[11734]
- Add `regions` in aws module config to specify target regions for querying cloudwatch metrics. {issue}11932[11932] {pull}11956[11956]
- Keep `etcd` followers members from reporting `leader` metricset events {pull}12004[12004]
- Add overview dashboard to Consul module {pull}10665[10665]
- New fields were added in the mysql/status metricset. {pull}12227[12227]
- Add Kubernetes metricset `proxy`. {pull}12312[12312]
- Add Kubernetes proxy dashboard to Kubernetes module {pull}12734[12734]
- Always report Pod UID in the `pod` metricset. {pull}12345[12345]
- Add Vsphere Virtual Machine operating system to `os` field in Vsphere virtualmachine module. {pull}12391[12391]
- Add validation for elasticsearch and kibana modules' metricsets when xpack.enabled is set to true. {pull}12386[12386]
- Add CockroachDB module. {pull}12467[12467]
- Add support for metricbeat modules based on existing modules (a.k.a. light modules) {issue}12270[12270] {pull}12465[12465]
- Add a system/entropy metricset {pull}12450[12450]
- Add kubernetes metricset `controllermanager` {pull}12409[12409]
- Add Kubernetes controller manager dashboard to Kubernetes module {pull}12744[12744]
- Allow redis URL format in redis hosts config. {pull}12408[12408]
- Add tags into ec2 metricset. {issue}[12263]12263 {pull}12372[12372]
- Add metrics to kubernetes apiserver metricset. {pull}12922[12922]
- Add kubernetes metricset `scheduler` {pull}12521[12521]
- Add Kubernetes scheduler dashboard to Kubernetes module {pull}12749[12749]
- Add `beat` module. {pull}12181[12181] {pull}12615[12615]
- Collect tags for cloudwatch metricset in aws module. {issue}[12263]12263 {pull}12480[12480]
- Add AWS RDS metricset. {pull}11620[11620] {issue}10054[10054]
- Add Oracle Module {pull}11890[11890]
- Add Oracle Tablespaces Dashboard {pull}12736[12736]
- Collect client provided name for rabbitmq connection. {issue}12851[12851] {pull}12852[12852]
- Add support to load default aws config file to get credentials. {pull}12727[12727] {issue}12708[12708]
- Add statistic option into cloudwatch metricset. {issue}12370[12370] {pull}12840[12840]
- Add support for kubernetes cronjobs {pull}13001[13001]
- Add cgroup memory stats to docker/memory metricset {pull}12916[12916]
- Add AWS elb metricset. {pull}12952[12952] {issue}11701[11701]
- Add AWS ebs metricset. {pull}13167[13167] {issue}11699[11699]
- Add `metricset.period` field with the configured fetching period. {pull}13242[13242] {issue}12616[12616]
- Add rate metrics for ec2 metricset. {pull}13203[13203]
- Add Performance metricset to Oracle module {pull}12547[12547]

*Packetbeat*

*Functionbeat*

- New options to configure roles and VPC. {pull}11779[11779]
- Export automation templates used to create functions. {pull}11923[11923]
- Configurable Amazon endpoint. {pull}12369[12369]
<<<<<<< HEAD
- Configurable tags for Lambda functions. {pull}13352[13352]
=======
- Add timeout option to reference configuration. {pull}13351[13351]
>>>>>>> af2b2a92

*Winlogbeat*

- Add support for reading from .evtx files. {issue}4450[4450]
- Add support for event ID 4634 and 4647 to the Security module. {pull}12906[12906]
- Add `network.community_id` to Sysmon network events (event ID 3). {pull}13034[13034]
- Add `event.module` to Winlogbeat modules. {pull}13047[13047]
- Add `event.category: process` and `event.type: process_start/process_end` to Sysmon process events (event ID 1 and 5). {pull}13047[13047]
- Add support for event ID 4672 to the Security module. {pull}12975[12975]
- Add support for event ID 22 (DNS query) to the Sysmon module. {pull}12960[12960]

==== Deprecated

*Affecting all Beats*

*Filebeat*

- `docker` input is deprecated in favour `container`. {pull}12162[12162]
- `postgresql.log.timestamp` field is deprecated in favour of `@timestamp`. {pull}12338[12338]

*Heartbeat*

*Journalbeat*

*Metricbeat*

*Packetbeat*

*Winlogbeat*

*Functionbeat*

==== Known Issue

*Journalbeat*<|MERGE_RESOLUTION|>--- conflicted
+++ resolved
@@ -340,11 +340,8 @@
 - New options to configure roles and VPC. {pull}11779[11779]
 - Export automation templates used to create functions. {pull}11923[11923]
 - Configurable Amazon endpoint. {pull}12369[12369]
-<<<<<<< HEAD
+- Add timeout option to reference configuration. {pull}13351[13351]
 - Configurable tags for Lambda functions. {pull}13352[13352]
-=======
-- Add timeout option to reference configuration. {pull}13351[13351]
->>>>>>> af2b2a92
 
 *Winlogbeat*
 
