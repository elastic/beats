// Use these for links to issue and pulls. Note issues and pulls redirect one to
// each other on Github, so don't worry too much on using the right prefix.
:issue: https://github.com/elastic/beats/issues/
:pull: https://github.com/elastic/beats/pull/

=== Beats version HEAD
https://github.com/elastic/beats/compare/v7.0.0-alpha2...master[Check the HEAD diff]

==== Breaking changes

*Affecting all Beats*

- The document id fields has been renamed from @metadata.id to @metadata._id {pull}15859[15859]
- Variable substitution from environment variables is not longer supported. {pull}15937{15937}
- Change aws_elb autodiscover provider field name from elb_listener.* to aws.elb.*. {issue}16219[16219] {pull}16402{16402}
- Remove `AddDockerMetadata` and `AddKubernetesMetadata` processors from the `script` processor. They can still be used as normal processors in the configuration. {issue}16349[16349] {pull}16514[16514]

*Auditbeat*

- File integrity dataset (macOS): Replace unnecessary `file.origin.raw` (type keyword) with `file.origin.text` (type `text`). {issue}12423[12423] {pull}15630[15630]

*Filebeat*


*Heartbeat*


*Journalbeat*

- Improve parsing of syslog.pid in journalbeat to strip the username when present {pull}16116[16116]


*Metricbeat*

- Make use of secure port when accessing Kubelet API {pull}16063[16063]
- Add Tomcat overview dashboard {pull}14026[14026]

*Packetbeat*

- Redis: fix incorrectly handle with two-words redis command. {issue}14872[14872] {pull}14873[14873]

*Winlogbeat*

*Functionbeat*


==== Bugfixes

*Affecting all Beats*

- Fix Kubernetes autodiscovery provider to correctly handle pod states and avoid missing event data {pull}17223[17223]
- Fix `add_cloud_metadata` to better support modifying sub-fields with other processors. {pull}13808[13808]
- TLS or Beats that accept connections over TLS and validate client certificates. {pull}14146[14146]
- Fix panics that could result from invalid TLS certificates. This can affect Beats that connect over TLS, or Beats that accept connections over TLS and validate client certificates. {pull}14146[14146]
- Fix panic in the Logstash output when trying to send events to closed connection. {pull}15568[15568]
- Fix missing output in dockerlogbeat {pull}15719[15719]
- Fix logging target settings being ignored when Beats are started via systemd or docker. {issue}12024[12024] {pull}15422[15442]
- Do not load dashboards where not available. {pull}15802[15802]
- Fix issue where TLS settings would be ignored when a forward proxy was in use. {pull}15516{15516}
- Update replicaset group to apps/v1 {pull}15854[15802]
- Fix issue where default go logger is not discarded when either * or stdout is selected. {issue}10251[10251] {pull}15708[15708]
- Upgrade go-ucfg to latest v0.8.1. {pull}15937{15937}
- Fix index names for indexing not always guaranteed to be lower case. {pull}16081[16081]
- Add `ssl.ca_sha256` option to the supported TLS option, this allow to check that a specific certificate is used as part of the verified chain. {issue}15717[15717]
- Fix loading processors from annotation hints. {pull}16348[16348]
- Fix an issue that could cause redundant configuration reloads. {pull}16440[16440]
- Fix k8s pods labels broken schema. {pull}16480[16480]
- Fix k8s pods annotations broken schema. {pull}16554[16554]
- Upgrade go-ucfg to latest v0.8.3. {pull}16450{16450}
- Fix `NewContainerMetadataEnricher` to use default config for kubernetes module. {pull}16857[16857]
- Improve some logging messages for add_kubernetes_metadata processor {pull}16866[16866]
- Fix k8s metadata issue regarding node labels not shown up on root level of metadata. {pull}16834[16834]
- Fail to start if httpprof is used and it cannot be initialized. {pull}17028[17028]
- Fix concurrency issues in convert processor when used in the global context. {pull}17032[17032]
- Fix bug with `monitoring.cluster_uuid` setting not always being exposed via GET /state Beats API. {issue}16732[16732] {pull}17420[17420]

*Auditbeat*

- system/socket: Fixed compatibility issue with kernel 5.x. {pull}15771[15771]
- system/package: Fix parsing of Installed-Size field of DEB packages. {issue}16661[16661] {pull}17188[17188]

*Filebeat*

- Ensure all zeek timestamps include millisecond precision. {issue}14599[14599] {pull}16766[16766]
- Fix s3 input hanging with GetObjectRequest API call by adding context_timeout config. {issue}15502[15502] {pull}15590[15590]
- Add shared_credential_file to cloudtrail config {issue}15652[15652] {pull}15656[15656]
- Fix typos in zeek notice fileset config file. {issue}15764[15764] {pull}15765[15765]
- Fix mapping error when zeek weird logs do not contain IP addresses. {pull}15906[15906]
- Improve `elasticsearch/audit` fileset to handle timestamps correctly. {pull}15942[15942]
- Prevent Elasticsearch from spewing log warnings about redundant wildcards when setting up ingest pipelines for the `elasticsearch` module. {issue}15840[15840] {pull}15900[15900]
- Fix mapping error for cloudtrail additionalEventData field {pull}16088[16088]
- Fix a connection error in httpjson input. {pull}16123[16123]
- Fix s3 input with cloudtrail fileset reading json file. {issue}16374[16374] {pull}16441[16441]
- Rewrite azure filebeat dashboards, due to changes in kibana. {pull}16466[16466]
- Adding the var definitions in azure manifest files, fix for errors when executing command setup. {issue}16270[16270] {pull}16468[16468]
- Fix merging of fileset inputs to replace paths and append processors. {pull}16450{16450}
- Add queue_url definition in manifest file for aws module. {pull}16640{16640}
- Fix issue where autodiscover hints default configuration was not being copied. {pull}16987[16987]
- Fix Elasticsearch `_id` field set by S3 and Google Pub/Sub inputs. {pull}17026[17026]
- Fixed various Cisco FTD parsing issues. {issue}16863[16863] {pull}16889[16889]
- Fix default index pattern in IBM MQ filebeat dashboard. {pull}17146[17146]
- Re-obtain AWS credentials if they expired in s3 input. {pull}17205[17205]
- Fix `elasticsearch.gc` fileset to not collect _all_ logs when Elasticsearch is running in Docker. {issue}13164[13164] {issue}16583[16583] {pull}17164[17164]
- Fixed a mapping exception when ingesting CEF logs that used the spriv or dpriv extensions. {issue}17216[17216] {pull}17220[17220]
- CEF: Fixed decoding errors caused by trailing spaces in messages. {pull}17253[17253]
- Fixed a mapping exception when ingesting Logstash plain logs (7.4+) with pipeline ids containing non alphanumeric chars. {issue}17242[17242] {pull}17243[17243]
- Fixed MySQL slowlog module causing "regular expression has redundant nested repeat operator" warning in Elasticsearch. {issue}17086[17086] {pull}17156[17156]
- Fix `elasticsearch.audit` data ingest pipeline to be more forgiving with date formats found in Elasticsearch audit logs. {pull}17406[17406]
- Fixed activemq module causing "regular expression has redundant nested repeat operator" warning in Elasticsearch. {pull}17428[17428]
- Remove migrationVersion map 7.7.0 reference from Kibana dashboard file to fix backward compatibility issues. {pull}17425[17425]

*Heartbeat*

- Fixed excessive memory usage introduced in 7.5 due to over-allocating memory for HTTP checks. {pull}15639[15639]

*Journalbeat*


*Metricbeat*

- Add dedot for tags in ec2 metricset and cloudwatch metricset. {issue}15843[15843] {pull}15844[15844]
- Use RFC3339 format for timestamps collected using the SQL module. {pull}15847[15847]
- Avoid parsing errors returned from prometheus endpoints. {pull}15712[15712]
- Change lookup_fields from metricset.host to service.address {pull}15883[15883]
- Add dedot for cloudwatch metric name. {issue}15916[15916] {pull}15917[15917]
- Fixed issue `logstash-xpack` module suddenly ceasing to monitor Logstash. {issue}15974[15974] {pull}16044[16044]
- Fix skipping protocol scheme by light modules. {pull}16205[pull]
- Made `logstash-xpack` module once again have parity with internally-collected Logstash monitoring data. {pull}16198[16198]
- Change sqs metricset to use average as statistic method. {pull}16438[16438]
- Revert changes in `docker` module: add size flag to docker.container. {pull}16600[16600]
- Fix diskio issue for windows 32 bit on disk_performance struct alignment. {issue}16680[16680]
- Fix detection and logging of some error cases with light modules. {pull}14706[14706]
- Fix imports after PR was merged before rebase. {pull}16756[16756]
- Add dashboard for `redisenterprise` module. {pull}16752[16752]
- Dynamically choose a method for the system/service metricset to support older linux distros. {pull}16902[16902]
- Use max in k8s apiserver dashboard aggregations. {pull}17018[17018]
- Reduce memory usage in `elasticsearch/index` metricset. {issue}16503[16503] {pull}16538[16538]
- Check if CCR feature is available on Elasticsearch cluster before attempting to call CCR APIs from `elasticsearch/ccr` metricset. {issue}16511[16511] {pull}17073[17073]
- Use max in k8s overview dashboard aggregations. {pull}17015[17015]
- Fix Disk Used and Disk Usage visualizations in the Metricbeat System dashboards. {issue}12435[12435] {pull}17272[17272]
- Fix missing Accept header for Prometheus and OpenMetrics module. {issue}16870[16870] {pull}17291[17291]
- Further revise check for bad data in docker/memory. {pull}17400[17400]
- Fix issue in Jolokia module when mbean contains multiple quoted properties. {issue}17375[17375] {pull}17374[17374]
- Combine cloudwatch aggregated metrics into single event. {pull}17345[17345]
- Fix how we filter services by name in system/service {pull}17400[17400]
- Fix cloudwatch metricset missing tags collection. {issue}17419[17419] {pull}17424[17424]
- check if cpuOptions field is nil in DescribeInstances output in ec2 metricset. {pull}17418[17418]

*Packetbeat*

- Enable setting promiscuous mode automatically. {pull}11366[11366]

*Winlogbeat*


*Functionbeat*

- Fix timeout option of GCP functions. {issue}16282[16282] {pull}16287[16287]

==== Added

*Affecting all Beats*

- Add document_id setting to decode_json_fields processor. {pull}15859[15859]
- Include network information by default on add_host_metadata and add_observer_metadata. {issue}15347[15347] {pull}16077[16077]
- Add `aws_ec2` provider for autodiscover. {issue}12518[12518] {pull}14823[14823]
- Add monitoring variable `libbeat.config.scans` to distinguish scans of the configuration directory from actual reloads of its contents. {pull}16440[16440]
- Add support for multiple password in redis output. {issue}16058[16058] {pull}16206[16206]
- Add support for Histogram type in fields.yml {pull}16570[16570]
- Windows .exe files now have embedded file version info. {issue}15232[15232]t
- Remove experimental flag from `setup.template.append_fields` {pull}16576[16576]
- Add `add_cloudfoundry_metadata` processor to annotate events with Cloud Foundry application data. {pull}16621[16621]
- Add Kerberos support to Kafka input and output. {pull}16781[16781]
- Add `add_cloudfoundry_metadata` processor to annotate events with Cloud Foundry application data. {pull}16621[16621
- Add support for kubernetes provider to recognize namespace level defaults {pull}16321[16321]
- Add `translate_sid` processor on Windows for converting Windows security identifier (SID) values to names. {issue}7451[7451] {pull}16013[16013]
- Add capability of enrich `container.id` with process id in `add_process_metadata` processor {pull}15947[15947]
- Update RPM packages contained in Beat Docker images. {issue}17035[17035]
- Update supported versions of `redis` output. {pull}17198[17198]
- Update documentation for system.process.memory fields to include clarification on Windows os's. {pull}17268[17268]
- Add optional regex based cid extractor to `add_kubernetes_metadata` processor. {pull}17360[17360]

*Auditbeat*

<<<<<<< HEAD
- Fix syscall kprobe arguments for 32-bit systems in socket module. {pull}17500[17500]
- Fix memory leak on when we miss socket close kprobe events. {pull}17500[17500]
=======
- Log to stderr when running using reference kubernetes manifests. {pull}17443[174443]
>>>>>>> 83ecb82d

*Filebeat*

- Set event.outcome field based on googlecloud audit log output. {pull}15731[15731]
- Add dashboard for AWS ELB fileset. {pull}15804[15804]
- Add dashboard for AWS vpcflow fileset. {pull}16007[16007]
- Add ECS tls fields to zeek:smtp,rdp,ssl and aws:s3access,elb {issue}15757[15757] {pull}15935[15936]
- Add custom string mapping to CEF module to support Forcepoint NGFW {issue}14663[14663] {pull}15910[15910]
- Add ingress nginx controller fileset {pull}16197[16197]
- move create-[module,fileset,fields] to mage and enable in x-pack/filebeat {pull}15836[15836]
- Add ECS tls and categorization fields to apache module. {issue}16032[16032] {pull}16121[16121]
- Work on e2e ACK's for the azure-eventhub input {issue}15671[15671] {pull}16215[16215]
- Add MQTT input. {issue}15602[15602] {pull}16204[16204]
- Add ECS categorization fields to activemq module. {issue}16151[16151] {pull}16201[16201]
- Add a TLS test and more debug output to httpjson input {pull}16315[16315]
- Add an SSL config example in config.yml for filebeat MISP module. {pull}16320[16320]
- Improve ECS categorization, container & process field mappings in auditd module. {issue}16153[16153] {pull}16280[16280]
- Improve ECS field mappings in aws module. {issue}16154[16154] {pull}16307[16307]
- Improve ECS categorization field mappings in googlecloud module. {issue}16030[16030] {pull}16500[16500]
- Improve ECS field mappings in haproxy module. {issue}16162[16162] {pull}16529[16529]
- Add cloudwatch fileset and ec2 fileset in aws module. {issue}13716[13716] {pull}16579[16579]
- Improve ECS categorization field mappings in kibana module. {issue}16168[16168] {pull}16652[16652]
- Improve the decode_cef processor by reducing the number of memory allocations. {pull}16587[16587]
- Add `cloudfoundry` input to send events from Cloud Foundry. {pull}16586[16586]
- Improve ECS categorization field mappings in iis module. {issue}16165[16165] {pull}16618[16618]
- Improve ECS categorization field mapping in kafka module. {issue}16167[16167] {pull}16645[16645]
- Allow users to override pipeline ID in fileset input config. {issue}9531[9531] {pull}16561[16561]
- Add `o365audit` input type for consuming events from Office 365 Management Activity API. {issue}16196[16196] {pull}16244[16244]
- Improve ECS categorization field mappings in logstash module. {issue}16169[16169] {pull}16668[16668]
- Update filebeat httpjson input to support pagination via Header and Okta module. {pull}16354[16354]
- Improve ECS categorization field mapping in icinga module. {issue}16164[16164] {pull}16533[16533]
- Improve ECS categorization field mappings in ibmmq module. {issue}16163[16163] {pull}16532[16532]
- Improve ECS categorization, host field mappings in elasticsearch module. {issue}16160[16160] {pull}16469[16469]
- Add ECS related fields to CEF module {issue}16157[16157] {pull}16338[16338]
- Improve ECS categorization field mappings in suricata module. {issue}16181[16181] {pull}16843[16843]
- Release ActiveMQ module as GA. {issue}17047[17047] {pull}17049[17049]
- Improve ECS categorization field mappings in iptables module. {issue}16166[16166] {pull}16637[16637]
- Add Filebeat Okta module. {pull}16362[16362]
- Add custom string mapping to CEF module to support Check Point devices. {issue}16041[16041] {pull}16907[16907]
- Add pattern for Cisco ASA / FTD Message 734001 {issue}16212[16212] {pull}16612[16612]
- Added new module `o365` for ingesting Office 365 management activity API events. {issue}16196[16196] {pull}16386[16386]
- Add source field in k8s events {pull}17209[17209]
- Improve AWS cloudtrail field mappings {issue}16086[16086] {issue}16110[16110] {pull}17155[17155]
- Added new module `crowdstrike` for ingesting Crowdstrike Falcon streaming API endpoint event data. {pull}16988[16988]
- Added documentation for running Filebeat in Cloud Foundry. {pull}17275[17275]
- Move azure-eventhub input to GA. {issue}15671[15671] {pull}17313[17313]
- Improve ECS categorization field mappings in mongodb module. {issue}16170[16170] {pull}17371[17371]
- Improve ECS categorization field mappings for mssql module. {issue}16171[16171] {pull}17376[17376]
- Added access_key_id, secret_access_key and session_token into aws module config. {pull}17456[17456]

*Heartbeat*

- Allow a list of status codes for HTTP checks. {pull}15587[15587]


*Journalbeat*

*Metricbeat*

- Move the windows pdh implementation from perfmon to a shared location in order for future modules/metricsets to make use of. {pull}15503[15503]
- Add lambda metricset in aws module. {pull}15260[15260]
- Expand data for the `system/memory` metricset {pull}15492[15492]
- Add azure `storage` metricset in order to retrieve metric values for storage accounts. {issue}14548[14548] {pull}15342[15342]
- Add cost warnings for the azure module. {pull}15356[15356]
- Add DynamoDB AWS Metricbeat light module {pull}15097[15097]
- Release elb module as GA. {pull}15485[15485]
- Add a `system/network_summary` metricset {pull}15196[15196]
- Add mesh metricset for Istio Metricbeat module {pull}15535[15535]
- Add mixer metricset for Istio Metricbeat module {pull}15696[15696]
- Add pilot metricset for Istio Metricbeat module {pull}15761[15761]
- Make the `system/cpu` metricset collect normalized CPU metrics by default. {issue}15618[15618] {pull}15729[15729]
- Add galley metricset for Istio Metricbeat module {pull}15857[15857]
- Add `key/value` mode for SQL module. {issue}15770[15770] {pull]15845[15845]
- Add STAN dashboard {pull}15654[15654]
- Add support for Unix socket in Memcached metricbeat module. {issue}13685[13685] {pull}15822[15822]
- Add `up` metric to prometheus metrics collected from host {pull}15948[15948]
- Add citadel metricset for Istio Metricbeat module {pull}15990[15990]
- Add support for processors in light modules. {issue}14740[14740] {pull}15923[15923]
- Add collecting AuroraDB metrics in rds metricset. {issue}14142[14142] {pull}16004[16004]
- Reuse connections in SQL module. {pull}16001[16001]
- Improve the `logstash` module (when `xpack.enabled` is set to `true`) to use the override `cluster_uuid` returned by Logstash APIs. {issue}15772[15772] {pull}15795[15795]
- Add region parameter in googlecloud module. {issue}15780[15780] {pull}16203[16203]
- Add kubernetes storage class support via kube-state-metrics. {pull}16145[16145]
- Add database_account azure metricset. {issue}15758[15758]
- Add support for NATS 2.1. {pull}16317[16317]
- Add Load Balancing metricset to GCP {pull}15559[15559]
- Add support for Dropwizard metrics 4.1. {pull}16332[16332]
- Add azure container metricset in order to monitor containers. {issue}15751[15751] {pull}16421[16421]
- Improve the `haproxy` module to support metrics exposed via HTTPS. {issue}14579[14579] {pull}16333[16333]
- Add filtering option for prometheus collector. {pull}16420[16420]
- Add metricsets based on Ceph Manager Daemon to the `ceph` module. {issue}7723[7723] {pull}16254[16254]
- Release `statsd` module as GA. {pull}16447[16447] {issue}14280[14280]
- Add collecting tags and tags_filter for rds metricset in aws module. {pull}16605[16605] {issue}16358[16358]
- Add OpenMetrics Metricbeat module {pull}16596[16596]
- Add `cloudfoundry` module to send events from Cloud Foundry. {pull}16671[16671]
- Add `redisenterprise` module. {pull}16482[16482] {issue}15269[15269]
- Add system/users metricset as beta {pull}16569[16569]
- Align fields to ECS and add more tests for the azure module. {issue}16024[16024] {pull}16754[16754]
- Add additional cgroup fields to docker/diskio{pull}16638[16638]
- Add PubSub metricset to Google Cloud Platform module {pull}15536[15536]
- Add overview dashboard for googlecloud compute metricset. {issue}16534[16534] {pull}16819[16819]
- Add Prometheus remote write endpoint {pull}16609[16609]
- Release STAN module as GA. {pull}16980[16980]
- Add query metricset for prometheus module. {pull}17104[17104]
- Release ActiveMQ module as GA. {issue}17047[17047] {pull}17049[17049]
- Release Zookeeper/connection module as GA. {issue}14281[14281] {pull}17043[17043]
- Add support for CouchDB v2 {issue}16352[16352] {pull}16455[16455]
- Add dashboard for pubsub metricset in googlecloud module. {pull}17161[17161]
- Add dashboards for the azure container metricsets. {pull}17194[17194]
- Replace vpc metricset into vpn, transitgateway and natgateway metricsets. {pull}16892[16892]
- Use Elasticsearch histogram type to store Prometheus histograms {pull}17061[17061]
- Allow to rate Prometheus counters when scraping them {pull}17061[17061]
- Release Oracle module as GA. {issue}14279[14279] {pull}16833[16833]
- Release vsphere module as GA. {issue}15798[15798] {pull}17119[17119]
- Add Storage metricsets to GCP module {pull}15598[15598]
- Added documentation for running Metricbeat in Cloud Foundry. {pull}17275[17275]
- Add test for documented fields check for metricsets without a http input. {issue}17315[17315] {pull}17334[17334]
- Add final tests and move label to GA for the azure module in metricbeat. {pull}17319[17319]

*Packetbeat*

*Functionbeat*


*Winlogbeat*

- Add more DNS error codes to the Sysmon module. {issue}15685[15685]
- Add experimental event log reader implementation that should be faster in most cases. {issue}6585[6585] {pull}16849[16849]

==== Deprecated

*Affecting all Beats*

*Filebeat*


*Heartbeat*

*Journalbeat*

*Metricbeat*


*Packetbeat*

*Winlogbeat*

*Functionbeat*

==== Known Issue

*Journalbeat*<|MERGE_RESOLUTION|>--- conflicted
+++ resolved
@@ -182,12 +182,9 @@
 
 *Auditbeat*
 
-<<<<<<< HEAD
+- Log to stderr when running using reference kubernetes manifests. {pull}17443[174443]
 - Fix syscall kprobe arguments for 32-bit systems in socket module. {pull}17500[17500]
 - Fix memory leak on when we miss socket close kprobe events. {pull}17500[17500]
-=======
-- Log to stderr when running using reference kubernetes manifests. {pull}17443[174443]
->>>>>>> 83ecb82d
 
 *Filebeat*
 
