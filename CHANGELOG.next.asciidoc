--- conflicted
+++ resolved
@@ -41,17 +41,8 @@
 - Setting period for counter cache for Prometheus remote_write at least to 60sec {pull}38553[38553]
 - Remove fallback to the node limit for the `kubernetes.pod.cpu.usage.limit.pct` and `kubernetes.pod.memory.usage.limit.pct` metrics calculation
 - Handle permission errors while collecting data from Windows services and don't interrupt the overall collection by skipping affected services {issue}40765[40765] {pull}43665[43665]
-<<<<<<< HEAD
-- Fixed a bug where `event.duration` could be missing from an event on Windows systems due to low-resolution clock. {pull}44440[44440]
-- Add check for http error codes in the Metricbeat's Prometheus query submodule {pull}44493[44493]
-- Sanitize error messages in Fetch method of SQL module {pull}44577[44577]
-- Add NTP metricset to system module. {pull}44884[44884]
-- Add VPN metrics to meraki module {pull}44851[44851]
 - Improve error messages in AWS Health {pull}45408[45408]
 - Fix URL construction to handle query parameters properly in GET requests for Jolokia {pull}45620[45620]
-=======
-- Improve error messages in AWS Health {pull}45408[45408]
->>>>>>> 4aa81158
 
 *Osquerybeat*
 
