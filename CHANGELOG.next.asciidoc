// Use these for links to issue and pulls. Note issues and pulls redirect one to
// each other on Github, so don't worry too much on using the right prefix.
:issue: https://github.com/elastic/beats/issues/
:pull: https://github.com/elastic/beats/pull/

=== Beats version HEAD
https://github.com/elastic/beats/compare/v8.8.1\...main[Check the HEAD diff]

==== Breaking changes

*Affecting all Beats*

- Fix FQDN being lowercased when used as `host.hostname` {issue}39993[39993]
- Beats won't log start up information when running under the Elastic Agent {40390}40390[40390]
- Filebeat now needs `dup3`, `faccessat2`, `prctl` and `setrlimit` syscalls to run the journald input. If this input is not being used, the syscalls are not needed. All Beats have those syscalls allowed now because the default seccomp policy is global to all Beats. {pull}40061[40061]
- Beats will rate limit the logs about errors when indexing events on Elasticsearch, logging a summary every 10s. The logs sent to the event log is unchanged. {issue}40157[40157]

*Auditbeat*


*Filebeat*

- Convert netflow input to API v2 and disable event normalisation {pull}37901[37901]
- Removed deprecated Squid from Beats. See <<migrate-from-deprecated-module>> for migration options. {pull}38037[38037]
- Removed deprecated Sonicwall from Beats. Use the https://docs.elastic.co/integrations/sonicwall[SonicWall Firewall] Elastic integration instead. {pull}38037[38037]
- Removed deprecated Radware from Beats. See <<migrate-from-deprecated-module>> for migration options. {pull}38037[38037]
- Removed deprecated Netscout from Beats. See <<migrate-from-deprecated-module>> for migration options. {pull}38037[38037]
- Removed deprecated Juniper Netscreen from Beats. See <<migrate-from-deprecated-module>> for migration options. {pull}38037[38037]
- Removed deprecated Impreva from Beats. See <<migrate-from-deprecated-module>> for migration options. {pull}38037[38037]
- Removed deprecated Cylance from Beats. See <<migrate-from-deprecated-module>> for migration options. {pull}38037[38037]
- Removed deprecated Bluecoat from Beats. See <<migrate-from-deprecated-module>> for migration options. {pull}38037[38037]
- Introduce input/netmetrics and refactor netflow input metrics {pull}38055[38055]
- Update Salesforce module to use new Salesforce input. {pull}37509[37509]
- Tag events that come from a filestream in "take over" mode. {pull}39828[39828]
- Fix high IO and handling of a corrupted registry log file. {pull}35893[35893]
- Enable file ingestion to report detailed status to Elastic Agent {pull}40075[40075]
- Filebeat, when running with Elastic-Agent, reports status for Filestream input. {pull}40121[40121]
- Implement Elastic Agent status and health reporting for Winlog Filebeat input. {pull}40163[40163]
- Fix filestream's registry GC: registry entries will never be removed if clean_inactive is set to "-1". {pull}40258[40258]
- Added `ignore_empty_values` flag in `decode_cef` Filebeat processor. {pull}40268[40268]
- Added support for hyphens in extension keys in `decode_cef` Filebeat processor. {pull}40427[40427]
- Journald: removed configuration options `include_matches.or`, `include_matches.and`, `backoff`, `max_backoff`, `cursor_seek_fallback`. {pull}40061[40061]
- Journald: `include_matches.match` now behaves in the same way as matchers in `journalctl`. Users should carefully update their input configuration. {pull}40061[40061]
- Journald: `seek` and `since` behaviour have been simplified, if there is a cursor (state) `seek` and `since` are ignored and the cursor is used. {pull}40061[40061]
- Redis: Added replication role as a field to submitted slowlogs
- Added `container.image.name` to `journald` Filebeat input's Docker-specific translated fields. {pull}40450[40450]
- Change log.file.path field in awscloudwatch input to nested object. {pull}41099[41099]
- Remove deprecated awscloudwatch field from Filebeat. {pull}41089[41089]
- The performance of ingesting SQS data with the S3 input has improved by up to 60x for queues with many small events. `max_number_of_messages` config for SQS mode is now ignored, as the new design no longer needs a manual cap on messages. Instead, use `number_of_workers` to scale ingestion rate in both S3 and SQS modes. The increased efficiency may increase network bandwidth consumption, which can be throttled by lowering `number_of_workers`. It may also increase number of events stored in memory, which can be throttled by lowering the configured size of the internal queue. {pull}40699[40699]
- System module events now contain `input.type: systemlogs` instead of `input.type: log` when harvesting log files. {pull}41061[41061]


*Heartbeat*


*Metricbeat*

- Setting period for counter cache for Prometheus remote_write at least to 60sec {pull}38553[38553]
- Add support of Graphite series 1.1.0+ tagging extension for statsd module. {pull}39619[39619]
- Allow metricsets to report their status via control v2 protocol. {pull}40025[40025]
- Remove fallback to the node limit for the `kubernetes.pod.cpu.usage.limit.pct` and `kubernetes.pod.memory.usage.limit.pct` metrics calculation
- Add support for Kibana status metricset in v8 format {pull}40275[40275]
- Mark system process metricsets as running if metrics are partially available {pull}40565[40565]
- Added back `elasticsearch.node.stats.jvm.mem.pools.*` to the `node_stats` metricset {pull}40571[40571]
- Add GCP organization and project details to ECS cloud fields. {pull}40461[40461]
- Add support for specifying a custom endpoint for GCP service clients. {issue}40848[40848] {pull}40918[40918]

*Osquerybeat*

- Add action responses data stream, allowing osquerybeat to post action results directly to elasticsearch. {pull}39143[39143]
- Disable allow_unsafe osquery configuration. {pull}40130[40130]
- Upgrade to osquery 5.12.1. {pull}40368[40368]
- Upgrade to osquery 5.13.1. {pull}40849[40849]

*Osquerybeat*


*Packetbeat*


*Winlogbeat*

- Add "event.category" and "event.type" to Sysmon module for EventIDs 8, 9, 19, 20, 27, 28, 255 {pull}35193[35193]

*Functionbeat*


*Elastic Logging Plugin*


==== Bugfixes

*Affecting all Beats*

- Support for multiline zookeeper logs {issue}2496[2496]
- Add checks to ensure reloading of units if the configuration actually changed. {pull}34346[34346]
- Fix namespacing on self-monitoring {pull}32336[32336]
- Fix namespacing on self-monitoring {pull}32336[32336]
- Fix Beats started by agent do not respect the allow_older_versions: true configuration flag {issue}34227[34227] {pull}34964[34964]
- Fix performance issues when we have a lot of inputs starting and stopping by allowing to disable global processors under fleet. {issue}35000[35000] {pull}35031[35031]
- 'add_cloud_metadata' processor - add cloud.region field for GCE cloud provider
- 'add_cloud_metadata' processor - update azure metadata api version to get missing `cloud.account.id` field
- Upgraded apache arrow library used in x-pack/libbeat/reader/parquet from v11 to v12.0.1 in order to fix cross-compilation issues {pull}35640[35640]
- Fix panic when MaxRetryInterval is specified, but RetryInterval is not {pull}35820[35820]
- Support build of projects outside of beats directory {pull}36126[36126]
- Support Elastic Agent control protocol chunking support {pull}37343[37343]
- Lower logging level to debug when attempting to configure beats with unknown fields from autodiscovered events/environments {pull}[37816][37816]
- Set timeout of 1 minute for FQDN requests {pull}37756[37756]

*Auditbeat*

- Request status from a separate socket to avoid data congestion {pull}41207[41207]

*Filebeat*

- [Gcs Input] - Added missing locks for safe concurrency {pull}34914[34914]
- Fix the ignore_inactive option being ignored in Filebeat's filestream input {pull}34770[34770]
- Fix TestMultiEventForEOFRetryHandlerInput unit test of CometD input {pull}34903[34903]
- Add input instance id to request trace filename for httpjson and cel inputs {pull}35024[35024]
- Fixes "Can only start an input when all related states are finished" error when running under Elastic-Agent {pull}35250[35250] {issue}33653[33653]
- [system] sync system/auth dataset with system integration 1.29.0. {pull}35581[35581]
- [GCS Input] - Fixed an issue where bucket_timeout was being applied to the entire bucket poll interval and not individual bucket object read operations. Fixed a map write concurrency issue arising from data races when using a high number of workers. Fixed the flaky tests that were present in the GCS test suit. {pull}35605[35605]
- Fixed concurrency and flakey tests issue in azure blob storage input. {issue}35983[35983] {pull}36124[36124]
- Fix panic when sqs input metrics getter is invoked {pull}36101[36101] {issue}36077[36077]
- Fix handling of Juniper SRX structured data when there is no leading junos element. {issue}36270[36270] {pull}36308[36308]
- Fix Filebeat Cisco module with missing escape character {issue}36325[36325] {pull}36326[36326]
- Added a fix for Crowdstrike pipeline handling process arrays {pull}36496[36496]
- [threatintel] MISP pagination fixes {pull}37898[37898]
- Fix file handle leak when handling errors in filestream {pull}37973[37973]
- Fix a race condition that could crash Filebeat with a "negative WaitGroup counter" error {pull}38094[38094]
- Fix "failed processing S3 event for object key" error on aws-s3 input when key contains the "+" character {issue}38012[38012] {pull}38125[38125]
- Fix filebeat gcs input panic {pull}38407[38407]
- Fix filestream's registry GC: registry entries are now removed from the in-memory and disk store when they're older than the set TTL {issue}36761[36761] {pull}38488[38488]
- Fix filestream's registry GC: registry entries are now removed from the in-memory and disk store when they're older than the set TTL {issue}36761[36761] {pull}38488[38488]
- [threatintel] MISP splitting fix for empty responses {issue}38739[38739] {pull}38917[38917]
- Prevent GCP Pub/Sub input blockage by increasing default value of `max_outstanding_messages` {issue}35029[35029] {pull}38985[38985]
- Updated Websocket input title to align with existing inputs {pull}39006[39006]
- Restore netflow input on Windows {pull}39024[39024]
- Upgrade azure-event-hubs-go and azure-storage-blob-go dependencies. {pull}38861[38861]
- Fix concurrency/error handling bugs in the AWS S3 input that could drop data and prevent ingestion of large buckets. {pull}39131[39131]
- Fix EntraID query handling. {issue}39419[39419] {pull}39420[39420]
- Fix request trace filename handling in http_endpoint input. {pull}39410[39410]
- Fix filestream not correctly tracking the offset of a file when using the `include_message` parser. {pull}39873[39873] {issue}39653[39653]
- Upgrade github.com/hashicorp/go-retryablehttp to mitigate CVE-2024-6104 {pull}40036[40036]
- Fix for Google Workspace duplicate events issue by adding canonical sorting over fingerprint keys array to maintain key order. {pull}40055[40055] {issue}39859[39859]
- Fix handling of deeply nested numeric values in HTTP Endpoint CEL programs. {pull}40115[40115]
- Prevent panic in CEL and salesforce inputs when github.com/hashicorp/go-retryablehttp exceeds maximum retries. {pull}40144[40144]
- Fix bug in CEL input rate limit logic. {issue}40106[40106] {pull}40270[40270]
- Relax requirements in Okta entity analytics provider user and device profile data shape. {pull}40359[40359]
- Fix bug in Okta entity analytics rate limit logic. {issue}40106[40106] {pull}40267[40267]
- Fix crashes in the journald input. {pull}40061[40061]
- Fix order of configuration for EntraID entity analytics provider. {pull}40487[40487]
- Ensure Entra ID request bodies are not truncated and trace logs are rotated before 100MB. {pull}40494[40494]
- The Elasticsearch output now correctly logs the event fields to the event log file {issue}40509[40509] {pull}40512[40512]
- Fix the "No such input type exist: 'azure-eventhub'" error on the Windows platform {issue}40608[40608] {pull}40609[40609]
- awss3 input: Fix handling of SQS notifications that don't contain a region. {pull}40628[40628]
- Fix credential handling when workload identity is being used in GCS input. {issue}39977[39977] {pull}40663[40663]
- Fix publication of group data from the Okta entity analytics provider. {pull}40681[40681]
- Ensure netflow custom field configuration is applied. {issue}40735[40735] {pull}40730[40730]
- Fix replace processor handling of zero string replacement validation. {pull}40751[40751]
- Fix long filepaths in diagnostics exceeding max path limits on Windows. {pull}40909[40909]
- Add backup and delete for AWS S3 polling mode feature back. {pull}41071[41071]
- Fix a bug in Salesforce input to only handle responses with 200 status code {pull}41015[41015]
- Fixed failed job handling and removed false-positive error logs in the GCS input. {pull}41142[41142]
- Bump github.com/elastic/go-sfdc dependency used by x-pack/filebeat/input/salesforce. {pull}41192[41192]
- Log bad handshake details when websocket connection fails {pull}41300[41300]

*Heartbeat*



*Metricbeat*

- Fix Azure Monitor 429 error by causing metricbeat to retry the request again. {pull}38294[38294]
- Fix fields not being parsed correctly in postgresql/database {issue}25301[25301] {pull}37720[37720]
- rabbitmq/queue - Change the mapping type of `rabbitmq.queue.consumers.utilisation.pct` to `scaled_float` from `long` because the values fall within the range of `[0.0, 1.0]`. Previously, conversion to integer resulted in reporting either `0` or `1`.
- Fix timeout caused by the retrival of which indices are hidden {pull}39165[39165]
- Fix Azure Monitor support for multiple aggregation types {issue}39192[39192] {pull}39204[39204]
- Fix handling of access errors when reading process metrics {pull}39627[39627]
- Fix behavior of cgroups path discovery when monitoring the host system from within a container {pull}39627[39627]
- Fix issue where beats may report incorrect metrics for its own process when running inside a container {pull}39627[39627]
- Fix for MySQL/Performance - Query failure for MySQL versions below v8.0.1, for performance metric `quantile_95`. {pull}38710[38710]
- Fix Prometheus helper text parser to store each metric family type. {pull}39743[39743]
- Normalize AWS RDS CPU Utilization values before making the metadata API call. {pull}39664[39664]
- Fix behavior of pagetypeinfo metrics {pull}39985[39985]
- Fix query logic for temp and non-temp tablespaces in Oracle module. {issue}38051[38051] {pull}39787[39787]
- Set GCP metrics config period to the default (60s) when the value is below the minimum allowed period. {issue}30434[30434] {pull}40020[40020]
- Fix statistic methods for metrics collected for SQS. {pull}40207[40207]
- Add GCP 'instance_id' resource label in ECS cloud fields. {issue}40033[40033] {pull}40062[40062]
- Fix missing metrics from CloudWatch when include_linked_accounts set to false. {issue}40071[40071] {pull}40135[40135]
- Update beat module with apm-server monitoring metrics fields {pull}40127[40127]
- Fix Azure Monitor metric timespan to restore Storage Account PT1H metrics {issue}40376[40376] {pull}40367[40367]
- Remove excessive info-level logs in cgroups setup {pull}40491[40491]
- Add missing ECS Cloud fields in GCP `metrics` metricset when using `exclude_labels: true` {issue}40437[40437] {pull}40467[40467]
- Add AWS OwningAccount support for cross account monitoring {issue}40570[40570] {pull}40691[40691]
- Use namespace for GetListMetrics when exists in AWS {pull}41022[41022]
- Fix http server helper SSL config. {pull}39405[39405]
- Fix Kubernetes metadata sometimes not being present after startup {pull}41216[41216]

*Osquerybeat*


*Packetbeat*


*Winlogbeat*


*Elastic Logging Plugin*


==== Added

*Affecting all Beats*

- Added append Processor which will append concrete values or values from a field to target. {issue}29934[29934] {pull}33364[33364]
- dns processor: Add support for forward lookups (`A`, `AAAA`, and `TXT`). {issue}11416[11416] {pull}36394[36394]
- [Enhanncement for host.ip and host.mac] Disabling netinfo.enabled option of add-host-metadata processor {pull}36506[36506]
- allow `queue` configuration settings to be set under the output. {issue}35615[35615] {pull}36788[36788]
- Beats will now connect to older Elasticsearch instances by default {pull}36884[36884]
- Raise up logging level to warning when attempting to configure beats with unknown fields from autodiscovered events/environments
- elasticsearch output now supports `idle_connection_timeout`. {issue}35616[35615] {pull}36843[36843]
- Enable early event encoding in the Elasticsearch output, improving cpu and memory use {pull}38572[38572]
- The environment variable `BEATS_ADD_CLOUD_METADATA_PROVIDERS` overrides configured/default `add_cloud_metadata` providers {pull}38669[38669]
- When running under Elastic-Agent Kafka output allows dynamic topic in `topic` field {pull}40415[40415]
- The script processor has a new configuration option that only uses the cached javascript sessions and prevents the creation of new javascript sessions.
- Update to Go 1.22.7. {pull}41018[41018]
- Replace Ubuntu 20.04 with 24.04 for Docker base images {issue}40743[40743] {pull}40942[40942]
- Reduce memory consumption of k8s autodiscovery and the add_kubernetes_metadata processor when Deployment metadata is enabled

*Auditbeat*

- Added `add_session_metadata` processor, which enables session viewer on Auditbeat data. {pull}37640[37640]
- Add linux capabilities to processes in the system/process. {pull}37453[37453]
- Add linux capabilities to processes in the system/process. {pull}37453[37453]
- Add process.entity_id, process.group.name and process.group.id in add_process_metadata processor. Make fim module with kprobes backend to always add an appropriately configured add_process_metadata processor to enrich file events {pull}38776[38776]

*Auditbeat*


*Auditbeat*


*Filebeat*

- add documentation for decode_xml_wineventlog processor field mappings.  {pull}32456[32456]
- httpjson input: Add request tracing logger. {issue}32402[32402] {pull}32412[32412]
- Add cloudflare R2 to provider list in AWS S3 input. {pull}32620[32620]
- Add support for single string containing multiple relation-types in getRFC5988Link. {pull}32811[32811]
- Added separation of transform context object inside httpjson. Introduced new clause `.parent_last_response.*` {pull}33499[33499]
- Added metric `sqs_messages_waiting_gauge` for aws-s3 input. {pull}34488[34488]
- Add nginx.ingress_controller.upstream.ip to related.ip {issue}34645[34645] {pull}34672[34672]
- Add unix socket log parsing for nginx ingress_controller {pull}34732[34732]
- Added metric `sqs_worker_utilization` for aws-s3 input. {pull}34793[34793]
- Add MySQL authentication message parsing and `related.ip` and `related.user` fields {pull}34810[34810]
- Add nginx ingress_controller parsing if one of upstreams fails to return response {pull}34787[34787]
- Add oracle authentication messages parsing {pull}35127[35127]
- Add `clean_session` configuration setting for MQTT input.  {pull}35806[16204]
- Add support for a simplified input configuraton when running under Elastic-Agent {pull}36390[36390]
- Added support for Okta OAuth2 provider in the CEL input. {issue}36336[36336] {pull}36521[36521]
- Added support for new features & removed partial save mechanism in the Azure Blob Storage input. {issue}35126[35126] {pull}36690[36690]
- Added support for new features and removed partial save mechanism in the GCS input. {issue}35847[35847] {pull}36713[36713]
- Use filestream input with file_identity.fingerprint as default for hints autodiscover. {issue}35984[35984] {pull}36950[36950]
- Add setup option `--force-enable-module-filesets`, that will act as if all filesets have been enabled in a module during setup. {issue}30915[30915] {pull}99999[99999]
- Made Azure Blob Storage input GA and updated docs accordingly. {pull}37128[37128]
- Made GCS input GA and updated docs accordingly. {pull}37127[37127]
- Add parseDateInTZ value template for the HTTPJSON input {pull}37738[37738]
- Improve rate limit handling by HTTPJSON {issue}36207[36207] {pull}38161[38161] {pull}38237[38237]
- Parse more fields from Elasticsearch slowlogs {pull}38295[38295]
- added benchmark input {pull}37437[37437]
- added benchmark input and discard output {pull}37437[37437]
- Ensure all responses sent by HTTP Endpoint are HTML-escaped. {pull}39329[39329]
- Update CEL mito extensions to v1.11.0 to improve type checking. {pull}39460[39460]
- Improve logging of request and response with request trace logging in error conditions. {pull}39455[39455]
- Implement Elastic Agent status and health reporting for CEL Filebeat input. {pull}39209[39209]
- Add HTTP metrics to CEL input. {issue}39501[39501] {pull}39503[39503]
- Add default user-agent to CEL HTTP requests. {issue}39502[39502] {pull}39587[39587]
- Improve reindexing support in security module pipelines. {issue}38224[38224] {pull}39588[39588]
- Make HTTP Endpoint input GA. {issue}38979[38979] {pull}39410[39410]
- Update CEL mito extensions to v1.12.2. {pull}39755[39755]
- Add support for base64-encoded HMAC headers to HTTP Endpoint. {pull}39655[39655]
- Add user group membership support to Okta entity analytics provider. {issue}39814[39814] {pull}39815[39815]
- Add request trace support for Okta and EntraID entity analytics providers. {pull}39821[39821]
- Fix handling of infinite rate values in CEL rate limit handling logic. {pull}39940[39940]
- Allow elision of set and append failure logging. {issue}34544[34544] {pull}39929[39929]
- Add ability to remove request trace logs from CEL input. {pull}39969[39969]
- Add ability to remove request trace logs from HTTPJSON input. {pull}40003[40003]
- Added out of the box support for Amazon EventBridge notifications over SQS to S3 input {pull}40006[40006]
- Update CEL mito extensions to v1.13.0 {pull}40035[40035]
- Add Jamf entity analytics provider. {pull}39996[39996]
- Add ability to remove request trace logs from http_endpoint input. {pull}40005[40005]
- Add ability to remove request trace logs from entityanalytics input. {pull}40004[40004]
- Relax constraint on Base DN in entity analytics Active Directory provider. {pull}40054[40054]
- Implement Elastic Agent status and health reporting for Netflow Filebeat input. {pull}40080[40080]
- Enhance input state reporting for CEL evaluations that return a single error object in events. {pull}40083[40083]
- Allow absent credentials when using GCS with Application Default Credentials. {issue}39977[39977] {pull}40072[40072]
- Add SSL and username support for Redis input, now the input includes support for Redis 6.0+. {pull}40111[40111]
- Add scaling up support for Netflow input. {issue}37761[37761] {pull}40122[40122]
- Update CEL mito extensions to v1.15.0. {pull}40294[40294]
- Allow cross-region bucket configuration in s3 input. {issue}22161[22161] {pull}40309[40309]
- Improve logging in Okta Entity Analytics provider. {issue}40106[40106] {pull}40347[40347]
- Document `winlog` input. {issue}40074[40074] {pull}40462[40462]
- Added retry logic to websocket connections in the streaming input. {issue}40271[40271] {pull}40601[40601]
- Disable event normalization for netflow input {pull}40635[40635]
- Allow attribute selection in the Active Directory entity analytics provider. {issue}40482[40482] {pull}40662[40662]
- Improve error quality when CEL program does not correctly return an events array. {pull}40580[40580]
- Added support for Microsoft Entra ID RBAC authentication. {issue}40434[40434] {pull}40879[40879]
- Add `use_kubeadm` config option for filebeat (both filbeat.input and autodiscovery) in order to toggle kubeadm-config api requests {pull}40301[40301]
- Make HTTP library function inclusion non-conditional in CEL input. {pull}40912[40912]
- Add support for Crowdstrike streaming API to the streaming input. {issue}40264[40264] {pull}40838[40838]
- Add support to CEL for reading host environment variables. {issue}40762[40762] {pull}40779[40779]
- Add CSV decoder to awss3 input. {pull}40896[40896]
- Change request trace logging to include headers instead of complete request. {pull}41072[41072]
- Improved GCS input documentation. {pull}41143[41143]
- Add CSV decoding capacity to azureblobstorage input {pull}40978[40978]
- Add CSV decoding capacity to gcs input {pull}40979[40979]
- Add support to source AWS cloudwatch logs from linked accounts. {pull}41188[41188]
- Jounrald input now supports filtering by facilities {pull}41061[41061]
- System module now supports reading from jounrald. {pull}41061[41061]
- Add support to include AWS cloudwatch linked accounts when using log_group_name_prefix to define log group names. {pull}41206[41206]
- Improved Azure Blob Storage input documentation. {pull}41252[41252]

*Auditbeat*


*Libbeat*



*Heartbeat*

- Added status to monitor run log report.
- Upgrade node to latest LTS v18.20.3. {pull}40038[40038]
- Add journey duration to synthetics browser events. {pull}40230[40230]
- Add monitor status reporter under managed mode. {pull}41077[41077]

*Metricbeat*

- Add per-thread metrics to system_summary {pull}33614[33614]
- Add GCP CloudSQL metadata {pull}33066[33066]
- Add GCP Carbon Footprint metricbeat data {pull}34820[34820]
- Add event loop utilization metric to Kibana module {pull}35020[35020]
- Add metrics grouping by dimensions and time to Azure app insights {pull}36634[36634]
- Align on the algorithm used to transform Prometheus histograms into Elasticsearch histograms {pull}36647[36647]
- Add linux IO metrics to system/process {pull}37213[37213]
- Add new memory/cgroup metrics to Kibana module {pull}37232[37232]
- Add SSL support to mysql module {pull}37997[37997]
- Add SSL support for aerospike module {pull}38126[38126]
- Add `use_kubeadm` config option in kubernetes module in order to toggle kubeadm-config api requests {pull}40086[40086]
- Log the total time taken for GCP `ListTimeSeries` and `AggregatedList` requests {pull}40661[40661]
- Add new metrics for the vSphere Host metricset. {pull}40429[40429]
- Add new metrics for the vSphere Datastore metricset. {pull}40441[40441]
- Add new metricset cluster for the vSphere module. {pull}40536[40536]
- Add new metricset network for the vSphere module. {pull}40559[40559]
- Add new metricset resourcepool for the vSphere module. {pull}40456[40456]
- Add new metricset datastorecluster for vSphere module. {pull}40634[40634]
- Add support for new metrics in datastorecluster metricset. {pull}40694[40694]
- Add new metrics for the vSphere Virtualmachine metricset. {pull}40485[40485]
- Add support for snapshot in vSphere virtualmachine metricset {pull}40683[40683]
- Update fields to use mapstr in vSphere virtualmachine metricset  {pull}40707[40707]
- Add metrics related to triggered alarms in all the vSphere metricsets. {pull}40714[40714] {pull}40876[40876]
- Add support for period based intervalID in vSphere host and datastore metricsets {pull}40678[40678]
- Add new metrics fot datastore and minor changes to overall vSphere metrics {pull}40766[40766]
- Add `metrics_count` to Prometheus module if `metrics_count: true` is set. {pull}40411[40411]
- Added Cisco Meraki module {pull}40836[40836]
- Added Palo Alto Networks module {pull}40686[40686]
- Restore docker.network.in.* and docker.network.out.* fields in docker module {pull}40968[40968]
<<<<<<< HEAD
- Add `id` field to all the vSphere metricsets. {pill}41097[41097]
=======
- Only watch metadata for ReplicaSets in metricbeat k8s module {pull}41289[41289]
>>>>>>> 7be47da3

*Metricbeat*


*Osquerybeat*


*Packetbeat*


*Winlogbeat*


*Functionbeat*

*Elastic Log Driver*
*Elastic Logging Plugin*


==== Deprecated

*Auditbeat*


*Filebeat*


*Heartbeat*



*Metricbeat*


*Osquerybeat*


*Packetbeat*


*Winlogbeat*


*Functionbeat*


*Elastic Logging Plugin*


==== Known Issues








<|MERGE_RESOLUTION|>--- conflicted
+++ resolved
@@ -365,11 +365,8 @@
 - Added Cisco Meraki module {pull}40836[40836]
 - Added Palo Alto Networks module {pull}40686[40686]
 - Restore docker.network.in.* and docker.network.out.* fields in docker module {pull}40968[40968]
-<<<<<<< HEAD
 - Add `id` field to all the vSphere metricsets. {pill}41097[41097]
-=======
 - Only watch metadata for ReplicaSets in metricbeat k8s module {pull}41289[41289]
->>>>>>> 7be47da3
 
 *Metricbeat*
 
