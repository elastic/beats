--- conflicted
+++ resolved
@@ -185,11 +185,8 @@
 - Fix bad bytes count in `docker` input when filtering by stream. {pull}10211[10211]
 - Fixed data types for roles and indices fields in `elasticsearch/audit` fileset {pull}10307[10307]
 - Ensure `source.address` is always populated by the nginx module (ECS). {pull}10418[10418]
-<<<<<<< HEAD
 - Add support for Cisco syslog format used by their switch. {pull}10760[10760]
-=======
 - Cover empty request data, url and version in Apache2 module{pull}10730[10730]
->>>>>>> faa45957
 
 *Heartbeat*
 
