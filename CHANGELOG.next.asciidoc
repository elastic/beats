--- conflicted
+++ resolved
@@ -445,11 +445,8 @@
 - Update MSSQL module to fix some SSPI authentication and add brackets to USE statements {pull}17862[17862]]
 - Add client address to events from http server module {pull}18336[18336]
 - Remove required for region/zone and make stackdriver a metricset in googlecloud. {issue}16785[16785] {pull}18398[18398]
-<<<<<<< HEAD
 - Move service config under stackdriver.metrics and simplify metric types. {pull}18691[18691]
-=======
 - Add memory metrics into compute googlecloud. {pull}18802[18802]
->>>>>>> 24c96e10
 
 *Packetbeat*
 
