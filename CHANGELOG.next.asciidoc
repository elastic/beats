--- conflicted
+++ resolved
@@ -82,7 +82,6 @@
 
 *Metricbeat*
 
-<<<<<<< HEAD
 - Add AWS SQS metricset. {pull}10684[10684] {issue}10053[10053]
 - Add AWS s3_request metricset. {pull}10949[10949] {issue}10055[10055]
 - Add s3_daily_storage metricset. {pull}10940[10940] {issue}10055[10055]
@@ -177,8 +176,6 @@
 - Add DynamoDB AWS Metricbeat light module {pull}15097[15097]
 - Release elb module as GA. {pull}15485[15485]
 - Add a `system/network_summary` metricset {pull}15196[15196]
-=======
->>>>>>> 32525f6a
 
 *Packetbeat*
 
