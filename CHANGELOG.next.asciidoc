--- conflicted
+++ resolved
@@ -116,7 +116,6 @@
 - Upgrade github.com/hashicorp/go-retryablehttp to mitigate CVE-2024-6104 {pull}40036[40036]
 - Prevent panic in CEL and salesforce inputs when github.com/hashicorp/go-retryablehttp exceeds maximum retries. {pull}40144[40144]
 - Fix publishing Okta entity analytics enrichments. {pull}44483[44483]
-<<<<<<< HEAD
 - Fix wrongly emitted missing input ID warning {issue}42969[42969] {pull}45747[45747]
 - Fix handling of unnecessary BOM in UTF-8 text received by o365audit input. {issue}44327[44327] {pull}45739[45739]
 - Fix reading journald messages with more than 4kb. {issue}45511[45511] {pull}46017[46017]
@@ -126,9 +125,7 @@
 - The UDP input now fails if it cannot bind to the configured port and its status is set to failed when running under Elastic Agent. {issue}37216[37216] {pull}46302[46302]
 - The Unix input now fails on errors listening to the socket and its status is set to failed when running under Elastic Agent. {pull}46302[46302]
 - Fix race condition that could cause Filebeat to hang during shutdown after failing to startup {issue}45034[45034] {pull}46331[46331]
-=======
 - Fix metrics from TCP & UDP inputs when the port number is > 32767 {pull}46486[46486]
->>>>>>> 1841a7e1
 
 *Heartbeat*
 
