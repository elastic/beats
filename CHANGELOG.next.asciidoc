--- conflicted
+++ resolved
@@ -474,11 +474,8 @@
 - Improve panw ECS url fields mapping. {pull}22481[22481]
 - Improve Nats filebeat dashboard. {pull}22726[22726]
 - Add support for UNIX datagram sockets in `unix` input. {issues}18632[18632] {pull}22699[22699]
-<<<<<<< HEAD
+- Add `http.request.mime_type` for Elasticsearch audit log fileset. {pull}22975[22975]
 - Add logic for external network.direction in sophos xg fileset {pull}22973[22973]
-=======
-- Add `http.request.mime_type` for Elasticsearch audit log fileset. {pull}22975[22975]
->>>>>>> a663a991
 
 *Heartbeat*
 
