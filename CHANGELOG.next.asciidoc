// Use these for links to issue and pulls. Note issues and pulls redirect one to
// each other on Github, so don't worry too much on using the right prefix.
:issue: https://github.com/elastic/beats/issues/
:pull: https://github.com/elastic/beats/pull/

=== Beats version HEAD
https://github.com/elastic/beats/compare/v7.0.0-alpha2...master[Check the HEAD diff]

==== Breaking changes

*Affecting all Beats*


*Auditbeat*

*Filebeat*

*Heartbeat*


*Metricbeat*


*Packetbeat*

*Winlogbeat*


*Functionbeat*

==== Bugfixes

*Affecting all Beats*

- Fix OS name reported by add_host_metadata on Windows 11. {issue}30833[30833] {pull}32259[32259]

*Auditbeat*


*Filebeat*

- Adding a fix for threatintel module where MISP was paginating forever. {pull}31784[31784]
- Fix handling and mapping of syslog priority, facility and severity values in Cisco module. {pull}32025[32025]
- Fix http_endpoint input TLS handshake failures. {pull}32105[32105]
- Fix using log_group_name_prefix in aws-cloudwatch input. {pull}29695[29695]
<<<<<<< HEAD
- Fix wrong state ID in states registry for awss3 s3 direct input. {pull}32164[32164]
=======
- Fix Cisco AMP rate limit and pagination. {pull}32030[32030]
>>>>>>> 4b391268

*Heartbeat*


*Metricbeat*


*Packetbeat*


*Winlogbeat*



*Functionbeat*



*Elastic Logging Plugin*


==== Added

*Affecting all Beats*


*Auditbeat*

*Filebeat*


*Heartbeat*


*Metricbeat*


*Packetbeat*


*Functionbeat*


*Winlogbeat*



*Elastic Log Driver*


==== Deprecated

*Affecting all Beats*


*Filebeat*


*Heartbeat*

*Metricbeat*


*Packetbeat*

*Winlogbeat*

*Functionbeat*

==== Known Issue







<|MERGE_RESOLUTION|>--- conflicted
+++ resolved
@@ -43,11 +43,8 @@
 - Fix handling and mapping of syslog priority, facility and severity values in Cisco module. {pull}32025[32025]
 - Fix http_endpoint input TLS handshake failures. {pull}32105[32105]
 - Fix using log_group_name_prefix in aws-cloudwatch input. {pull}29695[29695]
-<<<<<<< HEAD
 - Fix wrong state ID in states registry for awss3 s3 direct input. {pull}32164[32164]
-=======
 - Fix Cisco AMP rate limit and pagination. {pull}32030[32030]
->>>>>>> 4b391268
 
 *Heartbeat*
 
