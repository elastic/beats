// Use these for links to issue and pulls. Note issues and pulls redirect one to
// each other on Github, so don't worry too much on using the right prefix.
:issue: https://github.com/elastic/beats/issues/
:pull: https://github.com/elastic/beats/pull/

=== Beats version HEAD
https://github.com/elastic/beats/compare/v7.0.0-alpha2...master[Check the HEAD diff]

==== Breaking changes

*Affecting all Beats*

- The document id fields has been renamed from @metadata.id to @metadata._id {pull}15859[15859]
- Variable substitution from environment variables is not longer supported. {pull}15937{15937}
- Change aws_elb autodiscover provider field name from elb_listener.* to aws.elb.*. {issue}16219[16219] {pull}16402{16402}
- Remove `AddDockerMetadata` and `AddKubernetesMetadata` processors from the `script` processor. They can still be used as normal processors in the configuration. {issue}16349[16349] {pull}16514[16514]
- Introduce APM libbeat instrumentation, active when running the beat with ELASTIC_APM_ACTIVE=true. {pull}17938[17938]
- Remove the non-ECS `agent.hostname` field. Use the `agent.name` or `agent.id` fields for an identifier. {issue}16377[16377] {pull}18328[18328]
- Make error message about locked data path actionable. {pull}18667[18667]
- Ensure dynamic template names are unique for the same field. {pull}18849[18849]

*Auditbeat*

- File integrity dataset (macOS): Replace unnecessary `file.origin.raw` (type keyword) with `file.origin.text` (type `text`). {issue}12423[12423] {pull}15630[15630]

*Filebeat*

- Improve ECS field mappings in panw module.  event.outcome now only contains success/failure per ECS specification. {issue}16025[16025] {pull}17910[17910]
- Improve ECS categorization field mappings for nginx module. http.request.referrer only populated when nginx sets a value {issue}16174[16174] {pull}17844[17844]
- Improve ECS field mappings in santa module. move hash.sha256 to process.hash.sha256 & move certificate fields to santa.certificate . {issue}16180[16180] {pull}17982[17982]
- With the default configuration the cloud modules (aws, azure, googlecloud, o365, okta)
  will no longer send the `host` field that contains information about the host Filebeat is
  running on. This is because the `host` field specifies the host on which the event
  happened. {issue}13920[13920] {pull}18223[18223]
- With the default configuration the following modules will no longer send the `host`
  field that contains information about the host on which Filebeat is running.
  You can revert this change by configuring tags for the module and omitting
  `forwarded` from the list. {issue}13920[13920]
* CEF {pull}18223[18223]
* PANW {pull}18223[18223]
* Cisco {pull}18753[18753]
* CrowdStrike {pull}19132[19132]
* Fortinet {pull}19133[19133]
* iptables {pull}18756[18756]
* Checkpoint {pull}18754[18754]
* Netflow {pull}19087[19087]
* Zeek {pull}19113[19113] (`forwarded` tag is not included by default)
* Suricata {pull}19107[19107] (`forwarded` tag is not included by default)
* CoreDNS {pull}19134[19134] (`forwarded` tag is not included by default)
* Envoy Proxy {pull}19134[19134] (`forwarded` tag is not included by default)
- Preserve case of http.request.method.  ECS prior to 1.6 specified normalizing to lowercase, which lost information. Affects filesets: apache/access, elasticsearch/audit, iis/access, iis/error, nginx/access, nginx/ingress_controller, aws/elb, suricata/eve, zeek/http. {issue}18154[18154] {pull}18359[18359]
- Adds check on `<no value>` config option value for the azure input `resource_manager_endpoint`. {pull}18890[18890]
- Okta module now requires objects instead of JSON strings for the `http_headers`, `http_request_body`, `pagination`, `rate_limit`, and `ssl` variables. {pull}18953[18953]
- Adds oauth support for httpjson input. {issue}18415[18415] {pull}18892[18892]
- Adds `split_events_by` option to httpjson input. {pull}19246[19246]
- Adds `date_cursor` option to httpjson input. {pull}19483[19483]

*Heartbeat*


*Journalbeat*

- Improve parsing of syslog.pid in journalbeat to strip the username when present {pull}16116[16116]


*Metricbeat*

- Make use of secure port when accessing Kubelet API {pull}16063[16063]
- Add Tomcat overview dashboard {pull}14026[14026]
- Move service config under metrics and simplify metric types. {pull}18691[18691]
- Fix ECS compliance of user.id field in system/users  metricset {pull}19019[19019]

*Packetbeat*

- Redis: fix incorrectly handle with two-words redis command. {issue}14872[14872] {pull}14873[14873]

*Winlogbeat*

- Add support to Sysmon file delete events (event ID 23). {issue}18094[18094]
- Improve ECS field mappings in Sysmon module. `related.hash`, `related.ip`, and `related.user` are now populated. {issue}18364[18364]
- Improve ECS field mappings in Sysmon module. Hashes are now also populated to the corresponding `process.hash`, `process.pe.imphash`, `file.hash`, or `file.pe.imphash`. {issue}18364[18364]
- Improve ECS field mappings in Sysmon module. `file.name`, `file.directory`, and `file.extension` are now populated. {issue}18364[18364]
- Improve ECS field mappings in Sysmon module. `rule.name` is populated for all events when present. {issue}18364[18364]
- Add Powershell module. Support for event ID's: `400`, `403`, `600`, `800`, `4103`, `4014`, `4105`, `4106`. {issue}16262[16262] {pull}18526[18526]
- Fix Powershell processing of downgraded engine events. {pull}18966[18966]
- Fix unprefixed fields in `fields.yml` for Powershell module {issue}18984[18984]

*Functionbeat*


==== Bugfixes

*Affecting all Beats*

- Fix Kubernetes autodiscovery provider to correctly handle pod states and avoid missing event data {pull}17223[17223]
- Fix `add_cloud_metadata` to better support modifying sub-fields with other processors. {pull}13808[13808]
- TLS or Beats that accept connections over TLS and validate client certificates. {pull}14146[14146]
- Fix panics that could result from invalid TLS certificates. This can affect Beats that connect over TLS, or Beats that accept connections over TLS and validate client certificates. {pull}14146[14146]
- Fix panic in the Logstash output when trying to send events to closed connection. {pull}15568[15568]
- Fix missing output in dockerlogbeat {pull}15719[15719]
- Fix logging target settings being ignored when Beats are started via systemd or docker. {issue}12024[12024] {pull}15422[15442]
- Do not load dashboards where not available. {pull}15802[15802]
- Fix issue where TLS settings would be ignored when a forward proxy was in use. {pull}15516{15516}
- Update replicaset group to apps/v1 {pull}15854[15802]
- Fix issue where default go logger is not discarded when either * or stdout is selected. {issue}10251[10251] {pull}15708[15708]
- Upgrade go-ucfg to latest v0.8.1. {pull}15937{15937}
- Fix index names for indexing not always guaranteed to be lower case. {pull}16081[16081]
- Add `ssl.ca_sha256` option to the supported TLS option, this allow to check that a specific certificate is used as part of the verified chain. {issue}15717[15717]
- Fix loading processors from annotation hints. {pull}16348[16348]
- Fix an issue that could cause redundant configuration reloads. {pull}16440[16440]
- Fix k8s pods labels broken schema. {pull}16480[16480]
- Fix k8s pods annotations broken schema. {pull}16554[16554]
- Upgrade go-ucfg to latest v0.8.3. {pull}16450{16450}
- Fix `NewContainerMetadataEnricher` to use default config for kubernetes module. {pull}16857[16857]
- Improve some logging messages for add_kubernetes_metadata processor {pull}16866[16866]
- Fix k8s metadata issue regarding node labels not shown up on root level of metadata. {pull}16834[16834]
- Fail to start if httpprof is used and it cannot be initialized. {pull}17028[17028]
- Fix concurrency issues in convert processor when used in the global context. {pull}17032[17032]
- Fix bug with `monitoring.cluster_uuid` setting not always being exposed via GET /state Beats API. {issue}16732[16732] {pull}17420[17420]
- Fix building on FreeBSD by removing build flags from `add_cloudfoundry_metadata` processor. {pull}17486[17486]
- Do not rotate log files on startup when interval is configured and rotateonstartup is disabled. {pull}17613[17613]
- Fix goroutine leak and Elasticsearch output file descriptor leak when output reloading is in use. {issue}10491[10491] {pull}17381[17381]
- Fix `setup.dashboards.index` setting not working. {pull}17749[17749]
- Fix Elasticsearch license endpoint URL referenced in error message. {issue}17880[17880] {pull}18030[18030]
- Fix panic when assigning a key to a `nil` value in an event. {pull}18143[18143]
- Gives monitoring reporter hosts, if configured, total precedence over corresponding output hosts. {issue}17937[17937] {pull}17991[17991]
- Change `decode_json_fields` processor, to merge parsed json objects with existing objects in the event instead of fully replacing them. {pull}17958[17958]
- [Autodiscover] Check if runner is already running before starting again. {pull}18564[18564]
- Fix `keystore add` hanging under Windows. {issue}18649[18649] {pull}18654[18654]
- Fix an issue where error messages are not accurate in mapstriface. {issue}18662[18662] {pull}18663[18663]
- Fix regression in `add_kubernetes_metadata`, so configured `indexers` and `matchers` are used if defaults are not disabled. {issue}18481[18481] {pull}18818[18818]
- Fix potential race condition in fingerprint processor. {pull}18738[18738]
- Add better handling for Kubernetes Update and Delete watcher events. {pull}18882[18882]
- Fix the `translate_sid` processor's handling of unconfigured target fields. {issue}18990[18990] {pull}18991[18991]
- Fixed a service restart failure under Windows. {issue}18914[18914] {pull}18916[18916]
- The `monitoring.elasticsearch.api_key` value is correctly base64-encoded before being sent to the monitoring Elasticsearch cluster. {issue}18939[18939] {pull}18945[18945]
- Fix kafka topic setting not allowing upper case characters. {pull}18854[18854] {issue}18640[18640]
- Fix redis key setting not allowing upper case characters. {pull}18854[18854] {issue}18640[18640]
- Fix config reload metrics (`libbeat.config.module.start/stops/running`). {pull}19168[19168]
- Fix metrics hints builder to avoid wrong container metadata usage when port is not exposed {pull}18979[18979]

*Auditbeat*

- system/socket: Fixed compatibility issue with kernel 5.x. {pull}15771[15771]
- system/package: Fix parsing of Installed-Size field of DEB packages. {issue}16661[16661] {pull}17188[17188]
- system module: Fix panic during initialisation when /proc/stat can't be read. {pull}17569[17569]
- system/package: Fix an error that can occur while trying to persist package metadata. {issue}18536[18536] {pull}18887[18887]
- system/socket: Fix dataset using 100% CPU and becoming unresponsive in some scenarios. {pull}19033[19033]
- system/socket: Fixed tracking of long-running connections. {pull}19033[19033]
- system/package: Fix librpm loading on Fedora 31/32. {pull}NNNN[NNNN]

*Filebeat*

- Ensure all zeek timestamps include millisecond precision. {issue}14599[14599] {pull}16766[16766]
- Fix s3 input hanging with GetObjectRequest API call by adding context_timeout config. {issue}15502[15502] {pull}15590[15590]
- Add shared_credential_file to cloudtrail config {issue}15652[15652] {pull}15656[15656]
- Fix typos in zeek notice fileset config file. {issue}15764[15764] {pull}15765[15765]
- Fix mapping error when zeek weird logs do not contain IP addresses. {pull}15906[15906]
- Improve `elasticsearch/audit` fileset to handle timestamps correctly. {pull}15942[15942]
- Prevent Elasticsearch from spewing log warnings about redundant wildcards when setting up ingest pipelines for the `elasticsearch` module. {issue}15840[15840] {pull}15900[15900]
- Fix mapping error for cloudtrail additionalEventData field {pull}16088[16088]
- Fix a connection error in httpjson input. {pull}16123[16123]
- Fix s3 input with cloudtrail fileset reading json file. {issue}16374[16374] {pull}16441[16441]
- Rewrite azure filebeat dashboards, due to changes in kibana. {pull}16466[16466]
- Adding the var definitions in azure manifest files, fix for errors when executing command setup. {issue}16270[16270] {pull}16468[16468]
- Fix merging of fileset inputs to replace paths and append processors. {pull}16450{16450}
- Add queue_url definition in manifest file for aws module. {pull}16640{16640}
- Fix issue where autodiscover hints default configuration was not being copied. {pull}16987[16987]
- Fix Elasticsearch `_id` field set by S3 and Google Pub/Sub inputs. {pull}17026[17026]
- Fixed various Cisco FTD parsing issues. {issue}16863[16863] {pull}16889[16889]
- Fix default index pattern in IBM MQ filebeat dashboard. {pull}17146[17146]
- Fix `elasticsearch.gc` fileset to not collect _all_ logs when Elasticsearch is running in Docker. {issue}13164[13164] {issue}16583[16583] {pull}17164[17164]
- Fixed a mapping exception when ingesting CEF logs that used the spriv or dpriv extensions. {issue}17216[17216] {pull}17220[17220]
- CEF: Fixed decoding errors caused by trailing spaces in messages. {pull}17253[17253]
- Fixed a mapping exception when ingesting Logstash plain logs (7.4+) with pipeline ids containing non alphanumeric chars. {issue}17242[17242] {pull}17243[17243]
- Fixed MySQL slowlog module causing "regular expression has redundant nested repeat operator" warning in Elasticsearch. {issue}17086[17086] {pull}17156[17156]
- Fix `elasticsearch.audit` data ingest pipeline to be more forgiving with date formats found in Elasticsearch audit logs. {pull}17406[17406]
- Fixed activemq module causing "regular expression has redundant nested repeat operator" warning in Elasticsearch. {pull}17428[17428]
- Remove migrationVersion map 7.7.0 reference from Kibana dashboard file to fix backward compatibility issues. {pull}17425[17425]
- Fix issue 17734 to retry on rate-limit error in the Filebeat httpjson input. {issue}17734[17734] {pull}17735[17735]
- Fixed `cloudfoundry.access` to have the correct `cloudfoundry.app.id` contents. {pull}17847[17847]
- Fixing `ingress_controller.` fields to be of type keyword instead of text. {issue}17834[17834]
- Fixed typo in log message. {pull}17897[17897]
- Fix Cisco ASA ASA 3020** and 106023 messages {pull}17964[17964]
- Unescape file name from SQS message. {pull}18370[18370]
- Improve cisco asa and ftd pipelines' failure handler to avoid mapping temporary fields. {issue}18391[18391] {pull}18392[18392]
- Fix source.address not being set for nginx ingress_controller {pull}18511[18511]
- Fix PANW module wrong mappings for bytes and packets counters. {issue}18522[18522] {pull}18525[18525]
- Fixed ingestion of some Cisco ASA and FTD messages when a hostname was used instead of an IP for NAT fields. {issue}14034[14034] {pull}18376[18376]
- Fix a rate limit related issue in httpjson input for Okta module. {issue}18530[18530] {pull}18534[18534]
- Fix `googlecloud.audit` pipeline to only take in fields that are explicitly defined by the dataset. {issue}18465[18465] {pull}18472[18472]
- Fix `o365.audit` failing to ingest events when ip address is surrounded by square brackets. {issue}18587[18587] {pull}18591[18591]
- Fix Kubernetes Watcher goroutine leaks when input config is invalid and `input.reload` is enabled. {issue}18629[18629] {pull}18630[18630]
- Okta module now sets the Elasticsearch `_id` field to the Okta UUID value contained in each system log to minimize the possibility of duplicating events. {pull}18953[18953]
- Fix improper nesting of session_issuer object in aws cloudtrail fileset. {issue}18894[18894] {pull}18915[18915]
- Fix `o365` module ignoring `var.api` settings. {pull}18948[18948]
- Fix `netflow` module to support 7 bytepad for IPFIX template. {issue}18098[18098]
- Fix Cisco ASA dissect pattern for 313008 & 313009 messages. {pull}19149[19149]
- Fix date and timestamp formats for fortigate module {pull}19316[19316]
- Fix memory leak in tcp and unix input sources. {pull}19459[19459]
- Add missing `default_field: false` to aws filesets fields.yml. {pull}19568[19568]

*Heartbeat*

- Fixed excessive memory usage introduced in 7.5 due to over-allocating memory for HTTP checks. {pull}15639[15639]
- Fixed TCP TLS checks to properly validate hostnames, this broke in 7.x and only worked for IP SANs. {pull}17549[17549]

*Journalbeat*


*Metricbeat*

- Add dedot for tags in ec2 metricset and cloudwatch metricset. {issue}15843[15843] {pull}15844[15844]
- Use RFC3339 format for timestamps collected using the SQL module. {pull}15847[15847]
- Avoid parsing errors returned from prometheus endpoints. {pull}15712[15712]
- Change lookup_fields from metricset.host to service.address {pull}15883[15883]
- Add dedot for cloudwatch metric name. {issue}15916[15916] {pull}15917[15917]
- Fixed issue `logstash-xpack` module suddenly ceasing to monitor Logstash. {issue}15974[15974] {pull}16044[16044]
- Fix skipping protocol scheme by light modules. {pull}16205[pull]
- Made `logstash-xpack` module once again have parity with internally-collected Logstash monitoring data. {pull}16198[16198]
- Change sqs metricset to use average as statistic method. {pull}16438[16438]
- Revert changes in `docker` module: add size flag to docker.container. {pull}16600[16600]
- Fix diskio issue for windows 32 bit on disk_performance struct alignment. {issue}16680[16680]
- Fix detection and logging of some error cases with light modules. {pull}14706[14706]
- Fix imports after PR was merged before rebase. {pull}16756[16756]
- Add dashboard for `redisenterprise` module. {pull}16752[16752]
- Dynamically choose a method for the system/service metricset to support older linux distros. {pull}16902[16902]
- Use max in k8s apiserver dashboard aggregations. {pull}17018[17018]
- Reduce memory usage in `elasticsearch/index` metricset. {issue}16503[16503] {pull}16538[16538]
- Check if CCR feature is available on Elasticsearch cluster before attempting to call CCR APIs from `elasticsearch/ccr` metricset. {issue}16511[16511] {pull}17073[17073]
- Use max in k8s overview dashboard aggregations. {pull}17015[17015]
- Fix Disk Used and Disk Usage visualizations in the Metricbeat System dashboards. {issue}12435[12435] {pull}17272[17272]
- Fix missing Accept header for Prometheus and OpenMetrics module. {issue}16870[16870] {pull}17291[17291]
- Further revise check for bad data in docker/memory. {pull}17400[17400]
- Fix issue in Jolokia module when mbean contains multiple quoted properties. {issue}17375[17375] {pull}17374[17374]
- Combine cloudwatch aggregated metrics into single event. {pull}17345[17345]
- Fix how we filter services by name in system/service {pull}17400[17400]
- Fix cloudwatch metricset missing tags collection. {issue}17419[17419] {pull}17424[17424]
- check if cpuOptions field is nil in DescribeInstances output in ec2 metricset. {pull}17418[17418]
- Fix aws.s3.bucket.name terms_field in s3 overview dashboard. {pull}17542[17542]
- Fix Unix socket path in memcached. {pull}17512[17512]
- Fix vsphere VM dashboard host aggregation visualizations. {pull}17555[17555]
- Fix azure storage dashboards. {pull}17590[17590]
- Metricbeat no longer needs to be started strictly after Logstash for `logstash-xpack` module to report correct data. {issue}17261[17261] {pull}17497[17497]
- Fix pubsub metricset to collect all GA stage metrics from gcp stackdriver. {issue}17154[17154] {pull}17600[17600]
- Add privileged option so as mb to access data dir in Openshift. {pull}17606[17606]
- Fix "ID" event generator of Google Cloud module {issue}17160[17160] {pull}17608[17608]
- Add privileged option for Auditbeat in Openshift {pull}17637[17637]
- Fix storage metricset to allow config without region/zone. {issue}17623[17623] {pull}17624[17624]
- Add a switch to the driver definition on SQL module to use pretty names. {pull}17378[17378]
- Fix overflow on Prometheus rates when new buckets are added on the go. {pull}17753[17753]
- Remove specific win32 api errors from events in perfmon. {issue}18292[18292] {pull}18361[18361]
- Fix application_pool metricset after pdh changes. {pull}18477[18477]
- Fix tags_filter for cloudwatch metricset in aws. {pull}18524[18524]
- Fix panic on `metricbeat test modules` when modules are configured in `metricbeat.modules`. {issue}18789[18789] {pull}18797[18797]
- Fix getting gcp compute instance metadata with partial zone/region in config. {pull}18757[18757]
- Add missing network.sent_packets_count metric into compute metricset in googlecloud module. {pull}18802[18802]
- Fix compute and pubsub dashboard for googlecloud module. {issue}18962[18962] {pull}18980[18980]
- Fix crash on vsphere module when Host information is not available. {issue}18996[18996] {pull}19078[19078]
- Fix incorrect usage of hints builder when exposed port is a substring of the hint {pull}19052[19052]
- Remove dedot for tag values in aws module. {issue}19112[19112] {pull}19221[19221]
- Stop counterCache only when already started {pull}19103[19103]
<<<<<<< HEAD
- Set tags correctly if the dimension value is ARN {issue}19111[19111] {pull}19433[19433]
=======
- Fix bug incorrect parsing of float numbers as integers in Couchbase module {issue}18949[18949] {pull}19055[19055]
>>>>>>> 1360ff32

*Packetbeat*

- Enable setting promiscuous mode automatically. {pull}11366[11366]

*Winlogbeat*

- Fix invalid IP addresses in DNS query results from Sysmon data. {issue}18432[18432] {pull}18436[18436]
- Fields from Winlogbeat modules were not being included in index templates and patterns. {pull}18983[18983]

*Functionbeat*

- Fix timeout option of GCP functions. {issue}16282[16282] {pull}16287[16287]

==== Added

*Affecting all Beats*

- Add configuration for APM instrumentation and expose the tracer trough the Beat object. {pull}17938[17938]
- Add document_id setting to decode_json_fields processor. {pull}15859[15859]
- Include network information by default on add_host_metadata and add_observer_metadata. {issue}15347[15347] {pull}16077[16077]
- Add `aws_ec2` provider for autodiscover. {issue}12518[12518] {pull}14823[14823]
- Add monitoring variable `libbeat.config.scans` to distinguish scans of the configuration directory from actual reloads of its contents. {pull}16440[16440]
- Add support for multiple password in redis output. {issue}16058[16058] {pull}16206[16206]
- Add support for Histogram type in fields.yml {pull}16570[16570]
- Windows .exe files now have embedded file version info. {issue}15232[15232]t
- Remove experimental flag from `setup.template.append_fields` {pull}16576[16576]
- Add `add_cloudfoundry_metadata` processor to annotate events with Cloud Foundry application data. {pull}16621[16621]
- Add Kerberos support to Kafka input and output. {pull}16781[16781]
- Add `add_cloudfoundry_metadata` processor to annotate events with Cloud Foundry application data. {pull}16621[16621
- Add support for kubernetes provider to recognize namespace level defaults {pull}16321[16321]
- Add `translate_sid` processor on Windows for converting Windows security identifier (SID) values to names. {issue}7451[7451] {pull}16013[16013]
- Add capability of enrich `container.id` with process id in `add_process_metadata` processor {pull}15947[15947]
- Update RPM packages contained in Beat Docker images. {issue}17035[17035]
- Update supported versions of `redis` output. {pull}17198[17198]
- Update documentation for system.process.memory fields to include clarification on Windows os's. {pull}17268[17268]
- Add `replace` processor for replacing string values of fields. {pull}17342[17342]
- Add optional regex based cid extractor to `add_kubernetes_metadata` processor. {pull}17360[17360]
- Add `urldecode` processor to for decoding URL-encoded fields. {pull}17505[17505]
- Add support for AWS IAM `role_arn` in credentials config. {pull}17658[17658] {issue}12464[12464]
- Add keystore support for autodiscover static configurations. {pull]16306[16306]
- Add Kerberos support to Elasticsearch output. {pull}17927[17927]
- Add k8s keystore backend. {pull}18096[18096]
- Add support for fixed length extraction in `dissect` processor. {pull}17191[17191]
- Set `agent.name` to the hostname by default. {issue}16377[16377] {pull}18000[18000]
- Add support for basic ECS logging. {pull}17974[17974]
- Add config example of how to skip the `add_host_metadata` processor when forwarding logs. {issue}13920[13920] {pull}18153[18153]
- When using the `decode_json_fields` processor, decoded fields are now deep-merged into existing event. {pull}17958[17958]
- Add backoff configuration options for the Kafka output. {issue}16777[16777] {pull}17808[17808]
- Add TLS support to Kerberos authentication in Elasticsearch. {pull}18607[18607]
- Change ownership of files in docker images so they can be used in secured environments. {pull}12905[12905]
- Upgrade k8s.io/client-go and k8s keystore tests. {pull}18817[18817]
- Add support for multiple sets of hints on autodiscover {pull}18883[18883]

*Auditbeat*

- Reference kubernetes manifests include configuration for auditd and enrichment with kubernetes metadata. {pull}17431[17431]
- Reference kubernetes manifests mount data directory from the host, so data persist between executions in the same node. {pull}17429[17429]
- Log to stderr when running using reference kubernetes manifests. {pull}17443[174443]
- Fix syscall kprobe arguments for 32-bit systems in socket module. {pull}17500[17500]
- Fix memory leak on when we miss socket close kprobe events. {pull}17500[17500]
- Add system module process dataset ECS categorization fields. {pull}18032[18032]
- Add system module socket dataset ECS categorization fields. {pull}18036[18036]
- Add ECS categories for system module host dataset. {pull}18031[18031]
- Add system module package dataset ECS categorization fields. {pull}18033[18033]
- Add system module login dataset ECS categorization fields. {pull}18034[18034]
- Add system module user dataset ECS categorization fields. {pull}18035[18035]
- Add file integrity module ECS categorization fields. {pull}18012[18012]
- Add `file.mime_type`, `file.extension`, and `file.drive_letter` for file integrity module. {pull}18012[18012]
- Add ECS categorization info for auditd module {pull}18596[18596]

*Filebeat*

- Set event.outcome field based on googlecloud audit log output. {pull}15731[15731]
- Add dashboard for AWS ELB fileset. {pull}15804[15804]
- Add dashboard for AWS vpcflow fileset. {pull}16007[16007]
- Add ECS tls fields to zeek:smtp,rdp,ssl and aws:s3access,elb {issue}15757[15757] {pull}15935[15936]
- Add custom string mapping to CEF module to support Forcepoint NGFW {issue}14663[14663] {pull}15910[15910]
- Add ingress nginx controller fileset {pull}16197[16197]
- move create-[module,fileset,fields] to mage and enable in x-pack/filebeat {pull}15836[15836]
- Add ECS tls and categorization fields to apache module. {issue}16032[16032] {pull}16121[16121]
- Work on e2e ACK's for the azure-eventhub input {issue}15671[15671] {pull}16215[16215]
- Add MQTT input. {issue}15602[15602] {pull}16204[16204]
- Add ECS categorization fields to activemq module. {issue}16151[16151] {pull}16201[16201]
- Add a TLS test and more debug output to httpjson input {pull}16315[16315]
- Add an SSL config example in config.yml for filebeat MISP module. {pull}16320[16320]
- Improve ECS categorization, container & process field mappings in auditd module. {issue}16153[16153] {pull}16280[16280]
- Improve ECS field mappings in aws module. {issue}16154[16154] {pull}16307[16307]
- Improve ECS categorization field mappings in googlecloud module. {issue}16030[16030] {pull}16500[16500]
- Improve ECS field mappings in haproxy module. {issue}16162[16162] {pull}16529[16529]
- Add cloudwatch fileset and ec2 fileset in aws module. {issue}13716[13716] {pull}16579[16579]
- Improve ECS categorization field mappings in kibana module. {issue}16168[16168] {pull}16652[16652]
- Improve the decode_cef processor by reducing the number of memory allocations. {pull}16587[16587]
- Add `cloudfoundry` input to send events from Cloud Foundry. {pull}16586[16586]
- Improve ECS categorization field mappings in iis module. {issue}16165[16165] {pull}16618[16618]
- Improve ECS categorization field mapping in kafka module. {issue}16167[16167] {pull}16645[16645]
- Allow users to override pipeline ID in fileset input config. {issue}9531[9531] {pull}16561[16561]
- Add `o365audit` input type for consuming events from Office 365 Management Activity API. {issue}16196[16196] {pull}16244[16244]
- Improve ECS categorization field mappings in logstash module. {issue}16169[16169] {pull}16668[16668]
- Update filebeat httpjson input to support pagination via Header and Okta module. {pull}16354[16354]
- Improve ECS categorization field mapping in icinga module. {issue}16164[16164] {pull}16533[16533]
- Improve ECS categorization field mappings in ibmmq module. {issue}16163[16163] {pull}16532[16532]
- Improve ECS categorization, host field mappings in elasticsearch module. {issue}16160[16160] {pull}16469[16469]
- Add ECS related fields to CEF module {issue}16157[16157] {pull}16338[16338]
- Improve ECS categorization field mappings in suricata module. {issue}16181[16181] {pull}16843[16843]
- Release ActiveMQ module as GA. {issue}17047[17047] {pull}17049[17049]
- Improve ECS categorization field mappings in iptables module. {issue}16166[16166] {pull}16637[16637]
- Add Filebeat Okta module. {pull}16362[16362]
- Add custom string mapping to CEF module to support Check Point devices. {issue}16041[16041] {pull}16907[16907]
- Add pattern for Cisco ASA / FTD Message 734001 {issue}16212[16212] {pull}16612[16612]
- Added new module `o365` for ingesting Office 365 management activity API events. {issue}16196[16196] {pull}16386[16386]
- Add source field in k8s events {pull}17209[17209]
- Improve AWS cloudtrail field mappings {issue}16086[16086] {issue}16110[16110] {pull}17155[17155]
- Added new module `crowdstrike` for ingesting Crowdstrike Falcon streaming API endpoint event data. {pull}16988[16988]
- Added documentation for running Filebeat in Cloud Foundry. {pull}17275[17275]
- Move azure-eventhub input to GA. {issue}15671[15671] {pull}17313[17313]
- Improve ECS categorization field mappings in mongodb module. {issue}16170[16170] {pull}17371[17371]
- Improve ECS categorization field mappings for mssql module. {issue}16171[16171] {pull}17376[17376]
- Added access_key_id, secret_access_key and session_token into aws module config. {pull}17456[17456]
- Add dashboard for Google Cloud Audit and AWS CloudTrail. {pull}17379[17379]
- Improve ECS categorization field mappings for mysql module. {issue}16172[16172] {pull}17491[17491]
- Release Google Cloud module as GA. {pull}17511[17511]
- Add config option to select a different azure cloud env in the azure-eventhub input and azure module. {issue}17649[17649] {pull}17659[17659]
- Added new Checkpoint Syslog filebeat module. {pull}17682[17682]
- Improve ECS categorization field mappings for nats module. {issue}16173[16173] {pull}17550[17550]
- Add support for v10, v11 and v12 logs on Postgres {issue}13810[13810] {pull}17732[17732]
- Enhance `elasticsearch/server` fileset to handle ECS-compatible logs emitted by Elasticsearch. {issue}17715[17715] {pull}17714[17714]
- Add support for Google Application Default Credentials to the Google Pub/Sub input and Google Cloud modules. {pull}15668[15668]
- Enhance `elasticsearch/deprecation` fileset to handle ECS-compatible logs emitted by Elasticsearch. {issue}17715[17715] {pull}17728[17728]
- Enhance `elasticsearch/slowlog` fileset to handle ECS-compatible logs emitted by Elasticsearch. {issue}17715[17715] {pull}17729[17729]
- Improve ECS categorization field mappings in misp module. {issue}16026[16026] {pull}17344[17344]
- Added Unix stream socket support as an input source and a syslog input source. {pull}17492[17492]
- Added new Fortigate Syslog filebeat module. {pull}17890[17890]
- Improve ECS categorization field mappings in postgresql module. {issue}16177[16177] {pull}17914[17914]
- Improve ECS categorization field mappings in rabbitmq module. {issue}16178[16178] {pull}17916[17916]
- Make `decode_cef` processor GA. {pull}17944[17944]
- Improve ECS categorization field mappings in redis module. {issue}16179[16179] {pull}17918[17918]
- Improve ECS categorization field mappings for zeek module. {issue}16029[16029] {pull}17738[17738]
- Improve ECS categorization field mappings for netflow module. {issue}16135[16135] {pull}18108[18108]
- Added an input option `publisher_pipeline.disable_host` to disable `host.name`
  from being added to events by default. {pull}18159[18159]
- Improve ECS categorization field mappings in system module. {issue}16031[16031] {pull}18065[18065]
- Change the `json.*` input settings implementation to merge parsed json objects with existing objects in the event instead of fully replacing them. {pull}17958[17958]
- Improve ECS categorization field mappings in osquery module. {issue}16176[16176] {pull}17881[17881]
- Added http_endpoint input{pull}18298[18298]
- Add support for array parsing in azure-eventhub input. {pull}18585[18585]
- Added `observer.vendor`, `observer.product`, and `observer.type` to PANW module events. {pull}18223[18223]
- The `logstash` module can now automatically detect the log file format (JSON or plaintext) and process it accordingly. {issue}9964[9964] {pull}18095[18095]
- Improve ECS categorization field mappings in envoyproxy module. {issue}16161[16161] {pull}18395[18395]
- Improve ECS categorization field mappings in coredns module. {issue}16159[16159] {pull}18424[18424]
- Improve ECS categorization field mappings in cisco module. {issue}16028[16028] {pull}18537[18537]
- The s3 input can now automatically detect gzipped objects. {issue}18283[18283] {pull}18764[18764]
- Add geoip AS lookup & improve ECS categorization in aws cloudtrail fileset. {issue}18644[18644] {pull}18958[18958]
- Improved performance of PANW sample dashboards. {issue}19031[19031] {pull}19032[19032]
- Add support for v1 consumer API in Cloud Foundry input, use it by default. {pull}19125[19125]
- Explicitly set ECS version in all Filebeat modules. {pull}19198[19198]
- Add new mode to multiline reader to aggregate constant number of lines {pull}18352[18352]
- Add automatic retries and exponential backoff to httpjson input. {pull}18956[18956]
- Add awscloudwatch input. {pull}19025[19025]
- Changed the panw module to pass through (rather than drop) message types other than threat and traffic. {issue}16815[16815] {pull}19375[19375]
- Add support for timezone offsets and `Z` to decode_cef timestamp parser. {pull}19346[19346]
- Improve ECS categorization field mappings in traefik module. {issue}16183[16183] {pull}19379[19379]

*Heartbeat*

- Allow a list of status codes for HTTP checks. {pull}15587[15587]
- Add additional ECS compatible fields for TLS information. {pull}17687[17687]
- Record HTTP response headers. {pull}18327[18327]

*Journalbeat*

- Added an `id` config option to inputs to allow running multiple inputs on the
  same journal. {pull}18467{18467}
- Add basic ECS categorization and `log.syslog` fields. {pull}19176[19176]

*Metricbeat*

- Move the windows pdh implementation from perfmon to a shared location in order for future modules/metricsets to make use of. {pull}15503[15503]
- Add lambda metricset in aws module. {pull}15260[15260]
- Expand data for the `system/memory` metricset {pull}15492[15492]
- Add azure `storage` metricset in order to retrieve metric values for storage accounts. {issue}14548[14548] {pull}15342[15342]
- Add cost warnings for the azure module. {pull}15356[15356]
- Add DynamoDB AWS Metricbeat light module {pull}15097[15097]
- Release elb module as GA. {pull}15485[15485]
- Add a `system/network_summary` metricset {pull}15196[15196]
- Add mesh metricset for Istio Metricbeat module {pull}15535[15535]
- Add mixer metricset for Istio Metricbeat module {pull}15696[15696]
- Add pilot metricset for Istio Metricbeat module {pull}15761[15761]
- Make the `system/cpu` metricset collect normalized CPU metrics by default. {issue}15618[15618] {pull}15729[15729]
- Add galley metricset for Istio Metricbeat module {pull}15857[15857]
- Add `key/value` mode for SQL module. {issue}15770[15770] {pull]15845[15845]
- Add STAN dashboard {pull}15654[15654]
- Add support for Unix socket in Memcached metricbeat module. {issue}13685[13685] {pull}15822[15822]
- Add `up` metric to prometheus metrics collected from host {pull}15948[15948]
- Add citadel metricset for Istio Metricbeat module {pull}15990[15990]
- Add support for processors in light modules. {issue}14740[14740] {pull}15923[15923]
- Add collecting AuroraDB metrics in rds metricset. {issue}14142[14142] {pull}16004[16004]
- Reuse connections in SQL module. {pull}16001[16001]
- Improve the `logstash` module (when `xpack.enabled` is set to `true`) to use the override `cluster_uuid` returned by Logstash APIs. {issue}15772[15772] {pull}15795[15795]
- Add region parameter in googlecloud module. {issue}15780[15780] {pull}16203[16203]
- Add kubernetes storage class support via kube-state-metrics. {pull}16145[16145]
- Add database_account azure metricset. {issue}15758[15758]
- Add support for NATS 2.1. {pull}16317[16317]
- Add Load Balancing metricset to GCP {pull}15559[15559]
- Add support for Dropwizard metrics 4.1. {pull}16332[16332]
- Add azure container metricset in order to monitor containers. {issue}15751[15751] {pull}16421[16421]
- Improve the `haproxy` module to support metrics exposed via HTTPS. {issue}14579[14579] {pull}16333[16333]
- Add filtering option for prometheus collector. {pull}16420[16420]
- Add metricsets based on Ceph Manager Daemon to the `ceph` module. {issue}7723[7723] {pull}16254[16254]
- Release `statsd` module as GA. {pull}16447[16447] {issue}14280[14280]
- Add collecting tags and tags_filter for rds metricset in aws module. {pull}16605[16605] {issue}16358[16358]
- Add OpenMetrics Metricbeat module {pull}16596[16596]
- Add `cloudfoundry` module to send events from Cloud Foundry. {pull}16671[16671]
- Add `redisenterprise` module. {pull}16482[16482] {issue}15269[15269]
- Add system/users metricset as beta {pull}16569[16569]
- Align fields to ECS and add more tests for the azure module. {issue}16024[16024] {pull}16754[16754]
- Add additional cgroup fields to docker/diskio{pull}16638[16638]
- Add PubSub metricset to Google Cloud Platform module {pull}15536[15536]
- Add overview dashboard for googlecloud compute metricset. {issue}16534[16534] {pull}16819[16819]
- Add Prometheus remote write endpoint {pull}16609[16609]
- Release STAN module as GA. {pull}16980[16980]
- Add query metricset for prometheus module. {pull}17104[17104]
- Release ActiveMQ module as GA. {issue}17047[17047] {pull}17049[17049]
- Release Zookeeper/connection module as GA. {issue}14281[14281] {pull}17043[17043]
- Add support for CouchDB v2 {issue}16352[16352] {pull}16455[16455]
- Add dashboard for pubsub metricset in googlecloud module. {pull}17161[17161]
- Add dashboards for the azure container metricsets. {pull}17194[17194]
- Replace vpc metricset into vpn, transitgateway and natgateway metricsets. {pull}16892[16892]
- Use Elasticsearch histogram type to store Prometheus histograms {pull}17061[17061]
- Allow to rate Prometheus counters when scraping them {pull}17061[17061]
- Release Oracle module as GA. {issue}14279[14279] {pull}16833[16833]
- Release vsphere module as GA. {issue}15798[15798] {pull}17119[17119]
- Add Storage metricsets to GCP module {pull}15598[15598]
- Added documentation for running Metricbeat in Cloud Foundry. {pull}17275[17275]
- Add test for documented fields check for metricsets without a http input. {issue}17315[17315] {pull}17334[17334]
- Add final tests and move label to GA for the azure module in metricbeat. {pull}17319[17319]
- Refactor windows/perfmon metricset configuration options and event output. {pull}17596[17596]
- Reference kubernetes manifests mount data directory from the host when running metricbeat as daemonset, so data persist between executions in the same node. {pull}17429[17429]
- Add more detailed error messages, system tests and small refactoring to the service metricset in windows. {pull}17725[17725]
- Stack Monitoring modules now auto-configure required metricsets when `xpack.enabled: true` is set. {issue}16471[[16471] {pull}17609[17609]
- Add Metricbeat IIS module dashboards. {pull}17966[17966]
- Add dashboard for the azure database account metricset. {pull}17901[17901]
- Allow partial region and zone name in googlecloud module config. {pull}17913[17913]
- Add aggregation aligner as a config parameter for googlecloud stackdriver metricset. {issue}17141[[17141] {pull}17719[17719]
- Move the perfmon metricset to GA. {issue}16608[16608] {pull}17879[17879]
- Add static mapping for metricsets under aws module. {pull}17614[17614] {pull}17650[17650]
- Add dashboard for googlecloud storage metricset. {pull}18172[18172]
- Collect new `bulk` indexing metrics from Elasticsearch when `xpack.enabled:true` is set. {issue} {pull}17992[17992]
- Remove requirement to connect as sysdba in Oracle module {issue}15846[15846] {pull}18182[18182]
- Update MSSQL module to fix some SSPI authentication and add brackets to USE statements {pull}17862[17862]]
- Add client address to events from http server module {pull}18336[18336]
- Remove required for region/zone and make stackdriver a metricset in googlecloud. {issue}16785[16785] {pull}18398[18398]
- Add memory metrics into compute googlecloud. {pull}18802[18802]
- Add new fields to HAProxy module. {issue}18523[18523]
- Add Tomcat overview dashboard {pull}14026[14026]
- Update Couchbase to version 6.5 {issue}18595[18595] {pull}19055[19055]
- Add dashboards for googlecloud load balancing metricset. {pull}18369[18369]
- Add support for v1 consumer API in Cloud Foundry module, use it by default. {pull}19268[19268]
- Add param `aws_partition` to support aws-cn, aws-us-gov regions. {issue}18850[18850] {pull}19423[19423]

*Packetbeat*

- Add an example to packetbeat.yml of using the `forwarded` tag to disable
  `host` metadata fields when processing network data from network tap or mirror
  port. {pull}19209[19209]
- Add ECS fields for x509 certs, event categorization, and related IP info. {pull}19167[19167]

*Functionbeat*
- Add basic ECS categorization and `cloud` fields. {pull}19174[19174]

*Winlogbeat*

- Add more DNS error codes to the Sysmon module. {issue}15685[15685]
- Add experimental event log reader implementation that should be faster in most cases. {issue}6585[6585] {pull}16849[16849]
- Set process.command_line and process.parent.command_line from Sysmon Event ID 1. {pull}17327[17327]
- Add support for event IDs 4673,4674,4697,4698,4699,4700,4701,4702,4768,4769,4770,4771,4776,4778,4779,4964 to the Security module {pull}17517[17517]
- Add registry and code signature information and ECS categorization fields for sysmon module {pull}18058[18058]
- Add new winlogbeat security dashboard {pull}18775[18775]

==== Deprecated

*Affecting all Beats*

*Filebeat*


*Heartbeat*

*Journalbeat*

*Metricbeat*
- Deprecate tags config parameter in cloudwatch metricset. {pull}16733[16733]

*Packetbeat*

*Winlogbeat*

*Functionbeat*

==== Known Issue

*Journalbeat*<|MERGE_RESOLUTION|>--- conflicted
+++ resolved
@@ -260,11 +260,8 @@
 - Fix incorrect usage of hints builder when exposed port is a substring of the hint {pull}19052[19052]
 - Remove dedot for tag values in aws module. {issue}19112[19112] {pull}19221[19221]
 - Stop counterCache only when already started {pull}19103[19103]
-<<<<<<< HEAD
 - Set tags correctly if the dimension value is ARN {issue}19111[19111] {pull}19433[19433]
-=======
 - Fix bug incorrect parsing of float numbers as integers in Couchbase module {issue}18949[18949] {pull}19055[19055]
->>>>>>> 1360ff32
 
 *Packetbeat*
 
