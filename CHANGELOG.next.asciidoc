// Use these for links to issue and pulls. Note issues and pulls redirect one to
// each other on Github, so don't worry too much on using the right prefix.
:issue: https://github.com/elastic/beats/issues/
:pull: https://github.com/elastic/beats/pull/

=== Beats version HEAD
https://github.com/elastic/beats/compare/v7.0.0-beta1...master[Check the HEAD diff]

==== Breaking changes

*Affecting all Beats*

- On Google Cloud Engine (GCE) the add_cloud_metadata will now trim the project
  info from the cloud.machine.type and cloud.availability_zone. {issue}10968[10968]

*Auditbeat*

*Filebeat*

- Set `ecs: true` in user_agent processors when loading pipelines with Filebeat 7.0.x into Elasticsearch 6.7.x. {issue}10655[10655] {pull}10875[10875]

*Heartbeat*

*Journalbeat*

*Metricbeat*

- Migrate docker module to ECS. {pull}10927[10927]

*Packetbeat*

*Winlogbeat*

*Functionbeat*

- Correctly extract Kinesis Data field from the Kinesis Record. {pull}11141[11141]

==== Bugfixes

*Affecting all Beats*

- Enforce validation for the Central Management access token. {issue}9621[9621]
- Fix config appender registration. {pull}9873[9873]
- Gracefully handle TLS options when enrolling a Beat. {issue}9129[9129]
- The backing off now implements jitter to better distribute the load. {issue}10172[10172]
- Fix TLS certificate DoS vulnerability. {pull}10302[10302]
- Fix panic and file unlock in spool on atomic operation (arm, x86-32). File lock was not released when panic occurs, leading to the beat deadlocking on startup. {pull}10289[10289]
- Fix encoding of timestamps when using disk spool. {issue}10099[10099]
- Fix stopping of modules started by kubernetes autodiscover. {pull}10476[10476]
- Fix a issue when remote and local configuration didn't match when fetching configuration from Central Management. {issue}10587[10587]
- Fix unauthorized error when loading dashboards by adding username and password into kibana config. {issue}10513[10513] {pull}10675[10675]
- Ensure all beat commands respect configured settings. {pull}10721[10721]
- Reconnections of Kubernetes watchers are now logged at debug level when they are harmless. {pull}10988[10988]
- Add missing host.* fields to fields.yml. {pull}11016[11016]
- Include ip and boolean type when generating index pattern. {pull}10995[10995]
- Using an environment variable for the password when enrolling a beat will now raise an error if the variable doesn't exist. {pull}10936[10936]
<<<<<<< HEAD
- Cancelling enrollment of a beat will not enroll the beat. {issue}10150[10150]
=======
- Allow to configure Kafka fetching strategy for the topic metadata. {pull}10682[10682]
>>>>>>> ebd27500

*Auditbeat*

- Package: Disable librpm signal handlers. {pull}10694[10694]
- Login: Handle different bad login UTMP types. {pull}10865[10865]
- System module: Fix and unify bucket closing logic. {pull}10897[10897]
- User dataset: Numerous fixes to error handling. {pull}10942[10942]

*Filebeat*

- Fix errors in filebeat Zeek dashboard and README files. Add notice.log support. {pull}10916[10916]
- Fix a bug when converting NetFlow fields to snake_case. {pull}10950[10950]
- Add on_failure handler for Zeek ingest pipelines. Fix one field name error for notice and add an additional test
  case. {issue}11004[11004] {pull}11105[11105]

*Heartbeat*

- Fix checks for TCP send/receive data {pull}11118[11118]

*Journalbeat*

*Metricbeat*

- Migrate docker autodiscover to ECS. {issue}10757[10757] {pull}10862[10862]
- Fix issue in kubernetes module preventing usage percentages to be properly calculated. {pull}10946[10946]
- Fix parsing error using GET in Jolokia module. {pull}11075[11075] {issue}11071[11071]
- Add documentation about jolokia autodiscover fields. {issue}10925[10925] {pull}10979[10979]
- Add missing aws.ec2.instance.state.name into fields.yml. {issue}11219[11219] {pull}11221[11221]

*Packetbeat*

- Avoid reporting unknown MongoDB opcodes more than once. {pull}10878[10878]

*Winlogbeat*

- Prevent Winlogbeat from dropping events with invalid XML. {pull}11006{11006}

*Functionbeat*

==== Added

*Affecting all Beats*

- Add ip fields to default_field in Elasticsearch template. {pull}11035[11035]

*Auditbeat*

- Move System module to beta. {pull}10800[10800]

*Filebeat*

- Add ISO8601 timestamp support in syslog metricset. {issue}8716[8716] {pull}10736[10736]
- Add support for loading custom NetFlow and IPFIX field definitions to netflow input. {pull}10945[10945] {pull}11223[11223]

*Heartbeat*

*Journalbeat*

*Metricbeat*

- Add filters and pie chart for AWS EC2 dashboard. {pull}10596[10596]

*Packetbeat*

*Functionbeat*

==== Deprecated

*Affecting all Beats*

*Filebeat*

*Heartbeat*

*Journalbeat*

*Metricbeat*

*Packetbeat*

*Winlogbeat*

*Functionbeat*

==== Known Issue

*Affecting all Beats*

*Filebeat*

*Heartbeat*

*Journalbeat*

*Metricbeat*

*Packetbeat*

*Winlogbeat*

*Functionbeat*
*Journalbeat*

- Journalbeat requires at least systemd v233 in order to follow entries after journal changes (rotation, vacuum).<|MERGE_RESOLUTION|>--- conflicted
+++ resolved
@@ -54,11 +54,8 @@
 - Add missing host.* fields to fields.yml. {pull}11016[11016]
 - Include ip and boolean type when generating index pattern. {pull}10995[10995]
 - Using an environment variable for the password when enrolling a beat will now raise an error if the variable doesn't exist. {pull}10936[10936]
-<<<<<<< HEAD
 - Cancelling enrollment of a beat will not enroll the beat. {issue}10150[10150]
-=======
 - Allow to configure Kafka fetching strategy for the topic metadata. {pull}10682[10682]
->>>>>>> ebd27500
 
 *Auditbeat*
 
