// Use these for links to issue and pulls. Note issues and pulls redirect one to
// each other on Github, so don't worry too much on using the right prefix.
:issue: https://github.com/elastic/beats/issues/
:pull: https://github.com/elastic/beats/pull/

=== Beats version HEAD
https://github.com/elastic/beats/compare/v8.8.1\...main[Check the HEAD diff]

==== Breaking changes

*Affecting all Beats*


*Auditbeat*


*Filebeat*

- Convert netflow input to API v2 and disable event normalisation {pull}37901[37901]
- Removed deprecated ZScaler from Beats. Use the https://docs.elastic.co/integrations/zscaler_zia[Zscaler Internet Access] Elastic integration instead. {pull}38037[38037]
- Removed deprecated Tomcat from Beats. Use the https://docs.elastic.co/integrations/apache_tomcat[Apache Tomcat] Elastic integration instead. {pull}38037[38037]
- Removed deprecated Squid from Beats. See <<migrate-from-deprecated-module>> for migration options. {pull}38037[38037]
- Removed deprecated SonicWall from Beats. Use the https://docs.elastic.co/integrations/sonicwall[SonicWall Firewall] Elastic integration instead. {pull}38037[38037]
- Removed deprecated Sonicwall from Beats. Use the https://docs.elastic.co/integrations/sonicwall[SonicWall Firewall] Elastic integration instead. {pull}38037[38037]
- Removed deprecated Snort from Beats. Use the https://docs.elastic.co/integrations/snort[Snort] Elastic integration instead. {pull}38037[38037]
- Removed deprecated Radware from Beats. See <<migrate-from-deprecated-module>> for migration options. {pull}38037[38037]
- Removed deprecated Proofpoint from Beats. Use the https://docs.elastic.co/integrations/proofpoint_tap[Proofpoint TAP] Elastic integration instead. {pull}38037[38037]
- Removed deprecated Netscout from Beats. See <<migrate-from-deprecated-module>> for migration options. {pull}38037[38037]
- Removed deprecated Microsoft DHCP from Beats. Use the https://docs.elastic.co/integrations/microsoft_dhcp[Microsoft DHCP] Elastic integration instead. {pull}38037[38037]
- Removed deprecated Juniper Junos from Beats. Use the https://docs.elastic.co/integrations/juniper_srx[Juniper SRX] Elastic integration instead. {pull}38037[38037]
- Removed deprecated Juniper Netscreen from Beats. See <<migrate-from-deprecated-module>> for migration options. {pull}38037[38037]
- Removed deprecated Infoblox from Beats. Use the https://docs.elastic.co/integrations/infoblox_nios[Infoblox NIOS] Elastic integration instead. {pull}38037[38037]
- Removed deprecated Impreva from Beats. See <<migrate-from-deprecated-module>> for migration options. {pull}38037[38037]
- Removed deprecated Fortinet Client Endpoint from Beats. Use the https://docs.elastic.co/integrations/fortinet_forticlient[Fortinet FortiClient Logs] Elastic integration instead. {pull}38037[38037]
- Removed deprecated Fortinet Fortimail from Beats. Use the https://docs.elastic.co/integrations/fortinet_fortimail[Fortinet FortiMail] Elastic integration instead. {pull}38037[38037]
- Removed deprecated Fortinet Fortimanager from Beats. Use the https://docs.elastic.co/integrations/fortinet_fortimanager[Fortinet FortiManager Logs] Elastic integration instead. {pull}38037[38037]
- Removed deprecated F5 from Beats. Use the https://docs.elastic.co/integrations/f5_bigip[F5 BIG-IP] Elastic integration instead. {pull}38037[38037]
- Removed deprecated Cylance from Beats. See <<migrate-from-deprecated-module>> for migration options. {pull}38037[38037]
- Removed deprecated Cisco Meraki from Beats. Use the https://docs.elastic.co/integrations/cisco_meraki[Cisco Meraki] Elastic integration instead. {pull}38037[38037]
- Removed deprecated Cisco Nexus from Beats. Use the https://docs.elastic.co/integrations/cisco_nexus[Cisco Nexus] Elastic integration instead. {pull}38037[38037]
- Removed deprecated Bluecoat from Beats. See <<migrate-from-deprecated-module>> for migration options. {pull}38037[38037]
- Removed deprecated Barracuda from Beats. Use the https://docs.elastic.co/integrations/barracuda[Barracuda Web Application Firewall] Elastic integration instead. {pull}38037[38037]
- Removed deprecated Sophos UTM from Beats. Use the https://docs.elastic.co/integrations/sophos[Sophos] Elastic integration instead. {pull}38037[38037]
- Introduce input/netmetrics and refactor netflow input metrics {pull}38055[38055]
- Update Salesforce module to use new Salesforce input. {pull}37509[37509]


*Heartbeat*

*Metricbeat*

- Setting period for counter cache for Prometheus remote_write at least to 60sec {pull}38553[38553]

*Osquerybeat*


*Packetbeat*


*Winlogbeat*

- Add "event.category" and "event.type" to Sysmon module for EventIDs 8, 9, 19, 20, 27, 28, 255 {pull}35193[35193]

*Functionbeat*


*Elastic Logging Plugin*


==== Bugfixes

*Affecting all Beats*

- Support for multiline zookeeper logs {issue}2496[2496]
- Add checks to ensure reloading of units if the configuration actually changed. {pull}34346[34346]
- Fix namespacing on self-monitoring {pull}32336[32336]
- Fix namespacing on self-monitoring {pull}32336[32336]
- Fix Beats started by agent do not respect the allow_older_versions: true configuration flag {issue}34227[34227] {pull}34964[34964]
- Fix performance issues when we have a lot of inputs starting and stopping by allowing to disable global processors under fleet. {issue}35000[35000] {pull}35031[35031]
- 'add_cloud_metadata' processor - add cloud.region field for GCE cloud provider
- 'add_cloud_metadata' processor - update azure metadata api version to get missing `cloud.account.id` field
- Upgraded apache arrow library used in x-pack/libbeat/reader/parquet from v11 to v12.0.1 in order to fix cross-compilation issues {pull}35640[35640]
- Fix panic when MaxRetryInterval is specified, but RetryInterval is not {pull}35820[35820]
- Support build of projects outside of beats directory {pull}36126[36126]
- Support Elastic Agent control protocol chunking support {pull}37343[37343]
- Upgrade elastic-agent-libs to v0.7.5. Removes obsolete "Treating the CommonName field on X.509 certificates as a host name..." deprecation warning for 8.0. {pull}37755[37755]
- aws: Add credential caching for `AssumeRole` session tokens. {issue}37787[37787]
- Lower logging level to debug when attempting to configure beats with unknown fields from autodiscovered events/environments {pull}[37816][37816]
- Set timeout of 1 minute for FQDN requests {pull}37756[37756]
- Fix the paths in the .cmd script added to the path by the Windows MSI to point to the new C:\Program Files installation location. https://github.com/elastic/elastic-stack-installers/pull/238
- Change cache processor documentation from `write_period` to `write_interval`. {pull}38561[38561]
- Fix cache processor expiries heap cleanup on partial file writes. {pull}38561[38561]
- Fix cache processor expiries infinite growth when large a large TTL is used and recurring keys are cached. {pull}38561[38561]
- Fix parsing of RFC 3164 process IDs in syslog processor. {issue}38947[38947] {pull}38982[38982]

*Auditbeat*
- Set field types to correctly match ECS in sessionmd processor {issue}38955[38955] {pull}38994[38994]

*Filebeat*

- [Gcs Input] - Added missing locks for safe concurrency {pull}34914[34914]
- Fix the ignore_inactive option being ignored in Filebeat's filestream input {pull}34770[34770]
- Fix TestMultiEventForEOFRetryHandlerInput unit test of CometD input {pull}34903[34903]
- Add input instance id to request trace filename for httpjson and cel inputs {pull}35024[35024]
- Fixes "Can only start an input when all related states are finished" error when running under Elastic-Agent {pull}35250[35250] {issue}33653[33653]
- [system] sync system/auth dataset with system integration 1.29.0. {pull}35581[35581]
- [GCS Input] - Fixed an issue where bucket_timeout was being applied to the entire bucket poll interval and not individual bucket object read operations. Fixed a map write concurrency issue arising from data races when using a high number of workers. Fixed the flaky tests that were present in the GCS test suit. {pull}35605[35605]
- Fixed concurrency and flakey tests issue in azure blob storage input. {issue}35983[35983] {pull}36124[36124]
- Fix panic when sqs input metrics getter is invoked {pull}36101[36101] {issue}36077[36077]
- Fix handling of Juniper SRX structured data when there is no leading junos element. {issue}36270[36270] {pull}36308[36308]
- Fix Filebeat Cisco module with missing escape character {issue}36325[36325] {pull}36326[36326]
- Added a fix for Crowdstrike pipeline handling process arrays {pull}36496[36496]
- Fix m365_defender cursor value and query building. {pull}37116[37116]
- Fix TCP/UDP metric queue length parsing base. {pull}37714[37714]
- Update github.com/lestrrat-go/jwx dependency. {pull}37799[37799]
- [threatintel] MISP pagination fixes {pull}37898[37898]
- Fix file handle leak when handling errors in filestream {pull}37973[37973]
- Fix a race condition that could crash Filebeat with a "negative WaitGroup counter" error {pull}38094[38094]
- Prevent HTTPJSON holding response bodies between executions. {issue}35219[35219] {pull}38116[38116]
- Fix "failed processing S3 event for object key" error on aws-s3 input when key contains the "+" character {issue}38012[38012] {pull}38125[38125]
- Fix duplicated addition of regexp extension in CEL input. {pull}38181[38181]
- Fix the incorrect values generated by the uri_parts processor. {pull}38216[38216]
- Fix HTTPJSON handling of empty object bodies in POST requests. {issue}33961[33961] {pull}38290[38290]
- Fix PEM key validation for CEL and HTTPJSON inputs. {pull}38405[38405]
- Fix filebeat gcs input panic {pull}38407[38407]
- Rename `activity_guid` to `activity_id` in ETW input events to suit other Windows inputs. {pull}38530[38530]
- Add missing provider registration and fix published entity for Active Directory entityanalytics provider. {pull}38645[38645]
- Fix handling of un-parsed JSON in O365 module. {issue}37800[37800] {pull}38709[38709]
- Fix filestream's registry GC: registry entries are now removed from the in-memory and disk store when they're older than the set TTL {issue}36761[36761] {pull}38488[38488]
- Fix indexing failures by re-enabling event normalisation in netflow input. {issue}38703[38703] {pull}38780[38780]
- Fix handling of truncated files in Filestream {issue}38070[38070] {pull}38416[38416]
- Fix panic when more than 32767 pipeline clients are active. {issue}38197[38197] {pull}38556[38556]
- Fix filestream's registry GC: registry entries are now removed from the in-memory and disk store when they're older than the set TTL {issue}36761[36761] {pull}38488[38488]
- [threatintel] MISP splitting fix for empty responses {issue}38739[38739] {pull}38917[38917]
- Fix a bug in cloudwatch task allocation that could skip some logs {issue}38918[38918] {pull}38953[38953]
<<<<<<< HEAD
=======
- Prevent GCP Pub/Sub input blockage by increasing default value of `max_outstanding_messages` {issue}35029[35029] {pull}38985[38985]
- entity-analytics input: Improve structured logging. {pull}38990[38990]
- Fix config validation for CEL and HTTPJSON inputs when using password grant authentication and `client.id` or `client.secret` are not present. {pull}38962[38962]
- Updated Websocket input title to align with existing inputs {pull}39006[39006]
- Restore netflow input on Windows {pull}39024[39024]
- Upgrade azure-event-hubs-go and azure-storage-blob-go dependencies. {pull}38861[38861]
>>>>>>> 45619e3f

*Heartbeat*

- Fix panics when parsing dereferencing invalid parsed url. {pull}34702[34702]
- Fix setuid root when running under cgroups v2. {pull}37794[37794]
- Adjust State loader to only retry when response code status is 5xx {pull}37981[37981]
- Reset prctl dumpable flag after cap drop. {pull}38269[38269]

*Heartbeat*


*Metricbeat*

- Fix Azure Monitor 429 error by causing metricbeat to retry the request again. {pull}38294[38294]
- Fix fields not being parsed correctly in postgresql/database {issue}25301[25301] {pull}37720[37720]
- rabbitmq/queue - Change the mapping type of `rabbitmq.queue.consumers.utilisation.pct` to `scaled_float` from `long` because the values fall within the range of `[0.0, 1.0]`. Previously, conversion to integer resulted in reporting either `0` or `1`.

*Osquerybeat*


*Packetbeat*


*Winlogbeat*


*Elastic Logging Plugin*


==== Added

*Affecting all Beats*

- Added append Processor which will append concrete values or values from a field to target. {issue}29934[29934] {pull}33364[33364]
- dns processor: Add support for forward lookups (`A`, `AAAA`, and `TXT`). {issue}11416[11416] {pull}36394[36394]
- [Enhanncement for host.ip and host.mac] Disabling netinfo.enabled option of add-host-metadata processor {pull}36506[36506]
- allow `queue` configuration settings to be set under the output. {issue}35615[35615] {pull}36788[36788]
- Beats will now connect to older Elasticsearch instances by default {pull}36884[36884]
- Raise up logging level to warning when attempting to configure beats with unknown fields from autodiscovered events/environments
- elasticsearch output now supports `idle_connection_timeout`. {issue}35616[35615] {pull}36843[36843]
- Update to Go 1.21.9. {pulk}38727[38727]
- Enable early event encoding in the Elasticsearch output, improving cpu and memory use {pull}38572[38572]
- The environment variable `BEATS_ADD_CLOUD_METADATA_PROVIDERS` overrides configured/default `add_cloud_metadata` providers {pull}38669[38669]

*Auditbeat*

- Added `add_session_metadata` processor, which enables session viewer on Auditbeat data. {pull}37640[37640]
- Add linux capabilities to processes in the system/process. {pull}37453[37453]
- Add opt-in eBPF backend for file_integrity module. {pull}37223[37223]
- Add linux capabilities to processes in the system/process. {pull}37453[37453]
- Add opt-in eBPF backend for file_integrity module. {pull}37223[37223]
- Add process data to file events (Linux only, eBPF backend). {pull}38199[38199]
- Add container id to file events (Linux only, eBPF backend). {pull}38328[38328]
- Add procfs backend to the `add_session_metadata` processor. {pull}38799[38799]
- Add process.entity_id, process.group.name and process.group.id in add_process_metadata processor. Make fim module with kprobes backend to always add an appropriately configured add_process_metadata processor to enrich file events {pull}38776[38776]

*Filebeat*

- Adding Saved Object name field to Kibana audit logs {pull}38307[38307]
- Update SQL input documentation regarding Oracle DSNs {pull}37590[37590]
- add documentation for decode_xml_wineventlog processor field mappings.  {pull}32456[32456]
- httpjson input: Add request tracing logger. {issue}32402[32402] {pull}32412[32412]
- Add cloudflare R2 to provider list in AWS S3 input. {pull}32620[32620]
- Add support for single string containing multiple relation-types in getRFC5988Link. {pull}32811[32811]
- Added separation of transform context object inside httpjson. Introduced new clause `.parent_last_response.*` {pull}33499[33499]
- Added metric `sqs_messages_waiting_gauge` for aws-s3 input. {pull}34488[34488]
- Add nginx.ingress_controller.upstream.ip to related.ip {issue}34645[34645] {pull}34672[34672]
- Add unix socket log parsing for nginx ingress_controller {pull}34732[34732]
- Added metric `sqs_worker_utilization` for aws-s3 input. {pull}34793[34793]
- Add MySQL authentication message parsing and `related.ip` and `related.user` fields {pull}34810[34810]
- Add nginx ingress_controller parsing if one of upstreams fails to return response {pull}34787[34787]
- Add oracle authentication messages parsing {pull}35127[35127]
- Add `clean_session` configuration setting for MQTT input.  {pull}35806[16204]
- Add support for a simplified input configuraton when running under Elastic-Agent {pull}36390[36390]
- Added support for Okta OAuth2 provider in the CEL input. {issue}36336[36336] {pull}36521[36521]
- Added support for new features & removed partial save mechanism in the Azure Blob Storage input. {issue}35126[35126] {pull}36690[36690]
- Added support for new features and removed partial save mechanism in the GCS input. {issue}35847[35847] {pull}36713[36713]
- Use filestream input with file_identity.fingerprint as default for hints autodiscover. {issue}35984[35984] {pull}36950[36950]
- Add setup option `--force-enable-module-filesets`, that will act as if all filesets have been enabled in a module during setup. {issue}30915[30915] {pull}99999[99999]
- Made Azure Blob Storage input GA and updated docs accordingly. {pull}37128[37128]
- Made GCS input GA and updated docs accordingly. {pull}37127[37127]
- Suppress and log max HTTP request retry errors in CEL input. {pull}37160[37160]
- Prevent CEL input from re-entering the eval loop when an evaluation failed. {pull}37161[37161]
- Update CEL extensions library to v1.7.0. {pull}37172[37172]
- Add support for complete URL replacement in HTTPJSON chain steps. {pull}37486[37486]
- Add support for user-defined query selection in EntraID entity analytics provider. {pull}37653[37653]
- Update CEL extensions library to v1.8.0 to provide runtime error location reporting. {issue}37304[37304] {pull}37718[37718]
- Add request trace logging for chained API requests. {issue}37551[36551] {pull}37682[37682]
- Relax TCP/UDP metric polling expectations to improve metric collection. {pull}37714[37714]
- Add support for PEM-based Okta auth in HTTPJSON. {pull}37772[37772]
- Prevent complete loss of long request trace data. {issue}37826[37826] {pull}37836[37836]
- Added experimental version of the Websocket Input. {pull}37774[37774]
- Add support for PEM-based Okta auth in CEL. {pull}37813[37813]
- Add Salesforce input. {pull}37331[37331]
- Add ETW input. {pull}36915[36915]
- Update CEL mito extensions to v1.9.0 to add keys/values helper. {pull}37971[37971]
- Add logging for cache processor file reads and writes. {pull}38052[38052]
- Add parseDateInTZ value template for the HTTPJSON input {pull}37738[37738]
- Support VPC endpoint for aws-s3 input SQS queue url. {pull}38189[38189]
- Improve rate limit handling by HTTPJSON {issue}36207[36207] {pull}38161[38161] {pull}38237[38237]
- Add parseDateInTZ value template for the HTTPJSON input. {pull}37738[37738]
- Add support for complex event objects in the HTTP Endpoint input. {issue}37910[37910] {pull}38193[38193]
- Parse more fields from Elasticsearch slowlogs {pull}38295[38295]
- Update CEL mito extensions to v1.10.0 to add keys/values helper. {pull}38504[38504]
- Add support for Active Directory an entity analytics provider. {pull}37919[37919]
- Add AWS AWSHealth metricset. {pull}38370[38370]
- Add debugging breadcrumb to logs when writing request trace log. {pull}38636[38636]
- added benchmark input {pull}37437[37437]
- added benchmark input and discard output {pull}37437[37437]

*Auditbeat*


*Libbeat*

- Add support for linux capabilities in add_process_metadata. {pull}38252[38252]


*Heartbeat*

- Added status to monitor run log report.

*Metricbeat*

- Add support for shards_stats.total_count in Elasticsearch Monitoring data. {pull}38891[38891]
- Add new fields to configure the lease duration, retry and renew when using leader elector with kubernetes autodiscover.{pull}38471[38471]
- Add per-thread metrics to system_summary {pull}33614[33614]
- Add GCP CloudSQL metadata {pull}33066[33066]
- Add GCP Carbon Footprint metricbeat data {pull}34820[34820]
- Add event loop utilization metric to Kibana module {pull}35020[35020]
- Add metrics grouping by dimensions and time to Azure app insights {pull}36634[36634]
- Align on the algorithm used to transform Prometheus histograms into Elasticsearch histograms {pull}36647[36647]
- Add linux IO metrics to system/process {pull}37213[37213]
- Add new memory/cgroup metrics to Kibana module {pull}37232[37232]
- Add SSL support to mysql module {pull}37997[37997]
- Add SSL support for aerospike module {pull}38126[38126]


*Metricbeat*


*Osquerybeat*


*Packetbeat*


*Winlogbeat*


*Functionbeat*

*Elastic Log Driver*
*Elastic Logging Plugin*


==== Deprecated

*Auditbeat*


*Filebeat*

- Deprecate `syslog` input in favor of `syslog` processor. {issue}37555[37555] {pull}38277[38277]
- Deprecate `o365audit` input in favor of `CEL` input. {issue}37719[37719] {pull}38922[38922]

*Heartbeat*



*Metricbeat*


*Osquerybeat*


*Packetbeat*


*Winlogbeat*


*Functionbeat*


*Elastic Logging Plugin*


==== Known Issues





















































<|MERGE_RESOLUTION|>--- conflicted
+++ resolved
@@ -133,15 +133,12 @@
 - Fix filestream's registry GC: registry entries are now removed from the in-memory and disk store when they're older than the set TTL {issue}36761[36761] {pull}38488[38488]
 - [threatintel] MISP splitting fix for empty responses {issue}38739[38739] {pull}38917[38917]
 - Fix a bug in cloudwatch task allocation that could skip some logs {issue}38918[38918] {pull}38953[38953]
-<<<<<<< HEAD
-=======
 - Prevent GCP Pub/Sub input blockage by increasing default value of `max_outstanding_messages` {issue}35029[35029] {pull}38985[38985]
 - entity-analytics input: Improve structured logging. {pull}38990[38990]
 - Fix config validation for CEL and HTTPJSON inputs when using password grant authentication and `client.id` or `client.secret` are not present. {pull}38962[38962]
 - Updated Websocket input title to align with existing inputs {pull}39006[39006]
 - Restore netflow input on Windows {pull}39024[39024]
 - Upgrade azure-event-hubs-go and azure-storage-blob-go dependencies. {pull}38861[38861]
->>>>>>> 45619e3f
 
 *Heartbeat*
 
