--- conflicted
+++ resolved
@@ -431,12 +431,9 @@
 - Update beat module with apm-server tail sampling monitoring metrics fields {pull}42569[42569]
 - Log every 401 response from Kubernetes API Server {pull}42714[42714]
 - Add a new `match_by_parent_instance` option to `perfmon` module. {pull}43002[43002]
-<<<<<<< HEAD
 - Changed the Elasticsearch module behavior to only pull settings from non-system indices. {pull}43243[43243]
 - Exclude dotted indices from settings pull in Elasticsearch module. {pull}43306[43306]
-=======
 - Add a warning log to metricbeat.vsphere in case vSphere connection has been configured as insecure. {pull}43104[43104]
->>>>>>> cde34df8
 
 *Metricbeat*
 - Add benchmark module {pull}41801[41801]
