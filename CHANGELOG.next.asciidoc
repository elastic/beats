--- conflicted
+++ resolved
@@ -44,15 +44,12 @@
 
 
 *Filebeat*
-<<<<<<< HEAD
 - Fix a connection error in httpjson input. {pull}16123[16123]
 - Fix mapping error for cloudtrail additionalEventData field {pull}16088[16088]
 - Fix s3 input with cloudtrail fileset reading json file. {issue}16374[16374] {pull}16441[16441]
 - Rewrite azure filebeat dashboards, due to changes in kibana. {pull}16466[16466]
 - Adding the var definitions in azure manifest files, fix for errors when executing command setup. {issue}16270[16270] {pull}16468[16468]
 - Add queue_url definition in manifest file for aws module. {pull}16640{16640}
-=======
->>>>>>> ba2dfca6
 
 *Heartbeat*
 
@@ -62,15 +59,12 @@
 
 *Metricbeat*
 
-<<<<<<< HEAD
 - Add dedot for tags in ec2 metricset and cloudwatch metricset. {issue}15843[15843] {pull}15844[15844]
 - Use RFC3339 format for timestamps collected using the SQL module. {pull}15847[15847]
 - Add dedot for cloudwatch metric name. {issue}15916[15916] {pull}15917[15917]
 - Avoid parsing errors returned from prometheus endpoints. {pull}15712[15712]
 - Change sqs metricset to use average as statistic method. {pull}16438[16438]
 - Revert changes in `docker` module: add size flag to docker.container. {pull}16600[16600]
-=======
->>>>>>> ba2dfca6
 
 *Packetbeat*
 
