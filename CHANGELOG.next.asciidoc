--- conflicted
+++ resolved
@@ -402,12 +402,9 @@
 - Add Kibana Dashboard for MISP module. {pull}14147[14147]
 - Add JSON options to autodiscover hints {pull}14208[14208]
 - Add more filesets to Zeek module. {pull}14150[14150]
-<<<<<<< HEAD
-- Add document for Filebeat input httpjson. {pull}14602[14602]
-=======
 - Add attack_pattern_kql field to MISP threat indicators. {pull}14470[14470]
 - Add fileset to the Zeek module for the intel.log. {pull}14404[14404]
->>>>>>> 09021475
+- Add document for Filebeat input httpjson. {pull}14602[14602]
 
 *Heartbeat*
 - Add non-privileged icmp on linux and darwin(mac). {pull}13795[13795] {issue}11498[11498]
