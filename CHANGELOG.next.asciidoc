// Use these for links to issue and pulls. Note issues and pulls redirect one to
// each other on Github, so don't worry too much on using the right prefix.
:issue: https://github.com/elastic/beats/issues/
:pull: https://github.com/elastic/beats/pull/

=== Beats version HEAD
https://github.com/elastic/beats/compare/v8.2.0\...main[Check the HEAD diff]

==== Breaking changes

*Affecting all Beats*


*Auditbeat*


*Filebeat*


*Heartbeat*
- Browser monitors (beta) no write to the `synthetics-*` index prefix. {pull}32064[32064]
- Setting a custom index for a given monitor is now deprecated. Streams are preferred. {pull}32064[32064]


*Metricbeat*


*Packetbeat*


*Winlogbeat*


*Functionbeat*


==== Bugfixes

*Affecting all Beats*

- Improve syslog parser/processor error handling. {issue}31246[31246] {pull}31798[31798]
- Expand fields in `decode_json_fields` if target is set. {issue}31712[31712] {pull}32010[32010]

*Auditbeat*

- Fix handling of audit status messages for modern kernels with reduced audit message feature support. {issue}31616[31616] {pull}32141[32141]

*Filebeat*

<<<<<<< HEAD
- Do not emit error log when filestream reader reaches EOF and `close.reader.on_eof` is enabled. {pull}31109[31109]
- sophos.xg: Update module to handle new log fields. {issue}31038[31038] {pull}31388[31388]
- Fix MISP documentation for `var.filters` config option. {pull}31434[31434]
- Fix type mapping of client.as.number in okta module. {pull}31676[31676]
- Fix handling of empty array in httpjson input. {pull}32001[32001]
- Fix last write pagination commit checkpoint on `aws-s3` input for s3 direct polling when using the same bucket and different list prefixes. {pull}31776[31776]
- If a file is ignored by `filestream` because of ignore_older settings, when it is updated, only the new lines are shipped to the output. {issue}31924[31924] {pull}31972[31972]
=======
- Adding a fix for threatintel module where MISP was paginating forever. {pull}31784[31784]xs
- Fix deduplication in Google workspace module by changing fingerprint processor target field from `@metadata.id` to `@metadata._id`. {pull}31898[31898]
>>>>>>> 361b46b1
- Fix handling and mapping of syslog priority, facility and severity values in Cisco module. {pull}32025[32025]
- Fix http_endpoint input TLS handshake failures. {pull}32105[32105]

*Heartbeat*

- Send targetted error message for unexpected synthetics exits. {pull}31936[31936]
- Fix regression where we write a dotted (non-nested) key `event.type`. {pull}32097[32097]

*Metricbeat*

- update kubernetes apiserver metricset to not collect deprecated metrics and fix dashboard {pull}31973[31973]
- update kubernetes controllermanager metricset to not collect deprecated metrics and fix dashboard {pull}32037[32037]

*Packetbeat*


*Winlogbeat*

- Powershell: Fix processing of parameter details. {pull}31833[31833]
- Security: Fix processing of sidlist, access list and access mask. {pull}31833[31833]

*Functionbeat*



*Elastic Logging Plugin*


==== Added

*Affecting all Beats*

- Improve performance of disk queue by coalescing writes. {pull}31935[31935]

*Auditbeat*


*Filebeat*

- Add `text/csv` decoder to `httpjson` input {pull}28564[28564]
- Update `aws-s3` input to connect to non AWS S3 buckets {issue}28222[28222] {pull}28234[28234]
- Add support for '/var/log/pods/' path for add_kubernetes_metadata processor with `resource_type: pod`. {pull}28868[28868]
- Add documentation for add_kubernetes_metadata processors `log_path` matcher. {pull}28868[28868]
- Add support for parsers on journald input {pull}29070[29070]
- Add support in httpjson input for oAuth2ProviderDefault of password grant_type. {pull}29087[29087]
- threatintel module: Add new Recorded Future integration. {pull}30030[30030]
- Add `auth.oauth2.google.jwt_json` option to `httpjson` input. {pull}31750[31750]
- Add authentication fields to RabbitMQ module documents. {issue}31159[31159] {pull}31680[31680]
- Add template helper function for decoding hexadecimal strings. {pull}31886[31886]
- Add new `parser` called `include_message` to filter based on message contents. {issue}31794[31794] {pull}32094[32094]

*Auditbeat*


*Filebeat*


*Heartbeat*


*Metricbeat*

- Enhance Oracle Module: Change tablespace metricset collection period {issue}30948[30948] {pull}31259[#31259]
- Add orchestrator cluster ECS fields in kubernetes events {pull}31341[31341]
- Enhance Oracle Module: Refactor module to properly use host parsers instead of doing its own parsing of hosts {issue}31611[31611] {pull}31692[#31692]
- Enhance Oracle Module: Connection string for Oracle does not handle special characters properly {issue}24609[24609] {pull}31368[#31368]
- Enhance Oracle Module: New sysmetric metricset {issue}30946[30946] {pull}31462[#31462]
- Upgrade Mongodb library in Beats to v5 {pull}31185[31185]

*Packetbeat*

- Add support for specifying default route interface sniffing. {issue}31905[31905] {pull}31950[31950]

*Functionbeat*


*Winlogbeat*


*Elastic Log Driver*


==== Deprecated

*Affecting all Beats*


*Filebeat*


*Heartbeat*


*Metricbeat*


*Packetbeat*

*Winlogbeat*


*Functionbeat*

==== Known Issue



<|MERGE_RESOLUTION|>--- conflicted
+++ resolved
@@ -47,7 +47,6 @@
 
 *Filebeat*
 
-<<<<<<< HEAD
 - Do not emit error log when filestream reader reaches EOF and `close.reader.on_eof` is enabled. {pull}31109[31109]
 - sophos.xg: Update module to handle new log fields. {issue}31038[31038] {pull}31388[31388]
 - Fix MISP documentation for `var.filters` config option. {pull}31434[31434]
@@ -55,10 +54,8 @@
 - Fix handling of empty array in httpjson input. {pull}32001[32001]
 - Fix last write pagination commit checkpoint on `aws-s3` input for s3 direct polling when using the same bucket and different list prefixes. {pull}31776[31776]
 - If a file is ignored by `filestream` because of ignore_older settings, when it is updated, only the new lines are shipped to the output. {issue}31924[31924] {pull}31972[31972]
-=======
 - Adding a fix for threatintel module where MISP was paginating forever. {pull}31784[31784]xs
 - Fix deduplication in Google workspace module by changing fingerprint processor target field from `@metadata.id` to `@metadata._id`. {pull}31898[31898]
->>>>>>> 361b46b1
 - Fix handling and mapping of syslog priority, facility and severity values in Cisco module. {pull}32025[32025]
 - Fix http_endpoint input TLS handshake failures. {pull}32105[32105]
 
