--- conflicted
+++ resolved
@@ -212,11 +212,8 @@
 - Fix memory leak in tcp and unix input sources. {pull}19459[19459]
 - Add missing `default_field: false` to aws filesets fields.yml. {pull}19568[19568]
 - Fix tls mapping in suricata module {issue}19492[19492] {pull}19494[19494]
-<<<<<<< HEAD
 - Update container name for the azure filesets. {pull}19899[19899]
-=======
 - Fix bug with empty filter values in system/service {pull}19812[19812]
->>>>>>> e3ca37a6
 
 *Heartbeat*
 
