// Use these for links to issue and pulls. Note issues and pulls redirect one to
// each other on Github, so don't worry too much on using the right prefix.
:issue: https://github.com/elastic/beats/issues/
:pull: https://github.com/elastic/beats/pull/

=== Beats version HEAD
https://github.com/elastic/beats/compare/v8.8.1\...main[Check the HEAD diff]

==== Breaking changes

*Affecting all Beats*
- Fix status reporting to Elastic-Agent when output configuration is invalid running under Elastic-Agent {pull}35719[35719]
- Upgrade Go to 1.20.7 {pull}36241[36241]

*Auditbeat*


*Filebeat*


*Heartbeat*


*Metricbeat*


*Osquerybeat*


*Packetbeat*


*Winlogbeat*

- Add "event.category" and "event.type" to Sysmon module for EventIDs 8, 9, 19, 20, 27, 28, 255 {pull}35193[35193]
- Fix the ability to use filtering features (e.g. `ignore_older`, `event_id`, `provider`, `level`) while reading `.evtx` files. {issue}16826[16826] {pull}36173[36173]

*Functionbeat*


*Elastic Logging Plugin*


==== Bugfixes

*Affecting all Beats*
- Support for multiline zookeeper logs {issue}2496[2496]
- Add checks to ensure reloading of units if the configuration actually changed. {pull}34346[34346]
- Fix namespacing on self-monitoring {pull}32336[32336]
- Fix namespacing on self-monitoring {pull}32336[32336]
- Fix Beats started by agent do not respect the allow_older_versions: true configuration flag {issue}34227[34227] {pull}34964[34964]
- Fix performance issues when we have a lot of inputs starting and stopping by allowing to disable global processors under fleet. {issue}35000[35000] {pull}35031[35031]
- In cases where the matcher detects a non-string type in a match statement, report the error as a debug statement, and not a warning statement. {pull}35119[35119]
- 'add_cloud_metadata' processor - add cloud.region field for GCE cloud provider
- 'add_cloud_metadata' processor - update azure metadata api version to get missing `cloud.account.id` field
- Make sure k8s watchers are closed when closing k8s meta processor. {pull}35630[35630]
- Upgraded apache arrow library used in x-pack/libbeat/reader/parquet from v11 to v12.0.1 in order to fix cross-compilation issues {pull}35640[35640]
- Fix panic when MaxRetryInterval is specified, but RetryInterval is not {pull}35820[35820]
- Do not print context cancelled error message when running under agent {pull}36006[36006]
- Fix recovering from invalid output configuration when running under Elastic-Agent {pull}36016[36016]
- Improve StreamBuf append to improve performance when reading long lines from files. {pull}35928[35928]
- Eliminate cloning of event in deepUpdate {pull}35945[35945]
- Fix ndjson parser to store JSON fields correctly under `target` {issue}29395[29395]
- Support build of projects outside of beats directory {pull}36126[36126]
- Fix environment capture by `add_process_metadata` processor. {issue}36469[36469] {pull}36471[36471]


*Auditbeat*


*Filebeat*

- [Gcs Input] - Added missing locks for safe concurrency {pull}34914[34914]
- Fix the ignore_inactive option being ignored in Filebeat's filestream input {pull}34770[34770]
- Fix TestMultiEventForEOFRetryHandlerInput unit test of CometD input {pull}34903[34903]
- Add input instance id to request trace filename for httpjson and cel inputs {pull}35024[35024]
- Fixes "Can only start an input when all related states are finished" error when running under Elastic-Agent {pull}35250[35250] {issue}33653[33653]
- [system] sync system/auth dataset with system integration 1.29.0. {pull}35581[35581]
- [GCS Input] - Fixed an issue where bucket_timeout was being applied to the entire bucket poll interval and not individual bucket object read operations. Fixed a map write concurrency issue arising from data races when using a high number of workers. Fixed the flaky tests that were present in the GCS test suit. {pull}35605[35605]
- Fix filestream false positive log error "filestream input with ID 'xyz' already exists" {issue}31767[31767]
- Fix error message formatting from filestream input. {pull}35658[35658]
- Fix error when trying to use `include_message` parser {issue}35440[35440]
- Fix handling of IPv6 unspecified addresses in TCP input. {issue}35064[35064] {pull}35637[35637]
- Fixed a minor code error in the GCS input scheduler where a config value was being used directly instead of the source struct. {pull}35729[35729]
- Improve error reporting and fix IPv6 handling of TCP and UDP metric collection. {pull}35772[35772]
- Fix CEL input JSON marshalling of nested objects. {issue}35763[35763] {pull}35774[35774]
- Fix metric collection in GCPPubSub input. {pull}35773[35773]
- Fix end point deregistration in http_endpoint input. {issue}35899[35899] {pull}35903[35903]
- Fix duplicate ID panic in filestream metrics. {issue}35964[35964] {pull}35972[35972]
- Improve error reporting and fix IPv6 handling of TCP and UDP metric collection. {pull}35996[35996]
- Fix handling of NUL-terminated log lines in Fortinet Firewall module. {issue}36026[36026] {pull}36027[36027]
- Make redact field configuration recommended in CEL input and log warning if missing. {pull}36008[36008]
- Fix handling of region name configuration in awss3 input {pull}36034[36034]
- Fixed concurrency and flakey tests issue in azure blob storage input. {issue}35983[35983] {pull}36124[36124]
- Fix panic when sqs input metrics getter is invoked {pull}36101[36101] {issue}36077[36077]
- Make CEL input's `now` global variable static for evaluation lifetime. {pull}36107[36107]
- Update mito CEL extension library to v1.5.0. {pull}36146[36146]
- Filter out duplicate paths resolved from matching globs. {issue}36253[36253] {pull}36256[36256]
- Fix handling of TCP/UDP address resolution during metric initialization. {issue}35064[35064] {pull}36287[36287]
- Fix handling of Juniper SRX structured data when there is no leading junos element. {issue}36270[36270] {pull}36308[36308]
- Remove erroneous error log in GCPPubSub input. {pull}36296[36296]
- Fix Filebeat Cisco module with missing escape character {issue}36325[36325] {pull}36326[36326]
- Fix panic when redact option is not provided to CEL input. {issue}36387[36387] {pull}36388[36388]
- Remove 'onFilteredOut' and 'onDroppedOnPublish' callback logs {issue}36299[36299] {pull}36399[36399]
- Added a fix for Crowdstrike pipeline handling process arrays {pull}36496[36496]

*Heartbeat*

- Fix panics when parsing dereferencing invalid parsed url. {pull}34702[34702]

*Metricbeat*

- in module/windows/perfmon, changed collection method of the second counter value required to create a displayable value {pull}32305[32305]
- Fix and improve AWS metric period calculation to avoid zero-length intervals {pull}32724[32724]
- Add missing cluster metadata to k8s module metricsets {pull}32979[32979] {pull}33032[33032]
- Add GCP CloudSQL region filter {pull}32943[32943]
- Fix logstash cgroup mappings {pull}33131[33131]
- Remove unused `elasticsearch.node_stats.indices.bulk.avg_time.bytes` mapping {pull}33263[33263]
- Make generic SQL GA {pull}34637[34637]
- Collect missing remote_cluster in elasticsearch ccr metricset {pull}34957[34957]
- Add context with timeout in AWS API calls {pull}35425[35425]
- Fix no error logs displayed in CloudWatch EC2, RDS and SQS metadata {issue}34985[34985] {pull}35035[35035]
- Remove Beta warning from IIS application_pool metricset {pull}35480[35480]
- Improve documentation for ActiveMQ module {issue}35113[35113] {pull}35558[35558]
- Fix EC2 host.cpu.usage {pull}35717[35717]
- Resolve statsd module's prematurely halting of metrics parsing upon encountering an invalid packet. {pull}35075[35075]
- Fix the gap in fetching forecast API metrics at the end of each month for Azure billing module  {pull}36142[36142]
- Add option in SQL module to execute queries for all dbs. {pull}35688[35688]
- Fix GCP compute metadata. {pull}36338[36338]
- Add support for api_key authentication in elasticsearch module  {pull}36274[36274]
- Add remaining dimensions for azure storage account to make them available for tsdb enablement. {pull}36331[36331]
- Add missing 'TransactionType' dimension for Azure Storage Account. {pull}36413[36413]

*Osquerybeat*


*Packetbeat*


*Winlogbeat*


*Elastic Logging Plugin*


==== Added

*Affecting all Beats*

- Added append Processor which will append concrete values or values from a field to target. {issue}29934[29934] {pull}33364[33364]
- When running under Elastic-Agent the status is now reported per Unit instead of the whole Beat {issue}35874[35874] {pull}36183[36183]
- Add warning message to SysV init scripts for RPM-based systems that lack `/etc/rc.d/init.d/functions`. {issue}35708[35708] {pull}36188[36188]
- Mark `translate_sid` processor is GA. {issue}36279[36279] {pull}36280[36280]
- dns processor: Add support for forward lookups (`A`, `AAAA`, and `TXT`). {issue}11416[11416] {pull}36394[36394]
- Mark `syslog` processor as GA, improve docs about how processor handles syslog messages. {issue}36416[36416] {pull}36417[36417]

*Auditbeat*

- Add support for `security.selinux` and `system.posix_acl_access` extended attributes to FIM. {issue}36265[36265] {pull}36310[36310]

*Filebeat*

- add documentation for decode_xml_wineventlog processor field mappings.  {pull}32456[32456]
- httpjson input: Add request tracing logger. {issue}32402[32402] {pull}32412[32412]
- Add cloudflare R2 to provider list in AWS S3 input. {pull}32620[32620]
- Add support for single string containing multiple relation-types in getRFC5988Link. {pull}32811[32811]
- Added separation of transform context object inside httpjson. Introduced new clause `.parent_last_response.*` {pull}33499[33499]
- Adding filename details from zip to response for httpjson {issue}33952[33952] {pull}34044[34044]
- Added metric `sqs_messages_waiting_gauge` for aws-s3 input. {pull}34488[34488]
- Add nginx.ingress_controller.upstream.ip to related.ip {issue}34645[34645] {pull}34672[34672]
- Add unix socket log parsing for nginx ingress_controller {pull}34732[34732]
- Added metric `sqs_worker_utilization` for aws-s3 input. {pull}34793[34793]
- Add MySQL authentication message parsing and `related.ip` and `related.user` fields {pull}34810[34810]
- Add nginx ingress_controller parsing if one of upstreams fails to return response {pull}34787[34787]
- Add oracle authentication messages parsing {pull}35127[35127]
- Add sanitization capabilities to azure-eventhub input {pull}34874[34874]
- Add support for CRC validation in Filebeat's HTTP endpoint input. {pull}35204[35204]
- Add support for CRC validation in Zoom module. {pull}35604[35604]
- Add execution budget to CEL input. {pull}35409[35409]
- Add XML decoding support to HTTPJSON. {issue}34438[34438] {pull}35235[35235]
- Add delegated account support when using Google ADC in `httpjson` input. {pull}35507[35507]
- Allow specifying since when to read journald entries. {pull}35408[35408]
- Add metrics for filestream input. {pull}35529[35529]
- Add support for collecting `httpjson` metrics. {pull}35392[35392]
- Add XML decoding support to CEL. {issue}34438[34438] {pull}35372[35372]
- Mark CEL input as GA. {pull}35559[35559]
- Add metrics for gcp-pubsub input. {pull}35614[35614]
- [GCS] Added scheduler debug logs and improved the context passing mechanism by removing them from struct params and passing them as function arguments. {pull}35674[35674]
- Allow non-AWS endpoints for awss3 input. {issue}35496[35496] {pull}35520[35520]
- Under elastic-agent the input metrics will now be included in agent diagnostics dumps. {pull}35798[35798]
- Add Okta input package for entity analytics. {pull}35611[35611]
- Expose harvester metrics from filestream input {pull}35835[35835] {issue}33771[33771]
- Add device support for Azure AD entity analytics. {pull}35807[35807]
- Improve CEL input performance. {pull}35915[35915]
- Adding filename details from zip to response for httpjson {issue}33952[33952] {pull}34044[34044]
- Added support for min/max template functions in httpjson input. {issue}36094[36094] {pull}36036[36036]
- Add `clean_session` configuration setting for MQTT input.  {pull}35806[16204]
- Add fingerprint mode for the filestream scanner and new file identity based on it {issue}34419[34419] {pull}35734[35734]
- Add file system metadata to events ingested via filestream {issue}35801[35801] {pull}36065[36065]
- Add support for localstack based input integration testing {pull}35727[35727]
- Allow parsing bytes in and bytes out as long integer in CEF processor. {issue}36100[36100] {pull}36108[36108]
- Add support for registered owners and users to AzureAD entity analytics provider. {pull}36092[36092]
- Add support for endpoint resolver in AWS config {pull}36208[36208]
- Added support for Okta OAuth2 provider in the httpjson input. {pull}36273[36273]
- Add support of the interval parameter in Salesforce setupaudittrail-rest fileset. {issue}35917[35917] {pull}35938[35938]
- Add device handling to Okta input package for entity analytics. {pull}36049[36049]
- Add setup option `--force-enable-module-filesets`, that will act as if all filesets have been enabled in a module during setup. {issue}30915[30915] {pull}99999[99999]
- Add setup option `--force-enable-module-filesets`, that will act as if all filesets have been enabled in a module during setup. {issue}30915[30915] {pull}36286[36286]
- [Azure] Add input metrics to the azure-eventhub input. {pull}35739[35739]
- Reduce HTTPJSON metrics allocations. {pull}36282[36282]
- Add support for a simplified input configuraton when running under Elastic-Agent {pull}36390[36390]
- Make HTTPJSON response body decoding errors more informative. {pull}36481[36481]
- Allow fine-grained control of entity analytics API requests for Okta provider. {issue}36440[36440] {pull}36492[36492]
- Add support for expanding `journald.process.capabilities` into the human-readable effective capabilities in the ECS `process.thread.capabilities.effective` field. {issue}36454[36454] {pull}36470[36470]

*Auditbeat*

*Libbeat*

*Heartbeat*
- Added status to monitor run log report.


*Metricbeat*

- Add per-thread metrics to system_summary {pull}33614[33614]
- Add GCP CloudSQL metadata {pull}33066[33066]
- Add support for multiple regions in GCP {pull}32964[32964]
- Add GCP Carbon Footprint metricbeat data {pull}34820[34820]
- Add event loop utilization metric to Kibana module {pull}35020[35020]
- Support collecting metrics from both the monitoring account and linked accounts from AWS CloudWatch. {pull}35540[35540]
- Add new parameter `include_linked_accounts` to enable/disable metrics collection from multiple linked AWS Accounts {pull}35648[35648]
- Migrate Azure Billing, Monitor, and Storage metricsets to the newer SDK. {pull}33585[33585]
- Add support for float64 values parsing for statsd metrics of counter type. {pull}35099[35099]
<<<<<<< HEAD
- [Enhanncement for host.ip and host.mac] Disabling netinfo.enabled option of add-host-metadata processor {pull}36506[36506]
=======
- Add kubernetes.deployment.status.* fields for Kubernetes module {pull}35999[35999]
- Add Azure resource tags support to Azure Billing module {pull}36428[36428]

>>>>>>> 3b02b8a8

*Osquerybeat*


*Packetbeat*

- Added `packetbeat.interfaces.fanout_group` to allow a Packetbeat sniffer to join an AF_PACKET fanout group. {issue}35451[35451] {pull}35453[35453]
- Add AF_PACKET metrics. {issue}35428[35428] {pull}35489[35489]
- Under elastic-agent the input metrics will now be included in agent diagnostics dumps. {pull}35798[35798]
- Add support for multiple regions in GCP {pull}32964[32964]

*Packetbeat*


*Winlogbeat*


*Functionbeat*


*Winlogbeat*

- Set `host.os.type` and `host.os.family` to "windows" if not already set. {pull}35435[35435]
- Handle empty DNS answer data in QueryResults for the Sysmon Pipeline {pull}35207[35207]
- Under elastic-agent the input metrics will now be included in agent diagnostics dumps. {pull}35798[35798]


*Elastic Log Driver*
*Elastic Logging Plugin*


==== Deprecated

*Auditbeat*


*Filebeat*


*Heartbeat*

- Deprecate aws_elb autodiscover provider. {pull}36191[36191]


*Metricbeat*


*Osquerybeat*


*Packetbeat*


*Winlogbeat*


*Functionbeat*


*Elastic Logging Plugin*


==== Known Issues








<|MERGE_RESOLUTION|>--- conflicted
+++ resolved
@@ -232,13 +232,10 @@
 - Add new parameter `include_linked_accounts` to enable/disable metrics collection from multiple linked AWS Accounts {pull}35648[35648]
 - Migrate Azure Billing, Monitor, and Storage metricsets to the newer SDK. {pull}33585[33585]
 - Add support for float64 values parsing for statsd metrics of counter type. {pull}35099[35099]
-<<<<<<< HEAD
 - [Enhanncement for host.ip and host.mac] Disabling netinfo.enabled option of add-host-metadata processor {pull}36506[36506]
-=======
 - Add kubernetes.deployment.status.* fields for Kubernetes module {pull}35999[35999]
 - Add Azure resource tags support to Azure Billing module {pull}36428[36428]
 
->>>>>>> 3b02b8a8
 
 *Osquerybeat*
 
