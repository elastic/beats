--- conflicted
+++ resolved
@@ -128,11 +128,8 @@
 - Add new Kubernetes module dashboards {pull}31591[31591]
 - system/core: add cpuinfo information for Linux hosts {pull}31643[31643]
 - Enhance Oracle Module: Refactor module to properly use host parsers instead of doing its own parsing of hosts {issue}31611[31611] {pull}31692[#31692]
-<<<<<<< HEAD
 - Enhance Oracle Module: Connection string for Oracle does not handle special characters properly {issue}24609[24609] {pull}31368[#31368]
-=======
 - Enhance Oracle Module: New sysmetric metricset {issue}30946[30946] {pull}31462[#31462]
->>>>>>> 9d0f1713
 
 *Packetbeat*
 
