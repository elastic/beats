--- conflicted
+++ resolved
@@ -162,13 +162,10 @@
 - Fix timezone parsing of Cisco module ingest pipelines. {pull}13893[13893]
 - Fix timezone parsing of logstash module ingest pipelines. {pull}13890[13890]
 - cisco asa and ftd filesets: Fix parsing of message 106001. {issue}13891[13891] {pull}13903[13903]
-<<<<<<< HEAD
-- Fix missing netflow fields in index template. {issue}13768[13768] {pull}13914[13914]
-=======
 - Fix timezone parsing of iptables, mssql and panw module ingest pipelines. {pull}13926[13926]
 - Fix merging of fields specified in global scope with fields specified under an input's scope. {issue}3628[3628] {pull}13909[13909]
 - Fix delay in enforcing close_renamed and close_removed options. {issue}13488[13488] {pull}13907[13907]
->>>>>>> 93d32099
+- Fix missing netflow fields in index template. {issue}13768[13768] {pull}13914[13914]
 
 *Heartbeat*
 
