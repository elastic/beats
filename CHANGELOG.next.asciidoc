--- conflicted
+++ resolved
@@ -224,8 +224,6 @@
 - Add Fleet status updating to HTTP Endpoint input. {issue}44281[44281] {pull}44310[44310]
 - Add Fleet status updating to streaming input. {issue}44284[44284] {pull}44340[44340]
 - Add Fleet status update functionality to gcppubsub input. {issue}44272[44272] {pull}44507[44507]
-<<<<<<< HEAD
-=======
 - Add Fleet status updating to GCS input. {issue}44273[44273] {pull}44508[44508]
 - Add Fleet status update functionality to udp input. {issue}44419[44419] {pull}44785[44785]
 - Add Fleet status update functionality to tcp input. {issue}44420[44420] {pull}44786[44786]
@@ -234,7 +232,6 @@
 - Added input metrics to Azure Blob Storage input. {issue}36641[36641] {pull}43954[43954]
 - Added support for websocket keep_alive heartbeat in the streaming input. {issue}42277[42277] {pull}44204[44204]
 - Allow empty HTTPJSON cursor template value evaluations to be ignored by Fleet health status updates. {pull}45361[45361]
->>>>>>> fd3c6b45
 
 *Auditbeat*
 
