--- conflicted
+++ resolved
@@ -151,11 +151,8 @@
 - The Elasticsearch output now correctly applies exponential backoff when being throttled by 429s ("too many requests") from Elasticsarch. {issue}36926[36926] {pull}45073[45073]
 - Fixed case where Beats would silently fail due to invalid input configuration, now the error is correctly reported. {issue}43118[43118] {pull}45733[45733]
 - Fix a race condition during metrics initialization which could cause a panic. {issue}45822[45822] {pull}46054[46054]
-<<<<<<< HEAD
 - Fixed a panic when the beat restarts itself by adding 'eventfd2' to default seccomp policy {issue}46372[46372]
-=======
 - Update Go version to 1.24.7 {pull}46070[46070].
->>>>>>> 69b50c31
 
 *Auditbeat*
 
