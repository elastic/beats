// Use these for links to issue and pulls. Note issues and pulls redirect one to
// each other on Github, so don't worry too much on using the right prefix.
:issue: https://github.com/elastic/beats/issues/
:pull: https://github.com/elastic/beats/pull/

=== Beats version HEAD
https://github.com/elastic/beats/compare/v8.2.0\...main[Check the HEAD diff]

==== Breaking changes

*Affecting all Beats*


*Auditbeat*


*Filebeat*

- Add a new `salesforce` module to collect data from salesforce. {pull}31486[31486]

*Heartbeat*


*Metricbeat*


*Packetbeat*


*Winlogbeat*


*Functionbeat*


==== Bugfixes

*Affecting all Beats*

- Allow loading secrets that contain commas from the keystore {pull}31694{pull}.

*Auditbeat*

- Remove invalid "network_traffic" term from event.category. {pull}31674[31674]
- Fix audit status collection on kernels prior to version 5.9. {issue}31616[31616] {pull}31710[31710]

*Filebeat*

- Do not emit error log when filestream reader reaches EOF and `close.reader.on_eof` is enabled. {pull}31109[31109]
- sophos.xg: Update module to handle new log fields. {issue}31038[31038] {pull}31388[31388]
- Fix MISP documentation for `var.filters` config option. {pull}31434[31434]
- Remove invalid "network_traffic" term from event.category. {pull}31674[31674]
- Fix type mapping of client.as.number in okta module. {pull}31676[31676]

*Heartbeat*
- Fix unintentional use of no-op logger. {pull}31543[31543]


*Metricbeat*

- make `system/filesystem` code sensitive to `hostfs` and migrate libraries to `elastic-agent-opts` {pull}31001[31001]

*Packetbeat*


*Winlogbeat*

- Sysmon: Drop fields with "-" value (unset) {pull}31556[31556]

*Functionbeat*



*Elastic Logging Plugin*


==== Added

*Affecting all Beats*

- Add new config option `timestamp.precision` to configure timestamps. {pull}31682[31682]


*Auditbeat*

- Add `backlog_wait_time_actual` to the output of the `auditbeat auditd show-status` command. {pull}31535[31535]

*Filebeat*

- Add `text/csv` decoder to `httpjson` input {pull}28564[28564]
- Update `aws-s3` input to connect to non AWS S3 buckets {issue}28222[28222] {pull}28234[28234]
- Add support for '/var/log/pods/' path for add_kubernetes_metadata processor with `resource_type: pod`. {pull}28868[28868]
- Add documentation for add_kubernetes_metadata processors `log_path` matcher. {pull}28868[28868]
- Add support for parsers on journald input {pull}29070[29070]
- Add support in httpjson input for oAuth2ProviderDefault of password grant_type. {pull}29087[29087]
- threatintel module: Add new Recorded Future integration. {pull}30030[30030]
- Support SASL/SCRAM authentication in the Kafka input. {pull}31167[31167]
- checkpoint module: Add `network.transport` derived from IANA number. {pull}31076[31076]
- Add URL Encode template function for httpjson input. {pull}30962[30962]
- Add `application/zip` decoder to the `httpsjon` input. {issue}31282[31282] {pull}31304[31304]
- Default value of `filebeat.registry.flush` increased from 0s to 1s. CPU and disk I/O usage are reduced because the registry is not written to disk for each ingested log line. {issue}30279[30279]
- Cisco ASA/FTD: Add support for messages 434001 and 434003. {pull}31533[31533]
- Change threatintel module from beta to GA. {pull}31693[31693]
- Add template helper function for hashing strings. {issue}31613[31613] {pull}31630[31630]
- Add extended okta.debug_context.debug_data handling. {pull}31676[31676]

*Auditbeat*

- auditd: Updated the go-libaudit library version to v2.3.0. This refreshes the syscall names for Linux and adds ECS categorizations for more audit anomaly events. {pull}31519[31519]

*Filebeat*

- http_endpoint input: Add support for requests with `Content-Encoding: gzip`. {issue}31005[31005]

*Heartbeat*

- Add support for `pushed` browser monitor source from the synthetics agent. {pull}31428[31428]
- Add ARM64 seccomp profile. {issue}31285[31285] {pull}31422[31422]


*Metricbeat*

<<<<<<< HEAD
- Extend documentation about `orchestrator.cluster` fields {pull}30518[30518]
- Enhance Oracle Module: Change tablespace metricset collection period {issue}30948[30948] {pull}31259[#31259]
- Add orchestrator cluster ECS fields in kubernetes events {pull}31341[31341]
- Enhance Oracle Module: Connection string for Oracle does not handle special characters properly {issue}24609[24609] {pull}31368[#31368]
- Generic SQL code reorganization, with support for raw metrics and query lists {pull}31568[31568]
- Add metadata for missing k8s resources/metricsets {pull}31590[31590]
- Fix `include_top_n` fields in system/process {pull}31595[31595]
- Upgrade Mongodb library in Beats to v5 {pull}31185[31185]
=======
- system/core: add cpuinfo information for Linux hosts {pull}31643[31643]
>>>>>>> 258de057

*Packetbeat*


*Functionbeat*


*Winlogbeat*

- Add parent process ID to new process creation events. {issue}29237[29237] {pull}31102[31102]
- Sysmon: Support for Sysmon Registry non-QWORD/DWORD events. {pull}31556[31556]

*Elastic Log Driver*


==== Deprecated

*Affecting all Beats*


*Filebeat*


*Heartbeat*
- Bump node.js version for synthetics to 16.15.0. {pull}31675[31675]

*Metricbeat*


*Packetbeat*

*Winlogbeat*

*Functionbeat*

==== Known Issue



<|MERGE_RESOLUTION|>--- conflicted
+++ resolved
@@ -120,7 +120,6 @@
 
 *Metricbeat*
 
-<<<<<<< HEAD
 - Extend documentation about `orchestrator.cluster` fields {pull}30518[30518]
 - Enhance Oracle Module: Change tablespace metricset collection period {issue}30948[30948] {pull}31259[#31259]
 - Add orchestrator cluster ECS fields in kubernetes events {pull}31341[31341]
@@ -129,9 +128,7 @@
 - Add metadata for missing k8s resources/metricsets {pull}31590[31590]
 - Fix `include_top_n` fields in system/process {pull}31595[31595]
 - Upgrade Mongodb library in Beats to v5 {pull}31185[31185]
-=======
 - system/core: add cpuinfo information for Linux hosts {pull}31643[31643]
->>>>>>> 258de057
 
 *Packetbeat*
 
