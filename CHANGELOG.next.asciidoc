--- conflicted
+++ resolved
@@ -211,11 +211,8 @@
 - Add AWS cloudwatch metricset. {pull}11798[11798] {issue}11734[11734]
 - Add `regions` in aws module config to specify target regions for querying cloudwatch metrics. {issue}11932[11932] {pull}11956[11956]
 - Keep `etcd` followers members from reporting `leader` metricset events {pull}12004[12004]
-<<<<<<< HEAD
+- Add overview dashboard to Consul module {pull}10665[10665]
 - New fields were added in the mysql/status metricset. {pull}12227[12227]
-=======
-- Add overview dashboard to Consul module {pull}10665[10665]
->>>>>>> ed7e06f0
 
 *Packetbeat*
 
