// Use these for links to issue and pulls. Note issues and pulls redirect one to
// each other on Github, so don't worry too much on using the right prefix.
:issue: https://github.com/elastic/beats/issues/
:pull: https://github.com/elastic/beats/pull/

=== Beats version HEAD
https://github.com/elastic/beats/compare/v7.0.0-alpha2...master[Check the HEAD diff]

==== Breaking changes

*Affecting all Beats*

- Update to Golang 1.12.1. {pull}11330[11330]
- Disable Alibaba Cloud and Tencent Cloud metadata providers by default. {pull}13812[12812]
- Libbeat: Do not overwrite agent.*, ecs.version, and host.name. {pull}14407[14407]
- Libbeat: Cleanup the x-pack licenser code to use the new license endpoint and the new format. {pull}15091[15091]
- Refactor metadata generator to support adding metadata across resources {pull}14875[14875]
- Remove `AddDockerMetadata` and `AddKubernetesMetadata` processors from the `script` processor. They can still be used as normal processors in the configuration. {issue}16349[16349] {pull}16514[16514]
- Introduce APM libbeat instrumentation, active when running the beat with ELASTIC_APM_ACTIVE=true. {pull}17938[17938]
- Make error message about locked data path actionable. {pull}18667[18667]

*Auditbeat*


*Filebeat*

- Fix parsing of Elasticsearch node name by `elasticsearch/slowlog` fileset. {pull}14547[14547]
- Improve ECS field mappings in panw module.  event.outcome now only contains success/failure per ECS specification. {issue}16025[16025] {pull}17910[17910]
- Improve ECS categorization field mappings for nginx module. http.request.referrer only populated when nginx sets a value {issue}16174[16174] {pull}17844[17844]
- Improve ECS field mappings in santa module. move hash.sha256 to process.hash.sha256 & move certificate fields to santa.certificate . {issue}16180[16180] {pull}17982[17982]
- Preserve case of http.request.method.  ECS prior to 1.6 specified normalizing to lowercase, which lost information. Affects filesets: apache/access, elasticsearch/audit, iis/access, iis/error, nginx/access, nginx/ingress_controller, aws/elb, suricata/eve, zeek/http. {issue}18154[18154] {pull}18359[18359]
- Adds oauth support for httpjson input. {issue}18415[18415] {pull}18892[18892]
- Adds `split_events_by` option to httpjson input. {pull}19246[19246]
- Adds `date_cursor` option to httpjson input. {pull}19483[19483]
- Adds Gsuite module with SAML support. {pull}19329[19329]
- Adds Gsuite User Accounts support. {pull}19329[19329]
- Adds Gsuite Login audit support. {pull}19702[19702]
- Adds Gsuite Admin support. {pull}19769[19769]
- Adds Gsuite Drive support. {pull}19704[19704]
- Adds Gsuite Groups support. {pull}19725[19725]
- Disable the option of running --machine-learning on its own. {pull}20241[20241]
- Fix PANW field spelling "veredict" to "verdict" on event.action {pull}18808[18808]
- Add support for GMT timezone offsets in `decode_cef`. {pull}20993[20993]

*Heartbeat*

*Journalbeat*

- Improve parsing of syslog.pid in journalbeat to strip the username when present {pull}16116[16116]


*Metricbeat*

- Add new dashboard for VSphere host cluster and virtual machine {pull}14135[14135]
- kubernetes.container.cpu.limit.cores and kubernetes.container.cpu.requests.cores are now floats. {issue}11975[11975]
- Fix ECS compliance of user.id field in system/users  metricset {pull}19019[19019]
- Remove "invalid zero" metrics on Windows and Darwin, don't report linux-only memory and diskio metrics when running under agent. {pull}21457[21457]

*Packetbeat*

- Added redact_headers configuration option, to allow HTTP request headers to be redacted whilst keeping the header field included in the beat. {pull}15353[15353]
- Add dns.question.subdomain and dns.question.top_level_domain fields. {pull}14578[14578]

*Winlogbeat*

- Add support to Sysmon file delete events (event ID 23). {issue}18094[18094]
- Improve ECS field mappings in Sysmon module. `related.hash`, `related.ip`, and `related.user` are now populated. {issue}18364[18364]
- Improve ECS field mappings in Sysmon module. Hashes are now also populated to the corresponding `process.hash`, `process.pe.imphash`, `file.hash`, or `file.pe.imphash`. {issue}18364[18364]
- Improve ECS field mappings in Sysmon module. `file.name`, `file.directory`, and `file.extension` are now populated. {issue}18364[18364]
- Improve ECS field mappings in Sysmon module. `rule.name` is populated for all events when present. {issue}18364[18364]
- Add Powershell module. Support for event ID's: `400`, `403`, `600`, `800`, `4103`, `4014`, `4105`, `4106`. {issue}16262[16262] {pull}18526[18526]
- Fix Powershell processing of downgraded engine events. {pull}18966[18966]
- Fix unprefixed fields in `fields.yml` for Powershell module {issue}18984[18984]

*Functionbeat*


==== Bugfixes

*Affecting all Beats*

- Fix a race condition with the Kafka pipeline client, it is possible that `Close()` get called before `Connect()` . {issue}11945[11945]
- Allow users to configure only `cluster_uuid` setting under `monitoring` namespace. {pull}14338[14338]
- Update replicaset group to apps/v1 {pull}15854[15802]
- Fix Kubernetes autodiscovery provider to correctly handle pod states and avoid missing event data {pull}17223[17223]
- Fix missing output in dockerlogbeat {pull}15719[15719]
- Do not load dashboards where not available. {pull}15802[15802]
- Remove superfluous use of number_of_routing_shards setting from the default template. {pull}16038[16038]
- Fix index names for indexing not always guaranteed to be lower case. {pull}16081[16081]
- Fix loading processors from annotation hints. {pull}16348[16348]
- Add `ssl.ca_sha256` option to the supported TLS option, this allow to check that a specific certificate is used as part of the verified chain. {issue}15717[15717]
- Fix `NewContainerMetadataEnricher` to use default config for kubernetes module. {pull}16857[16857]
- Improve some logging messages for add_kubernetes_metadata processor {pull}16866{16866}
- Do not rotate log files on startup when interval is configured and rotateonstartup is disabled. {pull}17613[17613]
- Fix `setup.dashboards.index` setting not working. {pull}17749[17749]
- Fix goroutine leak and Elasticsearch output file descriptor leak when output reloading is in use. {issue}10491[10491] {pull}17381[17381]
- Fix Elasticsearch license endpoint URL referenced in error message. {issue}17880[17880] {pull}18030[18030]
- Change `decode_json_fields` processor, to merge parsed json objects with existing objects in the event instead of fully replacing them. {pull}17958[17958]
- Gives monitoring reporter hosts, if configured, total precedence over corresponding output hosts. {issue}17937[17937] {pull}17991[17991]
- [Autodiscover] Check if runner is already running before starting again. {pull}18564[18564]
- Fix `keystore add` hanging under Windows. {issue}18649[18649] {pull}18654[18654]
- Fix regression in `add_kubernetes_metadata`, so configured `indexers` and `matchers` are used if defaults are not disabled. {issue}18481[18481] {pull}18818[18818]
- Fix the `translate_sid` processor's handling of unconfigured target fields. {issue}18990[18990] {pull}18991[18991]
- Fixed a service restart failure under Windows. {issue}18914[18914] {pull}18916[18916]
- Fix metrics hints builder to avoid wrong container metadata usage when port is not exposed {pull}18979[18979]
- Server-side TLS config now validates certificate and key are both specified {pull}19584[19584]
- Fix terminating pod autodiscover issue. {pull}20084[20084]
- Fix seccomp policy for calls to `chmod` and `chown`. {pull}20054[20054]
- Output errors when Kibana index pattern setup fails. {pull}20121[20121]
- Fix issue in autodiscover that kept inputs stopped after config updates. {pull}20305[20305]
- Add service resource in k8s cluster role. {pull}20546[20546]
- [Metricbeat][Kubernetes] Change cluster_ip field from ip to keyword. {pull}20571[20571]
- The `o365input` and `o365` module now recover from an authentication problem or other fatal errors, instead of terminating. {pull}21258[21258]

*Auditbeat*

- system/socket: Fixed compatibility issue with kernel 5.x. {pull}15771[15771]
- system/package: Fix parsing of Installed-Size field of DEB packages. {issue}16661[16661] {pull}17188[17188]
- system module: Fix panic during initialisation when /proc/stat can't be read. {pull}17569[17569]
- system/package: Fix an error that can occur while trying to persist package metadata. {issue}18536[18536] {pull}18887[18887]
- system/socket: Fix dataset using 100% CPU and becoming unresponsive in some scenarios. {pull}19033[19033] {pull}19764[19764]
- system/socket: Fixed tracking of long-running connections. {pull}19033[19033]

*Filebeat*

- cisco/asa fileset: Fix parsing of 302021 message code. {pull}14519[14519]
- Fix filebeat azure dashboards, event category should be `Alert`. {pull}14668[14668]
- Fixed dashboard for Cisco ASA Firewall. {issue}15420[15420] {pull}15553[15553]
- Add shared_credential_file to cloudtrail config {issue}15652[15652] {pull}15656[15656]
- Fix s3 input with cloudtrail fileset reading json file. {issue}16374[16374] {pull}16441[16441]
- Add queue_url definition in manifest file for aws module. {pull}16640{16640}
- Fixed various Cisco FTD parsing issues. {issue}16863[16863] {pull}16889[16889]
- Fix default index pattern in IBM MQ filebeat dashboard. {pull}17146[17146]
- Fix `elasticsearch.gc` fileset to not collect _all_ logs when Elasticsearch is running in Docker. {issue}13164[13164] {issue}16583[16583] {pull}17164[17164]
- Fixed a mapping exception when ingesting CEF logs that used the spriv or dpriv extensions. {issue}17216[17216] {pull}17220[17220]
- Fixed a mapping exception when ingesting Logstash plain logs (7.4+) with pipeline ids containing non alphanumeric chars. {issue}17242[17242] {pull}17243[17243]
- Fixed MySQL slowlog module causing "regular expression has redundant nested repeat operator" warning in Elasticsearch. {issue}17086[17086] {pull}17156[17156]
- CEF: Fixed decoding errors caused by trailing spaces in messages. {pull}17253[17253]
- Fixed activemq module causing "regular expression has redundant nested repeat operator" warning in Elasticsearch. {pull}17428[17428]
- Fix issue 17734 to retry on rate-limit error in the Filebeat httpjson input. {issue}17734[17734] {pull}17735[17735]
- Remove migrationVersion map 7.7.0 reference from Kibana dashboard file to fix backward compatibility issues. {pull}17425[17425]
- Fixed `cloudfoundry.access` to have the correct `cloudfoundry.app.id` contents. {pull}17847[17847]
- Fixing `ingress_controller.` fields to be of type keyword instead of text. {issue}17834[17834]
- Fixed typo in log message. {pull}17897[17897]
- Unescape file name from SQS message. {pull}18370[18370]
- Improve cisco asa and ftd pipelines' failure handler to avoid mapping temporary fields. {issue}18391[18391] {pull}18392[18392]
- Fix source.address not being set for nginx ingress_controller {pull}18511[18511]
- Fix PANW module wrong mappings for bytes and packets counters. {issue}18522[18522] {pull}18525[18525]
- Fixed ingestion of some Cisco ASA and FTD messages when a hostname was used instead of an IP for NAT fields. {issue}14034[14034] {pull}18376[18376]
- Fix `o365.audit` failing to ingest events when ip address is surrounded by square brackets. {issue}18587[18587] {pull}18591[18591]
- Fix `o365` module ignoring `var.api` settings. {pull}18948[18948]
- Fix improper nesting of session_issuer object in aws cloudtrail fileset. {issue}18894[18894] {pull}18915[18915]
- Fix Cisco ASA ASA 3020** and 106023 messages {pull}17964[17964]
- Add missing `default_field: false` to aws filesets fields.yml. {pull}19568[19568]
- Fix bug with empty filter values in system/service {pull}19812[19812]
- Fix S3 input to trim delimiter /n from each log line. {pull}19972[19972]
- Fix s3 input parsing json file without expand_event_list_from_field. {issue}19902[19902] {pull}19962[19962]
- Fix s3 input parsing json file without expand_event_list_from_field. {issue}19902[19902] {pull}19962[19962] {pull}20370[20370]
- Fix millisecond timestamp normalization issues in CrowdStrike module {issue}20035[20035], {pull}20138[20138]
- Fix support for message code 106100 in Cisco ASA and FTD. {issue}19350[19350] {pull}20245[20245]
- Fix event.outcome logic for azure/siginlogs fileset {pull}20254[20254]
- Fix `fortinet` setting `event.timezone` to the system one when no `tz` field present {pull}20273[20273]
- Fix `okta` geoip lookup in pipeline for `destination.ip` {pull}20454[20454]
- Fix mapping exception in the `googlecloud/audit` dataset pipeline. {issue}18465[18465] {pull}20465[20465]
- Fix `cisco` asa and ftd parsing of messages 106102 and 106103. {pull}20469[20469]
- Fix event.kind for system/syslog pipeline {issue}20365[20365] {pull}20390[20390]
- Fix event.type for zeek/ssl and duplicate event.category for zeek/connection {pull}20696[20696]
<<<<<<< HEAD
- Fix Okta default date formatting. {issue}24018[24018] {pull}24025[24025]
- Fix aws/vpcflow generating errors for empty logs or unidentified formats. {pull}24167[24167]
- Add check for empty values in azure module. {pull}24156[24156]
=======
>>>>>>> 01930e9f

*Heartbeat*

- Fixed excessive memory usage introduced in 7.5 due to over-allocating memory for HTTP checks. {pull}15639[15639]
- Fixed scheduler shutdown issues which would in rare situations cause a panic due to semaphore misuse. {pull}16397[16397]
- Fixed TCP TLS checks to properly validate hostnames, this broke in 7.x and only worked for IP SANs. {pull}17549[17549]

*Heartbeat*


*Journalbeat*


*Metricbeat*

- Fix checking tagsFilter using length in cloudwatch metricset. {pull}14525[14525]
- Fixed bug with `elasticsearch/cluster_stats` metricset not recording license expiration date correctly. {issue}14541[14541] {pull}14591[14591]
- Log bulk failures from bulk API requests to monitoring cluster. {issue}14303[14303] {pull}14356[14356]
- Fixed bug with `elasticsearch/cluster_stats` metricset not recording license ID in the correct field. {pull}14592[14592]
- Change lookup_fields from metricset.host to service.address {pull}15883[15883]
- Fix skipping protocol scheme by light modules. {pull}16205[pull]
- Made `logstash-xpack` module once again have parity with internally-collected Logstash monitoring data. {pull}16198[16198]
- Revert changes in `docker` module: add size flag to docker.container. {pull}16600[16600]
- Fix detection and logging of some error cases with light modules. {pull}14706[14706]
- Dynamically choose a method for the system/service metricset to support older linux distros. {pull}16902[16902]
- Reduce memory usage in `elasticsearch/index` metricset. {issue}16503[16503] {pull}16538[16538]
- Fix issue in Jolokia module when mbean contains multiple quoted properties. {issue}17375[17375] {pull}17374[17374]
- Further revise check for bad data in docker/memory. {pull}17400[17400]
- Fix how we filter services by name in system/service {pull}17400[17400]
- Fix cloudwatch metricset missing tags collection. {issue}17419[17419] {pull}17424[17424]
- check if cpuOptions field is nil in DescribeInstances output in ec2 metricset. {pull}17418[17418]
- Fix aws.s3.bucket.name terms_field in s3 overview dashboard. {pull}17542[17542]
- Fix Unix socket path in memcached. {pull}17512[17512]
- Fix azure storage dashboards. {pull}17590[17590]
- Metricbeat no longer needs to be started strictly after Logstash for `logstash-xpack` module to report correct data. {issue}17261[17261] {pull}17497[17497]
- Fix pubsub metricset to collect all GA stage metrics from gcp stackdriver. {issue}17154[17154] {pull}17600[17600]
- Add privileged option so as mb to access data dir in Openshift. {pull}17606[17606]
- Fix "ID" event generator of Google Cloud module {issue}17160[17160] {pull}17608[17608]
- Add privileged option for Auditbeat in Openshift {pull}17637[17637]
- Fix storage metricset to allow config without region/zone. {issue}17623[17623] {pull}17624[17624]
- Fix overflow on Prometheus rates when new buckets are added on the go. {pull}17753[17753]
- Add a switch to the driver definition on SQL module to use pretty names {pull}17378[17378]
- Remove specific win32 api errors from events in perfmon. {issue}18292[18292] {pull}18361[18361]
- Remove required for region/zone and make stackdriver a metricset in googlecloud. {issue}16785[16785] {pull}18398[18398]
- Fix application_pool metricset after pdh changes. {pull}18477[18477]
- Fix tags_filter for cloudwatch metricset in aws. {pull}18524[18524]
- Fix panic on `metricbeat test modules` when modules are configured in `metricbeat.modules`. {issue}18789[18789] {pull}18797[18797]
- Fix getting gcp compute instance metadata with partial zone/region in config. {pull}18757[18757]
- Add missing network.sent_packets_count metric into compute metricset in googlecloud module. {pull}18802[18802]
- Fix compute and pubsub dashboard for googlecloud module. {issue}18962[18962] {pull}18980[18980]
- Fix crash on vsphere module when Host information is not available. {issue}18996[18996] {pull}19078[19078]
- Fix incorrect usage of hints builder when exposed port is a substring of the hint {pull}19052[19052]
- Stop counterCache only when already started {pull}19103[19103]
- Remove dedot for tag values in aws module. {issue}19112[19112] {pull}19221[19221]
- Fix mapping of service start type in the service metricset, windows module. {pull}19551[19551]
- Fix SQL module mapping NULL values as string {pull}18955[18955] {issue}18898[18898
- Modify doc for app_insights metricset to contain example of config. {pull}20185[20185]
- Add required option for `metrics` in app_insights. {pull}20406[20406]
- Groups same timestamp metric values to one event in the app_insights metricset. {pull}20403[20403]
- Add support for azure light metricset app_stats. {pull}20639[20639]
- Fix remote_write flaky test. {pull}21173[21173]

*Packetbeat*



*Winlogbeat*


*Functionbeat*

*Elastic Logging Plugin*


==== Added

*Affecting all Beats*

- Decouple Debug logging from fail_on_error logic for rename, copy, truncate processors {pull}12451[12451]
- Allow a beat to ship monitoring data directly to an Elasticsearch monitoring cluster. {pull}9260[9260]
- Updated go-seccomp-bpf library to v1.1.0 which updates syscall lists for Linux v5.0. {pull}11394[11394]
- add_host_metadata is no GA. {pull}13148[13148]
- Add `providers` setting to `add_cloud_metadata` processor. {pull}13812[13812]
- Ensure that init containers are no longer tailed after they stop {pull}14394[14394]
- Fingerprint processor adds a new xxhash hashing algorithm {pull}15418[15418]
- Add configuration for APM instrumentation and expose the tracer trough the Beat object. {pull}17938[17938]
- Include network information by default on add_host_metadata and add_observer_metadata. {issue}15347[15347] {pull}16077[16077]
- Add `aws_ec2` provider for autodiscover. {issue}12518[12518] {pull}14823[14823]
- Add support for multiple password in redis output. {issue}16058[16058] {pull}16206[16206]
- Add support for Histogram type in fields.yml {pull}16570[16570]
- Remove experimental flag from `setup.template.append_fields` {pull}16576[16576]
- Add support for kubernetes provider to recognize namespace level defaults {pull}16321[16321]
- Add capability of enrich `container.id` with process id in `add_process_metadata` processor {pull}15947[15947]
- Update documentation for system.process.memory fields to include clarification on Windows os's. {pull}17268[17268]
- Add `urldecode` processor to for decoding URL-encoded fields. {pull}17505[17505]
- Add keystore support for autodiscover static configurations. {pull]16306[16306]
- When using the `decode_json_fields` processor, decoded fields are now deep-merged into existing event. {pull}17958[17958]
- Add keystore support for autodiscover static configurations. {pull]16306[16306]
- Add TLS support to Kerberos authentication in Elasticsearch. {pull}18607[18607]
- Add support for multiple sets of hints on autodiscover {pull}18883[18883]
- Add a configurable delay between retries when an app metadata cannot be retrieved by `add_cloudfoundry_metadata`. {pull}19181[19181]
- Added the `max_cached_sessions` option to the script processor. {pull}19562[19562]
- Set index.max_docvalue_fields_search in index template to increase value to 200 fields. {issue}20215[20215]
- Add capability of enriching process metadata with contianer id also for non-privileged containers in `add_process_metadata` processor. {pull}19767[19767]
- Add replace_fields config option in add_host_metadata for replacing host fields. {pull}20490[20490] {issue}20464[20464]
- Add option to select the type of index template to load: legacy, component, index. {pull}21212[21212]

*Auditbeat*

- Reference kubernetes manifests include configuration for auditd and enrichment with kubernetes metadata. {pull}17431[17431]
- Reference kubernetes manifests mount data directory from the host, so data persist between executions in the same node. {pull}17429[17429]
- Log to stderr when running using reference kubernetes manifests. {pull}17443[174443]
- Fix syscall kprobe arguments for 32-bit systems in socket module. {pull}17500[17500]
- Add ECS categorization info for auditd module {pull}18596[18596]

*Filebeat*


- `container` and `docker` inputs now support reading of labels and env vars written by docker JSON file logging driver. {issue}8358[8358]
- Add `index` option to all inputs to directly set a per-input index value. {pull}14010[14010]
- Add ECS tls fields to zeek:smtp,rdp,ssl and aws:s3access,elb {issue}15757[15757] {pull}15935[15936]
- Add ingress nginx controller fileset {pull}16197[16197]
- move create-[module,fileset,fields] to mage and enable in x-pack/filebeat {pull}15836[15836]
- Work on e2e ACK's for the azure-eventhub input {issue}15671[15671] {pull}16215[16215]
- Add a TLS test and more debug output to httpjson input {pull}16315[16315]
- Add an SSL config example in config.yml for filebeat MISP module. {pull}16320[16320]
- Improve ECS categorization, container & process field mappings in auditd module. {issue}16153[16153] {pull}16280[16280]
- Add cloudwatch fileset and ec2 fileset in aws module. {issue}13716[13716] {pull}16579[16579]
- Improve the decode_cef processor by reducing the number of memory allocations. {pull}16587[16587]
- Add custom string mapping to CEF module to support Forcepoint NGFW {issue}14663[14663] {pull}15910[15910]
- Add ECS related fields to CEF module {issue}16157[16157] {pull}16338[16338]
- Improve ECS categorization, host field mappings in elasticsearch module. {issue}16160[16160] {pull}16469[16469]
- Add pattern for Cisco ASA / FTD Message 734001 {issue}16212[16212] {pull}16612[16612]
- Added new module `o365` for ingesting Office 365 management activity API events. {issue}16196[16196] {pull}16386[16386]
- Add Filebeat Okta module. {pull}16362[16362]
- Add source field in k8s events {pull}17209[17209]
- Improve AWS cloudtrail field mappings {issue}16086[16086] {issue}16110[16110] {pull}17155[17155]
- Added new module `crowdstrike` for ingesting Crowdstrike Falcon streaming API endpoint event data. {pull}16988[16988]
- Move azure-eventhub input to GA. {issue}15671[15671] {pull}17313[17313]
- Added documentation for running Filebeat in Cloud Foundry. {pull}17275[17275]
- Added access_key_id, secret_access_key and session_token into aws module config. {pull}17456[17456]
- Release Google Cloud module as GA. {pull}17511[17511]
- Update filebeat httpjson input to support pagination via Header and Okta module. {pull}16354[16354]
- Added new Checkpoint Syslog filebeat module. {pull}17682[17682]
- Added Unix stream socket support as an input source and a syslog input source. {pull}17492[17492]
- Added new Fortigate Syslog filebeat module. {pull}17890[17890]
- Change the `json.*` input settings implementation to merge parsed json objects with existing objects in the event instead of fully replacing them. {pull}17958[17958]
- Added http_endpoint input{pull}18298[18298]
- Add support for array parsing in azure-eventhub input. {pull}18585[18585]
- Added `observer.vendor`, `observer.product`, and `observer.type` to PANW module events. {pull}18223[18223]
- Improve ECS categorization field mappings in coredns module. {issue}16159[16159] {pull}18424[18424]
- Improve ECS categorization field mappings in envoyproxy module. {issue}16161[16161] {pull}18395[18395]
- Improve ECS categorization field mappings in cisco module. {issue}16028[16028] {pull}18537[18537]
- Add geoip AS lookup & improve ECS categorization in aws cloudtrail fileset. {issue}18644[18644] {pull}18958[18958]
- Improved performance of PANW sample dashboards. {issue}19031[19031] {pull}19032[19032]
- Add support for v1 consumer API in Cloud Foundry input, use it by default. {pull}19125[19125]
- Add new mode to multiline reader to aggregate constant number of lines {pull}18352[18352]
- Changed the panw module to pass through (rather than drop) message types other than threat and traffic. {issue}16815[16815] {pull}19375[19375]
- Improve ECS categorization field mappings in traefik module. {issue}16183[16183] {pull}19379[19379]
- Improve ECS categorization field mappings in azure module. {issue}16155[16155] {pull}19376[19376]
- Add text & flattened versions of fields with unknown subfields in aws cloudtrail fileset. {issue}18866[18866] {pull}19121[19121]
- Added Microsoft Defender ATP Module. {issue}17997[17997] {pull}19197[19197]
- Add experimental dataset tomcat/log for Apache TomCat logs {pull}19713[19713]
- Add experimental dataset netscout/sightline for Netscout Arbor Sightline logs {pull}19713[19713]
- Add experimental dataset barracuda/waf for Barracuda Web Application Firewall logs {pull}19713[19713]
- Add experimental dataset f5/bigipapm for F5 Big-IP Access Policy Manager logs {pull}19713[19713]
- Add experimental dataset bluecoat/director for Bluecoat Director logs {pull}19713[19713]
- Add experimental dataset cisco/nexus for Cisco Nexus logs {pull}19713[19713]
- Add experimental dataset citrix/virtualapps for Citrix Virtual Apps logs {pull}19713[19713]
- Add experimental dataset cylance/protect for Cylance Protect logs {pull}19713[19713]
- Add experimental dataset fortinet/clientendpoint for Fortinet FortiClient Endpoint Protection logs {pull}19713[19713]
- Add experimental dataset imperva/securesphere for Imperva Secure Sphere logs {pull}19713[19713]
- Add experimental dataset infoblox/nios for Infoblox Network Identity Operating System logs {pull}19713[19713]
- Add experimental dataset juniper/junos for Juniper Junos OS logs {pull}19713[19713]
- Add experimental dataset kaspersky/av for Kaspersky Anti-Virus logs {pull}19713[19713]
- Add experimental dataset microsoft/dhcp for Microsoft DHCP Server logs {pull}19713[19713]
- Add experimental dataset tenable/nessus_security for Tenable Nessus Security Scanner logs {pull}19713[19713]
- Add experimental dataset rapid7/nexpose for Rapid7 Nexpose logs {pull}19713[19713]
- Add experimental dataset radware/defensepro for Radware DefensePro logs {pull}19713[19713]
- Add experimental dataset sonicwall/firewall for Sonicwall Firewalls logs {pull}19713[19713]
- Add experimental dataset squid/log for Squid Proxy Server logs {pull}19713[19713]
- Add experimental dataset zscaler/zia for Zscaler Internet Access logs {pull}19713[19713]
- Add event.ingested for CrowdStrike module {pull}20138[20138]
- Add support for additional fields and FirewallMatchEvent type events in CrowdStrike module {pull}20138[20138]
- Add event.ingested to all Filebeat modules. {pull}20386[20386]
- Add event.ingested for Suricata module {pull}20220[20220]
- Add support for custom header and headersecret for filebeat http_endpoint input {pull}20435[20435]
- Convert httpjson to v2 input {pull}20226[20226]
- Add event.ingested to all Filebeat modules. {pull}20386[20386]
- Added new properties field support for event.outcome in azure module {pull}20998[20998]
- Add type and sub_type to panw panos fileset {pull}20912[20912]
- Add related.hosts ecs field to all modules {pull}21160[21160]
- Keep cursor state between httpjson input restarts {pull}20751[20751]
- New juniper.srx dataset for Juniper SRX logs. {pull}20017[20017]

*Heartbeat*


*Heartbeat*

*Journalbeat*

*Metricbeat*

- Move the windows pdh implementation from perfmon to a shared location in order for future modules/metricsets to make use of. {pull}15503[15503]
- Add DynamoDB AWS Metricbeat light module {pull}15097[15097]
- Add IBM MQ light-weight Metricbeat module {pull}15301[15301]
- Add mixer metricset for Istio Metricbeat module {pull}15696[15696]
- Add mesh metricset for Istio Metricbeat module{pull}15535[15535]
- Add pilot metricset for Istio Metricbeat module {pull}15761[15761]
- Add galley metricset for Istio Metricbeat module {pull}15857[15857]
- Add `key/value` mode for SQL module. {issue}15770[15770] {pull]15845[15845]
- Add support for Unix socket in Memcached metricbeat module. {issue}13685[13685] {pull}15822[15822]
- Add `up` metric to prometheus metrics collected from host {pull}15948[15948]
- Add citadel metricset for Istio Metricbeat module {pull}15990[15990]
- Add collecting AuroraDB metrics in rds metricset. {issue}14142[14142] {pull}16004[16004]
- Add database_account azure metricset. {issue}15758[15758]
- Add Load Balancing metricset to GCP {pull}15559[15559]
- Add OpenMetrics Metricbeat module {pull}16596[16596]
- Add system/users metricset as beta {pull}16569[16569]
- Add additional cgroup fields to docker/diskio{pull}16638[16638]
- Add Prometheus remote write endpoint {pull}16609[16609]
- Add support for CouchDB v2 {issue}16352[16352] {pull}16455[16455]
- Release Zookeeper/connection module as GA. {issue}14281[14281] {pull}17043[17043]
- Add dashboard for pubsub metricset in googlecloud module. {pull}17161[17161]
- Replace vpc metricset into vpn, transitgateway and natgateway metricsets. {pull}16892[16892]
- Use Elasticsearch histogram type to store Prometheus histograms {pull}17061[17061]
- Allow to rate Prometheus counters when scraping them {pull}17061[17061]
- Release Oracle module as GA. {issue}14279[14279] {pull}16833[16833]
- Add Storage metricsets to GCP module {pull}15598[15598]
- Release vsphere module as GA. {issue}15798[15798] {pull}17119[17119]
- Add PubSub metricset to Google Cloud Platform module {pull}15536[15536]
- Add final tests and move label to GA for the azure module in metricbeat. {pull}17319[17319]
- Added documentation for running Metricbeat in Cloud Foundry. {pull}17275[17275]
- Reference kubernetes manifests mount data directory from the host when running metricbeat as daemonset, so data persist between executions in the same node. {pull}17429[17429]
- Stack Monitoring modules now auto-configure required metricsets when `xpack.enabled: true` is set. {issue}16471[[16471] {pull}17609[17609]
- Add aggregation aligner as a config parameter for googlecloud stackdriver metricset. {issue}17141[[17141] {pull}17719[17719]
- Stack Monitoring modules now auto-configure required metricsets when `xpack.enabled: true` is set. {issue}16471[[16471] {pull}17609[17609]
- Collect new `bulk` indexing metrics from Elasticsearch when `xpack.enabled:true` is set. {issue} {pull}17992[17992]
- Remove requirement to connect as sysdba in Oracle module {issue}15846[15846] {pull}18182[18182]
- Update MSSQL module to fix some SSPI authentication and add brackets to USE statements {pull}17862[17862]]
- Add client address to events from http server module {pull}18336[18336]
- Add memory metrics into compute googlecloud. {pull}18802[18802]
- Add Tomcat overview dashboard {pull}14026[14026]
- Add support for v1 consumer API in Cloud Foundry module, use it by default. {pull}19268[19268]
- The `elasticsearch/index` metricset now collects metrics for hidden indices as well. {issue}18639[18639] {pull}18703[18703]
- Adds support for app insights metrics in the azure module. {issue}18570[18570] {pull}18940[18940]
- Added cache and connection_errors metrics to status metricset of MySQL module {issue}16955[16955] {pull}19844[19844]
- Update MySQL dashboard with connection errors and cache metrics {pull}19913[19913] {issue}16955[16955]
- Add cloud.instance.name into aws ec2 metricset. {pull}20077[20077]
- Add `scope` setting for elasticsearch module, allowing it to monitor an Elasticsearch cluster behind a load-balancing proxy. {issue}18539[18539] {pull}18547[18547]
- Add state_daemonset metricset for Kubernetes Metricbeat module {pull}20649[20649]
- Add billing metricset into googlecloud module. {pull}20812[20812] {issue}20738[20738]
- Release lambda metricset in aws module as GA. {issue}21251[21251] {pull}21255[21255]
- Add dashboard for pubsub metricset in googlecloud module. {pull}21326[21326] {issue}17137[17137]

*Packetbeat*



*Functionbeat*


*Winlogbeat*

- Set process.command_line and process.parent.command_line from Sysmon Event ID 1. {pull}17327[17327]
- Add support for event IDs 4673,4674,4697,4698,4699,4700,4701,4702,4768,4769,4770,4771,4776,4778,4779,4964 to the Security module {pull}17517[17517]
- Add registry and code signature information and ECS categorization fields for sysmon module {pull}18058[18058]

*Elastic Log Driver*

- Add support for `docker logs` command {pull}19531[19531]

==== Deprecated

*Affecting all Beats*

*Filebeat*


*Heartbeat*

*Journalbeat*

*Metricbeat*


*Packetbeat*

*Winlogbeat*

*Functionbeat*

==== Known Issue

*Journalbeat*






<|MERGE_RESOLUTION|>--- conflicted
+++ resolved
@@ -165,12 +165,9 @@
 - Fix `cisco` asa and ftd parsing of messages 106102 and 106103. {pull}20469[20469]
 - Fix event.kind for system/syslog pipeline {issue}20365[20365] {pull}20390[20390]
 - Fix event.type for zeek/ssl and duplicate event.category for zeek/connection {pull}20696[20696]
-<<<<<<< HEAD
 - Fix Okta default date formatting. {issue}24018[24018] {pull}24025[24025]
 - Fix aws/vpcflow generating errors for empty logs or unidentified formats. {pull}24167[24167]
 - Add check for empty values in azure module. {pull}24156[24156]
-=======
->>>>>>> 01930e9f
 
 *Heartbeat*
 
