--- conflicted
+++ resolved
@@ -200,9 +200,6 @@
 - Set event.outcome field based on googlecloud audit log output. {pull}15731[15731]
 - Add dashboard for AWS vpcflow fileset. {pull}16007[16007]
 - Add ECS tls fields to zeek:smtp,rdp,ssl and aws:s3access,elb {issue}15757[15757] {pull}15935[15936]
-<<<<<<< HEAD
-- Add custom string mapping to CEF module to support Forcepoint NGFW {issue}14663[14663] {pull}15910[15910]
-=======
 - Add ingress nginx controller fileset {pull}16197[16197]
 - move create-[module,fileset,fields] to mage and enable in x-pack/filebeat {pull}15836[15836]
 - Add ECS tls and categorization fields to apache module. {issue}16032[16032] {pull}16121[16121]
@@ -212,7 +209,7 @@
 - Improve ECS categorization, container & process field mappings in auditd module. {issue}16153[16153] {pull}16280[16280]
 - Add ECS categorization fields to activemq module. {issue}16151[16151] {pull}16201[16201]
 - Improve ECS field mappings in aws module. {issue}16154[16154] {pull}16307[16307]
->>>>>>> dcaf7c26
+- Add custom string mapping to CEF module to support Forcepoint NGFW {issue}14663[14663] {pull}15910[15910]
 
 *Heartbeat*
 
