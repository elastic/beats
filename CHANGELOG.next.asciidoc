--- conflicted
+++ resolved
@@ -43,24 +43,8 @@
 *Filebeat*
 - [Azure blob storage] Added support for more mime types & introduced offset tracking via cursor state. {pull}33981[33981]
 - Fix EOF on single line not producing any event. {issue}30436[30436] {pull}33568[33568]
-<<<<<<< HEAD
 - Fix handling of error in states in direct aws-s3 listing input {issue}33513[33513] {pull}33722[33722]
-- Fix `httpjson` input page number initialization and documentation. {pull}33400[33400]
-- Add handling of AAA operations for Cisco ASA module. {issue}32257[32257] {pull}32789[32789]
-- Fix gc.log always shipped even if gc fileset is disabled {issue}30995[30995]
-- Fix handling of empty array in httpjson input. {pull}32001[32001]
-- Fix reporting of `filebeat.events.active` in log events such that the current value is always reported instead of the difference from the last value. {pull}33597[33597]
-- Fix splitting array of strings/arrays in httpjson input {issue}30345[30345] {pull}33609[33609]
-- Fix Google workspace pagination and document ID generation. {pull}33666[33666]
-- Fix PANW handling of messages with event.original already set. {issue}33829[33829] {pull}33830[33830]
 - Rename identity as identity_name when the value is a string in Azure Platform Logs. {pull}33654[33654]
-- Fix input cancellation handling when HTTP client does not support contexts. {issue}33962[33962] {pull}33968[33968]
-- Update mito CEL extension library to v0.0.0-20221207004749-2f0f2875e464 {pull}33974[33974]
-- Fix CEL result deserialisation when evaluation fails. {issue}33992[33992] {pull}33996[33996]
-- Fix handling of non-200/non-429 status codes. {issue}33999[33999] {pull}34002[34002]
-=======
-- Rename identity as identity_name when the value is a string in Azure Platform Logs. {pull}33654[33654]
->>>>>>> dcb276a9
 
 *Heartbeat*
 
