--- conflicted
+++ resolved
@@ -33,15 +33,12 @@
 - Redis: Added replication role as a field to submitted slowlogs
 - Change log.file.path field in awscloudwatch input to nested object. {pull}41099[41099]
 
-<<<<<<< HEAD
 - Filebeat fails to start if there is any input with a duplicated ID. It logs the duplicated IDs and the offending inputs configurations. {pull}41731[41731]
 - Filestream inputs with duplicated IDs will fail to start. An error is logged showing the ID and the full input configuration. {issue}41938[41938] {pull}41954[41954]
 - Filestream inputs can define `allow_deprecated_id_duplication: true` to run keep the previous behaviour of running inputs with duplicated IDs. {issue}41938[41938] {pull}41954[41954]
 - The Filestream input only starts to ingest a file when it is >= 1024 bytes in size. This happens because the fingerprint` is the default file identity now. To restore the previous behaviour, set `file_identity.native: ~` and `prospector.scanner.fingerprint.enabled: false` {issue}40197[40197] {pull}41762[41762]
 - Filebeat fails to start when its configuration contains usage of the deprecated `log` or `container` inputs. However, they can still be using while setting `allow_deprecated_use: true` in their configuration {pull}42295[42295]
 - The `add_cloudfoundry_metadata` processor now uses `xxhash` instead of `SHA1` for sanitizing persistent cache filenames. Existing users will experience a one-time cache invalidation as the cache store will be recreated with the new filename format. {pull}43964[43964]
-=======
->>>>>>> 92d49e3c
 
 
 *Heartbeat*
@@ -51,17 +48,14 @@
 
 - Setting period for counter cache for Prometheus remote_write at least to 60sec {pull}38553[38553]
 - Remove fallback to the node limit for the `kubernetes.pod.cpu.usage.limit.pct` and `kubernetes.pod.memory.usage.limit.pct` metrics calculation
-<<<<<<< HEAD
 - Fix the function to determine CPU cores on windows {issue}42593[42593] {pull}43409[43409]
 - Handle permission errors while collecting data from Windows services and don't interrupt the overall collection by skipping affected services {issue}40765[40765] {pull}43665[43665]
 - Fixed a bug where `event.duration` could be missing from an event on Windows systems due to low-resolution clock. {pull}44440[44440]
 - Add check for http error codes in the Metricbeat's Prometheus query submodule {pull}44493[44493]
 - Sanitize error messages in Fetch method of SQL module {pull}44577[44577]
 - Add VPN metrics to meraki module {pull}44851[44851]
-=======
 - Improve error messages in AWS Health {pull}45408[45408]
 - Fix URL construction to handle query parameters properly in GET requests for Jolokia {pull}45620[45620]
->>>>>>> 92d49e3c
 
 *Osquerybeat*
 
@@ -113,26 +107,20 @@
 - Fix setting unique registry for non beat receivers {issue}42288[42288] {pull}42292[42292]
 - The Kafka output now drops events when there is an authorisation error {issue}42343[42343] {pull}42401[42401]
 - Fix autodiscovery memory leak related to metadata of start events {pull}41748[41748]
-<<<<<<< HEAD
 - Restore `maintainer` label for container images {pull}43683[43683]
 - 'add_cloud_metadata' processor - improve AWS provider HTTP client overriding to support custom certificate bundle handling {pull}44189[44189]
 - Fix `dns` processor to handle IPv6 server addresses properly. {pull}44526[44526]
 - Fix an issue where the Kafka output could get stuck if a proxied connection to the Kafka cluster was reset. {issue}44606[44606]
 - Use Debian 11 to build linux/arm to match linux/amd64. Upgrades linux/arm64's statically linked glibc from 2.28 to 2.31. {issue}44816[44816]
 - The Elasticsearch output now correctly applies exponential backoff when being throttled by 429s ("too many requests") from Elasticsarch. {issue}36926[36926] {pull}45073[45073]
-=======
->>>>>>> 92d49e3c
 
 *Auditbeat*
 
 - auditd: Request status from a separate socket to avoid data congestion {pull}41207[41207]
 - hasher: Add a cached hasher for upcoming backend. {pull}41952[41952]
-<<<<<<< HEAD
 - Fix potential data loss in add_session_metadata. {pull}42795[42795]
 - system/package: Fix an error that can occur while migrating the internal package database schema. {issue}44294[44294] {pull}44296[44296]
 - auditbeat/fim: Fix FIM@ebpfevents for new kernels #44371. {pull}44371[44371]
-=======
->>>>>>> 92d49e3c
 
 *Auditbeat*
 
@@ -177,7 +165,6 @@
 - The azure-eventhub input now correctly reports its status to the Elastic Agent on fatal errors {pull}41469[41469]
 - Further rate limiting fix in the Okta provider of the Entity Analytics input. {issue}40106[40106] {pull}41977[41977]
 - Remove erroneous status reporting to Elastic-Agent from the Filestream input {pull}42435[42435]
-<<<<<<< HEAD
 - Prevent computer details being returned for user queries by Activedirectory Entity Analytics provider. {issue}11818[11818] {pull}42796[42796]
 - Handle unexpectedEOF error in aws-s3 input and enforce retrying using download failed error {pull}42420[42756]
 - Prevent azureblobstorage input from logging key details during blob fetch operations. {pull}43169[43169]
@@ -195,9 +182,7 @@
 - Added missing "text/csv" content-type filter support in azureblobsortorage input. {issue}44596[44596] {pull}44824[44824]
 - Fix unexpected EOF detection and improve memory usage. {pull}44813[44813]
 - Added missing "text/csv" content-type filter support in GCS input. {issue}44922[44922] {pull}44923[44923]
-=======
 - Fix a panic in the winlog input that prevented it from starting. {issue}45693[45693] {pull}45730[45730]
->>>>>>> 92d49e3c
 
 *Heartbeat*
 
@@ -226,13 +211,10 @@
 - Don't skip first bucket value in GCP metrics metricset for distribution type metrics {pull}41822[41822]
 - [K8s Integration] Enhance HTTP authentication in case of token updates for Apiserver, Controllermanager and Scheduler metricsets  {issue}41910[41910] {pull}42016[42016]
 - Remove `hostname` field from zookeeper's `mntr` data stream. {pull}41887[41887]
-<<<<<<< HEAD
 - Only fetch cluster-level index stats summary {issue}36019[36019] {pull}42901[42901]
 - Changed `tier_preference`, `creation_date` and `version` fields to be omitted from the resulting documents when not pulled from source indices {pull}43637[43637]
 - Fix panic in kafka consumergroup member assignment fetching when there are 0 members in consumer group. {pull}44576[44576]
 - Upgrade `go.mongodb.org/mongo-driver` from `v1.14.0` to `v1.17.4` to fix connection leaks in MongoDB module {pull}44769[44769]
-=======
->>>>>>> 92d49e3c
 
 *Osquerybeat*
 
@@ -242,11 +224,8 @@
 
 
 *Winlogbeat*
-
-<<<<<<< HEAD
+1
 - Fix EvtVarTypeAnsiString conversion {pull}44026[44026]
-=======
->>>>>>> 92d49e3c
 
 
 *Elastic Logging Plugin*
@@ -266,10 +245,7 @@
 - Enable early event encoding in the Elasticsearch output, improving cpu and memory use {pull}38572[38572]
 - The environment variable `BEATS_ADD_CLOUD_METADATA_PROVIDERS` overrides configured/default `add_cloud_metadata` providers {pull}38669[38669]
 - When running under Elastic-Agent Kafka output allows dynamic topic in `topic` field {pull}40415[40415]
-<<<<<<< HEAD
 - Update to Go 1.24.4. {pull}44696[44696]
-=======
->>>>>>> 92d49e3c
 - Replace Ubuntu 20.04 with 24.04 for Docker base images {issue}40743[40743] {pull}40942[40942]
 - Replace `compress/gzip` with https://github.com/klauspost/compress/gzip library for gzip compression {pull}41584[41584]
 - Add regex pattern matching to add_kubernetes_metadata processor {pull}41903[41903]
@@ -330,7 +306,6 @@
 - Refactor & cleanup with updates to default values and documentation. {pull}41834[41834]
 - Update CEL mito extensions to v1.16.0. {pull}41727[41727]
 - Filebeat's registry is now added to the Elastic-Agent diagnostics bundle {issue}33238[33238] {pull}41795[41795]
-<<<<<<< HEAD
 - Add support for SSL and Proxy configurations for websocket type in streaming input. {pull}41934[41934]
 - Refactor & cleanup with updates to default values and documentation. {pull}41834[41834]
 - Journald `include_matches.match` now accepts `+` to represent a logical disjunction (OR) {issue}40185[40185] {pull}42517[42517]
@@ -363,11 +338,9 @@
 - Allow empty HTTPJSON cursor template value evaluations to be ignored by Fleet health status updates. {pull}45361[45361]
 - Reuse OAuth2 clients in HTTP JSON input where possible. {issue}34834[34834] {pull}44976[44976]
 - Add support for generalized token authentication to CEL input. {pull}45359[45359]
-=======
 - Refactor & cleanup with updates to default values and documentation. {pull}41834[41834]
 - Log CEL single object evaluation results as ECS compliant documents where possible. {issue}45254[45254] {pull}45399[45399]
-- Enhanced HTTPJSON input error logging with structured error metadata conforming to Elastic Common Schema (ECS) conventions. {pull}45653[45653]
->>>>>>> 92d49e3c
+- Enhanced HTTPJSON input error logging with structured error metadata conforming to Elastic Common Schema (ECS) conventions. {pull}45653[45653]19
 
 *Auditbeat*
 
@@ -415,7 +388,6 @@
 - Only watch metadata for ReplicaSets in metricbeat k8s module {pull}41289[41289]
 - Preserve queries for debugging when `merge_results: true` in SQL module {pull}42271[42271]
 - Collect more fields from ES node/stats metrics and only those that are necessary {pull}42421[42421]
-<<<<<<< HEAD
 - Add new metricset wmi for the windows module. {pull}42017[42017]
 - Log every 401 response from Kubernetes API Server {pull}42714[42714]
 - Add a new `match_by_parent_instance` option to `perfmon` module. {pull}43002[43002]
@@ -428,8 +400,6 @@
 - Increase default polling period for MongoDB module from 10s to 60s {pull}44781[44781]
 - Add GCP metadata cache. {pull}44432[44432]
 - Upgrade github.com/microsoft/go-mssqldb from v1.7.2 to v1.8.2 {pull}44990[44990]
-=======
->>>>>>> 92d49e3c
 
 *Metricbeat*
 
