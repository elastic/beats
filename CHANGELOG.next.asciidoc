--- conflicted
+++ resolved
@@ -170,11 +170,8 @@
 - Allow user configuration of keep-alive behaviour for HTTPJSON and CEL inputs. {issue}33951[33951] {pull}34014[34014]
 - Add support for polling system UDP stats for UDP input metrics. {pull}34070[34070]
 - Add support for recognizing the log level in Elasticsearch JVM logs {pull}34159[34159]
-<<<<<<< HEAD
+- Add metrics for TCP packet processing. {pull}34333[34333]
 - Add `take over` mode for `filestream` for simple migration from `log` inputs {pull}34292[34292]
-=======
-- Add metrics for TCP packet processing. {pull}34333[34333]
->>>>>>> 5ed9f16a
 
 *Auditbeat*
 
