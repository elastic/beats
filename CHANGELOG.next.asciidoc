// Use these for links to issue and pulls. Note issues and pulls redirect one to
// each other on Github, so don't worry too much on using the right prefix.
:issue: https://github.com/elastic/beats/issues/
:pull: https://github.com/elastic/beats/pull/

=== Beats version HEAD
https://github.com/elastic/beats/compare/v7.0.0-alpha2...master[Check the HEAD diff]

==== Breaking changes

*Affecting all Beats*

- Update to Golang 1.12.1. {pull}11330[11330]
- Disable Alibaba Cloud and Tencent Cloud metadata providers by default. {pull}13812[12812]
- Allow Metricbeat's beat module to read monitoring information over a named pipe or unix domain socket. {pull}14558[14558]
- Remove version information from default ILM policy for improved upgrade experience on custom policies. {pull}14745[14745]
- Running `setup` cmd respects `setup.ilm.overwrite` setting for improved support of custom policies. {pull}14741[14741]
- Libbeat: Do not overwrite agent.*, ecs.version, and host.name. {pull}14407[14407]
- Libbeat: Cleanup the x-pack licenser code to use the new license endpoint and the new format. {pull}15091[15091]
- Users can now specify `monitoring.cloud.*` to override `monitoring.elasticsearch.*` settings. {issue}14399[14399] {pull}15254[15254]
- Refactor metadata generator to support adding metadata across resources {pull}14875[14875]
- Update to ECS 1.4.0. {pull}14844[14844]
- The document id fields has been renamed from @metadata.id to @metadata._id {pull}15859[15859]
- Variable substitution from environment variables is not longer supported. {pull}15937{15937}
- Change aws_elb autodiscover provider field name from elb_listener.* to aws.elb.*. {issue}16219[16219] {pull}16402{16402}
- Remove `AddDockerMetadata` and `AddKubernetesMetadata` processors from the `script` processor. They can still be used as normal processors in the configuration. {issue}16349[16349] {pull}16514[16514]

*Auditbeat*


*Filebeat*

- Fix parsing of Elasticsearch node name by `elasticsearch/slowlog` fileset. {pull}14547[14547]
- CEF extensions are now mapped to the data types defined in the CEF guide. {pull}14342[14342]

*Heartbeat*


*Journalbeat*

- Remove broken dashboard. {pull}15288[15288]
- Improve parsing of syslog.pid in journalbeat to strip the username when present {pull}16116[16116]


*Metricbeat*

- Add new dashboard for VSphere host cluster and virtual machine {pull}14135[14135]
- kubernetes.container.cpu.limit.cores and kubernetes.container.cpu.requests.cores are now floats. {issue}11975[11975]
- Update cloudwatch metricset mapping for both metrics and dimensions. {pull}15245[15245]
- Make use of secure port when accessing Kubelet API {pull}16063[16063]

*Packetbeat*

- TLS: Fields have been changed to adapt to ECS. {pull}15497[15497]
- TLS: The behavior of send_certificates and include_raw_certificates options has changed. {pull}15497[15497]
- Added redact_headers configuration option, to allow HTTP request headers to be redacted whilst keeping the header field included in the beat. {pull}15353[15353]
- Add dns.question.subdomain and dns.question.top_level_domain fields. {pull}14578[14578]

*Winlogbeat*

*Functionbeat*


==== Bugfixes

*Affecting all Beats*

- Fix a race condition with the Kafka pipeline client, it is possible that `Close()` get called before `Connect()` . {issue}11945[11945]
- Allow users to configure only `cluster_uuid` setting under `monitoring` namespace. {pull}14338[14338]
- Fix spooling to disk blocking infinitely if the lock file can not be acquired. {pull}15338[15338]
- Update replicaset group to apps/v1 {pull}15854[15802]
- Fix `metricbeat test output` with an ipv6 ES host in the output.hosts. {pull}15368[15368]
- Fix `convert` processor conversion of string to integer with leading zeros. {issue}15513[15513] {pull}15557[15557]
- Fix Kubernetes autodiscovery provider to correctly handle pod states and avoid missing event data {pull}17223[17223]
- Fix `add_cloud_metadata` to better support modifying sub-fields with other processors. {pull}13808[13808]
- Fix panic in the Logstash output when trying to send events to closed connection. {pull}15568[15568]
- Fix missing output in dockerlogbeat {pull}15719[15719]
- Fix logging target settings being ignored when Beats are started via systemd or docker. {issue}12024[12024] {pull}15422[15442]
- Do not load dashboards where not available. {pull}15802[15802]
- Fix issue where default go logger is not discarded when either * or stdout is selected. {issue}10251[10251] {pull}15708[15708]
- Fix issue where TLS settings would be ignored when a forward proxy was in use. {pull}15516{15516}
- Remove superfluous use of number_of_routing_shards setting from the default template. {pull}16038[16038]
- Fix index names for indexing not always guaranteed to be lower case. {pull}16081[16081]
- Upgrade go-ucfg to latest v0.8.1. {pull}15937{15937}
- Fix loading processors from annotation hints. {pull}16348[16348]
- Fix an issue that could cause redundant configuration reloads. {pull}16440[16440]
- Fix k8s pods labels broken schema. {pull}16480[16480]
- Fix k8s pods annotations broken schema. {pull}16554[16554]
- Upgrade go-ucfg to latest v0.8.3. {pull}16450{16450}
- Add `ssl.ca_sha256` option to the supported TLS option, this allow to check that a specific certificate is used as part of the verified chain. {issue}15717[15717]
- Fix `NewContainerMetadataEnricher` to use default config for kubernetes module. {pull}16857[16857]
- Improve some logging messages for add_kubernetes_metadata processor {pull}16866{16866}
- Fix k8s metadata issue regarding node labels not shown up on root level of metadata. {pull}16834[16834]
- Fail to start if httpprof is used and it cannot be initialized. {pull}17028[17028]
- Fix concurrency issues in convert processor when used in the global context. {pull}17032[17032]
- Fix bug with `monitoring.cluster_uuid` setting not always being exposed via GET /state Beats API. {issue}16732[16732] {pull}17420[17420]
- Fix building on FreeBSD by removing build flags from `add_cloudfoundry_metadata` processor. {pull}17486[17486]
- Do not rotate log files on startup when interval is configured and rotateonstartup is disabled. {pull}17613[17613]

*Auditbeat*

- system/socket: Fixed compatibility issue with kernel 5.x. {pull}15771[15771]
- system/package: Fix parsing of Installed-Size field of DEB packages. {issue}16661[16661] {pull}17188[17188]
- system module: Fix panic during initialisation when /proc/stat can't be read. {pull}17569[17569]

*Filebeat*

- cisco/asa fileset: Fix parsing of 302021 message code. {pull}14519[14519]
- Fix filebeat azure dashboards, event category should be `Alert`. {pull}14668[14668]
- Fix a problem in Filebeat input httpjson where interval is not used as time.Duration. {pull}14728[14728]
- Fix SSL config in input.yml for Filebeat httpjson input in the MISP module. {pull}14767[14767]
- Check content-type when creating new reader in s3 input. {pull}15252[15252] {issue}15225[15225]
- Fix session reset detection and a crash in Netflow input. {pull}14904[14904]
- Handle errors in handleS3Objects function and add more debug messages for s3 input. {pull}15545[15545]
- netflow: Allow for options templates without scope fields. {pull}15449[15449]
- netflow: Fix bytes/packets counters on some devices (NSEL and Netstream). {pull}15449[15449]
- netflow: Fix compatibility with some Cisco devices by changing the field `class_id` from short to long. {pull}15449[15449]
- Fixed dashboard for Cisco ASA Firewall. {issue}15420[15420] {pull}15553[15553]
- Ensure all zeek timestamps include millisecond precision. {issue}14599[14599] {pull}16766[16766]
- Fix s3 input hanging with GetObjectRequest API call by adding context_timeout config. {issue}15502[15502] {pull}15590[15590]
- Add shared_credential_file to cloudtrail config {issue}15652[15652] {pull}15656[15656]
- Fix typos in zeek notice fileset config file. {issue}15764[15764] {pull}15765[15765]
- Fix mapping error when zeek weird logs do not contain IP addresses. {pull}15906[15906]
- Prevent Elasticsearch from spewing log warnings about redundant wildcards when setting up ingest pipelines for the `elasticsearch` module. {issue}15840[15840] {pull}15900[15900]
- Fix mapping error for cloudtrail additionalEventData field {pull}16088[16088]
- Fix a connection error in httpjson input. {pull}16123[16123]
- Improve `elasticsearch/audit` fileset to handle timestamps correctly. {pull}15942[15942]
- Fix s3 input with cloudtrail fileset reading json file. {issue}16374[16374] {pull}16441[16441]
- Rewrite azure filebeat dashboards, due to changes in kibana. {pull}16466[16466]
- Adding the var definitions in azure manifest files, fix for errors when executing command setup. {issue}16270[16270] {pull}16468[16468]
- Fix merging of fileset inputs to replace paths and append processors. {pull}16450{16450}
- Add queue_url definition in manifest file for aws module. {pull}16640{16640}
- Fix issue where autodiscover hints default configuration was not being copied. {pull}16987[16987]
- Fix Elasticsearch `_id` field set by S3 and Google Pub/Sub inputs. {pull}17026[17026]
- Fixed various Cisco FTD parsing issues. {issue}16863[16863] {pull}16889[16889]
- Fix default index pattern in IBM MQ filebeat dashboard. {pull}17146[17146]
- Fix `elasticsearch.gc` fileset to not collect _all_ logs when Elasticsearch is running in Docker. {issue}13164[13164] {issue}16583[16583] {pull}17164[17164]
- Fixed a mapping exception when ingesting CEF logs that used the spriv or dpriv extensions. {issue}17216[17216] {pull}17220[17220]
- Fixed a mapping exception when ingesting Logstash plain logs (7.4+) with pipeline ids containing non alphanumeric chars. {issue}17242[17242] {pull}17243[17243]
- Fixed MySQL slowlog module causing "regular expression has redundant nested repeat operator" warning in Elasticsearch. {issue}17086[17086] {pull}17156[17156]
- Fix `elasticsearch.audit` data ingest pipeline to be more forgiving with date formats found in Elasticsearch audit logs. {pull}17406[17406]
- CEF: Fixed decoding errors caused by trailing spaces in messages. {pull}17253[17253]
<<<<<<< HEAD
- Remove migrationVersion map 7.7.0 reference from Kibana dashboard file to fix backward compatibility issues. {pull}17425[17425]
=======
- Fixed activemq module causing "regular expression has redundant nested repeat operator" warning in Elasticsearch. {pull}17428[17428]
>>>>>>> cc001bbb

*Heartbeat*

- Fix recording of SSL cert metadata for Expired/Unvalidated x509 certs. {pull}13687[13687]
- Fixed excessive memory usage introduced in 7.5 due to over-allocating memory for HTTP checks. {pull}15639[15639]
- Fixed scheduler shutdown issues which would in rare situations cause a panic due to semaphore misuse. {pull}16397[16397]

*Journalbeat*


*Metricbeat*

- Fix checking tagsFilter using length in cloudwatch metricset. {pull}14525[14525]
- Fixed bug with `elasticsearch/cluster_stats` metricset not recording license expiration date correctly. {issue}14541[14541] {pull}14591[14591]
- Log bulk failures from bulk API requests to monitoring cluster. {issue}14303[14303] {pull}14356[14356]
- Fix regular expression to detect instance name in perfmon metricset. {issue}14273[14273] {pull}14666[14666]
- Fixed bug with `elasticsearch/cluster_stats` metricset not recording license ID in the correct field. {pull}14592[14592]
- Fix `docker.container.size` fields values {issue}14979[14979] {pull}15224[15224]
- Make `kibana` module more resilient to Kibana unavailability. {issue}15258[15258] {pull}15270[15270]
- Fix panic exception with some unicode strings in perfmon metricset. {issue}15264[15264]
- Make `logstash` module more resilient to Logstash unavailability. {issue}15276[15276] {pull}15306[15306]
- Add username/password in Metricbeat autodiscover hints {pull}15349[15349]
- Fix CPU count in docker/cpu in cases where no `online_cpus` are reported {pull}15070[15070]
- Add dedot for tags in ec2 metricset and cloudwatch metricset. {issue}15843[15843] {pull}15844[15844]
- Use RFC3339 format for timestamps collected using the SQL module. {pull}15847[15847]
- Change lookup_fields from metricset.host to service.address {pull}15883[15883]
- Avoid parsing errors returned from prometheus endpoints. {pull}15712[15712]
- Add dedot for cloudwatch metric name. {issue}15916[15916] {pull}15917[15917]
- Fixed issue `logstash-xpack` module suddenly ceasing to monitor Logstash. {issue}15974[15974] {pull}16044[16044]
- Fix skipping protocol scheme by light modules. {pull}16205[pull]
- Made `logstash-xpack` module once again have parity with internally-collected Logstash monitoring data. {pull}16198[16198]
- Change sqs metricset to use average as statistic method. {pull}16438[16438]
- Revert changes in `docker` module: add size flag to docker.container. {pull}16600[16600]
- Fix diskio issue for windows 32 bit on disk_performance struct alignment. {issue}16680[16680]
- Fix detection and logging of some error cases with light modules. {pull}14706[14706]
- Add dashboard for `redisenterprise` module. {pull}16752[16752]
- Convert increments of 100 nanoseconds/ticks to milliseconds for WriteTime and ReadTime in diskio metricset (Windows) for consistency. {issue}14233[14233]
- Dynamically choose a method for the system/service metricset to support older linux distros. {pull}16902[16902]
- Use max in k8s apiserver dashboard aggregations. {pull}17018[17018]
- Reduce memory usage in `elasticsearch/index` metricset. {issue}16503[16503] {pull}16538[16538]
- Check if CCR feature is available on Elasticsearch cluster before attempting to call CCR APIs from `elasticsearch/ccr` metricset. {issue}16511[16511] {pull}17073[17073]
- Use max in k8s overview dashboard aggregations. {pull}17015[17015]
- Fix Disk Used and Disk Usage visualizations in the Metricbeat System dashboards. {issue}12435[12435] {pull}17272[17272]
- Fix missing Accept header for Prometheus and OpenMetrics module. {issue}16870[16870] {pull}17291[17291]
- Fix issue in Jolokia module when mbean contains multiple quoted properties. {issue}17375[17375] {pull}17374[17374]
- Further revise check for bad data in docker/memory. {pull}17400[17400] 
- Combine cloudwatch aggregated metrics into single event. {pull}17345[17345]
- Fix how we filter services by name in system/service {pull}17400[17400]
- Fix cloudwatch metricset missing tags collection. {issue}17419[17419] {pull}17424[17424]
- check if cpuOptions field is nil in DescribeInstances output in ec2 metricset. {pull}17418[17418]
- Fix aws.s3.bucket.name terms_field in s3 overview dashboard. {pull}17542[17542]
- Fix Unix socket path in memcached. {pull}17512[17512]
- Fix vsphere VM dashboard host aggregation visualizations. {pull}17555[17555]
- Fix azure storage dashboards. {pull}17590[17590]
- Metricbeat no longer needs to be started strictly after Logstash for `logstash-xpack` module to report correct data. {issue}17261[17261] {pull}17497[17497]
- Fix pubsub metricset to collect all GA stage metrics from gcp stackdriver. {issue}17154[17154] {pull}17600[17600]
- Add privileged option so as mb to access data dir in Openshift. {pull}17606[17606]
- Fix "ID" event generator of Google Cloud module {issue}17160[17160] {pull}17608[17608]
- Add privileged option for Auditbeat in Openshift {pull}17637[17637]
- Fix storage metricset to allow config without region/zone. {issue}17623[17623] {pull}17624[17624]

*Packetbeat*

- Enable setting promiscuous mode automatically. {pull}11366[11366]

*Winlogbeat*


*Functionbeat*

- Fix timeout option of GCP functions. {issue}16282[16282] {pull}16287[16287]

==== Added

*Affecting all Beats*

- Add a friendly log message when a request to docker has exceeded the deadline. {pull}15336[15336]
- Decouple Debug logging from fail_on_error logic for rename, copy, truncate processors {pull}12451[12451]
- Allow a beat to ship monitoring data directly to an Elasticsearch monitoring cluster. {pull}9260[9260]
- Updated go-seccomp-bpf library to v1.1.0 which updates syscall lists for Linux v5.0. {pull}11394[11394]
- add_host_metadata is no GA. {pull}13148[13148]
- Add `providers` setting to `add_cloud_metadata` processor. {pull}13812[13812]
- GA the `script` processor. {pull}14325[14325]
- Add `fingerprint` processor. {issue}11173[11173] {pull}14205[14205]
- Add support for API keys in Elasticsearch outputs. {pull}14324[14324]
- Ensure that init containers are no longer tailed after they stop {pull}14394[14394]
- Add consumer_lag in Kafka consumergroup metricset {pull}14822[14822]
- Make use of consumer_lag in Kafka dashboard {pull}14863[14863]
- Refactor kubernetes autodiscover to enable different resource based discovery {pull}14738[14738]
- Add `add_id` processor. {pull}14524[14524]
- Enable TLS 1.3 in all beats. {pull}12973[12973]
- Spooling to disk creates a lockfile on each platform. {pull}15338[15338]
- Fingerprint processor adds a new xxhash hashing algorithm {pull}15418[15418]
- Enable DEP (Data Execution Protection) for Windows packages. {pull}15149[15149]
- Add document_id setting to decode_json_fields processor. {pull}15859[15859]
- Include network information by default on add_host_metadata and add_observer_metadata. {issue}15347[15347] {pull}16077[16077]
- Add `aws_ec2` provider for autodiscover. {issue}12518[12518] {pull}14823[14823]
- Add monitoring variable `libbeat.config.scans` to distinguish scans of the configuration directory from actual reloads of its contents. {pull}16440[16440]
- Add support for multiple password in redis output. {issue}16058[16058] {pull}16206[16206]
- Add support for Histogram type in fields.yml {pull}16570[16570]
- Windows .exe files now have embedded file version info. {issue}15232[15232]t
- Remove experimental flag from `setup.template.append_fields` {pull}16576[16576]
- Add `add_cloudfoundry_metadata` processor to annotate events with Cloud Foundry application data. {pull}16621[16621]
- Add `translate_sid` processor on Windows for converting Windows security identifier (SID) values to names. {issue}7451[7451] {pull}16013[16013]
- Add support for kubernetes provider to recognize namespace level defaults {pull}16321[16321]
- Add capability of enrich `container.id` with process id in `add_process_metadata` processor {pull}15947[15947]
- Update RPM packages contained in Beat Docker images. {issue}17035[17035]
- Add Kerberos support to Kafka input and output. {pull}16781[16781]
- Update supported versions of `redis` output. {pull}17198[17198]
- Update documentation for system.process.memory fields to include clarification on Windows os's. {pull}17268[17268]
- Add `urldecode` processor to for decoding URL-encoded fields. {pull}17505[17505]

*Auditbeat*

- Reference kubernetes manifests include configuration for auditd and enrichment with kubernetes metadata. {pull}17431[17431]
- Reference kubernetes manifests mount data directory from the host, so data persist between executions in the same node. {pull}17429[17429]
- Log to stderr when running using reference kubernetes manifests. {pull}17443[174443]
- Fix syscall kprobe arguments for 32-bit systems in socket module. {pull}17500[17500]
- Fix memory leak on when we miss socket close kprobe events. {pull}17500[17500]

*Filebeat*

- Add dashboard for AWS ELB fileset. {pull}15804[15804]

- `container` and `docker` inputs now support reading of labels and env vars written by docker JSON file logging driver. {issue}8358[8358]
- Add `index` option to all inputs to directly set a per-input index value. {pull}14010[14010]
- Add new fileset googlecloud/audit for ingesting Google Cloud Audit logs. {pull}15200[15200]
- Add dashboards to the CEF module (ported from the Logstash ArcSight module). {pull}14342[14342]
- Add expand_event_list_from_field support in s3 input for reading json format AWS logs. {issue}15357[15357] {pull}15370[15370]
- Add azure-eventhub input which will use the azure eventhub go sdk. {issue}14092[14092] {pull}14882[14882]
- Expose more metrics of harvesters (e.g. `read_offset`, `start_time`). {pull}13395[13395]
- Include log.source.address for unparseable syslog messages. {issue}13268[13268] {pull}15453[15453]
- Release aws elb fileset as GA. {pull}15426[15426] {issue}15380[15380]
- Integrate the azure-eventhub with filebeat azure module (replace the kafka input). {pull}15480[15480]
- Release aws s3access fileset to GA. {pull}15431[15431] {issue}15430[15430]
- Add cloudtrail fileset to AWS module. {issue}14657[14657] {pull}15227[15227]
- New fileset googlecloud/firewall for ingesting Google Cloud Firewall logs. {pull}14553[14553]
- google-pubsub input: ACK pub/sub message when acknowledged by publisher. {issue}13346[13346] {pull}14715[14715]
- Remove Beta label from google-pubsub input. {issue}13346[13346] {pull}14715[14715]
- Set event.outcome field based on googlecloud audit log output. {pull}15731[15731]
- Add dashboard for AWS vpcflow fileset. {pull}16007[16007]
- Add ECS tls fields to zeek:smtp,rdp,ssl and aws:s3access,elb {issue}15757[15757] {pull}15935[15936]
- Add ingress nginx controller fileset {pull}16197[16197]
- move create-[module,fileset,fields] to mage and enable in x-pack/filebeat {pull}15836[15836]
- Add ECS tls and categorization fields to apache module. {issue}16032[16032] {pull}16121[16121]
- Work on e2e ACK's for the azure-eventhub input {issue}15671[15671] {pull}16215[16215]
- Add MQTT input. {issue}15602[15602] {pull}16204[16204]
- Add a TLS test and more debug output to httpjson input {pull}16315[16315]
- Add an SSL config example in config.yml for filebeat MISP module. {pull}16320[16320]
- Improve ECS categorization, container & process field mappings in auditd module. {issue}16153[16153] {pull}16280[16280]
- Add ECS categorization fields to activemq module. {issue}16151[16151] {pull}16201[16201]
- Improve ECS field mappings in aws module. {issue}16154[16154] {pull}16307[16307]
- Improve ECS categorization field mappings in googlecloud module. {issue}16030[16030] {pull}16500[16500]
- Add cloudwatch fileset and ec2 fileset in aws module. {issue}13716[13716] {pull}16579[16579]
- Improve ECS categorization field mappings in kibana module. {issue}16168[16168] {pull}16652[16652]
- Add `cloudfoundry` input to send events from Cloud Foundry. {pull}16586[16586]
- Improve ECS field mappings in haproxy module. {issue}16162[16162] {pull}16529[16529]
- Allow users to override pipeline ID in fileset input config. {issue}9531[9531] {pull}16561[16561]
- Improve ECS categorization field mappings in logstash module. {issue}16169[16169] {pull}16668[16668]
- Improve ECS categorization field mappings in iis module. {issue}16165[16165] {pull}16618[16618]
- Improve the decode_cef processor by reducing the number of memory allocations. {pull}16587[16587]
- Improve ECS categorization field mapping in kafka module. {issue}16167[16167] {pull}16645[16645]
- Improve ECS categorization field mapping in icinga module. {issue}16164[16164] {pull}16533[16533]
- Improve ECS categorization field mappings in ibmmq module. {issue}16163[16163] {pull}16532[16532]
- Add custom string mapping to CEF module to support Forcepoint NGFW {issue}14663[14663] {pull}15910[15910]
- Add ECS related fields to CEF module {issue}16157[16157] {pull}16338[16338]
- Improve ECS categorization, host field mappings in elasticsearch module. {issue}16160[16160] {pull}16469[16469]
- Improve ECS categorization field mappings in suricata module. {issue}16181[16181] {pull}16843[16843]
- Release ActiveMQ module as GA. {issue}17047[17047] {pull}17049[17049]
- Improve ECS categorization field mappings in iptables module. {issue}16166[16166] {pull}16637[16637]
- Add pattern for Cisco ASA / FTD Message 734001 {issue}16212[16212] {pull}16612[16612]
- Add `o365audit` input type for consuming events from Office 365 Management Activity API. {issue}16196[16196] {pull}16244[16244]
- Add custom string mapping to CEF module to support Check Point devices. {issue}16041[16041] {pull}16907[16907]
- Added new module `o365` for ingesting Office 365 management activity API events. {issue}16196[16196] {pull}16386[16386]
- Add Filebeat Okta module. {pull}16362[16362]
- Add source field in k8s events {pull}17209[17209]
- Improve AWS cloudtrail field mappings {issue}16086[16086] {issue}16110[16110] {pull}17155[17155]
- Move azure-eventhub input to GA. {issue}15671[15671] {pull}17313[17313]
- Improve ECS categorization field mappings in mongodb module. {issue}16170[16170] {pull}17371[17371]
- Improve ECS categorization field mappings for mssql module. {issue}16171[16171] {pull}17376[17376]
- Added documentation for running Filebeat in Cloud Foundry. {pull}17275[17275]
- Added access_key_id, secret_access_key and session_token into aws module config. {pull}17456[17456]
- Improve ECS categorization field mappings for mysql module. {issue}16172[16172] {pull}17491[17491]
- Release Google Cloud module as GA. {pull}17511[17511]
- Update filebeat httpjson input to support pagination via Header and Okta module. {pull}16354[16354]
- Enhance `elasticsearch/server` fileset to handle ECS-compatible logs emitted by Elasticsearch. {issue}17715[17715] {pull}17714[17714]

*Heartbeat*

- Allow a list of status codes for HTTP checks. {pull}15587[15587]


*Heartbeat*

*Journalbeat*

*Metricbeat*

- Move the windows pdh implementation from perfmon to a shared location in order for future modules/metricsets to make use of. {pull}15503[15503]
- Add lambda metricset in aws module. {pull}15260[15260]
- Expand data for the `system/memory` metricset {pull}15492[15492]
- Add azure `storage` metricset in order to retrieve metric values for storage accounts. {issue}14548[14548] {pull}15342[15342]
- Add cost warnings for the azure module. {pull}15356[15356]
- Add DynamoDB AWS Metricbeat light module {pull}15097[15097]
- Release elb module as GA. {pull}15485[15485]
- Add a `system/network_summary` metricset {pull}15196[15196]
- Add IBM MQ light-weight Metricbeat module {pull}15301[15301]
- Enable script processor. {pull}14711[14711]
- Add mixer metricset for Istio Metricbeat module {pull}15696[15696]
- Add mesh metricset for Istio Metricbeat module{pull}15535[15535]
- Add pilot metricset for Istio Metricbeat module {pull}15761[15761]
- Add galley metricset for Istio Metricbeat module {pull}15857[15857]
- Add STAN dashboard {pull}15654[15654]
- Add `key/value` mode for SQL module. {issue}15770[15770] {pull]15845[15845]
- Add support for Unix socket in Memcached metricbeat module. {issue}13685[13685] {pull}15822[15822]
- Make the `system/cpu` metricset collect normalized CPU metrics by default. {issue}15618[15618] {pull}15729[15729]
- Add kubernetes storage class support via kube-state-metrics. {pull}16145[16145]
- Add `up` metric to prometheus metrics collected from host {pull}15948[15948]
- Add citadel metricset for Istio Metricbeat module {pull}15990[15990]
- Add support for processors in light modules. {issue}14740[14740] {pull}15923[15923]
- Add collecting AuroraDB metrics in rds metricset. {issue}14142[14142] {pull}16004[16004]
- Reuse connections in SQL module. {pull}16001[16001]
- Improve the `logstash` module (when `xpack.enabled` is set to `true`) to use the override `cluster_uuid` returned by Logstash APIs. {issue}15772[15772] {pull}15795[15795]
- Add region parameter in googlecloud module. {issue}15780[15780] {pull}16203[16203]
- Add database_account azure metricset. {issue}15758[15758]
- Add support for Dropwizard metrics 4.1. {pull}16332[16332]
- Add support for NATS 2.1. {pull}16317[16317]
- Add azure container metricset in order to monitor containers. {issue}15751[15751] {pull}16421[16421]
- Improve the `haproxy` module to support metrics exposed via HTTPS. {issue}14579[14579] {pull}16333[16333]
- Add filtering option for prometheus collector. {pull}16420[16420]
- Add metricsets based on Ceph Manager Daemon to the `ceph` module. {issue}7723[7723] {pull}16254[16254]
- Add Load Balancing metricset to GCP {pull}15559[15559]
- Release `statsd` module as GA. {pull}16447[16447] {issue}14280[14280]
- Add collecting tags and tags_filter for rds metricset in aws module. {pull}16605[16605] {issue}16358[16358]
- Add OpenMetrics Metricbeat module {pull}16596[16596]
- Add `redisenterprise` module. {pull}16482[16482] {issue}15269[15269]
- Add `cloudfoundry` module to send events from Cloud Foundry. {pull}16671[16671]
- Add system/users metricset as beta {pull}16569[16569]
- Align fields to ECS and add more tests for the azure module. {issue}16024[16024] {pull}16754[16754]
- Add additional cgroup fields to docker/diskio{pull}16638[16638]
- Add overview dashboard for googlecloud compute metricset. {issue}16534[16534] {pull}16819[16819]
- Add Prometheus remote write endpoint {pull}16609[16609]
- Release STAN module as GA. {pull}16980[16980]
- Add query metricset for prometheus module. {pull}17104[17104]
- Release ActiveMQ module as GA. {issue}17047[17047] {pull}17049[17049]
- Add support for CouchDB v2 {issue}16352[16352] {pull}16455[16455]
- Release Zookeeper/connection module as GA. {issue}14281[14281] {pull}17043[17043]
- Add dashboard for pubsub metricset in googlecloud module. {pull}17161[17161]
- Add dashboards for the azure container metricsets. {pull}17194[17194]
- Replace vpc metricset into vpn, transitgateway and natgateway metricsets. {pull}16892[16892]
- Use Elasticsearch histogram type to store Prometheus histograms {pull}17061[17061]
- Allow to rate Prometheus counters when scraping them {pull}17061[17061]
- Release Oracle module as GA. {issue}14279[14279] {pull}16833[16833]
- Add Storage metricsets to GCP module {pull}15598[15598]
- Release vsphere module as GA. {issue}15798[15798] {pull}17119[17119]
- Add PubSub metricset to Google Cloud Platform module {pull}15536[15536]
- Add test for documented fields check for metricsets without a http input. {issue}17315[17315] {pull}17334[17334]
- Add final tests and move label to GA for the azure module in metricbeat. {pull}17319[17319]
- Added documentation for running Metricbeat in Cloud Foundry. {pull}17275[17275]
- Reference kubernetes manifests mount data directory from the host when running metricbeat as daemonset, so data persist between executions in the same node. {pull}17429[17429]

*Packetbeat*


*Functionbeat*

- Add monitoring info about triggered functions. {pull}14876[14876]
- Add Google Cloud Platform support. {pull}13598[13598]

*Winlogbeat*

- Add more DNS error codes to the Sysmon module. {issue}15685[15685]
- Add Audit and Log Management, Computer Object Management, and Distribution Group related events to the Security module. {pull}15217[15217]
- Add experimental event log reader implementation that should be faster in most cases. {issue}6585[6585] {pull}16849[16849]

==== Deprecated

*Affecting all Beats*

*Filebeat*


*Heartbeat*

*Journalbeat*

*Metricbeat*


*Packetbeat*

*Winlogbeat*

*Functionbeat*

==== Known Issue

*Journalbeat*<|MERGE_RESOLUTION|>--- conflicted
+++ resolved
@@ -140,11 +140,8 @@
 - Fixed MySQL slowlog module causing "regular expression has redundant nested repeat operator" warning in Elasticsearch. {issue}17086[17086] {pull}17156[17156]
 - Fix `elasticsearch.audit` data ingest pipeline to be more forgiving with date formats found in Elasticsearch audit logs. {pull}17406[17406]
 - CEF: Fixed decoding errors caused by trailing spaces in messages. {pull}17253[17253]
-<<<<<<< HEAD
+- Fixed activemq module causing "regular expression has redundant nested repeat operator" warning in Elasticsearch. {pull}17428[17428]
 - Remove migrationVersion map 7.7.0 reference from Kibana dashboard file to fix backward compatibility issues. {pull}17425[17425]
-=======
-- Fixed activemq module causing "regular expression has redundant nested repeat operator" warning in Elasticsearch. {pull}17428[17428]
->>>>>>> cc001bbb
 
 *Heartbeat*
 
