--- conflicted
+++ resolved
@@ -50,11 +50,8 @@
 - Fix namespacing on self-monitoring {pull}32336[32336]
 - Fix race condition when stopping runners {pull}32433[32433]
 - Fix concurrent map writes when system/process code called from reporter code {pull}32491[32491]
-<<<<<<< HEAD
+- Log errors from the Elastic Agent V2 client errors channel. Avoids blocking when error occurs communicating with the Elastic Agent. {pull}34392[34392]
 - Only log publish event messages in trace log level under elastic-agent. {pull}34391[34391]
-=======
-- Log errors from the Elastic Agent V2 client errors channel. Avoids blocking when error occurs communicating with the Elastic Agent. {pull}34392[34392]
->>>>>>> 4c46e5d8
 
 *Auditbeat*
 
