--- conflicted
+++ resolved
@@ -44,16 +44,7 @@
 
 *Filebeat*
 
-<<<<<<< HEAD
-- tcp/unix input: Stop accepting connections after socket is closed. {pull}29712[29712]
-- aws-s3: fix race condition in states used by s3-poller. {issue}30123[30123] {pull}30131[30131]
-- cisco module: Fix change the broke ASA and FTD configs that used `var.input: syslog`. {pull}30072[30072]
 - Report the starting offset of the line in `log.offset` when using `filestream` instead of the end to be ECS compliant. {pull}30445[30445]
-=======
->>>>>>> 194c0c53
-
-*Filebeat*
-
 
 *Heartbeat*
 
