--- conflicted
+++ resolved
@@ -247,11 +247,8 @@
 - [K8s Integration] Enhance HTTP authentication in case of token updates for Apiserver, Controllermanager and Scheduler metricsets  {issue}41910[41910] {pull}42016[42016]
 - Fixed `creation_date` scientific notation output in the `elasticsearch.index` metricset. {pull}42053[42053]
 - Fix bug where metricbeat unintentionally triggers Windows ASR. {pull}42177[42177]
-<<<<<<< HEAD
+- Remove `hostname` field from zookeeper's `mntr` data stream. {pull}41887[41887]
 - Continue collecting metrics even if the Cisco Meraki `getDeviceLicenses` operation fails. {pull}42397[42397]
-=======
-- Remove `hostname` field from zookeeper's `mntr` data stream. {pull}41887[41887]
->>>>>>> 12c36bdf
 
 *Osquerybeat*
 
