// Use these for links to issue and pulls. Note issues and pulls redirect one to
// each other on Github, so don't worry too much on using the right prefix.
:issue: https://github.com/elastic/beats/issues/
:pull: https://github.com/elastic/beats/pull/

=== Beats version HEAD
https://github.com/elastic/beats/compare/v8.8.1\...main[Check the HEAD diff]

==== Breaking changes

*Affecting all Beats*


*Auditbeat*


*Filebeat*

- Convert netflow input to API v2 and disable event normalisation {pull}37901[37901]
- Removed deprecated Squid from Beats. See <<migrate-from-deprecated-module>> for migration options. {pull}38037[38037]
- Removed deprecated Sonicwall from Beats. Use the https://docs.elastic.co/integrations/sonicwall[SonicWall Firewall] Elastic integration instead. {pull}38037[38037]
- Removed deprecated Radware from Beats. See <<migrate-from-deprecated-module>> for migration options. {pull}38037[38037]
- Removed deprecated Netscout from Beats. See <<migrate-from-deprecated-module>> for migration options. {pull}38037[38037]
- Removed deprecated Juniper Netscreen from Beats. See <<migrate-from-deprecated-module>> for migration options. {pull}38037[38037]
- Removed deprecated Impreva from Beats. See <<migrate-from-deprecated-module>> for migration options. {pull}38037[38037]
- Removed deprecated Cylance from Beats. See <<migrate-from-deprecated-module>> for migration options. {pull}38037[38037]
- Removed deprecated Bluecoat from Beats. See <<migrate-from-deprecated-module>> for migration options. {pull}38037[38037]
- Introduce input/netmetrics and refactor netflow input metrics {pull}38055[38055]

*Heartbeat*


*Metricbeat*

- Setting period for counter cache for Prometheus remote_write at least to 60sec {pull}38553[38553]
<<<<<<< HEAD
- Add support of Graphite series 1.1.0+ tagging extension for statsd module. {pull}39619[39619]
- Allow metricsets to report their status via control v2 protocol. {pull}40025[40025]
- Remove fallback to the node limit for the `kubernetes.pod.cpu.usage.limit.pct` and `kubernetes.pod.memory.usage.limit.pct` metrics calculation
- Add support for Kibana status metricset in v8 format {pull}40275[40275]
=======
>>>>>>> f170d884

*Osquerybeat*


*Packetbeat*


*Winlogbeat*

- Add "event.category" and "event.type" to Sysmon module for EventIDs 8, 9, 19, 20, 27, 28, 255 {pull}35193[35193]

*Functionbeat*


*Elastic Logging Plugin*


==== Bugfixes

*Affecting all Beats*

- Support for multiline zookeeper logs {issue}2496[2496]
- Add checks to ensure reloading of units if the configuration actually changed. {pull}34346[34346]
- Fix namespacing on self-monitoring {pull}32336[32336]
- Fix namespacing on self-monitoring {pull}32336[32336]
- Fix Beats started by agent do not respect the allow_older_versions: true configuration flag {issue}34227[34227] {pull}34964[34964]
- Fix performance issues when we have a lot of inputs starting and stopping by allowing to disable global processors under fleet. {issue}35000[35000] {pull}35031[35031]
- 'add_cloud_metadata' processor - add cloud.region field for GCE cloud provider
- 'add_cloud_metadata' processor - update azure metadata api version to get missing `cloud.account.id` field
- Upgraded apache arrow library used in x-pack/libbeat/reader/parquet from v11 to v12.0.1 in order to fix cross-compilation issues {pull}35640[35640]
- Fix panic when MaxRetryInterval is specified, but RetryInterval is not {pull}35820[35820]
- Support build of projects outside of beats directory {pull}36126[36126]
- Support Elastic Agent control protocol chunking support {pull}37343[37343]
- Lower logging level to debug when attempting to configure beats with unknown fields from autodiscovered events/environments {pull}[37816][37816]
- Set timeout of 1 minute for FQDN requests {pull}37756[37756]

*Auditbeat*



*Filebeat*

- [Gcs Input] - Added missing locks for safe concurrency {pull}34914[34914]
- Fix the ignore_inactive option being ignored in Filebeat's filestream input {pull}34770[34770]
- Fix TestMultiEventForEOFRetryHandlerInput unit test of CometD input {pull}34903[34903]
- Add input instance id to request trace filename for httpjson and cel inputs {pull}35024[35024]
- Fixes "Can only start an input when all related states are finished" error when running under Elastic-Agent {pull}35250[35250] {issue}33653[33653]
- [system] sync system/auth dataset with system integration 1.29.0. {pull}35581[35581]
- [GCS Input] - Fixed an issue where bucket_timeout was being applied to the entire bucket poll interval and not individual bucket object read operations. Fixed a map write concurrency issue arising from data races when using a high number of workers. Fixed the flaky tests that were present in the GCS test suit. {pull}35605[35605]
- Fixed concurrency and flakey tests issue in azure blob storage input. {issue}35983[35983] {pull}36124[36124]
- Fix panic when sqs input metrics getter is invoked {pull}36101[36101] {issue}36077[36077]
- Fix handling of Juniper SRX structured data when there is no leading junos element. {issue}36270[36270] {pull}36308[36308]
- Fix Filebeat Cisco module with missing escape character {issue}36325[36325] {pull}36326[36326]
- Added a fix for Crowdstrike pipeline handling process arrays {pull}36496[36496]
- [threatintel] MISP pagination fixes {pull}37898[37898]
- Fix file handle leak when handling errors in filestream {pull}37973[37973]
- Fix a race condition that could crash Filebeat with a "negative WaitGroup counter" error {pull}38094[38094]
- Fix "failed processing S3 event for object key" error on aws-s3 input when key contains the "+" character {issue}38012[38012] {pull}38125[38125]
- Fix filebeat gcs input panic {pull}38407[38407]
- Fix filestream's registry GC: registry entries are now removed from the in-memory and disk store when they're older than the set TTL {issue}36761[36761] {pull}38488[38488]
- Fix filestream's registry GC: registry entries are now removed from the in-memory and disk store when they're older than the set TTL {issue}36761[36761] {pull}38488[38488]
- [threatintel] MISP splitting fix for empty responses {issue}38739[38739] {pull}38917[38917]
- Prevent GCP Pub/Sub input blockage by increasing default value of `max_outstanding_messages` {issue}35029[35029] {pull}38985[38985]
- Updated Websocket input title to align with existing inputs {pull}39006[39006]
- Relax requirements in Okta entity analytics provider user and device profile data shape. {pull}40359[40359]
- Fix bug in Okta entity analytics rate limit logic. {issue}40106[40106] {pull}40267[40267]

*Heartbeat*


*Heartbeat*


*Metricbeat*

- Fix Azure Monitor 429 error by causing metricbeat to retry the request again. {pull}38294[38294]
- Fix fields not being parsed correctly in postgresql/database {issue}25301[25301] {pull}37720[37720]
- rabbitmq/queue - Change the mapping type of `rabbitmq.queue.consumers.utilisation.pct` to `scaled_float` from `long` because the values fall within the range of `[0.0, 1.0]`. Previously, conversion to integer resulted in reporting either `0` or `1`.

*Osquerybeat*


*Packetbeat*


*Winlogbeat*


*Elastic Logging Plugin*


==== Added

*Affecting all Beats*

- Added append Processor which will append concrete values or values from a field to target. {issue}29934[29934] {pull}33364[33364]
- dns processor: Add support for forward lookups (`A`, `AAAA`, and `TXT`). {issue}11416[11416] {pull}36394[36394]
- [Enhanncement for host.ip and host.mac] Disabling netinfo.enabled option of add-host-metadata processor {pull}36506[36506]
- allow `queue` configuration settings to be set under the output. {issue}35615[35615] {pull}36788[36788]
- Beats will now connect to older Elasticsearch instances by default {pull}36884[36884]
- Raise up logging level to warning when attempting to configure beats with unknown fields from autodiscovered events/environments
- elasticsearch output now supports `idle_connection_timeout`. {issue}35616[35615] {pull}36843[36843]
- Enable early event encoding in the Elasticsearch output, improving cpu and memory use {pull}38572[38572]
- The environment variable `BEATS_ADD_CLOUD_METADATA_PROVIDERS` overrides configured/default `add_cloud_metadata` providers {pull}38669[38669]

*Auditbeat*

- Added `add_session_metadata` processor, which enables session viewer on Auditbeat data. {pull}37640[37640]
- Add linux capabilities to processes in the system/process. {pull}37453[37453]
- Add linux capabilities to processes in the system/process. {pull}37453[37453]
- Add process.entity_id, process.group.name and process.group.id in add_process_metadata processor. Make fim module with kprobes backend to always add an appropriately configured add_process_metadata processor to enrich file events {pull}38776[38776]

*Auditbeat*


*Auditbeat*


*Filebeat*

- add documentation for decode_xml_wineventlog processor field mappings.  {pull}32456[32456]
- httpjson input: Add request tracing logger. {issue}32402[32402] {pull}32412[32412]
- Add cloudflare R2 to provider list in AWS S3 input. {pull}32620[32620]
- Add support for single string containing multiple relation-types in getRFC5988Link. {pull}32811[32811]
- Added separation of transform context object inside httpjson. Introduced new clause `.parent_last_response.*` {pull}33499[33499]
- Added metric `sqs_messages_waiting_gauge` for aws-s3 input. {pull}34488[34488]
- Add nginx.ingress_controller.upstream.ip to related.ip {issue}34645[34645] {pull}34672[34672]
- Add unix socket log parsing for nginx ingress_controller {pull}34732[34732]
- Added metric `sqs_worker_utilization` for aws-s3 input. {pull}34793[34793]
- Add MySQL authentication message parsing and `related.ip` and `related.user` fields {pull}34810[34810]
- Add nginx ingress_controller parsing if one of upstreams fails to return response {pull}34787[34787]
- Add oracle authentication messages parsing {pull}35127[35127]
- Add `clean_session` configuration setting for MQTT input.  {pull}35806[16204]
- Add support for a simplified input configuraton when running under Elastic-Agent {pull}36390[36390]
- Added support for Okta OAuth2 provider in the CEL input. {issue}36336[36336] {pull}36521[36521]
- Added support for new features & removed partial save mechanism in the Azure Blob Storage input. {issue}35126[35126] {pull}36690[36690]
- Added support for new features and removed partial save mechanism in the GCS input. {issue}35847[35847] {pull}36713[36713]
- Use filestream input with file_identity.fingerprint as default for hints autodiscover. {issue}35984[35984] {pull}36950[36950]
- Add setup option `--force-enable-module-filesets`, that will act as if all filesets have been enabled in a module during setup. {issue}30915[30915] {pull}99999[99999]
- Made Azure Blob Storage input GA and updated docs accordingly. {pull}37128[37128]
- Made GCS input GA and updated docs accordingly. {pull}37127[37127]
- Add parseDateInTZ value template for the HTTPJSON input {pull}37738[37738]
- Improve rate limit handling by HTTPJSON {issue}36207[36207] {pull}38161[38161] {pull}38237[38237]
- Parse more fields from Elasticsearch slowlogs {pull}38295[38295]
- added benchmark input {pull}37437[37437]
- added benchmark input and discard output {pull}37437[37437]

*Auditbeat*


*Libbeat*



*Heartbeat*

- Added status to monitor run log report.

*Metricbeat*

- Add per-thread metrics to system_summary {pull}33614[33614]
- Add GCP CloudSQL metadata {pull}33066[33066]
- Add GCP Carbon Footprint metricbeat data {pull}34820[34820]
- Add event loop utilization metric to Kibana module {pull}35020[35020]
- Add metrics grouping by dimensions and time to Azure app insights {pull}36634[36634]
- Align on the algorithm used to transform Prometheus histograms into Elasticsearch histograms {pull}36647[36647]
- Add linux IO metrics to system/process {pull}37213[37213]
- Add new memory/cgroup metrics to Kibana module {pull}37232[37232]
- Add SSL support to mysql module {pull}37997[37997]
- Add SSL support for aerospike module {pull}38126[38126]


*Metricbeat*


*Osquerybeat*


*Packetbeat*


*Winlogbeat*


*Functionbeat*

*Elastic Log Driver*
*Elastic Logging Plugin*


==== Deprecated

*Auditbeat*


*Filebeat*


*Heartbeat*



*Metricbeat*


*Osquerybeat*


*Packetbeat*


*Winlogbeat*


*Functionbeat*


*Elastic Logging Plugin*


==== Known Issues









<|MERGE_RESOLUTION|>--- conflicted
+++ resolved
@@ -33,13 +33,10 @@
 *Metricbeat*
 
 - Setting period for counter cache for Prometheus remote_write at least to 60sec {pull}38553[38553]
-<<<<<<< HEAD
 - Add support of Graphite series 1.1.0+ tagging extension for statsd module. {pull}39619[39619]
 - Allow metricsets to report their status via control v2 protocol. {pull}40025[40025]
 - Remove fallback to the node limit for the `kubernetes.pod.cpu.usage.limit.pct` and `kubernetes.pod.memory.usage.limit.pct` metrics calculation
 - Add support for Kibana status metricset in v8 format {pull}40275[40275]
-=======
->>>>>>> f170d884
 
 *Osquerybeat*
 
