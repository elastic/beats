// Use these for links to issue and pulls. Note issues and pulls redirect one to
// each other on Github, so don't worry too much on using the right prefix.
:issue: https://github.com/elastic/beats/issues/
:pull: https://github.com/elastic/beats/pull/

=== Beats version HEAD
https://github.com/elastic/beats/compare/v7.0.0-alpha2...master[Check the HEAD diff]

==== Breaking changes

*Affecting all Beats*

- The document id fields has been renamed from @metadata.id to @metadata._id {pull}15859[15859]
- Variable substitution from environment variables is not longer supported. {pull}15937{15937}
- Change aws_elb autodiscover provider field name from elb_listener.* to aws.elb.*. {issue}16219[16219] {pull}16402{16402}

*Auditbeat*


*Filebeat*


*Heartbeat*


*Journalbeat*

- Improve parsing of syslog.pid in journalbeat to strip the username when present {pull}16116[16116]


*Metricbeat*

- Make use of secure port when accessing Kubelet API {pull}16063[16063]
- Add Tomcat overview dashboard {pull}14026[14026]

*Packetbeat*


*Winlogbeat*

*Functionbeat*


==== Bugfixes

*Affecting all Beats*

- TLS or Beats that accept connections over TLS and validate client certificates. {pull}14146[14146]
- Fix panics that could result from invalid TLS certificates. This can affect Beats that connect over TLS, or Beats that accept connections over TLS and validate client certificates. {pull}14146[14146]
- Fix panic in the Logstash output when trying to send events to closed connection. {pull}15568[15568]
- Fix missing output in dockerlogbeat {pull}15719[15719]
- Fix logging target settings being ignored when Beats are started via systemd or docker. {issue}12024[12024] {pull}15422[15442]
- Do not load dashboards where not available. {pull}15802[15802]
- Fix issue where TLS settings would be ignored when a forward proxy was in use. {pull}15516{15516}
- Update replicaset group to apps/v1 {pull}15854[15802]
- Fix issue where default go logger is not discarded when either * or stdout is selected. {issue}10251[10251] {pull}15708[15708]
- Upgrade go-ucfg to latest v0.8.1. {pull}15937{15937}
- Fix index names for indexing not always guaranteed to be lower case. {pull}16081[16081]
- Add `ssl.ca_sha256` option to the supported TLS option, this allow to check that a specific certificate is used as part of the verified chain. {issue}15717[15717]
- Fix loading processors from annotation hints. {pull}16348[16348]
- Upgrade go-ucfg to latest v0.8.3. {pull}16450{16450}

*Auditbeat*

- system/socket: Fixed compatibility issue with kernel 5.x. {pull}15771[15771]

*Filebeat*

- Fix s3 input hanging with GetObjectRequest API call by adding context_timeout config. {issue}15502[15502] {pull}15590[15590]
- Add shared_credential_file to cloudtrail config {issue}15652[15652] {pull}15656[15656]
- Fix typos in zeek notice fileset config file. {issue}15764[15764] {pull}15765[15765]
- Fix mapping error when zeek weird logs do not contain IP addresses. {pull}15906[15906]
- Improve `elasticsearch/audit` fileset to handle timestamps correctly. {pull}15942[15942]
- Prevent Elasticsearch from spewing log warnings about redundant wildcards when setting up ingest pipelines for the `elasticsearch` module. {issue}15840[15840] {pull}15900[15900]
- Fix mapping error for cloudtrail additionalEventData field {pull}16088[16088]
- Fix a connection error in httpjson input. {pull}16123[16123]
<<<<<<< HEAD
- Adding the var definitions in azure manifest files, fix for errors when executing command setup. {issue}16270[16270] {pull}16468[16468]
=======
- Fix merging of fileset inputs to replace paths and append processors. {pull}16450{16450}
>>>>>>> 9c8d5c7a

*Heartbeat*

- Fixed excessive memory usage introduced in 7.5 due to over-allocating memory for HTTP checks. {pull}15639[15639]

*Journalbeat*


*Metricbeat*

- Add dedot for tags in ec2 metricset and cloudwatch metricset. {issue}15843[15843] {pull}15844[15844]
- Use RFC3339 format for timestamps collected using the SQL module. {pull}15847[15847]
- Avoid parsing errors returned from prometheus endpoints. {pull}15712[15712]
- Change lookup_fields from metricset.host to service.address {pull}15883[15883]
- Add dedot for cloudwatch metric name. {issue}15916[15916] {pull}15917[15917]
- Fixed issue `logstash-xpack` module suddenly ceasing to monitor Logstash. {issue}15974[15974] {pull}16044[16044]
- Fix skipping protocol scheme by light modules. {pull}16205[pull]
- Made `logstash-xpack` module once again have parity with internally-collected Logstash monitoring data. {pull}16198[16198]
- Change sqs metricset to use average as statistic method. {pull}16438[16438]

*Packetbeat*

- Enable setting promiscuous mode automatically. {pull}11366[11366]

*Winlogbeat*


*Functionbeat*


==== Added

*Affecting all Beats*

- Add document_id setting to decode_json_fields processor. {pull}15859[15859]
- Include network information by default on add_host_metadata and add_observer_metadata. {issue}15347[15347] {pull}16077[16077]
- Add `aws_ec2` provider for autodiscover. {issue}12518[12518] {pull}14823[14823]
- Add support for multiple password in redis output. {issue}16058[16058] {pull}16206[16206]

*Auditbeat*


*Filebeat*

- Set event.outcome field based on googlecloud audit log output. {pull}15731[15731]
- Add dashboard for AWS ELB fileset. {pull}15804[15804]
- Add dashboard for AWS vpcflow fileset. {pull}16007[16007]
- Add ECS tls fields to zeek:smtp,rdp,ssl and aws:s3access,elb {issue}15757[15757] {pull}15935[15936]
- Add custom string mapping to CEF module to support Forcepoint NGFW {issue}14663[14663] {pull}15910[15910]
- Add ingress nginx controller fileset {pull}16197[16197]
- move create-[module,fileset,fields] to mage and enable in x-pack/filebeat {pull}15836[15836]
- Add ECS tls and categorization fields to apache module. {issue}16032[16032] {pull}16121[16121]
- Add MQTT input. {issue}15602[15602] {pull}16204[16204]
- Add ECS categorization fields to activemq module. {issue}16151[16151] {pull}16201[16201]
- Add a TLS test and more debug output to httpjson input {pull}16315[16315]
- Add an SSL config example in config.yml for filebeat MISP module. {pull}16320[16320]
- Improve ECS categorization, container & process field mappings in auditd module. {issue}16153[16153] {pull}16280[16280]
- Improve ECS field mappings in aws module. {issue}16154[16154] {pull}16307[16307]
- Improve ECS categorization field mappings in googlecloud module. {issue}16030[16030] {pull}16500[16500]

*Heartbeat*

- Allow a list of status codes for HTTP checks. {pull}15587[15587]


*Journalbeat*

*Metricbeat*

- Move the windows pdh implementation from perfmon to a shared location in order for future modules/metricsets to make use of. {pull}15503[15503]
- Add lambda metricset in aws module. {pull}15260[15260]
- Expand data for the `system/memory` metricset {pull}15492[15492]
- Add azure `storage` metricset in order to retrieve metric values for storage accounts. {issue}14548[14548] {pull}15342[15342]
- Add cost warnings for the azure module. {pull}15356[15356]
- Add DynamoDB AWS Metricbeat light module {pull}15097[15097]
- Release elb module as GA. {pull}15485[15485]
- Add a `system/network_summary` metricset {pull}15196[15196]
- Add mesh metricset for Istio Metricbeat module {pull}15535[15535]
- Add mixer metricset for Istio Metricbeat module {pull}15696[15696]
- Add pilot metricset for Istio Metricbeat module {pull}15761[15761]
- Make the `system/cpu` metricset collect normalized CPU metrics by default. {issue}15618[15618] {pull}15729[15729]
- Add galley metricset for Istio Metricbeat module {pull}15857[15857]
- Add `key/value` mode for SQL module. {issue}15770[15770] {pull]15845[15845]
- Add STAN dashboard {pull}15654[15654]
- Add support for Unix socket in Memcached metricbeat module. {issue}13685[13685] {pull}15822[15822]
- Add `up` metric to prometheus metrics collected from host {pull}15948[15948]
- Add citadel metricset for Istio Metricbeat module {pull}15990[15990]
- Add support for processors in light modules. {issue}14740[14740] {pull}15923[15923]
- Add collecting AuroraDB metrics in rds metricset. {issue}14142[14142] {pull}16004[16004]
- Reuse connections in SQL module. {pull}16001[16001]
- Improve the `logstash` module (when `xpack.enabled` is set to `true`) to use the override `cluster_uuid` returned by Logstash APIs. {issue}15772[15772] {pull}15795[15795]
- Add region parameter in googlecloud module. {issue}15780[15780] {pull}16203[16203]
- Add kubernetes storage class support via kube-state-metrics. {pull}16145[16145]
- Add support for NATS 2.1. {pull}16317[16317]
- Add Load Balancing metricset to GCP {pull}15559[15559]
- Add support for Dropwizard metrics 4.1. {pull}16332[16332]
- Improve the `haproxy` module to support metrics exposed via HTTPS. {issue}14579[14579] {pull}16333[16333]
- Add filtering option for prometheus collector. {pull}16420[16420]
- Add metricsets based on Ceph Manager Daemon to the `ceph` module. {issue}7723[7723] {pull}16254[16254]
- Release `statsd` module as GA. {pull}16447[16447] {issue}14280[14280]

*Packetbeat*

*Functionbeat*


*Winlogbeat*


==== Deprecated

*Affecting all Beats*

*Filebeat*


*Heartbeat*

*Journalbeat*

*Metricbeat*


*Packetbeat*

*Winlogbeat*

*Functionbeat*

==== Known Issue

*Journalbeat*<|MERGE_RESOLUTION|>--- conflicted
+++ resolved
@@ -74,11 +74,8 @@
 - Prevent Elasticsearch from spewing log warnings about redundant wildcards when setting up ingest pipelines for the `elasticsearch` module. {issue}15840[15840] {pull}15900[15900]
 - Fix mapping error for cloudtrail additionalEventData field {pull}16088[16088]
 - Fix a connection error in httpjson input. {pull}16123[16123]
-<<<<<<< HEAD
 - Adding the var definitions in azure manifest files, fix for errors when executing command setup. {issue}16270[16270] {pull}16468[16468]
-=======
 - Fix merging of fileset inputs to replace paths and append processors. {pull}16450{16450}
->>>>>>> 9c8d5c7a
 
 *Heartbeat*
 
