--- conflicted
+++ resolved
@@ -124,20 +124,11 @@
 
 *Metricbeat*
 
-<<<<<<< HEAD
-- Preliminary AIX support {pull}27954[27954]
-- Add option to skip older k8s events {pull}29396[29396]
-- Add `add_resource_metadata` configuration to Kubernetes module. {pull}29133[29133]
-- Add `container.id` and `container.runtime` ECS fields in container metricset. {pull}29560[29560]
-- Add `memory.workingset.limit.pct` field in Kubernetes container/pod metricset. {pull}29547[29547]
-- Add `elasticsearch.cluster.id` field to Beat and Kibana modules. {pull}29577[29577]
-- Add `elasticsearch.cluster.id` field to Logstash module. {pull}29625[29625]
-- Add `commandstats` field to Redis module {pull}29662[29662]
-=======
 - Add `kubernetes.container.status.last.reason` metric {pull}30306[30306]
 - Extend documentation about `orchestrator.cluster` fields {pull}30518[30518]
 - Fix overflow in `iostat` metrics {pull}30679[30679]
->>>>>>> ad8df676
+- Add `commandstats` field to Redis module {pull}29662[29662]
+
 
 *Packetbeat*
 
