// Use these for links to issue and pulls. Note issues and pulls redirect one to
// each other on Github, so don't worry too much on using the right prefix.
:issue: https://github.com/elastic/beats/issues/
:pull: https://github.com/elastic/beats/pull/

=== Beats version HEAD
https://github.com/elastic/beats/compare/v7.0.0-alpha2...master[Check the HEAD diff]

==== Breaking changes

*Affecting all Beats*

- The document id fields has been renamed from @metadata.id to @metadata._id {pull}15859[15859]
- Variable substitution from environment variables is not longer supported. {pull}15937{15937}
- Change aws_elb autodiscover provider field name from elb_listener.* to aws.elb.*. {issue}16219[16219] {pull}16402{16402}
- Remove `AddDockerMetadata` and `AddKubernetesMetadata` processors from the `script` processor. They can still be used as normal processors in the configuration. {issue}16349[16349] {pull}16514[16514]
- Introduce APM libbeat instrumentation, active when running the beat with ELASTIC_APM_ACTIVE=true. {pull}17938[17938]
- Remove the non-ECS `agent.hostname` field. Use the `agent.name` or `agent.id` fields for an identifier. {issue}16377[16377] {pull}18328[18328]
- Make error message about locked data path actionable. {pull}18667[18667]
- Ensure dynamic template names are unique for the same field. {pull}18849[18849]
- Remove the deprecated `xpack.monitoring.*` settings. Going forward only `monitoring.*` settings may be used. {issue}9424[9424] {pull}18608[18608]
- Added `certificate` TLS verification mode to ignore server name mismatch. {issue}12283[12283] {pull}20293[20293]

*Auditbeat*

- File integrity dataset (macOS): Replace unnecessary `file.origin.raw` (type keyword) with `file.origin.text` (type `text`). {issue}12423[12423] {pull}15630[15630]
- Change event.kind=error to event.kind=event to comply with ECS. {issue}18870[18870] {pull}20685[20685]
- Change network.direction values to ECS recommended values (inbound, outbound). {issue}12445[12445] {pull}20695[20695]

*Filebeat*

- Improve ECS field mappings in panw module.  event.outcome now only contains success/failure per ECS specification. {issue}16025[16025] {pull}17910[17910]
- Improve ECS categorization field mappings for nginx module. http.request.referrer only populated when nginx sets a value {issue}16174[16174] {pull}17844[17844]
- Improve ECS field mappings in santa module. move hash.sha256 to process.hash.sha256 & move certificate fields to santa.certificate . {issue}16180[16180] {pull}17982[17982]
- With the default configuration the cloud modules (aws, azure, googlecloud, o365, okta)
  will no longer send the `host` field that contains information about the host Filebeat is
  running on. This is because the `host` field specifies the host on which the event
  happened. {issue}13920[13920] {pull}18223[18223]
- With the default configuration the following modules will no longer send the `host`
  field that contains information about the host on which Filebeat is running.
  You can revert this change by configuring tags for the module and omitting
  `forwarded` from the list. {issue}13920[13920]
* CEF {pull}18223[18223]
* PANW {pull}18223[18223]
* Cisco {pull}18753[18753]
* CrowdStrike {pull}19132[19132]
* Fortinet {pull}19133[19133]
* iptables {pull}18756[18756]
* Checkpoint {pull}18754[18754]
* Netflow {pull}19087[19087]
* Zeek {pull}19113[19113] (`forwarded` tag is not included by default)
* Suricata {pull}19107[19107] (`forwarded` tag is not included by default)
* CoreDNS {pull}19134[19134] (`forwarded` tag is not included by default)
* Envoy Proxy {pull}19134[19134] (`forwarded` tag is not included by default)
- Preserve case of http.request.method.  ECS prior to 1.6 specified normalizing to lowercase, which lost information. Affects filesets: apache/access, elasticsearch/audit, iis/access, iis/error, nginx/access, nginx/ingress_controller, aws/elb, suricata/eve, zeek/http. {issue}18154[18154] {pull}18359[18359]
- Adds check on `<no value>` config option value for the azure input `resource_manager_endpoint`. {pull}18890[18890]
- Okta module now requires objects instead of JSON strings for the `http_headers`, `http_request_body`, `pagination`, `rate_limit`, and `ssl` variables. {pull}18953[18953]
- Adds oauth support for httpjson input. {issue}18415[18415] {pull}18892[18892]
- Adds `split_events_by` option to httpjson input. {pull}19246[19246]
- Adds `date_cursor` option to httpjson input. {pull}19483[19483]
- Adds Gsuite module with SAML support. {pull}19329[19329]
- Adds Gsuite User Accounts support. {pull}19329[19329]
- Adds Gsuite Login audit support. {pull}19702[19702]
- Adds Gsuite Admin support. {pull}19769[19769]
- Adds Gsuite Drive support. {pull}19704[19704]
- Adds Gsuite Groups support. {pull}19725[19725]
- Move file metrics to dataset endpoint {pull}19977[19977]
- Add `while_pattern` type to multiline reader. {pull}19662[19662]
- Tracking session end reason in panw module. {pull}18705[18705]
- Fix PANW field spelling "veredict" to "verdict" on event.action {pull}18808[18808]
- Removed experimental modules `citrix`, `kaspersky`, `rapid7` and `tenable`. {pull}20706[20706]

*Heartbeat*


*Journalbeat*

- Improve parsing of syslog.pid in journalbeat to strip the username when present {pull}16116[16116]


*Metricbeat*

- Make use of secure port when accessing Kubelet API {pull}16063[16063]
- Add Tomcat overview dashboard {pull}14026[14026]
- Move service config under metrics and simplify metric types. {pull}18691[18691]
- Fix ECS compliance of user.id field in system/users  metricset {pull}19019[19019]
- Rename googlecloud stackdriver metricset to metrics. {pull}19718[19718]

*Packetbeat*

- Redis: fix incorrectly handle with two-words redis command. {issue}14872[14872] {pull}14873[14873]
- `event.category` no longer contains the value `network_traffic` because this is not a valid ECS event category value. {pull}20556[20556]

*Winlogbeat*

- Add support to Sysmon file delete events (event ID 23). {issue}18094[18094]
- Improve ECS field mappings in Sysmon module. `related.hash`, `related.ip`, and `related.user` are now populated. {issue}18364[18364]
- Improve ECS field mappings in Sysmon module. Hashes are now also populated to the corresponding `process.hash`, `process.pe.imphash`, `file.hash`, or `file.pe.imphash`. {issue}18364[18364]
- Improve ECS field mappings in Sysmon module. `file.name`, `file.directory`, and `file.extension` are now populated. {issue}18364[18364]
- Improve ECS field mappings in Sysmon module. `rule.name` is populated for all events when present. {issue}18364[18364]
- Add Powershell module. Support for event ID's: `400`, `403`, `600`, `800`, `4103`, `4014`, `4105`, `4106`. {issue}16262[16262] {pull}18526[18526]
- Fix Powershell processing of downgraded engine events. {pull}18966[18966]
- Fix unprefixed fields in `fields.yml` for Powershell module {issue}18984[18984]
- Remove top level `hash` property from sysmon events {pull}20653[20653]

*Functionbeat*


==== Bugfixes

*Affecting all Beats*

- Fix Kubernetes autodiscovery provider to correctly handle pod states and avoid missing event data {pull}17223[17223]
- Fix `add_cloud_metadata` to better support modifying sub-fields with other processors. {pull}13808[13808]
- TLS or Beats that accept connections over TLS and validate client certificates. {pull}14146[14146]
- Fix panics that could result from invalid TLS certificates. This can affect Beats that connect over TLS, or Beats that accept connections over TLS and validate client certificates. {pull}14146[14146]
- Fix panic in the Logstash output when trying to send events to closed connection. {pull}15568[15568]
- Fix missing output in dockerlogbeat {pull}15719[15719]
- Fix logging target settings being ignored when Beats are started via systemd or docker. {issue}12024[12024] {pull}15422[15442]
- Do not load dashboards where not available. {pull}15802[15802]
- Fix issue where TLS settings would be ignored when a forward proxy was in use. {pull}15516{15516}
- Update replicaset group to apps/v1 {pull}15854[15802]
- Fix issue where default go logger is not discarded when either * or stdout is selected. {issue}10251[10251] {pull}15708[15708]
- Upgrade go-ucfg to latest v0.8.1. {pull}15937{15937}
- Fix index names for indexing not always guaranteed to be lower case. {pull}16081[16081]
- Add `ssl.ca_sha256` option to the supported TLS option, this allow to check that a specific certificate is used as part of the verified chain. {issue}15717[15717]
- Fix loading processors from annotation hints. {pull}16348[16348]
- Fix an issue that could cause redundant configuration reloads. {pull}16440[16440]
- Fix k8s pods labels broken schema. {pull}16480[16480]
- Fix k8s pods annotations broken schema. {pull}16554[16554]
- Upgrade go-ucfg to latest v0.8.3. {pull}16450{16450}
- Fix `NewContainerMetadataEnricher` to use default config for kubernetes module. {pull}16857[16857]
- Improve some logging messages for add_kubernetes_metadata processor {pull}16866[16866]
- Fix k8s metadata issue regarding node labels not shown up on root level of metadata. {pull}16834[16834]
- Fail to start if httpprof is used and it cannot be initialized. {pull}17028[17028]
- Fix concurrency issues in convert processor when used in the global context. {pull}17032[17032]
- Fix bug with `monitoring.cluster_uuid` setting not always being exposed via GET /state Beats API. {issue}16732[16732] {pull}17420[17420]
- Fix building on FreeBSD by removing build flags from `add_cloudfoundry_metadata` processor. {pull}17486[17486]
- Do not rotate log files on startup when interval is configured and rotateonstartup is disabled. {pull}17613[17613]
- Fix goroutine leak and Elasticsearch output file descriptor leak when output reloading is in use. {issue}10491[10491] {pull}17381[17381]
- Fix `setup.dashboards.index` setting not working. {pull}17749[17749]
- Fix Elasticsearch license endpoint URL referenced in error message. {issue}17880[17880] {pull}18030[18030]
- Fix panic when assigning a key to a `nil` value in an event. {pull}18143[18143]
- Gives monitoring reporter hosts, if configured, total precedence over corresponding output hosts. {issue}17937[17937] {pull}17991[17991]
- Change `decode_json_fields` processor, to merge parsed json objects with existing objects in the event instead of fully replacing them. {pull}17958[17958]
- [Autodiscover] Check if runner is already running before starting again. {pull}18564[18564]
- Fix `keystore add` hanging under Windows. {issue}18649[18649] {pull}18654[18654]
- Fix an issue where error messages are not accurate in mapstriface. {issue}18662[18662] {pull}18663[18663]
- Fix regression in `add_kubernetes_metadata`, so configured `indexers` and `matchers` are used if defaults are not disabled. {issue}18481[18481] {pull}18818[18818]
- Fix potential race condition in fingerprint processor. {pull}18738[18738]
- Add better handling for Kubernetes Update and Delete watcher events. {pull}18882[18882]
- Fix the `translate_sid` processor's handling of unconfigured target fields. {issue}18990[18990] {pull}18991[18991]
- Fixed a service restart failure under Windows. {issue}18914[18914] {pull}18916[18916]
- The `monitoring.elasticsearch.api_key` value is correctly base64-encoded before being sent to the monitoring Elasticsearch cluster. {issue}18939[18939] {pull}18945[18945]
- Fix kafka topic setting not allowing upper case characters. {pull}18854[18854] {issue}18640[18640]
- Fix redis key setting not allowing upper case characters. {pull}18854[18854] {issue}18640[18640]
- Fix config reload metrics (`libbeat.config.module.start/stops/running`). {pull}19168[19168]
- Fix metrics hints builder to avoid wrong container metadata usage when port is not exposed {pull}18979[18979]
- Server-side TLS config now validates certificate and key are both specified {pull}19584[19584]
- Fix terminating pod autodiscover issue. {pull}20084[20084]
- Fix seccomp policy for calls to `chmod` and `chown`. {pull}20054[20054]
- Remove unnecessary restarts of metricsets while using Node autodiscover {pull}19974[19974]
- Output errors when Kibana index pattern setup fails. {pull}20121[20121]
- Fix issue in autodiscover that kept inputs stopped after config updates. {pull}20305[20305]
- Log debug message if the Kibana dashboard can not be imported from the archive because of the invalid archive directory structure {issue}12211[12211], {pull}13387[13387]
- Add service resource in k8s cluster role. {pull}20546[20546]
- [Metricbeat][Kubernetes] Change cluster_ip field from ip to keyword. {pull}20571[20571]
- Rename cloud.provider `az` value to `azure` inside the add_cloud_metadata processor. {pull}20689[20689]
- Add missing country_name geo field in `add_host_metadata` and `add_observer_metadata` processors. {issue}20796[20796] {pull}20811[20811]

*Auditbeat*

- system/socket: Fixed compatibility issue with kernel 5.x. {pull}15771[15771]
- system/package: Fix parsing of Installed-Size field of DEB packages. {issue}16661[16661] {pull}17188[17188]
- system module: Fix panic during initialisation when /proc/stat can't be read. {pull}17569[17569]
- system/package: Fix an error that can occur while trying to persist package metadata. {issue}18536[18536] {pull}18887[18887]
- system/socket: Fix dataset using 100% CPU and becoming unresponsive in some scenarios. {pull}19033[19033] {pull}19764[19764]
- system/socket: Fixed tracking of long-running connections. {pull}19033[19033]
- system/package: Fix librpm loading on Fedora 31/32. {pull}NNNN[NNNN]
- file_integrity: Create fsnotify watcher only when starting file_integrity module {pull}19505[19505]
- auditd: Fix spelling of anomaly in `event.category`.
- auditd: Fix typo in `event.action` of `removed-user-role-from`. {pull}19300[19300]
- auditd: Fix typo in `event.action` of `used-suspicious-link`. {pull}19300[19300]
- system/socket: Fix kprobe grouping to allow running more than one instance. {pull}20325[20325]

*Filebeat*

- Fix mapping of fortinet.firewall.mem as integer. {pull}19335[19335]
- Ensure all zeek timestamps include millisecond precision. {issue}14599[14599] {pull}16766[16766]
- Fix s3 input hanging with GetObjectRequest API call by adding context_timeout config. {issue}15502[15502] {pull}15590[15590]
- Add shared_credential_file to cloudtrail config {issue}15652[15652] {pull}15656[15656]
- Fix typos in zeek notice fileset config file. {issue}15764[15764] {pull}15765[15765]
- Fix mapping error when zeek weird logs do not contain IP addresses. {pull}15906[15906]
- Improve `elasticsearch/audit` fileset to handle timestamps correctly. {pull}15942[15942]
- Prevent Elasticsearch from spewing log warnings about redundant wildcards when setting up ingest pipelines for the `elasticsearch` module. {issue}15840[15840] {pull}15900[15900]
- Fix mapping error for cloudtrail additionalEventData field {pull}16088[16088]
- Fix a connection error in httpjson input. {pull}16123[16123]
- Fix s3 input with cloudtrail fileset reading json file. {issue}16374[16374] {pull}16441[16441]
- Rewrite azure filebeat dashboards, due to changes in kibana. {pull}16466[16466]
- Adding the var definitions in azure manifest files, fix for errors when executing command setup. {issue}16270[16270] {pull}16468[16468]
- Fix merging of fileset inputs to replace paths and append processors. {pull}16450{16450}
- Add queue_url definition in manifest file for aws module. {pull}16640{16640}
- Fix issue where autodiscover hints default configuration was not being copied. {pull}16987[16987]
- Fix Elasticsearch `_id` field set by S3 and Google Pub/Sub inputs. {pull}17026[17026]
- Fixed various Cisco FTD parsing issues. {issue}16863[16863] {pull}16889[16889]
- Fix default index pattern in IBM MQ filebeat dashboard. {pull}17146[17146]
- Fix `elasticsearch.gc` fileset to not collect _all_ logs when Elasticsearch is running in Docker. {issue}13164[13164] {issue}16583[16583] {pull}17164[17164]
- Fixed a mapping exception when ingesting CEF logs that used the spriv or dpriv extensions. {issue}17216[17216] {pull}17220[17220]
- CEF: Fixed decoding errors caused by trailing spaces in messages. {pull}17253[17253]
- Fixed a mapping exception when ingesting Logstash plain logs (7.4+) with pipeline ids containing non alphanumeric chars. {issue}17242[17242] {pull}17243[17243]
- Fixed MySQL slowlog module causing "regular expression has redundant nested repeat operator" warning in Elasticsearch. {issue}17086[17086] {pull}17156[17156]
- Fix `elasticsearch.audit` data ingest pipeline to be more forgiving with date formats found in Elasticsearch audit logs. {pull}17406[17406]
- Fixed activemq module causing "regular expression has redundant nested repeat operator" warning in Elasticsearch. {pull}17428[17428]
- Remove migrationVersion map 7.7.0 reference from Kibana dashboard file to fix backward compatibility issues. {pull}17425[17425]
- Fix issue 17734 to retry on rate-limit error in the Filebeat httpjson input. {issue}17734[17734] {pull}17735[17735]
- Fixed `cloudfoundry.access` to have the correct `cloudfoundry.app.id` contents. {pull}17847[17847]
- Fixing `ingress_controller.` fields to be of type keyword instead of text. {issue}17834[17834]
- Fixed typo in log message. {pull}17897[17897]
- Fix Cisco ASA ASA 3020** and 106023 messages {pull}17964[17964]
- Unescape file name from SQS message. {pull}18370[18370]
- Improve cisco asa and ftd pipelines' failure handler to avoid mapping temporary fields. {issue}18391[18391] {pull}18392[18392]
- Fix source.address not being set for nginx ingress_controller {pull}18511[18511]
- Fix PANW module wrong mappings for bytes and packets counters. {issue}18522[18522] {pull}18525[18525]
- Fixed ingestion of some Cisco ASA and FTD messages when a hostname was used instead of an IP for NAT fields. {issue}14034[14034] {pull}18376[18376]
- Fix a rate limit related issue in httpjson input for Okta module. {issue}18530[18530] {pull}18534[18534]
- Fix `googlecloud.audit` pipeline to only take in fields that are explicitly defined by the dataset. {issue}18465[18465] {pull}18472[18472]
- Fix `o365.audit` failing to ingest events when ip address is surrounded by square brackets. {issue}18587[18587] {pull}18591[18591]
- Fix Kubernetes Watcher goroutine leaks when input config is invalid and `input.reload` is enabled. {issue}18629[18629] {pull}18630[18630]
- Okta module now sets the Elasticsearch `_id` field to the Okta UUID value contained in each system log to minimize the possibility of duplicating events. {pull}18953[18953]
- Fix improper nesting of session_issuer object in aws cloudtrail fileset. {issue}18894[18894] {pull}18915[18915]
- Fix `o365` module ignoring `var.api` settings. {pull}18948[18948]
- Fix `netflow` module to support 7 bytepad for IPFIX template. {issue}18098[18098]
- Fix Cisco ASA dissect pattern for 313008 & 313009 messages. {pull}19149[19149]
- Fix date and timestamp formats for fortigate module {pull}19316[19316]
- Fix memory leak in tcp and unix input sources. {pull}19459[19459]
- Add missing `default_field: false` to aws filesets fields.yml. {pull}19568[19568]
- Fix tls mapping in suricata module {issue}19492[19492] {pull}19494[19494]
- Update container name for the azure filesets. {pull}19899[19899]
- Fix bug with empty filter values in system/service {pull}19812[19812]
- Fix S3 input to trim delimiter /n from each log line. {pull}19972[19972]
- Ignore missing in Zeek module when dropping unecessary fields. {pull}19984[19984]
- Fix auditd module syscall table for ppc64 and ppc64le. {pull}20052[20052]
- Fix Filebeat OOMs on very long lines {issue}19500[19500], {pull}19552[19552]
- Fix s3 input parsing json file without expand_event_list_from_field. {issue}19902[19902] {pull}19962[19962] {pull}20370[20370]
- Fix millisecond timestamp normalization issues in CrowdStrike module {issue}20035[20035], {pull}20138[20138]
- Fix support for message code 106100 in Cisco ASA and FTD. {issue}19350[19350] {pull}20245[20245]
- Fix event.outcome logic for azure/siginlogs fileset {pull}20254[20254]
- Fix `fortinet` setting `event.timezone` to the system one when no `tz` field present {pull}20273[20273]
- Fix `okta` geoip lookup in pipeline for `destination.ip` {pull}20454[20454]
- Fix mapping exception in the `googlecloud/audit` dataset pipeline. {issue}18465[18465] {pull}20465[20465]
- Fix `cisco` asa and ftd parsing of messages 106102 and 106103. {pull}20469[20469]
- Improve validation checks for Azure configuration {issue}20369[20369] {pull}20389[20389]
- Fix event.kind for system/syslog pipeline {issue}20365[20365] {pull}20390[20390]
- Clone value when copy fields in processors to avoid crash. {issue}19206[19206] {pull}20500[20500]
- Fix event.type for zeek/ssl and duplicate event.category for zeek/connection {pull}20696[20696]
- Fix long registry migration times. {pull}20717[20717] {issue}20705[20705]
- Fix event types and categories in auditd module to comply with ECS {pull}20652[20652]
- Update documentation in the azure module filebeat. {pull}20815[20815]

*Heartbeat*

- Fixed excessive memory usage introduced in 7.5 due to over-allocating memory for HTTP checks. {pull}15639[15639]
- Fixed TCP TLS checks to properly validate hostnames, this broke in 7.x and only worked for IP SANs. {pull}17549[17549]
- Add support for new `service_name` option to all monitors. {pull}19932[19932].
- Stop rescheduling tasks of stopped monitors. {pull}20570[20570]

*Journalbeat*


*Metricbeat*

- Add dedot for tags in ec2 metricset and cloudwatch metricset. {issue}15843[15843] {pull}15844[15844]
- Use RFC3339 format for timestamps collected using the SQL module. {pull}15847[15847]
- Avoid parsing errors returned from prometheus endpoints. {pull}15712[15712]
- Change lookup_fields from metricset.host to service.address {pull}15883[15883]
- Add dedot for cloudwatch metric name. {issue}15916[15916] {pull}15917[15917]
- Fixed issue `logstash-xpack` module suddenly ceasing to monitor Logstash. {issue}15974[15974] {pull}16044[16044]
- Fix skipping protocol scheme by light modules. {pull}16205[pull]
- Made `logstash-xpack` module once again have parity with internally-collected Logstash monitoring data. {pull}16198[16198]
- Change sqs metricset to use average as statistic method. {pull}16438[16438]
- Revert changes in `docker` module: add size flag to docker.container. {pull}16600[16600]
- Fix diskio issue for windows 32 bit on disk_performance struct alignment. {issue}16680[16680]
- Fix detection and logging of some error cases with light modules. {pull}14706[14706]
- Fix imports after PR was merged before rebase. {pull}16756[16756]
- Add dashboard for `redisenterprise` module. {pull}16752[16752]
- Dynamically choose a method for the system/service metricset to support older linux distros. {pull}16902[16902]
- Use max in k8s apiserver dashboard aggregations. {pull}17018[17018]
- Reduce memory usage in `elasticsearch/index` metricset. {issue}16503[16503] {pull}16538[16538]
- Check if CCR feature is available on Elasticsearch cluster before attempting to call CCR APIs from `elasticsearch/ccr` metricset. {issue}16511[16511] {pull}17073[17073]
- Use max in k8s overview dashboard aggregations. {pull}17015[17015]
- Fix Disk Used and Disk Usage visualizations in the Metricbeat System dashboards. {issue}12435[12435] {pull}17272[17272]
- Fix missing Accept header for Prometheus and OpenMetrics module. {issue}16870[16870] {pull}17291[17291]
- Further revise check for bad data in docker/memory. {pull}17400[17400]
- Fix issue in Jolokia module when mbean contains multiple quoted properties. {issue}17375[17375] {pull}17374[17374]
- Combine cloudwatch aggregated metrics into single event. {pull}17345[17345]
- Fix how we filter services by name in system/service {pull}17400[17400]
- Fix cloudwatch metricset missing tags collection. {issue}17419[17419] {pull}17424[17424]
- check if cpuOptions field is nil in DescribeInstances output in ec2 metricset. {pull}17418[17418]
- Fix aws.s3.bucket.name terms_field in s3 overview dashboard. {pull}17542[17542]
- Fix Unix socket path in memcached. {pull}17512[17512]
- Fix vsphere VM dashboard host aggregation visualizations. {pull}17555[17555]
- Fix azure storage dashboards. {pull}17590[17590]
- Metricbeat no longer needs to be started strictly after Logstash for `logstash-xpack` module to report correct data. {issue}17261[17261] {pull}17497[17497]
- Fix pubsub metricset to collect all GA stage metrics from gcp stackdriver. {issue}17154[17154] {pull}17600[17600]
- Add privileged option so as mb to access data dir in Openshift. {pull}17606[17606]
- Fix "ID" event generator of Google Cloud module {issue}17160[17160] {pull}17608[17608]
- Add privileged option for Auditbeat in Openshift {pull}17637[17637]
- Fix storage metricset to allow config without region/zone. {issue}17623[17623] {pull}17624[17624]
- Add a switch to the driver definition on SQL module to use pretty names. {pull}17378[17378]
- Fix overflow on Prometheus rates when new buckets are added on the go. {pull}17753[17753]
- Remove specific win32 api errors from events in perfmon. {issue}18292[18292] {pull}18361[18361]
- Fix application_pool metricset after pdh changes. {pull}18477[18477]
- Fix tags_filter for cloudwatch metricset in aws. {pull}18524[18524]
- Fix panic on `metricbeat test modules` when modules are configured in `metricbeat.modules`. {issue}18789[18789] {pull}18797[18797]
- Fix getting gcp compute instance metadata with partial zone/region in config. {pull}18757[18757]
- Add missing network.sent_packets_count metric into compute metricset in googlecloud module. {pull}18802[18802]
- Fix compute and pubsub dashboard for googlecloud module. {issue}18962[18962] {pull}18980[18980]
- Fix crash on vsphere module when Host information is not available. {issue}18996[18996] {pull}19078[19078]
- Fix incorrect usage of hints builder when exposed port is a substring of the hint {pull}19052[19052]
- Remove dedot for tag values in aws module. {issue}19112[19112] {pull}19221[19221]
- Stop counterCache only when already started {pull}19103[19103]
- Fix empty field name errors in the application pool metricset. {pull}19537[19537]
- Set tags correctly if the dimension value is ARN {issue}19111[19111] {pull}19433[19433]
- Fix bug incorrect parsing of float numbers as integers in Couchbase module {issue}18949[18949] {pull}19055[19055]
- Fix mapping of service start type in the service metricset, windows module. {pull}19551[19551]
- Fix config example in the perfmon configuration files. {pull}19539[19539]
- Add missing info about the rest of the azure metricsets in the documentation. {pull}19601[19601]
- Fix k8s scheduler compatibility issue. {pull}19699[19699]
- Fix SQL module mapping NULL values as string {pull}18955[18955] {issue}18898[18898
- Modify doc for app_insights metricset to contain example of config. {pull}20185[20185]
- Add required option for `metrics` in app_insights. {pull}20406[20406]
- Groups same timestamp metric values to one event in the app_insights metricset. {pull}20403[20403]
- Updates vm_compute metricset with more info on guest metrics. {pull}20448[20448]
- Add fallback for PdhExpandWildCardPathW failing in perfmon metricset. {issue}20139[20139] {pull}20630[20630]
- Fix resource tags in aws cloudwatch metricset {issue}20326[20326]  {pull}20385[20385]
- Fix ec2 disk and network metrics to use Sum statistic method. {pull}20680[20680]
- Fill cloud.account.name with accountID if account alias doesn't exist. {pull}20736[20736]

*Packetbeat*

- Enable setting promiscuous mode automatically. {pull}11366[11366]
- Fix process monitoring when ipv6 is disabled under Linux. {issue}19941[19941] {pull}19945[19945]
- Add "network" to event.category {issue}20364[20364] {pull}20392[20392]

*Winlogbeat*

- Fix invalid IP addresses in DNS query results from Sysmon data. {issue}18432[18432] {pull}18436[18436]
- Fields from Winlogbeat modules were not being included in index templates and patterns. {pull}18983[18983]
- Fix `event.outcome` in the security module for non-English languages. {issue}20079[20079] {pull}20564[20564]
- Fix duplicated field error when exporting index-pattern with migration.6_to_7.enabled. {issue}20521[20521] {pull}20540[20540]

*Functionbeat*

- Fix timeout option of GCP functions. {issue}16282[16282] {pull}16287[16287]

==== Added

*Affecting all Beats*

- Add configuration for APM instrumentation and expose the tracer trough the Beat object. {pull}17938[17938]
- Add document_id setting to decode_json_fields processor. {pull}15859[15859]
- Include network information by default on add_host_metadata and add_observer_metadata. {issue}15347[15347] {pull}16077[16077]
- Add `aws_ec2` provider for autodiscover. {issue}12518[12518] {pull}14823[14823]
- Add monitoring variable `libbeat.config.scans` to distinguish scans of the configuration directory from actual reloads of its contents. {pull}16440[16440]
- Add support for multiple password in redis output. {issue}16058[16058] {pull}16206[16206]
- Add support for Histogram type in fields.yml {pull}16570[16570]
- Windows .exe files now have embedded file version info. {issue}15232[15232]t
- Remove experimental flag from `setup.template.append_fields` {pull}16576[16576]
- Add `add_cloudfoundry_metadata` processor to annotate events with Cloud Foundry application data. {pull}16621[16621]
- Add Kerberos support to Kafka input and output. {pull}16781[16781]
- Add `add_cloudfoundry_metadata` processor to annotate events with Cloud Foundry application data. {pull}16621[16621
- Add support for kubernetes provider to recognize namespace level defaults {pull}16321[16321]
- Add `translate_sid` processor on Windows for converting Windows security identifier (SID) values to names. {issue}7451[7451] {pull}16013[16013]
- Add capability of enrich `container.id` with process id in `add_process_metadata` processor {pull}15947[15947]
- Update RPM packages contained in Beat Docker images. {issue}17035[17035]
- Update supported versions of `redis` output. {pull}17198[17198]
- Update documentation for system.process.memory fields to include clarification on Windows os's. {pull}17268[17268]
- Add `replace` processor for replacing string values of fields. {pull}17342[17342]
- Add optional regex based cid extractor to `add_kubernetes_metadata` processor. {pull}17360[17360]
- Add `urldecode` processor to for decoding URL-encoded fields. {pull}17505[17505]
- Add support for AWS IAM `role_arn` in credentials config. {pull}17658[17658] {issue}12464[12464]
- Add keystore support for autodiscover static configurations. {pull]16306[16306]
- Add Kerberos support to Elasticsearch output. {pull}17927[17927]
- Add k8s keystore backend. {pull}18096[18096]
- Add support for fixed length extraction in `dissect` processor. {pull}17191[17191]
- Set `agent.name` to the hostname by default. {issue}16377[16377] {pull}18000[18000]
- Add support for basic ECS logging. {pull}17974[17974]
- Add config example of how to skip the `add_host_metadata` processor when forwarding logs. {issue}13920[13920] {pull}18153[18153]
- When using the `decode_json_fields` processor, decoded fields are now deep-merged into existing event. {pull}17958[17958]
- Add backoff configuration options for the Kafka output. {issue}16777[16777] {pull}17808[17808]
- Add TLS support to Kerberos authentication in Elasticsearch. {pull}18607[18607]
- Change ownership of files in docker images so they can be used in secured environments. {pull}12905[12905]
- Upgrade k8s.io/client-go and k8s keystore tests. {pull}18817[18817]
- Add support for multiple sets of hints on autodiscover {pull}18883[18883]
- Add a configurable delay between retries when an app metadata cannot be retrieved by `add_cloudfoundry_metadata`. {pull}19181[19181]
- Add data type conversion in `dissect` processor for converting string values to other basic data types. {pull}18683[18683]
- Add the `ignore_failure` configuration option to the dissect processor. {pull}19464[19464]
- Add the `overwrite_keys` configuration option to the dissect processor. {pull}19464[19464]
- Add support to trim captured values in the dissect processor. {pull}19464[19464]
- Added the `max_cached_sessions` option to the script processor. {pull}19562[19562]
- Add support for DNS over TLS for the dns_processor. {pull}19321[19321]
- Add minimum cache TTL for successful DNS responses. {pull}18986[18986]
- Set index.max_docvalue_fields_search in index template to increase value to 200 fields. {issue}20215[20215]
- Add leader election for Kubernetes autodiscover. {pull}20281[20281]
- Add capability of enriching process metadata with contianer id also for non-privileged containers in `add_process_metadata` processor. {pull}19767[19767]
- Added support for more message types for Cisco ASA and FTD. {pull}20565[20565]
- Add replace_fields config option in add_host_metadata for replacing host fields. {pull}20490[20490] {issue}20464[20464]

*Auditbeat*

- Reference kubernetes manifests include configuration for auditd and enrichment with kubernetes metadata. {pull}17431[17431]
- Reference kubernetes manifests mount data directory from the host, so data persist between executions in the same node. {pull}17429[17429]
- Log to stderr when running using reference kubernetes manifests. {pull}17443[174443]
- Fix syscall kprobe arguments for 32-bit systems in socket module. {pull}17500[17500]
- Fix memory leak on when we miss socket close kprobe events. {pull}17500[17500]
- Add system module process dataset ECS categorization fields. {pull}18032[18032]
- Add system module socket dataset ECS categorization fields. {pull}18036[18036]
- Add ECS categories for system module host dataset. {pull}18031[18031]
- Add system module package dataset ECS categorization fields. {pull}18033[18033]
- Add system module login dataset ECS categorization fields. {pull}18034[18034]
- Add system module user dataset ECS categorization fields. {pull}18035[18035]
- Add file integrity module ECS categorization fields. {pull}18012[18012]
- Add `file.mime_type`, `file.extension`, and `file.drive_letter` for file integrity module. {pull}18012[18012]
- Add ECS categorization info for auditd module {pull}18596[18596]
- Add enrichment of auditd seccomp events with name of the architecture, syscall, and signal. {issue}14055[14055] {pull}19300[19300]

*Filebeat*

- Set event.outcome field based on googlecloud audit log output. {pull}15731[15731]
- Add dashboard for AWS ELB fileset. {pull}15804[15804]
- Add dashboard for AWS vpcflow fileset. {pull}16007[16007]
- Add ECS tls fields to zeek:smtp,rdp,ssl and aws:s3access,elb {issue}15757[15757] {pull}15935[15936]
- Add custom string mapping to CEF module to support Forcepoint NGFW {issue}14663[14663] {pull}15910[15910]
- Add ingress nginx controller fileset {pull}16197[16197]
- move create-[module,fileset,fields] to mage and enable in x-pack/filebeat {pull}15836[15836]
- Add ECS tls and categorization fields to apache module. {issue}16032[16032] {pull}16121[16121]
- Work on e2e ACK's for the azure-eventhub input {issue}15671[15671] {pull}16215[16215]
- Add MQTT input. {issue}15602[15602] {pull}16204[16204]
- Add ECS categorization fields to activemq module. {issue}16151[16151] {pull}16201[16201]
- Add a TLS test and more debug output to httpjson input {pull}16315[16315]
- Add an SSL config example in config.yml for filebeat MISP module. {pull}16320[16320]
- Improve ECS categorization, container & process field mappings in auditd module. {issue}16153[16153] {pull}16280[16280]
- Improve ECS field mappings in aws module. {issue}16154[16154] {pull}16307[16307]
- Improve ECS categorization field mappings in googlecloud module. {issue}16030[16030] {pull}16500[16500]
- Improve ECS field mappings in haproxy module. {issue}16162[16162] {pull}16529[16529]
- Add cloudwatch fileset and ec2 fileset in aws module. {issue}13716[13716] {pull}16579[16579]
- Improve ECS categorization field mappings in kibana module. {issue}16168[16168] {pull}16652[16652]
- Improve the decode_cef processor by reducing the number of memory allocations. {pull}16587[16587]
- Add `cloudfoundry` input to send events from Cloud Foundry. {pull}16586[16586]
- Improve ECS categorization field mappings in iis module. {issue}16165[16165] {pull}16618[16618]
- Improve ECS categorization field mapping in kafka module. {issue}16167[16167] {pull}16645[16645]
- Allow users to override pipeline ID in fileset input config. {issue}9531[9531] {pull}16561[16561]
- Add `o365audit` input type for consuming events from Office 365 Management Activity API. {issue}16196[16196] {pull}16244[16244]
- Improve ECS categorization field mappings in logstash module. {issue}16169[16169] {pull}16668[16668]
- Update filebeat httpjson input to support pagination via Header and Okta module. {pull}16354[16354]
- Improve ECS categorization field mapping in icinga module. {issue}16164[16164] {pull}16533[16533]
- Improve ECS categorization field mappings in ibmmq module. {issue}16163[16163] {pull}16532[16532]
- Improve ECS categorization, host field mappings in elasticsearch module. {issue}16160[16160] {pull}16469[16469]
- Add ECS related fields to CEF module {issue}16157[16157] {pull}16338[16338]
- Improve ECS categorization field mappings in suricata module. {issue}16181[16181] {pull}16843[16843]
- Release ActiveMQ module as GA. {issue}17047[17047] {pull}17049[17049]
- Improve ECS categorization field mappings in iptables module. {issue}16166[16166] {pull}16637[16637]
- Add Filebeat Okta module. {pull}16362[16362]
- Add custom string mapping to CEF module to support Check Point devices. {issue}16041[16041] {pull}16907[16907]
- Add pattern for Cisco ASA / FTD Message 734001 {issue}16212[16212] {pull}16612[16612]
- Added new module `o365` for ingesting Office 365 management activity API events. {issue}16196[16196] {pull}16386[16386]
- Add source field in k8s events {pull}17209[17209]
- Improve AWS cloudtrail field mappings {issue}16086[16086] {issue}16110[16110] {pull}17155[17155]
- Added new module `crowdstrike` for ingesting Crowdstrike Falcon streaming API endpoint event data. {pull}16988[16988]
- Added documentation for running Filebeat in Cloud Foundry. {pull}17275[17275]
- Move azure-eventhub input to GA. {issue}15671[15671] {pull}17313[17313]
- Improve ECS categorization field mappings in mongodb module. {issue}16170[16170] {pull}17371[17371]
- Improve ECS categorization field mappings for mssql module. {issue}16171[16171] {pull}17376[17376]
- Added access_key_id, secret_access_key and session_token into aws module config. {pull}17456[17456]
- Add dashboard for Google Cloud Audit and AWS CloudTrail. {pull}17379[17379]
- Improve ECS categorization field mappings for mysql module. {issue}16172[16172] {pull}17491[17491]
- Release Google Cloud module as GA. {pull}17511[17511]
- Add config option to select a different azure cloud env in the azure-eventhub input and azure module. {issue}17649[17649] {pull}17659[17659]
- Added new Checkpoint Syslog filebeat module. {pull}17682[17682]
- Improve ECS categorization field mappings for nats module. {issue}16173[16173] {pull}17550[17550]
- Add support for v10, v11 and v12 logs on Postgres {issue}13810[13810] {pull}17732[17732]
- Enhance `elasticsearch/server` fileset to handle ECS-compatible logs emitted by Elasticsearch. {issue}17715[17715] {pull}17714[17714]
- Add support for Google Application Default Credentials to the Google Pub/Sub input and Google Cloud modules. {pull}15668[15668]
- Enhance `elasticsearch/deprecation` fileset to handle ECS-compatible logs emitted by Elasticsearch. {issue}17715[17715] {pull}17728[17728]
- Enhance `elasticsearch/slowlog` fileset to handle ECS-compatible logs emitted by Elasticsearch. {issue}17715[17715] {pull}17729[17729]
- Improve ECS categorization field mappings in misp module. {issue}16026[16026] {pull}17344[17344]
- Added Unix stream socket support as an input source and a syslog input source. {pull}17492[17492]
- Added new Fortigate Syslog filebeat module. {pull}17890[17890]
- Improve ECS categorization field mappings in postgresql module. {issue}16177[16177] {pull}17914[17914]
- Improve ECS categorization field mappings in rabbitmq module. {issue}16178[16178] {pull}17916[17916]
- Make `decode_cef` processor GA. {pull}17944[17944]
- Improve ECS categorization field mappings in redis module. {issue}16179[16179] {pull}17918[17918]
- Improve ECS categorization field mappings for zeek module. {issue}16029[16029] {pull}17738[17738]
- Improve ECS categorization field mappings for netflow module. {issue}16135[16135] {pull}18108[18108]
- Added an input option `publisher_pipeline.disable_host` to disable `host.name`
  from being added to events by default. {pull}18159[18159]
- Improve ECS categorization field mappings in system module. {issue}16031[16031] {pull}18065[18065]
- Change the `json.*` input settings implementation to merge parsed json objects with existing objects in the event instead of fully replacing them. {pull}17958[17958]
- Improve ECS categorization field mappings in osquery module. {issue}16176[16176] {pull}17881[17881]
- Add http_endpoint input. {pull}18298[18298]
- Add support for array parsing in azure-eventhub input. {pull}18585[18585]
- Added `observer.vendor`, `observer.product`, and `observer.type` to PANW module events. {pull}18223[18223]
- The `logstash` module can now automatically detect the log file format (JSON or plaintext) and process it accordingly. {issue}9964[9964] {pull}18095[18095]
- Improve ECS categorization field mappings in envoyproxy module. {issue}16161[16161] {pull}18395[18395]
- Improve ECS categorization field mappings in coredns module. {issue}16159[16159] {pull}18424[18424]
- Improve ECS categorization field mappings in cisco module. {issue}16028[16028] {pull}18537[18537]
- The s3 input can now automatically detect gzipped objects. {issue}18283[18283] {pull}18764[18764]
- Add geoip AS lookup & improve ECS categorization in aws cloudtrail fileset. {issue}18644[18644] {pull}18958[18958]
- Improved performance of PANW sample dashboards. {issue}19031[19031] {pull}19032[19032]
- Add support for v1 consumer API in Cloud Foundry input, use it by default. {pull}19125[19125]
- Explicitly set ECS version in all Filebeat modules. {pull}19198[19198]
- Add new mode to multiline reader to aggregate constant number of lines {pull}18352[18352]
- Add automatic retries and exponential backoff to httpjson input. {pull}18956[18956]
- Add awscloudwatch input. {pull}19025[19025]
- Changed the panw module to pass through (rather than drop) message types other than threat and traffic. {issue}16815[16815] {pull}19375[19375]
- Add support for timezone offsets and `Z` to decode_cef timestamp parser. {pull}19346[19346]
- Improve ECS categorization field mappings in traefik module. {issue}16183[16183] {pull}19379[19379]
- Improve ECS categorization field mappings in azure module. {issue}16155[16155] {pull}19376[19376]
- Add text & flattened versions of fields with unknown subfields in aws cloudtrail fileset. {issue}18866[18866] {pull}19121[19121]
- Added Microsoft Defender ATP Module. {issue}17997[17997] {pull}19197[19197]
- Add experimental dataset tomcat/log for Apache TomCat logs {pull}19713[19713]
- Add experimental dataset netscout/sightline for Netscout Arbor Sightline logs {pull}19713[19713]
- Add experimental dataset barracuda/waf for Barracuda Web Application Firewall logs {pull}19713[19713]
- Add experimental dataset f5/bigipapm for F5 Big-IP Access Policy Manager logs {pull}19713[19713]
- Add experimental dataset bluecoat/director for Bluecoat Director logs {pull}19713[19713]
- Add experimental dataset cisco/nexus for Cisco Nexus logs {pull}19713[19713]
- Add experimental dataset citrix/virtualapps for Citrix Virtual Apps logs {pull}19713[19713]
- Add experimental dataset cylance/protect for Cylance Protect logs {pull}19713[19713]
- Add experimental dataset fortinet/clientendpoint for Fortinet FortiClient Endpoint Protection logs {pull}19713[19713]
- Add experimental dataset imperva/securesphere for Imperva Secure Sphere logs {pull}19713[19713]
- Add experimental dataset infoblox/nios for Infoblox Network Identity Operating System logs {pull}19713[19713]
- Add experimental dataset juniper/junos for Juniper Junos OS logs {pull}19713[19713]
- Add experimental dataset kaspersky/av for Kaspersky Anti-Virus logs {pull}19713[19713]
- Add experimental dataset microsoft/dhcp for Microsoft DHCP Server logs {pull}19713[19713]
- Add experimental dataset tenable/nessus_security for Tenable Nessus Security Scanner logs {pull}19713[19713]
- Add experimental dataset rapid7/nexpose for Rapid7 Nexpose logs {pull}19713[19713]
- Add experimental dataset radware/defensepro for Radware DefensePro logs {pull}19713[19713]
- Add experimental dataset sonicwall/firewall for Sonicwall Firewalls logs {pull}19713[19713]
- Add experimental dataset squid/log for Squid Proxy Server logs {pull}19713[19713]
- Add experimental dataset zscaler/zia for Zscaler Internet Access logs {pull}19713[19713]
- Add initial support for configurable file identity tracking. {pull}18748[18748]
- Add support for reading auditd logs that are prefixed with `node=`. {pull}19659[19659]
- Add event.ingested for CrowdStrike module {pull}20138[20138]
- Add support for additional fields and FirewallMatchEvent type events in CrowdStrike module {pull}20138[20138]
- Add event.ingested for Suricata module {pull}20220[20220]
- Add support for custom header and headersecret for filebeat http_endpoint input {pull}20435[20435]
- Add event.ingested to all Filebeat modules. {pull}20386[20386]
- Return error when log harvester tries to open a named pipe. {issue}18682[18682] {pull}20450[20450]
- Avoid goroutine leaks in Filebeat readers. {issue}19193[19193] {pull}20455[20455]
- Convert httpjson to v2 input {pull}20226[20226]

*Heartbeat*

- Allow a list of status codes for HTTP checks. {pull}15587[15587]
- Add additional ECS compatible fields for TLS information. {pull}17687[17687]
- Record HTTP response headers. {pull}18327[18327]
- Add index and pipeline settings to monitor configurations. {pull}20610[20610]

*Journalbeat*

- Added an `id` config option to inputs to allow running multiple inputs on the
  same journal. {pull}18467[18467]
- Add basic ECS categorization and `log.syslog` fields. {pull}19176[19176]

*Metricbeat*

- Move the windows pdh implementation from perfmon to a shared location in order for future modules/metricsets to make use of. {pull}15503[15503]
- Add lambda metricset in aws module. {pull}15260[15260]
- Expand data for the `system/memory` metricset {pull}15492[15492]
- Add azure `storage` metricset in order to retrieve metric values for storage accounts. {issue}14548[14548] {pull}15342[15342]
- Add cost warnings for the azure module. {pull}15356[15356]
- Add DynamoDB AWS Metricbeat light module {pull}15097[15097]
- Release elb module as GA. {pull}15485[15485]
- Add a `system/network_summary` metricset {pull}15196[15196]
- Add mesh metricset for Istio Metricbeat module {pull}15535[15535]
- Add mixer metricset for Istio Metricbeat module {pull}15696[15696]
- Add pilot metricset for Istio Metricbeat module {pull}15761[15761]
- Make the `system/cpu` metricset collect normalized CPU metrics by default. {issue}15618[15618] {pull}15729[15729]
- Add galley metricset for Istio Metricbeat module {pull}15857[15857]
- Add `key/value` mode for SQL module. {issue}15770[15770] {pull]15845[15845]
- Add STAN dashboard {pull}15654[15654]
- Add support for Unix socket in Memcached metricbeat module. {issue}13685[13685] {pull}15822[15822]
- Add `up` metric to prometheus metrics collected from host {pull}15948[15948]
- Add citadel metricset for Istio Metricbeat module {pull}15990[15990]
- Add support for processors in light modules. {issue}14740[14740] {pull}15923[15923]
- Add collecting AuroraDB metrics in rds metricset. {issue}14142[14142] {pull}16004[16004]
- Reuse connections in SQL module. {pull}16001[16001]
- Improve the `logstash` module (when `xpack.enabled` is set to `true`) to use the override `cluster_uuid` returned by Logstash APIs. {issue}15772[15772] {pull}15795[15795]
- Add region parameter in googlecloud module. {issue}15780[15780] {pull}16203[16203]
- Add kubernetes storage class support via kube-state-metrics. {pull}16145[16145]
- Add database_account azure metricset. {issue}15758[15758]
- Add support for NATS 2.1. {pull}16317[16317]
- Add Load Balancing metricset to GCP {pull}15559[15559]
- Add support for Dropwizard metrics 4.1. {pull}16332[16332]
- Add azure container metricset in order to monitor containers. {issue}15751[15751] {pull}16421[16421]
- Improve the `haproxy` module to support metrics exposed via HTTPS. {issue}14579[14579] {pull}16333[16333]
- Add filtering option for prometheus collector. {pull}16420[16420]
- Add metricsets based on Ceph Manager Daemon to the `ceph` module. {issue}7723[7723] {pull}16254[16254]
- Release `statsd` module as GA. {pull}16447[16447] {issue}14280[14280]
- Add collecting tags and tags_filter for rds metricset in aws module. {pull}16605[16605] {issue}16358[16358]
- Add OpenMetrics Metricbeat module {pull}16596[16596]
- Add `cloudfoundry` module to send events from Cloud Foundry. {pull}16671[16671]
- Add `redisenterprise` module. {pull}16482[16482] {issue}15269[15269]
- Add system/users metricset as beta {pull}16569[16569]
- Align fields to ECS and add more tests for the azure module. {issue}16024[16024] {pull}16754[16754]
- Add additional cgroup fields to docker/diskio{pull}16638[16638]
- Add PubSub metricset to Google Cloud Platform module {pull}15536[15536]
- Add overview dashboard for googlecloud compute metricset. {issue}16534[16534] {pull}16819[16819]
- Add Prometheus remote write endpoint {pull}16609[16609]
- Release STAN module as GA. {pull}16980[16980]
- Add query metricset for prometheus module. {pull}17104[17104]
- Release ActiveMQ module as GA. {issue}17047[17047] {pull}17049[17049]
- Release Zookeeper/connection module as GA. {issue}14281[14281] {pull}17043[17043]
- Add support for CouchDB v2 {issue}16352[16352] {pull}16455[16455]
- Add dashboard for pubsub metricset in googlecloud module. {pull}17161[17161]
- Add dashboards for the azure container metricsets. {pull}17194[17194]
- Replace vpc metricset into vpn, transitgateway and natgateway metricsets. {pull}16892[16892]
- Use Elasticsearch histogram type to store Prometheus histograms {pull}17061[17061]
- Allow to rate Prometheus counters when scraping them {pull}17061[17061]
- Release Oracle module as GA. {issue}14279[14279] {pull}16833[16833]
- Release vsphere module as GA. {issue}15798[15798] {pull}17119[17119]
- Add Storage metricsets to GCP module {pull}15598[15598]
- Added documentation for running Metricbeat in Cloud Foundry. {pull}17275[17275]
- Add test for documented fields check for metricsets without a http input. {issue}17315[17315] {pull}17334[17334]
- Add final tests and move label to GA for the azure module in metricbeat. {pull}17319[17319]
- Refactor windows/perfmon metricset configuration options and event output. {pull}17596[17596]
- Reference kubernetes manifests mount data directory from the host when running metricbeat as daemonset, so data persist between executions in the same node. {pull}17429[17429]
- Add `state_statefulset` metricset to Metricbeat recommended configuration for k8s. {pull}17627[17627]
- Add more detailed error messages, system tests and small refactoring to the service metricset in windows. {pull}17725[17725]
- Stack Monitoring modules now auto-configure required metricsets when `xpack.enabled: true` is set. {issue}16471[[16471] {pull}17609[17609]
- Add Metricbeat IIS module dashboards. {pull}17966[17966]
- Add dashboard for the azure database account metricset. {pull}17901[17901]
- Allow partial region and zone name in googlecloud module config. {pull}17913[17913]
- Add aggregation aligner as a config parameter for googlecloud stackdriver metricset. {issue}17141[[17141] {pull}17719[17719]
- Move the perfmon metricset to GA. {issue}16608[16608] {pull}17879[17879]
- Add static mapping for metricsets under aws module. {pull}17614[17614] {pull}17650[17650]
- Add dashboard for googlecloud storage metricset. {pull}18172[18172]
- Collect new `bulk` indexing metrics from Elasticsearch when `xpack.enabled:true` is set. {issue} {pull}17992[17992]
- Remove requirement to connect as sysdba in Oracle module {issue}15846[15846] {pull}18182[18182]
- Update MSSQL module to fix some SSPI authentication and add brackets to USE statements {pull}17862[17862]]
- Add client address to events from http server module {pull}18336[18336]
- Remove required for region/zone and make stackdriver a metricset in googlecloud. {issue}16785[16785] {pull}18398[18398]
- Add memory metrics into compute googlecloud. {pull}18802[18802]
- Add new fields to HAProxy module. {issue}18523[18523]
- Add Tomcat overview dashboard {pull}14026[14026]
- Accept prefix as metric_types config parameter in googlecloud stackdriver metricset. {pull}19345[19345]
- Update Couchbase to version 6.5 {issue}18595[18595] {pull}19055[19055]
- Add dashboards for googlecloud load balancing metricset. {pull}18369[18369]
- Add support for v1 consumer API in Cloud Foundry module, use it by default. {pull}19268[19268]
- Add support for named ports in autodiscover. {pull}19398[19398]
- Add param `aws_partition` to support aws-cn, aws-us-gov regions. {issue}18850[18850] {pull}19423[19423]
- Add support for wildcard `*` in dimension value of AWS CloudWatch metrics config. {issue}18050[18050] {pull}19660[19660]
- The `elasticsearch/index` metricset now collects metrics for hidden indices as well. {issue}18639[18639] {pull}18703[18703]
- Added `performance` and `query` metricsets to `mysql` module. {pull}18955[18955]
- The `elasticsearch-xpack/index` metricset now reports hidden indices as such. {issue}18639[18639] {pull}18706[18706]
- Adds support for app insights metrics in the azure module. {issue}18570[18570] {pull}18940[18940]
- Infer types in Prometheus remote_write. {pull}19944[19944]
- Added cache and connection_errors metrics to status metricset of MySQL module {issue}16955[16955] {pull}19844[19844]
- Update MySQL dashboard with connection errors and cache metrics {pull}19913[19913] {issue}16955[16955]
- Add cloud.instance.name into aws ec2 metricset. {pull}20077[20077]
- Add host inventory metrics into aws ec2 metricset. {pull}20171[20171]
- Add `scope` setting for elasticsearch module, allowing it to monitor an Elasticsearch cluster behind a load-balancing proxy. {issue}18539[18539] {pull}18547[18547]
<<<<<<< HEAD
- Add state_daemonset metricset for Kubernetes Metricbeat module {pull}20649[20649]
=======
- Add host inventory metrics to azure compute_vm metricset. {pull}20641[20641]
- Add host inventory metrics to googlecloud compute metricset. {pull}20391[20391]
- Request prometheus endpoints to be gzipped by default {pull}20766[20766]
>>>>>>> 587d7f86

*Packetbeat*

- Add an example to packetbeat.yml of using the `forwarded` tag to disable
  `host` metadata fields when processing network data from network tap or mirror
  port. {pull}19209[19209]
- Add ECS fields for x509 certs, event categorization, and related IP info. {pull}19167[19167]
- Add 100-continue support {issue}15830[15830] {pull}19349[19349]


*Functionbeat*
- Add basic ECS categorization and `cloud` fields. {pull}19174[19174]
- Add support for parallelization factor for kinesis. {pull}20727[20727]

*Winlogbeat*

- Add more DNS error codes to the Sysmon module. {issue}15685[15685]
- Add experimental event log reader implementation that should be faster in most cases. {issue}6585[6585] {pull}16849[16849]
- Set process.command_line and process.parent.command_line from Sysmon Event ID 1. {pull}17327[17327]
- Add support for event IDs 4673,4674,4697,4698,4699,4700,4701,4702,4768,4769,4770,4771,4776,4778,4779,4964 to the Security module {pull}17517[17517]
- Add registry and code signature information and ECS categorization fields for sysmon module {pull}18058[18058]
- Add new winlogbeat security dashboard {pull}18775[18775]
- Add `event.outcome` to events based on the audit success and audit failure keywords. {pull}20564[20564]

*Elastic Log Driver*
- Add support for `docker logs` command {pull}19531[19531]
- Add support to change beat name, and support for Kibana Logs. {pull}20522[20522]

==== Deprecated

*Affecting all Beats*

*Filebeat*


*Heartbeat*

*Journalbeat*

*Metricbeat*

- Deprecate tags config parameter in cloudwatch metricset. {pull}16733[16733]
- Deprecate tags.resource_type_filter config parameter and replace with resource_type. {pull}19688[19688]

*Packetbeat*

*Winlogbeat*

*Functionbeat*

==== Known Issue

*Journalbeat*<|MERGE_RESOLUTION|>--- conflicted
+++ resolved
@@ -660,13 +660,10 @@
 - Add cloud.instance.name into aws ec2 metricset. {pull}20077[20077]
 - Add host inventory metrics into aws ec2 metricset. {pull}20171[20171]
 - Add `scope` setting for elasticsearch module, allowing it to monitor an Elasticsearch cluster behind a load-balancing proxy. {issue}18539[18539] {pull}18547[18547]
-<<<<<<< HEAD
 - Add state_daemonset metricset for Kubernetes Metricbeat module {pull}20649[20649]
-=======
 - Add host inventory metrics to azure compute_vm metricset. {pull}20641[20641]
 - Add host inventory metrics to googlecloud compute metricset. {pull}20391[20391]
 - Request prometheus endpoints to be gzipped by default {pull}20766[20766]
->>>>>>> 587d7f86
 
 *Packetbeat*
 
