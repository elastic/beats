--- conflicted
+++ resolved
@@ -39,7 +39,6 @@
 
 *Filebeat*
 
-<<<<<<< HEAD
 - sophos.xg: Update module to handle new log fields. {issue}31038[31038] {pull}31388[31388]
 - Prevents filestream inputs from being stuck while being created. {pull}31240[31240]
 - m365_defender: Fix processing when alerts.entities is an empty list. {issue}31223[31223] {pull}31227[31227]
@@ -51,10 +50,8 @@
 - Fix handling and mapping of syslog priority, facility and severity values in Cisco module. {pull}32025[32025]
 - Fix http_endpoint input TLS handshake failures. {pull}32105[32105]
 - Fix using log_group_name_prefix in aws-cloudwatch input. {pull}29695[29695]
-=======
 - Fix file.path field in cloudtrail fileset to use json.digestS3Object. {pull}32759[32759]
 - Fix not parsing as json when `json` and `ndjson` content types have charset information in `aws-s3` input {pull}32767[32767]
->>>>>>> 2e2d9721
 
 *Heartbeat*
 
