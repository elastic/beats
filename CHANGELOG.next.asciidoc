// Use these for links to issue and pulls. Note issues and pulls redirect one to
// each other on Github, so don't worry too much on using the right prefix.
:issue: https://github.com/elastic/beats/issues/
:pull: https://github.com/elastic/beats/pull/

=== Beats version HEAD
https://github.com/elastic/beats/compare/v7.0.0-alpha2...master[Check the HEAD diff]

==== Breaking changes

*Affecting all Beats*

- Update to Golang 1.12.1. {pull}11330[11330]
- Disable Alibaba Cloud and Tencent Cloud metadata providers by default. {pull}13812[12812]
- Libbeat: Do not overwrite agent.*, ecs.version, and host.name. {pull}14407[14407]
- Libbeat: Cleanup the x-pack licenser code to use the new license endpoint and the new format. {pull}15091[15091]
- Refactor metadata generator to support adding metadata across resources {pull}14875[14875]
- Remove `AddDockerMetadata` and `AddKubernetesMetadata` processors from the `script` processor. They can still be used as normal processors in the configuration. {issue}16349[16349] {pull}16514[16514]
- Introduce APM libbeat instrumentation, active when running the beat with ELASTIC_APM_ACTIVE=true. {pull}17938[17938]
- Make error message about locked data path actionable. {pull}18667[18667]
- Fix panic with inline SSL when the certificate or key were small than 256 bytes. {pull}23820[23820]
- Ensure dynamic template names are unique for the same field. {pull}18849[18849]
- Remove the deprecated `xpack.monitoring.*` settings. Going forward only `monitoring.*` settings may be used. {issue}9424[9424] {pull}18608[18608]
- Added `certificate` TLS verification mode to ignore server name mismatch. {issue}12283[12283] {pull}20293[20293]
- Autodiscover doesn't generate any configuration when a variable is missing. Previously it generated an incomplete configuration. {pull}20898[20898]
- Remove redundant `cloudfoundry.*.timestamp` fields. This value is set in `@timestamp`. {pull}21175[21175]
- Allow embedding of CAs, Certificate of private keys for anything that support TLS in ouputs and inputs. {pull}21179[21179]
- Update to Golang 1.12.1. {pull}11330[11330]
- Disable Alibaba Cloud and Tencent Cloud metadata providers by default. {pull}13812[12812]
- API address is a required setting in `add_cloudfoundry_metadata`. {pull}21759[21759]
- Update to ECS 1.7.0. {pull}22571[22571]
- Add support for SCRAM-SHA-512 and SCRAM-SHA-256 in Kafka output. {pull}12867[12867]
- Remove id_field_data {pull}25239[25239]
- Removed beats central management {pull}25696[25696], {issue}23908[23908]
- MacOSX minimum supported version set to 10.14 {issue}24193{24193}

*Auditbeat*

- File integrity dataset (macOS): Replace unnecessary `file.origin.raw` (type keyword) with `file.origin.text` (type `text`). {issue}12423[12423] {pull}15630[15630]
- Change event.kind=error to event.kind=event to comply with ECS. {issue}18870[18870] {pull}20685[20685]
- Change network.direction values to ECS recommended values (inbound, outbound). {issue}12445[12445] {pull}20695[20695]
- Docker container needs to be explicitly run as user root for auditing. {pull}21202[21202]
- File integrity dataset no longer includes the leading dot in `file.extension` values (e.g. it will report "png" instead of ".png") to comply with ECS. {pull}21644[21644]
- Use ECS 1.7 ingress/egress network directions instead of inbound/outbound. {pull}22991[22991]
- Use ingress/egress instead of inbound/outbound for ECS 1.7 in auditd module. {pull}23000[23000]

*Auditbeat*

*Filebeat*

- Fix parsing of Elasticsearch node name by `elasticsearch/slowlog` fileset. {pull}14547[14547]
- Improve ECS field mappings in panw module.  event.outcome now only contains success/failure per ECS specification. {issue}16025[16025] {pull}17910[17910]
- Improve ECS categorization field mappings for nginx module. http.request.referrer only populated when nginx sets a value {issue}16174[16174] {pull}17844[17844]
- Improve ECS field mappings in santa module. move hash.sha256 to process.hash.sha256 & move certificate fields to santa.certificate . {issue}16180[16180] {pull}17982[17982]
- Preserve case of http.request.method.  ECS prior to 1.6 specified normalizing to lowercase, which lost information. Affects filesets: apache/access, elasticsearch/audit, iis/access, iis/error, nginx/access, nginx/ingress_controller, aws/elb, suricata/eve, zeek/http. {issue}18154[18154] {pull}18359[18359]
- Adds oauth support for httpjson input. {issue}18415[18415] {pull}18892[18892]
- Adds `split_events_by` option to httpjson input. {pull}19246[19246]
- Adds `date_cursor` option to httpjson input. {pull}19483[19483]
- Adds Gsuite module with SAML support. {pull}19329[19329]
- Adds Gsuite User Accounts support. {pull}19329[19329]
- Adds Gsuite Login audit support. {pull}19702[19702]
- Adds Gsuite Admin support. {pull}19769[19769]
- Adds Gsuite Drive support. {pull}19704[19704]
- Adds Gsuite Groups support. {pull}19725[19725]
- Disable the option of running --machine-learning on its own. {pull}20241[20241]
- Fix PANW field spelling "veredict" to "verdict" on event.action {pull}18808[18808]
- Add support for GMT timezone offsets in `decode_cef`. {pull}20993[20993]
- API address and shard ID are required settings in the Cloud Foundry input. {pull}21759[21759]
- Remove `suricata.eve.timestamp` alias field. {issue}10535[10535] {pull}22095[22095]
- Rename bad ECS field name tracing.trace.id to trace.id in aws elb fileset. {pull}22571[22571]
- Fix parsing issues with nested JSON payloads in Elasticsearch audit log fileset. {pull}22975[22975]
- Rename `network.direction` values in crowdstrike/falcon to `ingress`/`egress`. {pull}23041[23041]
- Rename `s3` input to `aws-s3` input. {pull}23469[23469]
- Add User Agent Parser for Azure Sign In Logs Ingest Pipeline {pull}23201[23201]
- Changes filebeat httpjson input's append transform to create a list even with only a single value{pull}25074[25074]
- Change logging in logs input to structure logging. Some log message formats have changed. {pull}25299[25299]
- All url.* fields apart from url.original in the Apache, Nginx, IIS, Traefik, S3Access, Cisco, F5, Fortinet, Google Workspace, Imperva, Microsoft, Netscout, O365, Sophos, Squid, Suricata, Zeek, Zia, Zoom, and ZScaler modules are now url unescaped due to using the Elasticsearch uri_parts processor. {pull}24699[24699]
- Deprecated the cyberark module (replaced by cyberarkpas). {issue}25261[25261] {pull}25505[25505]

*Heartbeat*
- Add support for screenshot blocks and use newer synthetics flags that only works in newer synthetics betas. {pull}25808[25808]

*Journalbeat*

- Improve parsing of syslog.pid in journalbeat to strip the username when present {pull}16116[16116]


*Metricbeat*

- Add new dashboard for VSphere host cluster and virtual machine {pull}14135[14135]
- kubernetes.container.cpu.limit.cores and kubernetes.container.cpu.requests.cores are now floats. {issue}11975[11975]
- Fix ECS compliance of user.id field in system/users  metricset {pull}19019[19019]
- Remove "invalid zero" metrics on Windows and Darwin, don't report linux-only memory and diskio metrics when running under agent. {pull}21457[21457]
- Change cloud.provider from googlecloud to gcp. {pull}21775[21775]
- API address and shard ID are required settings in the Cloud Foundry module. {pull}21759[21759]
- Rename googlecloud module to gcp module. {pull}22246[22246]
- Use ingress/egress instead of inbound/outbound for system/socket metricset. {pull}22992[22992]
- Change types of numeric metrics from Kubelet summary api to double so as to cover big numbers. {pull}23335[23335]
- Add container.image.name and containe.name ECS fields for state_container. {pull}23802[23802]
- Add support for Consul 1.9. {pull}24123[24123]
- Add support for the MemoryPressure, DiskPressure, OutOfDisk and PIDPressure status conditions in state_node. {pull}23905[23905]
- Store `cloudfoundry.container.cpu.pct` in decimal form and as `scaled_float`. {pull}24219[24219]
- Remove `index_stats.created` field from Elasticsearch/index Metricset {pull}25113[25113]
- Adjust host fields to adopt new names from 1.9.0 ECS. {pull}24312[24312]
- Add replicas.ready field to state_statefulset in Kubernetes module{pull}26088[26088]

*Packetbeat*

- Added redact_headers configuration option, to allow HTTP request headers to be redacted whilst keeping the header field included in the beat. {pull}15353[15353]
- Add dns.question.subdomain and dns.question.top_level_domain fields. {pull}14578[14578]

*Winlogbeat*

- Add support to Sysmon file delete events (event ID 23). {issue}18094[18094]
- Improve ECS field mappings in Sysmon module. `related.hash`, `related.ip`, and `related.user` are now populated. {issue}18364[18364]
- Improve ECS field mappings in Sysmon module. Hashes are now also populated to the corresponding `process.hash`, `process.pe.imphash`, `file.hash`, or `file.pe.imphash`. {issue}18364[18364]
- Improve ECS field mappings in Sysmon module. `file.name`, `file.directory`, and `file.extension` are now populated. {issue}18364[18364]
- Improve ECS field mappings in Sysmon module. `rule.name` is populated for all events when present. {issue}18364[18364]
- Add Powershell module. Support for event ID's: `400`, `403`, `600`, `800`, `4103`, `4014`, `4105`, `4106`. {issue}16262[16262] {pull}18526[18526]
- Fix Powershell processing of downgraded engine events. {pull}18966[18966]
- Fix unprefixed fields in `fields.yml` for Powershell module {issue}18984[18984]

*Functionbeat*


==== Bugfixes

*Affecting all Beats*

- Fix events being dropped if they contain a floating point value of NaN or Inf. {pull}25051[25051]
- Fix a race condition with the Kafka pipeline client, it is possible that `Close()` get called before `Connect()` . {issue}11945[11945]
- Allow users to configure only `cluster_uuid` setting under `monitoring` namespace. {pull}14338[14338]
- Update replicaset group to apps/v1 {pull}15854[15802]
- Fix missing output in dockerlogbeat {pull}15719[15719]
- Do not load dashboards where not available. {pull}15802[15802]
- Remove superfluous use of number_of_routing_shards setting from the default template. {pull}16038[16038]
- Fix index names for indexing not always guaranteed to be lower case. {pull}16081[16081]
- Fix loading processors from annotation hints. {pull}16348[16348]
- Add `ssl.ca_sha256` option to the supported TLS option, this allow to check that a specific certificate is used as part of the verified chain. {issue}15717[15717]
- Fix `NewContainerMetadataEnricher` to use default config for kubernetes module. {pull}16857[16857]
- Improve some logging messages for add_kubernetes_metadata processor {pull}16866{16866}
- Do not rotate log files on startup when interval is configured and rotateonstartup is disabled. {pull}17613[17613]
- Fix `setup.dashboards.index` setting not working. {pull}17749[17749]
- Fix goroutine leak and Elasticsearch output file descriptor leak when output reloading is in use. {issue}10491[10491] {pull}17381[17381]
- Fix Elasticsearch license endpoint URL referenced in error message. {issue}17880[17880] {pull}18030[18030]
- Change `decode_json_fields` processor, to merge parsed json objects with existing objects in the event instead of fully replacing them. {pull}17958[17958]
- Gives monitoring reporter hosts, if configured, total precedence over corresponding output hosts. {issue}17937[17937] {pull}17991[17991]
- [Autodiscover] Check if runner is already running before starting again. {pull}18564[18564]
- Fix `keystore add` hanging under Windows. {issue}18649[18649] {pull}18654[18654]
- Fix regression in `add_kubernetes_metadata`, so configured `indexers` and `matchers` are used if defaults are not disabled. {issue}18481[18481] {pull}18818[18818]
- Fix the `translate_sid` processor's handling of unconfigured target fields. {issue}18990[18990] {pull}18991[18991]
- Fixed a service restart failure under Windows. {issue}18914[18914] {pull}18916[18916]
- Fix metrics hints builder to avoid wrong container metadata usage when port is not exposed {pull}18979[18979]
- Server-side TLS config now validates certificate and key are both specified {pull}19584[19584]
- Fix terminating pod autodiscover issue. {pull}20084[20084]
- Fix seccomp policy for calls to `chmod` and `chown`. {pull}20054[20054]
- Output errors when Kibana index pattern setup fails. {pull}20121[20121]
- Fix issue in autodiscover that kept inputs stopped after config updates. {pull}20305[20305]
- Add service resource in k8s cluster role. {pull}20546[20546]
- [Metricbeat][Kubernetes] Change cluster_ip field from ip to keyword. {pull}20571[20571]
- The `o365input` and `o365` module now recover from an authentication problem or other fatal errors, instead of terminating. {pull}21258[21258]
- Use PROGRAMDATA environment variable instead of C:\ProgramData for windows install service {pull}22874[22874]
- Fix reporting of cgroup metrics when running under Docker {pull}22879[22879]
- Fix typo in config docs {pull}23185[23185]
- Fix `nested` subfield handling in generated Elasticsearch templates. {issue}23178[23178] {pull}23183[23183]
- Fix CPU usage metrics on VMs with dynamic CPU config {pull}23154[23154]
- Fix panic due to unhandled DeletedFinalStateUnknown in k8s OnDelete {pull}23419[23419]
- Fix error loop with runaway CPU use when the Kafka output encounters some connection errors {pull}23484[23484]
- Allow configuring credential_profile_name and shared_credential_file when using role_arn. {pull}24174[24174]
- Add `expand_keys` to the list of permitted config fields for `decode_json_fields` {24862}[24862]
- Fix discovery of short-living and failing pods in Kubernetes autodiscover {issue}22718[22718] {pull}24742[24742]
- Fix panic when overwriting metadata {pull}24741[24741]
- Fix role_arn to work with access keys for AWS. {pull}25446[25446]
- Fix `community_id` processor so that ports greater than 65535 aren't valid. {pull}25409[25409]
- Fix ILM alias creation when write alias exists and initial index does not exist {pull}26143[26143]
- In the script processor, the `decode_xml` and `decode_xml_wineventlog` processors are now available as `DecodeXML` and `DecodeXMLWineventlog` respectively.

*Auditbeat*

- system/socket: Fixed compatibility issue with kernel 5.x. {pull}15771[15771]
- system/package: Fix parsing of Installed-Size field of DEB packages. {issue}16661[16661] {pull}17188[17188]
- system module: Fix panic during initialisation when /proc/stat can't be read. {pull}17569[17569]
- system/package: Fix an error that can occur while trying to persist package metadata. {issue}18536[18536] {pull}18887[18887]
- system/socket: Fix dataset using 100% CPU and becoming unresponsive in some scenarios. {pull}19033[19033] {pull}19764[19764]
- system/socket: Fixed tracking of long-running connections. {pull}19033[19033]
- system/package: Fix librpm loading on Fedora 31/32. {pull}NNNN[NNNN]
- file_integrity: Create fsnotify watcher only when starting file_integrity module {pull}19505[19505]
- auditd: Fix spelling of anomaly in `event.category`.
- auditd: Fix typo in `event.action` of `removed-user-role-from`. {pull}19300[19300]
- auditd: Fix typo in `event.action` of `used-suspicious-link`. {pull}19300[19300]
- system/socket: Fix kprobe grouping to allow running more than one instance. {pull}20325[20325]
- system/socket: Fixed a crash due to concurrent map read and write. {issue}21192[21192] {pull}21690[21690]
- file_integrity: stop monitoring excluded paths {issue}21278[21278] {pull}21282[21282]
- auditd: Fix an error condition causing a lot of `audit_send_reply` kernel threads being created. {pull}22673[22673]
- system/socket: Fixed start failure when run under config reloader. {issue}20851[20851] {pull}21693[21693]
- system/socket: Having some CPUs unavailable to Auditbeat could cause startup errors or event loss. {pull}22827[22827]
- Note incompatibility of system/socket on ARM. {pull}23381[23381]

*Filebeat*

- Fix mapping of fortinet.firewall.mem as integer. {pull}19335[19335]
- Ensure all zeek timestamps include millisecond precision. {issue}14599[14599] {pull}16766[16766]
- Fix s3 input hanging with GetObjectRequest API call by adding context_timeout config. {issue}15502[15502] {pull}15590[15590]
- Add shared_credential_file to cloudtrail config {issue}15652[15652] {pull}15656[15656]
- Fix typos in zeek notice fileset config file. {issue}15764[15764] {pull}15765[15765]
- Fix mapping error when zeek weird logs do not contain IP addresses. {pull}15906[15906]
- Improve `elasticsearch/audit` fileset to handle timestamps correctly. {pull}15942[15942]
- Prevent Elasticsearch from spewing log warnings about redundant wildcards when setting up ingest pipelines for the `elasticsearch` module. {issue}15840[15840] {pull}15900[15900]
- Fix mapping error for cloudtrail additionalEventData field {pull}16088[16088]
- Fix a connection error in httpjson input. {pull}16123[16123]
- Fix integer overflow in S3 offsets when collecting very large files. {pull}22523[22523]
- Fix CredentialsJSON unpacking for `gcp-pubsub` and `httpjson` inputs. {pull}23277[23277]
- Strip Azure Eventhub connection string in debug logs. {pulll}25066[25066]
- Fix o365 module config when client_secret contains special characters. {issue}25058[25058]
- Fix issue with m365_defender, when parsing incidents that has no alerts attached: {pull}25421[25421]
- Improve inode reuse handling by removing state for removed files more eagerly from the internal state table in the logs inputs. {pull}25756[25756]
- Fix default config template values for paths on oracle module: {pull}26276[26276]
- Fix bug in aws-s3 input where the end of gzipped log files might have been discarded. {pull}26260[26260]
- Fix bug in `httpjson` that prevented `first_event` getting updated. {pull}26407[26407]

*Filebeat*

- cisco/asa fileset: Fix parsing of 302021 message code. {pull}14519[14519]
- Fix filebeat azure dashboards, event category should be `Alert`. {pull}14668[14668]
- Fixed dashboard for Cisco ASA Firewall. {issue}15420[15420] {pull}15553[15553]
- Add shared_credential_file to cloudtrail config {issue}15652[15652] {pull}15656[15656]
- Fix s3 input with cloudtrail fileset reading json file. {issue}16374[16374] {pull}16441[16441]
- Add queue_url definition in manifest file for aws module. {pull}16640{16640}
- Fixed various Cisco FTD parsing issues. {issue}16863[16863] {pull}16889[16889]
- Fix default index pattern in IBM MQ filebeat dashboard. {pull}17146[17146]
- Fix `elasticsearch.gc` fileset to not collect _all_ logs when Elasticsearch is running in Docker. {issue}13164[13164] {issue}16583[16583] {pull}17164[17164]
- Fixed a mapping exception when ingesting CEF logs that used the spriv or dpriv extensions. {issue}17216[17216] {pull}17220[17220]
- Fixed a mapping exception when ingesting Logstash plain logs (7.4+) with pipeline ids containing non alphanumeric chars. {issue}17242[17242] {pull}17243[17243]
- Fixed MySQL slowlog module causing "regular expression has redundant nested repeat operator" warning in Elasticsearch. {issue}17086[17086] {pull}17156[17156]
- CEF: Fixed decoding errors caused by trailing spaces in messages. {pull}17253[17253]
- Fixed activemq module causing "regular expression has redundant nested repeat operator" warning in Elasticsearch. {pull}17428[17428]
- Fix issue 17734 to retry on rate-limit error in the Filebeat httpjson input. {issue}17734[17734] {pull}17735[17735]
- Remove migrationVersion map 7.7.0 reference from Kibana dashboard file to fix backward compatibility issues. {pull}17425[17425]
- Fixed `cloudfoundry.access` to have the correct `cloudfoundry.app.id` contents. {pull}17847[17847]
- Fixing `ingress_controller.` fields to be of type keyword instead of text. {issue}17834[17834]
- Fixed typo in log message. {pull}17897[17897]
- Unescape file name from SQS message. {pull}18370[18370]
- Improve cisco asa and ftd pipelines' failure handler to avoid mapping temporary fields. {issue}18391[18391] {pull}18392[18392]
- Fix source.address not being set for nginx ingress_controller {pull}18511[18511]
- Fix PANW module wrong mappings for bytes and packets counters. {issue}18522[18522] {pull}18525[18525]
- Fixed ingestion of some Cisco ASA and FTD messages when a hostname was used instead of an IP for NAT fields. {issue}14034[14034] {pull}18376[18376]
- Fix `o365.audit` failing to ingest events when ip address is surrounded by square brackets. {issue}18587[18587] {pull}18591[18591]
- Fix `o365` module ignoring `var.api` settings. {pull}18948[18948]
- Fix improper nesting of session_issuer object in aws cloudtrail fileset. {issue}18894[18894] {pull}18915[18915]
- Fix Cisco ASA ASA 3020** and 106023 messages {pull}17964[17964]
- Add missing `default_field: false` to aws filesets fields.yml. {pull}19568[19568]
- Fix bug with empty filter values in system/service {pull}19812[19812]
- Fix S3 input to trim delimiter /n from each log line. {pull}19972[19972]
- Fix s3 input parsing json file without expand_event_list_from_field. {issue}19902[19902] {pull}19962[19962]
- Fix s3 input parsing json file without expand_event_list_from_field. {issue}19902[19902] {pull}19962[19962] {pull}20370[20370]
- Fix millisecond timestamp normalization issues in CrowdStrike module {issue}20035[20035], {pull}20138[20138]
- Fix support for message code 106100 in Cisco ASA and FTD. {issue}19350[19350] {pull}20245[20245]
- Fix event.outcome logic for azure/siginlogs fileset {pull}20254[20254]
- Fix `fortinet` setting `event.timezone` to the system one when no `tz` field present {pull}20273[20273]
- Fix `okta` geoip lookup in pipeline for `destination.ip` {pull}20454[20454]
- Fix mapping exception in the `googlecloud/audit` dataset pipeline. {issue}18465[18465] {pull}20465[20465]
- Fix `cisco` asa and ftd parsing of messages 106102 and 106103. {pull}20469[20469]
- Fix event.kind for system/syslog pipeline {issue}20365[20365] {pull}20390[20390]
- Fix event.type for zeek/ssl and duplicate event.category for zeek/connection {pull}20696[20696]
- Add json body check for sqs message. {pull}21727[21727]
- Drop aws.vpcflow.pkt_srcaddr and aws.vpcflow.pkt_dstaddr when equal to "-". {pull}22721[22721] {issue}22716[22716]
- Fix cisco umbrella module config by adding input variable. {pull}22892[22892]
- Fix network.direction logic in zeek connection fileset. {pull}22967[22967]
- Fix aws s3 overview dashboard. {pull}23045[23045]
- Fix bad `network.direction` values in Fortinet/firewall fileset. {pull}23072[23072]
- Fix Cisco ASA/FTD module's parsing of WebVPN log message 716002. {pull}22966[22966]
- Add support for organization and custom prefix in AWS/CloudTrail fileset. {issue}23109[23109] {pull}23126[23126]
- Simplify regex for organization custom prefix in AWS/CloudTrail fileset. {issue}23203[23203] {pull}23204[23204]
- Fix syslog header parsing in infoblox module. {issue}23272[23272] {pull}23273[23273]
- Fix CredentialsJSON unpacking for `gcp-pubsub` and `httpjson` inputs. {pull}23277[23277]
- Fix concurrent modification exception in Suricata ingest node pipeline. {pull}23534[23534]
- Change the `event.created` in Netflow events to be the time the event was created by Filebeat
  to be consistent with ECS. {pull}23094[23094]
- Fix Zoom module parameters for basic auth and url path. {pull}23779[23779]
- Fix handling of ModifiedProperties field in Office 365. {pull}23777[23777]
- Use rfc6587 framing for fortinet firewall and clientendpoint filesets when transferring over tcp. {pull}23837[23837]
- Fix httpjson input logging so it doesn't conflict with ECS. {pull}23972[23972]
- Fix Logstash module handling of logstash.log.log_event.action field. {issue}20709[20709]
- aws/s3access dataset was populating event.duration using the wrong unit. {pull}23920[23920]
- Zoom module pipeline failed to ingest some chat_channel events. {pull}23904[23904]
- Fix Netlow module issue with missing `internal_networks` config parameter. {issue}24094[24094] {pull}24110[24110]
- in httpjson input using encode_as "application/x-www-form-urlencoded" now sets Content-Type correctly {issue}24331[24331] {pull}24336[24336]
- Fix default `scope` in `add_nomad_metadata`. {issue}24559[24559]
- Improve Cisco ASA/FTD parsing of messages - better support for identity FW messages. Change network.bytes, source.bytes, and destination.bytes to long from integer since value can exceed integer capacity.  Add descriptions for various processors for easier pipeline editing in Kibana UI. {pull}23766[23766]
- Updating Oauth2 flow for m365_defender fileset. {pull}24829[24829]
- Fix usage of unallowed ECS event.outcome values in Cisco ASA/FTD pipeline. {pull}24744[24744].
- Updating Oauth2 flow for m365_defender fileset. {pull}24829[24829]
- Fix IPtables Pipeline and Ubiquiti dashboard. {issue}24878[24878] {pull}24928[24928]
- Strip Azure Eventhub connection string in debug logs. {pulll}25066[25066]
- Change `checkpoint.source_object` from Long to Keyword. {issue}25124[25124] {pull}25145[25145]
- Fix s3 input when there is a blank line in the log file. {pull}25357[25357]
- Fix Nginx module pipelines. {issue}19088[19088] {pull}24699[24699]
- Remove space from field `sophos.xg.trans_src_ ip`. {issue}25154[25154] {pull}25250[25250]
- Fix `checkpoint.action_reason` when its a string, not a Long. {issue}25575[25575] {pull}25609[25609]
<<<<<<< HEAD
- Fix `fortinet.firewall.addr` when its a string, not an IP address. {issue}25585[25585] {pull}25608[25608]
=======
- Fix incorrect field name appending to `related.hash` in `threatintel.abusechmalware` ingest pipeline. {issue}25151[25151] {pull}25674[25674]
- Add improvements to the azure activitylogs and platformlogs ingest pipelines. {pull}26148[26148]
- Fix `kibana.log` pipeline when `event.duration` calculation becomes a Long. {issue}24556[24556] {pull}25675[25675]
- Clone value when copy fields in processors to avoid crash. {issue}19206[19206] {pull}20500[20500]
>>>>>>> 08af20f7

*Heartbeat*

- Fixed excessive memory usage introduced in 7.5 due to over-allocating memory for HTTP checks. {pull}15639[15639]
- Fixed scheduler shutdown issues which would in rare situations cause a panic due to semaphore misuse. {pull}16397[16397]
- Fixed TCP TLS checks to properly validate hostnames, this broke in 7.x and only worked for IP SANs. {pull}17549[17549]
- Add Context to otherwise ambiguous HTTP body read errors. {pull}25499[25499]

*Journalbeat*


*Metricbeat*

- Fix checking tagsFilter using length in cloudwatch metricset. {pull}14525[14525]
- Fixed bug with `elasticsearch/cluster_stats` metricset not recording license expiration date correctly. {issue}14541[14541] {pull}14591[14591]
- Log bulk failures from bulk API requests to monitoring cluster. {issue}14303[14303] {pull}14356[14356]
- Fixed bug with `elasticsearch/cluster_stats` metricset not recording license ID in the correct field. {pull}14592[14592]
- Fix skipping protocol scheme by light modules. {pull}16205[pull]
- Made `logstash-xpack` module once again have parity with internally-collected Logstash monitoring data. {pull}16198[16198]
- Revert changes in `docker` module: add size flag to docker.container. {pull}16600[16600]
- Fix detection and logging of some error cases with light modules. {pull}14706[14706]
- Dynamically choose a method for the system/service metricset to support older linux distros. {pull}16902[16902]
- Reduce memory usage in `elasticsearch/index` metricset. {issue}16503[16503] {pull}16538[16538]
- Fix issue in Jolokia module when mbean contains multiple quoted properties. {issue}17375[17375] {pull}17374[17374]
- Further revise check for bad data in docker/memory. {pull}17400[17400]
- Fix how we filter services by name in system/service {pull}17400[17400]
- Fix cloudwatch metricset missing tags collection. {issue}17419[17419] {pull}17424[17424]
- check if cpuOptions field is nil in DescribeInstances output in ec2 metricset. {pull}17418[17418]
- Fix aws.s3.bucket.name terms_field in s3 overview dashboard. {pull}17542[17542]
- Fix Unix socket path in memcached. {pull}17512[17512]
- Fix azure storage dashboards. {pull}17590[17590]
- Metricbeat no longer needs to be started strictly after Logstash for `logstash-xpack` module to report correct data. {issue}17261[17261] {pull}17497[17497]
- Fix pubsub metricset to collect all GA stage metrics from gcp stackdriver. {issue}17154[17154] {pull}17600[17600]
- Add privileged option so as mb to access data dir in Openshift. {pull}17606[17606]
- Fix "ID" event generator of Google Cloud module {issue}17160[17160] {pull}17608[17608]
- Add privileged option for Auditbeat in Openshift {pull}17637[17637]
- Fix storage metricset to allow config without region/zone. {issue}17623[17623] {pull}17624[17624]
- Fix overflow on Prometheus rates when new buckets are added on the go. {pull}17753[17753]
- Add a switch to the driver definition on SQL module to use pretty names {pull}17378[17378]
- Remove specific win32 api errors from events in perfmon. {issue}18292[18292] {pull}18361[18361]
- Remove required for region/zone and make stackdriver a metricset in googlecloud. {issue}16785[16785] {pull}18398[18398]
- Fix application_pool metricset after pdh changes. {pull}18477[18477]
- Fix tags_filter for cloudwatch metricset in aws. {pull}18524[18524]
- Fix panic on `metricbeat test modules` when modules are configured in `metricbeat.modules`. {issue}18789[18789] {pull}18797[18797]
- Fix getting gcp compute instance metadata with partial zone/region in config. {pull}18757[18757]
- Add missing network.sent_packets_count metric into compute metricset in googlecloud module. {pull}18802[18802]
- Fix compute and pubsub dashboard for googlecloud module. {issue}18962[18962] {pull}18980[18980]
- Fix crash on vsphere module when Host information is not available. {issue}18996[18996] {pull}19078[19078]
- Fix incorrect usage of hints builder when exposed port is a substring of the hint {pull}19052[19052]
- Stop counterCache only when already started {pull}19103[19103]
- Remove dedot for tag values in aws module. {issue}19112[19112] {pull}19221[19221]
- Fix mapping of service start type in the service metricset, windows module. {pull}19551[19551]
- Fix SQL module mapping NULL values as string {pull}18955[18955] {issue}18898[18898
- Modify doc for app_insights metricset to contain example of config. {pull}20185[20185]
- Add required option for `metrics` in app_insights. {pull}20406[20406]
- Groups same timestamp metric values to one event in the app_insights metricset. {pull}20403[20403]
- Add support for azure light metricset app_stats. {pull}20639[20639]
- Fix remote_write flaky test. {pull}21173[21173]
- Remove io.time from windows {pull}22237[22237]
- Fix `logstash` module when `xpack.enabled: true` is set from emitting redundant events. {pull}22808[22808]
- Change vsphere.datastore.capacity.used.pct value to betweeen 0 and 1. {pull}23148[23148]
- Fix incorrect types of fields GetHits and Ops in NodeInterestingStats for Couchbase module in Metricbeat {issue}21021[21021] {pull}23287[23287]
- Update config in `windows.yml` file. {issue}23027[23027]{pull}23327[23327]
- Add stack monitoring section to elasticsearch module documentation {pull}#23286[23286]
- Fix metric grouping for windows/perfmon module {issue}23489[23489] {pull}23505[23505]
- Fix ec2 metricset fields.yml and the integration test {pull}23726[23726]
- Unskip s3_request integration test. {pull}23887[23887]
- Add system.hostfs configuration option for system module. {pull}23831[23831]
- Fix GCP not able to request Cloudfunctions metrics if a region filter was set {pull}24218[24218]
- Fix type of `uwsgi.status.worker.rss` type. {pull}24468[24468]
- Accept text/plain type by default for prometheus client scraping. {pull}24622[24622]
- Use working set bytes to calculate the pod memory limit pct when memory usage is not reported (ie. Windows pods). {pull}25428[25428]
- Fix copy-paste error in libbeat docs. {pull}25448[25448]
- Fix azure billing dashboard. {pull}25554[25554]
- Major refactor of system/cpu and system/core metrics. {pull}25771[25771]

*Packetbeat*



*Winlogbeat*

- Change `event.code` and `winlog.event_id` from int to keyword. {pull}25176[25176]
- Fix related.ip field in renameCommonAuthFields {pull}24892[24892]

*Functionbeat*

*Elastic Logging Plugin*


==== Added

*Affecting all Beats*

- Decouple Debug logging from fail_on_error logic for rename, copy, truncate processors {pull}12451[12451]
- Allow a beat to ship monitoring data directly to an Elasticsearch monitoring cluster. {pull}9260[9260]
- Updated go-seccomp-bpf library to v1.1.0 which updates syscall lists for Linux v5.0. {pull}11394[11394]
- add_host_metadata is no GA. {pull}13148[13148]
- Add `providers` setting to `add_cloud_metadata` processor. {pull}13812[13812]
- Ensure that init containers are no longer tailed after they stop {pull}14394[14394]
- Fingerprint processor adds a new xxhash hashing algorithm {pull}15418[15418]
- Add configuration for APM instrumentation and expose the tracer trough the Beat object. {pull}17938[17938]
- Include network information by default on add_host_metadata and add_observer_metadata. {issue}15347[15347] {pull}16077[16077]
- Add `aws_ec2` provider for autodiscover. {issue}12518[12518] {pull}14823[14823]
- Add support for multiple password in redis output. {issue}16058[16058] {pull}16206[16206]
- Add support for Histogram type in fields.yml {pull}16570[16570]
- Remove experimental flag from `setup.template.append_fields` {pull}16576[16576]
- Add support for kubernetes provider to recognize namespace level defaults {pull}16321[16321]
- Add capability of enrich `container.id` with process id in `add_process_metadata` processor {pull}15947[15947]
- Update documentation for system.process.memory fields to include clarification on Windows os's. {pull}17268[17268]
- Add `urldecode` processor to for decoding URL-encoded fields. {pull}17505[17505]
- Add keystore support for autodiscover static configurations. {pull]16306[16306]
- When using the `decode_json_fields` processor, decoded fields are now deep-merged into existing event. {pull}17958[17958]
- Add keystore support for autodiscover static configurations. {pull]16306[16306]
- Add TLS support to Kerberos authentication in Elasticsearch. {pull}18607[18607]
- Add support for multiple sets of hints on autodiscover {pull}18883[18883]
- Add a configurable delay between retries when an app metadata cannot be retrieved by `add_cloudfoundry_metadata`. {pull}19181[19181]
- Added the `max_cached_sessions` option to the script processor. {pull}19562[19562]
- Set index.max_docvalue_fields_search in index template to increase value to 200 fields. {issue}20215[20215]
- Add capability of enriching process metadata with contianer id also for non-privileged containers in `add_process_metadata` processor. {pull}19767[19767]
- Add replace_fields config option in add_host_metadata for replacing host fields. {pull}20490[20490] {issue}20464[20464]
- Add option to select the type of index template to load: legacy, component, index. {pull}21212[21212]
- Add `wineventlog` schema to `decode_xml` processor. {issue}23910[23910] {pull}24726[24726]
- Add new ECS 1.9 field `cloud.service.name` to `add_cloud_metadata` processor. {pull}24993[24993]
- Libbeat: report queue capacity, output batch size, and output client count to monitoring. {pull}24700[24700]
- Add kubernetes.pod.ip field in kubernetes metadata. {pull}25037[25037]
- Discover changes in Kubernetes namespace metadata as soon as they happen. {pull}25117[25117]
- Add `decode_xml_wineventlog` processor. {issue}23910[23910] {pull}25115[25115]
- Add support for defining explicitly named dynamic templates without path/type match criteria {pull}25422[25422]
- Add new setting `gc_percent` for tuning the garbage collector limits via configuration file. {pull}25394[25394]
- Add `unit` and `metric_type` properties to fields.yml for populating field metadata in Elasticsearch templates {pull}25419[25419]
- Add new option `suffix` to `logging.files` to control how log files are rotated. {pull}25464[25464]
- Validate that required functionality in Elasticsearch is available upon initial connection. {pull}25351[25351]
- Improve ES output error insights. {pull}25825[25825]
- Add orchestrator.cluster.name/url fields as k8s metadata {pull}26056[26056]
- Libbeat: report beat version to monitoring. {pull}26214[26214]

*Auditbeat*

- Reference kubernetes manifests include configuration for auditd and enrichment with kubernetes metadata. {pull}17431[17431]
- Reference kubernetes manifests mount data directory from the host, so data persist between executions in the same node. {pull}17429[17429]
- Log to stderr when running using reference kubernetes manifests. {pull}17443[174443]
- Fix syscall kprobe arguments for 32-bit systems in socket module. {pull}17500[17500]
- Add ECS categorization info for auditd module {pull}18596[18596]

*Filebeat*


- `container` and `docker` inputs now support reading of labels and env vars written by docker JSON file logging driver. {issue}8358[8358]
- Add `index` option to all inputs to directly set a per-input index value. {pull}14010[14010]
- Add ECS tls fields to zeek:smtp,rdp,ssl and aws:s3access,elb {issue}15757[15757] {pull}15935[15936]
- Add ingress nginx controller fileset {pull}16197[16197]
- move create-[module,fileset,fields] to mage and enable in x-pack/filebeat {pull}15836[15836]
- Work on e2e ACK's for the azure-eventhub input {issue}15671[15671] {pull}16215[16215]
- Add a TLS test and more debug output to httpjson input {pull}16315[16315]
- Add an SSL config example in config.yml for filebeat MISP module. {pull}16320[16320]
- Improve ECS categorization, container & process field mappings in auditd module. {issue}16153[16153] {pull}16280[16280]
- Add cloudwatch fileset and ec2 fileset in aws module. {issue}13716[13716] {pull}16579[16579]
- Improve the decode_cef processor by reducing the number of memory allocations. {pull}16587[16587]
- Add custom string mapping to CEF module to support Forcepoint NGFW {issue}14663[14663] {pull}15910[15910]
- Add ECS related fields to CEF module {issue}16157[16157] {pull}16338[16338]
- Improve ECS categorization, host field mappings in elasticsearch module. {issue}16160[16160] {pull}16469[16469]
- Add pattern for Cisco ASA / FTD Message 734001 {issue}16212[16212] {pull}16612[16612]
- Added new module `o365` for ingesting Office 365 management activity API events. {issue}16196[16196] {pull}16386[16386]
- Add Filebeat Okta module. {pull}16362[16362]
- Add source field in k8s events {pull}17209[17209]
- Improve AWS cloudtrail field mappings {issue}16086[16086] {issue}16110[16110] {pull}17155[17155]
- Added new module `crowdstrike` for ingesting Crowdstrike Falcon streaming API endpoint event data. {pull}16988[16988]
- Move azure-eventhub input to GA. {issue}15671[15671] {pull}17313[17313]
- Added documentation for running Filebeat in Cloud Foundry. {pull}17275[17275]
- Added access_key_id, secret_access_key and session_token into aws module config. {pull}17456[17456]
- Release Google Cloud module as GA. {pull}17511[17511]
- Update filebeat httpjson input to support pagination via Header and Okta module. {pull}16354[16354]
- Added new Checkpoint Syslog filebeat module. {pull}17682[17682]
- Added Unix stream socket support as an input source and a syslog input source. {pull}17492[17492]
- Added new Fortigate Syslog filebeat module. {pull}17890[17890]
- Change the `json.*` input settings implementation to merge parsed json objects with existing objects in the event instead of fully replacing them. {pull}17958[17958]
- Added http_endpoint input{pull}18298[18298]
- Add support for array parsing in azure-eventhub input. {pull}18585[18585]
- Added `observer.vendor`, `observer.product`, and `observer.type` to PANW module events. {pull}18223[18223]
- Improve ECS categorization field mappings in coredns module. {issue}16159[16159] {pull}18424[18424]
- Improve ECS categorization field mappings in envoyproxy module. {issue}16161[16161] {pull}18395[18395]
- Improve ECS categorization field mappings in cisco module. {issue}16028[16028] {pull}18537[18537]
- Add geoip AS lookup & improve ECS categorization in aws cloudtrail fileset. {issue}18644[18644] {pull}18958[18958]
- Improved performance of PANW sample dashboards. {issue}19031[19031] {pull}19032[19032]
- Add support for v1 consumer API in Cloud Foundry input, use it by default. {pull}19125[19125]
- Add new mode to multiline reader to aggregate constant number of lines {pull}18352[18352]
- Changed the panw module to pass through (rather than drop) message types other than threat and traffic. {issue}16815[16815] {pull}19375[19375]
- Improve ECS categorization field mappings in traefik module. {issue}16183[16183] {pull}19379[19379]
- Improve ECS categorization field mappings in azure module. {issue}16155[16155] {pull}19376[19376]
- Add text & flattened versions of fields with unknown subfields in aws cloudtrail fileset. {issue}18866[18866] {pull}19121[19121]
- Added Microsoft Defender ATP Module. {issue}17997[17997] {pull}19197[19197]
- Add experimental dataset tomcat/log for Apache TomCat logs {pull}19713[19713]
- Add experimental dataset netscout/sightline for Netscout Arbor Sightline logs {pull}19713[19713]
- Add experimental dataset barracuda/waf for Barracuda Web Application Firewall logs {pull}19713[19713]
- Add experimental dataset f5/bigipapm for F5 Big-IP Access Policy Manager logs {pull}19713[19713]
- Add experimental dataset bluecoat/director for Bluecoat Director logs {pull}19713[19713]
- Add experimental dataset cisco/nexus for Cisco Nexus logs {pull}19713[19713]
- Add experimental dataset citrix/virtualapps for Citrix Virtual Apps logs {pull}19713[19713]
- Add experimental dataset cylance/protect for Cylance Protect logs {pull}19713[19713]
- Add experimental dataset fortinet/clientendpoint for Fortinet FortiClient Endpoint Protection logs {pull}19713[19713]
- Add experimental dataset imperva/securesphere for Imperva Secure Sphere logs {pull}19713[19713]
- Add experimental dataset infoblox/nios for Infoblox Network Identity Operating System logs {pull}19713[19713]
- Add experimental dataset juniper/junos for Juniper Junos OS logs {pull}19713[19713]
- Add experimental dataset kaspersky/av for Kaspersky Anti-Virus logs {pull}19713[19713]
- Add experimental dataset microsoft/dhcp for Microsoft DHCP Server logs {pull}19713[19713]
- Add experimental dataset tenable/nessus_security for Tenable Nessus Security Scanner logs {pull}19713[19713]
- Add experimental dataset rapid7/nexpose for Rapid7 Nexpose logs {pull}19713[19713]
- Add experimental dataset radware/defensepro for Radware DefensePro logs {pull}19713[19713]
- Add experimental dataset sonicwall/firewall for Sonicwall Firewalls logs {pull}19713[19713]
- Add experimental dataset squid/log for Squid Proxy Server logs {pull}19713[19713]
- Add experimental dataset zscaler/zia for Zscaler Internet Access logs {pull}19713[19713]
- Add event.ingested for CrowdStrike module {pull}20138[20138]
- Add support for additional fields and FirewallMatchEvent type events in CrowdStrike module {pull}20138[20138]
- Add event.ingested to all Filebeat modules. {pull}20386[20386]
- Add event.ingested for Suricata module {pull}20220[20220]
- Add support for custom header and headersecret for filebeat http_endpoint input {pull}20435[20435]
- Convert httpjson to v2 input {pull}20226[20226]
- Add event.ingested to all Filebeat modules. {pull}20386[20386]
- Added new properties field support for event.outcome in azure module {pull}20998[20998]
- Add type and sub_type to panw panos fileset {pull}20912[20912]
- Add related.hosts ecs field to all modules {pull}21160[21160]
- Keep cursor state between httpjson input restarts {pull}20751[20751]
- New juniper.srx dataset for Juniper SRX logs. {pull}20017[20017]
- Added DNS response IP addresses to `related.ip` in Suricata module. {pull}22291[22291]
- Added support for first_event context in filebeat httpjson input {pull}23437[23437]
- Added feature to modules to adapt Ingest Node pipelines for compatibility with older Elasticsearch versions by
  removing unsupported processors. {pull}23763[23763]
- Added support for Cisco AMP API as a new fileset. {pull}22768[22768]
- Added RFC6587 framing option for tcp and unix inputs {issue}23663[23663] {pull}23724[23724]
- Added `application/x-ndjson` as decode option for httpjson input {pull}23521[23521]
- Added `application/x-www-form-urlencoded` as encode option for httpjson input {pull}23521[23521]
- Move aws-s3 input to GA. {pull}23631[23631]
- Populate `source.mac` and `destination.mac` for Suricata EVE events. {issue}23706[23706] {pull}23721[23721]
- Added string splitting for httpjson input {pull}24022[24022]
- Added Signatures fileset to Zeek module {pull}23772[23772]
- Upgrade Cisco ASA/FTD/Umbrella to ECS 1.8.0. {pull}23819[23819]
- Add new ECS user and categories features to google_workspace/gsuite {issue}23118[23118] {pull}23709[23709]
- Move crowdstrike JS processor to ingest pipelines and upgrade to ECS 1.8.0 {issue}23118[23118] {pull}23875[23875]
- Update Filebeat auditd dataset to ECS 1.8.0. {pull}23723[23723] {issue}23118[23118]
- Updated microsoft defender_atp and m365_defender to ECS 1.8. {pull}23897[23897] {issue}23118[23118]
- Updated o365 module to ECS 1.8. {issue}23118[23118] {pull}23896[23896]
- Upgrade CEF module to ECS 1.8.0. {pull}23832[23832]
- Upgrade fortinet/firewall to ECS 1.8 {issue}23118[23118] {pull}23902[23902]
- Upgrade Zeek to ECS 1.8.0. {issue}23118[23118] {pull}23847[23847]
- Updated azure module to ECS 1.8. {issue}23118[23118] {pull}23927[23927]
- Update aws/s3access to ECS 1.8. {issue}23118[23118] {pull}23920[23920]
- Upgrade panw module to ecs 1.8 {issue}23118[23118] {pull}23931[23931]
- Upgrade juniper/srx to ecs 1.8.0. {issue}23118[23118] {pull}23936[23936]
- Upgrade okta to ecs 1.8.0 and move js processor to ingest pipeline {issue}23118[23118] {pull}23929[23929]
- Update zoom module to ECS 1.8. {pull}23904[23904] {issue}23118[23118]
- Support X-Forwarder-For in IIS logs. {pull}19142[192142]
- Add support for logs generated by servers configured with `log_statement` and `log_duration` in PostgreSQL module. {pull}24607[24607]
- Added fifteen new message IDs to Cisco ASA/FTD pipeline. {pull}24744[24744]
- Added NTP fileset to Zeek module {pull}24224[24224]
- Add `proxy_url` config for httpjson v2 input. {issue}24615[24615] {pull}24662[24662]
- Change `okta.target` to `flattened` field type.  {issue}24354[24354] {pull}24636[24636]
- Added `http.request.id` to `nginx/ingress_controller` and `elasticsearch/audit`. {pull}24994[24994]
- Add `awsfargate` module to collect container logs from Amazon ECS on Fargate. {pull}25041[25041]
- New module `cyberarkpas` for CyberArk Privileged Access Security audit logs. {pull}24803[24803]
- Add `uri_parts` processor to Apache, Nginx, IIS, Traefik, S3Access, Cisco, F5, Fortinet, Google Workspace, Imperva, Microsoft, Netscout, O365, Sophos, Squid, Suricata, Zeek, Zia, Zoom, and ZScaler modules ingest pipelines. {issue}19088[19088] {pull}24699[24699]
- New module `zookeeper` for Zookeeper service and audit logs {issue}25061[25061] {pull}25128[25128]
- Add parsing for `haproxy.http.request.raw_request_line` field  {issue}25480[25480] {pull}25482[25482]
- Mark `filestream` input beta. {pull}25560[25560]
- Update PanOS module to parse Global Protect & User ID logs. {issue}24722[24722] {issue}24724[24724] {pull}24927[24927]
- Add HMAC signature validation support for http_endpoint input. {pull}24918[24918]
- Add multiline support to aws-s3 input. {issue}25249[25249] {pull}25710[25710]
- Add monitoring metrics to the `aws-s3` input. {pull}25711[25711]
- Add Content-Type override to aws-s3 input. {issue}25697[25697] {pull}25772[25772]
- In Cisco Umbrella fileset add users from cisco.umbrella.identities to related.user. {pull}25776[25776]
- Add fingerprint processor to generate fixed ids for `google_workspace` events. {pull}25841[25841]
- Update PanOS module to parse HIP Match logs. {issue}24350[24350] {pull}25686[25686]
- Support MongoDB 4.4 in filebeat's MongoDB module. {issue}20501[20501] {pull}24774[24774]
- Enhance GCP module to populate orchestrator.* fields for GKE / K8S logs {pull}25368[25368]
- Move Filebeat azure module to GA. {pull}26114[26114] {pull}26168[26168]
- Make `filestream` input GA. {pull}26127[26127]
- http_endpoint: Support multiple documents in a single request by POSTing an array or NDJSON format. {pull}25764[25764]
- Add new `parser` to `filestream` input: `container`. {pull}26115[26115]
- Add support for ISO8601 timestamps in Zeek fileset {pull}25564[25564]
- Add possibility to include headers in resulting docs and preserve the original event in http_endpoint input {pull}26279[26279]
- Add `preserve_original_event` option to `o365audit` input. {pull}26273[26273]
- Add `log.flags` to events created by the `aws-s3` input. {pull}26267[26267]
- Add `include_s3_metadata` config option to the `aws-s3` input for including object metadata in events. {pull}26267[26267]
- RFC 5424 and UNIX socket support in the Syslog input are now GA {pull}26293[26293]


*Heartbeat*

- Bundle synthetics deps with heartbeat docker image. {pull}23274[23274]

*Heartbeat*


*Heartbeat*

*Journalbeat*

*Metricbeat*

- Move the windows pdh implementation from perfmon to a shared location in order for future modules/metricsets to make use of. {pull}15503[15503]
- Add DynamoDB AWS Metricbeat light module {pull}15097[15097]
- Add IBM MQ light-weight Metricbeat module {pull}15301[15301]
- Add mixer metricset for Istio Metricbeat module {pull}15696[15696]
- Add mesh metricset for Istio Metricbeat module{pull}15535[15535]
- Add pilot metricset for Istio Metricbeat module {pull}15761[15761]
- Add galley metricset for Istio Metricbeat module {pull}15857[15857]
- Add `key/value` mode for SQL module. {issue}15770[15770] {pull]15845[15845]
- Add support for Unix socket in Memcached metricbeat module. {issue}13685[13685] {pull}15822[15822]
- Add `up` metric to prometheus metrics collected from host {pull}15948[15948]
- Add citadel metricset for Istio Metricbeat module {pull}15990[15990]
- Add collecting AuroraDB metrics in rds metricset. {issue}14142[14142] {pull}16004[16004]
- Add database_account azure metricset. {issue}15758[15758]
- Add Load Balancing metricset to GCP {pull}15559[15559]
- Add OpenMetrics Metricbeat module {pull}16596[16596]
- Add system/users metricset as beta {pull}16569[16569]
- Add additional cgroup fields to docker/diskio{pull}16638[16638]
- Add Prometheus remote write endpoint {pull}16609[16609]
- Add support for CouchDB v2 {issue}16352[16352] {pull}16455[16455]
- Release Zookeeper/connection module as GA. {issue}14281[14281] {pull}17043[17043]
- Add dashboard for pubsub metricset in googlecloud module. {pull}17161[17161]
- Replace vpc metricset into vpn, transitgateway and natgateway metricsets. {pull}16892[16892]
- Use Elasticsearch histogram type to store Prometheus histograms {pull}17061[17061]
- Allow to rate Prometheus counters when scraping them {pull}17061[17061]
- Release Oracle module as GA. {issue}14279[14279] {pull}16833[16833]
- Add Storage metricsets to GCP module {pull}15598[15598]
- Release vsphere module as GA. {issue}15798[15798] {pull}17119[17119]
- Add PubSub metricset to Google Cloud Platform module {pull}15536[15536]
- Add final tests and move label to GA for the azure module in metricbeat. {pull}17319[17319]
- Added documentation for running Metricbeat in Cloud Foundry. {pull}17275[17275]
- Reference kubernetes manifests mount data directory from the host when running metricbeat as daemonset, so data persist between executions in the same node. {pull}17429[17429]
- Stack Monitoring modules now auto-configure required metricsets when `xpack.enabled: true` is set. {issue}16471[[16471] {pull}17609[17609]
- Add aggregation aligner as a config parameter for googlecloud stackdriver metricset. {issue}17141[[17141] {pull}17719[17719]
- Stack Monitoring modules now auto-configure required metricsets when `xpack.enabled: true` is set. {issue}16471[[16471] {pull}17609[17609]
- Collect new `bulk` indexing metrics from Elasticsearch when `xpack.enabled:true` is set. {issue} {pull}17992[17992]
- Remove requirement to connect as sysdba in Oracle module {issue}15846[15846] {pull}18182[18182]
- Update MSSQL module to fix some SSPI authentication and add brackets to USE statements {pull}17862[17862]]
- Add client address to events from http server module {pull}18336[18336]
- Add memory metrics into compute googlecloud. {pull}18802[18802]
- Add Tomcat overview dashboard {pull}14026[14026]
- Add support for v1 consumer API in Cloud Foundry module, use it by default. {pull}19268[19268]
- The `elasticsearch/index` metricset now collects metrics for hidden indices as well. {issue}18639[18639] {pull}18703[18703]
- Adds support for app insights metrics in the azure module. {issue}18570[18570] {pull}18940[18940]
- Added cache and connection_errors metrics to status metricset of MySQL module {issue}16955[16955] {pull}19844[19844]
- Update MySQL dashboard with connection errors and cache metrics {pull}19913[19913] {issue}16955[16955]
- Add cloud.instance.name into aws ec2 metricset. {pull}20077[20077]
- Add `scope` setting for elasticsearch module, allowing it to monitor an Elasticsearch cluster behind a load-balancing proxy. {issue}18539[18539] {pull}18547[18547]
- Add state_daemonset metricset for Kubernetes Metricbeat module {pull}20649[20649]
- Add billing metricset into googlecloud module. {pull}20812[20812] {issue}20738[20738]
- Release lambda metricset in aws module as GA. {issue}21251[21251] {pull}21255[21255]
- Add dashboard for pubsub metricset in googlecloud module. {pull}21326[21326] {issue}17137[17137]
- Enrich events of `state_service` metricset with kubernetes services' metadata. {pull}23730[23730]
- Check fields are documented in aws metricsets. {pull}23887[23887]
- Add support for defining metrics_filters for prometheus module in hints. {pull}24264[24264]
- Add support for PostgreSQL 10, 11, 12 and 13. {pull}24402[24402]
- Add support for SASL/SCRAM authentication to the Kafka module. {pull}24810[24810]
- Refactor state_* metricsets to share response from endpoint. {pull}25640[25640]
- Add server id to zookeeper events. {pull}25550[25550]
- Add additional network metrics to docker/network {pull}25354[25354]
- Migrate ec2 metricsets to use cloudwatch input. {pull}25924[25924]
- Reduce number of requests done by kubernetes metricsets to kubelet. {pull}25782[25782]
- Migrate rds metricsets to use cloudwatch input. {pull}26077[26077]
- Migrate sqs metricsets to use cloudwatch input. {pull}26117[26117]
- Collect linked account information in AWS billing. {pull}26285[26285]
- Add total CPU to vSphere virtual machine metrics. {pull}26167[26167]

*Packetbeat*


- Add an example to packetbeat.yml of using the `forwarded` tag to disable
  `host` metadata fields when processing network data from network tap or mirror
  port. {pull}19209[19209]
- Add ECS fields for x509 certs, event categorization, and related IP info. {pull}19167[19167]
- Add 100-continue support {issue}15830[15830] {pull}19349[19349]
- Add initial SIP protocol support {pull}21221[21221]
- Add support for overriding the published index on a per-protocol/flow basis. {pull}22134[22134]
- Change build process for x-pack distribution {pull}21979[21979]
- Tuned the internal queue size to reduce the chances of events being dropped. {pull}22650[22650]
- Add support for "http.request.mime_type" and "http.response.mime_type". {pull}22940[22940]
- Upgrade to ECS 1.8.0. {pull}23783[23783]
- Add `event.type: [connection]` to flow events and include `end` for final flows. {pull}24564[24564]
- Add `url.extension` to HTTP events {issue}25990[25990] {pull}25999[25999]

*Functionbeat*


*Heartbeat*


*Winlogbeat*

- Set process.command_line and process.parent.command_line from Sysmon Event ID 1. {pull}17327[17327]
- Add support for event IDs 4673,4674,4697,4698,4699,4700,4701,4702,4768,4769,4770,4771,4776,4778,4779,4964 to the Security module {pull}17517[17517]
- Add registry and code signature information and ECS categorization fields for sysmon module {pull}18058[18058]
- Add support for sysmon v13 events 24 and 25. {issue}24217[24217] {pull}24945[24945]
- Changed the log level of the "Successfully published events" message from `info` to `debug` to reduce verbosity of the `info` logging level. To track event log reader activity use the `published_events` metric. {pull}25617[25617]

*Elastic Log Driver*

- Add support for `docker logs` command {pull}19531[19531]

==== Deprecated

*Affecting all Beats*


*Filebeat*

- Deprecate the MISP module. The Threat Intel module should be used instead. {issue}25240[25240]

*Heartbeat*

*Journalbeat*

*Metricbeat*


*Packetbeat*

*Winlogbeat*

*Functionbeat*

==== Known Issue

*Journalbeat*<|MERGE_RESOLUTION|>--- conflicted
+++ resolved
@@ -297,14 +297,11 @@
 - Fix Nginx module pipelines. {issue}19088[19088] {pull}24699[24699]
 - Remove space from field `sophos.xg.trans_src_ ip`. {issue}25154[25154] {pull}25250[25250]
 - Fix `checkpoint.action_reason` when its a string, not a Long. {issue}25575[25575] {pull}25609[25609]
-<<<<<<< HEAD
 - Fix `fortinet.firewall.addr` when its a string, not an IP address. {issue}25585[25585] {pull}25608[25608]
-=======
 - Fix incorrect field name appending to `related.hash` in `threatintel.abusechmalware` ingest pipeline. {issue}25151[25151] {pull}25674[25674]
 - Add improvements to the azure activitylogs and platformlogs ingest pipelines. {pull}26148[26148]
 - Fix `kibana.log` pipeline when `event.duration` calculation becomes a Long. {issue}24556[24556] {pull}25675[25675]
 - Clone value when copy fields in processors to avoid crash. {issue}19206[19206] {pull}20500[20500]
->>>>>>> 08af20f7
 
 *Heartbeat*
 
