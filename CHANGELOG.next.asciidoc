// Use these for links to issue and pulls. Note issues and pulls redirect one to
// each other on Github, so don't worry too much on using the right prefix.
:issue: https://github.com/elastic/beats/issues/
:pull: https://github.com/elastic/beats/pull/

=== Beats version HEAD
https://github.com/elastic/beats/compare/v7.0.0-alpha2...master[Check the HEAD diff]

==== Breaking changes

*Affecting all Beats*

- The document id fields has been renamed from @metadata.id to @metadata._id {pull}15859[15859]
- Variable substitution from environment variables is not longer supported. {pull}15937{15937}

*Auditbeat*


*Filebeat*


*Heartbeat*


*Journalbeat*


*Metricbeat*

- Make use of secure port when accessing Kubelet API {pull}16063[16063]

*Packetbeat*


*Winlogbeat*

*Functionbeat*


==== Bugfixes

*Affecting all Beats*

- TLS or Beats that accept connections over TLS and validate client certificates. {pull}14146[14146]
- Fix panics that could result from invalid TLS certificates. This can affect Beats that connect over TLS, or Beats that accept connections over TLS and validate client certificates. {pull}14146[14146]
- Fix panic in the Logstash output when trying to send events to closed connection. {pull}15568[15568]
- Fix missing output in dockerlogbeat {pull}15719[15719]
- Fix logging target settings being ignored when Beats are started via systemd or docker. {issue}12024[12024] {pull}15422[15442]
- Do not load dashboards where not available. {pull}15802[15802]
- Fix issue where TLS settings would be ignored when a forward proxy was in use. {pull}15516{15516}
- Update replicaset group to apps/v1 {pull}15854[15802]
- Fix issue where default go logger is not discarded when either * or stdout is selected. {issue}10251[10251] {pull}15708[15708]
- Upgrade go-ucfg to latest v0.8.1. {pull}15937{15937}
- Fix index names for indexing not always guaranteed to be lower case. {pull}16081[16081]

*Auditbeat*

- system/socket: Fixed compatibility issue with kernel 5.x. {pull}15771[15771]

*Filebeat*

- Fix s3 input hanging with GetObjectRequest API call by adding context_timeout config. {issue}15502[15502] {pull}15590[15590]
- Add shared_credential_file to cloudtrail config {issue}15652[15652] {pull}15656[15656]
- Fix typos in zeek notice fileset config file. {issue}15764[15764] {pull}15765[15765]
- Fix mapping error when zeek weird logs do not contain IP addresses. {pull}15906[15906]
- Improve `elasticsearch/audit` fileset to handle timestamps correctly. {pull}15942[15942]
- Prevent Elasticsearch from spewing log warnings about redundant wildcards when setting up ingest pipelines for the `elasticsearch` module. {issue}15840[15840] {pull}15900[15900]
- Fix mapping error for cloudtrail additionalEventData field {pull}16088[16088]
- Fix a connection error in httpjson input. {pull}16123[16123]

*Heartbeat*

- Fixed excessive memory usage introduced in 7.5 due to over-allocating memory for HTTP checks. {pull}15639[15639]

*Journalbeat*


*Metricbeat*

- Add dedot for tags in ec2 metricset and cloudwatch metricset. {issue}15843[15843] {pull}15844[15844]
- Use RFC3339 format for timestamps collected using the SQL module. {pull}15847[15847]
- Avoid parsing errors returned from prometheus endpoints. {pull}15712[15712]
- Change lookup_fields from metricset.host to service.address {pull}15883[15883]
- Add dedot for cloudwatch metric name. {issue}15916[15916] {pull}15917[15917]
- Fixed issue `logstash-xpack` module suddenly ceasing to monitor Logstash. {issue}15974[15974] {pull}16044[16044]

*Packetbeat*

- Enable setting promiscuous mode automatically. {pull}11366[11366]

*Winlogbeat*


*Functionbeat*


==== Added

*Affecting all Beats*

- Add document_id setting to decode_json_fields processor. {pull}15859[15859]
<<<<<<< HEAD
- Include network information by default on add_host_metadata and add_observer_metadata. {issue}15347[15347] {pull}16077[16077]

=======
- Add `aws_ec2` provider for autodiscover. {issue}12518[12518] {pull}14823[14823]
>>>>>>> 64713f93

*Auditbeat*


*Filebeat*
- Set event.outcome field based on googlecloud audit log output. {pull}15731[15731]
- Add dashboard for AWS ELB fileset. {pull}15804[15804]
- Add dashboard for AWS vpcflow fileset. {pull}16007[16007]
- Add ECS tls fields to zeek:smtp,rdp,ssl and aws:s3access,elb {issue}15757[15757] {pull}15935[15936]
- Add custom string mapping to CEF module to support Forcepoint NGFW {issue}14663[14663] {pull}15910[15910]
- move create-[module,fileset,fields] to mage and enable in x-pack/filebeat {pull}15836[15836]

*Heartbeat*

- Allow a list of status codes for HTTP checks. {pull}15587[15587]


*Journalbeat*

*Metricbeat*

- Move the windows pdh implementation from perfmon to a shared location in order for future modules/metricsets to make use of. {pull}15503[15503]
- Add lambda metricset in aws module. {pull}15260[15260]
- Expand data for the `system/memory` metricset {pull}15492[15492]
- Add azure `storage` metricset in order to retrieve metric values for storage accounts. {issue}14548[14548] {pull}15342[15342]
- Add cost warnings for the azure module. {pull}15356[15356]
- Add DynamoDB AWS Metricbeat light module {pull}15097[15097]
- Release elb module as GA. {pull}15485[15485]
- Add a `system/network_summary` metricset {pull}15196[15196]
- Add mesh metricset for Istio Metricbeat module {pull}15535[15535]
- Add mixer metricset for Istio Metricbeat module {pull}15696[15696]
- Add pilot metricset for Istio Metricbeat module {pull}15761[15761]
- Make the `system/cpu` metricset collect normalized CPU metrics by default. {issue}15618[15618] {pull}15729[15729]
- Add galley metricset for Istio Metricbeat module {pull}15857[15857]
- Add `key/value` mode for SQL module. {issue}15770[15770] {pull]15845[15845]
- Add STAN dashboard {pull}15654[15654]
- Add support for Unix socket in Memcached metricbeat module. {issue}13685[13685] {pull}15822[15822]
- Add `up` metric to prometheus metrics collected from host {pull}15948[15948]
- Add citadel metricset for Istio Metricbeat module {pull}15990[15990]
- Add support for processors in light modules. {issue}14740[14740] {pull}15923[15923]
- Add collecting AuroraDB metrics in rds metricset. {issue}14142[14142] {pull}16004[16004]
- Reuse connections in SQL module. {pull}16001[16001]
- Improve the `logstash` module (when `xpack.enabled` is set to `true`) to use the override `cluster_uuid` returned by Logstash APIs. {issue}15772[15772] {pull}15795[15795]

*Packetbeat*

*Functionbeat*


*Winlogbeat*


==== Deprecated

*Affecting all Beats*

*Filebeat*


*Heartbeat*

*Journalbeat*

*Metricbeat*


*Packetbeat*

*Winlogbeat*

*Functionbeat*

==== Known Issue

*Journalbeat*<|MERGE_RESOLUTION|>--- conflicted
+++ resolved
@@ -99,12 +99,8 @@
 *Affecting all Beats*
 
 - Add document_id setting to decode_json_fields processor. {pull}15859[15859]
-<<<<<<< HEAD
 - Include network information by default on add_host_metadata and add_observer_metadata. {issue}15347[15347] {pull}16077[16077]
-
-=======
 - Add `aws_ec2` provider for autodiscover. {issue}12518[12518] {pull}14823[14823]
->>>>>>> 64713f93
 
 *Auditbeat*
 
