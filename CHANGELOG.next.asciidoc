// Use these for links to issue and pulls. Note issues and pulls redirect one to
// each other on Github, so don't worry too much on using the right prefix.
:issue: https://github.com/elastic/beats/issues/
:pull: https://github.com/elastic/beats/pull/

=== Beats version HEAD
https://github.com/elastic/beats/compare/v8.8.1\...main[Check the HEAD diff]

==== Breaking changes

*Affecting all Beats*

- Fix FQDN being lowercased when used as `host.hostname` {issue}39993[39993]
- Beats won't log start up information when running under the Elastic Agent {40390}40390[40390]
- Drop support for Debian 10 and upgrade statically linked glibc from 2.28 to 2.31 {pull}41402[41402]
- Fix metrics not being ingested, due to "Limit of total fields [10000] has been exceeded while adding new fields [...]". The total fields limit has been increased to 12500. No significant performance impact on Elasticsearch is anticipated. {pull}41640[41640]
- Set default kafka version to 2.1.0 in kafka output and filebeat. {pull}41662[41662]
- Replace default Ubuntu-based images with UBI-minimal-based ones {pull}42150[42150]
- Fix templates and docs to use correct `--` version of command line arguments. {issue}42038[42038] {pull}42060[42060]
- removed support for a single `-` to precede multi-letter command line arguments.  Use `--` instead. {issue}42117[42117] {pull}42209[42209]
- Removed encryption from diskqueue V2 for fips compliance {issue}4534[4534]{pull}42848[42848]
- The Beats logger and file output rotate files when necessary. The beat now forces a file rotation when unexpectedly writing to a file through a symbolic link.
- Allow faccessat(2) in seccomp. {pull}43322[43322]

*Auditbeat*


*Filebeat*

- Convert netflow input to API v2 and disable event normalisation {pull}37901[37901]
- Removed deprecated Squid from Beats. See <<migrate-from-deprecated-module>> for migration options. {pull}38037[38037]
- Removed deprecated Sonicwall from Beats. Use the https://docs.elastic.co/integrations/sonicwall[SonicWall Firewall] Elastic integration instead. {pull}38037[38037]
- Removed deprecated Radware from Beats. See <<migrate-from-deprecated-module>> for migration options. {pull}38037[38037]
- Removed deprecated Netscout from Beats. See <<migrate-from-deprecated-module>> for migration options. {pull}38037[38037]
- Removed deprecated Juniper Netscreen from Beats. See <<migrate-from-deprecated-module>> for migration options. {pull}38037[38037]
- Removed deprecated Impreva from Beats. See <<migrate-from-deprecated-module>> for migration options. {pull}38037[38037]
- Removed deprecated Cylance from Beats. See <<migrate-from-deprecated-module>> for migration options. {pull}38037[38037]
- Removed deprecated Bluecoat from Beats. See <<migrate-from-deprecated-module>> for migration options. {pull}38037[38037]
- Introduce input/netmetrics and refactor netflow input metrics {pull}38055[38055]
- Update Salesforce module to use new Salesforce input. {pull}37509[37509]
- Tag events that come from a filestream in "take over" mode. {pull}39828[39828]
- Fix high IO and handling of a corrupted registry log file. {pull}35893[35893]
- Enable file ingestion to report detailed status to Elastic Agent {pull}40075[40075]
- Filebeat, when running with Elastic-Agent, reports status for Filestream input. {pull}40121[40121]
- Fix filestream's registry GC: registry entries will never be removed if clean_inactive is set to "-1". {pull}40258[40258]
- Added `ignore_empty_values` flag in `decode_cef` Filebeat processor. {pull}40268[40268]
- Added support for hyphens in extension keys in `decode_cef` Filebeat processor. {pull}40427[40427]
- Journald: removed configuration options `include_matches.or`, `include_matches.and`, `backoff`, `max_backoff`, `cursor_seek_fallback`. {pull}40061[40061]
- Journald: `include_matches.match` now behaves in the same way as matchers in `journalctl`. Users should carefully update their input configuration. {pull}40061[40061]
- Journald: `seek` and `since` behaviour have been simplified, if there is a cursor (state) `seek` and `since` are ignored and the cursor is used. {pull}40061[40061]
- Redis: Added replication role as a field to submitted slowlogs
- Added `container.image.name` to `journald` Filebeat input's Docker-specific translated fields. {pull}40450[40450]
- Change log.file.path field in awscloudwatch input to nested object. {pull}41099[41099]
- Remove deprecated awscloudwatch field from Filebeat. {pull}41089[41089]
- The performance of ingesting SQS data with the S3 input has improved by up to 60x for queues with many small events. `max_number_of_messages` config for SQS mode is now ignored, as the new design no longer needs a manual cap on messages. Instead, use `number_of_workers` to scale ingestion rate in both S3 and SQS modes. The increased efficiency may increase network bandwidth consumption, which can be throttled by lowering `number_of_workers`. It may also increase number of events stored in memory, which can be throttled by lowering the configured size of the internal queue. {pull}40699[40699]
- Fixes filestream logging the error "filestream input with ID 'ID' already exists, this will lead to data duplication[...]" on Kubernetes when using autodiscover. {pull}41585[41585]
- Add kafka compression support for ZSTD.
- Filebeat fails to start if there is any input with a duplicated ID. It logs the duplicated IDs and the offending inputs configurations. {pull}41731[41731]
- Filestream inputs with duplicated IDs will fail to start. An error is logged showing the ID and the full input configuration. {issue}41938[41938] {pull}41954[41954]
- Filestream inputs can define `allow_deprecated_id_duplication: true` to run keep the previous behaviour of running inputs with duplicated IDs. {issue}41938[41938] {pull}41954[41954]
- The Filestream input only starts to ingest a file when it is >= 1024 bytes in size. This happens because the fingerprint` is the default file identity now. To restore the previous behaviour, set `file_identity.native: ~` and `prospector.scanner.fingerprint.enabled: false` {issue}40197[40197] {pull}41762[41762]
- Filebeat fails to start when its configuration contains usage of the deprecated `log` or `container` inputs. However, they can still be using while setting `allow_deprecated_use: true` in their configuration {pull}42295[42295]
- The fields produced by the Journald input are updated to better match ECS. Renamed fields:
Dropped fields: `syslog.priority` and `syslog.facility` while keeping their duplicated equivalent:
`log.syslog.priority`,`log.syslog.facility.code`. Renamed fields: `syslog.identifier` -> `log.syslog.appname`,
`syslog.pid` -> `log.syslog.procid`. `container.id_truncated` is dropped because the full container ID is
already present as `container.id` and `container.log.tag` is dropped because it is already present as
`log.syslog.appname`. The field `container.partial` is replaced by the tag `partial_message` if it was `true`,
otherwise no tag is added. {issue}42208[42208] {pull}42403[42403]
- Fixed race conditions in the global ratelimit processor that could drop events or apply rate limiting incorrectly.
- Fixed password authentication for ACL users in the Redis input of Filebeat. {pull}44137[44137]


*Heartbeat*


*Metricbeat*

- Add support for `_nodes/stats` URIs that work with legacy versions of Elasticsearch {pull}44307[44307]
- Setting period for counter cache for Prometheus remote_write at least to 60sec {pull}38553[38553]
- Remove fallback to the node limit for the `kubernetes.pod.cpu.usage.limit.pct` and `kubernetes.pod.memory.usage.limit.pct` metrics calculation
- Add support for Kibana status metricset in v8 format {pull}40275[40275]
- Mark system process metricsets as running if metrics are partially available {pull}40565[40565]
- Added back `elasticsearch.node.stats.jvm.mem.pools.*` to the `node_stats` metricset {pull}40571[40571]
- Add GCP organization and project details to ECS cloud fields. {pull}40461[40461]
- Add support for specifying a custom endpoint for GCP service clients. {issue}40848[40848] {pull}40918[40918]
- Fix incorrect handling of types in SQL module. {issue}40090[40090] {pull}41607[41607]
- Remove kibana.settings metricset since the API was removed in 8.0 {issue}30592[30592] {pull}42937[42937]
- Removed support for the Enterprise Search module {pull}42915[42915]
- Update NATS module compatibility. Oldest version supported is now 2.2.6 {pull}43310[43310]
- Fix the function to determine CPU cores on windows {issue}42593[42593] {pull}43409[43409]
- Updated list of supported vSphere versions in the documentation. {pull}43642[43642]
- Handle permission errors while collecting data from Windows services and don't interrupt the overall collection by skipping affected services {issue}40765[40765] {pull}43665[43665]
- Fixed a bug where `event.duration` could be missing from an event on Windows systems due to low-resolution clock. {pull}44440[44440]
- Add check for http error codes in the Metricbeat's Prometheus query submodule {pull}44493[44493]
- Sanitize error messages in Fetch method of SQL module {pull}44577[44577]

*Osquerybeat*

- Add action responses data stream, allowing osquerybeat to post action results directly to elasticsearch. {pull}39143[39143]
- Disable allow_unsafe osquery configuration. {pull}40130[40130]
- Upgrade to osquery 5.12.1. {pull}40368[40368]
- Upgrade to osquery 5.13.1. {pull}40849[40849]
- Upgrade to osquery 5.15.0 {pull}43426[43426]


*Packetbeat*



*Winlogbeat*

- Add "event.category" and "event.type" to Sysmon module for EventIDs 8, 9, 19, 20, 27, 28, 255 {pull}35193[35193]
- Default to use raw api and delete older xml implementation. {pull}42275[42275]

*Functionbeat*


*Elastic Logging Plugin*


==== Bugfixes

*Affecting all Beats*

- Support for multiline zookeeper logs {issue}2496[2496]
- Add checks to ensure reloading of units if the configuration actually changed. {pull}34346[34346]
- Fix namespacing on self-monitoring {pull}32336[32336]
- Fix namespacing on self-monitoring {pull}32336[32336]
- Fix Beats started by agent do not respect the allow_older_versions: true configuration flag {issue}34227[34227] {pull}34964[34964]
- Fix performance issues when we have a lot of inputs starting and stopping by allowing to disable global processors under fleet. {issue}35000[35000] {pull}35031[35031]
- 'add_cloud_metadata' processor - add cloud.region field for GCE cloud provider
- 'add_cloud_metadata' processor - update azure metadata api version to get missing `cloud.account.id` field
- Upgraded apache arrow library used in x-pack/libbeat/reader/parquet from v11 to v12.0.1 in order to fix cross-compilation issues {pull}35640[35640]
- Fix panic when MaxRetryInterval is specified, but RetryInterval is not {pull}35820[35820]
- Support build of projects outside of beats directory {pull}36126[36126]
- Support Elastic Agent control protocol chunking support {pull}37343[37343]
- Lower logging level to debug when attempting to configure beats with unknown fields from autodiscovered events/environments {pull}[37816][37816]
- Set timeout of 1 minute for FQDN requests {pull}37756[37756]
- 'add_cloud_metadata' processor - improve AWS provider HTTP client overriding to support custom certificate bundle handling {pull}44189[44189]
- Fix `dns` processor to handle IPv6 server addresses properly. {pull}44526[44526]
- Fix an issue where the Kafka output could get stuck if a proxied connection to the Kafka cluster was reset. {issue}44606[44606]
- Use Debian 11 to build linux/arm to match linux/amd64. Upgrades linux/arm64's statically linked glibc from 2.28 to 2.31. {issue}44816[44816]

*Auditbeat*

- auditd: Request status from a separate socket to avoid data congestion {pull}41207[41207]
- auditd: Use ECS `event.type: end` instead of `stop` for SERVICE_STOP, DAEMON_ABORT, and DAEMON_END messages. {pull}41558[41558]
- auditd: Update syscall names for Linux 6.11. {pull}41558[41558]
- hasher: Geneneral improvements and fixes. {pull}41863[41863]
- hasher: Add a cached hasher for upcoming backend. {pull}41952[41952]
- Split common tty definitions. {pull}42004[42004]
- Fix potential data loss in add_session_metadata. {pull}42795[42795]
- system/package: Fix an error that can occur while migrating the internal package database schema. {issue}44294[44294] {pull}44296[44296]
- auditbeat/fim: Fix FIM@ebpfevents for new kernels #44371. {pull}44371[44371]

*Auditbeat*


*Filebeat*

- [Gcs Input] - Added missing locks for safe concurrency {pull}34914[34914]
- Fix the ignore_inactive option being ignored in Filebeat's filestream input {pull}34770[34770]
- Fix TestMultiEventForEOFRetryHandlerInput unit test of CometD input {pull}34903[34903]
- Add input instance id to request trace filename for httpjson and cel inputs {pull}35024[35024]
- Fixes "Can only start an input when all related states are finished" error when running under Elastic-Agent {pull}35250[35250] {issue}33653[33653]
- [system] sync system/auth dataset with system integration 1.29.0. {pull}35581[35581]
- [GCS Input] - Fixed an issue where bucket_timeout was being applied to the entire bucket poll interval and not individual bucket object read operations. Fixed a map write concurrency issue arising from data races when using a high number of workers. Fixed the flaky tests that were present in the GCS test suit. {pull}35605[35605]
- Fixed concurrency and flakey tests issue in azure blob storage input. {issue}35983[35983] {pull}36124[36124]
- Fix panic when sqs input metrics getter is invoked {pull}36101[36101] {issue}36077[36077]
- Fix handling of Juniper SRX structured data when there is no leading junos element. {issue}36270[36270] {pull}36308[36308]
- Fix Filebeat Cisco module with missing escape character {issue}36325[36325] {pull}36326[36326]
- Added a fix for Crowdstrike pipeline handling process arrays {pull}36496[36496]
- [threatintel] MISP pagination fixes {pull}37898[37898]
- Fix file handle leak when handling errors in filestream {pull}37973[37973]
- Fix a race condition that could crash Filebeat with a "negative WaitGroup counter" error {pull}38094[38094]
- Fix "failed processing S3 event for object key" error on aws-s3 input when key contains the "+" character {issue}38012[38012] {pull}38125[38125]
- Fix filebeat gcs input panic {pull}38407[38407]
- Fix filestream's registry GC: registry entries are now removed from the in-memory and disk store when they're older than the set TTL {issue}36761[36761] {pull}38488[38488]
- Fix filestream's registry GC: registry entries are now removed from the in-memory and disk store when they're older than the set TTL {issue}36761[36761] {pull}38488[38488]
- [threatintel] MISP splitting fix for empty responses {issue}38739[38739] {pull}38917[38917]
- Prevent GCP Pub/Sub input blockage by increasing default value of `max_outstanding_messages` {issue}35029[35029] {pull}38985[38985]
- Updated Websocket input title to align with existing inputs {pull}39006[39006]
- Restore netflow input on Windows {pull}39024[39024]
- Upgrade azure-event-hubs-go and azure-storage-blob-go dependencies. {pull}38861[38861]
- Fix request trace filename handling in http_endpoint input. {pull}39410[39410]
- Upgrade github.com/hashicorp/go-retryablehttp to mitigate CVE-2024-6104 {pull}40036[40036]
- Fix for Google Workspace duplicate events issue by adding canonical sorting over fingerprint keys array to maintain key order. {pull}40055[40055] {issue}39859[39859]
- Fix handling of deeply nested numeric values in HTTP Endpoint CEL programs. {pull}40115[40115]
- Prevent panic in CEL and salesforce inputs when github.com/hashicorp/go-retryablehttp exceeds maximum retries. {pull}40144[40144]
- Fix bug in CEL input rate limit logic. {issue}40106[40106] {pull}40270[40270]
- Relax requirements in Okta entity analytics provider user and device profile data shape. {pull}40359[40359]
- Fix bug in Okta entity analytics rate limit logic. {issue}40106[40106] {pull}40267[40267]
- Fix crashes in the journald input. {pull}40061[40061]
- Fix order of configuration for EntraID entity analytics provider. {pull}40487[40487]
- Ensure Entra ID request bodies are not truncated and trace logs are rotated before 100MB. {pull}40494[40494]
- The Elasticsearch output now correctly logs the event fields to the event log file {issue}40509[40509] {pull}40512[40512]
- Fix the "No such input type exist: 'azure-eventhub'" error on the Windows platform {issue}40608[40608] {pull}40609[40609]
- awss3 input: Fix handling of SQS notifications that don't contain a region. {pull}40628[40628]
- Fix credential handling when workload identity is being used in GCS input. {issue}39977[39977] {pull}40663[40663]
- Fix publication of group data from the Okta entity analytics provider. {pull}40681[40681]
- Ensure netflow custom field configuration is applied. {issue}40735[40735] {pull}40730[40730]
- Fix replace processor handling of zero string replacement validation. {pull}40751[40751]
- Fix long filepaths in diagnostics exceeding max path limits on Windows. {pull}40909[40909]
- Add backup and delete for AWS S3 polling mode feature back. {pull}41071[41071]
- Fix a bug in Salesforce input to only handle responses with 200 status code {pull}41015[41015]
- Fixed failed job handling and removed false-positive error logs in the GCS input. {pull}41142[41142]
- Bump github.com/elastic/go-sfdc dependency used by x-pack/filebeat/input/salesforce. {pull}41192[41192]
- Log bad handshake details when websocket connection fails {pull}41300[41300]
- Improve modification time handling for entities and entity deletion logic in the Active Directory entityanalytics input. {pull}41179[41179]
- Journald input now can read events from all boots {issue}41083[41083] {pull}41244[41244]
- Fix double encoding of client_secret in the Entity Analytics input's Azure Active Directory provider {pull}41393[41393]
- Fix aws region in aws-s3 input s3 polling mode.  {pull}41572[41572]
- Fix errors in SQS host resolution in the `aws-s3` input when using custom (non-AWS) endpoints. {pull}41504[41504]
- Fix double encoding of client_secret in the Entity Analytics input's Azure Active Directory provider {pull}41393[41393]
- The azure-eventhub input now correctly reports its status to the Elastic Agent on fatal errors {pull}41469[41469]
- Add support for Access Points in the `aws-s3` input. {pull}41495[41495]
- Fix the "No such input type exist: 'salesforce'" error on the Windows/AIX platform. {pull}41664[41664]
- Fix missing key in streaming input logging. {pull}41600[41600]
- Improve S3 object size metric calculation to support situations where Content-Length is not available. {pull}41755[41755]
- Fix handling of http_endpoint request exceeding memory limits. {issue}41764[41764] {pull}41765[41765]
- Rate limiting fixes in the Okta provider of the Entity Analytics input. {issue}40106[40106] {pull}41583[41583]
- Redact authorization headers in HTTPJSON debug logs. {pull}41920[41920]
- Further rate limiting fix in the Okta provider of the Entity Analytics input. {issue}40106[40106] {pull}41977[41977]
- Fix streaming input handling of invalid or empty websocket messages. {pull}42036[42036]
- Fix awss3 document ID construction when using the CSV decoder. {pull}42019[42019]
- The `_id` generation process for S3 events has been updated to incorporate the LastModified field. This enhancement ensures that the `_id` is unique. {pull}42078[42078]
- Fix Netflow Template Sharing configuration handling. {pull}42080[42080]
- Updated websocket retry error code list to allow more scenarios to be retried which could have been missed previously. {pull}42218[42218]
- In the `streaming` input, prevent panics on shutdown with a null check and apply a consistent namespace to contextual data in debug logs. {pull}42315[42315]
- Remove erroneous status reporting to Elastic-Agent from the Filestream input {pull}42435[42435]
- Fix truncation of bodies in request tracing by limiting bodies to 10% of the maximum file size. {pull}42327[42327]
- [Journald] Fixes handling of `journalctl` restart. A known symptom was broken multiline messages when there was a restart of journalctl while aggregating the lines. {issue}41331[41331] {pull}42595[42595]
- Fix entityanalytics activedirectory provider full sync use before initialization bug. {pull}42682[42682]
- In the `http_endpoint` input, fix the check for a missing HMAC HTTP header. {pull}42756[42756]
- Prevent computer details being returned for user queries by Activedirectory Entity Analytics provider. {issue}11818[11818] {pull}42796[42796]
- Handle unexpectedEOF error in aws-s3 input and enforce retrying using download failed error {pull}42420[42756]
- Prevent azureblobstorage input from logging key details during blob fetch operations. {pull}43169[43169]
- Handle special values of accountExpires in the Activedirectory Entity Analytics provider. {pull}43364[43364]
- Log bad handshake details when websocket connection fails {pull}41300[41300]
- Fix aws region in aws-s3 input s3 polling mode.  {pull}41572[41572]
- Fixed websocket input panic on sudden network error or server crash. {issue}44063[44063] {pull}44068[44068]
- [Filestream] Log the "reader closed" message on the debug level to avoid log spam. {pull}44051[44051]
- Fix links to CEL mito extension functions in input documentation. {pull}44098[44098]
- Fix endpoint path typo in Okta entity analytics provider. {pull}44147[44147]
- Fixed a websocket panic scenario which would occur after exhausting max retries. {pull}44342[44342]
- Fix publishing Okta entity analytics enrichments. {pull}44483[44483]
- Fix status reporting panic in GCP Pub/Sub input. {issue}44624[44624] {pull}44625[44625]
- Fix a logging regression that ignored to_files and logged to stdout. {pull}44573[44573]
- If a Filestream input fails to be created, its ID is removed from the list of running input IDs {pull}44697[44697]
- Fix timeout handling by Crowdstrike streaming input. {pull}44720[44720]
- Ensure DEPROVISIONED Okta entities are published by Okta entityanalytics provider. {issue}12658[12658] {pull}44719[44719]
- Fix handling of cursors by the streaming input for Crowdstrike. {issue}44364[44364] {pull}44548[44548]

*Heartbeat*

- Added maintenance windows support for Heartbeat. {pull}41508[41508]
- Add missing dependencies to ubi9-minimal distro. {pull}44556[44556]


*Metricbeat*

- Fix Azure Monitor 429 error by causing metricbeat to retry the request again. {pull}38294[38294]
- Fix fields not being parsed correctly in postgresql/database {issue}25301[25301] {pull}37720[37720]
- rabbitmq/queue - Change the mapping type of `rabbitmq.queue.consumers.utilisation.pct` to `scaled_float` from `long` because the values fall within the range of `[0.0, 1.0]`. Previously, conversion to integer resulted in reporting either `0` or `1`.
- Fix timeout caused by the retrival of which indices are hidden {pull}39165[39165]
- Fix Azure Monitor support for multiple aggregation types {issue}39192[39192] {pull}39204[39204]
- Fix handling of access errors when reading process metrics {pull}39627[39627]
- Fix behavior of cgroups path discovery when monitoring the host system from within a container {pull}39627[39627]
- Fix issue where beats may report incorrect metrics for its own process when running inside a container {pull}39627[39627]
- Normalize AWS RDS CPU Utilization values before making the metadata API call. {pull}39664[39664]
- Fix behavior of pagetypeinfo metrics {pull}39985[39985]
- Update beat module with apm-server monitoring metrics fields {pull}40127[40127]
- Fix Azure Monitor metric timespan to restore Storage Account PT1H metrics {issue}40376[40376] {pull}40367[40367]
- Remove excessive info-level logs in cgroups setup {pull}40491[40491]
- Add missing ECS Cloud fields in GCP `metrics` metricset when using `exclude_labels: true` {issue}40437[40437] {pull}40467[40467]
- Add AWS OwningAccount support for cross account monitoring {issue}40570[40570] {pull}40691[40691]
- Use namespace for GetListMetrics when exists in AWS {pull}41022[41022]
- Only fetch cluster-level index stats summary {issue}36019[36019] {pull}42901[42901]
<<<<<<< HEAD
- Fix panic in kafka consumergroup member assignment fetching when there are 0 members in consumer group. {pull}44576[44576]
=======
- Upgrade `go.mongodb.org/mongo-driver` from `v1.14.0` to `v1.17.4` to fix connection leaks in MongoDB module {pull}44769[44769]
>>>>>>> 331c32e4

*Osquerybeat*

- Fix bug preventing installation of osqueryd. Preserve the osquery.app/ directory and its contents when installing the Elastic Agent. {agent-issue}8245[8245] {pull}44501[44501]

*Packetbeat*

- Properly marshal nested structs in ECS fields, fixing issues with mixed cases in field names {pull}42116[42116]


*Winlogbeat*

- Fix message handling in the experimental api. {issue}19338[19338] {pull}41730[41730]
- Sync missing changes in modules pipelines. {pull}42619[42619]
- Reset EventLog if error EOF is encountered. {pull}42826[42826]
- Implement backoff on error retrial. {pull}42826[42826]
- Fix boolean key in security pipelines and sync pipelines with integration. {pull}43027[43027]


*Elastic Logging Plugin*


==== Added

*Affecting all Beats*

- Added append Processor which will append concrete values or values from a field to target. {issue}29934[29934] {pull}33364[33364]
- dns processor: Add support for forward lookups (`A`, `AAAA`, and `TXT`). {issue}11416[11416] {pull}36394[36394]
- [Enhanncement for host.ip and host.mac] Disabling netinfo.enabled option of add-host-metadata processor {pull}36506[36506]
- allow `queue` configuration settings to be set under the output. {issue}35615[35615] {pull}36788[36788]
- Beats will now connect to older Elasticsearch instances by default {pull}36884[36884]
- Raise up logging level to warning when attempting to configure beats with unknown fields from autodiscovered events/environments
- elasticsearch output now supports `idle_connection_timeout`. {issue}35616[35615] {pull}36843[36843]
- Enable early event encoding in the Elasticsearch output, improving cpu and memory use {pull}38572[38572]
- The environment variable `BEATS_ADD_CLOUD_METADATA_PROVIDERS` overrides configured/default `add_cloud_metadata` providers {pull}38669[38669]
- When running under Elastic-Agent Kafka output allows dynamic topic in `topic` field {pull}40415[40415]
- The script processor has a new configuration option that only uses the cached javascript sessions and prevents the creation of new javascript sessions.
- Update to Go 1.24.3. {pull}44270[44270]
- Replace Ubuntu 20.04 with 24.04 for Docker base images {issue}40743[40743] {pull}40942[40942]
- Replace `compress/gzip` with https://github.com/klauspost/compress/gzip library for gzip compression {pull}41584[41584]
- Add regex pattern matching to add_kubernetes_metadata processor {pull}41903[41903]
- Replace Ubuntu 20.04 with 24.04 for Docker base images {issue}40743[40743] {pull}40942[40942]
- Publish cloud.availability_zone by add_cloud_metadata processor in azure environments {issue}42601[42601] {pull}43618[43618]

*Auditbeat*

- Added `add_session_metadata` processor, which enables session viewer on Auditbeat data. {pull}37640[37640]
- Add linux capabilities to processes in the system/process. {pull}37453[37453]
- Add linux capabilities to processes in the system/process. {pull}37453[37453]
- Add process.entity_id, process.group.name and process.group.id in add_process_metadata processor. Make fim module with kprobes backend to always add an appropriately configured add_process_metadata processor to enrich file events {pull}38776[38776]
- Split module/system/process into common and provider bits. {pull}41868[41868]

*Auditbeat*



*Auditbeat*


*Filebeat*

- add documentation for decode_xml_wineventlog processor field mappings.  {pull}32456[32456]
- httpjson input: Add request tracing logger. {issue}32402[32402] {pull}32412[32412]
- Add cloudflare R2 to provider list in AWS S3 input. {pull}32620[32620]
- Add support for single string containing multiple relation-types in getRFC5988Link. {pull}32811[32811]
- Added separation of transform context object inside httpjson. Introduced new clause `.parent_last_response.*` {pull}33499[33499]
- Added metric `sqs_messages_waiting_gauge` for aws-s3 input. {pull}34488[34488]
- Add nginx.ingress_controller.upstream.ip to related.ip {issue}34645[34645] {pull}34672[34672]
- Add unix socket log parsing for nginx ingress_controller {pull}34732[34732]
- Added metric `sqs_worker_utilization` for aws-s3 input. {pull}34793[34793]
- Add MySQL authentication message parsing and `related.ip` and `related.user` fields {pull}34810[34810]
- Add nginx ingress_controller parsing if one of upstreams fails to return response {pull}34787[34787]
- Add oracle authentication messages parsing {pull}35127[35127]
- Add `clean_session` configuration setting for MQTT input.  {pull}35806[16204]
- Add support for a simplified input configuraton when running under Elastic-Agent {pull}36390[36390]
- Added support for Okta OAuth2 provider in the CEL input. {issue}36336[36336] {pull}36521[36521]
- Added support for new features & removed partial save mechanism in the Azure Blob Storage input. {issue}35126[35126] {pull}36690[36690]
- Added support for new features and removed partial save mechanism in the GCS input. {issue}35847[35847] {pull}36713[36713]
- Use filestream input with file_identity.fingerprint as default for hints autodiscover. {issue}35984[35984] {pull}36950[36950]
- Add setup option `--force-enable-module-filesets`, that will act as if all filesets have been enabled in a module during setup. {issue}30915[30915] {pull}99999[99999]
- Made Azure Blob Storage input GA and updated docs accordingly. {pull}37128[37128]
- Made GCS input GA and updated docs accordingly. {pull}37127[37127]
- Add parseDateInTZ value template for the HTTPJSON input {pull}37738[37738]
- Improve rate limit handling by HTTPJSON {issue}36207[36207] {pull}38161[38161] {pull}38237[38237]
- Parse more fields from Elasticsearch slowlogs {pull}38295[38295]
- added benchmark input {pull}37437[37437]
- added benchmark input and discard output {pull}37437[37437]
- Update CEL mito extensions to v1.11.0 to improve type checking. {pull}39460[39460]
- Update CEL mito extensions to v1.12.2. {pull}39755[39755]
- Add support for base64-encoded HMAC headers to HTTP Endpoint. {pull}39655[39655]
- Add user group membership support to Okta entity analytics provider. {issue}39814[39814] {pull}39815[39815]
- Add request trace support for Okta and EntraID entity analytics providers. {pull}39821[39821]
- Fix handling of infinite rate values in CEL rate limit handling logic. {pull}39940[39940]
- Allow elision of set and append failure logging. {issue}34544[34544] {pull}39929[39929]
- Add ability to remove request trace logs from CEL input. {pull}39969[39969]
- Add ability to remove request trace logs from HTTPJSON input. {pull}40003[40003]
- Added out of the box support for Amazon EventBridge notifications over SQS to S3 input {pull}40006[40006]
- Update CEL mito extensions to v1.13.0 {pull}40035[40035]
- Add Jamf entity analytics provider. {pull}39996[39996]
- Add ability to remove request trace logs from http_endpoint input. {pull}40005[40005]
- Add ability to remove request trace logs from entityanalytics input. {pull}40004[40004]
- Relax constraint on Base DN in entity analytics Active Directory provider. {pull}40054[40054]
- Implement Elastic Agent status and health reporting for Netflow Filebeat input. {pull}40080[40080]
- Enhance input state reporting for CEL evaluations that return a single error object in events. {pull}40083[40083]
- Allow absent credentials when using GCS with Application Default Credentials. {issue}39977[39977] {pull}40072[40072]
- Add SSL and username support for Redis input, now the input includes support for Redis 6.0+. {pull}40111[40111]
- Add scaling up support for Netflow input. {issue}37761[37761] {pull}40122[40122]
- Update CEL mito extensions to v1.15.0. {pull}40294[40294]
- Allow cross-region bucket configuration in s3 input. {issue}22161[22161] {pull}40309[40309]
- Improve logging in Okta Entity Analytics provider. {issue}40106[40106] {pull}40347[40347]
- Document `winlog` input. {issue}40074[40074] {pull}40462[40462]
- Added retry logic to websocket connections in the streaming input. {issue}40271[40271] {pull}40601[40601]
- Disable event normalization for netflow input {pull}40635[40635]
- Allow attribute selection in the Active Directory entity analytics provider. {issue}40482[40482] {pull}40662[40662]
- Improve error quality when CEL program does not correctly return an events array. {pull}40580[40580]
- Added support for Microsoft Entra ID RBAC authentication. {issue}40434[40434] {pull}40879[40879]
- Add `use_kubeadm` config option for filebeat (both filbeat.input and autodiscovery) in order to toggle kubeadm-config api requests {pull}40301[40301]
- Make HTTP library function inclusion non-conditional in CEL input. {pull}40912[40912]
- Add support for Crowdstrike streaming API to the streaming input. {issue}40264[40264] {pull}40838[40838]
- Add support to CEL for reading host environment variables. {issue}40762[40762] {pull}40779[40779]
- Add CSV decoder to awss3 input. {pull}40896[40896]
- Change request trace logging to include headers instead of complete request. {pull}41072[41072]
- Improved GCS input documentation. {pull}41143[41143]
- Add CSV decoding capacity to azureblobstorage input {pull}40978[40978]
- Add CSV decoding capacity to gcs input {pull}40979[40979]
- Add support to source AWS cloudwatch logs from linked accounts. {pull}41188[41188]
- Jounrald input now supports filtering by facilities {pull}41061[41061]
- Add ability to remove request trace logs from http_endpoint input. {pull}40005[40005]
- Add ability to remove request trace logs from entityanalytics input. {pull}40004[40004]
- Refactor & cleanup with updates to default values and documentation. {pull}41834[41834]
- Update CEL mito extensions to v1.16.0. {pull}41727[41727]
- Filebeat's registry is now added to the Elastic-Agent diagnostics bundle {issue}33238[33238] {pull}41795[41795]
- Add `unifiedlogs` input for MacOS. {pull}41791[41791]
- Add evaluation state dump debugging option to CEL input. {pull}41335[41335]
- Added support for retry configuration in GCS input. {issue}11580[11580] {pull}41862[41862]
- Improve S3 polling mode states registry when using list prefix option. {pull}41869[41869]
- Add support for SSL and Proxy configurations for websoket type in streaming input. {pull}41934[41934]
- AWS S3 input registry cleanup for untracked s3 objects. {pull}41694[41694]
- The environment variable `BEATS_AZURE_EVENTHUB_INPUT_TRACING_ENABLED: true` enables internal logs tracer for the azure-eventhub input. {issue}41931[41931] {pull}41932[41932]
- The Filestream input now uses the `fingerprint` file identity by default. The state from files are automatically migrated if the previous file identity was `native` (the default) or `path`. If the `file_identity` is explicitly set, there is no change in behaviour. {issue}40197[40197] {pull}41762[41762]
- Rate limiting operability improvements in the Okta provider of the Entity Analytics input. {issue}40106[40106] {pull}41977[41977]
- Added default values in the streaming input for websocket retries and put a cap on retry wait time to be lesser than equal to the maximum defined wait time. {pull}42012[42012]
- Rate limiting fault tolerance improvements in the Okta provider of the Entity Analytics input. {issue}40106[40106] {pull}42094[42094]
- Added OAuth2 support with auto token refresh for websocket streaming input. {issue}41989[41989] {pull}42212[42212]
- Added infinite & blanket retry options to websockets and improved logging and retry logic. {pull}42225[42225]
- Introduce ignore older and start timestamp filters for AWS S3 input. {pull}41804[41804]
- Journald input now can report its status to Elastic-Agent {issue}39791[39791] {pull}42462[42462]
- Publish events progressively in the Okta provider of the Entity Analytics input. {issue}40106[40106] {pull}42567[42567]
- Journald `include_matches.match` now accepts `+` to represent a logical disjunction (OR) {issue}40185[40185] {pull}42517[42517]
- The journald input is now generally available. {pull}42107[42107]
- Add metrics for number of events and pages published by HTTPJSON input. {issue}42340[42340] {pull}42442[42442]
- Filestram take over now supports taking over states from other Filestream inputs and dynamic loading of inputs (autodiscover and Elastic-Agent). {issue}42472[42472] {issue}42884[42884] {pull}42624[42624]
- Add `etw` input fallback to attach an already existing session. {pull}42847[42847]
- Update CEL mito extensions to v1.17.0. {pull}42851[42851]
- Winlog input now can report its status to Elastic-Agent {pull}43089[43089]
- Add configuration option to limit HTTP Endpoint body size. {pull}43171[43171]
- Refactor & cleanup with updates to default values and documentation. {pull}41834[41834]
- Allow a grace time for awss3 input shutdown to enable incomplete SQS message processing to be completed. {pull}43369[43369]
- Add pagination batch size support to Entity Analytics input's Okta provider. {pull}43655[43655]
- Update CEL mito extensions to v1.18.0. {pull}43855[43855]
- Added input metrics to Azure Blob Storage input. {issue}36641[36641] {pull}43954[43954]
- Update CEL mito extensions to v1.19.0. {pull}44098[44098]
- Segregated `max_workers`` from `batch_size` in the GCS input. {issue}44311[44311] {pull}44333[44333]
- Added support for websocket keep_alive heartbeat in the streaming input. {issue}42277[42277] {pull}44204[44204]
- Add milliseconds to document timestamp from awscloudwatch Filebeat input {pull}44306[44306]
- Add support to the Active Directory entity analytics provider for device entities. {pull}44309[44309]
- Add support for OPTIONS request to HTTP Endpoint input. {issue}43930[43930] {pull}44387[44387]
- Add Fleet status update functionality to lumberjack input. {issue}44283[44283] {pull}44339[44339]
- Add Fleet status updating to HTTP Endpoint input. {issue}44281[44281] {pull}44310[44310]
- Add Fleet status updating to streaming input. {issue}44284[44284] {pull}44340[44340]
- Add Fleet status update functionality to gcppubsub input. {issue}44272[44272] {pull}44507[44507]
- Add Fleet status updating to HTTP Endpoint input. {issue}44273[44273] {pull}44508[44508]
- Fix handling of ADC (Application Default Credentials) metadata server credentials in HTTPJSON input. {issue}44349[44349] {pull}44436[44436]
- Fix handling of ADC (Application Default Credentials) metadata server credentials in CEL input. {issue}44349[44349] {pull}44571[44571]
- Added support for specifying custom content-types and encodings in azureblobstorage input. {issue}44330[44330] {pull}44402[44402]
- Introduce lastSync start position to AWS CloudWatch input backed by state registry. {pull}43251[43251]
- Filestream now logs at level warn the number of files that are too small to be ingested {pull}44751[44751]

*Auditbeat*


*Libbeat*

- enrich events with EC2 tags in add_cloud_metadata processor {pull}41477[41477]


*Heartbeat*

- Added status to monitor run log report.
- Upgrade node to latest LTS v18.20.3. {pull}40038[40038]
- Add support for RFC7231 methods to http monitors. {pull}41975[41975]
- Upgrade node to latest LTS v18.20.7. {pull}43511[43511]

*Metricbeat*

- Add per-thread metrics to system_summary {pull}33614[33614]
- Add GCP CloudSQL metadata {pull}33066[33066]
- Add GCP Carbon Footprint metricbeat data {pull}34820[34820]
- Add event loop utilization metric to Kibana module {pull}35020[35020]
- Add metrics grouping by dimensions and time to Azure app insights {pull}36634[36634]
- Align on the algorithm used to transform Prometheus histograms into Elasticsearch histograms {pull}36647[36647]
- Add linux IO metrics to system/process {pull}37213[37213]
- Add new memory/cgroup metrics to Kibana module {pull}37232[37232]
- Add SSL support to mysql module {pull}37997[37997]
- Add SSL support for aerospike module {pull}38126[38126]
- Add `use_kubeadm` config option in kubernetes module in order to toggle kubeadm-config api requests {pull}40086[40086]
- Log the total time taken for GCP `ListTimeSeries` and `AggregatedList` requests {pull}40661[40661]
- Add new metrics for the vSphere Host metricset. {pull}40429[40429]
- Add new metrics for the vSphere Datastore metricset. {pull}40441[40441]
- Add new metricset cluster for the vSphere module. {pull}40536[40536]
- Add new metricset network for the vSphere module. {pull}40559[40559]
- Add new metricset resourcepool for the vSphere module. {pull}40456[40456]
- Add AWS Cloudwatch capability to retrieve tags from AWS/ApiGateway resources {pull}40755[40755]
- Add new metricset datastorecluster for vSphere module. {pull}40634[40634]
- Add support for new metrics in datastorecluster metricset. {pull}40694[40694]
- Add new metrics for the vSphere Virtualmachine metricset. {pull}40485[40485]
- Add support for snapshot in vSphere virtualmachine metricset {pull}40683[40683]
- Update fields to use mapstr in vSphere virtualmachine metricset  {pull}40707[40707]
- Add metrics related to triggered alarms in all the vSphere metricsets. {pull}40714[40714] {pull}40876[40876]
- Add support for period based intervalID in vSphere host and datastore metricsets {pull}40678[40678]
- Add new metrics fot datastore and minor changes to overall vSphere metrics {pull}40766[40766]
- Add `metrics_count` to Prometheus module if `metrics_count: true` is set. {pull}40411[40411]
- Added Cisco Meraki module {pull}40836[40836]
- Added Palo Alto Networks module {pull}40686[40686]
- Restore docker.network.in.* and docker.network.out.* fields in docker module {pull}40968[40968]
- Bump aerospike-client-go to version v7.7.1 and add support for basic auth in Aerospike module {pull}41233[41233]
- Only watch metadata for ReplicaSets in metricbeat k8s module {pull}41289[41289]
- Add support for region/zone for Vertex AI service in GCP module {pull}41551[41551]
- Add support for location label as an optional configuration parameter in GCP metrics metricset. {issue}41550[41550] {pull}41626[41626]
- Collect .NET CLR (IIS) Memory, Exceptions and LocksAndThreads metrics {pull}41929[41929]
- Added `tier_preference`, `creation_date` and `version` fields to the `elasticsearch.index` metricset. {pull}41944[41944]
- Add `use_performance_counters` to collect CPU metrics using performance counters on Windows for `system/cpu` and `system/core` {pull}41965[41965]
- Add support of additional `collstats` metrics in mongodb module. {pull}42171[42171]
- Preserve queries for debugging when `merge_results: true` in SQL module {pull}42271[42271]
- Add `enable_batch_api` option in azure monitor to allow metrics collection of multiple resources using azure batch Api {pull}41790[41790]
- Collect more fields from ES node/stats metrics and only those that are necessary {pull}42421[42421]
- Add new metricset wmi for the windows module. {pull}42017[42017]
- Update beat module with apm-server tail sampling monitoring metrics fields {pull}42569[42569]
- Log every 401 response from Kubernetes API Server {pull}42714[42714]
- Add a new `match_by_parent_instance` option to `perfmon` module. {pull}43002[43002]
- Add a warning log to metricbeat.vsphere in case vSphere connection has been configured as insecure. {pull}43104[43104]
- Changed the Elasticsearch module behavior to only pull settings from non-system indices. {pull}43243[43243]
- Exclude dotted indices from settings pull in Elasticsearch module. {pull}43306[43306]
- Add a `jetstream` metricset to the NATS module {pull}43310[43310]
- Updated Meraki API endpoint for Channel Utilization data. Switched to `GetOrganizationWirelessDevicesChannelUtilizationByDevice`. {pull}43485[43485]
- Upgrade Prometheus Library to v0.300.1. {pull}43540[43540]
- Add GCP Dataproc metadata collector in GCP module. {pull}43518[43518]
- Add new metrics to vSphere Virtual Machine dataset (CPU usage percentage, disk average usage, disk read/write rate, number of disk reads/writes, memory usage percentage). {pull}44205[44205]
- Added checks for the Resty response object in all Meraki module API calls to ensure proper handling of nil responses. {pull}44193[44193]
- Add latency config option to Azure Monitor module. {pull}44366[44366]

*Metricbeat*


*Osquerybeat*


*Packetbeat*

*Winlogbeat*

- Add handling for missing `EvtVarType`s in experimental api. {issue}19337[19337] {pull}41418[41418]


*Functionbeat*


*Elastic Log Driver*
*Elastic Logging Plugin*


==== Deprecated

*Auditbeat*


*Filebeat*


*Heartbeat*



*Metricbeat*


*Osquerybeat*


*Packetbeat*


*Winlogbeat*


*Functionbeat*


*Elastic Logging Plugin*


==== Known Issues







<|MERGE_RESOLUTION|>--- conflicted
+++ resolved
@@ -277,11 +277,8 @@
 - Add AWS OwningAccount support for cross account monitoring {issue}40570[40570] {pull}40691[40691]
 - Use namespace for GetListMetrics when exists in AWS {pull}41022[41022]
 - Only fetch cluster-level index stats summary {issue}36019[36019] {pull}42901[42901]
-<<<<<<< HEAD
 - Fix panic in kafka consumergroup member assignment fetching when there are 0 members in consumer group. {pull}44576[44576]
-=======
 - Upgrade `go.mongodb.org/mongo-driver` from `v1.14.0` to `v1.17.4` to fix connection leaks in MongoDB module {pull}44769[44769]
->>>>>>> 331c32e4
 
 *Osquerybeat*
 
