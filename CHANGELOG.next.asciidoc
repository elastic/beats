// Use these for links to issue and pulls. Note issues and pulls redirect one to
// each other on Github, so don't worry too much on using the right prefix.
:issue: https://github.com/elastic/beats/issues/
:pull: https://github.com/elastic/beats/pull/

=== Beats version HEAD
https://github.com/elastic/beats/compare/v7.0.0-alpha2...master[Check the HEAD diff]

==== Breaking changes

*Affecting all Beats*


*Auditbeat*

*Filebeat*

*Heartbeat*


*Metricbeat*


*Packetbeat*

*Winlogbeat*


*Functionbeat*

==== Bugfixes

*Affecting all Beats*


*Auditbeat*


*Filebeat*

- Fix handling and mapping of syslog priority, facility and severity values in Cisco module. {pull}32025[32025]
<<<<<<< HEAD
=======
- Fix http_endpoint input TLS handshake failures. {pull}32105[32105]
- Fix using log_group_name_prefix in aws-cloudwatch input. {pull}29695[29695]
- Fix wrong state ID in states registry for awss3 s3 direct input. {pull}32164[32164]
- Fix Cisco AMP rate limit and pagination. {pull}32030[32030]
- Fix race conditions when reloading input V2 and filestream input {pull}32309[32309]
- Fix handling of Checkpoint event for R81. {issue}32380[32380] {pull}32458[32458]
- Fix MISP documentation for `var.filters` config option. {pull}31434[31434]
- Do not emit error log when filestream reader reaches EOF and `close.reader.on_eof` is enabled. {pull}31109[31109]
- gcp-pubsub input: Restart Pub/Sub client on all errors. {issue}32550[32550] {pull}32712[32712]
- Fix file.path field in cloudtrail fileset to use json.digestS3Object. {pull}32759[32759]
>>>>>>> 2ded7e3f

*Heartbeat*


*Metricbeat*


*Packetbeat*


*Winlogbeat*



*Functionbeat*



*Elastic Logging Plugin*


==== Added

*Affecting all Beats*


*Auditbeat*


*Filebeat*


*Heartbeat*


*Metricbeat*


*Packetbeat*


*Functionbeat*


*Winlogbeat*



*Elastic Log Driver*


==== Deprecated

*Affecting all Beats*


*Filebeat*


*Heartbeat*

*Metricbeat*


*Packetbeat*

*Winlogbeat*

*Functionbeat*

==== Known Issue










<|MERGE_RESOLUTION|>--- conflicted
+++ resolved
@@ -39,8 +39,6 @@
 *Filebeat*
 
 - Fix handling and mapping of syslog priority, facility and severity values in Cisco module. {pull}32025[32025]
-<<<<<<< HEAD
-=======
 - Fix http_endpoint input TLS handshake failures. {pull}32105[32105]
 - Fix using log_group_name_prefix in aws-cloudwatch input. {pull}29695[29695]
 - Fix wrong state ID in states registry for awss3 s3 direct input. {pull}32164[32164]
@@ -51,7 +49,6 @@
 - Do not emit error log when filestream reader reaches EOF and `close.reader.on_eof` is enabled. {pull}31109[31109]
 - gcp-pubsub input: Restart Pub/Sub client on all errors. {issue}32550[32550] {pull}32712[32712]
 - Fix file.path field in cloudtrail fileset to use json.digestS3Object. {pull}32759[32759]
->>>>>>> 2ded7e3f
 
 *Heartbeat*
 
