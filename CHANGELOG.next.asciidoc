// Use these for links to issue and pulls. Note issues and pulls redirect one to
// each other on Github, so don't worry too much on using the right prefix.
:issue: https://github.com/elastic/beats/issues/
:pull: https://github.com/elastic/beats/pull/

=== Beats version HEAD
https://github.com/elastic/beats/compare/v8.8.1\...main[Check the HEAD diff]

==== Breaking changes

*Affecting all Beats*

- Fix FQDN being lowercased when used as `host.hostname` {issue}39993[39993]
- Beats won't log start up information when running under the Elastic Agent {40390}40390[40390]
- Filebeat now needs `dup3`, `faccessat2`, `prctl` and `setrlimit` syscalls to run the journald input. If this input is not being used, the syscalls are not needed. All Beats have those syscalls allowed now because the default seccomp policy is global to all Beats. {pull}40061[40061]
- Beats will rate limit the logs about errors when indexing events on Elasticsearch, logging a summary every 10s. The logs sent to the event log is unchanged. {issue}40157[40157]
- Drop support for Debian 10 and upgrade statically linked glibc from 2.28 to 2.31 {pull}41402[41402]
- Fix metrics not being ingested, due to "Limit of total fields [10000] has been exceeded while adding new fields [...]". The total fields limit has been increased to 12500. No significant performance impact on Elasticsearch is anticipated. {pull}41640[41640]
- Set default kafka version to 2.1.0 in kafka output and filebeat. {pull}41662[41662]
- Replace default Ubuntu-based images with UBI-minimal-based ones {pull}42150[42150]
- Fix templates and docs to use correct `--` version of command line arguments. {issue}42038[42038] {pull}42060[42060]
- removed support for a single `-` to precede multi-letter command line arguments.  Use `--` instead. {issue}42117[42117] {pull}42209[42209]

*Auditbeat*


*Filebeat*

- Convert netflow input to API v2 and disable event normalisation {pull}37901[37901]
- Removed deprecated Squid from Beats. See <<migrate-from-deprecated-module>> for migration options. {pull}38037[38037]
- Removed deprecated Sonicwall from Beats. Use the https://docs.elastic.co/integrations/sonicwall[SonicWall Firewall] Elastic integration instead. {pull}38037[38037]
- Removed deprecated Radware from Beats. See <<migrate-from-deprecated-module>> for migration options. {pull}38037[38037]
- Removed deprecated Netscout from Beats. See <<migrate-from-deprecated-module>> for migration options. {pull}38037[38037]
- Removed deprecated Juniper Netscreen from Beats. See <<migrate-from-deprecated-module>> for migration options. {pull}38037[38037]
- Removed deprecated Impreva from Beats. See <<migrate-from-deprecated-module>> for migration options. {pull}38037[38037]
- Removed deprecated Cylance from Beats. See <<migrate-from-deprecated-module>> for migration options. {pull}38037[38037]
- Removed deprecated Bluecoat from Beats. See <<migrate-from-deprecated-module>> for migration options. {pull}38037[38037]
- Introduce input/netmetrics and refactor netflow input metrics {pull}38055[38055]
- Update Salesforce module to use new Salesforce input. {pull}37509[37509]
- Tag events that come from a filestream in "take over" mode. {pull}39828[39828]
- Fix high IO and handling of a corrupted registry log file. {pull}35893[35893]
- Enable file ingestion to report detailed status to Elastic Agent {pull}40075[40075]
- Filebeat, when running with Elastic-Agent, reports status for Filestream input. {pull}40121[40121]
- Fix filestream's registry GC: registry entries will never be removed if clean_inactive is set to "-1". {pull}40258[40258]
- Added `ignore_empty_values` flag in `decode_cef` Filebeat processor. {pull}40268[40268]
- Added support for hyphens in extension keys in `decode_cef` Filebeat processor. {pull}40427[40427]
- Journald: removed configuration options `include_matches.or`, `include_matches.and`, `backoff`, `max_backoff`, `cursor_seek_fallback`. {pull}40061[40061]
- Journald: `include_matches.match` now behaves in the same way as matchers in `journalctl`. Users should carefully update their input configuration. {pull}40061[40061]
- Journald: `seek` and `since` behaviour have been simplified, if there is a cursor (state) `seek` and `since` are ignored and the cursor is used. {pull}40061[40061]
- Redis: Added replication role as a field to submitted slowlogs
- Added `container.image.name` to `journald` Filebeat input's Docker-specific translated fields. {pull}40450[40450]
- Change log.file.path field in awscloudwatch input to nested object. {pull}41099[41099]
- Remove deprecated awscloudwatch field from Filebeat. {pull}41089[41089]
- The performance of ingesting SQS data with the S3 input has improved by up to 60x for queues with many small events. `max_number_of_messages` config for SQS mode is now ignored, as the new design no longer needs a manual cap on messages. Instead, use `number_of_workers` to scale ingestion rate in both S3 and SQS modes. The increased efficiency may increase network bandwidth consumption, which can be throttled by lowering `number_of_workers`. It may also increase number of events stored in memory, which can be throttled by lowering the configured size of the internal queue. {pull}40699[40699]
- Fixes filestream logging the error "filestream input with ID 'ID' already exists, this will lead to data duplication[...]" on Kubernetes when using autodiscover. {pull}41585[41585]
- Add kafka compression support for ZSTD.
- Filebeat fails to start if there is any input with a duplicated ID. It logs the duplicated IDs and the offending inputs configurations. {pull}41731[41731]
- Filestream inputs with duplicated IDs will fail to start. An error is logged showing the ID and the full input configuration. {issue}41938[41938] {pull}41954[41954]
- Filestream inputs can define `allow_deprecated_id_duplication: true` to run keep the previous behaviour of running inputs with duplicated IDs. {issue}41938[41938] {pull}41954[41954]
- The Filestream input only starts to ingest a file when it is >= 1024 bytes in size. This happens because the fingerprint` is the default file identity now. To restore the previous behaviour, set `file_identity.native: ~` and `prospector.scanner.fingerprint.enabled: false` {issue}40197[40197] {pull}41762[41762]
- Filebeat fails to start when its configuration contains usage of the deprecated `log` or `container` inputs. However, they can still be using while setting `allow_deprecated_use: true` in their configuration {pull}42295[42295]
- The fields produced by the Journald input are updated to better match ECS. Renamed fields:
Dropped fields: `syslog.priority` and `syslog.facility` while keeping their duplicated equivalent:
`log.syslog.priority`,`log.syslog.facility.code`. Renamed fields: `syslog.identifier` -> `log.syslog.appname`,
`syslog.pid` -> `log.syslog.procid`. `container.id_truncated` is dropped because the full container ID is
already present as `container.id` and `container.log.tag` is dropped because it is already present as
`log.syslog.appname`. The field `container.partial` is replaced by the tag `partial_message` if it was `true`,
otherwise no tag is added. {issue}42208[42208] {pull}42403[42403]

*Heartbeat*


*Metricbeat*

- Setting period for counter cache for Prometheus remote_write at least to 60sec {pull}38553[38553]
- Remove fallback to the node limit for the `kubernetes.pod.cpu.usage.limit.pct` and `kubernetes.pod.memory.usage.limit.pct` metrics calculation
- Add support for Kibana status metricset in v8 format {pull}40275[40275]
- Mark system process metricsets as running if metrics are partially available {pull}40565[40565]
- Added back `elasticsearch.node.stats.jvm.mem.pools.*` to the `node_stats` metricset {pull}40571[40571]
- Add GCP organization and project details to ECS cloud fields. {pull}40461[40461]
- Add support for specifying a custom endpoint for GCP service clients. {issue}40848[40848] {pull}40918[40918]
- Fix incorrect handling of types in SQL module. {issue}40090[40090] {pull}41607[41607]

*Osquerybeat*

- Add action responses data stream, allowing osquerybeat to post action results directly to elasticsearch. {pull}39143[39143]
- Disable allow_unsafe osquery configuration. {pull}40130[40130]
- Upgrade to osquery 5.12.1. {pull}40368[40368]
- Upgrade to osquery 5.13.1. {pull}40849[40849]


*Packetbeat*

- Use base-16 for reporting `serial_number` value in TLS fields in line with the ECS recommendation. {pull}41542[41542]

- Expire source port mappings. {pull}41581[41581]

*Winlogbeat*

- Add "event.category" and "event.type" to Sysmon module for EventIDs 8, 9, 19, 20, 27, 28, 255 {pull}35193[35193]
- Default to use raw api and delete older xml implementation. {pull}42275[42275]

*Functionbeat*


*Elastic Logging Plugin*


==== Bugfixes

*Affecting all Beats*

- Support for multiline zookeeper logs {issue}2496[2496]
- Add checks to ensure reloading of units if the configuration actually changed. {pull}34346[34346]
- Fix namespacing on self-monitoring {pull}32336[32336]
- Fix namespacing on self-monitoring {pull}32336[32336]
- Fix Beats started by agent do not respect the allow_older_versions: true configuration flag {issue}34227[34227] {pull}34964[34964]
- Fix performance issues when we have a lot of inputs starting and stopping by allowing to disable global processors under fleet. {issue}35000[35000] {pull}35031[35031]
- 'add_cloud_metadata' processor - add cloud.region field for GCE cloud provider
- 'add_cloud_metadata' processor - update azure metadata api version to get missing `cloud.account.id` field
- Upgraded apache arrow library used in x-pack/libbeat/reader/parquet from v11 to v12.0.1 in order to fix cross-compilation issues {pull}35640[35640]
- Fix panic when MaxRetryInterval is specified, but RetryInterval is not {pull}35820[35820]
- Support build of projects outside of beats directory {pull}36126[36126]
- Support Elastic Agent control protocol chunking support {pull}37343[37343]
- Lower logging level to debug when attempting to configure beats with unknown fields from autodiscovered events/environments {pull}[37816][37816]
- Set timeout of 1 minute for FQDN requests {pull}37756[37756]
- Fix issue where old data could be saved in the memory queue after acknowledgment, increasing memory use {pull}41356[41356]
- Ensure Elasticsearch output can always recover from network errors {pull}40794[40794]
- Add `translate_ldap_attribute` processor. {pull}41472[41472]
- Remove unnecessary debug logs during idle connection teardown {issue}40824[40824]
- Remove unnecessary reload for Elastic Agent managed beats when apm tracing config changes from nil to nil {pull}41794[41794]
- Fix incorrect cloud provider identification in add_cloud_metadata processor using provider priority mechanism {pull}41636[41636]
- Prevent panic if libbeat processors are loaded more than once. {issue}41475[41475] {pull}41857[51857]
- Allow network condition to handle field values that are arrays of IP addresses. {pull}41918[41918]
- Fix a bug where log files are rotated on startup when interval is configured and rotateonstartup is disabled {issue}41894[41894] {pull}41895[41895]
- Fix setting unique registry for non beat receivers {issue}42288[42288] {pull}42292[42292]
- The Kafka output now drops events when there is an authorisation error {issue}42343[42343] {pull}42401[42401]
- Fix autodiscovery memory leak related to metadata of start events {pull}41748[41748]
- All standard queue metrics are now included in metrics monitoring, including: `added.{events, bytes}`, `consumed.{events, bytes}`, `removed.{events, bytes}`, and `filled.{events, bytes, pct}`. {pull}42439[42439]
- The following output latency metrics are now included in metrics monitoring: `output.latency.{count, max, median, p99}`. {pull}42439[42439]
- Restored event Meta fields in the Elasticsearch output's error logs. {pull}42559[42559]

*Auditbeat*

- auditd: Request status from a separate socket to avoid data congestion {pull}41207[41207]
- auditd: Use ECS `event.type: end` instead of `stop` for SERVICE_STOP, DAEMON_ABORT, and DAEMON_END messages. {pull}41558[41558]
- auditd: Update syscall names for Linux 6.11. {pull}41558[41558]
- hasher: Geneneral improvements and fixes. {pull}41863[41863]
- hasher: Add a cached hasher for upcoming backend. {pull}41952[41952]
- Split common tty definitions. {pull}42004[42004]

*Filebeat*

- [Gcs Input] - Added missing locks for safe concurrency {pull}34914[34914]
- Fix the ignore_inactive option being ignored in Filebeat's filestream input {pull}34770[34770]
- Fix TestMultiEventForEOFRetryHandlerInput unit test of CometD input {pull}34903[34903]
- Add input instance id to request trace filename for httpjson and cel inputs {pull}35024[35024]
- Fixes "Can only start an input when all related states are finished" error when running under Elastic-Agent {pull}35250[35250] {issue}33653[33653]
- [system] sync system/auth dataset with system integration 1.29.0. {pull}35581[35581]
- [GCS Input] - Fixed an issue where bucket_timeout was being applied to the entire bucket poll interval and not individual bucket object read operations. Fixed a map write concurrency issue arising from data races when using a high number of workers. Fixed the flaky tests that were present in the GCS test suit. {pull}35605[35605]
- Fixed concurrency and flakey tests issue in azure blob storage input. {issue}35983[35983] {pull}36124[36124]
- Fix panic when sqs input metrics getter is invoked {pull}36101[36101] {issue}36077[36077]
- Fix handling of Juniper SRX structured data when there is no leading junos element. {issue}36270[36270] {pull}36308[36308]
- Fix Filebeat Cisco module with missing escape character {issue}36325[36325] {pull}36326[36326]
- Added a fix for Crowdstrike pipeline handling process arrays {pull}36496[36496]
- [threatintel] MISP pagination fixes {pull}37898[37898]
- Fix file handle leak when handling errors in filestream {pull}37973[37973]
- Fix a race condition that could crash Filebeat with a "negative WaitGroup counter" error {pull}38094[38094]
- Fix "failed processing S3 event for object key" error on aws-s3 input when key contains the "+" character {issue}38012[38012] {pull}38125[38125]
- Fix filebeat gcs input panic {pull}38407[38407]
- Fix filestream's registry GC: registry entries are now removed from the in-memory and disk store when they're older than the set TTL {issue}36761[36761] {pull}38488[38488]
- Fix filestream's registry GC: registry entries are now removed from the in-memory and disk store when they're older than the set TTL {issue}36761[36761] {pull}38488[38488]
- [threatintel] MISP splitting fix for empty responses {issue}38739[38739] {pull}38917[38917]
- Prevent GCP Pub/Sub input blockage by increasing default value of `max_outstanding_messages` {issue}35029[35029] {pull}38985[38985]
- Updated Websocket input title to align with existing inputs {pull}39006[39006]
- Restore netflow input on Windows {pull}39024[39024]
- Upgrade azure-event-hubs-go and azure-storage-blob-go dependencies. {pull}38861[38861]
- Fix request trace filename handling in http_endpoint input. {pull}39410[39410]
- Upgrade github.com/hashicorp/go-retryablehttp to mitigate CVE-2024-6104 {pull}40036[40036]
- Fix for Google Workspace duplicate events issue by adding canonical sorting over fingerprint keys array to maintain key order. {pull}40055[40055] {issue}39859[39859]
- Fix handling of deeply nested numeric values in HTTP Endpoint CEL programs. {pull}40115[40115]
- Prevent panic in CEL and salesforce inputs when github.com/hashicorp/go-retryablehttp exceeds maximum retries. {pull}40144[40144]
- Fix bug in CEL input rate limit logic. {issue}40106[40106] {pull}40270[40270]
- Relax requirements in Okta entity analytics provider user and device profile data shape. {pull}40359[40359]
- Fix bug in Okta entity analytics rate limit logic. {issue}40106[40106] {pull}40267[40267]
- Fix crashes in the journald input. {pull}40061[40061]
- Fix order of configuration for EntraID entity analytics provider. {pull}40487[40487]
- Ensure Entra ID request bodies are not truncated and trace logs are rotated before 100MB. {pull}40494[40494]
- The Elasticsearch output now correctly logs the event fields to the event log file {issue}40509[40509] {pull}40512[40512]
- Fix the "No such input type exist: 'azure-eventhub'" error on the Windows platform {issue}40608[40608] {pull}40609[40609]
- awss3 input: Fix handling of SQS notifications that don't contain a region. {pull}40628[40628]
- Fix credential handling when workload identity is being used in GCS input. {issue}39977[39977] {pull}40663[40663]
- Fix publication of group data from the Okta entity analytics provider. {pull}40681[40681]
- Ensure netflow custom field configuration is applied. {issue}40735[40735] {pull}40730[40730]
- Fix replace processor handling of zero string replacement validation. {pull}40751[40751]
- Fix long filepaths in diagnostics exceeding max path limits on Windows. {pull}40909[40909]
- Add backup and delete for AWS S3 polling mode feature back. {pull}41071[41071]
- Fix a bug in Salesforce input to only handle responses with 200 status code {pull}41015[41015]
- Fixed failed job handling and removed false-positive error logs in the GCS input. {pull}41142[41142]
- Bump github.com/elastic/go-sfdc dependency used by x-pack/filebeat/input/salesforce. {pull}41192[41192]
- Log bad handshake details when websocket connection fails {pull}41300[41300]
- Improve modification time handling for entities and entity deletion logic in the Active Directory entityanalytics input. {pull}41179[41179]
- Journald input now can read events from all boots {issue}41083[41083] {pull}41244[41244]
- Fix double encoding of client_secret in the Entity Analytics input's Azure Active Directory provider {pull}41393[41393]
- Fix aws region in aws-s3 input s3 polling mode.  {pull}41572[41572]
- Fix errors in SQS host resolution in the `aws-s3` input when using custom (non-AWS) endpoints. {pull}41504[41504]
- Fix double encoding of client_secret in the Entity Analytics input's Azure Active Directory provider {pull}41393[41393]
- The azure-eventhub input now correctly reports its status to the Elastic Agent on fatal errors {pull}41469[41469]
- Add support for Access Points in the `aws-s3` input. {pull}41495[41495]
- Fix the "No such input type exist: 'salesforce'" error on the Windows/AIX platform. {pull}41664[41664]
- Fix missing key in streaming input logging. {pull}41600[41600]
- Improve S3 object size metric calculation to support situations where Content-Length is not available. {pull}41755[41755]
- Fix handling of http_endpoint request exceeding memory limits. {issue}41764[41764] {pull}41765[41765]
- Rate limiting fixes in the Okta provider of the Entity Analytics input. {issue}40106[40106] {pull}41583[41583]
- Redact authorization headers in HTTPJSON debug logs. {pull}41920[41920]
- Further rate limiting fix in the Okta provider of the Entity Analytics input. {issue}40106[40106] {pull}41977[41977]
- Fix streaming input handling of invalid or empty websocket messages. {pull}42036[42036]
- Fix awss3 document ID construction when using the CSV decoder. {pull}42019[42019]
- The `_id` generation process for S3 events has been updated to incorporate the LastModified field. This enhancement ensures that the `_id` is unique. {pull}42078[42078]
- Fix Netflow Template Sharing configuration handling. {pull}42080[42080]
- Updated websocket retry error code list to allow more scenarios to be retried which could have been missed previously. {pull}42218[42218]
- In the `streaming` input, prevent panics on shutdown with a null check and apply a consistent namespace to contextual data in debug logs. {pull}42315[42315]
- Remove erroneous status reporting to Elastic-Agent from the Filestream input {pull}42435[42435]
- Fix truncation of bodies in request tracing by limiting bodies to 10% of the maximum file size. {pull}42327[42327]
- [Journald] Fixes handling of `journalctl` restart. A known symptom was broken multiline messages when there was a restart of journalctl while aggregating the lines. {issue}41331[41331] {pull}42595[42595]
- Fix entityanalytics activedirectory provider full sync use before initialization bug. {pull}42682[42682]

*Heartbeat*



*Metricbeat*

- Fix Azure Monitor 429 error by causing metricbeat to retry the request again. {pull}38294[38294]
- Fix fields not being parsed correctly in postgresql/database {issue}25301[25301] {pull}37720[37720]
- rabbitmq/queue - Change the mapping type of `rabbitmq.queue.consumers.utilisation.pct` to `scaled_float` from `long` because the values fall within the range of `[0.0, 1.0]`. Previously, conversion to integer resulted in reporting either `0` or `1`.
- Fix timeout caused by the retrival of which indices are hidden {pull}39165[39165]
- Fix Azure Monitor support for multiple aggregation types {issue}39192[39192] {pull}39204[39204]
- Fix handling of access errors when reading process metrics {pull}39627[39627]
- Fix behavior of cgroups path discovery when monitoring the host system from within a container {pull}39627[39627]
- Fix issue where beats may report incorrect metrics for its own process when running inside a container {pull}39627[39627]
- Normalize AWS RDS CPU Utilization values before making the metadata API call. {pull}39664[39664]
- Fix behavior of pagetypeinfo metrics {pull}39985[39985]
- Fix query logic for temp and non-temp tablespaces in Oracle module. {issue}38051[38051] {pull}39787[39787]
- Set GCP metrics config period to the default (60s) when the value is below the minimum allowed period. {issue}30434[30434] {pull}40020[40020]
- Fix statistic methods for metrics collected for SQS. {pull}40207[40207]
- Add GCP 'instance_id' resource label in ECS cloud fields. {issue}40033[40033] {pull}40062[40062]
- Fix missing metrics from CloudWatch when include_linked_accounts set to false. {issue}40071[40071] {pull}40135[40135]
- Update beat module with apm-server monitoring metrics fields {pull}40127[40127]
- Fix Azure Monitor metric timespan to restore Storage Account PT1H metrics {issue}40376[40376] {pull}40367[40367]
- Remove excessive info-level logs in cgroups setup {pull}40491[40491]
- Add missing ECS Cloud fields in GCP `metrics` metricset when using `exclude_labels: true` {issue}40437[40437] {pull}40467[40467]
- Add AWS OwningAccount support for cross account monitoring {issue}40570[40570] {pull}40691[40691]
- Use namespace for GetListMetrics when exists in AWS {pull}41022[41022]
- Fix http server helper SSL config. {pull}39405[39405]
- Fix Kubernetes metadata sometimes not being present after startup {pull}41216[41216]
- Do not report non-existant 0 values for RSS metrics in docker/memory {pull}41449[41449]
- Log Cisco Meraki `getDevicePerformanceScores` errors without stopping metrics collection. {pull}41622[41622]
- Don't skip first bucket value in GCP metrics metricset for distribution type metrics {pull}41822[41822]
- [K8s Integration] Enhance HTTP authentication in case of token updates for Apiserver, Controllermanager and Scheduler metricsets  {issue}41910[41910] {pull}42016[42016]
- Fixed `creation_date` scientific notation output in the `elasticsearch.index` metricset. {pull}42053[42053]
- Fix bug where metricbeat unintentionally triggers Windows ASR. {pull}42177[42177]
- Remove `hostname` field from zookeeper's `mntr` data stream. {pull}41887[41887]
- Continue collecting metrics even if the Cisco Meraki `getDeviceLicenses` operation fails. {pull}42397[42397]
- Fixed errors in the `elasticsearch.index` metricset when index settings are missing. {issue}42424[42424] {pull}42426[42426]

*Osquerybeat*


*Packetbeat*

- Properly marshal nested structs in ECS fields, fixing issues with mixed cases in field names {pull}42116[42116]


*Winlogbeat*

- Fix message handling in the experimental api. {issue}19338[19338] {pull}41730[41730]


*Elastic Logging Plugin*


==== Added

*Affecting all Beats*

- Added append Processor which will append concrete values or values from a field to target. {issue}29934[29934] {pull}33364[33364]
- dns processor: Add support for forward lookups (`A`, `AAAA`, and `TXT`). {issue}11416[11416] {pull}36394[36394]
- [Enhanncement for host.ip and host.mac] Disabling netinfo.enabled option of add-host-metadata processor {pull}36506[36506]
- allow `queue` configuration settings to be set under the output. {issue}35615[35615] {pull}36788[36788]
- Beats will now connect to older Elasticsearch instances by default {pull}36884[36884]
- Raise up logging level to warning when attempting to configure beats with unknown fields from autodiscovered events/environments
- elasticsearch output now supports `idle_connection_timeout`. {issue}35616[35615] {pull}36843[36843]
- Enable early event encoding in the Elasticsearch output, improving cpu and memory use {pull}38572[38572]
- The environment variable `BEATS_ADD_CLOUD_METADATA_PROVIDERS` overrides configured/default `add_cloud_metadata` providers {pull}38669[38669]
- When running under Elastic-Agent Kafka output allows dynamic topic in `topic` field {pull}40415[40415]
- The script processor has a new configuration option that only uses the cached javascript sessions and prevents the creation of new javascript sessions.
- Update to Go 1.22.12. {pull}42681[42681]
- Replace Ubuntu 20.04 with 24.04 for Docker base images {issue}40743[40743] {pull}40942[40942]
- Reduce memory consumption of k8s autodiscovery and the add_kubernetes_metadata processor when Deployment metadata is enabled
- Add `lowercase` processor. {issue}22254[22254] {pull}41424[41424]
- Add `uppercase` processor. {issue}22254[22254] {pull}41535[41535]
- Replace `compress/gzip` with https://github.com/klauspost/compress/gzip library for gzip compression {pull}41584[41584]
- Add regex pattern matching to add_kubernetes_metadata processor {pull}41903[41903]

*Auditbeat*

- Added `add_session_metadata` processor, which enables session viewer on Auditbeat data. {pull}37640[37640]
- Add linux capabilities to processes in the system/process. {pull}37453[37453]
- Add linux capabilities to processes in the system/process. {pull}37453[37453]
- Add process.entity_id, process.group.name and process.group.id in add_process_metadata processor. Make fim module with kprobes backend to always add an appropriately configured add_process_metadata processor to enrich file events {pull}38776[38776]
- Split module/system/process into common and provider bits. {pull}41868[41868]

*Auditbeat*

- Improve logging in system/socket {pull}41571[41571]


*Auditbeat*


*Filebeat*

- add documentation for decode_xml_wineventlog processor field mappings.  {pull}32456[32456]
- httpjson input: Add request tracing logger. {issue}32402[32402] {pull}32412[32412]
- Add cloudflare R2 to provider list in AWS S3 input. {pull}32620[32620]
- Add support for single string containing multiple relation-types in getRFC5988Link. {pull}32811[32811]
- Added separation of transform context object inside httpjson. Introduced new clause `.parent_last_response.*` {pull}33499[33499]
- Added metric `sqs_messages_waiting_gauge` for aws-s3 input. {pull}34488[34488]
- Add nginx.ingress_controller.upstream.ip to related.ip {issue}34645[34645] {pull}34672[34672]
- Add unix socket log parsing for nginx ingress_controller {pull}34732[34732]
- Added metric `sqs_worker_utilization` for aws-s3 input. {pull}34793[34793]
- Add MySQL authentication message parsing and `related.ip` and `related.user` fields {pull}34810[34810]
- Add nginx ingress_controller parsing if one of upstreams fails to return response {pull}34787[34787]
- Add oracle authentication messages parsing {pull}35127[35127]
- Add `clean_session` configuration setting for MQTT input.  {pull}35806[16204]
- Add support for a simplified input configuraton when running under Elastic-Agent {pull}36390[36390]
- Added support for Okta OAuth2 provider in the CEL input. {issue}36336[36336] {pull}36521[36521]
- Added support for new features & removed partial save mechanism in the Azure Blob Storage input. {issue}35126[35126] {pull}36690[36690]
- Added support for new features and removed partial save mechanism in the GCS input. {issue}35847[35847] {pull}36713[36713]
- Use filestream input with file_identity.fingerprint as default for hints autodiscover. {issue}35984[35984] {pull}36950[36950]
- Add setup option `--force-enable-module-filesets`, that will act as if all filesets have been enabled in a module during setup. {issue}30915[30915] {pull}99999[99999]
- Made Azure Blob Storage input GA and updated docs accordingly. {pull}37128[37128]
- Made GCS input GA and updated docs accordingly. {pull}37127[37127]
- Add parseDateInTZ value template for the HTTPJSON input {pull}37738[37738]
- Improve rate limit handling by HTTPJSON {issue}36207[36207] {pull}38161[38161] {pull}38237[38237]
- Parse more fields from Elasticsearch slowlogs {pull}38295[38295]
- added benchmark input {pull}37437[37437]
- added benchmark input and discard output {pull}37437[37437]
- Update CEL mito extensions to v1.11.0 to improve type checking. {pull}39460[39460]
- Update CEL mito extensions to v1.12.2. {pull}39755[39755]
- Add support for base64-encoded HMAC headers to HTTP Endpoint. {pull}39655[39655]
- Add user group membership support to Okta entity analytics provider. {issue}39814[39814] {pull}39815[39815]
- Add request trace support for Okta and EntraID entity analytics providers. {pull}39821[39821]
- Fix handling of infinite rate values in CEL rate limit handling logic. {pull}39940[39940]
- Allow elision of set and append failure logging. {issue}34544[34544] {pull}39929[39929]
- Add ability to remove request trace logs from CEL input. {pull}39969[39969]
- Add ability to remove request trace logs from HTTPJSON input. {pull}40003[40003]
- Added out of the box support for Amazon EventBridge notifications over SQS to S3 input {pull}40006[40006]
- Update CEL mito extensions to v1.13.0 {pull}40035[40035]
- Add Jamf entity analytics provider. {pull}39996[39996]
- Add ability to remove request trace logs from http_endpoint input. {pull}40005[40005]
- Add ability to remove request trace logs from entityanalytics input. {pull}40004[40004]
- Relax constraint on Base DN in entity analytics Active Directory provider. {pull}40054[40054]
- Implement Elastic Agent status and health reporting for Netflow Filebeat input. {pull}40080[40080]
- Enhance input state reporting for CEL evaluations that return a single error object in events. {pull}40083[40083]
- Allow absent credentials when using GCS with Application Default Credentials. {issue}39977[39977] {pull}40072[40072]
- Add SSL and username support for Redis input, now the input includes support for Redis 6.0+. {pull}40111[40111]
- Add scaling up support for Netflow input. {issue}37761[37761] {pull}40122[40122]
- Update CEL mito extensions to v1.15.0. {pull}40294[40294]
- Allow cross-region bucket configuration in s3 input. {issue}22161[22161] {pull}40309[40309]
- Improve logging in Okta Entity Analytics provider. {issue}40106[40106] {pull}40347[40347]
- Document `winlog` input. {issue}40074[40074] {pull}40462[40462]
- Added retry logic to websocket connections in the streaming input. {issue}40271[40271] {pull}40601[40601]
- Disable event normalization for netflow input {pull}40635[40635]
- Allow attribute selection in the Active Directory entity analytics provider. {issue}40482[40482] {pull}40662[40662]
- Improve error quality when CEL program does not correctly return an events array. {pull}40580[40580]
- Added support for Microsoft Entra ID RBAC authentication. {issue}40434[40434] {pull}40879[40879]
- Add `use_kubeadm` config option for filebeat (both filbeat.input and autodiscovery) in order to toggle kubeadm-config api requests {pull}40301[40301]
- Make HTTP library function inclusion non-conditional in CEL input. {pull}40912[40912]
- Add support for Crowdstrike streaming API to the streaming input. {issue}40264[40264] {pull}40838[40838]
- Add support to CEL for reading host environment variables. {issue}40762[40762] {pull}40779[40779]
- Add CSV decoder to awss3 input. {pull}40896[40896]
- Change request trace logging to include headers instead of complete request. {pull}41072[41072]
- Improved GCS input documentation. {pull}41143[41143]
- Add CSV decoding capacity to azureblobstorage input {pull}40978[40978]
- Add CSV decoding capacity to gcs input {pull}40979[40979]
- Add support to source AWS cloudwatch logs from linked accounts. {pull}41188[41188]
- Jounrald input now supports filtering by facilities {pull}41061[41061]
- Add support to include AWS cloudwatch linked accounts when using log_group_name_prefix to define log group names. {pull}41206[41206]
- Improved Azure Blob Storage input documentation. {pull}41252[41252]
- Make ETW input GA. {pull}41389[41389]
- Added input metrics to GCS input. {issue}36640[36640] {pull}41505[41505]
- Add support for Okta entity analytics provider to collect role and factor data for users. {pull}41460[41460]
- Add support for Journald in the System module. {pull}41555[41555]
- Add ability to remove request trace logs from http_endpoint input. {pull}40005[40005]
- Add ability to remove request trace logs from entityanalytics input. {pull}40004[40004]
- Refactor & cleanup with updates to default values and documentation. {pull}41834[41834]
- Update CEL mito extensions to v1.16.0. {pull}41727[41727]
- Filebeat's registry is now added to the Elastic-Agent diagnostics bundle {issue}33238[33238] {pull}41795[41795]
- Add `unifiedlogs` input for MacOS. {pull}41791[41791]
- Add evaluation state dump debugging option to CEL input. {pull}41335[41335]
- Added support for retry configuration in GCS input. {issue}11580[11580] {pull}41862[41862]
- Improve S3 polling mode states registry when using list prefix option. {pull}41869[41869]
- Add support for SSL and Proxy configurations for websoket type in streaming input. {pull}41934[41934]
- AWS S3 input registry cleanup for untracked s3 objects. {pull}41694[41694]
- The environment variable `BEATS_AZURE_EVENTHUB_INPUT_TRACING_ENABLED: true` enables internal logs tracer for the azure-eventhub input. {issue}41931[41931] {pull}41932[41932]
- The Filestream input now uses the `fingerprint` file identity by default. The state from files are automatically migrated if the previous file identity was `native` (the default) or `path`. If the `file_identity` is explicitly set, there is no change in behaviour. {issue}40197[40197] {pull}41762[41762]
- Rate limiting operability improvements in the Okta provider of the Entity Analytics input. {issue}40106[40106] {pull}41977[41977]
- Added default values in the streaming input for websocket retries and put a cap on retry wait time to be lesser than equal to the maximum defined wait time. {pull}42012[42012]
- Rate limiting fault tolerance improvements in the Okta provider of the Entity Analytics input. {issue}40106[40106] {pull}42094[42094]
- Added OAuth2 support with auto token refresh for websocket streaming input. {issue}41989[41989] {pull}42212[42212]
- Added infinite & blanket retry options to websockets and improved logging and retry logic. {pull}42225[42225]
- Introduce ignore older and start timestamp filters for AWS S3 input. {pull}41804[41804]
- Journald input now can report its status to Elastic-Agent {issue}39791[39791] {pull}42462[42462]
- Publish events progressively in the Okta provider of the Entity Analytics input. {issue}40106[40106] {pull}42567[42567]
- Journald `include_matches.match` now accepts `+` to represent a logical disjunction (OR) {issue}40185[40185] {pull}42517[42517]
- The journald input is now generally available. {pull}42107[42107]
- Add metrics for number of events and pages published by HTTPJSON input. {issue}42340[42340] {pull}42442[42442]

*Auditbeat*


*Libbeat*

- enrich events with EC2 tags in add_cloud_metadata processor {pull}41477[41477]


*Heartbeat*

- Added status to monitor run log report.
- Upgrade node to latest LTS v18.20.3. {pull}40038[40038]
- Add support for RFC7231 methods to http monitors. {pull}41975[41975]

*Metricbeat*

- Add per-thread metrics to system_summary {pull}33614[33614]
- Add GCP CloudSQL metadata {pull}33066[33066]
- Add GCP Carbon Footprint metricbeat data {pull}34820[34820]
- Add event loop utilization metric to Kibana module {pull}35020[35020]
- Add metrics grouping by dimensions and time to Azure app insights {pull}36634[36634]
- Align on the algorithm used to transform Prometheus histograms into Elasticsearch histograms {pull}36647[36647]
- Add linux IO metrics to system/process {pull}37213[37213]
- Add new memory/cgroup metrics to Kibana module {pull}37232[37232]
- Add SSL support to mysql module {pull}37997[37997]
- Add SSL support for aerospike module {pull}38126[38126]
<<<<<<< HEAD
- Add last_terminated_timestamp metric in kubernetes module {pull}39200[39200] {issue}3802[3802]
- Add pod.status.ready_time and pod.status.reason metrics in kubernetes module {pull}39316[39316]
- Add AWS Billing configurable Group By types {issue}34193[34193] {pull}38755[38755]

=======
- Add `use_kubeadm` config option in kubernetes module in order to toggle kubeadm-config api requests {pull}40086[40086]
- Log the total time taken for GCP `ListTimeSeries` and `AggregatedList` requests {pull}40661[40661]
- Add new metrics for the vSphere Host metricset. {pull}40429[40429]
- Add new metrics for the vSphere Datastore metricset. {pull}40441[40441]
- Add new metricset cluster for the vSphere module. {pull}40536[40536]
- Add new metricset network for the vSphere module. {pull}40559[40559]
- Add new metricset resourcepool for the vSphere module. {pull}40456[40456]
- Add AWS Cloudwatch capability to retrieve tags from AWS/ApiGateway resources {pull}40755[40755]
- Add new metricset datastorecluster for vSphere module. {pull}40634[40634]
- Add support for new metrics in datastorecluster metricset. {pull}40694[40694]
- Add new metrics for the vSphere Virtualmachine metricset. {pull}40485[40485]
- Add support for snapshot in vSphere virtualmachine metricset {pull}40683[40683]
- Update fields to use mapstr in vSphere virtualmachine metricset  {pull}40707[40707]
- Add metrics related to triggered alarms in all the vSphere metricsets. {pull}40714[40714] {pull}40876[40876]
- Add support for period based intervalID in vSphere host and datastore metricsets {pull}40678[40678]
- Add new metrics fot datastore and minor changes to overall vSphere metrics {pull}40766[40766]
- Add `metrics_count` to Prometheus module if `metrics_count: true` is set. {pull}40411[40411]
- Added Cisco Meraki module {pull}40836[40836]
- Added Palo Alto Networks module {pull}40686[40686]
- Restore docker.network.in.* and docker.network.out.* fields in docker module {pull}40968[40968]
- Add `id` field to all the vSphere metricsets. {pull}41097[41097]
- Bump aerospike-client-go to version v7.7.1 and add support for basic auth in Aerospike module {pull}41233[41233]
- Only watch metadata for ReplicaSets in metricbeat k8s module {pull}41289[41289]
- Add support for region/zone for Vertex AI service in GCP module {pull}41551[41551]
- Add support for location label as an optional configuration parameter in GCP metrics metricset. {issue}41550[41550] {pull}41626[41626]
- Collect .NET CLR (IIS) Memory, Exceptions and LocksAndThreads metrics {pull}41929[41929]
- Added `tier_preference`, `creation_date` and `version` fields to the `elasticsearch.index` metricset. {pull}41944[41944]
- Add `use_performance_counters` to collect CPU metrics using performance counters on Windows for `system/cpu` and `system/core` {pull}41965[41965]
- Add support of additional `collstats` metrics in mongodb module. {pull}42171[42171]
- Preserve queries for debugging when `merge_results: true` in SQL module {pull}42271[42271]
- Collect more fields from ES node/stats metrics and only those that are necessary {pull}42421[42421]
- Add new metricset wmi for the windows module. {pull}42017[42017]
- Update beat module with apm-server tail sampling monitoring metrics fields {pull}42569[42569]
>>>>>>> 12db1f9c

*Metricbeat*
- Add benchmark module {pull}41801[41801]


*Osquerybeat*

- Increase maximum query timeout to 24 hours {pull}42356[42356]

*Packetbeat*


*Winlogbeat*

- Add handling for missing `EvtVarType`s in experimental api. {issue}19337[19337] {pull}41418[41418]
- Properly set events `UserData` when experimental api is used. {pull}41525[41525]
- Include XML is respected for experimental api {pull}41525[41525]
- Forwarded events use renderedtext info for experimental api {pull}41525[41525]
- Language setting is respected for experimental api {pull}41525[41525]
- Language setting also added to decode xml wineventlog processor {pull}41525[41525]
- Format embedded messages in the experimental api {pull}41525[41525]
- Implement exclusion range support for event_id. {issue}38623[38623] {pull}41639[41639]
- Make the experimental API GA and rename it to winlogbeat-raw {issue}39580[39580] {pull}41770[41770]
- Remove 22 clause limitation {issue}35047[35047] {pull}42187[42187]
- Add handling for recoverable publisher disabled errors {issue}35316[35316] {pull}42187[42187]


*Functionbeat*

- Removal of functionbeat binaries from CI pipelines {issue}40745[40745] {pull}41506[41506]

*Elastic Log Driver*
*Elastic Logging Plugin*


==== Deprecated

*Auditbeat*


*Filebeat*

- Removed `bucket_timeout` config option for GCS input and replaced bucket context with parent program context. {issue}41107[41107] {pull}41970[41970]

*Heartbeat*



*Metricbeat*


*Osquerybeat*


*Packetbeat*


*Winlogbeat*


*Functionbeat*


*Elastic Logging Plugin*


==== Known Issues


























<|MERGE_RESOLUTION|>--- conflicted
+++ resolved
@@ -444,12 +444,6 @@
 - Add new memory/cgroup metrics to Kibana module {pull}37232[37232]
 - Add SSL support to mysql module {pull}37997[37997]
 - Add SSL support for aerospike module {pull}38126[38126]
-<<<<<<< HEAD
-- Add last_terminated_timestamp metric in kubernetes module {pull}39200[39200] {issue}3802[3802]
-- Add pod.status.ready_time and pod.status.reason metrics in kubernetes module {pull}39316[39316]
-- Add AWS Billing configurable Group By types {issue}34193[34193] {pull}38755[38755]
-
-=======
 - Add `use_kubeadm` config option in kubernetes module in order to toggle kubeadm-config api requests {pull}40086[40086]
 - Log the total time taken for GCP `ListTimeSeries` and `AggregatedList` requests {pull}40661[40661]
 - Add new metrics for the vSphere Host metricset. {pull}40429[40429]
@@ -483,7 +477,7 @@
 - Collect more fields from ES node/stats metrics and only those that are necessary {pull}42421[42421]
 - Add new metricset wmi for the windows module. {pull}42017[42017]
 - Update beat module with apm-server tail sampling monitoring metrics fields {pull}42569[42569]
->>>>>>> 12db1f9c
+- Add AWS Billing configurable Group By types {issue}34193[34193] {pull}38755[38755]
 
 *Metricbeat*
 - Add benchmark module {pull}41801[41801]
