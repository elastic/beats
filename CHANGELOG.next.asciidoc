// Use these for links to issue and pulls. Note issues and pulls redirect one to
// each other on Github, so don't worry too much on using the right prefix.
:issue: https://github.com/elastic/beats/issues/
:pull: https://github.com/elastic/beats/pull/

=== Beats version HEAD
https://github.com/elastic/beats/compare/v8.7.1\...main[Check the HEAD diff]

==== Breaking changes

*Affecting all Beats*

*Auditbeat*


*Filebeat*


*Heartbeat*


*Metricbeat*


*Osquerybeat*


*Packetbeat*


*Winlogbeat*

- Add "event.category" and "event.type" to Sysmon module for EventIDs 8, 9, 19, 20, 27, 28, 255 {pull}35193[35193]

*Functionbeat*


*Elastic Logging Plugin*


==== Bugfixes

*Affecting all Beats*
- Support for multiline zookeeper logs {issue}2496[2496]
- Allow `clock_nanosleep` in the default seccomp profiles for amd64 and 386. Newer versions of glibc (e.g. 2.31) require it. {issue}33792[33792]
- Disable lockfile when running under elastic-agent. {pull}33988[33988]
- Fix lockfile logic, retry locking {pull}34194[34194]
- Add checks to ensure reloading of units if the configuration actually changed. {pull}34346[34346]
- Fix namespacing on self-monitoring {pull}32336[32336]
- Fix race condition when stopping runners {pull}32433[32433]
- Fix concurrent map writes when system/process code called from reporter code {pull}32491[32491]
- Log errors from the Elastic Agent V2 client errors channel. Avoids blocking when error occurs communicating with the Elastic Agent. {pull}34392[34392]
- Only log publish event messages in trace log level under elastic-agent. {pull}34391[34391]
- Fix issue where updating a single Elastic Agent configuration unit results in other units being turned off. {pull}34504[34504]
- Fix dropped events when monitor a beat under the agent and send its `Host info` log entry. {pull}34599[34599]
- Fix namespacing on self-monitoring {pull}32336[32336]
- Fix race condition when stopping runners {pull}32433[32433]
- Fix concurrent map writes when system/process code called from reporter code {pull}32491[32491]
- Fix panics when a processor is closed twice {pull}34647[34647]
- Update elastic-agent-system-metrics to v0.4.6 to allow builds on mips platforms. {pull}34674[34674]
- The Elasticsearch output now splits large requests instead of dropping them when it receives a StatusRequestEntityTooLarge error. {pull}34911[34911]
- Fix Beats started by agent do not respect the allow_older_versions: true configuration flag {issue}34227[34227] {pull}34964[34964]
- Fix performance issues when we have a lot of inputs starting and stopping by allowing to disable global processors under fleet. {issue}35000[35000] {pull}35031[35031]
- In cases where the matcher detects a non-string type in a match statement, report the error as a debug statement, and not a warning statement. {pull}35119[35119]
- 'add_cloud_metadata' processor - add cloud.region field for GCE cloud provider
- 'add_cloud_metadata' processor - update azure metadata api version to get missing `cloud.account.id` field
- Make sure k8s watchers are closed when closing k8s meta processor. {pull}35630[35630]


*Auditbeat*

*Filebeat*

- [Auditbeat System Package] Added support for Apple Silicon chips. {pull}34433[34433]
- [Azure blob storage] Changed logger field name from `container` to `container_name` so that it does not clash
   with the ecs field name `container`. {pull}34403[34403]
- [GCS] Added support for more mime types & introduced offset tracking via cursor state. Also added support for
   automatic splitting at root level, if root level element is an array. {pull}34155[34155]
- [httpsjon] Improved error handling during pagination with chaining & split processor {pull}34127[34127]
- [Azure blob storage] Added support for more mime types & introduced offset tracking via cursor state. {pull}33981[33981]
- Fix EOF on single line not producing any event. {issue}30436[30436] {pull}33568[33568]
- Fix handling of error in states in direct aws-s3 listing input {issue}33513[33513] {pull}33722[33722]
- Fix `httpjson` input page number initialization and documentation. {pull}33400[33400]
- Add handling of AAA operations for Cisco ASA module. {issue}32257[32257] {pull}32789[32789]
- Fix gc.log always shipped even if gc fileset is disabled {issue}30995[30995]
- Fix handling of empty array in httpjson input. {pull}32001[32001]
- Fix reporting of `filebeat.events.active` in log events such that the current value is always reported instead of the difference from the last value. {pull}33597[33597]
- Fix splitting array of strings/arrays in httpjson input {issue}30345[30345] {pull}33609[33609]
- Fix Google workspace pagination and document ID generation. {pull}33666[33666]
- Fix PANW handling of messages with event.original already set. {issue}33829[33829] {pull}33830[33830]
- Rename identity as identity_name when the value is a string in Azure Platform Logs. {pull}33654[33654]
- Fix 'requires pointer' error while getting cursor metadata. {pull}33956[33956]
- Fix input cancellation handling when HTTP client does not support contexts. {issue}33962[33962] {pull}33968[33968]
- Update mito CEL extension library to v0.0.0-20221207004749-2f0f2875e464 {pull}33974[33974]
- Fix CEL result deserialisation when evaluation fails. {issue}33992[33992] {pull}33996[33996]
- Fix handling of non-200/non-429 status codes. {issue}33999[33999] {pull}34002[34002]
- [azure-eventhub input] Switch the run EPH run mode to non-blocking {pull}34075[34075]
- [google_workspace] Fix pagination and cursor value update. {pull}34274[34274]
- Fix handling of quoted values in auditd module. {issue}22587[22587] {pull}34069[34069]
- Fixing system tests not returning expected content encoding for azure blob storage input. {pull}34412[34412]
- [Azure Logs] Fix authentication_processing_details parsing in sign-in logs. {issue}34330[34330] {pull}34478[34478]
- Prevent Elasticsearch from spewing log warnings about redundant wildcard when setting up ingest pipelines. {issue}34249[34249] {pull}34550[34550]
- Gracefully handle Windows event channel not found errors in winlog input. {issue}30201[30201] {pull}34605[34605]
- Fix the issue of `cometd` input worker getting closed in case of a network connection issue and an EOF error. {issue}34326[34326] {pull}34327[34327]
- Fix for httpjson first_response object throwing false positive errors by making it a flag based object {issue}34747[34747] {pull}34748[34748]
- Fix errors and panics due to re-used processors {pull}34761[34761]
- Add missing Basic Authentication support to CEL input {issue}34609[34609] {pull}34689[34689]
- [Gcs Input] - Added missing locks for safe concurrency {pull}34914[34914]
- Fix the ignore_inactive option being ignored in Filebeat's filestream input {pull}34770[34770]
- Fix TestMultiEventForEOFRetryHandlerInput unit test of CometD input {pull}34903[34903]
- Add input instance id to request trace filename for httpjson and cel inputs {pull}35024[35024]
- Fix panic in TCP and UDP inputs on Linux when collecting socket metrics from OS. {issue}35064[35064]
- Correctly collect TCP and UDP metrics for unspecified address values. {pull}35111[35111]
- Fix base for UDP and TCP queue metrics and UDP drops metric. {pull}35123[35123]
- Sanitize filenames for request tracer in httpjson input. {pull}35143[35143]
- decode_cef processor: Fix ECS output by making `observer.ip` into an array of strings instead of string. {issue}35140[35140] {pull}35149[35149]
- Fix handling of MySQL audit logs with strict JSON parser. {issue}35158[35158] {pull}35160[35160]
- Sanitize filenames for request tracer in cel input. {pull}35154[35154]
- Fix accidental error overwrite in defer statement in entityanalytics Azure AD input. {issue}35153[35153] {pull}35169[35169]
- Fixing the grok expression outputs of log files {pull}35221[35221]
- Fixes "Can only start an input when all related states are finished" error when running under Elastic-Agent {pull}35250[35250] {issue}33653[33653]
- Move repeated Windows event channel not found errors in winlog input to debug level.  {issue}35314[35314] {pull}35317[35317]
- Fix crash when processing forwarded logs missing a message. {issue}34705[34705] {pull}34865[34865]
- Fix crash when loading azurewebstorage cursor with no partially processed data. {pull}35433[35433]
- RFC5424 syslog timestamps with offset 'Z' will be treated as UTC rather than using the default timezone. {pull}35360[35360]
- [system] sync system/auth dataset with system integration 1.29.0. {pull}35581[35581]
- Fix filestream false positive log error "filestream input with ID 'xyz' already exists" {issue}31767[31767]

*Heartbeat*

- Fix panics when parsing dereferencing invalid parsed url. {pull}34702[34702]
- Fix broken zip URL monitors. NOTE: Zip URL Monitors will be removed in version 8.7 and replaced with project monitors. {pull}33723[33723]
- Fix integration hashing to prevent reloading all when updated. {pull}34697[34697]
- Fix release of job limit semaphore when context is cancelled. {pull}34697[34697]
- Fix bug where states.duration_ms was incorrect type. {pull}33563[33563]
- Fix handling of long UDP messages in UDP input. {issue}33836[33836] {pull}33837[33837]
- Fix browser monitor summary reporting as up when monitor is down. {issue}33374[33374] {pull}33819[33819]
- Fix beat capabilities on Docker image. {pull}33584[33584]
- Fix serialization of state duration to avoid scientific notation. {pull}34280[34280]
- Enable nodejs engine strict validation when bundling synthetics. {pull}34470[34470]
with the ecs field name `container`. {pull}34403[34403]
automatic splitting at root level, if root level element is an array. {pull}34155[34155]
- Fix broken mapping for state.ends field. {pull}34891[34891]
- Fix issue using projects in airgapped environments by disabling npm audit. {pull}34936[34936]
- Fix broken state ID location naming. {pull}35336[35336]
- Fix project monitor temp directories permission to include group access. {pull}35398[35398]
- Fix output pipeline exit on run_once. {pull}35376[35376]
- Fix formatting issue with socket trace timeout. {pull}35434[35434]

*Heartbeat*


*Heartbeat*


*Heartbeat*


*Auditbeat*


*Filebeat*


*Auditbeat*


*Filebeat*

- Sanitize filenames for request tracer in cel input. {pull}35154[35154]

*Heartbeat*


*Metricbeat*

- in module/windows/perfmon, changed collection method of the second counter value required to create a displayable value {pull}32305[32305]
- Fix and improve AWS metric period calculation to avoid zero-length intervals {pull}32724[32724]
- Add missing cluster metadata to k8s module metricsets {pull}32979[32979] {pull}33032[33032]
- Add GCP CloudSQL region filter {pull}32943[32943]
- Fix logstash cgroup mappings {pull}33131[33131]
- Remove unused `elasticsearch.node_stats.indices.bulk.avg_time.bytes` mapping {pull}33263[33263]
- Fix kafka dashboard field names {pull}33555[33555]
- Add tags to events based on parsed identifier. {pull}33472[33472]
- Support Oracle-specific connection strings in SQL module {issue}32089[32089] {pull}32293[32293]
- Remove deprecated metrics from controller manager, scheduler and proxy {pull}34161[34161]
- Fix metrics split through different events and metadata not matching for aws cloudwatch. {pull}34483[34483]
- Fix metadata enricher with correct container ids for pods with multiple containers in container metricset. Align `kubernetes.container.id` and `container.id` fields for state_container metricset. {pull}34516[34516]
- Make generic SQL GA {pull}34637[34637]
- Collect missing remote_cluster in elasticsearch ccr metricset {pull}34957[34957]
- Add context with timeout in AWS API calls {pull}35425[35425]
- Fix no error logs displayed in CloudWatch EC2, RDS and SQS metadata {issue}34985[34985] {pull}35035[35035]
- Remove Beta warning from IIS application_pool metricset {pull}35480[35480]
- Improve documentation for ActiveMQ module {issue}35113[35113] {pull}35558[35558]

*Osquerybeat*

- Adds the `elastic_file_analysis` table to the Osquery extension for macOS builds. {pull}35056[35056]

*Packetbeat*

- Fix double channel close panic when reloading. {pull}35324[35324]
- Fix BPF filter setting not being applied to sniffers. {issue}35363[35363] {pull}35484[35484]
- Fix handling of Npcap installation options from Fleet. {pull}35541[35541]

*Winlogbeat*

- Fix handling of event data with keys containing dots. {issue}34345[34345] {pull}34549[34549]
- Gracefully handle channel not found errors. {issue}30201[30201] {pull}34605[34605]
- Clarify query term limits warning and remove link to missing Microsoft doc page. {pull}34715[34715]
- Improve documentation for event_logs.name configuration. {pull}34931[34931]
- Move repeated channel not found errors to debug level.  {issue}35314[35314] {pull}35317[35317]
- Fix panic due to misrepresented buffer use. {pull}35437[35437]
- Prevent panic on closing iterators on empty channels in experimental API. {issue}33966[33966] {pull}35423[35423]
- Allow program termination when attempting to open an absent channel. {pull}35474[35474]

*Functionbeat*


*Elastic Logging Plugin*


==== Added

*Affecting all Beats*

- Added append Processor which will append concrete values or values from a field to target. {issue}29934[29934] {pull}33364[33364]
- Allow users to enable features via configuration, starting with the FQDN reporting feature. {issue}1070[1070] {pull}34456[34456]
- Add Hetzner Cloud as a provider for `add_cloud_metadata`. {pull}35456[35456]
- Reload Beat when TLS certificates or key files are modified. {issue}34408[34408] {pull}34416[34416]
- Upgrade version of elastic-agent-autodiscover to v0.6.1 for improved memory consumption on k8s. {pull}35483[35483]
- Added `orchestrator.cluster.id` and `orchestrator.cluster.name` fields to the add_cloud_metadata processor, AWS cloud provider. {pull}35182[35182]

*Auditbeat*


*Filebeat*

- add documentation for decode_xml_wineventlog processor field mappings.  {pull}32456[32456]
- httpjson input: Add request tracing logger. {issue}32402[32402] {pull}32412[32412]
- Add cloudflare R2 to provider list in AWS S3 input. {pull}32620[32620]
- Add support for single string containing multiple relation-types in getRFC5988Link. {pull}32811[32811]
- Added separation of transform context object inside httpjson. Introduced new clause `.parent_last_response.*` {pull}33499[33499]
- Cloud Foundry input uses server-side filtering when retrieving logs. {pull}33456[33456]
- Add `parse_aws_vpc_flow_log` processor. {pull}33656[33656]
- Update `aws.vpcflow` dataset in AWS module have a configurable log `format` and to produce ECS 8.x fields. {pull}33699[33699]
- Modified `aws-s3` input to reduce mutex contention when multiple SQS message are being processed concurrently. {pull}33658[33658]
- Disable "event normalization" processing for the aws-s3 input to reduce allocations. {pull}33673[33673]
- Add Common Expression Language input. {pull}31233[31233]
- Add support for http+unix and http+npipe schemes in httpjson input. {issue}33571[33571] {pull}33610[33610]
- Add support for http+unix and http+npipe schemes in cel input. {issue}33571[33571] {pull}33712[33712]
- Add `decode_duration`, `move_fields` processors. {pull}31301[31301]
- Add backup to bucket and delete functionality for the `aws-s3` input. {issue}30696[30696] {pull}33559[33559]
- Add metrics for UDP packet processing. {pull}33870[33870]
- Convert UDP input to v2 input. {pull}33930[33930]
- Improve collection of risk information from Okta debug data. {issue}33677[33677] {pull}34030[34030]
- Adding filename details from zip to response for httpjson {issue}33952[33952] {pull}34044[34044]
- Allow user configuration of keep-alive behaviour for HTTPJSON and CEL inputs. {issue}33951[33951] {pull}34014[34014]
- Add support for polling system UDP stats for UDP input metrics. {pull}34070[34070]
- Add support for recognizing the log level in Elasticsearch JVM logs {pull}34159[34159]
- Add new Entity Analytics input with Azure Active Directory support. {pull}34305[34305]
- Added metric `sqs_lag_time` for aws-s3 input. {pull}34306[34306]
- Add metrics for TCP packet processing. {pull}34333[34333]
- Add metrics for unix socket packet processing. {pull}34335[34335]
- Add beta `take over` mode for `filestream` for simple migration from `log` inputs {pull}34292[34292]
- Add pagination support for Salesforce module. {issue}34057[34057] {pull}34065[34065]
- Allow users to redact sensitive data from CEL input debug logs. {pull}34302[34302]
- Added support for HTTP destination override to Google Cloud Storage input. {pull}34413[34413]
- Added metric `sqs_messages_waiting_gauge` for aws-s3 input. {pull}34488[34488]
- Add support for new Rabbitmq timestamp format for logs {pull}34211[34211]
- Allow user configuration of timezone offset in Cisco ASA and FTD modules. {pull}34436[34436]
- Allow user configuration of timezone offset in Checkpoint module. {pull}34472[34472]
- Add support for Okta debug attributes, `risk_reasons`, `risk_behaviors` and `factor`. {issue}33677[33677] {pull}34508[34508]
- Fill okta.request.ip_chain.* as a flattened object in Okta module. {pull}34621[34621]
- Fixed GCS log format issues. {pull}34659[34659]
- Add nginx.ingress_controller.upstream.ip to related.ip {issue}34645[34645] {pull}34672[34672]
- Include NAT and firewall IPs in `related.ip` in Fortinet Firewall module. {issue}34640[34640] {pull}34673[34673]
- Add Basic Authentication support on constructed requests to CEL input {issue}34609[34609] {pull}34689[34689]
- Add string manipulation extensions to CEL input {issue}34610[34610] {pull}34689[34689]
- Add unix socket log parsing for nginx ingress_controller {pull}34732[34732]
- Added metric `sqs_worker_utilization` for aws-s3 input. {pull}34793[34793]
- Improve CEL input documentation {pull}34831[34831]
- Add metrics documentation for CEL and AWS CloudWatch inputs. {issue}34887[34887] {pull}34889[34889]
- Register MIME handlers for CSV types in CEL input. {pull}34934[34934]
- Add MySQL authentication message parsing and `related.ip` and `related.user` fields {pull}34810[34810]
- Mention `mito` CEL tool in CEL input docs. {pull}34959[34959]
- Add nginx ingress_controller parsing if one of upstreams fails to return response {pull}34787[34787]
- Allow neflow v9 and ipfix templates to be shared between source addresses. {pull}35036[35036]
- Add support for collecting IPv6 metrics. {pull}35123[35123]
- Add oracle authentication messages parsing {pull}35127[35127]
- Add sanitization capabilities to azure-eventhub input {pull}34874[34874]
- Add support for CRC validation in Filebeat's HTTP endpoint input. {pull}35204[35204]
- Add support for CRC validation in Zoom module. {pull}35604[35604]
- Add execution budget to CEL input. {pull}35409[35409]
- Add XML decoding support to HTTPJSON. {issue}34438[34438] {pull}35235[35235]
- Add delegated account support when using Google ADC in `httpjson` input. {pull}35507[35507]
- Add support for collecting `httpjson` metrics. {pull}35392[35392]
- Add XML decoding support to CEL. {issue}34438[34438] {pull}35372[35372]
- Mark CEL input as GA. {pull}35559[35559]

*Auditbeat*
   - Migration of system/package module storage from gob encoding to flatbuffer encoding in bolt db. {pull}34817[34817]

*Libbeat*
- Added support for apache parquet file reader. {issue}34662[34662] {pull}35183[35183]

*Heartbeat*
- Users can now configure max scheduler job limits per monitor type via env var. {pull}34307[34307]
- Added status to monitor run log report.
- Removed beta label for browser monitors. {pull}35424[35424].


*Metricbeat*

- Add per-thread metrics to system_summary {pull}33614[33614]
- Add GCP CloudSQL metadata {pull}33066[33066]
- Add GCP Redis metadata {pull}33701[33701]
- Remove GCP Compute metadata cache {pull}33655[33655]
- Add support for multiple regions in GCP {pull}32964[32964]
- Add GCP Redis regions support {pull}33728[33728]
- Add namespace metadata to all namespaced kubernetes resources. {pull}33763[33763]
- Changed cloudwatch module to call ListMetrics API only once per region, instead of per AWS namespace {pull}34055[34055]
- Add beta ingest_pipeline metricset to Elasticsearch module for ingest pipeline monitoring {pull}34012[34012]
- Handle duplicated TYPE line for prometheus metrics {issue}18813[18813] {pull}33865[33865]
- Add GCP Carbon Footprint metricbeat data {pull}34820[34820]
- Add event loop utilization metric to Kibana module {pull}35020[35020]
- Support collecting metrics from both the monitoring account and linked accounts from AWS CloudWatch. {pull}35540[35540]
<<<<<<< HEAD
- Add new parameter `include_linked_accounts` to enable/disable metrics collection from multiple linked AWS Accounts {pull}35648[35648]
=======
- Migrate Azure Billing, Monitor, and Storage metricsets to the newer SDK. {pull}33585[33585]
>>>>>>> 19df6950

*Osquerybeat*


*Packetbeat*

- Added `packetbeat.interfaces.fanout_group` to allow a Packetbeat sniffer to join an AF_PACKET fanout group. {issue}35451[35451] {pull}35453[35453]

*Winlogbeat*


*Functionbeat*


*Winlogbeat*

- Set `host.os.type` and `host.os.family` to "windows" if not already set. {pull}35435[35435]


*Elastic Log Driver*
*Elastic Logging Plugin*


==== Deprecated

*Auditbeat*


*Filebeat*


*Heartbeat*

- Removed zip_url and local browser sources. {pull}35429[35429]

*Metricbeat*


*Osquerybeat*


*Packetbeat*


*Winlogbeat*


*Functionbeat*


*Elastic Logging Plugin*


==== Known Issues<|MERGE_RESOLUTION|>--- conflicted
+++ resolved
@@ -325,11 +325,8 @@
 - Add GCP Carbon Footprint metricbeat data {pull}34820[34820]
 - Add event loop utilization metric to Kibana module {pull}35020[35020]
 - Support collecting metrics from both the monitoring account and linked accounts from AWS CloudWatch. {pull}35540[35540]
-<<<<<<< HEAD
 - Add new parameter `include_linked_accounts` to enable/disable metrics collection from multiple linked AWS Accounts {pull}35648[35648]
-=======
 - Migrate Azure Billing, Monitor, and Storage metricsets to the newer SDK. {pull}33585[33585]
->>>>>>> 19df6950
 
 *Osquerybeat*
 
