--- conflicted
+++ resolved
@@ -150,11 +150,8 @@
 - Server-side TLS config now validates certificate and key are both specified {pull}19584[19584]
 - Fix terminating pod autodiscover issue. {pull}20084[20084]
 - Fix seccomp policy for calls to `chmod` and `chown`. {pull}20054[20054]
-<<<<<<< HEAD
 - Remove unnecessary restarts of metricsets while using Node autodiscover {pull}19974[19974]
-=======
 - Output errors when Kibana index pattern setup fails. {pull}20121[20121]
->>>>>>> e95a9058
 
 *Auditbeat*
 
