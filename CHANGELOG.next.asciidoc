--- conflicted
+++ resolved
@@ -179,13 +179,10 @@
 - Release etcd module as GA. {pull}10200[10200]
 - Release Couchbase module as GA. {pull}10201[10201]
 - Release aerospike module as GA. {pull}10203[10203]
-<<<<<<< HEAD
 - Release envoyproxy module GA. {pull}10223[10223]
-=======
 - Release mongodb.metrics and mongodb.replstatus as GA. {pull}10242[10242]
 - Release mysql.galera_status as Beta. {pull}10242[10242]
 - Release postgresql.statement as GA. {pull}10242[10242]
->>>>>>> 17134cd6
 - Release RabbitMQ Metricbeat module GA. {pull}10165[10165]
 - Release Dropwizard module as GA. {pull}10240[10240]
 - Release Graphite module as GA. {pull}10240[10240]
