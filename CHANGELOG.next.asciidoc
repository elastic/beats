// Use these for links to issue and pulls. Note issues and pulls redirect one to
// each other on Github, so don't worry too much on using the right prefix.
:issue: https://github.com/elastic/beats/issues/
:pull: https://github.com/elastic/beats/pull/

=== Beats version HEAD
https://github.com/elastic/beats/compare/v7.0.0-alpha2...master[Check the HEAD diff]

==== Breaking changes

*Affecting all Beats*

- Update to Golang 1.12.1. {pull}11330[11330]
- Disable Alibaba Cloud and Tencent Cloud metadata providers by default. {pull}13812[12812]
- Libbeat: Do not overwrite agent.*, ecs.version, and host.name. {pull}14407[14407]
- Libbeat: Cleanup the x-pack licenser code to use the new license endpoint and the new format. {pull}15091[15091]
- Refactor metadata generator to support adding metadata across resources {pull}14875[14875]
- Remove `AddDockerMetadata` and `AddKubernetesMetadata` processors from the `script` processor. They can still be used as normal processors in the configuration. {issue}16349[16349] {pull}16514[16514]
- Introduce APM libbeat instrumentation, active when running the beat with ELASTIC_APM_ACTIVE=true. {pull}17938[17938]
- Make error message about locked data path actionable. {pull}18667[18667]
- Fix panic with inline SSL when the certificate or key were small than 256 bytes. {pull}23820[23820]
- Use alias to report container image in k8s metadata. {pull}24380[24380]
- Set `cleanup_timeout` to zero by default in docker and kubernetes autodiscover in all beats except Filebeat where it is kept to 60 seconds. {pull}24681[24681]
- Update to ECS 1.9.0. {pull}24909[24909]

*Auditbeat*

*Filebeat*

- Fix parsing of Elasticsearch node name by `elasticsearch/slowlog` fileset. {pull}14547[14547]
- Improve ECS field mappings in panw module.  event.outcome now only contains success/failure per ECS specification. {issue}16025[16025] {pull}17910[17910]
- Improve ECS categorization field mappings for nginx module. http.request.referrer only populated when nginx sets a value {issue}16174[16174] {pull}17844[17844]
- Improve ECS field mappings in santa module. move hash.sha256 to process.hash.sha256 & move certificate fields to santa.certificate . {issue}16180[16180] {pull}17982[17982]
- Preserve case of http.request.method.  ECS prior to 1.6 specified normalizing to lowercase, which lost information. Affects filesets: apache/access, elasticsearch/audit, iis/access, iis/error, nginx/access, nginx/ingress_controller, aws/elb, suricata/eve, zeek/http. {issue}18154[18154] {pull}18359[18359]
- Adds oauth support for httpjson input. {issue}18415[18415] {pull}18892[18892]
- Adds `split_events_by` option to httpjson input. {pull}19246[19246]
- Adds `date_cursor` option to httpjson input. {pull}19483[19483]
- Adds Gsuite module with SAML support. {pull}19329[19329]
- Adds Gsuite User Accounts support. {pull}19329[19329]
- Adds Gsuite Login audit support. {pull}19702[19702]
- Adds Gsuite Admin support. {pull}19769[19769]
- Adds Gsuite Drive support. {pull}19704[19704]
- Adds Gsuite Groups support. {pull}19725[19725]
- Disable the option of running --machine-learning on its own. {pull}20241[20241]
- Fix PANW field spelling "veredict" to "verdict" on event.action {pull}18808[18808]
- Add support for GMT timezone offsets in `decode_cef`. {pull}20993[20993]
- API address and shard ID are required settings in the Cloud Foundry input. {pull}21759[21759]
- Remove `suricata.eve.timestamp` alias field. {issue}10535[10535] {pull}22095[22095]
- Rename bad ECS field name tracing.trace.id to trace.id in aws elb fileset. {pull}22571[22571]
- Fix parsing issues with nested JSON payloads in Elasticsearch audit log fileset. {pull}22975[22975]
- Rename `network.direction` values in crowdstrike/falcon to `ingress`/`egress`. {pull}23041[23041]
- Rename `s3` input to `aws-s3` input. {pull}23469[23469]
- Possible values for Netflow's locality fields (source.locality, destination.locality and flow.locality) are now `internal` and `external`, instead of `private` and `public`. {issue}24272[24272] {pull}24295[24295]
- Add User Agent Parser for Azure Sign In Logs Ingest Pipeline {pull}23201[23201]
- Changes filebeat httpjson input's append transform to create a list even with only a single value{pull}25074[25074]

*Heartbeat*

*Journalbeat*

- Improve parsing of syslog.pid in journalbeat to strip the username when present {pull}16116[16116]


*Metricbeat*

- Add new dashboard for VSphere host cluster and virtual machine {pull}14135[14135]
- kubernetes.container.cpu.limit.cores and kubernetes.container.cpu.requests.cores are now floats. {issue}11975[11975]
- Fix ECS compliance of user.id field in system/users  metricset {pull}19019[19019]
- Remove "invalid zero" metrics on Windows and Darwin, don't report linux-only memory and diskio metrics when running under agent. {pull}21457[21457]
- Change cloud.provider from googlecloud to gcp. {pull}21775[21775]
- API address and shard ID are required settings in the Cloud Foundry module. {pull}21759[21759]
- Rename googlecloud module to gcp module. {pull}22246[22246]
- Use ingress/egress instead of inbound/outbound for system/socket metricset. {pull}22992[22992]
- Change types of numeric metrics from Kubelet summary api to double so as to cover big numbers. {pull}23335[23335]
- Add container.image.name and containe.name ECS fields for state_container. {pull}23802[23802]
- Add support for Consul 1.9. {pull}24123[24123]
- Add support for the MemoryPressure, DiskPressure, OutOfDisk and PIDPressure status conditions in state_node. {pull}23905[23905]
- Store `cloudfoundry.container.cpu.pct` in decimal form and as `scaled_float`. {pull}24219[24219]

*Packetbeat*

- Added redact_headers configuration option, to allow HTTP request headers to be redacted whilst keeping the header field included in the beat. {pull}15353[15353]
- Add dns.question.subdomain and dns.question.top_level_domain fields. {pull}14578[14578]

*Winlogbeat*

- Add support to Sysmon file delete events (event ID 23). {issue}18094[18094]
- Improve ECS field mappings in Sysmon module. `related.hash`, `related.ip`, and `related.user` are now populated. {issue}18364[18364]
- Improve ECS field mappings in Sysmon module. Hashes are now also populated to the corresponding `process.hash`, `process.pe.imphash`, `file.hash`, or `file.pe.imphash`. {issue}18364[18364]
- Improve ECS field mappings in Sysmon module. `file.name`, `file.directory`, and `file.extension` are now populated. {issue}18364[18364]
- Improve ECS field mappings in Sysmon module. `rule.name` is populated for all events when present. {issue}18364[18364]
- Add Powershell module. Support for event ID's: `400`, `403`, `600`, `800`, `4103`, `4014`, `4105`, `4106`. {issue}16262[16262] {pull}18526[18526]
- Fix Powershell processing of downgraded engine events. {pull}18966[18966]
- Fix unprefixed fields in `fields.yml` for Powershell module {issue}18984[18984]

*Functionbeat*


==== Bugfixes

*Affecting all Beats*

- Fix events being dropped if they contain a floating point value of NaN or Inf. {pull}25051[25051]
- Fix templates being overwritten if there was an error when check for the template existance. {pull}24332[24332]
- Fix a race condition with the Kafka pipeline client, it is possible that `Close()` get called before `Connect()` . {issue}11945[11945]
- Allow users to configure only `cluster_uuid` setting under `monitoring` namespace. {pull}14338[14338]
- Update replicaset group to apps/v1 {pull}15854[15802]
- Fix Kubernetes autodiscovery provider to correctly handle pod states and avoid missing event data {pull}17223[17223]
- Fix missing output in dockerlogbeat {pull}15719[15719]
- Do not load dashboards where not available. {pull}15802[15802]
- Remove superfluous use of number_of_routing_shards setting from the default template. {pull}16038[16038]
- Fix index names for indexing not always guaranteed to be lower case. {pull}16081[16081]
- Fix loading processors from annotation hints. {pull}16348[16348]
- Add `ssl.ca_sha256` option to the supported TLS option, this allow to check that a specific certificate is used as part of the verified chain. {issue}15717[15717]
- Fix `NewContainerMetadataEnricher` to use default config for kubernetes module. {pull}16857[16857]
- Improve some logging messages for add_kubernetes_metadata processor {pull}16866{16866}
- Do not rotate log files on startup when interval is configured and rotateonstartup is disabled. {pull}17613[17613]
- Fix `setup.dashboards.index` setting not working. {pull}17749[17749]
- Fix goroutine leak and Elasticsearch output file descriptor leak when output reloading is in use. {issue}10491[10491] {pull}17381[17381]
- Fix Elasticsearch license endpoint URL referenced in error message. {issue}17880[17880] {pull}18030[18030]
- Change `decode_json_fields` processor, to merge parsed json objects with existing objects in the event instead of fully replacing them. {pull}17958[17958]
- Gives monitoring reporter hosts, if configured, total precedence over corresponding output hosts. {issue}17937[17937] {pull}17991[17991]
- [Autodiscover] Check if runner is already running before starting again. {pull}18564[18564]
- Fix `keystore add` hanging under Windows. {issue}18649[18649] {pull}18654[18654]
- Fix regression in `add_kubernetes_metadata`, so configured `indexers` and `matchers` are used if defaults are not disabled. {issue}18481[18481] {pull}18818[18818]
- Fix the `translate_sid` processor's handling of unconfigured target fields. {issue}18990[18990] {pull}18991[18991]
- Fixed a service restart failure under Windows. {issue}18914[18914] {pull}18916[18916]
- Fix metrics hints builder to avoid wrong container metadata usage when port is not exposed {pull}18979[18979]
- Server-side TLS config now validates certificate and key are both specified {pull}19584[19584]
- Fix terminating pod autodiscover issue. {pull}20084[20084]
- Fix seccomp policy for calls to `chmod` and `chown`. {pull}20054[20054]
- Output errors when Kibana index pattern setup fails. {pull}20121[20121]
- Fix issue in autodiscover that kept inputs stopped after config updates. {pull}20305[20305]
- Add service resource in k8s cluster role. {pull}20546[20546]
- [Metricbeat][Kubernetes] Change cluster_ip field from ip to keyword. {pull}20571[20571]
- The `o365input` and `o365` module now recover from an authentication problem or other fatal errors, instead of terminating. {pull}21258[21258]
- Periodic metrics in logs will now report `libbeat.output.events.active` and `beat.memstats.rss`
  as gauges (rather than counters). {pull}22877[22877]
- Use PROGRAMDATA environment variable instead of C:\ProgramData for windows install service {pull}22874[22874]
- Fix reporting of cgroup metrics when running under Docker {pull}22879[22879]
- Fix typo in config docs {pull}23185[23185]
- Fix `nested` subfield handling in generated Elasticsearch templates. {issue}23178[23178] {pull}23183[23183]
- Fix CPU usage metrics on VMs with dynamic CPU config {pull}23154[23154]
- Fix panic due to unhandled DeletedFinalStateUnknown in k8s OnDelete {pull}23419[23419]
- Fix error loop with runaway CPU use when the Kafka output encounters some connection errors {pull}23484[23484]
- Allow configuring credential_profile_name and shared_credential_file when using role_arn. {pull}24174[24174]
- Fix ILM setup log reporting that a policy or an alias was created, even though the creation of any resource was disabled. {issue}24046[24046] {pull}24480[24480]
- Fix ILM alias not being created if `setup.ilm.check_exists: false` and `setup.ilm.overwrite: true` has been configured. {pull}24480[24480]
- Allow cgroup self-monitoring to see alternate `hostfs` paths {pull}24334[24334]

- Add `expand_keys` to the list of permitted config fields for `decode_json_fields` {24862}[24862]
- Fix 'make setup' instructions for a new beat {pull}24944[24944]
- Fix inode removal tracking code when files are replaced by files with the same name {pull}25002[25002]
<<<<<<< HEAD
- Fix `mage GenerateCustomBeat` instructions for a new beat {pull}17679[17679]
- Fix negative Kafka partition bug {pull}25048[25048]
=======
- Fix bug with annotations dedot config on k8s not used {pull}25111[25111]
>>>>>>> 9d2a24bf

*Auditbeat*

- system/socket: Fixed compatibility issue with kernel 5.x. {pull}15771[15771]
- system/package: Fix parsing of Installed-Size field of DEB packages. {issue}16661[16661] {pull}17188[17188]
- system module: Fix panic during initialisation when /proc/stat can't be read. {pull}17569[17569]
- system/package: Fix an error that can occur while trying to persist package metadata. {issue}18536[18536] {pull}18887[18887]
- system/socket: Fix dataset using 100% CPU and becoming unresponsive in some scenarios. {pull}19033[19033] {pull}19764[19764]
- system/socket: Fixed tracking of long-running connections. {pull}19033[19033]

*Filebeat*

- cisco/asa fileset: Fix parsing of 302021 message code. {pull}14519[14519]
- Fix filebeat azure dashboards, event category should be `Alert`. {pull}14668[14668]
- Fixed dashboard for Cisco ASA Firewall. {issue}15420[15420] {pull}15553[15553]
- Add shared_credential_file to cloudtrail config {issue}15652[15652] {pull}15656[15656]
- Fix s3 input with cloudtrail fileset reading json file. {issue}16374[16374] {pull}16441[16441]
- Add queue_url definition in manifest file for aws module. {pull}16640{16640}
- Fixed various Cisco FTD parsing issues. {issue}16863[16863] {pull}16889[16889]
- Fix default index pattern in IBM MQ filebeat dashboard. {pull}17146[17146]
- Fix `elasticsearch.gc` fileset to not collect _all_ logs when Elasticsearch is running in Docker. {issue}13164[13164] {issue}16583[16583] {pull}17164[17164]
- Fixed a mapping exception when ingesting CEF logs that used the spriv or dpriv extensions. {issue}17216[17216] {pull}17220[17220]
- Fixed a mapping exception when ingesting Logstash plain logs (7.4+) with pipeline ids containing non alphanumeric chars. {issue}17242[17242] {pull}17243[17243]
- Fixed MySQL slowlog module causing "regular expression has redundant nested repeat operator" warning in Elasticsearch. {issue}17086[17086] {pull}17156[17156]
- CEF: Fixed decoding errors caused by trailing spaces in messages. {pull}17253[17253]
- Fixed activemq module causing "regular expression has redundant nested repeat operator" warning in Elasticsearch. {pull}17428[17428]
- Fix issue 17734 to retry on rate-limit error in the Filebeat httpjson input. {issue}17734[17734] {pull}17735[17735]
- Remove migrationVersion map 7.7.0 reference from Kibana dashboard file to fix backward compatibility issues. {pull}17425[17425]
- Fixed `cloudfoundry.access` to have the correct `cloudfoundry.app.id` contents. {pull}17847[17847]
- Fixing `ingress_controller.` fields to be of type keyword instead of text. {issue}17834[17834]
- Fixed typo in log message. {pull}17897[17897]
- Unescape file name from SQS message. {pull}18370[18370]
- Improve cisco asa and ftd pipelines' failure handler to avoid mapping temporary fields. {issue}18391[18391] {pull}18392[18392]
- Fix source.address not being set for nginx ingress_controller {pull}18511[18511]
- Fix PANW module wrong mappings for bytes and packets counters. {issue}18522[18522] {pull}18525[18525]
- Fixed ingestion of some Cisco ASA and FTD messages when a hostname was used instead of an IP for NAT fields. {issue}14034[14034] {pull}18376[18376]
- Fix `o365.audit` failing to ingest events when ip address is surrounded by square brackets. {issue}18587[18587] {pull}18591[18591]
- Fix `o365` module ignoring `var.api` settings. {pull}18948[18948]
- Fix improper nesting of session_issuer object in aws cloudtrail fileset. {issue}18894[18894] {pull}18915[18915]
- Fix Cisco ASA ASA 3020** and 106023 messages {pull}17964[17964]
- Add missing `default_field: false` to aws filesets fields.yml. {pull}19568[19568]
- Fix bug with empty filter values in system/service {pull}19812[19812]
- Fix S3 input to trim delimiter /n from each log line. {pull}19972[19972]
- Fix s3 input parsing json file without expand_event_list_from_field. {issue}19902[19902] {pull}19962[19962]
- Fix s3 input parsing json file without expand_event_list_from_field. {issue}19902[19902] {pull}19962[19962] {pull}20370[20370]
- Fix millisecond timestamp normalization issues in CrowdStrike module {issue}20035[20035], {pull}20138[20138]
- Fix support for message code 106100 in Cisco ASA and FTD. {issue}19350[19350] {pull}20245[20245]
- Fix event.outcome logic for azure/siginlogs fileset {pull}20254[20254]
- Fix `fortinet` setting `event.timezone` to the system one when no `tz` field present {pull}20273[20273]
- Fix `okta` geoip lookup in pipeline for `destination.ip` {pull}20454[20454]
- Fix mapping exception in the `googlecloud/audit` dataset pipeline. {issue}18465[18465] {pull}20465[20465]
- Fix `cisco` asa and ftd parsing of messages 106102 and 106103. {pull}20469[20469]
- Fix event.kind for system/syslog pipeline {issue}20365[20365] {pull}20390[20390]
- Fix event.type for zeek/ssl and duplicate event.category for zeek/connection {pull}20696[20696]
- Add json body check for sqs message. {pull}21727[21727]
- Properly update offset in case of unparasable line. {pull}22685[22685]
- Drop aws.vpcflow.pkt_srcaddr and aws.vpcflow.pkt_dstaddr when equal to "-". {pull}22721[22721] {issue}22716[22716]
- Fix cisco umbrella module config by adding input variable. {pull}22892[22892]
- Fix network.direction logic in zeek connection fileset. {pull}22967[22967]
- Fix aws s3 overview dashboard. {pull}23045[23045]
- Fix bad `network.direction` values in Fortinet/firewall fileset. {pull}23072[23072]
- Fix Cisco ASA/FTD module's parsing of WebVPN log message 716002. {pull}22966[22966]
- Add support for organization and custom prefix in AWS/CloudTrail fileset. {issue}23109[23109] {pull}23126[23126]
- Simplify regex for organization custom prefix in AWS/CloudTrail fileset. {issue}23203[23203] {pull}23204[23204]
- Fix syslog header parsing in infoblox module. {issue}23272[23272] {pull}23273[23273]
- Fix CredentialsJSON unpacking for `gcp-pubsub` and `httpjson` inputs. {pull}23277[23277]
- Fix concurrent modification exception in Suricata ingest node pipeline. {pull}23534[23534]
- Change the `event.created` in Netflow events to be the time the event was created by Filebeat
  to be consistent with ECS. {pull}23094[23094]
- Fix Zoom module parameters for basic auth and url path. {pull}23779[23779]
- Fix handling of ModifiedProperties field in Office 365. {pull}23777[23777]
- Use rfc6587 framing for fortinet firewall and clientendpoint filesets when transferring over tcp. {pull}23837[23837]
- Fix httpjson input logging so it doesn't conflict with ECS. {pull}23972[23972]
- Fix Logstash module handling of logstash.log.log_event.action field. {issue}20709[20709]
- aws/s3access dataset was populating event.duration using the wrong unit. {pull}23920[23920]
- Zoom module pipeline failed to ingest some chat_channel events. {pull}23904[23904]
- Fix Netlow module issue with missing `internal_networks` config parameter. {issue}24094[24094] {pull}24110[24110]
- in httpjson input using encode_as "application/x-www-form-urlencoded" now sets Content-Type correctly {issue}24331[24331] {pull}24336[24336]
- Fix default `scope` in `add_nomad_metadata`. {issue}24559[24559]
- Fix Cisco ASA parser for message 722051. {pull}24410[24410]
- Fix `google_workspace` pagination. {pull}24668[24668]
- Fix netflow module ignoring detect_sequence_reset flag. {issue}24268[24268] {pull}24270[24270]
- Fix Cisco ASA parser for message 302022. {issue}24405[24405] {pull}24697[24697]
- Fix Cisco AMP `@metadata._id` calculation {issue}24717[24717] {pull}24718[24718]
- Fix date parsing in GSuite/login and Google Workspace/login filesets. {issue}24694[24694]
- Fix gcp/vpcflow module error where input type was defaulting to file. {pull}24719[24719]
- Fix gcp/vpcflow module error where input type was defaulting to file. {pull}24719[24719]
- Fix date parsing in GSuite/login and Google Workspace/login filesets. {issue}24694[24694]
- Fix date parsing in GSuite/login fileset. {issue}24694[24694]
- Improve Cisco ASA/FTD parsing of messages - better support for identity FW messages. Change network.bytes, source.bytes, and destination.bytes to long from integer since value can exceed integer capacity.  Add descriptions for various processors for easier pipeline editing in Kibana UI. {pull}23766[23766]
- Improve PanOS parsing and ingest pipeline. {issue}22413[22413] {issue}22748[22748] {pull}24799[24799]
- Fix S3 input validation for non amazonaws.com domains. {issue}24420[24420] {pull}24861[24861]
- Fix google_workspace and okta modules pagination when next page template is empty. {pull}24967[24967]
- Fix IPtables Pipeline and Ubiquiti dashboard. {issue}24878[24878] {pull}24928[24928]
- Fix gcp module field names to use gcp instead of googlecloud. {pull}25038[25038]
- Strip Azure Eventhub connection string in debug logs. {pulll}25066[25066]

*Heartbeat*

- Fixed excessive memory usage introduced in 7.5 due to over-allocating memory for HTTP checks. {pull}15639[15639]
- Fixed scheduler shutdown issues which would in rare situations cause a panic due to semaphore misuse. {pull}16397[16397]
- Fixed TCP TLS checks to properly validate hostnames, this broke in 7.x and only worked for IP SANs. {pull}17549[17549]
- Fix panic when initialization of ICMP monitors fail twice. {pull}25073[25073]

*Journalbeat*


*Metricbeat*

- Fix checking tagsFilter using length in cloudwatch metricset. {pull}14525[14525]
- Fixed bug with `elasticsearch/cluster_stats` metricset not recording license expiration date correctly. {issue}14541[14541] {pull}14591[14591]
- Log bulk failures from bulk API requests to monitoring cluster. {issue}14303[14303] {pull}14356[14356]
- Fixed bug with `elasticsearch/cluster_stats` metricset not recording license ID in the correct field. {pull}14592[14592]
- Change lookup_fields from metricset.host to service.address {pull}15883[15883]
- Fix skipping protocol scheme by light modules. {pull}16205[pull]
- Made `logstash-xpack` module once again have parity with internally-collected Logstash monitoring data. {pull}16198[16198]
- Revert changes in `docker` module: add size flag to docker.container. {pull}16600[16600]
- Fix detection and logging of some error cases with light modules. {pull}14706[14706]
- Dynamically choose a method for the system/service metricset to support older linux distros. {pull}16902[16902]
- Reduce memory usage in `elasticsearch/index` metricset. {issue}16503[16503] {pull}16538[16538]
- Fix issue in Jolokia module when mbean contains multiple quoted properties. {issue}17375[17375] {pull}17374[17374]
- Further revise check for bad data in docker/memory. {pull}17400[17400]
- Fix how we filter services by name in system/service {pull}17400[17400]
- Fix cloudwatch metricset missing tags collection. {issue}17419[17419] {pull}17424[17424]
- check if cpuOptions field is nil in DescribeInstances output in ec2 metricset. {pull}17418[17418]
- Fix aws.s3.bucket.name terms_field in s3 overview dashboard. {pull}17542[17542]
- Fix Unix socket path in memcached. {pull}17512[17512]
- Fix azure storage dashboards. {pull}17590[17590]
- Metricbeat no longer needs to be started strictly after Logstash for `logstash-xpack` module to report correct data. {issue}17261[17261] {pull}17497[17497]
- Fix pubsub metricset to collect all GA stage metrics from gcp stackdriver. {issue}17154[17154] {pull}17600[17600]
- Add privileged option so as mb to access data dir in Openshift. {pull}17606[17606]
- Fix "ID" event generator of Google Cloud module {issue}17160[17160] {pull}17608[17608]
- Add privileged option for Auditbeat in Openshift {pull}17637[17637]
- Fix storage metricset to allow config without region/zone. {issue}17623[17623] {pull}17624[17624]
- Fix overflow on Prometheus rates when new buckets are added on the go. {pull}17753[17753]
- Add a switch to the driver definition on SQL module to use pretty names {pull}17378[17378]
- Remove specific win32 api errors from events in perfmon. {issue}18292[18292] {pull}18361[18361]
- Remove required for region/zone and make stackdriver a metricset in googlecloud. {issue}16785[16785] {pull}18398[18398]
- Fix application_pool metricset after pdh changes. {pull}18477[18477]
- Fix tags_filter for cloudwatch metricset in aws. {pull}18524[18524]
- Fix panic on `metricbeat test modules` when modules are configured in `metricbeat.modules`. {issue}18789[18789] {pull}18797[18797]
- Fix getting gcp compute instance metadata with partial zone/region in config. {pull}18757[18757]
- Add missing network.sent_packets_count metric into compute metricset in googlecloud module. {pull}18802[18802]
- Fix compute and pubsub dashboard for googlecloud module. {issue}18962[18962] {pull}18980[18980]
- Fix crash on vsphere module when Host information is not available. {issue}18996[18996] {pull}19078[19078]
- Fix incorrect usage of hints builder when exposed port is a substring of the hint {pull}19052[19052]
- Stop counterCache only when already started {pull}19103[19103]
- Remove dedot for tag values in aws module. {issue}19112[19112] {pull}19221[19221]
- Fix mapping of service start type in the service metricset, windows module. {pull}19551[19551]
- Fix SQL module mapping NULL values as string {pull}18955[18955] {issue}18898[18898
- Modify doc for app_insights metricset to contain example of config. {pull}20185[20185]
- Add required option for `metrics` in app_insights. {pull}20406[20406]
- Groups same timestamp metric values to one event in the app_insights metricset. {pull}20403[20403]
- Add support for azure light metricset app_stats. {pull}20639[20639]
- Fix remote_write flaky test. {pull}21173[21173]
- Remove io.time from windows {pull}22237[22237]
- Fix `logstash` module when `xpack.enabled: true` is set from emitting redundant events. {pull}22808[22808]
- Change vsphere.datastore.capacity.used.pct value to betweeen 0 and 1. {pull}23148[23148]
- Fix incorrect types of fields GetHits and Ops in NodeInterestingStats for Couchbase module in Metricbeat {issue}21021[21021] {pull}23287[23287]
- Update config in `windows.yml` file. {issue}23027[23027]{pull}23327[23327]
- Add stack monitoring section to elasticsearch module documentation {pull}#23286[23286]
- Fix metric grouping for windows/perfmon module {issue}23489[23489] {pull}23505[23505]
- Fix ec2 metricset fields.yml and the integration test {pull}23726[23726]
- Unskip s3_request integration test. {pull}23887[23887]
- Add system.hostfs configuration option for system module. {pull}23831[23831]
- Fix GCP not able to request Cloudfunctions metrics if a region filter was set {pull}24218[24218]
- Fix type of `uwsgi.status.worker.rss` type. {pull}24468[24468]
- Ignore unsupported derive types for filesystem metricset. {issue}22501[22501] {pull}24502[24502]
- Accept text/plain type by default for prometheus client scraping. {pull}24622[24622]

*Packetbeat*



*Winlogbeat*


*Functionbeat*

*Elastic Logging Plugin*


==== Added

*Affecting all Beats*

- Decouple Debug logging from fail_on_error logic for rename, copy, truncate processors {pull}12451[12451]
- Allow a beat to ship monitoring data directly to an Elasticsearch monitoring cluster. {pull}9260[9260]
- Updated go-seccomp-bpf library to v1.1.0 which updates syscall lists for Linux v5.0. {pull}11394[11394]
- add_host_metadata is no GA. {pull}13148[13148]
- Add `providers` setting to `add_cloud_metadata` processor. {pull}13812[13812]
- Ensure that init containers are no longer tailed after they stop {pull}14394[14394]
- Fingerprint processor adds a new xxhash hashing algorithm {pull}15418[15418]
- Add configuration for APM instrumentation and expose the tracer trough the Beat object. {pull}17938[17938]
- Include network information by default on add_host_metadata and add_observer_metadata. {issue}15347[15347] {pull}16077[16077]
- Add `aws_ec2` provider for autodiscover. {issue}12518[12518] {pull}14823[14823]
- Add support for multiple password in redis output. {issue}16058[16058] {pull}16206[16206]
- Add support for Histogram type in fields.yml {pull}16570[16570]
- Remove experimental flag from `setup.template.append_fields` {pull}16576[16576]
- Add support for kubernetes provider to recognize namespace level defaults {pull}16321[16321]
- Add capability of enrich `container.id` with process id in `add_process_metadata` processor {pull}15947[15947]
- Update documentation for system.process.memory fields to include clarification on Windows os's. {pull}17268[17268]
- Add `urldecode` processor to for decoding URL-encoded fields. {pull}17505[17505]
- Add keystore support for autodiscover static configurations. {pull]16306[16306]
- When using the `decode_json_fields` processor, decoded fields are now deep-merged into existing event. {pull}17958[17958]
- Add keystore support for autodiscover static configurations. {pull]16306[16306]
- Add TLS support to Kerberos authentication in Elasticsearch. {pull}18607[18607]
- Add support for multiple sets of hints on autodiscover {pull}18883[18883]
- Add a configurable delay between retries when an app metadata cannot be retrieved by `add_cloudfoundry_metadata`. {pull}19181[19181]
- Added the `max_cached_sessions` option to the script processor. {pull}19562[19562]
- Set index.max_docvalue_fields_search in index template to increase value to 200 fields. {issue}20215[20215]
- Add capability of enriching process metadata with contianer id also for non-privileged containers in `add_process_metadata` processor. {pull}19767[19767]
- Add replace_fields config option in add_host_metadata for replacing host fields. {pull}20490[20490] {issue}20464[20464]
- Add option to select the type of index template to load: legacy, component, index. {pull}21212[21212]
- Add `wineventlog` schema to `decode_xml` processor. {issue}23910[23910] {pull}24726[24726]
- Add new ECS 1.9 field `cloud.service.name` to `add_cloud_metadata` processor. {pull}24993[24993]
- Libbeat: report queue capacity, output batch size, and output client count to monitoring. {pull}24700[24700]
- Add kubernetes.pod.ip field in kubernetes metadata. {pull}25037[25037]

*Auditbeat*

- Reference kubernetes manifests include configuration for auditd and enrichment with kubernetes metadata. {pull}17431[17431]
- Reference kubernetes manifests mount data directory from the host, so data persist between executions in the same node. {pull}17429[17429]
- Log to stderr when running using reference kubernetes manifests. {pull}17443[174443]
- Fix syscall kprobe arguments for 32-bit systems in socket module. {pull}17500[17500]
- Add ECS categorization info for auditd module {pull}18596[18596]

*Filebeat*


- `container` and `docker` inputs now support reading of labels and env vars written by docker JSON file logging driver. {issue}8358[8358]
- Add `index` option to all inputs to directly set a per-input index value. {pull}14010[14010]
- Add ECS tls fields to zeek:smtp,rdp,ssl and aws:s3access,elb {issue}15757[15757] {pull}15935[15936]
- Add ingress nginx controller fileset {pull}16197[16197]
- move create-[module,fileset,fields] to mage and enable in x-pack/filebeat {pull}15836[15836]
- Work on e2e ACK's for the azure-eventhub input {issue}15671[15671] {pull}16215[16215]
- Add a TLS test and more debug output to httpjson input {pull}16315[16315]
- Add an SSL config example in config.yml for filebeat MISP module. {pull}16320[16320]
- Improve ECS categorization, container & process field mappings in auditd module. {issue}16153[16153] {pull}16280[16280]
- Add cloudwatch fileset and ec2 fileset in aws module. {issue}13716[13716] {pull}16579[16579]
- Improve the decode_cef processor by reducing the number of memory allocations. {pull}16587[16587]
- Add custom string mapping to CEF module to support Forcepoint NGFW {issue}14663[14663] {pull}15910[15910]
- Add ECS related fields to CEF module {issue}16157[16157] {pull}16338[16338]
- Improve ECS categorization, host field mappings in elasticsearch module. {issue}16160[16160] {pull}16469[16469]
- Add pattern for Cisco ASA / FTD Message 734001 {issue}16212[16212] {pull}16612[16612]
- Added new module `o365` for ingesting Office 365 management activity API events. {issue}16196[16196] {pull}16386[16386]
- Add Filebeat Okta module. {pull}16362[16362]
- Add source field in k8s events {pull}17209[17209]
- Improve AWS cloudtrail field mappings {issue}16086[16086] {issue}16110[16110] {pull}17155[17155]
- Added new module `crowdstrike` for ingesting Crowdstrike Falcon streaming API endpoint event data. {pull}16988[16988]
- Move azure-eventhub input to GA. {issue}15671[15671] {pull}17313[17313]
- Added documentation for running Filebeat in Cloud Foundry. {pull}17275[17275]
- Added access_key_id, secret_access_key and session_token into aws module config. {pull}17456[17456]
- Release Google Cloud module as GA. {pull}17511[17511]
- Update filebeat httpjson input to support pagination via Header and Okta module. {pull}16354[16354]
- Added new Checkpoint Syslog filebeat module. {pull}17682[17682]
- Added Unix stream socket support as an input source and a syslog input source. {pull}17492[17492]
- Added new Fortigate Syslog filebeat module. {pull}17890[17890]
- Change the `json.*` input settings implementation to merge parsed json objects with existing objects in the event instead of fully replacing them. {pull}17958[17958]
- Added http_endpoint input{pull}18298[18298]
- Add support for array parsing in azure-eventhub input. {pull}18585[18585]
- Added `observer.vendor`, `observer.product`, and `observer.type` to PANW module events. {pull}18223[18223]
- Improve ECS categorization field mappings in coredns module. {issue}16159[16159] {pull}18424[18424]
- Improve ECS categorization field mappings in envoyproxy module. {issue}16161[16161] {pull}18395[18395]
- Improve ECS categorization field mappings in cisco module. {issue}16028[16028] {pull}18537[18537]
- Add geoip AS lookup & improve ECS categorization in aws cloudtrail fileset. {issue}18644[18644] {pull}18958[18958]
- Improved performance of PANW sample dashboards. {issue}19031[19031] {pull}19032[19032]
- Add support for v1 consumer API in Cloud Foundry input, use it by default. {pull}19125[19125]
- Add new mode to multiline reader to aggregate constant number of lines {pull}18352[18352]
- Changed the panw module to pass through (rather than drop) message types other than threat and traffic. {issue}16815[16815] {pull}19375[19375]
- Improve ECS categorization field mappings in traefik module. {issue}16183[16183] {pull}19379[19379]
- Improve ECS categorization field mappings in azure module. {issue}16155[16155] {pull}19376[19376]
- Add text & flattened versions of fields with unknown subfields in aws cloudtrail fileset. {issue}18866[18866] {pull}19121[19121]
- Added Microsoft Defender ATP Module. {issue}17997[17997] {pull}19197[19197]
- Add experimental dataset tomcat/log for Apache TomCat logs {pull}19713[19713]
- Add experimental dataset netscout/sightline for Netscout Arbor Sightline logs {pull}19713[19713]
- Add experimental dataset barracuda/waf for Barracuda Web Application Firewall logs {pull}19713[19713]
- Add experimental dataset f5/bigipapm for F5 Big-IP Access Policy Manager logs {pull}19713[19713]
- Add experimental dataset bluecoat/director for Bluecoat Director logs {pull}19713[19713]
- Add experimental dataset cisco/nexus for Cisco Nexus logs {pull}19713[19713]
- Add experimental dataset citrix/virtualapps for Citrix Virtual Apps logs {pull}19713[19713]
- Add experimental dataset cylance/protect for Cylance Protect logs {pull}19713[19713]
- Add experimental dataset fortinet/clientendpoint for Fortinet FortiClient Endpoint Protection logs {pull}19713[19713]
- Add experimental dataset imperva/securesphere for Imperva Secure Sphere logs {pull}19713[19713]
- Add experimental dataset infoblox/nios for Infoblox Network Identity Operating System logs {pull}19713[19713]
- Add experimental dataset juniper/junos for Juniper Junos OS logs {pull}19713[19713]
- Add experimental dataset kaspersky/av for Kaspersky Anti-Virus logs {pull}19713[19713]
- Add experimental dataset microsoft/dhcp for Microsoft DHCP Server logs {pull}19713[19713]
- Add experimental dataset tenable/nessus_security for Tenable Nessus Security Scanner logs {pull}19713[19713]
- Add experimental dataset rapid7/nexpose for Rapid7 Nexpose logs {pull}19713[19713]
- Add experimental dataset radware/defensepro for Radware DefensePro logs {pull}19713[19713]
- Add experimental dataset sonicwall/firewall for Sonicwall Firewalls logs {pull}19713[19713]
- Add experimental dataset squid/log for Squid Proxy Server logs {pull}19713[19713]
- Add experimental dataset zscaler/zia for Zscaler Internet Access logs {pull}19713[19713]
- Add event.ingested for CrowdStrike module {pull}20138[20138]
- Add support for additional fields and FirewallMatchEvent type events in CrowdStrike module {pull}20138[20138]
- Add event.ingested to all Filebeat modules. {pull}20386[20386]
- Add event.ingested for Suricata module {pull}20220[20220]
- Add support for custom header and headersecret for filebeat http_endpoint input {pull}20435[20435]
- Convert httpjson to v2 input {pull}20226[20226]
- Add event.ingested to all Filebeat modules. {pull}20386[20386]
- Added new properties field support for event.outcome in azure module {pull}20998[20998]
- Add type and sub_type to panw panos fileset {pull}20912[20912]
- Add related.hosts ecs field to all modules {pull}21160[21160]
- Keep cursor state between httpjson input restarts {pull}20751[20751]
- New juniper.srx dataset for Juniper SRX logs. {pull}20017[20017]
- Added DNS response IP addresses to `related.ip` in Suricata module. {pull}22291[22291]
- Added TLS JA3 fingerprint, certificate not_before/not_after, certificate SHA1 hash, and certificate subject fields to Zeek SSL dataset. {pull}21696[21696]
- Add platform logs in the azure filebeat module. {pull}22371[22371]
- Added `event.ingested` field to data from the Netflow module. {pull}22412[22412]
- Improve panw ECS url fields mapping. {pull}22481[22481]
- Improve Nats filebeat dashboard. {pull}22726[22726]
- Add support for UNIX datagram sockets in `unix` input. {issues}18632[18632] {pull}22699[22699]
- Add `http.request.mime_type` for Elasticsearch audit log fileset. {pull}22975[22975]
- Add new httpjson input features and mark old config ones for deprecation {pull}22320[22320]
- Add configuration option to set external and internal networks for panw panos fileset {pull}22998[22998]
- Add `subbdomain` fields for rsa2elk modules. {pull}23035[23035]
- Add subdomain enrichment for suricata/eve fileset. {pull}23011[23011]
- Add subdomain enrichment for zeek/dns fileset. {pull}23011[23011]
- Add `event.category` "configuration" to auditd module events. {pull}23010[23010]
- Add `event.category` "configuration" to gsuite module events. {pull}23010[23010]
- Add `event.category` "configuration" to o365 module events. {pull}23010[23010]
- Add `event.category` "configuration" to zoom module events. {pull}23010[23010]
- Add `network.direction` to auditd/log fileset. {pull}23041[23041]
- Add logic for external network.direction in sophos xg fileset {pull}22973[22973]
- Preserve AWS CloudTrail eventCategory in aws.cloudtrail.event_category. {issue}22776[22776] {pull}22805[22805]
- Add top_level_domain enrichment for suricata/eve fileset. {pull}23046[23046]
- Add top_level_domain enrichment for zeek/dns fileset. {pull}23046[23046]
- Add `observer.egress.zone` and `observer.ingress.zone` for cisco/asa and cisco/ftd filesets. {pull}23068[23068]
- Allow cisco/asa and cisco/ftd filesets to override network directionality based off of zones. {pull}23068[23068]
- Allow cef and checkpoint modules to override network directionality based off of zones {pull}23066[23066]
- Add `network.direction` to netflow/log fileset. {pull}23052[23052]
- Add the ability to override `network.direction` based on interfaces in Fortinet/firewall fileset. {pull}23072[23072]
- Add `network.direction` override by specifying `internal_networks` in gcp module. {pull}23081[23081]
- Migrate microsoft/defender_atp to httpjson v2 config {pull}23017[23017]
- Migrate microsoft/m365_defender to httpjson v2 config {pull}23018[23018]
- Migrate okta to httpjson v2 config {pull}23059[23059]
- Add support for Snyk Vulnerability and Audit API. {pull}22677[22677]
- Misp improvements: Migration to httpjson v2 config, pagination and deduplication ID {pull}23070[23070]
- Add Google Workspace module and mark Gsuite module as deprecated {pull}22950[22950]
- Mark m365 defender, defender atp, okta and google workspace modules as GA {pull}23113[23113]
- Add parsing of tcp flags to AWS vpcflow fileset {issue}228020[22820] {pull}23157[23157]
- Added support for first_event context in filebeat httpjson input {pull}23437[23437]
- Added `alternative_host` option to google pubsub input {pull}23215[23215]
- Adding Threat Intel module {pull}21795[21795]
- Added username parsing from Cisco ASA message 302013. {pull}21196[21196]
- Added `encode_as` and `decode_as` options to httpjson along with pluggable encoders/decoders {pull}23478[23478]
- Added feature to modules to adapt Ingest Node pipelines for compatibility with older Elasticsearch versions by
  removing unsupported processors. {pull}23763[23763]
- Added support for Cisco AMP API as a new fileset. {pull}22768[22768]
- Added RFC6587 framing option for tcp and unix inputs {issue}23663[23663] {pull}23724[23724]
- Added `application/x-ndjson` as decode option for httpjson input {pull}23521[23521]
- Added `application/x-www-form-urlencoded` as encode option for httpjson input {pull}23521[23521]
- Move aws-s3 input to GA. {pull}23631[23631]
- Add support for upper case field names in Sophos XG module {pull}24693[24693]
- Populate `source.mac` and `destination.mac` for Suricata EVE events. {issue}23706[23706] {pull}23721[23721]
- Added string splitting for httpjson input {pull}24022[24022]
- Added Signatures fileset to Zeek module {pull}23772[23772]
- Upgrade Cisco ASA/FTD/Umbrella to ECS 1.8.0. {pull}23819[23819]
- Add new ECS user and categories features to google_workspace/gsuite {issue}23118[23118] {pull}23709[23709]
- Move crowdstrike JS processor to ingest pipelines and upgrade to ECS 1.8.0 {issue}23118[23118] {pull}23875[23875]
- Update Filebeat auditd dataset to ECS 1.8.0. {pull}23723[23723] {issue}23118[23118]
- Updated microsoft defender_atp and m365_defender to ECS 1.8. {pull}23897[23897] {issue}23118[23118]
- Updated o365 module to ECS 1.8. {issue}23118[23118] {pull}23896[23896]
- Upgrade CEF module to ECS 1.8.0. {pull}23832[23832]
- Upgrade fortinet/firewall to ECS 1.8 {issue}23118[23118] {pull}23902[23902]
- Upgrade Zeek to ECS 1.8.0. {issue}23118[23118] {pull}23847[23847]
- Updated azure module to ECS 1.8. {issue}23118[23118] {pull}23927[23927]
- Update aws/s3access to ECS 1.8. {issue}23118[23118] {pull}23920[23920]
- Upgrade panw module to ecs 1.8 {issue}23118[23118] {pull}23931[23931]
- Updated aws/cloudtrail fileset to ECS 1.8. {issue}23118[23118] {pull}23911[23911]
- Upgrade juniper/srx to ecs 1.8.0. {issue}23118[23118] {pull}23936[23936]
- Update mysqlenterprise module to ECS 1.8. {issue}23118[23118] {pull}23978[23978]
- Upgrade sophos/xg fileset to ECS 1.8.0. {issue}23118[23118] {pull}23967[23967]
- Upgrade system/auth to ECS 1.8 {issue}23118[23118] {pull}23961[23961]
- Upgrade elasticsearch/audit to ECS 1.8 {issue}23118[23118] {pull}24000[24000]
- Upgrade okta to ecs 1.8.0 and move js processor to ingest pipeline {issue}23118[23118] {pull}23929[23929]
- Update zoom module to ECS 1.8. {pull}23904[23904] {issue}23118[23118]
- Support X-Forwarder-For in IIS logs. {pull}19142[192142]
- Add support for logs generated by servers configured with `log_statement` and `log_duration` in PostgreSQL module. {pull}24607[24607]
- Updating field mappings for Cisco AMP module, fixing certain fields. {pull}24661[24661]
- Added NTP fileset to Zeek module {pull}24224[24224]
- Add `proxy_url` config for httpjson v2 input. {issue}24615[24615] {pull}24662[24662]
- Add `fail_on_template_error` option for httpjson input. {pull}24784[24784]
- Change `okta.target` to `flattened` field type.  {issue}24354[24354] {pull}24636[24636]
- Added `http.request.id` to `nginx/ingress_controller` and `elasticsearch/audit`. {pull}24994[24994]

*Heartbeat*

- Add mime type detection for http responses. {pull}22976[22976]
- Bundle synthetics deps with heartbeat docker image. {pull}23274[23274]
- Handle datastreams for fleet. {pull}24223[24223]
- Add --sandbox option for browser monitor. {pull}24172[24172]
- Support additional 'root' fields from synthetics. {pull}24770[24770]

*Heartbeat*


*Heartbeat*

*Journalbeat*

*Metricbeat*

- Move the windows pdh implementation from perfmon to a shared location in order for future modules/metricsets to make use of. {pull}15503[15503]
- Add DynamoDB AWS Metricbeat light module {pull}15097[15097]
- Add IBM MQ light-weight Metricbeat module {pull}15301[15301]
- Add mixer metricset for Istio Metricbeat module {pull}15696[15696]
- Add mesh metricset for Istio Metricbeat module{pull}15535[15535]
- Add pilot metricset for Istio Metricbeat module {pull}15761[15761]
- Add galley metricset for Istio Metricbeat module {pull}15857[15857]
- Add `key/value` mode for SQL module. {issue}15770[15770] {pull]15845[15845]
- Add support for Unix socket in Memcached metricbeat module. {issue}13685[13685] {pull}15822[15822]
- Add `up` metric to prometheus metrics collected from host {pull}15948[15948]
- Add citadel metricset for Istio Metricbeat module {pull}15990[15990]
- Add collecting AuroraDB metrics in rds metricset. {issue}14142[14142] {pull}16004[16004]
- Add database_account azure metricset. {issue}15758[15758]
- Add Load Balancing metricset to GCP {pull}15559[15559]
- Add OpenMetrics Metricbeat module {pull}16596[16596]
- Add system/users metricset as beta {pull}16569[16569]
- Add additional cgroup fields to docker/diskio{pull}16638[16638]
- Add Prometheus remote write endpoint {pull}16609[16609]
- Add support for CouchDB v2 {issue}16352[16352] {pull}16455[16455]
- Release Zookeeper/connection module as GA. {issue}14281[14281] {pull}17043[17043]
- Add dashboard for pubsub metricset in googlecloud module. {pull}17161[17161]
- Replace vpc metricset into vpn, transitgateway and natgateway metricsets. {pull}16892[16892]
- Use Elasticsearch histogram type to store Prometheus histograms {pull}17061[17061]
- Allow to rate Prometheus counters when scraping them {pull}17061[17061]
- Release Oracle module as GA. {issue}14279[14279] {pull}16833[16833]
- Add Storage metricsets to GCP module {pull}15598[15598]
- Release vsphere module as GA. {issue}15798[15798] {pull}17119[17119]
- Add PubSub metricset to Google Cloud Platform module {pull}15536[15536]
- Add final tests and move label to GA for the azure module in metricbeat. {pull}17319[17319]
- Added documentation for running Metricbeat in Cloud Foundry. {pull}17275[17275]
- Reference kubernetes manifests mount data directory from the host when running metricbeat as daemonset, so data persist between executions in the same node. {pull}17429[17429]
- Stack Monitoring modules now auto-configure required metricsets when `xpack.enabled: true` is set. {issue}16471[[16471] {pull}17609[17609]
- Add aggregation aligner as a config parameter for googlecloud stackdriver metricset. {issue}17141[[17141] {pull}17719[17719]
- Stack Monitoring modules now auto-configure required metricsets when `xpack.enabled: true` is set. {issue}16471[[16471] {pull}17609[17609]
- Collect new `bulk` indexing metrics from Elasticsearch when `xpack.enabled:true` is set. {issue} {pull}17992[17992]
- Remove requirement to connect as sysdba in Oracle module {issue}15846[15846] {pull}18182[18182]
- Update MSSQL module to fix some SSPI authentication and add brackets to USE statements {pull}17862[17862]]
- Add client address to events from http server module {pull}18336[18336]
- Add memory metrics into compute googlecloud. {pull}18802[18802]
- Add Tomcat overview dashboard {pull}14026[14026]
- Add support for v1 consumer API in Cloud Foundry module, use it by default. {pull}19268[19268]
- The `elasticsearch/index` metricset now collects metrics for hidden indices as well. {issue}18639[18639] {pull}18703[18703]
- Adds support for app insights metrics in the azure module. {issue}18570[18570] {pull}18940[18940]
- Added cache and connection_errors metrics to status metricset of MySQL module {issue}16955[16955] {pull}19844[19844]
- Update MySQL dashboard with connection errors and cache metrics {pull}19913[19913] {issue}16955[16955]
- Add cloud.instance.name into aws ec2 metricset. {pull}20077[20077]
- Add `scope` setting for elasticsearch module, allowing it to monitor an Elasticsearch cluster behind a load-balancing proxy. {issue}18539[18539] {pull}18547[18547]
- Add state_daemonset metricset for Kubernetes Metricbeat module {pull}20649[20649]
- Add billing metricset into googlecloud module. {pull}20812[20812] {issue}20738[20738]
- Release lambda metricset in aws module as GA. {issue}21251[21251] {pull}21255[21255]
- Add dashboard for pubsub metricset in googlecloud module. {pull}21326[21326] {issue}17137[17137]
- Move Prometheus query & remote_write to GA. {pull}21507[21507]
- Map cloud data filed `cloud.account.id` to azure subscription.  {pull}21483[21483] {issue}21381[21381]
- Expand unsupported option from namespace to metrics in the azure module. {pull}21486[21486]
- Move s3_daily_storage and s3_request metricsets to use cloudwatch input. {pull}21703[21703]
- Duplicate system.process.cmdline field with process.command_line ECS field name. {pull}22325[22325]
- Add awsfargate module task_stats metricset to monitor AWS ECS Fargate. {pull}22034[22034]
- Add connection and route metricsets for nats metricbeat module to collect metrics per connection/route. {pull}22445[22445]
- Add unit file states to system/service {pull}22557[22557]
- `kibana` module: `stats` metricset no-longer collects usage-related data. {pull}22732[22732]
- Add more TCP states to Metricbeat system socket_summary. {pull}14347[14347]
- Add io.ops in fields exported by system.diskio. {pull}22066[22066]
- Adjust the Apache status fields in the fleet mode. {pull}22821[22821]
- Add AWS Fargate overview dashboard. {pull}22941[22941]
- Add process.state, process.cpu.pct, process.cpu.start_time and process.memory.pct. {pull}22845[22845]
- Move IIS module to GA and map fields. {issue}22609[22609] {pull}23024[23024]
- Apache: convert status.total_kbytes to status.total_bytes in fleet mode. {pull}23022[23022]
- Release MSSQL as GA {pull}23146[23146]
- Enrich events of `state_service` metricset with kubernetes services' metadata. {pull}23730[23730]
- Add support for Darwin/arm M1. {pull}24019[24019]
- Check fields are documented in aws metricsets. {pull}23887[23887]
- Add support for defining metrics_filters for prometheus module in hints. {pull}24264[24264]
- Add support for PostgreSQL 10, 11, 12 and 13. {pull}24402[24402]
- Add support for SASL/SCRAM authentication to the Kafka module. {pull}24810[24810]

*Packetbeat*



*Functionbeat*


*Heartbeat*


*Winlogbeat*

- Set process.command_line and process.parent.command_line from Sysmon Event ID 1. {pull}17327[17327]
- Add support for event IDs 4673,4674,4697,4698,4699,4700,4701,4702,4768,4769,4770,4771,4776,4778,4779,4964 to the Security module {pull}17517[17517]
- Add registry and code signature information and ECS categorization fields for sysmon module {pull}18058[18058]
- Add support for sysmon v13 events 24 and 25. {issue}24217[24217] {pull}24945[24945]

*Elastic Log Driver*

- Add support for `docker logs` command {pull}19531[19531]

==== Deprecated

*Affecting all Beats*


*Filebeat*


*Heartbeat*

*Journalbeat*

*Metricbeat*


*Packetbeat*

*Winlogbeat*

*Functionbeat*

==== Known Issue

*Journalbeat*<|MERGE_RESOLUTION|>--- conflicted
+++ resolved
@@ -151,12 +151,9 @@
 - Add `expand_keys` to the list of permitted config fields for `decode_json_fields` {24862}[24862]
 - Fix 'make setup' instructions for a new beat {pull}24944[24944]
 - Fix inode removal tracking code when files are replaced by files with the same name {pull}25002[25002]
-<<<<<<< HEAD
 - Fix `mage GenerateCustomBeat` instructions for a new beat {pull}17679[17679]
 - Fix negative Kafka partition bug {pull}25048[25048]
-=======
 - Fix bug with annotations dedot config on k8s not used {pull}25111[25111]
->>>>>>> 9d2a24bf
 
 *Auditbeat*
 
