--- conflicted
+++ resolved
@@ -539,9 +539,7 @@
 - Add final tests and move label to GA for the azure module in metricbeat. {pull}17319[17319]
 - Refactor windows/perfmon metricset configuration options and event output. {pull}17596[17596]
 - Reference kubernetes manifests mount data directory from the host when running metricbeat as daemonset, so data persist between executions in the same node. {pull}17429[17429]
-<<<<<<< HEAD
 - Add `state_statefulset` metricset to Metricbeat recommended configuration for k8s. {pull}17627[17627]
-=======
 - Add more detailed error messages, system tests and small refactoring to the service metricset in windows. {pull}17725[17725]
 - Stack Monitoring modules now auto-configure required metricsets when `xpack.enabled: true` is set. {issue}16471[[16471] {pull}17609[17609]
 - Add Metricbeat IIS module dashboards. {pull}17966[17966]
@@ -570,7 +568,6 @@
 - Added `performance` and `query` metricsets to `mysql` module. {pull}18955[18955]
 - The `elasticsearch-xpack/index` metricset now reports hidden indices as such. {issue}18639[18639] {pull}18706[18706]
 - Adds support for app insights metrics in the azure module. {issue}18570[18570] {pull}18940[18940]
->>>>>>> e16b6bd9
 
 *Packetbeat*
 
