// Use these for links to issue and pulls. Note issues and pulls redirect one to
// each other on Github, so don't worry too much on using the right prefix.
:issue: https://github.com/elastic/beats/issues/
:pull: https://github.com/elastic/beats/pull/

=== Beats version HEAD
https://github.com/elastic/beats/compare/v8.8.1\...main[Check the HEAD diff]

==== Breaking changes

*Affecting all Beats*

- Fix FQDN being lowercased when used as `host.hostname` {issue}39993[39993]
- Beats won't log start up information when running under the Elastic Agent {40390}40390[40390]
- Filebeat now needs `dup3`, `faccessat2`, `prctl` and `setrlimit` syscalls to run the journald input. If this input is not being used, the syscalls are not needed. All Beats have those syscalls allowed now because the default seccomp policy is global to all Beats. {pull}40061[40061]
- Beats will rate limit the logs about errors when indexing events on Elasticsearch, logging a summary every 10s. The logs sent to the event log is unchanged. {issue}40157[40157]
- Drop support for Debian 10 and upgrade statically linked glibc from 2.28 to 2.31 {pull}41402[41402]
- Fix metrics not being ingested, due to "Limit of total fields [10000] has been exceeded while adding new fields [...]". The total fields limit has been increased to 12500. No significant performance impact on Elasticsearch is anticipated. {pull}41640[41640]
- Set default kafka version to 2.1.0 in kafka output and filebeat. {pull}41662[41662]
- Replace default Ubuntu-based images with UBI-minimal-based ones {pull}42150[42150]
- Fix templates and docs to use correct `--` version of command line arguments. {issue}42038[42038] {pull}42060[42060]
- removed support for a single `-` to precede multi-letter command line arguments.  Use `--` instead. {issue}42117[42117] {pull}42209[42209]

*Auditbeat*


*Filebeat*

- Convert netflow input to API v2 and disable event normalisation {pull}37901[37901]
- Removed deprecated Squid from Beats. See <<migrate-from-deprecated-module>> for migration options. {pull}38037[38037]
- Removed deprecated Sonicwall from Beats. Use the https://docs.elastic.co/integrations/sonicwall[SonicWall Firewall] Elastic integration instead. {pull}38037[38037]
- Removed deprecated Radware from Beats. See <<migrate-from-deprecated-module>> for migration options. {pull}38037[38037]
- Removed deprecated Netscout from Beats. See <<migrate-from-deprecated-module>> for migration options. {pull}38037[38037]
- Removed deprecated Juniper Netscreen from Beats. See <<migrate-from-deprecated-module>> for migration options. {pull}38037[38037]
- Removed deprecated Impreva from Beats. See <<migrate-from-deprecated-module>> for migration options. {pull}38037[38037]
- Removed deprecated Cylance from Beats. See <<migrate-from-deprecated-module>> for migration options. {pull}38037[38037]
- Removed deprecated Bluecoat from Beats. See <<migrate-from-deprecated-module>> for migration options. {pull}38037[38037]
- Introduce input/netmetrics and refactor netflow input metrics {pull}38055[38055]
- Update Salesforce module to use new Salesforce input. {pull}37509[37509]
- Tag events that come from a filestream in "take over" mode. {pull}39828[39828]
- Fix high IO and handling of a corrupted registry log file. {pull}35893[35893]
- Enable file ingestion to report detailed status to Elastic Agent {pull}40075[40075]
- Filebeat, when running with Elastic-Agent, reports status for Filestream input. {pull}40121[40121]
- Fix filestream's registry GC: registry entries will never be removed if clean_inactive is set to "-1". {pull}40258[40258]
- Added `ignore_empty_values` flag in `decode_cef` Filebeat processor. {pull}40268[40268]
- Added support for hyphens in extension keys in `decode_cef` Filebeat processor. {pull}40427[40427]
- Journald: removed configuration options `include_matches.or`, `include_matches.and`, `backoff`, `max_backoff`, `cursor_seek_fallback`. {pull}40061[40061]
- Journald: `include_matches.match` now behaves in the same way as matchers in `journalctl`. Users should carefully update their input configuration. {pull}40061[40061]
- Journald: `seek` and `since` behaviour have been simplified, if there is a cursor (state) `seek` and `since` are ignored and the cursor is used. {pull}40061[40061]
- Redis: Added replication role as a field to submitted slowlogs
- Added `container.image.name` to `journald` Filebeat input's Docker-specific translated fields. {pull}40450[40450]
- Change log.file.path field in awscloudwatch input to nested object. {pull}41099[41099]
- Remove deprecated awscloudwatch field from Filebeat. {pull}41089[41089]
- The performance of ingesting SQS data with the S3 input has improved by up to 60x for queues with many small events. `max_number_of_messages` config for SQS mode is now ignored, as the new design no longer needs a manual cap on messages. Instead, use `number_of_workers` to scale ingestion rate in both S3 and SQS modes. The increased efficiency may increase network bandwidth consumption, which can be throttled by lowering `number_of_workers`. It may also increase number of events stored in memory, which can be throttled by lowering the configured size of the internal queue. {pull}40699[40699]
- Fixes filestream logging the error "filestream input with ID 'ID' already exists, this will lead to data duplication[...]" on Kubernetes when using autodiscover. {pull}41585[41585]
- Add kafka compression support for ZSTD.
- Filebeat fails to start if there is any input with a duplicated ID. It logs the duplicated IDs and the offending inputs configurations. {pull}41731[41731]
- Filestream inputs with duplicated IDs will fail to start. An error is logged showing the ID and the full input configuration. {issue}41938[41938] {pull}41954[41954]
- Filestream inputs can define `allow_deprecated_id_duplication: true` to run keep the previous behaviour of running inputs with duplicated IDs. {issue}41938[41938] {pull}41954[41954]
- The Filestream input only starts to ingest a file when it is >= 1024 bytes in size. This happens because the fingerprint` is the default file identity now. To restore the previous behaviour, set `file_identity.native: ~` and `prospector.scanner.fingerprint.enabled: false` {issue}40197[40197] {pull}41762[41762]
- Filebeat fails to start when its configuration contains usage of the deprecated `log` or `container` inputs. However, they can still be using while setting `allow_deprecated_use: true` in their configuration {pull}42295[42295]
- The fields produced by the Journald input are updated to better match ECS. Renamed fields:
Dropped fields: `syslog.priority` and `syslog.facility` while keeping their duplicated equivalent:
`log.syslog.priority`,`log.syslog.facility.code`. Renamed fields: `syslog.identifier` -> `log.syslog.appname`,
`syslog.pid` -> `log.syslog.procid`. `container.id_truncated` is dropped because the full container ID is
already present as `container.id` and `container.log.tag` is dropped because it is already present as
`log.syslog.appname`. The field `container.partial` is replaced by the tag `partial_message` if it was `true`,
otherwise no tag is added. {issue}42208[42208] {pull}42403[42403]

*Heartbeat*


*Metricbeat*

- Setting period for counter cache for Prometheus remote_write at least to 60sec {pull}38553[38553]
- Remove fallback to the node limit for the `kubernetes.pod.cpu.usage.limit.pct` and `kubernetes.pod.memory.usage.limit.pct` metrics calculation
- Add support for Kibana status metricset in v8 format {pull}40275[40275]
- Mark system process metricsets as running if metrics are partially available {pull}40565[40565]
- Added back `elasticsearch.node.stats.jvm.mem.pools.*` to the `node_stats` metricset {pull}40571[40571]
- Add GCP organization and project details to ECS cloud fields. {pull}40461[40461]
- Add support for specifying a custom endpoint for GCP service clients. {issue}40848[40848] {pull}40918[40918]
- Fix incorrect handling of types in SQL module. {issue}40090[40090] {pull}41607[41607]

*Osquerybeat*

- Add action responses data stream, allowing osquerybeat to post action results directly to elasticsearch. {pull}39143[39143]
- Disable allow_unsafe osquery configuration. {pull}40130[40130]
- Upgrade to osquery 5.12.1. {pull}40368[40368]
- Upgrade to osquery 5.13.1. {pull}40849[40849]


*Packetbeat*

- Use base-16 for reporting `serial_number` value in TLS fields in line with the ECS recommendation. {pull}41542[41542]

- Expire source port mappings. {pull}41581[41581]

*Winlogbeat*

- Add "event.category" and "event.type" to Sysmon module for EventIDs 8, 9, 19, 20, 27, 28, 255 {pull}35193[35193]
- Default to use raw api and delete older xml implementation. {pull}42275[42275]

*Functionbeat*


*Elastic Logging Plugin*


==== Bugfixes

*Affecting all Beats*

- Support for multiline zookeeper logs {issue}2496[2496]
- Add checks to ensure reloading of units if the configuration actually changed. {pull}34346[34346]
- Fix namespacing on self-monitoring {pull}32336[32336]
- Fix namespacing on self-monitoring {pull}32336[32336]
- Fix Beats started by agent do not respect the allow_older_versions: true configuration flag {issue}34227[34227] {pull}34964[34964]
- Fix performance issues when we have a lot of inputs starting and stopping by allowing to disable global processors under fleet. {issue}35000[35000] {pull}35031[35031]
- 'add_cloud_metadata' processor - add cloud.region field for GCE cloud provider
- 'add_cloud_metadata' processor - update azure metadata api version to get missing `cloud.account.id` field
- Upgraded apache arrow library used in x-pack/libbeat/reader/parquet from v11 to v12.0.1 in order to fix cross-compilation issues {pull}35640[35640]
- Fix panic when MaxRetryInterval is specified, but RetryInterval is not {pull}35820[35820]
- Support build of projects outside of beats directory {pull}36126[36126]
- Support Elastic Agent control protocol chunking support {pull}37343[37343]
- Lower logging level to debug when attempting to configure beats with unknown fields from autodiscovered events/environments {pull}[37816][37816]
- Set timeout of 1 minute for FQDN requests {pull}37756[37756]
- Fix issue where old data could be saved in the memory queue after acknowledgment, increasing memory use {pull}41356[41356]
- Ensure Elasticsearch output can always recover from network errors {pull}40794[40794]
- Add `translate_ldap_attribute` processor. {pull}41472[41472]
- Remove unnecessary debug logs during idle connection teardown {issue}40824[40824]
- Remove unnecessary reload for Elastic Agent managed beats when apm tracing config changes from nil to nil {pull}41794[41794]
- Fix incorrect cloud provider identification in add_cloud_metadata processor using provider priority mechanism {pull}41636[41636]
- Prevent panic if libbeat processors are loaded more than once. {issue}41475[41475] {pull}41857[51857]
- Allow network condition to handle field values that are arrays of IP addresses. {pull}41918[41918]
- Fix a bug where log files are rotated on startup when interval is configured and rotateonstartup is disabled {issue}41894[41894] {pull}41895[41895]
- Fix setting unique registry for non beat receivers {issue}42288[42288] {pull}42292[42292]
- The Kafka output now drops events when there is an authorisation error {issue}42343[42343] {pull}42401[42401]
- Fix autodiscovery memory leak related to metadata of start events {pull}41748[41748]
- All standard queue metrics are now included in metrics monitoring, including: `added.{events, bytes}`, `consumed.{events, bytes}`, `removed.{events, bytes}`, and `filled.{events, bytes, pct}`. {pull}42439[42439]
- The following output latency metrics are now included in metrics monitoring: `output.latency.{count, max, median, p99}`. {pull}42439[42439]

*Auditbeat*

- auditd: Request status from a separate socket to avoid data congestion {pull}41207[41207]
- auditd: Use ECS `event.type: end` instead of `stop` for SERVICE_STOP, DAEMON_ABORT, and DAEMON_END messages. {pull}41558[41558]
- auditd: Update syscall names for Linux 6.11. {pull}41558[41558]
- hasher: Geneneral improvements and fixes. {pull}41863[41863]
- hasher: Add a cached hasher for upcoming backend. {pull}41952[41952]
- Split common tty definitions. {pull}42004[42004]

*Filebeat*

- [Gcs Input] - Added missing locks for safe concurrency {pull}34914[34914]
- Fix the ignore_inactive option being ignored in Filebeat's filestream input {pull}34770[34770]
- Fix TestMultiEventForEOFRetryHandlerInput unit test of CometD input {pull}34903[34903]
- Add input instance id to request trace filename for httpjson and cel inputs {pull}35024[35024]
- Fixes "Can only start an input when all related states are finished" error when running under Elastic-Agent {pull}35250[35250] {issue}33653[33653]
- [system] sync system/auth dataset with system integration 1.29.0. {pull}35581[35581]
- [GCS Input] - Fixed an issue where bucket_timeout was being applied to the entire bucket poll interval and not individual bucket object read operations. Fixed a map write concurrency issue arising from data races when using a high number of workers. Fixed the flaky tests that were present in the GCS test suit. {pull}35605[35605]
- Fixed concurrency and flakey tests issue in azure blob storage input. {issue}35983[35983] {pull}36124[36124]
- Fix panic when sqs input metrics getter is invoked {pull}36101[36101] {issue}36077[36077]
- Fix handling of Juniper SRX structured data when there is no leading junos element. {issue}36270[36270] {pull}36308[36308]
- Fix Filebeat Cisco module with missing escape character {issue}36325[36325] {pull}36326[36326]
- Added a fix for Crowdstrike pipeline handling process arrays {pull}36496[36496]
- [threatintel] MISP pagination fixes {pull}37898[37898]
- Fix file handle leak when handling errors in filestream {pull}37973[37973]
- Fix a race condition that could crash Filebeat with a "negative WaitGroup counter" error {pull}38094[38094]
- Fix "failed processing S3 event for object key" error on aws-s3 input when key contains the "+" character {issue}38012[38012] {pull}38125[38125]
- Fix filebeat gcs input panic {pull}38407[38407]
- Fix filestream's registry GC: registry entries are now removed from the in-memory and disk store when they're older than the set TTL {issue}36761[36761] {pull}38488[38488]
- Fix filestream's registry GC: registry entries are now removed from the in-memory and disk store when they're older than the set TTL {issue}36761[36761] {pull}38488[38488]
- [threatintel] MISP splitting fix for empty responses {issue}38739[38739] {pull}38917[38917]
- Prevent GCP Pub/Sub input blockage by increasing default value of `max_outstanding_messages` {issue}35029[35029] {pull}38985[38985]
- Updated Websocket input title to align with existing inputs {pull}39006[39006]
- Restore netflow input on Windows {pull}39024[39024]
- Upgrade azure-event-hubs-go and azure-storage-blob-go dependencies. {pull}38861[38861]
- Fix request trace filename handling in http_endpoint input. {pull}39410[39410]
- Upgrade github.com/hashicorp/go-retryablehttp to mitigate CVE-2024-6104 {pull}40036[40036]
- Fix for Google Workspace duplicate events issue by adding canonical sorting over fingerprint keys array to maintain key order. {pull}40055[40055] {issue}39859[39859]
- Fix handling of deeply nested numeric values in HTTP Endpoint CEL programs. {pull}40115[40115]
- Prevent panic in CEL and salesforce inputs when github.com/hashicorp/go-retryablehttp exceeds maximum retries. {pull}40144[40144]
- Fix bug in CEL input rate limit logic. {issue}40106[40106] {pull}40270[40270]
- Relax requirements in Okta entity analytics provider user and device profile data shape. {pull}40359[40359]
- Fix bug in Okta entity analytics rate limit logic. {issue}40106[40106] {pull}40267[40267]
- Fix crashes in the journald input. {pull}40061[40061]
- Fix order of configuration for EntraID entity analytics provider. {pull}40487[40487]
- Ensure Entra ID request bodies are not truncated and trace logs are rotated before 100MB. {pull}40494[40494]
- The Elasticsearch output now correctly logs the event fields to the event log file {issue}40509[40509] {pull}40512[40512]
- Fix the "No such input type exist: 'azure-eventhub'" error on the Windows platform {issue}40608[40608] {pull}40609[40609]
- awss3 input: Fix handling of SQS notifications that don't contain a region. {pull}40628[40628]
- Fix credential handling when workload identity is being used in GCS input. {issue}39977[39977] {pull}40663[40663]
- Fix publication of group data from the Okta entity analytics provider. {pull}40681[40681]
- Ensure netflow custom field configuration is applied. {issue}40735[40735] {pull}40730[40730]
- Fix replace processor handling of zero string replacement validation. {pull}40751[40751]
- Fix long filepaths in diagnostics exceeding max path limits on Windows. {pull}40909[40909]
- Add backup and delete for AWS S3 polling mode feature back. {pull}41071[41071]
- Fix a bug in Salesforce input to only handle responses with 200 status code {pull}41015[41015]
- Fixed failed job handling and removed false-positive error logs in the GCS input. {pull}41142[41142]
- Bump github.com/elastic/go-sfdc dependency used by x-pack/filebeat/input/salesforce. {pull}41192[41192]
- Log bad handshake details when websocket connection fails {pull}41300[41300]
- Improve modification time handling for entities and entity deletion logic in the Active Directory entityanalytics input. {pull}41179[41179]
- Journald input now can read events from all boots {issue}41083[41083] {pull}41244[41244]
- Fix double encoding of client_secret in the Entity Analytics input's Azure Active Directory provider {pull}41393[41393]
- Fix aws region in aws-s3 input s3 polling mode.  {pull}41572[41572]
- Fix errors in SQS host resolution in the `aws-s3` input when using custom (non-AWS) endpoints. {pull}41504[41504]
- Fix double encoding of client_secret in the Entity Analytics input's Azure Active Directory provider {pull}41393[41393]
- The azure-eventhub input now correctly reports its status to the Elastic Agent on fatal errors {pull}41469[41469]
- Add support for Access Points in the `aws-s3` input. {pull}41495[41495]
- Fix the "No such input type exist: 'salesforce'" error on the Windows/AIX platform. {pull}41664[41664]
- Fix missing key in streaming input logging. {pull}41600[41600]
- Improve S3 object size metric calculation to support situations where Content-Length is not available. {pull}41755[41755]
- Fix handling of http_endpoint request exceeding memory limits. {issue}41764[41764] {pull}41765[41765]
- Rate limiting fixes in the Okta provider of the Entity Analytics input. {issue}40106[40106] {pull}41583[41583]
- Redact authorization headers in HTTPJSON debug logs. {pull}41920[41920]
- Further rate limiting fix in the Okta provider of the Entity Analytics input. {issue}40106[40106] {pull}41977[41977]
- Fix streaming input handling of invalid or empty websocket messages. {pull}42036[42036]
- Fix awss3 document ID construction when using the CSV decoder. {pull}42019[42019]
- The `_id` generation process for S3 events has been updated to incorporate the LastModified field. This enhancement ensures that the `_id` is unique. {pull}42078[42078]
- Fix Netflow Template Sharing configuration handling. {pull}42080[42080]
- Updated websocket retry error code list to allow more scenarios to be retried which could have been missed previously. {pull}42218[42218]
- In the `streaming` input, prevent panics on shutdown with a null check and apply a consistent namespace to contextual data in debug logs. {pull}42315[42315]
- Remove erroneous status reporting to Elastic-Agent from the Filestream input {pull}42435[42435]
- Fix truncation of bodies in request tracing by limiting bodies to 10% of the maximum file size. {pull}42327[42327]
- [Journald] Fixes handling of `journalctl` restart. A known symptom was broken multiline messages when there was a restart of journalctl while aggregating the lines. {issue}41331[41331] {pull}42595[42595]

*Heartbeat*



*Metricbeat*

- Fix Azure Monitor 429 error by causing metricbeat to retry the request again. {pull}38294[38294]
- Fix fields not being parsed correctly in postgresql/database {issue}25301[25301] {pull}37720[37720]
- rabbitmq/queue - Change the mapping type of `rabbitmq.queue.consumers.utilisation.pct` to `scaled_float` from `long` because the values fall within the range of `[0.0, 1.0]`. Previously, conversion to integer resulted in reporting either `0` or `1`.
- Fix timeout caused by the retrival of which indices are hidden {pull}39165[39165]
- Fix Azure Monitor support for multiple aggregation types {issue}39192[39192] {pull}39204[39204]
- Fix handling of access errors when reading process metrics {pull}39627[39627]
- Fix behavior of cgroups path discovery when monitoring the host system from within a container {pull}39627[39627]
- Fix issue where beats may report incorrect metrics for its own process when running inside a container {pull}39627[39627]
- Normalize AWS RDS CPU Utilization values before making the metadata API call. {pull}39664[39664]
- Fix behavior of pagetypeinfo metrics {pull}39985[39985]
- Fix query logic for temp and non-temp tablespaces in Oracle module. {issue}38051[38051] {pull}39787[39787]
- Set GCP metrics config period to the default (60s) when the value is below the minimum allowed period. {issue}30434[30434] {pull}40020[40020]
- Fix statistic methods for metrics collected for SQS. {pull}40207[40207]
- Add GCP 'instance_id' resource label in ECS cloud fields. {issue}40033[40033] {pull}40062[40062]
- Fix missing metrics from CloudWatch when include_linked_accounts set to false. {issue}40071[40071] {pull}40135[40135]
- Update beat module with apm-server monitoring metrics fields {pull}40127[40127]
- Fix Azure Monitor metric timespan to restore Storage Account PT1H metrics {issue}40376[40376] {pull}40367[40367]
- Remove excessive info-level logs in cgroups setup {pull}40491[40491]
- Add missing ECS Cloud fields in GCP `metrics` metricset when using `exclude_labels: true` {issue}40437[40437] {pull}40467[40467]
- Add AWS OwningAccount support for cross account monitoring {issue}40570[40570] {pull}40691[40691]
- Use namespace for GetListMetrics when exists in AWS {pull}41022[41022]
- Fix http server helper SSL config. {pull}39405[39405]
- Fix Kubernetes metadata sometimes not being present after startup {pull}41216[41216]
- Do not report non-existant 0 values for RSS metrics in docker/memory {pull}41449[41449]
- Log Cisco Meraki `getDevicePerformanceScores` errors without stopping metrics collection. {pull}41622[41622]
- Don't skip first bucket value in GCP metrics metricset for distribution type metrics {pull}41822[41822]
- [K8s Integration] Enhance HTTP authentication in case of token updates for Apiserver, Controllermanager and Scheduler metricsets  {issue}41910[41910] {pull}42016[42016]
- Fixed `creation_date` scientific notation output in the `elasticsearch.index` metricset. {pull}42053[42053]
- Fix bug where metricbeat unintentionally triggers Windows ASR. {pull}42177[42177]
- Remove `hostname` field from zookeeper's `mntr` data stream. {pull}41887[41887]
- Continue collecting metrics even if the Cisco Meraki `getDeviceLicenses` operation fails. {pull}42397[42397]
- Fixed errors in the `elasticsearch.index` metricset when index settings are missing. {issue}42424[42424] {pull}42426[42426]

*Osquerybeat*


*Packetbeat*

- Properly marshal nested structs in ECS fields, fixing issues with mixed cases in field names {pull}42116[42116]


*Winlogbeat*

- Fix message handling in the experimental api. {issue}19338[19338] {pull}41730[41730]


*Elastic Logging Plugin*


==== Added

*Affecting all Beats*

- Added append Processor which will append concrete values or values from a field to target. {issue}29934[29934] {pull}33364[33364]
- dns processor: Add support for forward lookups (`A`, `AAAA`, and `TXT`). {issue}11416[11416] {pull}36394[36394]
- [Enhanncement for host.ip and host.mac] Disabling netinfo.enabled option of add-host-metadata processor {pull}36506[36506]
- allow `queue` configuration settings to be set under the output. {issue}35615[35615] {pull}36788[36788]
- Beats will now connect to older Elasticsearch instances by default {pull}36884[36884]
- Raise up logging level to warning when attempting to configure beats with unknown fields from autodiscovered events/environments
- elasticsearch output now supports `idle_connection_timeout`. {issue}35616[35615] {pull}36843[36843]
- Enable early event encoding in the Elasticsearch output, improving cpu and memory use {pull}38572[38572]
- The environment variable `BEATS_ADD_CLOUD_METADATA_PROVIDERS` overrides configured/default `add_cloud_metadata` providers {pull}38669[38669]
- When running under Elastic-Agent Kafka output allows dynamic topic in `topic` field {pull}40415[40415]
- The script processor has a new configuration option that only uses the cached javascript sessions and prevents the creation of new javascript sessions.
- Update to Go 1.22.10. {pull}42095[42095]
- Replace Ubuntu 20.04 with 24.04 for Docker base images {issue}40743[40743] {pull}40942[40942]
- Reduce memory consumption of k8s autodiscovery and the add_kubernetes_metadata processor when Deployment metadata is enabled
- Add `lowercase` processor. {issue}22254[22254] {pull}41424[41424]
- Add `uppercase` processor. {issue}22254[22254] {pull}41535[41535]
- Replace `compress/gzip` with https://github.com/klauspost/compress/gzip library for gzip compression {pull}41584[41584]
- Add regex pattern matching to add_kubernetes_metadata processor {pull}41903[41903]

*Auditbeat*

- Added `add_session_metadata` processor, which enables session viewer on Auditbeat data. {pull}37640[37640]
- Add linux capabilities to processes in the system/process. {pull}37453[37453]
- Add linux capabilities to processes in the system/process. {pull}37453[37453]
- Add process.entity_id, process.group.name and process.group.id in add_process_metadata processor. Make fim module with kprobes backend to always add an appropriately configured add_process_metadata processor to enrich file events {pull}38776[38776]
- Split module/system/process into common and provider bits. {pull}41868[41868]

*Auditbeat*

- Improve logging in system/socket {pull}41571[41571]


*Auditbeat*


*Filebeat*

- add documentation for decode_xml_wineventlog processor field mappings.  {pull}32456[32456]
- httpjson input: Add request tracing logger. {issue}32402[32402] {pull}32412[32412]
- Add cloudflare R2 to provider list in AWS S3 input. {pull}32620[32620]
- Add support for single string containing multiple relation-types in getRFC5988Link. {pull}32811[32811]
- Added separation of transform context object inside httpjson. Introduced new clause `.parent_last_response.*` {pull}33499[33499]
- Added metric `sqs_messages_waiting_gauge` for aws-s3 input. {pull}34488[34488]
- Add nginx.ingress_controller.upstream.ip to related.ip {issue}34645[34645] {pull}34672[34672]
- Add unix socket log parsing for nginx ingress_controller {pull}34732[34732]
- Added metric `sqs_worker_utilization` for aws-s3 input. {pull}34793[34793]
- Add MySQL authentication message parsing and `related.ip` and `related.user` fields {pull}34810[34810]
- Add nginx ingress_controller parsing if one of upstreams fails to return response {pull}34787[34787]
- Add oracle authentication messages parsing {pull}35127[35127]
- Add `clean_session` configuration setting for MQTT input.  {pull}35806[16204]
- Add support for a simplified input configuraton when running under Elastic-Agent {pull}36390[36390]
- Added support for Okta OAuth2 provider in the CEL input. {issue}36336[36336] {pull}36521[36521]
- Added support for new features & removed partial save mechanism in the Azure Blob Storage input. {issue}35126[35126] {pull}36690[36690]
- Added support for new features and removed partial save mechanism in the GCS input. {issue}35847[35847] {pull}36713[36713]
- Use filestream input with file_identity.fingerprint as default for hints autodiscover. {issue}35984[35984] {pull}36950[36950]
- Add setup option `--force-enable-module-filesets`, that will act as if all filesets have been enabled in a module during setup. {issue}30915[30915] {pull}99999[99999]
- Made Azure Blob Storage input GA and updated docs accordingly. {pull}37128[37128]
- Made GCS input GA and updated docs accordingly. {pull}37127[37127]
- Add parseDateInTZ value template for the HTTPJSON input {pull}37738[37738]
- Improve rate limit handling by HTTPJSON {issue}36207[36207] {pull}38161[38161] {pull}38237[38237]
- Parse more fields from Elasticsearch slowlogs {pull}38295[38295]
- added benchmark input {pull}37437[37437]
- added benchmark input and discard output {pull}37437[37437]
- Update CEL mito extensions to v1.11.0 to improve type checking. {pull}39460[39460]
- Update CEL mito extensions to v1.12.2. {pull}39755[39755]
- Add support for base64-encoded HMAC headers to HTTP Endpoint. {pull}39655[39655]
- Add user group membership support to Okta entity analytics provider. {issue}39814[39814] {pull}39815[39815]
- Add request trace support for Okta and EntraID entity analytics providers. {pull}39821[39821]
- Fix handling of infinite rate values in CEL rate limit handling logic. {pull}39940[39940]
- Allow elision of set and append failure logging. {issue}34544[34544] {pull}39929[39929]
- Add ability to remove request trace logs from CEL input. {pull}39969[39969]
- Add ability to remove request trace logs from HTTPJSON input. {pull}40003[40003]
- Added out of the box support for Amazon EventBridge notifications over SQS to S3 input {pull}40006[40006]
- Update CEL mito extensions to v1.13.0 {pull}40035[40035]
- Add Jamf entity analytics provider. {pull}39996[39996]
- Add ability to remove request trace logs from http_endpoint input. {pull}40005[40005]
- Add ability to remove request trace logs from entityanalytics input. {pull}40004[40004]
- Relax constraint on Base DN in entity analytics Active Directory provider. {pull}40054[40054]
- Implement Elastic Agent status and health reporting for Netflow Filebeat input. {pull}40080[40080]
- Enhance input state reporting for CEL evaluations that return a single error object in events. {pull}40083[40083]
- Allow absent credentials when using GCS with Application Default Credentials. {issue}39977[39977] {pull}40072[40072]
- Add SSL and username support for Redis input, now the input includes support for Redis 6.0+. {pull}40111[40111]
- Add scaling up support for Netflow input. {issue}37761[37761] {pull}40122[40122]
- Update CEL mito extensions to v1.15.0. {pull}40294[40294]
- Allow cross-region bucket configuration in s3 input. {issue}22161[22161] {pull}40309[40309]
- Improve logging in Okta Entity Analytics provider. {issue}40106[40106] {pull}40347[40347]
- Document `winlog` input. {issue}40074[40074] {pull}40462[40462]
- Added retry logic to websocket connections in the streaming input. {issue}40271[40271] {pull}40601[40601]
- Disable event normalization for netflow input {pull}40635[40635]
- Allow attribute selection in the Active Directory entity analytics provider. {issue}40482[40482] {pull}40662[40662]
- Improve error quality when CEL program does not correctly return an events array. {pull}40580[40580]
- Added support for Microsoft Entra ID RBAC authentication. {issue}40434[40434] {pull}40879[40879]
- Add `use_kubeadm` config option for filebeat (both filbeat.input and autodiscovery) in order to toggle kubeadm-config api requests {pull}40301[40301]
- Make HTTP library function inclusion non-conditional in CEL input. {pull}40912[40912]
- Add support for Crowdstrike streaming API to the streaming input. {issue}40264[40264] {pull}40838[40838]
- Add support to CEL for reading host environment variables. {issue}40762[40762] {pull}40779[40779]
- Add CSV decoder to awss3 input. {pull}40896[40896]
- Change request trace logging to include headers instead of complete request. {pull}41072[41072]
- Improved GCS input documentation. {pull}41143[41143]
- Add CSV decoding capacity to azureblobstorage input {pull}40978[40978]
- Add CSV decoding capacity to gcs input {pull}40979[40979]
- Add support to source AWS cloudwatch logs from linked accounts. {pull}41188[41188]
- Jounrald input now supports filtering by facilities {pull}41061[41061]
- Add support to include AWS cloudwatch linked accounts when using log_group_name_prefix to define log group names. {pull}41206[41206]
- Improved Azure Blob Storage input documentation. {pull}41252[41252]
- Make ETW input GA. {pull}41389[41389]
- Added input metrics to GCS input. {issue}36640[36640] {pull}41505[41505]
- Add support for Okta entity analytics provider to collect role and factor data for users. {pull}41460[41460]
- Add support for Journald in the System module. {pull}41555[41555]
- Add ability to remove request trace logs from http_endpoint input. {pull}40005[40005]
- Add ability to remove request trace logs from entityanalytics input. {pull}40004[40004]
- Refactor & cleanup with updates to default values and documentation. {pull}41834[41834]
- Update CEL mito extensions to v1.16.0. {pull}41727[41727]
- Filebeat's registry is now added to the Elastic-Agent diagnostics bundle {issue}33238[33238] {pull}41795[41795]
- Add `unifiedlogs` input for MacOS. {pull}41791[41791]
- Add evaluation state dump debugging option to CEL input. {pull}41335[41335]
- Added support for retry configuration in GCS input. {issue}11580[11580] {pull}41862[41862]
- Improve S3 polling mode states registry when using list prefix option. {pull}41869[41869]
- Add support for SSL and Proxy configurations for websoket type in streaming input. {pull}41934[41934]
- AWS S3 input registry cleanup for untracked s3 objects. {pull}41694[41694]
- The environment variable `BEATS_AZURE_EVENTHUB_INPUT_TRACING_ENABLED: true` enables internal logs tracer for the azure-eventhub input. {issue}41931[41931] {pull}41932[41932]
- The Filestream input now uses the `fingerprint` file identity by default. The state from files are automatically migrated if the previous file identity was `native` (the default) or `path`. If the `file_identity` is explicitly set, there is no change in behaviour. {issue}40197[40197] {pull}41762[41762]
- Rate limiting operability improvements in the Okta provider of the Entity Analytics input. {issue}40106[40106] {pull}41977[41977]
- Added default values in the streaming input for websocket retries and put a cap on retry wait time to be lesser than equal to the maximum defined wait time. {pull}42012[42012]
- Rate limiting fault tolerance improvements in the Okta provider of the Entity Analytics input. {issue}40106[40106] {pull}42094[42094]
- Added OAuth2 support with auto token refresh for websocket streaming input. {issue}41989[41989] {pull}42212[42212]
- Added infinite & blanket retry options to websockets and improved logging and retry logic. {pull}42225[42225]
- Introduce ignore older and start timestamp filters for AWS S3 input. {pull}41804[41804]
- Journald input now can report its status to Elastic-Agent {issue}39791[39791] {pull}42462[42462]
- Publish events progressively in the Okta provider of the Entity Analytics input. {issue}40106[40106] {pull}42567[42567]
- Journald `include_matches.match` now accepts `+` to represent a logical disjunction (OR) {issue}40185[40185] {pull}42517[42517]
- The journald input is now generally available. {pull}42107[42107]
- Add metrics for number of events and pages published by HTTPJSON input. {issue}42340[42340] {pull}42442[42442]

*Auditbeat*


*Libbeat*

- enrich events with EC2 tags in add_cloud_metadata processor {pull}41477[41477]


*Heartbeat*

- Added status to monitor run log report.
- Upgrade node to latest LTS v18.20.3. {pull}40038[40038]
- Add support for RFC7231 methods to http monitors. {pull}41975[41975]

*Metricbeat*

- Add per-thread metrics to system_summary {pull}33614[33614]
- Add GCP CloudSQL metadata {pull}33066[33066]
- Add GCP Carbon Footprint metricbeat data {pull}34820[34820]
- Add event loop utilization metric to Kibana module {pull}35020[35020]
- Add metrics grouping by dimensions and time to Azure app insights {pull}36634[36634]
- Align on the algorithm used to transform Prometheus histograms into Elasticsearch histograms {pull}36647[36647]
- Add linux IO metrics to system/process {pull}37213[37213]
- Add new memory/cgroup metrics to Kibana module {pull}37232[37232]
- Add SSL support to mysql module {pull}37997[37997]
- Add SSL support for aerospike module {pull}38126[38126]
- Add `use_kubeadm` config option in kubernetes module in order to toggle kubeadm-config api requests {pull}40086[40086]
- Log the total time taken for GCP `ListTimeSeries` and `AggregatedList` requests {pull}40661[40661]
- Add new metrics for the vSphere Host metricset. {pull}40429[40429]
- Add new metrics for the vSphere Datastore metricset. {pull}40441[40441]
- Add new metricset cluster for the vSphere module. {pull}40536[40536]
- Add new metricset network for the vSphere module. {pull}40559[40559]
- Add new metricset resourcepool for the vSphere module. {pull}40456[40456]
- Add AWS Cloudwatch capability to retrieve tags from AWS/ApiGateway resources {pull}40755[40755]
- Add new metricset datastorecluster for vSphere module. {pull}40634[40634]
- Add support for new metrics in datastorecluster metricset. {pull}40694[40694]
- Add new metrics for the vSphere Virtualmachine metricset. {pull}40485[40485]
- Add support for snapshot in vSphere virtualmachine metricset {pull}40683[40683]
- Update fields to use mapstr in vSphere virtualmachine metricset  {pull}40707[40707]
- Add metrics related to triggered alarms in all the vSphere metricsets. {pull}40714[40714] {pull}40876[40876]
- Add support for period based intervalID in vSphere host and datastore metricsets {pull}40678[40678]
- Add new metrics fot datastore and minor changes to overall vSphere metrics {pull}40766[40766]
- Add `metrics_count` to Prometheus module if `metrics_count: true` is set. {pull}40411[40411]
- Added Cisco Meraki module {pull}40836[40836]
- Added Palo Alto Networks module {pull}40686[40686]
- Restore docker.network.in.* and docker.network.out.* fields in docker module {pull}40968[40968]
- Add `id` field to all the vSphere metricsets. {pull}41097[41097]
- Bump aerospike-client-go to version v7.7.1 and add support for basic auth in Aerospike module {pull}41233[41233]
- Only watch metadata for ReplicaSets in metricbeat k8s module {pull}41289[41289]
- Add support for region/zone for Vertex AI service in GCP module {pull}41551[41551]
- Add support for location label as an optional configuration parameter in GCP metrics metricset. {issue}41550[41550] {pull}41626[41626]
- Collect .NET CLR (IIS) Memory, Exceptions and LocksAndThreads metrics {pull}41929[41929]
- Added `tier_preference`, `creation_date` and `version` fields to the `elasticsearch.index` metricset. {pull}41944[41944]
- Add `use_performance_counters` to collect CPU metrics using performance counters on Windows for `system/cpu` and `system/core` {pull}41965[41965]
- Add support of additional `collstats` metrics in mongodb module. {pull}42171[42171]
- Preserve queries for debugging when `merge_results: true` in SQL module {pull}42271[42271]
<<<<<<< HEAD
- Add `enable_batch_api` option in azure monitor to allow metrics collection of multiple resources using azure batch Api {pull}41790[41790]
=======
- Collect more fields from ES node/stats metrics and only those that are necessary {pull}42421[42421]
- Add new metricset wmi for the windows module. {pull}42017[42017]
- Update beat module with apm-server tail sampling monitoring metrics fields {pull}42569[42569]
>>>>>>> d43b3b7e

*Metricbeat*
- Add benchmark module {pull}41801[41801]


*Osquerybeat*

- Increase maximum query timeout to 24 hours {pull}42356[42356]

*Packetbeat*


*Winlogbeat*

- Add handling for missing `EvtVarType`s in experimental api. {issue}19337[19337] {pull}41418[41418]
- Properly set events `UserData` when experimental api is used. {pull}41525[41525]
- Include XML is respected for experimental api {pull}41525[41525]
- Forwarded events use renderedtext info for experimental api {pull}41525[41525]
- Language setting is respected for experimental api {pull}41525[41525]
- Language setting also added to decode xml wineventlog processor {pull}41525[41525]
- Format embedded messages in the experimental api {pull}41525[41525]
- Implement exclusion range support for event_id. {issue}38623[38623] {pull}41639[41639]
- Make the experimental API GA and rename it to winlogbeat-raw {issue}39580[39580] {pull}41770[41770]
- Remove 22 clause limitation {issue}35047[35047] {pull}42187[42187]
- Add handling for recoverable publisher disabled errors {issue}35316[35316] {pull}42187[42187]


*Functionbeat*

- Removal of functionbeat binaries from CI pipelines {issue}40745[40745] {pull}41506[41506]

*Elastic Log Driver*
*Elastic Logging Plugin*


==== Deprecated

*Auditbeat*


*Filebeat*

- Removed `bucket_timeout` config option for GCS input and replaced bucket context with parent program context. {issue}41107[41107] {pull}41970[41970]

*Heartbeat*



*Metricbeat*


*Osquerybeat*


*Packetbeat*


*Winlogbeat*


*Functionbeat*


*Elastic Logging Plugin*


==== Known Issues

















<|MERGE_RESOLUTION|>--- conflicted
+++ resolved
@@ -472,13 +472,10 @@
 - Add `use_performance_counters` to collect CPU metrics using performance counters on Windows for `system/cpu` and `system/core` {pull}41965[41965]
 - Add support of additional `collstats` metrics in mongodb module. {pull}42171[42171]
 - Preserve queries for debugging when `merge_results: true` in SQL module {pull}42271[42271]
-<<<<<<< HEAD
 - Add `enable_batch_api` option in azure monitor to allow metrics collection of multiple resources using azure batch Api {pull}41790[41790]
-=======
 - Collect more fields from ES node/stats metrics and only those that are necessary {pull}42421[42421]
 - Add new metricset wmi for the windows module. {pull}42017[42017]
 - Update beat module with apm-server tail sampling monitoring metrics fields {pull}42569[42569]
->>>>>>> d43b3b7e
 
 *Metricbeat*
 - Add benchmark module {pull}41801[41801]
