--- conflicted
+++ resolved
@@ -40,11 +40,8 @@
 - Fix a logging bug when `ssl.verification_mode` was set to `full` or `certificate`, the command `test output` incorrectly logged that TLS was disabled.
 - Fix the ability for subcommands to be ran properly from the beats containers. {pull}30452[30452]
 - Update docker/distribution dependency library to fix a security issues concerning OCI Manifest Type Confusion Issue. {pull}30462[30462]
-<<<<<<< HEAD
 - Fixes Beats crashing when glibc >= 2.35 is used {issue}30576[30576]
-=======
 - Log errors when parsing and applying config blocks and if the input is disabled. {pull}30534[30534]
->>>>>>> 09e40f67
 
 *Auditbeat*
 
