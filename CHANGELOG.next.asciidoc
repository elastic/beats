// Use these for links to issue and pulls. Note issues and pulls redirect one to
// each other on Github, so don't worry too much on using the right prefix.
:issue: https://github.com/elastic/beats/issues/
:pull: https://github.com/elastic/beats/pull/

=== Beats version HEAD
https://github.com/elastic/beats/compare/v7.0.0-alpha2...master[Check the HEAD diff]

==== Breaking changes

*Affecting all Beats*

- Update to Golang 1.12.1. {pull}11330[11330]
- Disable Alibaba Cloud and Tencent Cloud metadata providers by default. {pull}13812[12812]
- Libbeat: Do not overwrite agent.*, ecs.version, and host.name. {pull}14407[14407]
- Libbeat: Cleanup the x-pack licenser code to use the new license endpoint and the new format. {pull}15091[15091]
- Refactor metadata generator to support adding metadata across resources {pull}14875[14875]
- Variable substitution from environment variables is not longer supported. {pull}15937{15937}
- Change aws_elb autodiscover provider field name from elb_listener.* to aws.elb.*. {issue}16219[16219] {pull}16402{16402}
- Remove `AddDockerMetadata` and `AddKubernetesMetadata` processors from the `script` processor. They can still be used as normal processors in the configuration. {issue}16349[16349] {pull}16514[16514]

*Auditbeat*


*Filebeat*

- Fix parsing of Elasticsearch node name by `elasticsearch/slowlog` fileset. {pull}14547[14547]

*Heartbeat*


*Journalbeat*

- Improve parsing of syslog.pid in journalbeat to strip the username when present {pull}16116[16116]


*Metricbeat*

- Add new dashboard for VSphere host cluster and virtual machine {pull}14135[14135]
- kubernetes.container.cpu.limit.cores and kubernetes.container.cpu.requests.cores are now floats. {issue}11975[11975]

*Packetbeat*

- Added redact_headers configuration option, to allow HTTP request headers to be redacted whilst keeping the header field included in the beat. {pull}15353[15353]
- Add dns.question.subdomain and dns.question.top_level_domain fields. {pull}14578[14578]

*Winlogbeat*

- Add support to Sysmon file delete events (event ID 23). {issue}18094[18094]
- Improve ECS field mappings in Sysmon module. `related.hash`, `related.ip`, and `related.user` are now populated. {issue}18364[18364]
- Improve ECS field mappings in Sysmon module. Hashes are now also populated to the corresponding `process.hash`, `process.pe.imphash`, `file.hash`, or `file.pe.imphash`. {issue}18364[18364]
- Improve ECS field mappings in Sysmon module. `file.name`, `file.directory`, and `file.extension` are now populated. {issue}18364[18364]
- Improve ECS field mappings in Sysmon module. `rule.name` is populated for all events when present. {issue}18364[18364]

*Functionbeat*


==== Bugfixes

*Affecting all Beats*

- Fix a race condition with the Kafka pipeline client, it is possible that `Close()` get called before `Connect()` . {issue}11945[11945]
- Allow users to configure only `cluster_uuid` setting under `monitoring` namespace. {pull}14338[14338]
- Update replicaset group to apps/v1 {pull}15854[15802]
- Fix `add_cloud_metadata` to better support modifying sub-fields with other processors. {pull}13808[13808]
- Fix missing output in dockerlogbeat {pull}15719[15719]
- Do not load dashboards where not available. {pull}15802[15802]
- Fix issue where TLS settings would be ignored when a forward proxy was in use. {pull}15516{15516}
- Remove superfluous use of number_of_routing_shards setting from the default template. {pull}16038[16038]
- Fix index names for indexing not always guaranteed to be lower case. {pull}16081[16081]
- Upgrade go-ucfg to latest v0.8.1. {pull}15937{15937}
- Fix loading processors from annotation hints. {pull}16348[16348]
- Upgrade go-ucfg to latest v0.8.3. {pull}16450{16450}
- Add `ssl.ca_sha256` option to the supported TLS option, this allow to check that a specific certificate is used as part of the verified chain. {issue}15717[15717]
- Fix `NewContainerMetadataEnricher` to use default config for kubernetes module. {pull}16857[16857]
- Improve some logging messages for add_kubernetes_metadata processor {pull}16866{16866}
- Gives monitoring reporter hosts, if configured, total precedence over corresponding output hosts. {issue}17937[17937] {pull}17991[17991]
- [Autodiscover] Check if runner is already running before starting again. {pull}18564[18564]
- Fix `keystore add` hanging under Windows. {issue}18649[18649] {pull}18654[18654]

*Auditbeat*

- system/package: Fix parsing of Installed-Size field of DEB packages. {issue}16661[16661] {pull}17188[17188]

*Filebeat*

- cisco/asa fileset: Fix parsing of 302021 message code. {pull}14519[14519]
- Fix filebeat azure dashboards, event category should be `Alert`. {pull}14668[14668]
- Add shared_credential_file to cloudtrail config {issue}15652[15652] {pull}15656[15656]
- Fix s3 input with cloudtrail fileset reading json file. {issue}16374[16374] {pull}16441[16441]
- Fix merging of fileset inputs to replace paths and append processors. {pull}16450{16450}
- Add queue_url definition in manifest file for aws module. {pull}16640{16640}
- Fixed various Cisco FTD parsing issues. {issue}16863[16863] {pull}16889[16889]
- Fix default index pattern in IBM MQ filebeat dashboard. {pull}17146[17146]
- Fix `elasticsearch.gc` fileset to not collect _all_ logs when Elasticsearch is running in Docker. {issue}13164[13164] {issue}16583[16583] {pull}17164[17164]
- Fixed a mapping exception when ingesting CEF logs that used the spriv or dpriv extensions. {issue}17216[17216] {pull}17220[17220]
- Unescape file name from SQS message. {pull}18370[18370]
- Improve cisco asa and ftd pipelines' failure handler to avoid mapping temporary fields. {issue}18391[18391] {pull}18392[18392]
- Fix source.address not being set for nginx ingress_controller {pull}18511[18511]
- Fix PANW module wrong mappings for bytes and packets counters. {issue}18522[18522] {pull}18525[18525]
- Fixed ingestion of some Cisco ASA and FTD messages when a hostname was used instead of an IP for NAT fields. {issue}14034[14034] {pull}18376[18376]
- Fix `o365.audit` failing to ingest events when ip address is surrounded by square brackets. {issue}18587[18587] {pull}18591[18591]

*Heartbeat*

- Fixed excessive memory usage introduced in 7.5 due to over-allocating memory for HTTP checks. {pull}15639[15639]

*Journalbeat*


*Metricbeat*

- Fix checking tagsFilter using length in cloudwatch metricset. {pull}14525[14525]
- Log bulk failures from bulk API requests to monitoring cluster. {issue}14303[14303] {pull}14356[14356]
- Change lookup_fields from metricset.host to service.address {pull}15883[15883]
- Fix skipping protocol scheme by light modules. {pull}16205[pull]
- Made `logstash-xpack` module once again have parity with internally-collected Logstash monitoring data. {pull}16198[16198]
- Revert changes in `docker` module: add size flag to docker.container. {pull}16600[16600]
- Fix detection and logging of some error cases with light modules. {pull}14706[14706]
- Dynamically choose a method for the system/service metricset to support older linux distros. {pull}16902[16902]
- Reduce memory usage in `elasticsearch/index` metricset. {issue}16503[16503] {pull}16538[16538]
<<<<<<< HEAD
- Check if CCR feature is available on Elasticsearch cluster before attempting to call CCR APIs from `elasticsearch/ccr` metricset. {issue}16511[16511] {pull}17073[17073]
- Use max in k8s overview dashboard aggregations. {pull}17015[17015]
- Fix Disk Used and Disk Usage visualizations in the Metricbeat System dashboards. {issue}12435[12435] {pull}17272[17272]
- Fix missing Accept header for Prometheus and OpenMetrics module. {issue}16870[16870] {pull}17291[17291]
- Fix issue in Jolokia module when mbean contains multiple quoted properties. {issue}17375[17375] {pull}17374[17374]
- Further revise check for bad data in docker/memory. {pull}17400[17400]
- Combine cloudwatch aggregated metrics into single event. {pull}17345[17345]
- Fix how we filter services by name in system/service {pull}17400[17400]
- Fix cloudwatch metricset missing tags collection. {issue}17419[17419] {pull}17424[17424]
- check if cpuOptions field is nil in DescribeInstances output in ec2 metricset. {pull}17418[17418]
- Fix aws.s3.bucket.name terms_field in s3 overview dashboard. {pull}17542[17542]
- Fix Unix socket path in memcached. {pull}17512[17512]
- Fix vsphere VM dashboard host aggregation visualizations. {pull}17555[17555]
- Fix azure storage dashboards. {pull}17590[17590]
- Metricbeat no longer needs to be started strictly after Logstash for `logstash-xpack` module to report correct data. {issue}17261[17261] {pull}17497[17497]
- Fix pubsub metricset to collect all GA stage metrics from gcp stackdriver. {issue}17154[17154] {pull}17600[17600]
- Add privileged option so as mb to access data dir in Openshift. {pull}17606[17606]
- Fix "ID" event generator of Google Cloud module {issue}17160[17160] {pull}17608[17608]
- Add privileged option for Auditbeat in Openshift {pull}17637[17637]
- Fix storage metricset to allow config without region/zone. {issue}17623[17623] {pull}17624[17624]
- Fix overflow on Prometheus rates when new buckets are added on the go. {pull}17753[17753]
- Add a switch to the driver definition on SQL module to use pretty names {pull}17378[17378]
- Remove specific win32 api errors from events in perfmon. {issue}18292[18292] {pull}18361[18361]
- Fix application_pool metricset after pdh changes. {pull}18477[18477]
- Fix tags_filter for cloudwatch metricset in aws. {pull}18524[18524]
=======
>>>>>>> a01b5618

*Packetbeat*


*Winlogbeat*

- Fix invalid IP addresses in DNS query results from Sysmon data. {issue}18432[18432] {pull}18436{18436}

*Functionbeat*


==== Added

*Affecting all Beats*

- Decouple Debug logging from fail_on_error logic for rename, copy, truncate processors {pull}12451[12451]
- Allow a beat to ship monitoring data directly to an Elasticsearch monitoring cluster. {pull}9260[9260]
- Updated go-seccomp-bpf library to v1.1.0 which updates syscall lists for Linux v5.0. {pull}11394[11394]
- add_host_metadata is no GA. {pull}13148[13148]
- Add `providers` setting to `add_cloud_metadata` processor. {pull}13812[13812]
- Ensure that init containers are no longer tailed after they stop {pull}14394[14394]
- Fingerprint processor adds a new xxhash hashing algorithm {pull}15418[15418]
- Include network information by default on add_host_metadata and add_observer_metadata. {issue}15347[15347] {pull}16077[16077]
- Add `aws_ec2` provider for autodiscover. {issue}12518[12518] {pull}14823[14823]
- Add support for multiple password in redis output. {issue}16058[16058] {pull}16206[16206]
- Add support for Histogram type in fields.yml {pull}16570[16570]
- Remove experimental flag from `setup.template.append_fields` {pull}16576[16576]
- Add support for kubernetes provider to recognize namespace level defaults {pull}16321[16321]
<<<<<<< HEAD
- Add capability of enrich `container.id` with process id in `add_process_metadata` processor {pull}15947[15947]
- Update RPM packages contained in Beat Docker images. {issue}17035[17035]
- Add Kerberos support to Kafka input and output. {pull}16781[16781]
- Update supported versions of `redis` output. {pull}17198[17198]
- Update documentation for system.process.memory fields to include clarification on Windows os's. {pull}17268[17268]
- Add `replace` processor for replacing string values of fields. {pull}17342[17342]
- Add `urldecode` processor to for decoding URL-encoded fields. {pull}17505[17505]
- Add support for AWS IAM `role_arn` in credentials config. {pull}17658[17658] {issue}12464[12464]
- Add Kerberos support to Elasticsearch output. {pull}17927[17927]
- Set `agent.name` to the hostname by default. {issue}16377[16377] {pull}18000[18000]
- Add keystore support for autodiscover static configurations. {pull]16306[16306]
- Add support for basic ECS logging. {pull}17974[17974]
- Add config example of how to skip the `add_host_metadata` processor when forwarding logs. {issue}13920[13920] {pull}18153[18153]
- When using the `decode_json_fields` processor, decoded fields are now deep-merged into existing event. {pull}17958[17958]
- Add backoff configuration options for the Kafka output. {issue}16777[16777] {pull}17808[17808]
- Add keystore support for autodiscover static configurations. {pull]16306[16306]
- Add Kerberos support to Elasticsearch output. {pull}17927[17927]
- Add support for fixed length extraction in `dissect` processor. {pull}17191[17191]
- Update RPM packages contained in Beat Docker images. {issue}17035[17035]
- Add TLS support to Kerberos authentication in Elasticsearch. {pull}18607[18607]
=======
>>>>>>> a01b5618

*Auditbeat*


*Filebeat*


- `container` and `docker` inputs now support reading of labels and env vars written by docker JSON file logging driver. {issue}8358[8358]
- Add `index` option to all inputs to directly set a per-input index value. {pull}14010[14010]
- Add ECS tls fields to zeek:smtp,rdp,ssl and aws:s3access,elb {issue}15757[15757] {pull}15935[15936]
- Add ingress nginx controller fileset {pull}16197[16197]
- move create-[module,fileset,fields] to mage and enable in x-pack/filebeat {pull}15836[15836]
- Work on e2e ACK's for the azure-eventhub input {issue}15671[15671] {pull}16215[16215]
- Add a TLS test and more debug output to httpjson input {pull}16315[16315]
- Add an SSL config example in config.yml for filebeat MISP module. {pull}16320[16320]
- Improve ECS categorization, container & process field mappings in auditd module. {issue}16153[16153] {pull}16280[16280]
- Add cloudwatch fileset and ec2 fileset in aws module. {issue}13716[13716] {pull}16579[16579]
- Improve the decode_cef processor by reducing the number of memory allocations. {pull}16587[16587]
- Add custom string mapping to CEF module to support Forcepoint NGFW {issue}14663[14663] {pull}15910[15910]
- Add ECS related fields to CEF module {issue}16157[16157] {pull}16338[16338]
- Improve ECS categorization, host field mappings in elasticsearch module. {issue}16160[16160] {pull}16469[16469]
- Add pattern for Cisco ASA / FTD Message 734001 {issue}16212[16212] {pull}16612[16612]
- Added new module `o365` for ingesting Office 365 management activity API events. {issue}16196[16196] {pull}16386[16386]
- Add Filebeat Okta module. {pull}16362[16362]
- Improve AWS cloudtrail field mappings {issue}16086[16086] {issue}16110[16110] {pull}17155[17155]
<<<<<<< HEAD
- Added new module `crowdstrike` for ingesting Crowdstrike Falcon streaming API endpoint event data. {pull}16988[16988]
- Move azure-eventhub input to GA. {issue}15671[15671] {pull}17313[17313]
- Improve ECS categorization field mappings in mongodb module. {issue}16170[16170] {pull}17371[17371]
- Improve ECS categorization field mappings for mssql module. {issue}16171[16171] {pull}17376[17376]
- Added documentation for running Filebeat in Cloud Foundry. {pull}17275[17275]
- Added access_key_id, secret_access_key and session_token into aws module config. {pull}17456[17456]
- Improve ECS categorization field mappings for mysql module. {issue}16172[16172] {pull}17491[17491]
- Release Google Cloud module as GA. {pull}17511[17511]
- Update filebeat httpjson input to support pagination via Header and Okta module. {pull}16354[16354]
- Added new Checkpoint Syslog filebeat module. {pull}17682[17682]
- Add config option to select a different azure cloud env in the azure-eventhub input and azure module. {issue}17649[17649] {pull}17659[17659]
- Enhance `elasticsearch/server` fileset to handle ECS-compatible logs emitted by Elasticsearch. {issue}17715[17715] {pull}17714[17714]
- Added Unix stream socket support as an input source and a syslog input source. {pull}17492[17492]
- Improve ECS categorization field mappings in misp module. {issue}16026[16026] {pull}17344[17344]
- Enhance `elasticsearch/deprecation` fileset to handle ECS-compatible logs emitted by Elasticsearch. {issue}17715[17715] {pull}17728[17728]
- Make `decode_cef` processor GA. {pull}17944[17944]
- Added new Fortigate Syslog filebeat module. {pull}17890[17890]
- Improve ECS categorization field mappings in redis module. {issue}16179[16179] {pull}17918[17918]
- Improve ECS categorization field mappings in rabbitmq module. {issue}16178[16178] {pull}17916[17916]
- Improve ECS categorization field mappings in postgresql module. {issue}16177[16177] {pull}17914[17914]
- Improve ECS categorization field mappings for nginx module. {issue}16174[16174] {pull}17844[17844]
- Add support for Google Application Default Credentials to the Google Pub/Sub input and Google Cloud modules. {pull}15668[15668]
- Improve ECS categorization field mappings for zeek module. {issue}16029[16029] {pull}17738[17738]
- Improve ECS categorization field mappings for netflow module. {issue}16135[16135] {pull}18108[18108]
- Added an input option `publisher_pipeline.disable_host` to disable `host.name`
  from being added to events by default. {pull}18159[18159]
- Improve ECS categorization field mappings in system module. {issue}16031[16031] {pull}18065[18065]
- Change the `json.*` input settings implementation to merge parsed json objects with existing objects in the event instead of fully replacing them. {pull}17958[17958]
- Improve ECS categorization field mappings in osquery module. {issue}16176[16176] {pull}17881[17881]
- Add support for v10, v11 and v12 logs on Postgres {issue}13810[13810] {pull}17732[17732]
- Add dashboard for Google Cloud Audit and AWS CloudTrail. {pull}17379[17379]
- Add support for array parsing in azure-eventhub input. {pull}18585[18585]
=======
from being added to events by default. {pull}18159[18159]
>>>>>>> a01b5618

*Heartbeat*


*Heartbeat*

*Journalbeat*

*Metricbeat*

- Move the windows pdh implementation from perfmon to a shared location in order for future modules/metricsets to make use of. {pull}15503[15503]
- Add DynamoDB AWS Metricbeat light module {pull}15097[15097]
- Add IBM MQ light-weight Metricbeat module {pull}15301[15301]
- Add mixer metricset for Istio Metricbeat module {pull}15696[15696]
- Add mesh metricset for Istio Metricbeat module{pull}15535[15535]
- Add pilot metricset for Istio Metricbeat module {pull}15761[15761]
- Add galley metricset for Istio Metricbeat module {pull}15857[15857]
- Add `key/value` mode for SQL module. {issue}15770[15770] {pull]15845[15845]
- Add support for Unix socket in Memcached metricbeat module. {issue}13685[13685] {pull}15822[15822]
- Add `up` metric to prometheus metrics collected from host {pull}15948[15948]
- Add citadel metricset for Istio Metricbeat module {pull}15990[15990]
- Add collecting AuroraDB metrics in rds metricset. {issue}14142[14142] {pull}16004[16004]
- Add database_account azure metricset. {issue}15758[15758]
- Add Load Balancing metricset to GCP {pull}15559[15559]
- Add OpenMetrics Metricbeat module {pull}16596[16596]
- Add system/users metricset as beta {pull}16569[16569]
- Add additional cgroup fields to docker/diskio{pull}16638[16638]
- Add Prometheus remote write endpoint {pull}16609[16609]
- Add support for CouchDB v2 {issue}16352[16352] {pull}16455[16455]
- Release Zookeeper/connection module as GA. {issue}14281[14281] {pull}17043[17043]
- Replace vpc metricset into vpn, transitgateway and natgateway metricsets. {pull}16892[16892]
- Use Elasticsearch histogram type to store Prometheus histograms {pull}17061[17061]
- Allow to rate Prometheus counters when scraping them {pull}17061[17061]
- Release Oracle module as GA. {issue}14279[14279] {pull}16833[16833]
- Add Storage metricsets to GCP module {pull}15598[15598]
- Release vsphere module as GA. {issue}15798[15798] {pull}17119[17119]
- Remove required for region/zone and make stackdriver a metricset in googlecloud. {issue}16785[16785] {pull}18398[18398]

*Packetbeat*


*Functionbeat*


*Winlogbeat*


==== Deprecated

*Affecting all Beats*

*Filebeat*


*Heartbeat*

*Journalbeat*

*Metricbeat*


*Packetbeat*

*Winlogbeat*

*Functionbeat*

==== Known Issue

*Journalbeat*<|MERGE_RESOLUTION|>--- conflicted
+++ resolved
@@ -119,7 +119,6 @@
 - Fix detection and logging of some error cases with light modules. {pull}14706[14706]
 - Dynamically choose a method for the system/service metricset to support older linux distros. {pull}16902[16902]
 - Reduce memory usage in `elasticsearch/index` metricset. {issue}16503[16503] {pull}16538[16538]
-<<<<<<< HEAD
 - Check if CCR feature is available on Elasticsearch cluster before attempting to call CCR APIs from `elasticsearch/ccr` metricset. {issue}16511[16511] {pull}17073[17073]
 - Use max in k8s overview dashboard aggregations. {pull}17015[17015]
 - Fix Disk Used and Disk Usage visualizations in the Metricbeat System dashboards. {issue}12435[12435] {pull}17272[17272]
@@ -145,8 +144,6 @@
 - Remove specific win32 api errors from events in perfmon. {issue}18292[18292] {pull}18361[18361]
 - Fix application_pool metricset after pdh changes. {pull}18477[18477]
 - Fix tags_filter for cloudwatch metricset in aws. {pull}18524[18524]
-=======
->>>>>>> a01b5618
 
 *Packetbeat*
 
@@ -175,7 +172,6 @@
 - Add support for Histogram type in fields.yml {pull}16570[16570]
 - Remove experimental flag from `setup.template.append_fields` {pull}16576[16576]
 - Add support for kubernetes provider to recognize namespace level defaults {pull}16321[16321]
-<<<<<<< HEAD
 - Add capability of enrich `container.id` with process id in `add_process_metadata` processor {pull}15947[15947]
 - Update RPM packages contained in Beat Docker images. {issue}17035[17035]
 - Add Kerberos support to Kafka input and output. {pull}16781[16781]
@@ -196,8 +192,6 @@
 - Add support for fixed length extraction in `dissect` processor. {pull}17191[17191]
 - Update RPM packages contained in Beat Docker images. {issue}17035[17035]
 - Add TLS support to Kerberos authentication in Elasticsearch. {pull}18607[18607]
-=======
->>>>>>> a01b5618
 
 *Auditbeat*
 
@@ -223,7 +217,6 @@
 - Added new module `o365` for ingesting Office 365 management activity API events. {issue}16196[16196] {pull}16386[16386]
 - Add Filebeat Okta module. {pull}16362[16362]
 - Improve AWS cloudtrail field mappings {issue}16086[16086] {issue}16110[16110] {pull}17155[17155]
-<<<<<<< HEAD
 - Added new module `crowdstrike` for ingesting Crowdstrike Falcon streaming API endpoint event data. {pull}16988[16988]
 - Move azure-eventhub input to GA. {issue}15671[15671] {pull}17313[17313]
 - Improve ECS categorization field mappings in mongodb module. {issue}16170[16170] {pull}17371[17371]
@@ -256,9 +249,7 @@
 - Add support for v10, v11 and v12 logs on Postgres {issue}13810[13810] {pull}17732[17732]
 - Add dashboard for Google Cloud Audit and AWS CloudTrail. {pull}17379[17379]
 - Add support for array parsing in azure-eventhub input. {pull}18585[18585]
-=======
 from being added to events by default. {pull}18159[18159]
->>>>>>> a01b5618
 
 *Heartbeat*
 
