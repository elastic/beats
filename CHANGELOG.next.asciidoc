--- conflicted
+++ resolved
@@ -62,12 +62,9 @@
 - Eliminate cloning of event in deepUpdate {pull}35945[35945]
 - Fix ndjson parser to store JSON fields correctly under `target` {issue}29395[29395]
 - Support build of projects outside of beats directory {pull}36126[36126]
-<<<<<<< HEAD
 - Add default cgroup regex for add_process_metadata processor {pull}36484[36484] {issue}32961[32961]
 
-=======
 - Fix environment capture by `add_process_metadata` processor. {issue}36469[36469] {pull}36471[36471]
->>>>>>> 220a4e23
 
 
 *Auditbeat*
