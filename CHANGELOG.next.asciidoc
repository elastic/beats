// Use these for links to issue and pulls. Note issues and pulls redirect one to
// each other on Github, so don't worry too much on using the right prefix.
:issue: https://github.com/elastic/beats/issues/
:pull: https://github.com/elastic/beats/pull/

=== Beats version HEAD
https://github.com/elastic/beats/compare/v8.8.1\...main[Check the HEAD diff]

==== Breaking changes

*Affecting all Beats*

- Fix FQDN being lowercased when used as `host.hostname` {issue}39993[39993]
- Beats won't log start up information when running under the Elastic Agent {40390}40390[40390]
- Filebeat now needs `dup3`, `faccessat2`, `prctl` and `setrlimit` syscalls to run the journald input. If this input is not being used, the syscalls are not needed. All Beats have those syscalls allowed now because the default seccomp policy is global to all Beats. {pull}40061[40061]
- Beats will rate limit the logs about errors when indexing events on Elasticsearch, logging a summary every 10s. The logs sent to the event log is unchanged. {issue}40157[40157]
- Drop support for Debian 10 and upgrade statically linked glibc from 2.28 to 2.31 {pull}41402[41402]
- Fix metrics not being ingested, due to "Limit of total fields [10000] has been exceeded while adding new fields [...]". The total fields limit has been increased to 12500. No significant performance impact on Elasticsearch is anticipated. {pull}41640[41640]
- Set default kafka version to 2.1.0 in kafka output and filebeat. {pull}41662[41662]
- Replace default Ubuntu-based images with UBI-minimal-based ones {pull}42150[42150]
- Fix templates and docs to use correct `--` version of command line arguments. {issue}42038[42038] {pull}42060[42060]
- removed support for a single `-` to precede multi-letter command line arguments.  Use `--` instead. {issue}42117[42117] {pull}42209[42209]
- Removed encryption from diskqueue V2 for fips compliance {issue}4534[4534]{pull}42848[42848]
- The Beats logger and file output rotate files when necessary. The beat now forces a file rotation when unexpectedly writing to a file through a symbolic link.
- Allow faccessat(2) in seccomp. {pull}43322[43322]

*Auditbeat*


*Filebeat*

- Convert netflow input to API v2 and disable event normalisation {pull}37901[37901]
- Removed deprecated Squid from Beats. See <<migrate-from-deprecated-module>> for migration options. {pull}38037[38037]
- Removed deprecated Sonicwall from Beats. Use the https://docs.elastic.co/integrations/sonicwall[SonicWall Firewall] Elastic integration instead. {pull}38037[38037]
- Removed deprecated Radware from Beats. See <<migrate-from-deprecated-module>> for migration options. {pull}38037[38037]
- Removed deprecated Netscout from Beats. See <<migrate-from-deprecated-module>> for migration options. {pull}38037[38037]
- Removed deprecated Juniper Netscreen from Beats. See <<migrate-from-deprecated-module>> for migration options. {pull}38037[38037]
- Removed deprecated Impreva from Beats. See <<migrate-from-deprecated-module>> for migration options. {pull}38037[38037]
- Removed deprecated Cylance from Beats. See <<migrate-from-deprecated-module>> for migration options. {pull}38037[38037]
- Removed deprecated Bluecoat from Beats. See <<migrate-from-deprecated-module>> for migration options. {pull}38037[38037]
- Introduce input/netmetrics and refactor netflow input metrics {pull}38055[38055]
- Update Salesforce module to use new Salesforce input. {pull}37509[37509]
- Tag events that come from a filestream in "take over" mode. {pull}39828[39828]
- Fix high IO and handling of a corrupted registry log file. {pull}35893[35893]
- Enable file ingestion to report detailed status to Elastic Agent {pull}40075[40075]
- Filebeat, when running with Elastic-Agent, reports status for Filestream input. {pull}40121[40121]
- Fix filestream's registry GC: registry entries will never be removed if clean_inactive is set to "-1". {pull}40258[40258]
- Added `ignore_empty_values` flag in `decode_cef` Filebeat processor. {pull}40268[40268]
- Added support for hyphens in extension keys in `decode_cef` Filebeat processor. {pull}40427[40427]
- Journald: removed configuration options `include_matches.or`, `include_matches.and`, `backoff`, `max_backoff`, `cursor_seek_fallback`. {pull}40061[40061]
- Journald: `include_matches.match` now behaves in the same way as matchers in `journalctl`. Users should carefully update their input configuration. {pull}40061[40061]
- Journald: `seek` and `since` behaviour have been simplified, if there is a cursor (state) `seek` and `since` are ignored and the cursor is used. {pull}40061[40061]
- Redis: Added replication role as a field to submitted slowlogs
- Added `container.image.name` to `journald` Filebeat input's Docker-specific translated fields. {pull}40450[40450]
- Change log.file.path field in awscloudwatch input to nested object. {pull}41099[41099]
- Remove deprecated awscloudwatch field from Filebeat. {pull}41089[41089]
- The performance of ingesting SQS data with the S3 input has improved by up to 60x for queues with many small events. `max_number_of_messages` config for SQS mode is now ignored, as the new design no longer needs a manual cap on messages. Instead, use `number_of_workers` to scale ingestion rate in both S3 and SQS modes. The increased efficiency may increase network bandwidth consumption, which can be throttled by lowering `number_of_workers`. It may also increase number of events stored in memory, which can be throttled by lowering the configured size of the internal queue. {pull}40699[40699]
- Fixes filestream logging the error "filestream input with ID 'ID' already exists, this will lead to data duplication[...]" on Kubernetes when using autodiscover. {pull}41585[41585]
- Add kafka compression support for ZSTD.
- Filebeat fails to start if there is any input with a duplicated ID. It logs the duplicated IDs and the offending inputs configurations. {pull}41731[41731]
- Filestream inputs with duplicated IDs will fail to start. An error is logged showing the ID and the full input configuration. {issue}41938[41938] {pull}41954[41954]
- Filestream inputs can define `allow_deprecated_id_duplication: true` to run keep the previous behaviour of running inputs with duplicated IDs. {issue}41938[41938] {pull}41954[41954]
- The Filestream input only starts to ingest a file when it is >= 1024 bytes in size. This happens because the fingerprint` is the default file identity now. To restore the previous behaviour, set `file_identity.native: ~` and `prospector.scanner.fingerprint.enabled: false` {issue}40197[40197] {pull}41762[41762]
- Filebeat fails to start when its configuration contains usage of the deprecated `log` or `container` inputs. However, they can still be using while setting `allow_deprecated_use: true` in their configuration {pull}42295[42295]
- The fields produced by the Journald input are updated to better match ECS. Renamed fields:
Dropped fields: `syslog.priority` and `syslog.facility` while keeping their duplicated equivalent:
`log.syslog.priority`,`log.syslog.facility.code`. Renamed fields: `syslog.identifier` -> `log.syslog.appname`,
`syslog.pid` -> `log.syslog.procid`. `container.id_truncated` is dropped because the full container ID is
already present as `container.id` and `container.log.tag` is dropped because it is already present as
`log.syslog.appname`. The field `container.partial` is replaced by the tag `partial_message` if it was `true`,
otherwise no tag is added. {issue}42208[42208] {pull}42403[42403]
- Fixed race conditions in the global ratelimit processor that could drop events or apply rate limiting incorrectly.

*Heartbeat*


*Metricbeat*

- Setting period for counter cache for Prometheus remote_write at least to 60sec {pull}38553[38553]
- Remove fallback to the node limit for the `kubernetes.pod.cpu.usage.limit.pct` and `kubernetes.pod.memory.usage.limit.pct` metrics calculation
- Add support for Kibana status metricset in v8 format {pull}40275[40275]
- Mark system process metricsets as running if metrics are partially available {pull}40565[40565]
- Added back `elasticsearch.node.stats.jvm.mem.pools.*` to the `node_stats` metricset {pull}40571[40571]
- Add GCP organization and project details to ECS cloud fields. {pull}40461[40461]
- Add support for specifying a custom endpoint for GCP service clients. {issue}40848[40848] {pull}40918[40918]
- Fix incorrect handling of types in SQL module. {issue}40090[40090] {pull}41607[41607]
- Remove kibana.settings metricset since the API was removed in 8.0 {issue}30592[30592] {pull}42937[42937]
- Removed support for the Enterprise Search module {pull}42915[42915]
<<<<<<< HEAD
- Update NATS module compatibility. Oldest version supported is now 2.2.6 {pull}43310[43310]
=======
- Fix the function to determine CPU cores on windows {issue}42593[42593] {pull}43409[43409]
- Updated list of supported vSphere versions in the documentation. {pull}43642[43642]
- Handle permission errors while collecting data from Windows services and don't interrupt the overall collection by skipping affected services {issue}40765[40765] {pull}43665[43665]
>>>>>>> 01ae2980

*Osquerybeat*

- Add action responses data stream, allowing osquerybeat to post action results directly to elasticsearch. {pull}39143[39143]
- Disable allow_unsafe osquery configuration. {pull}40130[40130]
- Upgrade to osquery 5.12.1. {pull}40368[40368]
- Upgrade to osquery 5.13.1. {pull}40849[40849]
- Upgrade to osquery 5.15.0 {pull}43426[43426]


*Packetbeat*

- Use base-16 for reporting `serial_number` value in TLS fields in line with the ECS recommendation. {pull}41542[41542]

- Expire source port mappings. {pull}41581[41581]

*Winlogbeat*

- Add "event.category" and "event.type" to Sysmon module for EventIDs 8, 9, 19, 20, 27, 28, 255 {pull}35193[35193]
- Default to use raw api and delete older xml implementation. {pull}42275[42275]

*Functionbeat*


*Elastic Logging Plugin*


==== Bugfixes

*Affecting all Beats*

- Support for multiline zookeeper logs {issue}2496[2496]
- Add checks to ensure reloading of units if the configuration actually changed. {pull}34346[34346]
- Fix namespacing on self-monitoring {pull}32336[32336]
- Fix namespacing on self-monitoring {pull}32336[32336]
- Fix Beats started by agent do not respect the allow_older_versions: true configuration flag {issue}34227[34227] {pull}34964[34964]
- Fix performance issues when we have a lot of inputs starting and stopping by allowing to disable global processors under fleet. {issue}35000[35000] {pull}35031[35031]
- 'add_cloud_metadata' processor - add cloud.region field for GCE cloud provider
- 'add_cloud_metadata' processor - update azure metadata api version to get missing `cloud.account.id` field
- Upgraded apache arrow library used in x-pack/libbeat/reader/parquet from v11 to v12.0.1 in order to fix cross-compilation issues {pull}35640[35640]
- Fix panic when MaxRetryInterval is specified, but RetryInterval is not {pull}35820[35820]
- Support build of projects outside of beats directory {pull}36126[36126]
- Support Elastic Agent control protocol chunking support {pull}37343[37343]
- Lower logging level to debug when attempting to configure beats with unknown fields from autodiscovered events/environments {pull}[37816][37816]
- Set timeout of 1 minute for FQDN requests {pull}37756[37756]
- Restore `maintainer` label for container images {pull}43683[43683]

*Auditbeat*

- auditd: Request status from a separate socket to avoid data congestion {pull}41207[41207]
- auditd: Use ECS `event.type: end` instead of `stop` for SERVICE_STOP, DAEMON_ABORT, and DAEMON_END messages. {pull}41558[41558]
- auditd: Update syscall names for Linux 6.11. {pull}41558[41558]
- hasher: Geneneral improvements and fixes. {pull}41863[41863]
- hasher: Add a cached hasher for upcoming backend. {pull}41952[41952]
- Split common tty definitions. {pull}42004[42004]
- Fix potential data loss in add_session_metadata. {pull}42795[42795]

*Filebeat*

- [Gcs Input] - Added missing locks for safe concurrency {pull}34914[34914]
- Fix the ignore_inactive option being ignored in Filebeat's filestream input {pull}34770[34770]
- Fix TestMultiEventForEOFRetryHandlerInput unit test of CometD input {pull}34903[34903]
- Add input instance id to request trace filename for httpjson and cel inputs {pull}35024[35024]
- Fixes "Can only start an input when all related states are finished" error when running under Elastic-Agent {pull}35250[35250] {issue}33653[33653]
- [system] sync system/auth dataset with system integration 1.29.0. {pull}35581[35581]
- [GCS Input] - Fixed an issue where bucket_timeout was being applied to the entire bucket poll interval and not individual bucket object read operations. Fixed a map write concurrency issue arising from data races when using a high number of workers. Fixed the flaky tests that were present in the GCS test suit. {pull}35605[35605]
- Fixed concurrency and flakey tests issue in azure blob storage input. {issue}35983[35983] {pull}36124[36124]
- Fix panic when sqs input metrics getter is invoked {pull}36101[36101] {issue}36077[36077]
- Fix handling of Juniper SRX structured data when there is no leading junos element. {issue}36270[36270] {pull}36308[36308]
- Fix Filebeat Cisco module with missing escape character {issue}36325[36325] {pull}36326[36326]
- Added a fix for Crowdstrike pipeline handling process arrays {pull}36496[36496]
- [threatintel] MISP pagination fixes {pull}37898[37898]
- Fix file handle leak when handling errors in filestream {pull}37973[37973]
- Fix a race condition that could crash Filebeat with a "negative WaitGroup counter" error {pull}38094[38094]
- Fix "failed processing S3 event for object key" error on aws-s3 input when key contains the "+" character {issue}38012[38012] {pull}38125[38125]
- Fix filebeat gcs input panic {pull}38407[38407]
- Fix filestream's registry GC: registry entries are now removed from the in-memory and disk store when they're older than the set TTL {issue}36761[36761] {pull}38488[38488]
- Fix filestream's registry GC: registry entries are now removed from the in-memory and disk store when they're older than the set TTL {issue}36761[36761] {pull}38488[38488]
- [threatintel] MISP splitting fix for empty responses {issue}38739[38739] {pull}38917[38917]
- Prevent GCP Pub/Sub input blockage by increasing default value of `max_outstanding_messages` {issue}35029[35029] {pull}38985[38985]
- Updated Websocket input title to align with existing inputs {pull}39006[39006]
- Restore netflow input on Windows {pull}39024[39024]
- Upgrade azure-event-hubs-go and azure-storage-blob-go dependencies. {pull}38861[38861]
- Fix request trace filename handling in http_endpoint input. {pull}39410[39410]
- Upgrade github.com/hashicorp/go-retryablehttp to mitigate CVE-2024-6104 {pull}40036[40036]
- Fix for Google Workspace duplicate events issue by adding canonical sorting over fingerprint keys array to maintain key order. {pull}40055[40055] {issue}39859[39859]
- Fix handling of deeply nested numeric values in HTTP Endpoint CEL programs. {pull}40115[40115]
- Prevent panic in CEL and salesforce inputs when github.com/hashicorp/go-retryablehttp exceeds maximum retries. {pull}40144[40144]
- Fix bug in CEL input rate limit logic. {issue}40106[40106] {pull}40270[40270]
- Relax requirements in Okta entity analytics provider user and device profile data shape. {pull}40359[40359]
- Fix bug in Okta entity analytics rate limit logic. {issue}40106[40106] {pull}40267[40267]
- Fix crashes in the journald input. {pull}40061[40061]
- Fix order of configuration for EntraID entity analytics provider. {pull}40487[40487]
- Ensure Entra ID request bodies are not truncated and trace logs are rotated before 100MB. {pull}40494[40494]
- The Elasticsearch output now correctly logs the event fields to the event log file {issue}40509[40509] {pull}40512[40512]
- Fix the "No such input type exist: 'azure-eventhub'" error on the Windows platform {issue}40608[40608] {pull}40609[40609]
- awss3 input: Fix handling of SQS notifications that don't contain a region. {pull}40628[40628]
- Fix credential handling when workload identity is being used in GCS input. {issue}39977[39977] {pull}40663[40663]
- Fix publication of group data from the Okta entity analytics provider. {pull}40681[40681]
- Ensure netflow custom field configuration is applied. {issue}40735[40735] {pull}40730[40730]
- Fix replace processor handling of zero string replacement validation. {pull}40751[40751]
- Fix long filepaths in diagnostics exceeding max path limits on Windows. {pull}40909[40909]
- Add backup and delete for AWS S3 polling mode feature back. {pull}41071[41071]
- Fix a bug in Salesforce input to only handle responses with 200 status code {pull}41015[41015]
- Fixed failed job handling and removed false-positive error logs in the GCS input. {pull}41142[41142]
- Bump github.com/elastic/go-sfdc dependency used by x-pack/filebeat/input/salesforce. {pull}41192[41192]
- Log bad handshake details when websocket connection fails {pull}41300[41300]
- Improve modification time handling for entities and entity deletion logic in the Active Directory entityanalytics input. {pull}41179[41179]
- Journald input now can read events from all boots {issue}41083[41083] {pull}41244[41244]
- Fix double encoding of client_secret in the Entity Analytics input's Azure Active Directory provider {pull}41393[41393]
- Fix aws region in aws-s3 input s3 polling mode.  {pull}41572[41572]
- Fix errors in SQS host resolution in the `aws-s3` input when using custom (non-AWS) endpoints. {pull}41504[41504]
- Fix double encoding of client_secret in the Entity Analytics input's Azure Active Directory provider {pull}41393[41393]
- The azure-eventhub input now correctly reports its status to the Elastic Agent on fatal errors {pull}41469[41469]
- Add support for Access Points in the `aws-s3` input. {pull}41495[41495]
- Fix the "No such input type exist: 'salesforce'" error on the Windows/AIX platform. {pull}41664[41664]
- Fix missing key in streaming input logging. {pull}41600[41600]
- Improve S3 object size metric calculation to support situations where Content-Length is not available. {pull}41755[41755]
- Fix handling of http_endpoint request exceeding memory limits. {issue}41764[41764] {pull}41765[41765]
- Rate limiting fixes in the Okta provider of the Entity Analytics input. {issue}40106[40106] {pull}41583[41583]
- Redact authorization headers in HTTPJSON debug logs. {pull}41920[41920]
- Further rate limiting fix in the Okta provider of the Entity Analytics input. {issue}40106[40106] {pull}41977[41977]
- Fix streaming input handling of invalid or empty websocket messages. {pull}42036[42036]
- Fix awss3 document ID construction when using the CSV decoder. {pull}42019[42019]
- The `_id` generation process for S3 events has been updated to incorporate the LastModified field. This enhancement ensures that the `_id` is unique. {pull}42078[42078]
- Fix Netflow Template Sharing configuration handling. {pull}42080[42080]
- Updated websocket retry error code list to allow more scenarios to be retried which could have been missed previously. {pull}42218[42218]
- In the `streaming` input, prevent panics on shutdown with a null check and apply a consistent namespace to contextual data in debug logs. {pull}42315[42315]
- Remove erroneous status reporting to Elastic-Agent from the Filestream input {pull}42435[42435]
- Fix truncation of bodies in request tracing by limiting bodies to 10% of the maximum file size. {pull}42327[42327]
- [Journald] Fixes handling of `journalctl` restart. A known symptom was broken multiline messages when there was a restart of journalctl while aggregating the lines. {issue}41331[41331] {pull}42595[42595]
- Fix entityanalytics activedirectory provider full sync use before initialization bug. {pull}42682[42682]
- In the `http_endpoint` input, fix the check for a missing HMAC HTTP header. {pull}42756[42756]
- Prevent computer details being returned for user queries by Activedirectory Entity Analytics provider. {issue}11818[11818] {pull}42796[42796]
- Handle unexpectedEOF error in aws-s3 input and enforce retrying using download failed error {pull}42420[42756]
- Prevent azureblobstorage input from logging key details during blob fetch operations. {pull}43169[43169]
- Handle special values of accountExpires in the Activedirectory Entity Analytics provider. {pull}43364[43364]

*Heartbeat*

- Added maintenance windows support for Heartbeat. {pull}41508[41508]


*Metricbeat*

- Fix Azure Monitor 429 error by causing metricbeat to retry the request again. {pull}38294[38294]
- Fix fields not being parsed correctly in postgresql/database {issue}25301[25301] {pull}37720[37720]
- rabbitmq/queue - Change the mapping type of `rabbitmq.queue.consumers.utilisation.pct` to `scaled_float` from `long` because the values fall within the range of `[0.0, 1.0]`. Previously, conversion to integer resulted in reporting either `0` or `1`.
- Fix timeout caused by the retrival of which indices are hidden {pull}39165[39165]
- Fix Azure Monitor support for multiple aggregation types {issue}39192[39192] {pull}39204[39204]
- Fix handling of access errors when reading process metrics {pull}39627[39627]
- Fix behavior of cgroups path discovery when monitoring the host system from within a container {pull}39627[39627]
- Fix issue where beats may report incorrect metrics for its own process when running inside a container {pull}39627[39627]
- Normalize AWS RDS CPU Utilization values before making the metadata API call. {pull}39664[39664]
- Fix behavior of pagetypeinfo metrics {pull}39985[39985]
- Update beat module with apm-server monitoring metrics fields {pull}40127[40127]
- Fix Azure Monitor metric timespan to restore Storage Account PT1H metrics {issue}40376[40376] {pull}40367[40367]
- Remove excessive info-level logs in cgroups setup {pull}40491[40491]
- Add missing ECS Cloud fields in GCP `metrics` metricset when using `exclude_labels: true` {issue}40437[40437] {pull}40467[40467]
- Add AWS OwningAccount support for cross account monitoring {issue}40570[40570] {pull}40691[40691]
- Use namespace for GetListMetrics when exists in AWS {pull}41022[41022]
- Only fetch cluster-level index stats summary {issue}36019[36019] {pull}42901[42901]
- Changed `tier_preference`, `creation_date` and `version` fields to be omitted from the resulting documents when not pulled from source indices {pull}43637[43637]

*Osquerybeat*


*Packetbeat*

- Properly marshal nested structs in ECS fields, fixing issues with mixed cases in field names {pull}42116[42116]


*Winlogbeat*

- Fix message handling in the experimental api. {issue}19338[19338] {pull}41730[41730]
- Sync missing changes in modules pipelines. {pull}42619[42619]
- Reset EventLog if error EOF is encountered. {pull}42826[42826]
- Implement backoff on error retrial. {pull}42826[42826]
- Fix boolean key in security pipelines and sync pipelines with integration. {pull}43027[43027]


*Elastic Logging Plugin*


==== Added

*Affecting all Beats*

- Added append Processor which will append concrete values or values from a field to target. {issue}29934[29934] {pull}33364[33364]
- dns processor: Add support for forward lookups (`A`, `AAAA`, and `TXT`). {issue}11416[11416] {pull}36394[36394]
- [Enhanncement for host.ip and host.mac] Disabling netinfo.enabled option of add-host-metadata processor {pull}36506[36506]
- allow `queue` configuration settings to be set under the output. {issue}35615[35615] {pull}36788[36788]
- Beats will now connect to older Elasticsearch instances by default {pull}36884[36884]
- Raise up logging level to warning when attempting to configure beats with unknown fields from autodiscovered events/environments
- elasticsearch output now supports `idle_connection_timeout`. {issue}35616[35615] {pull}36843[36843]
- Enable early event encoding in the Elasticsearch output, improving cpu and memory use {pull}38572[38572]
- The environment variable `BEATS_ADD_CLOUD_METADATA_PROVIDERS` overrides configured/default `add_cloud_metadata` providers {pull}38669[38669]
- When running under Elastic-Agent Kafka output allows dynamic topic in `topic` field {pull}40415[40415]
- The script processor has a new configuration option that only uses the cached javascript sessions and prevents the creation of new javascript sessions.
- Update to Go 1.24.0. {pull}42705[42705]
- Replace Ubuntu 20.04 with 24.04 for Docker base images {issue}40743[40743] {pull}40942[40942]
- Reduce memory consumption of k8s autodiscovery and the add_kubernetes_metadata processor when Deployment metadata is enabled
- Add `lowercase` processor. {issue}22254[22254] {pull}41424[41424]
- Add `uppercase` processor. {issue}22254[22254] {pull}41535[41535]
- Replace `compress/gzip` with https://github.com/klauspost/compress/gzip library for gzip compression {pull}41584[41584]
- Add regex pattern matching to add_kubernetes_metadata processor {pull}41903[41903]
- Replace Ubuntu 20.04 with 24.04 for Docker base images {issue}40743[40743] {pull}40942[40942]

*Auditbeat*

- Added `add_session_metadata` processor, which enables session viewer on Auditbeat data. {pull}37640[37640]
- Add linux capabilities to processes in the system/process. {pull}37453[37453]
- Add linux capabilities to processes in the system/process. {pull}37453[37453]
- Add process.entity_id, process.group.name and process.group.id in add_process_metadata processor. Make fim module with kprobes backend to always add an appropriately configured add_process_metadata processor to enrich file events {pull}38776[38776]
- Split module/system/process into common and provider bits. {pull}41868[41868]

*Auditbeat*

- Improve logging in system/socket {pull}41571[41571]


*Auditbeat*


*Filebeat*

- add documentation for decode_xml_wineventlog processor field mappings.  {pull}32456[32456]
- httpjson input: Add request tracing logger. {issue}32402[32402] {pull}32412[32412]
- Add cloudflare R2 to provider list in AWS S3 input. {pull}32620[32620]
- Add support for single string containing multiple relation-types in getRFC5988Link. {pull}32811[32811]
- Added separation of transform context object inside httpjson. Introduced new clause `.parent_last_response.*` {pull}33499[33499]
- Added metric `sqs_messages_waiting_gauge` for aws-s3 input. {pull}34488[34488]
- Add nginx.ingress_controller.upstream.ip to related.ip {issue}34645[34645] {pull}34672[34672]
- Add unix socket log parsing for nginx ingress_controller {pull}34732[34732]
- Added metric `sqs_worker_utilization` for aws-s3 input. {pull}34793[34793]
- Add MySQL authentication message parsing and `related.ip` and `related.user` fields {pull}34810[34810]
- Add nginx ingress_controller parsing if one of upstreams fails to return response {pull}34787[34787]
- Add oracle authentication messages parsing {pull}35127[35127]
- Add `clean_session` configuration setting for MQTT input.  {pull}35806[16204]
- Add support for a simplified input configuraton when running under Elastic-Agent {pull}36390[36390]
- Added support for Okta OAuth2 provider in the CEL input. {issue}36336[36336] {pull}36521[36521]
- Added support for new features & removed partial save mechanism in the Azure Blob Storage input. {issue}35126[35126] {pull}36690[36690]
- Added support for new features and removed partial save mechanism in the GCS input. {issue}35847[35847] {pull}36713[36713]
- Use filestream input with file_identity.fingerprint as default for hints autodiscover. {issue}35984[35984] {pull}36950[36950]
- Add setup option `--force-enable-module-filesets`, that will act as if all filesets have been enabled in a module during setup. {issue}30915[30915] {pull}99999[99999]
- Made Azure Blob Storage input GA and updated docs accordingly. {pull}37128[37128]
- Made GCS input GA and updated docs accordingly. {pull}37127[37127]
- Add parseDateInTZ value template for the HTTPJSON input {pull}37738[37738]
- Improve rate limit handling by HTTPJSON {issue}36207[36207] {pull}38161[38161] {pull}38237[38237]
- Parse more fields from Elasticsearch slowlogs {pull}38295[38295]
- added benchmark input {pull}37437[37437]
- added benchmark input and discard output {pull}37437[37437]
- Update CEL mito extensions to v1.11.0 to improve type checking. {pull}39460[39460]
- Update CEL mito extensions to v1.12.2. {pull}39755[39755]
- Add support for base64-encoded HMAC headers to HTTP Endpoint. {pull}39655[39655]
- Add user group membership support to Okta entity analytics provider. {issue}39814[39814] {pull}39815[39815]
- Add request trace support for Okta and EntraID entity analytics providers. {pull}39821[39821]
- Fix handling of infinite rate values in CEL rate limit handling logic. {pull}39940[39940]
- Allow elision of set and append failure logging. {issue}34544[34544] {pull}39929[39929]
- Add ability to remove request trace logs from CEL input. {pull}39969[39969]
- Add ability to remove request trace logs from HTTPJSON input. {pull}40003[40003]
- Added out of the box support for Amazon EventBridge notifications over SQS to S3 input {pull}40006[40006]
- Update CEL mito extensions to v1.13.0 {pull}40035[40035]
- Add Jamf entity analytics provider. {pull}39996[39996]
- Add ability to remove request trace logs from http_endpoint input. {pull}40005[40005]
- Add ability to remove request trace logs from entityanalytics input. {pull}40004[40004]
- Relax constraint on Base DN in entity analytics Active Directory provider. {pull}40054[40054]
- Implement Elastic Agent status and health reporting for Netflow Filebeat input. {pull}40080[40080]
- Enhance input state reporting for CEL evaluations that return a single error object in events. {pull}40083[40083]
- Allow absent credentials when using GCS with Application Default Credentials. {issue}39977[39977] {pull}40072[40072]
- Add SSL and username support for Redis input, now the input includes support for Redis 6.0+. {pull}40111[40111]
- Add scaling up support for Netflow input. {issue}37761[37761] {pull}40122[40122]
- Update CEL mito extensions to v1.15.0. {pull}40294[40294]
- Allow cross-region bucket configuration in s3 input. {issue}22161[22161] {pull}40309[40309]
- Improve logging in Okta Entity Analytics provider. {issue}40106[40106] {pull}40347[40347]
- Document `winlog` input. {issue}40074[40074] {pull}40462[40462]
- Added retry logic to websocket connections in the streaming input. {issue}40271[40271] {pull}40601[40601]
- Disable event normalization for netflow input {pull}40635[40635]
- Allow attribute selection in the Active Directory entity analytics provider. {issue}40482[40482] {pull}40662[40662]
- Improve error quality when CEL program does not correctly return an events array. {pull}40580[40580]
- Added support for Microsoft Entra ID RBAC authentication. {issue}40434[40434] {pull}40879[40879]
- Add `use_kubeadm` config option for filebeat (both filbeat.input and autodiscovery) in order to toggle kubeadm-config api requests {pull}40301[40301]
- Make HTTP library function inclusion non-conditional in CEL input. {pull}40912[40912]
- Add support for Crowdstrike streaming API to the streaming input. {issue}40264[40264] {pull}40838[40838]
- Add support to CEL for reading host environment variables. {issue}40762[40762] {pull}40779[40779]
- Add CSV decoder to awss3 input. {pull}40896[40896]
- Change request trace logging to include headers instead of complete request. {pull}41072[41072]
- Improved GCS input documentation. {pull}41143[41143]
- Add CSV decoding capacity to azureblobstorage input {pull}40978[40978]
- Add CSV decoding capacity to gcs input {pull}40979[40979]
- Add support to source AWS cloudwatch logs from linked accounts. {pull}41188[41188]
- Jounrald input now supports filtering by facilities {pull}41061[41061]
- Add support to include AWS cloudwatch linked accounts when using log_group_name_prefix to define log group names. {pull}41206[41206]
- Improved Azure Blob Storage input documentation. {pull}41252[41252]
- Make ETW input GA. {pull}41389[41389]
- Added input metrics to GCS input. {issue}36640[36640] {pull}41505[41505]
- Add support for Okta entity analytics provider to collect role and factor data for users. {pull}41460[41460]
- Add support for Journald in the System module. {pull}41555[41555]
- Add ability to remove request trace logs from http_endpoint input. {pull}40005[40005]
- Add ability to remove request trace logs from entityanalytics input. {pull}40004[40004]
- Refactor & cleanup with updates to default values and documentation. {pull}41834[41834]
- Update CEL mito extensions to v1.16.0. {pull}41727[41727]
- Filebeat's registry is now added to the Elastic-Agent diagnostics bundle {issue}33238[33238] {pull}41795[41795]
- Add `unifiedlogs` input for MacOS. {pull}41791[41791]
- Add evaluation state dump debugging option to CEL input. {pull}41335[41335]
- Added support for retry configuration in GCS input. {issue}11580[11580] {pull}41862[41862]
- Improve S3 polling mode states registry when using list prefix option. {pull}41869[41869]
- Add support for SSL and Proxy configurations for websoket type in streaming input. {pull}41934[41934]
- AWS S3 input registry cleanup for untracked s3 objects. {pull}41694[41694]
- The environment variable `BEATS_AZURE_EVENTHUB_INPUT_TRACING_ENABLED: true` enables internal logs tracer for the azure-eventhub input. {issue}41931[41931] {pull}41932[41932]
- The Filestream input now uses the `fingerprint` file identity by default. The state from files are automatically migrated if the previous file identity was `native` (the default) or `path`. If the `file_identity` is explicitly set, there is no change in behaviour. {issue}40197[40197] {pull}41762[41762]
- Rate limiting operability improvements in the Okta provider of the Entity Analytics input. {issue}40106[40106] {pull}41977[41977]
- Added default values in the streaming input for websocket retries and put a cap on retry wait time to be lesser than equal to the maximum defined wait time. {pull}42012[42012]
- Rate limiting fault tolerance improvements in the Okta provider of the Entity Analytics input. {issue}40106[40106] {pull}42094[42094]
- Added OAuth2 support with auto token refresh for websocket streaming input. {issue}41989[41989] {pull}42212[42212]
- Added infinite & blanket retry options to websockets and improved logging and retry logic. {pull}42225[42225]
- Introduce ignore older and start timestamp filters for AWS S3 input. {pull}41804[41804]
- Journald input now can report its status to Elastic-Agent {issue}39791[39791] {pull}42462[42462]
- Publish events progressively in the Okta provider of the Entity Analytics input. {issue}40106[40106] {pull}42567[42567]
- Journald `include_matches.match` now accepts `+` to represent a logical disjunction (OR) {issue}40185[40185] {pull}42517[42517]
- The journald input is now generally available. {pull}42107[42107]
- Add metrics for number of events and pages published by HTTPJSON input. {issue}42340[42340] {pull}42442[42442]
- Filestram take over now supports taking over states from other Filestream inputs and dynamic loading of inputs (autodiscover and Elastic-Agent). {issue}42472[42472] {issue}42884[42884] {pull}42624[42624]
- Add `etw` input fallback to attach an already existing session. {pull}42847[42847]
- Update CEL mito extensions to v1.17.0. {pull}42851[42851]
- Winlog input now can report its status to Elastic-Agent {pull}43089[43089]
- Add configuration option to limit HTTP Endpoint body size. {pull}43171[43171]
- Refactor & cleanup with updates to default values and documentation. {pull}41834[41834]
- Allow a grace time for awss3 input shutdown to enable incomplete SQS message processing to be completed. {pull}43369[43369]

*Auditbeat*


*Libbeat*

- enrich events with EC2 tags in add_cloud_metadata processor {pull}41477[41477]


*Heartbeat*

- Added status to monitor run log report.
- Upgrade node to latest LTS v18.20.3. {pull}40038[40038]
- Add support for RFC7231 methods to http monitors. {pull}41975[41975]
- Upgrade node to latest LTS v18.20.7. {pull}43511[43511]

*Metricbeat*

- Add per-thread metrics to system_summary {pull}33614[33614]
- Add GCP CloudSQL metadata {pull}33066[33066]
- Add GCP Carbon Footprint metricbeat data {pull}34820[34820]
- Add event loop utilization metric to Kibana module {pull}35020[35020]
- Add metrics grouping by dimensions and time to Azure app insights {pull}36634[36634]
- Align on the algorithm used to transform Prometheus histograms into Elasticsearch histograms {pull}36647[36647]
- Add linux IO metrics to system/process {pull}37213[37213]
- Add new memory/cgroup metrics to Kibana module {pull}37232[37232]
- Add SSL support to mysql module {pull}37997[37997]
- Add SSL support for aerospike module {pull}38126[38126]
- Add `use_kubeadm` config option in kubernetes module in order to toggle kubeadm-config api requests {pull}40086[40086]
- Log the total time taken for GCP `ListTimeSeries` and `AggregatedList` requests {pull}40661[40661]
- Add new metrics for the vSphere Host metricset. {pull}40429[40429]
- Add new metrics for the vSphere Datastore metricset. {pull}40441[40441]
- Add new metricset cluster for the vSphere module. {pull}40536[40536]
- Add new metricset network for the vSphere module. {pull}40559[40559]
- Add new metricset resourcepool for the vSphere module. {pull}40456[40456]
- Add AWS Cloudwatch capability to retrieve tags from AWS/ApiGateway resources {pull}40755[40755]
- Add new metricset datastorecluster for vSphere module. {pull}40634[40634]
- Add support for new metrics in datastorecluster metricset. {pull}40694[40694]
- Add new metrics for the vSphere Virtualmachine metricset. {pull}40485[40485]
- Add support for snapshot in vSphere virtualmachine metricset {pull}40683[40683]
- Update fields to use mapstr in vSphere virtualmachine metricset  {pull}40707[40707]
- Add metrics related to triggered alarms in all the vSphere metricsets. {pull}40714[40714] {pull}40876[40876]
- Add support for period based intervalID in vSphere host and datastore metricsets {pull}40678[40678]
- Add new metrics fot datastore and minor changes to overall vSphere metrics {pull}40766[40766]
- Add `metrics_count` to Prometheus module if `metrics_count: true` is set. {pull}40411[40411]
- Added Cisco Meraki module {pull}40836[40836]
- Added Palo Alto Networks module {pull}40686[40686]
- Restore docker.network.in.* and docker.network.out.* fields in docker module {pull}40968[40968]
- Add `id` field to all the vSphere metricsets. {pull}41097[41097]
- Bump aerospike-client-go to version v7.7.1 and add support for basic auth in Aerospike module {pull}41233[41233]
- Only watch metadata for ReplicaSets in metricbeat k8s module {pull}41289[41289]
- Add support for region/zone for Vertex AI service in GCP module {pull}41551[41551]
- Add support for location label as an optional configuration parameter in GCP metrics metricset. {issue}41550[41550] {pull}41626[41626]
- Collect .NET CLR (IIS) Memory, Exceptions and LocksAndThreads metrics {pull}41929[41929]
- Added `tier_preference`, `creation_date` and `version` fields to the `elasticsearch.index` metricset. {pull}41944[41944]
- Add `use_performance_counters` to collect CPU metrics using performance counters on Windows for `system/cpu` and `system/core` {pull}41965[41965]
- Add support of additional `collstats` metrics in mongodb module. {pull}42171[42171]
- Preserve queries for debugging when `merge_results: true` in SQL module {pull}42271[42271]
- Collect more fields from ES node/stats metrics and only those that are necessary {pull}42421[42421]
- Add new metricset wmi for the windows module. {pull}42017[42017]
- Update beat module with apm-server tail sampling monitoring metrics fields {pull}42569[42569]
- Log every 401 response from Kubernetes API Server {pull}42714[42714]
- Add a new `match_by_parent_instance` option to `perfmon` module. {pull}43002[43002]
- Add a warning log to metricbeat.vsphere in case vSphere connection has been configured as insecure. {pull}43104[43104]
- Changed the Elasticsearch module behavior to only pull settings from non-system indices. {pull}43243[43243]
- Exclude dotted indices from settings pull in Elasticsearch module. {pull}43306[43306]
<<<<<<< HEAD
- Add a `jetstream` metricset to the NATS module {pull}43310[43310]
=======
- Updated Meraki API endpoint for Channel Utilization data. Switched to `GetOrganizationWirelessDevicesChannelUtilizationByDevice`. {pull}43485[43485]
>>>>>>> 01ae2980

*Metricbeat*
- Add benchmark module {pull}41801[41801]


*Osquerybeat*


*Packetbeat*
- Add `tls.server.ja3s` tls fingerprint {pull}43284[43284]

*Winlogbeat*

- Add handling for missing `EvtVarType`s in experimental api. {issue}19337[19337] {pull}41418[41418]
- Properly set events `UserData` when experimental api is used. {pull}41525[41525]
- Include XML is respected for experimental api {pull}41525[41525]
- Forwarded events use renderedtext info for experimental api {pull}41525[41525]
- Language setting is respected for experimental api {pull}41525[41525]
- Language setting also added to decode xml wineventlog processor {pull}41525[41525]
- Format embedded messages in the experimental api {pull}41525[41525]
- Implement exclusion range support for event_id. {issue}38623[38623] {pull}41639[41639]
- Make the experimental API GA and rename it to winlogbeat-raw {issue}39580[39580] {pull}41770[41770]
- Remove 22 clause limitation {issue}35047[35047] {pull}42187[42187]
- Add handling for recoverable publisher disabled errors {issue}35316[35316] {pull}42187[42187]


*Functionbeat*


*Elastic Log Driver*
*Elastic Logging Plugin*


==== Deprecated

*Auditbeat*


*Filebeat*

- Removed `bucket_timeout` config option for GCS input and replaced bucket context with parent program context. {issue}41107[41107] {pull}41970[41970]

*Heartbeat*



*Metricbeat*


*Osquerybeat*


*Packetbeat*


*Winlogbeat*


*Functionbeat*


*Elastic Logging Plugin*


==== Known Issues
































<|MERGE_RESOLUTION|>--- conflicted
+++ resolved
@@ -86,13 +86,10 @@
 - Fix incorrect handling of types in SQL module. {issue}40090[40090] {pull}41607[41607]
 - Remove kibana.settings metricset since the API was removed in 8.0 {issue}30592[30592] {pull}42937[42937]
 - Removed support for the Enterprise Search module {pull}42915[42915]
-<<<<<<< HEAD
 - Update NATS module compatibility. Oldest version supported is now 2.2.6 {pull}43310[43310]
-=======
 - Fix the function to determine CPU cores on windows {issue}42593[42593] {pull}43409[43409]
 - Updated list of supported vSphere versions in the documentation. {pull}43642[43642]
 - Handle permission errors while collecting data from Windows services and don't interrupt the overall collection by skipping affected services {issue}40765[40765] {pull}43665[43665]
->>>>>>> 01ae2980
 
 *Osquerybeat*
 
@@ -488,11 +485,8 @@
 - Add a warning log to metricbeat.vsphere in case vSphere connection has been configured as insecure. {pull}43104[43104]
 - Changed the Elasticsearch module behavior to only pull settings from non-system indices. {pull}43243[43243]
 - Exclude dotted indices from settings pull in Elasticsearch module. {pull}43306[43306]
-<<<<<<< HEAD
 - Add a `jetstream` metricset to the NATS module {pull}43310[43310]
-=======
 - Updated Meraki API endpoint for Channel Utilization data. Switched to `GetOrganizationWirelessDevicesChannelUtilizationByDevice`. {pull}43485[43485]
->>>>>>> 01ae2980
 
 *Metricbeat*
 - Add benchmark module {pull}41801[41801]
