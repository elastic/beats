// Use these for links to issue and pulls. Note issues and pulls redirect one to
// each other on Github, so don't worry too much on using the right prefix.
:issue: https://github.com/elastic/beats/issues/
:pull: https://github.com/elastic/beats/pull/

=== Beats version HEAD
https://github.com/elastic/beats/compare/v8.8.1\...main[Check the HEAD diff]

==== Breaking changes

*Affecting all Beats*

- Fix FQDN being lowercased when used as `host.hostname` {issue}39993[39993]
- Beats won't log start up information when running under the Elastic Agent {40390}40390[40390]
- Drop support for Debian 10 and upgrade statically linked glibc from 2.28 to 2.31 {pull}41402[41402]
- Set default kafka version to 2.1.0 in kafka output and filebeat. {pull}41662[41662]
- Replace default Ubuntu-based images with UBI-minimal-based ones {pull}42150[42150]
- removed support for a single `-` to precede multi-letter command line arguments.  Use `--` instead. {issue}42117[42117] {pull}42209[42209]
<<<<<<< HEAD
=======
- The Beats logger and file output rotate files when necessary. The beat now forces a file rotation when unexpectedly writing to a file through a symbolic link.
- Allow faccessat(2) in seccomp. {pull}43322[43322]
- Update user agent used by beats http clients {pull}45251[45251]
>>>>>>> 111488a2

*Auditbeat*


*Filebeat*

- Convert netflow input to API v2 and disable event normalisation {pull}37901[37901]
- Removed deprecated Squid from Beats. See <<migrate-from-deprecated-module>> for migration options. {pull}38037[38037]
- Removed deprecated Sonicwall from Beats. Use the https://docs.elastic.co/integrations/sonicwall[SonicWall Firewall] Elastic integration instead. {pull}38037[38037]
- Removed deprecated Radware from Beats. See <<migrate-from-deprecated-module>> for migration options. {pull}38037[38037]
- Removed deprecated Netscout from Beats. See <<migrate-from-deprecated-module>> for migration options. {pull}38037[38037]
- Removed deprecated Juniper Netscreen from Beats. See <<migrate-from-deprecated-module>> for migration options. {pull}38037[38037]
- Removed deprecated Impreva from Beats. See <<migrate-from-deprecated-module>> for migration options. {pull}38037[38037]
- Removed deprecated Cylance from Beats. See <<migrate-from-deprecated-module>> for migration options. {pull}38037[38037]
- Removed deprecated Bluecoat from Beats. See <<migrate-from-deprecated-module>> for migration options. {pull}38037[38037]
- Introduce input/netmetrics and refactor netflow input metrics {pull}38055[38055]
- Redis: Added replication role as a field to submitted slowlogs
- Change log.file.path field in awscloudwatch input to nested object. {pull}41099[41099]
- The Filestream input only starts to ingest a file when it is >= 1024 bytes in size. This happens because the fingerprint` is the default file identity now. To restore the previous behaviour, set `file_identity.native: ~` and `prospector.scanner.fingerprint.enabled: false` {issue}40197[40197] {pull}41762[41762]
- Filebeat fails to start when its configuration contains usage of the deprecated `log` or `container` inputs. However, they can still be using while setting `allow_deprecated_use: true` in their configuration {pull}42295[42295]


*Heartbeat*


*Metricbeat*

- Setting period for counter cache for Prometheus remote_write at least to 60sec {pull}38553[38553]
- Remove fallback to the node limit for the `kubernetes.pod.cpu.usage.limit.pct` and `kubernetes.pod.memory.usage.limit.pct` metrics calculation
- Add support for Kibana status metricset in v8 format {pull}40275[40275]
- Mark system process metricsets as running if metrics are partially available {pull}40565[40565]
- Improve error messages in AWS Health {pull}45408[45408]

*Osquerybeat*

- Add action responses data stream, allowing osquerybeat to post action results directly to elasticsearch. {pull}39143[39143]
- Disable allow_unsafe osquery configuration. {pull}40130[40130]
- Upgrade to osquery 5.12.1. {pull}40368[40368]
- Upgrade to osquery 5.13.1. {pull}40849[40849]


*Packetbeat*



*Winlogbeat*

- Add "event.category" and "event.type" to Sysmon module for EventIDs 8, 9, 19, 20, 27, 28, 255 {pull}35193[35193]
- Default to use raw api and delete older xml implementation. {pull}42275[42275]

*Functionbeat*


*Elastic Logging Plugin*


==== Bugfixes

*Affecting all Beats*

- Support for multiline zookeeper logs {issue}2496[2496]
- Add checks to ensure reloading of units if the configuration actually changed. {pull}34346[34346]
- Fix namespacing on self-monitoring {pull}32336[32336]
- Fix namespacing on self-monitoring {pull}32336[32336]
- Fix Beats started by agent do not respect the allow_older_versions: true configuration flag {issue}34227[34227] {pull}34964[34964]
- Fix performance issues when we have a lot of inputs starting and stopping by allowing to disable global processors under fleet. {issue}35000[35000] {pull}35031[35031]
- 'add_cloud_metadata' processor - add cloud.region field for GCE cloud provider
- 'add_cloud_metadata' processor - update azure metadata api version to get missing `cloud.account.id` field
- Upgraded apache arrow library used in x-pack/libbeat/reader/parquet from v11 to v12.0.1 in order to fix cross-compilation issues {pull}35640[35640]
- Fix panic when MaxRetryInterval is specified, but RetryInterval is not {pull}35820[35820]
- Support build of projects outside of beats directory {pull}36126[36126]
- Support Elastic Agent control protocol chunking support {pull}37343[37343]
- Lower logging level to debug when attempting to configure beats with unknown fields from autodiscovered events/environments {pull}[37816][37816]
- Set timeout of 1 minute for FQDN requests {pull}37756[37756]

*Auditbeat*

- auditd: Request status from a separate socket to avoid data congestion {pull}41207[41207]

*Auditbeat*


*Filebeat*

- [Gcs Input] - Added missing locks for safe concurrency {pull}34914[34914]
- Fix the ignore_inactive option being ignored in Filebeat's filestream input {pull}34770[34770]
- Fix TestMultiEventForEOFRetryHandlerInput unit test of CometD input {pull}34903[34903]
- Add input instance id to request trace filename for httpjson and cel inputs {pull}35024[35024]
- Fixes "Can only start an input when all related states are finished" error when running under Elastic-Agent {pull}35250[35250] {issue}33653[33653]
- [system] sync system/auth dataset with system integration 1.29.0. {pull}35581[35581]
- [GCS Input] - Fixed an issue where bucket_timeout was being applied to the entire bucket poll interval and not individual bucket object read operations. Fixed a map write concurrency issue arising from data races when using a high number of workers. Fixed the flaky tests that were present in the GCS test suit. {pull}35605[35605]
- Fixed concurrency and flakey tests issue in azure blob storage input. {issue}35983[35983] {pull}36124[36124]
- Fix panic when sqs input metrics getter is invoked {pull}36101[36101] {issue}36077[36077]
- Fix handling of Juniper SRX structured data when there is no leading junos element. {issue}36270[36270] {pull}36308[36308]
- Fix Filebeat Cisco module with missing escape character {issue}36325[36325] {pull}36326[36326]
- Added a fix for Crowdstrike pipeline handling process arrays {pull}36496[36496]
- [threatintel] MISP pagination fixes {pull}37898[37898]
- Fix file handle leak when handling errors in filestream {pull}37973[37973]
- Fix a race condition that could crash Filebeat with a "negative WaitGroup counter" error {pull}38094[38094]
- Fix "failed processing S3 event for object key" error on aws-s3 input when key contains the "+" character {issue}38012[38012] {pull}38125[38125]
- Fix filebeat gcs input panic {pull}38407[38407]
- Fix filestream's registry GC: registry entries are now removed from the in-memory and disk store when they're older than the set TTL {issue}36761[36761] {pull}38488[38488]
- Fix filestream's registry GC: registry entries are now removed from the in-memory and disk store when they're older than the set TTL {issue}36761[36761] {pull}38488[38488]
- [threatintel] MISP splitting fix for empty responses {issue}38739[38739] {pull}38917[38917]
- Prevent GCP Pub/Sub input blockage by increasing default value of `max_outstanding_messages` {issue}35029[35029] {pull}38985[38985]
- Updated Websocket input title to align with existing inputs {pull}39006[39006]
- Restore netflow input on Windows {pull}39024[39024]
- Upgrade azure-event-hubs-go and azure-storage-blob-go dependencies. {pull}38861[38861]
- Fix request trace filename handling in http_endpoint input. {pull}39410[39410]
- Upgrade github.com/hashicorp/go-retryablehttp to mitigate CVE-2024-6104 {pull}40036[40036]
- Prevent panic in CEL and salesforce inputs when github.com/hashicorp/go-retryablehttp exceeds maximum retries. {pull}40144[40144]
- Fix publication of group data from the Okta entity analytics provider. {pull}40681[40681]
- Ensure netflow custom field configuration is applied. {issue}40735[40735] {pull}40730[40730]
- Fix a bug in Salesforce input to only handle responses with 200 status code {pull}41015[41015]
- Fix double encoding of client_secret in the Entity Analytics input's Azure Active Directory provider {pull}41393[41393]
- Fix double encoding of client_secret in the Entity Analytics input's Azure Active Directory provider {pull}41393[41393]
- The azure-eventhub input now correctly reports its status to the Elastic Agent on fatal errors {pull}41469[41469]
- Remove erroneous status reporting to Elastic-Agent from the Filestream input {pull}42435[42435]

*Heartbeat*



*Metricbeat*

- Fix Azure Monitor 429 error by causing metricbeat to retry the request again. {pull}38294[38294]
- Fix fields not being parsed correctly in postgresql/database {issue}25301[25301] {pull}37720[37720]
- rabbitmq/queue - Change the mapping type of `rabbitmq.queue.consumers.utilisation.pct` to `scaled_float` from `long` because the values fall within the range of `[0.0, 1.0]`. Previously, conversion to integer resulted in reporting either `0` or `1`.
- Fix timeout caused by the retrival of which indices are hidden {pull}39165[39165]
- Fix Azure Monitor support for multiple aggregation types {issue}39192[39192] {pull}39204[39204]
- Fix handling of access errors when reading process metrics {pull}39627[39627]
- Fix behavior of cgroups path discovery when monitoring the host system from within a container {pull}39627[39627]
- Fix issue where beats may report incorrect metrics for its own process when running inside a container {pull}39627[39627]
- Normalize AWS RDS CPU Utilization values before making the metadata API call. {pull}39664[39664]
- Fix behavior of pagetypeinfo metrics {pull}39985[39985]
- Update beat module with apm-server monitoring metrics fields {pull}40127[40127]
- Fix Azure Monitor metric timespan to restore Storage Account PT1H metrics {issue}40376[40376] {pull}40367[40367]
- Remove excessive info-level logs in cgroups setup {pull}40491[40491]
- Add missing ECS Cloud fields in GCP `metrics` metricset when using `exclude_labels: true` {issue}40437[40437] {pull}40467[40467]
- Add AWS OwningAccount support for cross account monitoring {issue}40570[40570] {pull}40691[40691]
- Use namespace for GetListMetrics when exists in AWS {pull}41022[41022]

*Osquerybeat*


*Packetbeat*

- Properly marshal nested structs in ECS fields, fixing issues with mixed cases in field names {pull}42116[42116]


*Winlogbeat*

- Fix message handling in the experimental api. {issue}19338[19338] {pull}41730[41730]


*Elastic Logging Plugin*


==== Added

*Affecting all Beats*

- Added append Processor which will append concrete values or values from a field to target. {issue}29934[29934] {pull}33364[33364]
- dns processor: Add support for forward lookups (`A`, `AAAA`, and `TXT`). {issue}11416[11416] {pull}36394[36394]
- [Enhanncement for host.ip and host.mac] Disabling netinfo.enabled option of add-host-metadata processor {pull}36506[36506]
- allow `queue` configuration settings to be set under the output. {issue}35615[35615] {pull}36788[36788]
- Beats will now connect to older Elasticsearch instances by default {pull}36884[36884]
- Raise up logging level to warning when attempting to configure beats with unknown fields from autodiscovered events/environments
- elasticsearch output now supports `idle_connection_timeout`. {issue}35616[35615] {pull}36843[36843]
- Enable early event encoding in the Elasticsearch output, improving cpu and memory use {pull}38572[38572]
- The environment variable `BEATS_ADD_CLOUD_METADATA_PROVIDERS` overrides configured/default `add_cloud_metadata` providers {pull}38669[38669]
- When running under Elastic-Agent Kafka output allows dynamic topic in `topic` field {pull}40415[40415]
- Replace `compress/gzip` with https://github.com/klauspost/compress/gzip library for gzip compression {pull}41584[41584]
- Add regex pattern matching to add_kubernetes_metadata processor {pull}41903[41903]

*Auditbeat*

- Added `add_session_metadata` processor, which enables session viewer on Auditbeat data. {pull}37640[37640]
- Add linux capabilities to processes in the system/process. {pull}37453[37453]
- Add linux capabilities to processes in the system/process. {pull}37453[37453]
- Add process.entity_id, process.group.name and process.group.id in add_process_metadata processor. Make fim module with kprobes backend to always add an appropriately configured add_process_metadata processor to enrich file events {pull}38776[38776]

*Auditbeat*



*Auditbeat*


*Filebeat*

- add documentation for decode_xml_wineventlog processor field mappings.  {pull}32456[32456]
- httpjson input: Add request tracing logger. {issue}32402[32402] {pull}32412[32412]
- Add cloudflare R2 to provider list in AWS S3 input. {pull}32620[32620]
- Add support for single string containing multiple relation-types in getRFC5988Link. {pull}32811[32811]
- Added separation of transform context object inside httpjson. Introduced new clause `.parent_last_response.*` {pull}33499[33499]
- Added metric `sqs_messages_waiting_gauge` for aws-s3 input. {pull}34488[34488]
- Add nginx.ingress_controller.upstream.ip to related.ip {issue}34645[34645] {pull}34672[34672]
- Add unix socket log parsing for nginx ingress_controller {pull}34732[34732]
- Added metric `sqs_worker_utilization` for aws-s3 input. {pull}34793[34793]
- Add MySQL authentication message parsing and `related.ip` and `related.user` fields {pull}34810[34810]
- Add nginx ingress_controller parsing if one of upstreams fails to return response {pull}34787[34787]
- Add oracle authentication messages parsing {pull}35127[35127]
- Add `clean_session` configuration setting for MQTT input.  {pull}35806[16204]
- Add support for a simplified input configuraton when running under Elastic-Agent {pull}36390[36390]
- Added support for Okta OAuth2 provider in the CEL input. {issue}36336[36336] {pull}36521[36521]
- Added support for new features & removed partial save mechanism in the Azure Blob Storage input. {issue}35126[35126] {pull}36690[36690]
- Added support for new features and removed partial save mechanism in the GCS input. {issue}35847[35847] {pull}36713[36713]
- Use filestream input with file_identity.fingerprint as default for hints autodiscover. {issue}35984[35984] {pull}36950[36950]
- Add setup option `--force-enable-module-filesets`, that will act as if all filesets have been enabled in a module during setup. {issue}30915[30915] {pull}99999[99999]
- Made Azure Blob Storage input GA and updated docs accordingly. {pull}37128[37128]
- Made GCS input GA and updated docs accordingly. {pull}37127[37127]
- Add parseDateInTZ value template for the HTTPJSON input {pull}37738[37738]
- Improve rate limit handling by HTTPJSON {issue}36207[36207] {pull}38161[38161] {pull}38237[38237]
- Parse more fields from Elasticsearch slowlogs {pull}38295[38295]
- added benchmark input {pull}37437[37437]
- added benchmark input and discard output {pull}37437[37437]
- Update CEL mito extensions to v1.11.0 to improve type checking. {pull}39460[39460]
- Update CEL mito extensions to v1.12.2. {pull}39755[39755]
- Added out of the box support for Amazon EventBridge notifications over SQS to S3 input {pull}40006[40006]
- Update CEL mito extensions to v1.13.0 {pull}40035[40035]
- Add ability to remove request trace logs from http_endpoint input. {pull}40005[40005]
- Add ability to remove request trace logs from entityanalytics input. {pull}40004[40004]
- Allow cross-region bucket configuration in s3 input. {issue}22161[22161] {pull}40309[40309]
- Disable event normalization for netflow input {pull}40635[40635]
- Add `use_kubeadm` config option for filebeat (both filbeat.input and autodiscovery) in order to toggle kubeadm-config api requests {pull}40301[40301]
- Add CSV decoding capacity to azureblobstorage input {pull}40978[40978]
- Add CSV decoding capacity to gcs input {pull}40979[40979]
- Jounrald input now supports filtering by facilities {pull}41061[41061]
- Add ability to remove request trace logs from http_endpoint input. {pull}40005[40005]
- Add ability to remove request trace logs from entityanalytics input. {pull}40004[40004]
- Filebeat's registry is now added to the Elastic-Agent diagnostics bundle {issue}33238[33238] {pull}41795[41795]
- The Filestream input now uses the `fingerprint` file identity by default. The state from files are automatically migrated if the previous file identity was `native` (the default) or `path`. If the `file_identity` is explicitly set, there is no change in behaviour. {issue}40197[40197] {pull}41762[41762]
- Log CEL single object evaluation results as ECS compliant documents where possible. {issue}45254[45254] {pull}45399[45399]

*Auditbeat*


*Libbeat*

- enrich events with EC2 tags in add_cloud_metadata processor {pull}41477[41477]


*Heartbeat*

- Added status to monitor run log report.
- Upgrade node to latest LTS v18.20.3. {pull}40038[40038]
- Add support for RFC7231 methods to http monitors. {pull}41975[41975]

*Metricbeat*

- Add per-thread metrics to system_summary {pull}33614[33614]
- Add GCP CloudSQL metadata {pull}33066[33066]
- Add GCP Carbon Footprint metricbeat data {pull}34820[34820]
- Add event loop utilization metric to Kibana module {pull}35020[35020]
- Add metrics grouping by dimensions and time to Azure app insights {pull}36634[36634]
- Align on the algorithm used to transform Prometheus histograms into Elasticsearch histograms {pull}36647[36647]
- Add linux IO metrics to system/process {pull}37213[37213]
- Add new memory/cgroup metrics to Kibana module {pull}37232[37232]
- Add SSL support to mysql module {pull}37997[37997]
- Add SSL support for aerospike module {pull}38126[38126]
- Add `use_kubeadm` config option in kubernetes module in order to toggle kubeadm-config api requests {pull}40086[40086]
- Log the total time taken for GCP `ListTimeSeries` and `AggregatedList` requests {pull}40661[40661]
- Add new metrics for the vSphere Host metricset. {pull}40429[40429]
- Add new metrics for the vSphere Datastore metricset. {pull}40441[40441]
- Add new metricset cluster for the vSphere module. {pull}40536[40536]
- Add new metricset network for the vSphere module. {pull}40559[40559]
- Add new metricset resourcepool for the vSphere module. {pull}40456[40456]
- Add AWS Cloudwatch capability to retrieve tags from AWS/ApiGateway resources {pull}40755[40755]
- Add new metricset datastorecluster for vSphere module. {pull}40634[40634]
- Add support for new metrics in datastorecluster metricset. {pull}40694[40694]
- Add support for snapshot in vSphere virtualmachine metricset {pull}40683[40683]
- Update fields to use mapstr in vSphere virtualmachine metricset  {pull}40707[40707]
- Add metrics related to triggered alarms in all the vSphere metricsets. {pull}40714[40714] {pull}40876[40876]
- Add support for period based intervalID in vSphere host and datastore metricsets {pull}40678[40678]
- Add new metrics fot datastore and minor changes to overall vSphere metrics {pull}40766[40766]
- Added Cisco Meraki module {pull}40836[40836]
- Added Palo Alto Networks module {pull}40686[40686]
- Restore docker.network.in.* and docker.network.out.* fields in docker module {pull}40968[40968]
- Bump aerospike-client-go to version v7.7.1 and add support for basic auth in Aerospike module {pull}41233[41233]
- Only watch metadata for ReplicaSets in metricbeat k8s module {pull}41289[41289]
- Preserve queries for debugging when `merge_results: true` in SQL module {pull}42271[42271]
- Collect more fields from ES node/stats metrics and only those that are necessary {pull}42421[42421]

*Metricbeat*


*Osquerybeat*


*Packetbeat*

*Winlogbeat*

- Add handling for missing `EvtVarType`s in experimental api. {issue}19337[19337] {pull}41418[41418]


*Functionbeat*


*Elastic Log Driver*
*Elastic Logging Plugin*


==== Deprecated

*Auditbeat*


*Filebeat*


*Heartbeat*



*Metricbeat*


*Osquerybeat*


*Packetbeat*


*Winlogbeat*


*Functionbeat*


*Elastic Logging Plugin*


==== Known Issues










<|MERGE_RESOLUTION|>--- conflicted
+++ resolved
@@ -16,12 +16,9 @@
 - Set default kafka version to 2.1.0 in kafka output and filebeat. {pull}41662[41662]
 - Replace default Ubuntu-based images with UBI-minimal-based ones {pull}42150[42150]
 - removed support for a single `-` to precede multi-letter command line arguments.  Use `--` instead. {issue}42117[42117] {pull}42209[42209]
-<<<<<<< HEAD
-=======
 - The Beats logger and file output rotate files when necessary. The beat now forces a file rotation when unexpectedly writing to a file through a symbolic link.
 - Allow faccessat(2) in seccomp. {pull}43322[43322]
 - Update user agent used by beats http clients {pull}45251[45251]
->>>>>>> 111488a2
 
 *Auditbeat*
 
