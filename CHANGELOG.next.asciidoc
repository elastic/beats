--- conflicted
+++ resolved
@@ -56,11 +56,8 @@
 *Metricbeat*
 
 - Make use of secure port when accessing Kubelet API {pull}16063[16063]
-<<<<<<< HEAD
 - Add Tomcat overview dashboard {pull}14026[14026]
 - Move service config under metrics and simplify metric types. {pull}18691[18691]
-=======
->>>>>>> cd11bfb0
 
 *Packetbeat*
 
