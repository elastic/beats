--- conflicted
+++ resolved
@@ -265,9 +265,7 @@
 - Add Kubernetes controller manager dashboard to Kubernetes module {pull}12744[12744]
 - Allow redis URL format in redis hosts config. {pull}12408[12408]
 - Add tags into ec2 metricset. {issue}[12263]12263 {pull}12372[12372]
-<<<<<<< HEAD
 - Add metrics to kubernetes apiserver metrics. {pull}12610[12610]
-=======
 - Add kubernetes metricset `scheduler` {pull}12521[12521]
 - Add Kubernetes scheduler dashboard to Kubernetes module {pull}12749[12749]
 - Add `beat` module. {pull}12181[12181] {pull}12615[12615]
@@ -275,7 +273,6 @@
 - Add AWS RDS metricset. {pull}11620[11620] {issue}10054[10054]
 - Add Oracle Module {pull}11890[11890]
 - Add Oracle Tablespaces Dashboard {pull}12736[12736]
->>>>>>> 6ed28843
 
 *Packetbeat*
 
