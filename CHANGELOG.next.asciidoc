--- conflicted
+++ resolved
@@ -50,20 +50,12 @@
 - Fix using log_group_name_prefix in aws-cloudwatch input. {pull}29695[29695]
 - Fix multiple instances of the same module configured within `filebeat.modules` in filebeat.yml. {issue}29649[29649] {pull}29952[29952]
 - aws-s3: fix race condition in states used by s3-poller. {issue}30123[30123] {pull}30131[30131]
-<<<<<<< HEAD
+
+*Filebeat*
+- Fix broken Kafka input {issue}29746[29746] {pull}30277[30277]
 
 *Heartbeat*
 - Fix missing mapping for `service.name`. {pull}30324[30324]
-
-
-*Filebeat*
-
-=======
-- Fix broken Kafka input {issue}29746[29746] {pull}30277[30277]
->>>>>>> 89d0f21c
-
-*Heartbeat*
-
 
 *Metricbeat*
 
