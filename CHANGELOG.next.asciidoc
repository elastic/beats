// Use these for links to issue and pulls. Note issues and pulls redirect one to
// each other on Github, so don't worry too much on using the right prefix.
:issue: https://github.com/elastic/beats/issues/
:pull: https://github.com/elastic/beats/pull/

=== Beats version HEAD
https://github.com/elastic/beats/compare/v8.8.1\...main[Check the HEAD diff]

==== Breaking changes

*Affecting all Beats*
- The Elasticsearch output now enables compression by default. This decreases network data usage by an average of 70-80%, in exchange for 20-25% increased CPU use and ~10% increased ingestion time. The previous default can be restored by setting the flag `compression_level: 0` under `output.elasticsearch`. {pull}36681[36681]
- Elastic-agent-autodiscover library updated to version 0.6.4, disabling metadata for deployment and cronjob. Pods that will be created from deployments or cronjobs will not have the extra metadata field for kubernetes.deployment or kubernetes.cronjob, respectively. {pull}36877[36877]
- Defaults are changing for some options in the queue and Elasticsearch output, to improve typical performance based on current benchmark data. All changes can be overridden by setting them explicitly in the beat configuration. {pull}36990[36990] The changes are:
  - `queue.mem.events` is changing from `4096` to `3200`.
  - `queue.mem.flush.min_events` is changing from `2048` to `1600`.
  - `queue.mem.flush.timeout` is changing from `1s` to `10s`.
  - `output.elasticsearch.bulk_max_size` is changing from `50` to `1600`.
  - `output.elasticsearch.idle_connection_timeout` is changing from `60s` to `3s`.


*Auditbeat*


*Filebeat*

- Switch types of `log.file.device`, `log.file.inode`, `log.file.idxhi`, `log.file.idxlo` and `log.file.vol` fields to strings to better align with ECS and integrations. {pull}36697[36697]

*Heartbeat*


*Metricbeat*

 - System module now collects the number of threads per process.
The elastic-agent-system-metrics was updated to v0.7.0 as the number of threads
is collected by it.

*Osquerybeat*


*Packetbeat*


*Winlogbeat*

- Add "event.category" and "event.type" to Sysmon module for EventIDs 8, 9, 19, 20, 27, 28, 255 {pull}35193[35193]

*Functionbeat*


*Elastic Logging Plugin*


==== Bugfixes

*Affecting all Beats*
- Support for multiline zookeeper logs {issue}2496[2496]
- Add checks to ensure reloading of units if the configuration actually changed. {pull}34346[34346]
- Fix namespacing on self-monitoring {pull}32336[32336]
- Fix namespacing on self-monitoring {pull}32336[32336]
- Fix Beats started by agent do not respect the allow_older_versions: true configuration flag {issue}34227[34227] {pull}34964[34964]
- Fix performance issues when we have a lot of inputs starting and stopping by allowing to disable global processors under fleet. {issue}35000[35000] {pull}35031[35031]
- 'add_cloud_metadata' processor - add cloud.region field for GCE cloud provider
- 'add_cloud_metadata' processor - update azure metadata api version to get missing `cloud.account.id` field
- Upgraded apache arrow library used in x-pack/libbeat/reader/parquet from v11 to v12.0.1 in order to fix cross-compilation issues {pull}35640[35640]
- Fix panic when MaxRetryInterval is specified, but RetryInterval is not {pull}35820[35820]
- Do not print context cancelled error message when running under agent {pull}36006[36006]
- Fix recovering from invalid output configuration when running under Elastic-Agent {pull}36016[36016]
- Improve StreamBuf append to improve performance when reading long lines from files. {pull}35928[35928]
- Eliminate cloning of event in deepUpdate {pull}35945[35945]
- Fix ndjson parser to store JSON fields correctly under `target` {issue}29395[29395]
- Support build of projects outside of beats directory {pull}36126[36126]
- Add default cgroup regex for add_process_metadata processor {pull}36484[36484] {issue}32961[32961]
- Fix environment capture by `add_process_metadata` processor. {issue}36469[36469] {pull}36471[36471]
- syslog processor - Fix the ability to use `when` conditions on the processor. {issue}36762[36762]
- upgrade elastic-agent-libs to v0.6.0, allows beat running as a windows service to receive more than one change request. {pull}36896[36896]

*Auditbeat*


*Filebeat*

- [Gcs Input] - Added missing locks for safe concurrency {pull}34914[34914]
- Fix the ignore_inactive option being ignored in Filebeat's filestream input {pull}34770[34770]
- Fix TestMultiEventForEOFRetryHandlerInput unit test of CometD input {pull}34903[34903]
- Add input instance id to request trace filename for httpjson and cel inputs {pull}35024[35024]
- Fixes "Can only start an input when all related states are finished" error when running under Elastic-Agent {pull}35250[35250] {issue}33653[33653]
- [system] sync system/auth dataset with system integration 1.29.0. {pull}35581[35581]
- [GCS Input] - Fixed an issue where bucket_timeout was being applied to the entire bucket poll interval and not individual bucket object read operations. Fixed a map write concurrency issue arising from data races when using a high number of workers. Fixed the flaky tests that were present in the GCS test suit. {pull}35605[35605]
- Fix filestream false positive log error "filestream input with ID 'xyz' already exists" {issue}31767[31767]
- Fix error message formatting from filestream input. {pull}35658[35658]
- Fix error when trying to use `include_message` parser {issue}35440[35440]
- Fix handling of IPv6 unspecified addresses in TCP input. {issue}35064[35064] {pull}35637[35637]
- Fixed a minor code error in the GCS input scheduler where a config value was being used directly instead of the source struct. {pull}35729[35729]
- Improve error reporting and fix IPv6 handling of TCP and UDP metric collection. {pull}35772[35772]
- Fix CEL input JSON marshalling of nested objects. {issue}35763[35763] {pull}35774[35774]
- Fix metric collection in GCPPubSub input. {pull}35773[35773]
- Fix end point deregistration in http_endpoint input. {issue}35899[35899] {pull}35903[35903]
- Fix duplicate ID panic in filestream metrics. {issue}35964[35964] {pull}35972[35972]
- Improve error reporting and fix IPv6 handling of TCP and UDP metric collection. {pull}35996[35996]
- Fix handling of NUL-terminated log lines in Fortinet Firewall module. {issue}36026[36026] {pull}36027[36027]
- Make redact field configuration recommended in CEL input and log warning if missing. {pull}36008[36008]
- Fix handling of region name configuration in awss3 input {pull}36034[36034]
- Fixed concurrency and flakey tests issue in azure blob storage input. {issue}35983[35983] {pull}36124[36124]
- Fix panic when sqs input metrics getter is invoked {pull}36101[36101] {issue}36077[36077]
- Make CEL input's `now` global variable static for evaluation lifetime. {pull}36107[36107]
- Update mito CEL extension library to v1.5.0. {pull}36146[36146]
- Filter out duplicate paths resolved from matching globs. {issue}36253[36253] {pull}36256[36256]
- Fix handling of TCP/UDP address resolution during metric initialization. {issue}35064[35064] {pull}36287[36287]
- Fix handling of Juniper SRX structured data when there is no leading junos element. {issue}36270[36270] {pull}36308[36308]
- Remove erroneous error log in GCPPubSub input. {pull}36296[36296]
- Fix Filebeat Cisco module with missing escape character {issue}36325[36325] {pull}36326[36326]
- Fix panic when redact option is not provided to CEL input. {issue}36387[36387] {pull}36388[36388]
- Remove 'onFilteredOut' and 'onDroppedOnPublish' callback logs {issue}36299[36299] {pull}36399[36399]
- Added a fix for Crowdstrike pipeline handling process arrays {pull}36496[36496]
- Ensure winlog input retains metric collection when handling recoverable errors. {issue}36479[36479] {pull}36483[36483]
- Revert error introduced in {pull}35734[35734] when symlinks can't be resolved in filestream. {pull}36557[36557]
- Fix ignoring external input configuration in `take_over: true` mode {issue}36378[36378] {pull}36395[36395]
- Add validation to http_endpoint config for empty URL {pull}36816[36816] {issue}36772[36772]
- Fix merging of array fields(processors, paths, parsers) in configurations generated from hints and default config. {issue}36838[36838] {pull}36857[36857]
- Fix handling of response errors in HTTPJSON and CEL request trace logging. {pull}36956[36956]

*Heartbeat*

- Fix panics when parsing dereferencing invalid parsed url. {pull}34702[34702]
- Fix retries to trigger on a down monitor with no previous state. {pull}36842[36842]
- Bump NodeJS minor version to 18.18.2. {pull}36961[36961]
- Fix monitor duration calculation with retries. {pull}36900[36900]

*Metricbeat*

- in module/windows/perfmon, changed collection method of the second counter value required to create a displayable value {pull}32305[32305]
- Fix and improve AWS metric period calculation to avoid zero-length intervals {pull}32724[32724]
- Add missing cluster metadata to k8s module metricsets {pull}32979[32979] {pull}33032[33032]
- Add GCP CloudSQL region filter {pull}32943[32943]
- Fix logstash cgroup mappings {pull}33131[33131]
- Remove unused `elasticsearch.node_stats.indices.bulk.avg_time.bytes` mapping {pull}33263[33263]
- Make generic SQL GA {pull}34637[34637]
- Collect missing remote_cluster in elasticsearch ccr metricset {pull}34957[34957]
- Add context with timeout in AWS API calls {pull}35425[35425]
- Fix EC2 host.cpu.usage {pull}35717[35717]
- Resolve statsd module's prematurely halting of metrics parsing upon encountering an invalid packet. {pull}35075[35075]
- Fix the gap in fetching forecast API metrics at the end of each month for Azure billing module  {pull}36142[36142]
- Add option in SQL module to execute queries for all dbs. {pull}35688[35688]
- Fix Azure Monitor empty metricnamespace. {pull}36295[36295]
- Fix GCP compute metadata. {pull}36338[36338]
- Add support for api_key authentication in elasticsearch module  {pull}36274[36274]
- Add remaining dimensions for azure storage account to make them available for tsdb enablement. {pull}36331[36331]
- Add missing 'TransactionType' dimension for Azure Storage Account. {pull}36413[36413]
- Add log error when statsd server fails to start {pull}36477[36477]
<<<<<<< HEAD
- The region and availability_zone ecs fields nested within the cloud field. {pull}123[123]
=======
- Fix CassandraConnectionClosures metric configuration {pull}34742[34742]
- Fix event mapping implementation for statsd module {pull}36925[36925]
>>>>>>> 57df9033

*Osquerybeat*


*Packetbeat*


*Winlogbeat*

- Fix User Account Control Attributes Table values for Security module. {issue}36999[36999] {pull}37009[37009]

*Elastic Logging Plugin*


==== Added

*Affecting all Beats*

- Upgrade to Go 1.20.10. {pull}36846[36846]
- Added append Processor which will append concrete values or values from a field to target. {issue}29934[29934] {pull}33364[33364]
- When running under Elastic-Agent the status is now reported per Unit instead of the whole Beat {issue}35874[35874] {pull}36183[36183]
- Add warning message to SysV init scripts for RPM-based systems that lack `/etc/rc.d/init.d/functions`. {issue}35708[35708] {pull}36188[36188]
- Mark `translate_sid` processor is GA. {issue}36279[36279] {pull}36280[36280]
- dns processor: Add support for forward lookups (`A`, `AAAA`, and `TXT`). {issue}11416[11416] {pull}36394[36394]
- Mark `syslog` processor as GA, improve docs about how processor handles syslog messages. {issue}36416[36416] {pull}36417[36417]
- Add support for AWS external IDs. {issue}36321[36321] {pull}36322[36322]
- [Enhanncement for host.ip and host.mac] Disabling netinfo.enabled option of add-host-metadata processor {pull}36506[36506]
  Setting environmental variable ELASTIC_NETINFO:false in Elastic Agent pod will disable the netinfo.enabled option of add_host_metadata processor
- allow `queue` configuration settings to be set under the output. {issue}35615[35615] {pull}36788[36788]
- Beats will now connect to older Elasticsearch instances by default {pull}36884[36884]
- Raise up logging level to warning when attempting to configure beats with unknown fields from autodiscovered events/environments
- elasticsearch output now supports `idle_connection_timeout`. {issue}35616[35615] {pull}36843[36843]
- Upgrade golang/x/net to v0.17.0. Updates the publicsuffix table used by the registered_domain processor. {pull}36969[36969]

*Auditbeat*

- Add `ignore_errors` option to audit module. {issue}15768[15768] {pull}36851[36851]
- Fix copy arguments for strict aligned architectures. {pull}36976[36976]

*Filebeat*

- add documentation for decode_xml_wineventlog processor field mappings.  {pull}32456[32456]
- httpjson input: Add request tracing logger. {issue}32402[32402] {pull}32412[32412]
- Add cloudflare R2 to provider list in AWS S3 input. {pull}32620[32620]
- Add support for single string containing multiple relation-types in getRFC5988Link. {pull}32811[32811]
- Added separation of transform context object inside httpjson. Introduced new clause `.parent_last_response.*` {pull}33499[33499]
- Added metric `sqs_messages_waiting_gauge` for aws-s3 input. {pull}34488[34488]
- Add nginx.ingress_controller.upstream.ip to related.ip {issue}34645[34645] {pull}34672[34672]
- Add unix socket log parsing for nginx ingress_controller {pull}34732[34732]
- Added metric `sqs_worker_utilization` for aws-s3 input. {pull}34793[34793]
- Add MySQL authentication message parsing and `related.ip` and `related.user` fields {pull}34810[34810]
- Add nginx ingress_controller parsing if one of upstreams fails to return response {pull}34787[34787]
- Add oracle authentication messages parsing {pull}35127[35127]
- Add sanitization capabilities to azure-eventhub input {pull}34874[34874]
- Add support for CRC validation in Filebeat's HTTP endpoint input. {pull}35204[35204]
- Add support for CRC validation in Zoom module. {pull}35604[35604]
- Add execution budget to CEL input. {pull}35409[35409]
- Add XML decoding support to HTTPJSON. {issue}34438[34438] {pull}35235[35235]
- Add delegated account support when using Google ADC in `httpjson` input. {pull}35507[35507]
- Allow specifying since when to read journald entries. {pull}35408[35408]
- Add metrics for filestream input. {pull}35529[35529]
- Add support for collecting `httpjson` metrics. {pull}35392[35392]
- Add XML decoding support to CEL. {issue}34438[34438] {pull}35372[35372]
- Mark CEL input as GA. {pull}35559[35559]
- Add metrics for gcp-pubsub input. {pull}35614[35614]
- [GCS] Added scheduler debug logs and improved the context passing mechanism by removing them from struct params and passing them as function arguments. {pull}35674[35674]
- Allow non-AWS endpoints for awss3 input. {issue}35496[35496] {pull}35520[35520]
- Under elastic-agent the input metrics will now be included in agent diagnostics dumps. {pull}35798[35798]
- Add Okta input package for entity analytics. {pull}35611[35611]
- Expose harvester metrics from filestream input {pull}35835[35835] {issue}33771[33771]
- Add device support for Azure AD entity analytics. {pull}35807[35807]
- Improve CEL input performance. {pull}35915[35915]
- Adding filename details from zip to response for httpjson {issue}33952[33952] {pull}34044[34044]
- Added support for min/max template functions in httpjson input. {issue}36094[36094] {pull}36036[36036]
- Add `clean_session` configuration setting for MQTT input.  {pull}35806[16204]
- Add fingerprint mode for the filestream scanner and new file identity based on it {issue}34419[34419] {pull}35734[35734]
- Add file system metadata to events ingested via filestream {issue}35801[35801] {pull}36065[36065]
- Add support for localstack based input integration testing {pull}35727[35727]
- Allow parsing bytes in and bytes out as long integer in CEF processor. {issue}36100[36100] {pull}36108[36108]
- Add support for registered owners and users to AzureAD entity analytics provider. {pull}36092[36092]
- Add support for endpoint resolver in AWS config {pull}36208[36208]
- Added support for Okta OAuth2 provider in the httpjson input. {pull}36273[36273]
- Add support of the interval parameter in Salesforce setupaudittrail-rest fileset. {issue}35917[35917] {pull}35938[35938]
- Add device handling to Okta input package for entity analytics. {pull}36049[36049]
- Add setup option `--force-enable-module-filesets`, that will act as if all filesets have been enabled in a module during setup. {issue}30916[30916] {pull}36286[36286]
- [Azure] Add input metrics to the azure-eventhub input. {pull}35739[35739]
- Reduce HTTPJSON metrics allocations. {pull}36282[36282]
- Add support for a simplified input configuraton when running under Elastic-Agent {pull}36390[36390]
- Make HTTPJSON response body decoding errors more informative. {pull}36481[36481]
- Allow fine-grained control of entity analytics API requests for Okta provider. {issue}36440[36440] {pull}36492[36492]
- Add support for expanding `journald.process.capabilities` into the human-readable effective capabilities in the ECS `process.thread.capabilities.effective` field. {issue}36454[36454] {pull}36470[36470]
- Allow fine-grained control of entity analytics API requests for AzureAD provider. {issue}36440[36440] {pull}36441[36441]
- For request tracer logging in CEL and httpjson the request and response body are no longer included in `event.original`. The body is still present in `http.{request,response}.body.content`. {pull}36531[36531]
- Added support for Okta OAuth2 provider in the CEL input. {issue}36336[36336] {pull}36521[36521]
- Improve error logging in HTTPJSON input. {pull}36529[36529]
- Disable warning message about ingest pipeline loading when running under Elastic Agent. {pull}36659[36659]
- Add input metrics to http_endpoint input. {issue}36402[36402] {pull}36427[36427]
- Remove Event Normalization from GCP PubSub Input. {pull}36716[36716]
- Update mito CEL extension library to v1.6.0. {pull}36651[36651]
- Added support for new features & removed partial save mechanism in the Azure Blob Storage input. {issue}35126[35126] {pull}36690[36690]
- Improve template evaluation logging for HTTPJSON input. {pull}36668[36668]
- Add CEL partial value debug function. {pull}36652[36652]
- Added support for new features and removed partial save mechanism in the GCS input. {issue}35847[35847] {pull}36713[36713]
- Re-use buffers to optimise memory allocation in fingerprint mode of filestream {pull}36736[36736]
- Allow http_endpoint input to receive PUT and PATCH requests. {pull}36734[36734]
- Add cache processor. {pull}36786[36786]
- Avoid unwanted publication of Azure entity records. {pull}36753[36753]
- Avoid unwanted publication of Okta entity records. {pull}36770[36770]
- Add support for Digest Authentication to CEL input. {issue}35514[35514] {pull}36932[36932]
- Use filestream input with file_identity.fingerprint as default for hints autodiscover. {issue}35984[35984] {pull}36950[36950]

*Auditbeat*

- Upgrade go-libaudit to v2.4.0. {issue}36776[36776] {pull}36964[36964]
- Add a `/inputs/` route to the HTTP monitoring endpoint that exposes metrics for each dataset instance. {pull}36971[36971]

*Libbeat*

*Heartbeat*
- Added status to monitor run log report.
- Capture and log the individual connection metrics for all the lightweight monitors


*Metricbeat*

- Add per-thread metrics to system_summary {pull}33614[33614]
- Add GCP CloudSQL metadata {pull}33066[33066]
- Add GCP Carbon Footprint metricbeat data {pull}34820[34820]
- Add event loop utilization metric to Kibana module {pull}35020[35020]
- Align on the algorithm used to transform Prometheus histograms into Elasticsearch histograms {pull}36647[36647]
- Add a `/inputs/` route to the HTTP monitoring endpoint that exposes metrics for each metricset instance. {pull}36971[36971]


*Osquerybeat*


*Packetbeat*

- Improve efficiency of sniffers by deduplicating interface configurations. {issue}36574[36574] {pull}36576[36576]
- Bump Windows Npcap version to v1.76. {issue}36539[36539] {pull}36549[36549]

*Packetbeat*


*Winlogbeat*

- Make ingest pipeline routing robust to letter case of channel names for forwarded events. {issue}36670[36670] {pull}36899[36899]

*Functionbeat*


*Winlogbeat*



*Elastic Log Driver*
*Elastic Logging Plugin*


==== Deprecated

*Auditbeat*


*Filebeat*

- Deprecate rsa2elk Filebeat modules. {issue}36125[36125] {pull}36887[36887]

*Heartbeat*



*Metricbeat*


*Osquerybeat*


*Packetbeat*


*Winlogbeat*


*Functionbeat*


*Elastic Logging Plugin*


==== Known Issues























<|MERGE_RESOLUTION|>--- conflicted
+++ resolved
@@ -148,12 +148,9 @@
 - Add remaining dimensions for azure storage account to make them available for tsdb enablement. {pull}36331[36331]
 - Add missing 'TransactionType' dimension for Azure Storage Account. {pull}36413[36413]
 - Add log error when statsd server fails to start {pull}36477[36477]
-<<<<<<< HEAD
-- The region and availability_zone ecs fields nested within the cloud field. {pull}123[123]
-=======
 - Fix CassandraConnectionClosures metric configuration {pull}34742[34742]
 - Fix event mapping implementation for statsd module {pull}36925[36925]
->>>>>>> 57df9033
+- The region and availability_zone ecs fields nested within the cloud field. {pull}37015[37015]
 
 *Osquerybeat*
 
