--- conflicted
+++ resolved
@@ -128,10 +128,7 @@
 - Beats dashboards use custom index when `setup.dashboards.index` is set. {issue}21232[21232] {pull}27901[27901]
 - Fix handling of float data types within processors. {issue}28279[28279] {pull}28280[28280]
 - Allow `clone3` syscall in seccomp filters. {pull}28117[28117]
-<<<<<<< HEAD
-=======
 - Remove unnecessary escaping step in dashboard loading, so they can be displayed in Kibana. {pull}28395[28395]
->>>>>>> af26c1c2
 
 *Auditbeat*
 
