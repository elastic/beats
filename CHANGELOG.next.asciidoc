// Use these for links to issue and pulls. Note issues and pulls redirect one to
// each other on Github, so don't worry too much on using the right prefix.
:issue: https://github.com/elastic/beats/issues/
:pull: https://github.com/elastic/beats/pull/

=== Beats version HEAD
https://github.com/elastic/beats/compare/v8.8.1\...main[Check the HEAD diff]

==== Breaking changes

*Affecting all Beats*


*Auditbeat*


*Filebeat*

- Convert netflow input to API v2 and disable event normalisation {pull}37901[37901]
- Introduce input/netmetrics and refactor netflow input metrics {pull}38055[38055]


*Heartbeat*

*Metricbeat*
- Setting period for counter cache for Prometheus remote_write at least to 60sec {pull}38553[38553]

*Osquerybeat*


*Packetbeat*


*Winlogbeat*

- Add "event.category" and "event.type" to Sysmon module for EventIDs 8, 9, 19, 20, 27, 28, 255 {pull}35193[35193]

*Functionbeat*


*Elastic Logging Plugin*


==== Bugfixes

*Affecting all Beats*
- Support for multiline zookeeper logs {issue}2496[2496]
- Add checks to ensure reloading of units if the configuration actually changed. {pull}34346[34346]
- Fix namespacing on self-monitoring {pull}32336[32336]
- Fix namespacing on self-monitoring {pull}32336[32336]
- Fix Beats started by agent do not respect the allow_older_versions: true configuration flag {issue}34227[34227] {pull}34964[34964]
- Fix performance issues when we have a lot of inputs starting and stopping by allowing to disable global processors under fleet. {issue}35000[35000] {pull}35031[35031]
- 'add_cloud_metadata' processor - add cloud.region field for GCE cloud provider
- 'add_cloud_metadata' processor - update azure metadata api version to get missing `cloud.account.id` field
- Upgraded apache arrow library used in x-pack/libbeat/reader/parquet from v11 to v12.0.1 in order to fix cross-compilation issues {pull}35640[35640]
- Fix panic when MaxRetryInterval is specified, but RetryInterval is not {pull}35820[35820]
- Support build of projects outside of beats directory {pull}36126[36126]
- Support Elastic Agent control protocol chunking support {pull}37343[37343]
- Upgrade elastic-agent-libs to v0.7.5. Removes obsolete "Treating the CommonName field on X.509 certificates as a host name..." deprecation warning for 8.0. {pull}37755[37755]
- aws: Add credential caching for `AssumeRole` session tokens. {issue}37787[37787]
- Lower logging level to debug when attempting to configure beats with unknown fields from autodiscovered events/environments {pull}[37816][37816]
- Set timeout of 1 minute for FQDN requests {pull}37756[37756]
- Fix the paths in the .cmd script added to the path by the Windows MSI to point to the new C:\Program Files installation location. https://github.com/elastic/elastic-stack-installers/pull/238
- Change cache processor documentation from `write_period` to `write_interval`. {pull}38561[38561]
- Fix cache processor expiries heap cleanup on partial file writes. {pull}38561[38561]
- Fix cache processor expiries infinite growth when large a large TTL is used and recurring keys are cached. {pull}38561[38561]

*Auditbeat*


*Filebeat*

- [Gcs Input] - Added missing locks for safe concurrency {pull}34914[34914]
- Fix the ignore_inactive option being ignored in Filebeat's filestream input {pull}34770[34770]
- Fix TestMultiEventForEOFRetryHandlerInput unit test of CometD input {pull}34903[34903]
- Add input instance id to request trace filename for httpjson and cel inputs {pull}35024[35024]
- Fixes "Can only start an input when all related states are finished" error when running under Elastic-Agent {pull}35250[35250] {issue}33653[33653]
- [system] sync system/auth dataset with system integration 1.29.0. {pull}35581[35581]
- [GCS Input] - Fixed an issue where bucket_timeout was being applied to the entire bucket poll interval and not individual bucket object read operations. Fixed a map write concurrency issue arising from data races when using a high number of workers. Fixed the flaky tests that were present in the GCS test suit. {pull}35605[35605]
- Fixed concurrency and flakey tests issue in azure blob storage input. {issue}35983[35983] {pull}36124[36124]
- Fix panic when sqs input metrics getter is invoked {pull}36101[36101] {issue}36077[36077]
- Fix handling of Juniper SRX structured data when there is no leading junos element. {issue}36270[36270] {pull}36308[36308]
- Fix Filebeat Cisco module with missing escape character {issue}36325[36325] {pull}36326[36326]
- Added a fix for Crowdstrike pipeline handling process arrays {pull}36496[36496]
- Fix m365_defender cursor value and query building. {pull}37116[37116]
- Fix TCP/UDP metric queue length parsing base. {pull}37714[37714]
- Update github.com/lestrrat-go/jwx dependency. {pull}37799[37799]
- [threatintel] MISP pagination fixes {pull}37898[37898]
- Fix file handle leak when handling errors in filestream {pull}37973[37973]
- Fix a race condition that could crash Filebeat with a "negative WaitGroup counter" error {pull}38094[38094]
- Prevent HTTPJSON holding response bodies between executions. {issue}35219[35219] {pull}38116[38116]
- Fix "failed processing S3 event for object key" error on aws-s3 input when key contains the "+" character {issue}38012[38012] {pull}38125[38125]
- Fix duplicated addition of regexp extension in CEL input. {pull}38181[38181]
- Fix the incorrect values generated by the uri_parts processor. {pull}38216[38216]
- Fix HTTPJSON handling of empty object bodies in POST requests. {issue}33961[33961] {pull}38290[38290]
- Fix PEM key validation for CEL and HTTPJSON inputs. {pull}38405[38405]
- Fix filebeat gcs input panic {pull}38407[38407]
- Rename `activity_guid` to `activity_id` in ETW input events to suit other Windows inputs. {pull}38530[38530]
- Add missing provider registration and fix published entity for Active Directory entityanalytics provider. {pull}38645[38645]
- Fix handling of un-parsed JSON in O365 module. {issue}37800[37800] {pull}38709[38709]
- Fix filestream's registry GC: registry entries are now removed from the in-memory and disk store when they're older than the set TTL {issue}36761[36761] {pull}38488[38488]
- Fix indexing failures by re-enabling event normalisation in netflow input. {issue}38703[38703] {pull}38780[38780]
- Fix handling of truncated files in Filestream {issue}38070[38070] {pull}38416[38416]
- Fix panic when more than 32767 pipeline clients are active. {issue}38197[38197] {pull}38556[38556]
- Fix filestream's registry GC: registry entries are now removed from the in-memory and disk store when they're older than the set TTL {issue}36761[36761] {pull}38488[38488]


*Heartbeat*

- Fix panics when parsing dereferencing invalid parsed url. {pull}34702[34702]
- Fix setuid root when running under cgroups v2. {pull}37794[37794]
- Adjust State loader to only retry when response code status is 5xx {pull}37981[37981]
- Reset prctl dumpable flag after cap drop. {pull}38269[38269]

*Heartbeat*


*Metricbeat*

- Fix Azure Monitor 429 error by causing metricbeat to retry the request again. {pull}38294[38294]
- Fix fields not being parsed correctly in postgresql/database {issue}25301[25301] {pull}37720[37720]
- rabbitmq/queue - Change the mapping type of `rabbitmq.queue.consumers.utilisation.pct` to `scaled_float` from `long` because the values fall within the range of `[0.0, 1.0]`. Previously, conversion to integer resulted in reporting either `0` or `1`.

*Osquerybeat*


*Packetbeat*


*Winlogbeat*


*Elastic Logging Plugin*


==== Added

*Affecting all Beats*

- Added append Processor which will append concrete values or values from a field to target. {issue}29934[29934] {pull}33364[33364]
- dns processor: Add support for forward lookups (`A`, `AAAA`, and `TXT`). {issue}11416[11416] {pull}36394[36394]
- [Enhanncement for host.ip and host.mac] Disabling netinfo.enabled option of add-host-metadata processor {pull}36506[36506]
- allow `queue` configuration settings to be set under the output. {issue}35615[35615] {pull}36788[36788]
- Beats will now connect to older Elasticsearch instances by default {pull}36884[36884]
- Raise up logging level to warning when attempting to configure beats with unknown fields from autodiscovered events/environments
- elasticsearch output now supports `idle_connection_timeout`. {issue}35616[35615] {pull}36843[36843]
- Update to Go 1.21.9. {pulk}38727[38727]
- Enable early event encoding in the Elasticsearch output, improving cpu and memory use {pull}38572[38572]

*Auditbeat*

- Added `add_session_metadata` processor, which enables session viewer on Auditbeat data. {pull}37640[37640]
- Add linux capabilities to processes in the system/process. {pull}37453[37453]
- Add opt-in eBPF backend for file_integrity module. {pull}37223[37223]
- Add linux capabilities to processes in the system/process. {pull}37453[37453]
- Add opt-in eBPF backend for file_integrity module. {pull}37223[37223]
- Add process data to file events (Linux only, eBPF backend). {pull}38199[38199]
- Add container id to file events (Linux only, eBPF backend). {pull}38328[38328]
- Add process.entity_id, process.group.name and process.group.id in add_process_metadata processor. Make fim module with kprobes backend to always add an appropriately configured add_process_metadata processor to enrich file events {pull}38776[38776]

*Filebeat*

- Adding Saved Object name field to Kibana audit logs {pull}38307[38307]
- Update SQL input documentation regarding Oracle DSNs {pull}37590[37590]
- add documentation for decode_xml_wineventlog processor field mappings.  {pull}32456[32456]
- httpjson input: Add request tracing logger. {issue}32402[32402] {pull}32412[32412]
- Add cloudflare R2 to provider list in AWS S3 input. {pull}32620[32620]
- Add support for single string containing multiple relation-types in getRFC5988Link. {pull}32811[32811]
- Added separation of transform context object inside httpjson. Introduced new clause `.parent_last_response.*` {pull}33499[33499]
- Added metric `sqs_messages_waiting_gauge` for aws-s3 input. {pull}34488[34488]
- Add nginx.ingress_controller.upstream.ip to related.ip {issue}34645[34645] {pull}34672[34672]
- Add unix socket log parsing for nginx ingress_controller {pull}34732[34732]
- Added metric `sqs_worker_utilization` for aws-s3 input. {pull}34793[34793]
- Add MySQL authentication message parsing and `related.ip` and `related.user` fields {pull}34810[34810]
- Add nginx ingress_controller parsing if one of upstreams fails to return response {pull}34787[34787]
- Add oracle authentication messages parsing {pull}35127[35127]
- Add `clean_session` configuration setting for MQTT input.  {pull}35806[16204]
- Add support for a simplified input configuraton when running under Elastic-Agent {pull}36390[36390]
- Added support for Okta OAuth2 provider in the CEL input. {issue}36336[36336] {pull}36521[36521]
- Added support for new features & removed partial save mechanism in the Azure Blob Storage input. {issue}35126[35126] {pull}36690[36690]
- Added support for new features and removed partial save mechanism in the GCS input. {issue}35847[35847] {pull}36713[36713]
- Use filestream input with file_identity.fingerprint as default for hints autodiscover. {issue}35984[35984] {pull}36950[36950]
- Add setup option `--force-enable-module-filesets`, that will act as if all filesets have been enabled in a module during setup. {issue}30915[30915] {pull}99999[99999]
- Made Azure Blob Storage input GA and updated docs accordingly. {pull}37128[37128]
- Made GCS input GA and updated docs accordingly. {pull}37127[37127]
- Suppress and log max HTTP request retry errors in CEL input. {pull}37160[37160]
- Prevent CEL input from re-entering the eval loop when an evaluation failed. {pull}37161[37161]
- Update CEL extensions library to v1.7.0. {pull}37172[37172]
- Add support for complete URL replacement in HTTPJSON chain steps. {pull}37486[37486]
- Add support for user-defined query selection in EntraID entity analytics provider. {pull}37653[37653]
- Update CEL extensions library to v1.8.0 to provide runtime error location reporting. {issue}37304[37304] {pull}37718[37718]
- Add request trace logging for chained API requests. {issue}37551[36551] {pull}37682[37682]
- Relax TCP/UDP metric polling expectations to improve metric collection. {pull}37714[37714]
- Add support for PEM-based Okta auth in HTTPJSON. {pull}37772[37772]
- Prevent complete loss of long request trace data. {issue}37826[37826] {pull}37836[37836]
- Added experimental version of the Websocket Input. {pull}37774[37774]
- Add support for PEM-based Okta auth in CEL. {pull}37813[37813]
- Add Salesforce input. {pull}37331[37331]
- Add ETW input. {pull}36915[36915]
- Update CEL mito extensions to v1.9.0 to add keys/values helper. {pull}37971[37971]
- Add logging for cache processor file reads and writes. {pull}38052[38052]
- Add parseDateInTZ value template for the HTTPJSON input {pull}37738[37738]
- Support VPC endpoint for aws-s3 input SQS queue url. {pull}38189[38189]
- Improve rate limit handling by HTTPJSON {issue}36207[36207] {pull}38161[38161] {pull}38237[38237]
- Add parseDateInTZ value template for the HTTPJSON input. {pull}37738[37738]
- Add support for complex event objects in the HTTP Endpoint input. {issue}37910[37910] {pull}38193[38193]
- Parse more fields from Elasticsearch slowlogs {pull}38295[38295]
- Update CEL mito extensions to v1.10.0 to add keys/values helper. {pull}38504[38504]
- Add support for Active Directory an entity analytics provider. {pull}37919[37919]
- Add debugging breadcrumb to logs when writing request trace log. {pull}38636[38636]
<<<<<<< HEAD
- Add multiple beat.Clients in GCP PubSub input to improve performance. {issue}35029[35029] {pull}37657[37657]
=======
- added benchmark input {pull}37437[37437]
- added benchmark input and discard output {pull}37437[37437]
>>>>>>> 5b67a542

*Auditbeat*


*Libbeat*
- Add support for linux capabilities in add_process_metadata. {pull}38252[38252]

*Heartbeat*
- Added status to monitor run log report.

*Metricbeat*

- Add new fields to configure the lease duration, retry and renew when using leader elector with kubernetes autodiscover.{pull}38471[38471]
- Add per-thread metrics to system_summary {pull}33614[33614]
- Add GCP CloudSQL metadata {pull}33066[33066]
- Add GCP Carbon Footprint metricbeat data {pull}34820[34820]
- Add event loop utilization metric to Kibana module {pull}35020[35020]
- Add metrics grouping by dimensions and time to Azure app insights {pull}36634[36634]
- Align on the algorithm used to transform Prometheus histograms into Elasticsearch histograms {pull}36647[36647]
- Add linux IO metrics to system/process {pull}37213[37213]
- Add new memory/cgroup metrics to Kibana module {pull}37232[37232]
- Add SSL support to mysql module {pull}37997[37997]


*Metricbeat*


*Osquerybeat*


*Packetbeat*


*Packetbeat*


*Winlogbeat*


*Functionbeat*


*Winlogbeat*



*Elastic Log Driver*
*Elastic Logging Plugin*


==== Deprecated

*Auditbeat*


*Filebeat*

- Deprecate `syslog` input in favor of `syslog` processor. {issue}37555[37555] {pull}38277[38277]

*Heartbeat*



*Metricbeat*


*Osquerybeat*


*Packetbeat*


*Winlogbeat*


*Functionbeat*


*Elastic Logging Plugin*


==== Known Issues





















































<|MERGE_RESOLUTION|>--- conflicted
+++ resolved
@@ -208,12 +208,9 @@
 - Update CEL mito extensions to v1.10.0 to add keys/values helper. {pull}38504[38504]
 - Add support for Active Directory an entity analytics provider. {pull}37919[37919]
 - Add debugging breadcrumb to logs when writing request trace log. {pull}38636[38636]
-<<<<<<< HEAD
 - Add multiple beat.Clients in GCP PubSub input to improve performance. {issue}35029[35029] {pull}37657[37657]
-=======
 - added benchmark input {pull}37437[37437]
 - added benchmark input and discard output {pull}37437[37437]
->>>>>>> 5b67a542
 
 *Auditbeat*
 
