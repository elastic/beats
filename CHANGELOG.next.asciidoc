// Use these for links to issue and pulls. Note issues and pulls redirect one to
// each other on Github, so don't worry too much on using the right prefix.
:issue: https://github.com/elastic/beats/issues/
:pull: https://github.com/elastic/beats/pull/

=== Beats version HEAD
https://github.com/elastic/beats/compare/v8.8.1\...main[Check the HEAD diff]

==== Breaking changes

*Affecting all Beats*

- Fix FQDN being lowercased when used as `host.hostname` {issue}39993[39993]
- Beats won't log start up information when running under the Elastic Agent {40390}40390[40390]
- Drop support for Debian 10 and upgrade statically linked glibc from 2.28 to 2.31 {pull}41402[41402]
- Fix metrics not being ingested, due to "Limit of total fields [10000] has been exceeded while adding new fields [...]". The total fields limit has been increased to 12500. No significant performance impact on Elasticsearch is anticipated. {pull}41640[41640]
- Set default kafka version to 2.1.0 in kafka output and filebeat. {pull}41662[41662]
- Replace default Ubuntu-based images with UBI-minimal-based ones {pull}42150[42150]
- Fix templates and docs to use correct `--` version of command line arguments. {issue}42038[42038] {pull}42060[42060]
- removed support for a single `-` to precede multi-letter command line arguments.  Use `--` instead. {issue}42117[42117] {pull}42209[42209]
- The Beats logger and file output rotate files when necessary. The beat now forces a file rotation when unexpectedly writing to a file through a symbolic link.
- Allow faccessat(2) in seccomp. {pull}43322[43322]
- Update user agent used by beats http clients {pull}45251[45251]

*Auditbeat*


*Filebeat*

- Convert netflow input to API v2 and disable event normalisation {pull}37901[37901]
- Removed deprecated Squid from Beats. See <<migrate-from-deprecated-module>> for migration options. {pull}38037[38037]
- Removed deprecated Sonicwall from Beats. Use the https://docs.elastic.co/integrations/sonicwall[SonicWall Firewall] Elastic integration instead. {pull}38037[38037]
- Removed deprecated Radware from Beats. See <<migrate-from-deprecated-module>> for migration options. {pull}38037[38037]
- Removed deprecated Netscout from Beats. See <<migrate-from-deprecated-module>> for migration options. {pull}38037[38037]
- Removed deprecated Juniper Netscreen from Beats. See <<migrate-from-deprecated-module>> for migration options. {pull}38037[38037]
- Removed deprecated Impreva from Beats. See <<migrate-from-deprecated-module>> for migration options. {pull}38037[38037]
- Removed deprecated Cylance from Beats. See <<migrate-from-deprecated-module>> for migration options. {pull}38037[38037]
- Removed deprecated Bluecoat from Beats. See <<migrate-from-deprecated-module>> for migration options. {pull}38037[38037]
- Introduce input/netmetrics and refactor netflow input metrics {pull}38055[38055]
- Update Salesforce module to use new Salesforce input. {pull}37509[37509]
- Tag events that come from a filestream in "take over" mode. {pull}39828[39828]
- Fix high IO and handling of a corrupted registry log file. {pull}35893[35893]
- Enable file ingestion to report detailed status to Elastic Agent {pull}40075[40075]
- Filebeat, when running with Elastic-Agent, reports status for Filestream input. {pull}40121[40121]
- Fix filestream's registry GC: registry entries will never be removed if clean_inactive is set to "-1". {pull}40258[40258]
- Added `ignore_empty_values` flag in `decode_cef` Filebeat processor. {pull}40268[40268]
- Added support for hyphens in extension keys in `decode_cef` Filebeat processor. {pull}40427[40427]
- Journald: removed configuration options `include_matches.or`, `include_matches.and`, `backoff`, `max_backoff`, `cursor_seek_fallback`. {pull}40061[40061]
- Journald: `include_matches.match` now behaves in the same way as matchers in `journalctl`. Users should carefully update their input configuration. {pull}40061[40061]
- Journald: `seek` and `since` behaviour have been simplified, if there is a cursor (state) `seek` and `since` are ignored and the cursor is used. {pull}40061[40061]
- Redis: Added replication role as a field to submitted slowlogs
- Added `container.image.name` to `journald` Filebeat input's Docker-specific translated fields. {pull}40450[40450]
- Change log.file.path field in awscloudwatch input to nested object. {pull}41099[41099]
- Remove deprecated awscloudwatch field from Filebeat. {pull}41089[41089]
- The performance of ingesting SQS data with the S3 input has improved by up to 60x for queues with many small events. `max_number_of_messages` config for SQS mode is now ignored, as the new design no longer needs a manual cap on messages. Instead, use `number_of_workers` to scale ingestion rate in both S3 and SQS modes. The increased efficiency may increase network bandwidth consumption, which can be throttled by lowering `number_of_workers`. It may also increase number of events stored in memory, which can be throttled by lowering the configured size of the internal queue. {pull}40699[40699]
- Fixes filestream logging the error "filestream input with ID 'ID' already exists, this will lead to data duplication[...]" on Kubernetes when using autodiscover. {pull}41585[41585]
- Add kafka compression support for ZSTD.
- Filebeat fails to start if there is any input with a duplicated ID. It logs the duplicated IDs and the offending inputs configurations. {pull}41731[41731]
- Filestream inputs with duplicated IDs will fail to start. An error is logged showing the ID and the full input configuration. {issue}41938[41938] {pull}41954[41954]
- Filestream inputs can define `allow_deprecated_id_duplication: true` to run keep the previous behaviour of running inputs with duplicated IDs. {issue}41938[41938] {pull}41954[41954]
- The Filestream input only starts to ingest a file when it is >= 1024 bytes in size. This happens because the fingerprint` is the default file identity now. To restore the previous behaviour, set `file_identity.native: ~` and `prospector.scanner.fingerprint.enabled: false` {issue}40197[40197] {pull}41762[41762]
- Filebeat fails to start when its configuration contains usage of the deprecated `log` or `container` inputs. However, they can still be using while setting `allow_deprecated_use: true` in their configuration {pull}42295[42295]
- The fields produced by the Journald input are updated to better match ECS. Renamed fields:
Dropped fields: `syslog.priority` and `syslog.facility` while keeping their duplicated equivalent:
`log.syslog.priority`,`log.syslog.facility.code`. Renamed fields: `syslog.identifier` -> `log.syslog.appname`,
`syslog.pid` -> `log.syslog.procid`. `container.id_truncated` is dropped because the full container ID is
already present as `container.id` and `container.log.tag` is dropped because it is already present as
`log.syslog.appname`. The field `container.partial` is replaced by the tag `partial_message` if it was `true`,
otherwise no tag is added. {issue}42208[42208] {pull}42403[42403]
- Fixed race conditions in the global ratelimit processor that could drop events or apply rate limiting incorrectly.
- Fixed password authentication for ACL users in the Redis input of Filebeat. {pull}44137[44137]
- Add experimental GZIP file ingestion in filestream. {pull}45301[45301]


*Heartbeat*


*Metricbeat*

- Change index summary metricset to use `_nodes/stats` API instead of `_stats` API to avoid data gaps. {pull}45049[45049]
- Add support for `_nodes/stats` URIs that work with legacy versions of Elasticsearch {pull}44307[44307]
- Setting period for counter cache for Prometheus remote_write at least to 60sec {pull}38553[38553]
- Remove fallback to the node limit for the `kubernetes.pod.cpu.usage.limit.pct` and `kubernetes.pod.memory.usage.limit.pct` metrics calculation
- Add support for Kibana status metricset in v8 format {pull}40275[40275]
- Mark system process metricsets as running if metrics are partially available {pull}40565[40565]
- Added back `elasticsearch.node.stats.jvm.mem.pools.*` to the `node_stats` metricset {pull}40571[40571]
- Add GCP organization and project details to ECS cloud fields. {pull}40461[40461]
- Add support for specifying a custom endpoint for GCP service clients. {issue}40848[40848] {pull}40918[40918]
- Fix incorrect handling of types in SQL module. {issue}40090[40090] {pull}41607[41607]
- Remove kibana.settings metricset since the API was removed in 8.0 {issue}30592[30592] {pull}42937[42937]
- Removed support for the Enterprise Search module {pull}42915[42915]
- Update NATS module compatibility. Oldest version supported is now 2.2.6 {pull}43310[43310]
- Fix the function to determine CPU cores on windows {issue}42593[42593] {pull}43409[43409]
- Updated list of supported vSphere versions in the documentation. {pull}43642[43642]
- Handle permission errors while collecting data from Windows services and don't interrupt the overall collection by skipping affected services {issue}40765[40765] {pull}43665[43665]
- Fixed a bug where `event.duration` could be missing from an event on Windows systems due to low-resolution clock. {pull}44440[44440]
- Add check for http error codes in the Metricbeat's Prometheus query submodule {pull}44493[44493]
- Sanitize error messages in Fetch method of SQL module {pull}44577[44577]
- Add NTP metricset to system module. {pull}44884[44884]
- Add VPN metrics to meraki module {pull}44851[44851]
- Improve error messages in AWS Health {pull}45408[45408]

*Osquerybeat*

- Add action responses data stream, allowing osquerybeat to post action results directly to elasticsearch. {pull}39143[39143]
- Disable allow_unsafe osquery configuration. {pull}40130[40130]
- Upgrade to osquery 5.12.1. {pull}40368[40368]
- Upgrade to osquery 5.13.1. {pull}40849[40849]
- Upgrade to osquery 5.15.0 {pull}43426[43426]


*Packetbeat*



*Winlogbeat*

- Add "event.category" and "event.type" to Sysmon module for EventIDs 8, 9, 19, 20, 27, 28, 255 {pull}35193[35193]
- Default to use raw api and delete older xml implementation. {pull}42275[42275]

*Functionbeat*


*Elastic Logging Plugin*


==== Bugfixes

*Affecting all Beats*

- Support for multiline zookeeper logs {issue}2496[2496]
- Add checks to ensure reloading of units if the configuration actually changed. {pull}34346[34346]
- Fix namespacing on self-monitoring {pull}32336[32336]
- Fix namespacing on self-monitoring {pull}32336[32336]
- Fix Beats started by agent do not respect the allow_older_versions: true configuration flag {issue}34227[34227] {pull}34964[34964]
- Fix performance issues when we have a lot of inputs starting and stopping by allowing to disable global processors under fleet. {issue}35000[35000] {pull}35031[35031]
- 'add_cloud_metadata' processor - add cloud.region field for GCE cloud provider
- 'add_cloud_metadata' processor - update azure metadata api version to get missing `cloud.account.id` field
- Upgraded apache arrow library used in x-pack/libbeat/reader/parquet from v11 to v12.0.1 in order to fix cross-compilation issues {pull}35640[35640]
- Fix panic when MaxRetryInterval is specified, but RetryInterval is not {pull}35820[35820]
- Support build of projects outside of beats directory {pull}36126[36126]
- Support Elastic Agent control protocol chunking support {pull}37343[37343]
- Lower logging level to debug when attempting to configure beats with unknown fields from autodiscovered events/environments {pull}[37816][37816]
- Set timeout of 1 minute for FQDN requests {pull}37756[37756]
- 'add_cloud_metadata' processor - improve AWS provider HTTP client overriding to support custom certificate bundle handling {pull}44189[44189]
- Fix `dns` processor to handle IPv6 server addresses properly. {pull}44526[44526]
- Fix an issue where the Kafka output could get stuck if a proxied connection to the Kafka cluster was reset. {issue}44606[44606]
- Use Debian 11 to build linux/arm to match linux/amd64. Upgrades linux/arm64's statically linked glibc from 2.28 to 2.31. {issue}44816[44816]
- The Elasticsearch output now correctly applies exponential backoff when being throttled by 429s ("too many requests") from Elasticsarch. {issue}36926[36926] {pull}45073[45073]

*Auditbeat*

- auditd: Request status from a separate socket to avoid data congestion {pull}41207[41207]
- auditd: Use ECS `event.type: end` instead of `stop` for SERVICE_STOP, DAEMON_ABORT, and DAEMON_END messages. {pull}41558[41558]
- auditd: Update syscall names for Linux 6.11. {pull}41558[41558]
- hasher: Geneneral improvements and fixes. {pull}41863[41863]
- hasher: Add a cached hasher for upcoming backend. {pull}41952[41952]
- Split common tty definitions. {pull}42004[42004]
- Fix potential data loss in add_session_metadata. {pull}42795[42795]
- system/package: Fix an error that can occur while migrating the internal package database schema. {issue}44294[44294] {pull}44296[44296]
- auditbeat/fim: Fix FIM@ebpfevents for new kernels #44371. {pull}44371[44371]

*Auditbeat*


*Filebeat*

- [Gcs Input] - Added missing locks for safe concurrency {pull}34914[34914]
- Fix the ignore_inactive option being ignored in Filebeat's filestream input {pull}34770[34770]
- Fix TestMultiEventForEOFRetryHandlerInput unit test of CometD input {pull}34903[34903]
- Add input instance id to request trace filename for httpjson and cel inputs {pull}35024[35024]
- Fixes "Can only start an input when all related states are finished" error when running under Elastic-Agent {pull}35250[35250] {issue}33653[33653]
- [system] sync system/auth dataset with system integration 1.29.0. {pull}35581[35581]
- [GCS Input] - Fixed an issue where bucket_timeout was being applied to the entire bucket poll interval and not individual bucket object read operations. Fixed a map write concurrency issue arising from data races when using a high number of workers. Fixed the flaky tests that were present in the GCS test suit. {pull}35605[35605]
- Fixed concurrency and flakey tests issue in azure blob storage input. {issue}35983[35983] {pull}36124[36124]
- Fix panic when sqs input metrics getter is invoked {pull}36101[36101] {issue}36077[36077]
- Fix handling of Juniper SRX structured data when there is no leading junos element. {issue}36270[36270] {pull}36308[36308]
- Fix Filebeat Cisco module with missing escape character {issue}36325[36325] {pull}36326[36326]
- Added a fix for Crowdstrike pipeline handling process arrays {pull}36496[36496]
- [threatintel] MISP pagination fixes {pull}37898[37898]
- Fix file handle leak when handling errors in filestream {pull}37973[37973]
- Fix a race condition that could crash Filebeat with a "negative WaitGroup counter" error {pull}38094[38094]
- Fix "failed processing S3 event for object key" error on aws-s3 input when key contains the "+" character {issue}38012[38012] {pull}38125[38125]
- Fix filebeat gcs input panic {pull}38407[38407]
- Fix filestream's registry GC: registry entries are now removed from the in-memory and disk store when they're older than the set TTL {issue}36761[36761] {pull}38488[38488]
- Fix filestream's registry GC: registry entries are now removed from the in-memory and disk store when they're older than the set TTL {issue}36761[36761] {pull}38488[38488]
- [threatintel] MISP splitting fix for empty responses {issue}38739[38739] {pull}38917[38917]
- Prevent GCP Pub/Sub input blockage by increasing default value of `max_outstanding_messages` {issue}35029[35029] {pull}38985[38985]
- Updated Websocket input title to align with existing inputs {pull}39006[39006]
- Restore netflow input on Windows {pull}39024[39024]
- Upgrade azure-event-hubs-go and azure-storage-blob-go dependencies. {pull}38861[38861]
- Fix request trace filename handling in http_endpoint input. {pull}39410[39410]
- Upgrade github.com/hashicorp/go-retryablehttp to mitigate CVE-2024-6104 {pull}40036[40036]
- Fix for Google Workspace duplicate events issue by adding canonical sorting over fingerprint keys array to maintain key order. {pull}40055[40055] {issue}39859[39859]
- Fix handling of deeply nested numeric values in HTTP Endpoint CEL programs. {pull}40115[40115]
- Prevent panic in CEL and salesforce inputs when github.com/hashicorp/go-retryablehttp exceeds maximum retries. {pull}40144[40144]
- Fix bug in CEL input rate limit logic. {issue}40106[40106] {pull}40270[40270]
- Relax requirements in Okta entity analytics provider user and device profile data shape. {pull}40359[40359]
- Fix bug in Okta entity analytics rate limit logic. {issue}40106[40106] {pull}40267[40267]
- Fix crashes in the journald input. {pull}40061[40061]
- Fix order of configuration for EntraID entity analytics provider. {pull}40487[40487]
- Ensure Entra ID request bodies are not truncated and trace logs are rotated before 100MB. {pull}40494[40494]
- The Elasticsearch output now correctly logs the event fields to the event log file {issue}40509[40509] {pull}40512[40512]
- Fix the "No such input type exist: 'azure-eventhub'" error on the Windows platform {issue}40608[40608] {pull}40609[40609]
- awss3 input: Fix handling of SQS notifications that don't contain a region. {pull}40628[40628]
- Fix credential handling when workload identity is being used in GCS input. {issue}39977[39977] {pull}40663[40663]
- Fix publication of group data from the Okta entity analytics provider. {pull}40681[40681]
- Ensure netflow custom field configuration is applied. {issue}40735[40735] {pull}40730[40730]
- Fix replace processor handling of zero string replacement validation. {pull}40751[40751]
- Fix long filepaths in diagnostics exceeding max path limits on Windows. {pull}40909[40909]
- Add backup and delete for AWS S3 polling mode feature back. {pull}41071[41071]
- Fix a bug in Salesforce input to only handle responses with 200 status code {pull}41015[41015]
- Fixed failed job handling and removed false-positive error logs in the GCS input. {pull}41142[41142]
- Bump github.com/elastic/go-sfdc dependency used by x-pack/filebeat/input/salesforce. {pull}41192[41192]
- Log bad handshake details when websocket connection fails {pull}41300[41300]
- Improve modification time handling for entities and entity deletion logic in the Active Directory entityanalytics input. {pull}41179[41179]
- Journald input now can read events from all boots {issue}41083[41083] {pull}41244[41244]
- Fix double encoding of client_secret in the Entity Analytics input's Azure Active Directory provider {pull}41393[41393]
- Fix aws region in aws-s3 input s3 polling mode.  {pull}41572[41572]
- Fix errors in SQS host resolution in the `aws-s3` input when using custom (non-AWS) endpoints. {pull}41504[41504]
- Fix double encoding of client_secret in the Entity Analytics input's Azure Active Directory provider {pull}41393[41393]
- The azure-eventhub input now correctly reports its status to the Elastic Agent on fatal errors {pull}41469[41469]
- Add support for Access Points in the `aws-s3` input. {pull}41495[41495]
- Fix the "No such input type exist: 'salesforce'" error on the Windows/AIX platform. {pull}41664[41664]
- Fix missing key in streaming input logging. {pull}41600[41600]
- Improve S3 object size metric calculation to support situations where Content-Length is not available. {pull}41755[41755]
- Fix handling of http_endpoint request exceeding memory limits. {issue}41764[41764] {pull}41765[41765]
- Rate limiting fixes in the Okta provider of the Entity Analytics input. {issue}40106[40106] {pull}41583[41583]
- Redact authorization headers in HTTPJSON debug logs. {pull}41920[41920]
- Further rate limiting fix in the Okta provider of the Entity Analytics input. {issue}40106[40106] {pull}41977[41977]
- Fix streaming input handling of invalid or empty websocket messages. {pull}42036[42036]
- Fix awss3 document ID construction when using the CSV decoder. {pull}42019[42019]
- The `_id` generation process for S3 events has been updated to incorporate the LastModified field. This enhancement ensures that the `_id` is unique. {pull}42078[42078]
- Fix Netflow Template Sharing configuration handling. {pull}42080[42080]
- Updated websocket retry error code list to allow more scenarios to be retried which could have been missed previously. {pull}42218[42218]
- In the `streaming` input, prevent panics on shutdown with a null check and apply a consistent namespace to contextual data in debug logs. {pull}42315[42315]
- Remove erroneous status reporting to Elastic-Agent from the Filestream input {pull}42435[42435]
- Fix truncation of bodies in request tracing by limiting bodies to 10% of the maximum file size. {pull}42327[42327]
- [Journald] Fixes handling of `journalctl` restart. A known symptom was broken multiline messages when there was a restart of journalctl while aggregating the lines. {issue}41331[41331] {pull}42595[42595]
- Fix entityanalytics activedirectory provider full sync use before initialization bug. {pull}42682[42682]
- In the `http_endpoint` input, fix the check for a missing HMAC HTTP header. {pull}42756[42756]
- Prevent computer details being returned for user queries by Activedirectory Entity Analytics provider. {issue}11818[11818] {pull}42796[42796]
- Handle unexpectedEOF error in aws-s3 input and enforce retrying using download failed error {pull}42420[42756]
- Prevent azureblobstorage input from logging key details during blob fetch operations. {pull}43169[43169]
- Handle special values of accountExpires in the Activedirectory Entity Analytics provider. {pull}43364[43364]
- Log bad handshake details when websocket connection fails {pull}41300[41300]
- Fix aws region in aws-s3 input s3 polling mode.  {pull}41572[41572]
- Fixed websocket input panic on sudden network error or server crash. {issue}44063[44063] {pull}44068[44068]
- [Filestream] Log the "reader closed" message on the debug level to avoid log spam. {pull}44051[44051]
- Fix links to CEL mito extension functions in input documentation. {pull}44098[44098]
- Fix endpoint path typo in Okta entity analytics provider. {pull}44147[44147]
- Fixed a websocket panic scenario which would occur after exhausting max retries. {pull}44342[44342]
- Fix publishing Okta entity analytics enrichments. {pull}44483[44483]
- Fix status reporting panic in GCP Pub/Sub input. {issue}44624[44624] {pull}44625[44625]
- Fix a logging regression that ignored to_files and logged to stdout. {pull}44573[44573]
- If a Filestream input fails to be created, its ID is removed from the list of running input IDs {pull}44697[44697]
- Fix timeout handling by Crowdstrike streaming input. {pull}44720[44720]
- Ensure DEPROVISIONED Okta entities are published by Okta entityanalytics provider. {issue}12658[12658] {pull}44719[44719]
- Fix handling of cursors by the streaming input for Crowdstrike. {issue}44364[44364] {pull}44548[44548]
- Added missing "text/csv" content-type filter support in azureblobsortorage input. {issue}44596[44596] {pull}44824[44824]
- Fix unexpected EOF detection and improve memory usage. {pull}44813[44813]
- Fixed issue for "Root level readerConfig no longer respected" in azureblobstorage input. {issue}44812[44812] {pull}44873[44873]
- Added missing "text/csv" content-type filter support in GCS input. {issue}44922[44922] {pull}44923[44923]

*Heartbeat*

- Added maintenance windows support for Heartbeat. {pull}41508[41508]
- Add missing dependencies to ubi9-minimal distro. {pull}44556[44556]
- Add base64 encoding option to inline monitors. {pull}45100[45100]


*Metricbeat*

- Fix Azure Monitor 429 error by causing metricbeat to retry the request again. {pull}38294[38294]
- Fix fields not being parsed correctly in postgresql/database {issue}25301[25301] {pull}37720[37720]
- rabbitmq/queue - Change the mapping type of `rabbitmq.queue.consumers.utilisation.pct` to `scaled_float` from `long` because the values fall within the range of `[0.0, 1.0]`. Previously, conversion to integer resulted in reporting either `0` or `1`.
- Fix timeout caused by the retrival of which indices are hidden {pull}39165[39165]
- Fix Azure Monitor support for multiple aggregation types {issue}39192[39192] {pull}39204[39204]
- Fix handling of access errors when reading process metrics {pull}39627[39627]
- Fix behavior of cgroups path discovery when monitoring the host system from within a container {pull}39627[39627]
- Fix issue where beats may report incorrect metrics for its own process when running inside a container {pull}39627[39627]
- Normalize AWS RDS CPU Utilization values before making the metadata API call. {pull}39664[39664]
- Fix behavior of pagetypeinfo metrics {pull}39985[39985]
- Update beat module with apm-server monitoring metrics fields {pull}40127[40127]
- Fix Azure Monitor metric timespan to restore Storage Account PT1H metrics {issue}40376[40376] {pull}40367[40367]
- Remove excessive info-level logs in cgroups setup {pull}40491[40491]
- Add missing ECS Cloud fields in GCP `metrics` metricset when using `exclude_labels: true` {issue}40437[40437] {pull}40467[40467]
- Add AWS OwningAccount support for cross account monitoring {issue}40570[40570] {pull}40691[40691]
- Use namespace for GetListMetrics when exists in AWS {pull}41022[41022]
- Only fetch cluster-level index stats summary {issue}36019[36019] {pull}42901[42901]
- Fix panic in kafka consumergroup member assignment fetching when there are 0 members in consumer group. {pull}44576[44576]
- Upgrade `go.mongodb.org/mongo-driver` from `v1.14.0` to `v1.17.4` to fix connection leaks in MongoDB module {pull}44769[44769]
- Fix histogram values of zero are filtered out on non-amd64 platforms for openmetrics and prometheus {pull}44750[44750]

*Osquerybeat*

- Fix bug preventing installation of osqueryd. Preserve the osquery.app/ directory and its contents when installing the Elastic Agent. {agent-issue}8245[8245] {pull}44501[44501]

*Packetbeat*

- Properly marshal nested structs in ECS fields, fixing issues with mixed cases in field names {pull}42116[42116]


*Winlogbeat*

- Fix message handling in the experimental api. {issue}19338[19338] {pull}41730[41730]
- Sync missing changes in modules pipelines. {pull}42619[42619]
- Reset EventLog if error EOF is encountered. {pull}42826[42826]
- Implement backoff on error retrial. {pull}42826[42826]
- Fix boolean key in security pipelines and sync pipelines with integration. {pull}43027[43027]
- Fix EvtVarTypeAnsiString conversion {pull}44026[44026]


*Elastic Logging Plugin*


==== Added

*Affecting all Beats*

- Added append Processor which will append concrete values or values from a field to target. {issue}29934[29934] {pull}33364[33364]
- dns processor: Add support for forward lookups (`A`, `AAAA`, and `TXT`). {issue}11416[11416] {pull}36394[36394]
- [Enhanncement for host.ip and host.mac] Disabling netinfo.enabled option of add-host-metadata processor {pull}36506[36506]
- allow `queue` configuration settings to be set under the output. {issue}35615[35615] {pull}36788[36788]
- Beats will now connect to older Elasticsearch instances by default {pull}36884[36884]
- Raise up logging level to warning when attempting to configure beats with unknown fields from autodiscovered events/environments
- elasticsearch output now supports `idle_connection_timeout`. {issue}35616[35615] {pull}36843[36843]
- Enable early event encoding in the Elasticsearch output, improving cpu and memory use {pull}38572[38572]
- The environment variable `BEATS_ADD_CLOUD_METADATA_PROVIDERS` overrides configured/default `add_cloud_metadata` providers {pull}38669[38669]
- When running under Elastic-Agent Kafka output allows dynamic topic in `topic` field {pull}40415[40415]
- The script processor has a new configuration option that only uses the cached javascript sessions and prevents the creation of new javascript sessions.
- Update to Go 1.24.4. {pull}44696[44696]
- Replace Ubuntu 20.04 with 24.04 for Docker base images {issue}40743[40743] {pull}40942[40942]
- Replace `compress/gzip` with https://github.com/klauspost/compress/gzip library for gzip compression {pull}41584[41584]
- Add regex pattern matching to add_kubernetes_metadata processor {pull}41903[41903]
- Replace Ubuntu 20.04 with 24.04 for Docker base images {issue}40743[40743] {pull}40942[40942]
- Publish cloud.availability_zone by add_cloud_metadata processor in azure environments {issue}42601[42601] {pull}43618[43618]
- Added the `now` processor, which will populate the specified target field with the current timestamp. {pull}44795[44795]

*Auditbeat*

- Added `add_session_metadata` processor, which enables session viewer on Auditbeat data. {pull}37640[37640]
- Add linux capabilities to processes in the system/process. {pull}37453[37453]
- Add linux capabilities to processes in the system/process. {pull}37453[37453]
- Add process.entity_id, process.group.name and process.group.id in add_process_metadata processor. Make fim module with kprobes backend to always add an appropriately configured add_process_metadata processor to enrich file events {pull}38776[38776]
- Split module/system/process into common and provider bits. {pull}41868[41868]

*Auditbeat*



*Auditbeat*


*Filebeat*

- add documentation for decode_xml_wineventlog processor field mappings.  {pull}32456[32456]
- httpjson input: Add request tracing logger. {issue}32402[32402] {pull}32412[32412]
- Add cloudflare R2 to provider list in AWS S3 input. {pull}32620[32620]
- Add support for single string containing multiple relation-types in getRFC5988Link. {pull}32811[32811]
- Added separation of transform context object inside httpjson. Introduced new clause `.parent_last_response.*` {pull}33499[33499]
- Added metric `sqs_messages_waiting_gauge` for aws-s3 input. {pull}34488[34488]
- Add nginx.ingress_controller.upstream.ip to related.ip {issue}34645[34645] {pull}34672[34672]
- Add unix socket log parsing for nginx ingress_controller {pull}34732[34732]
- Added metric `sqs_worker_utilization` for aws-s3 input. {pull}34793[34793]
- Add MySQL authentication message parsing and `related.ip` and `related.user` fields {pull}34810[34810]
- Add nginx ingress_controller parsing if one of upstreams fails to return response {pull}34787[34787]
- Add oracle authentication messages parsing {pull}35127[35127]
- Add `clean_session` configuration setting for MQTT input.  {pull}35806[16204]
- Add support for a simplified input configuraton when running under Elastic-Agent {pull}36390[36390]
- Added support for Okta OAuth2 provider in the CEL input. {issue}36336[36336] {pull}36521[36521]
- Added support for new features & removed partial save mechanism in the Azure Blob Storage input. {issue}35126[35126] {pull}36690[36690]
- Added support for new features and removed partial save mechanism in the GCS input. {issue}35847[35847] {pull}36713[36713]
- Use filestream input with file_identity.fingerprint as default for hints autodiscover. {issue}35984[35984] {pull}36950[36950]
- Add setup option `--force-enable-module-filesets`, that will act as if all filesets have been enabled in a module during setup. {issue}30915[30915] {pull}99999[99999]
- Made Azure Blob Storage input GA and updated docs accordingly. {pull}37128[37128]
- Made GCS input GA and updated docs accordingly. {pull}37127[37127]
- Add parseDateInTZ value template for the HTTPJSON input {pull}37738[37738]
- Improve rate limit handling by HTTPJSON {issue}36207[36207] {pull}38161[38161] {pull}38237[38237]
- Parse more fields from Elasticsearch slowlogs {pull}38295[38295]
- added benchmark input {pull}37437[37437]
- added benchmark input and discard output {pull}37437[37437]
- Update CEL mito extensions to v1.11.0 to improve type checking. {pull}39460[39460]
- Update CEL mito extensions to v1.12.2. {pull}39755[39755]
- Add support for base64-encoded HMAC headers to HTTP Endpoint. {pull}39655[39655]
- Add user group membership support to Okta entity analytics provider. {issue}39814[39814] {pull}39815[39815]
- Add request trace support for Okta and EntraID entity analytics providers. {pull}39821[39821]
- Fix handling of infinite rate values in CEL rate limit handling logic. {pull}39940[39940]
- Allow elision of set and append failure logging. {issue}34544[34544] {pull}39929[39929]
- Add ability to remove request trace logs from CEL input. {pull}39969[39969]
- Add ability to remove request trace logs from HTTPJSON input. {pull}40003[40003]
- Added out of the box support for Amazon EventBridge notifications over SQS to S3 input {pull}40006[40006]
- Update CEL mito extensions to v1.13.0 {pull}40035[40035]
- Add Jamf entity analytics provider. {pull}39996[39996]
- Add ability to remove request trace logs from http_endpoint input. {pull}40005[40005]
- Add ability to remove request trace logs from entityanalytics input. {pull}40004[40004]
- Relax constraint on Base DN in entity analytics Active Directory provider. {pull}40054[40054]
- Implement Elastic Agent status and health reporting for Netflow Filebeat input. {pull}40080[40080]
- Enhance input state reporting for CEL evaluations that return a single error object in events. {pull}40083[40083]
- Allow absent credentials when using GCS with Application Default Credentials. {issue}39977[39977] {pull}40072[40072]
- Add SSL and username support for Redis input, now the input includes support for Redis 6.0+. {pull}40111[40111]
- Add scaling up support for Netflow input. {issue}37761[37761] {pull}40122[40122]
- Update CEL mito extensions to v1.15.0. {pull}40294[40294]
- Allow cross-region bucket configuration in s3 input. {issue}22161[22161] {pull}40309[40309]
- Improve logging in Okta Entity Analytics provider. {issue}40106[40106] {pull}40347[40347]
- Document `winlog` input. {issue}40074[40074] {pull}40462[40462]
- Added retry logic to websocket connections in the streaming input. {issue}40271[40271] {pull}40601[40601]
- Disable event normalization for netflow input {pull}40635[40635]
- Allow attribute selection in the Active Directory entity analytics provider. {issue}40482[40482] {pull}40662[40662]
- Improve error quality when CEL program does not correctly return an events array. {pull}40580[40580]
- Added support for Microsoft Entra ID RBAC authentication. {issue}40434[40434] {pull}40879[40879]
- Add `use_kubeadm` config option for filebeat (both filbeat.input and autodiscovery) in order to toggle kubeadm-config api requests {pull}40301[40301]
- Make HTTP library function inclusion non-conditional in CEL input. {pull}40912[40912]
- Add support for Crowdstrike streaming API to the streaming input. {issue}40264[40264] {pull}40838[40838]
- Add support to CEL for reading host environment variables. {issue}40762[40762] {pull}40779[40779]
- Add CSV decoder to awss3 input. {pull}40896[40896]
- Change request trace logging to include headers instead of complete request. {pull}41072[41072]
- Improved GCS input documentation. {pull}41143[41143]
- Add CSV decoding capacity to azureblobstorage input {pull}40978[40978]
- Add CSV decoding capacity to gcs input {pull}40979[40979]
- Add support to source AWS cloudwatch logs from linked accounts. {pull}41188[41188]
- Jounrald input now supports filtering by facilities {pull}41061[41061]
- Add ability to remove request trace logs from http_endpoint input. {pull}40005[40005]
- Add ability to remove request trace logs from entityanalytics input. {pull}40004[40004]
- Refactor & cleanup with updates to default values and documentation. {pull}41834[41834]
- Update CEL mito extensions to v1.16.0. {pull}41727[41727]
- Filebeat's registry is now added to the Elastic-Agent diagnostics bundle {issue}33238[33238] {pull}41795[41795]
- Add `unifiedlogs` input for MacOS. {pull}41791[41791]
- Add evaluation state dump debugging option to CEL input. {pull}41335[41335]
- Added support for retry configuration in GCS input. {issue}11580[11580] {pull}41862[41862]
- Improve S3 polling mode states registry when using list prefix option. {pull}41869[41869]
- Add support for SSL and Proxy configurations for websocket type in streaming input. {pull}41934[41934]
- AWS S3 input registry cleanup for untracked s3 objects. {pull}41694[41694]
- The environment variable `BEATS_AZURE_EVENTHUB_INPUT_TRACING_ENABLED: true` enables internal logs tracer for the azure-eventhub input. {issue}41931[41931] {pull}41932[41932]
- The Filestream input now uses the `fingerprint` file identity by default. The state from files are automatically migrated if the previous file identity was `native` (the default) or `path`. If the `file_identity` is explicitly set, there is no change in behaviour. {issue}40197[40197] {pull}41762[41762]
- Rate limiting operability improvements in the Okta provider of the Entity Analytics input. {issue}40106[40106] {pull}41977[41977]
- Added default values in the streaming input for websocket retries and put a cap on retry wait time to be lesser than equal to the maximum defined wait time. {pull}42012[42012]
- Rate limiting fault tolerance improvements in the Okta provider of the Entity Analytics input. {issue}40106[40106] {pull}42094[42094]
- Added OAuth2 support with auto token refresh for websocket streaming input. {issue}41989[41989] {pull}42212[42212]
- Added infinite & blanket retry options to websockets and improved logging and retry logic. {pull}42225[42225]
- Introduce ignore older and start timestamp filters for AWS S3 input. {pull}41804[41804]
- Journald input now can report its status to Elastic-Agent {issue}39791[39791] {pull}42462[42462]
- Publish events progressively in the Okta provider of the Entity Analytics input. {issue}40106[40106] {pull}42567[42567]
- Journald `include_matches.match` now accepts `+` to represent a logical disjunction (OR) {issue}40185[40185] {pull}42517[42517]
- The journald input is now generally available. {pull}42107[42107]
- Add metrics for number of events and pages published by HTTPJSON input. {issue}42340[42340] {pull}42442[42442]
- Filestream take over now supports taking over states from other Filestream inputs and dynamic loading of inputs (autodiscover and Elastic Agent). There is a new syntax for the configuration, but the previous one can still be used. {issue}42472[42472] {issue}42884[42884] {pull}42624[42624]
- Add `etw` input fallback to attach an already existing session. {pull}42847[42847]
- Update CEL mito extensions to v1.17.0. {pull}42851[42851]
- Winlog input now can report its status to Elastic-Agent {pull}43089[43089]
- Add configuration option to limit HTTP Endpoint body size. {pull}43171[43171]
- The Filestream input now can remove files after they reach EOF or are inactive {pull}43368[43368]
- Refactor & cleanup with updates to default values and documentation. {pull}41834[41834]
- Allow a grace time for awss3 input shutdown to enable incomplete SQS message processing to be completed. {pull}43369[43369]
- Add pagination batch size support to Entity Analytics input's Okta provider. {pull}43655[43655]
- Update CEL mito extensions to v1.18.0. {pull}43855[43855]
- Added input metrics to Azure Blob Storage input. {issue}36641[36641] {pull}43954[43954]
- Update CEL mito extensions to v1.19.0. {pull}44098[44098]
- Segregated `max_workers`` from `batch_size` in the GCS input. {issue}44311[44311] {pull}44333[44333]
- Added support for websocket keep_alive heartbeat in the streaming input. {issue}42277[42277] {pull}44204[44204]
- Add milliseconds to document timestamp from awscloudwatch Filebeat input {pull}44306[44306]
- Add support to the Active Directory entity analytics provider for device entities. {pull}44309[44309]
- Add support for OPTIONS request to HTTP Endpoint input. {issue}43930[43930] {pull}44387[44387]
- Add Fleet status update functionality to lumberjack input. {issue}44283[44283] {pull}44339[44339]
- Add Fleet status updating to HTTP Endpoint input. {issue}44281[44281] {pull}44310[44310]
- Add Fleet status updating to streaming input. {issue}44284[44284] {pull}44340[44340]
- Add Fleet status update functionality to gcppubsub input. {issue}44272[44272] {pull}44507[44507]
- Add Fleet status updating to GCS input. {issue}44273[44273] {pull}44508[44508]
- Fix handling of ADC (Application Default Credentials) metadata server credentials in HTTPJSON input. {issue}44349[44349] {pull}44436[44436]
- Fix handling of ADC (Application Default Credentials) metadata server credentials in CEL input. {issue}44349[44349] {pull}44571[44571]
- Added support for specifying custom content-types and encodings in azureblobstorage input. {issue}44330[44330] {pull}44402[44402]
- Introduce lastSync start position to AWS CloudWatch input backed by state registry. {pull}43251[43251]
- Add Fleet status update functionality to udp input. {issue}44419[44419] {pull}44785[44785]
- Add Fleet status update functionality to tcp input. {issue}44420[44420] {pull}44786[44786]
- Filestream now logs at level warn the number of files that are too small to be ingested {pull}44751[44751]
- Add proxy support to GCP Pub/Sub input. {pull}44892[44892]
- Add Fleet status updating to Azure Blob Storage input. {issue}44268[44268] {pull}44945[44945]
- Add Fleet status updating to HTTP JSON input. {issue}44282[44282] {pull}44365[44365]
- Segregated `max_workers` from `batch_size` in the azure-blob-storage input. {issue}44491[44491] {pull}44992[44992]
- Add support for relationship expansion to EntraID entity analytics provider. {issue}43324[43324] {pull}44761[44761]
- Added support for specifying custom content-types and encodings in gcs input. {issue}44628[44628] {pull}45088[45088]
- Update CEL mito extensions to v1.21.0. {issue}40762[40762] {pull}45107[45107]
- Add Fleet health status reporting to the entity analytics input. {issue}44269[44269] {pull}45152[45152]
- Add Fleet status updating to o356audit input. {issue}44651[44651] {pull}44957[44957]
- Add support for blob filtering using path_prefix in azureblobstorage input. {issue}35186[35186] {pull}45214[45214]
- Update CEL mito extensions to v1.22.0. {pull}45245[45245]
- Allow empty HTTPJSON cursor template value evaluations to be ignored by Fleet health status updates. {pull}45361[45361]
- Reuse OAuth2 clients in HTTP JSON input where possible. {issue}34834[34834] {pull}44976[44976]
- Add support for generalized token authentication to CEL input. {pull}45359[45359]
<<<<<<< HEAD
- Add status update functionality to Salesforce input. {issue}44653[44653] {pull}45227[45227]
=======
- Log CEL single object evaluation results as ECS compliant documents where possible. {issue}45254[45254] {pull}45399[45399]
>>>>>>> 0a27e115

*Auditbeat*


*Libbeat*

- enrich events with EC2 tags in add_cloud_metadata processor {pull}41477[41477]


*Heartbeat*

- Added status to monitor run log report.
- Upgrade node to latest LTS v18.20.3. {pull}40038[40038]
- Add support for RFC7231 methods to http monitors. {pull}41975[41975]
- Upgrade node to latest LTS v18.20.7. {pull}43511[43511]
- Upgrade node to latest LTS v20.19.3. {pull}45087[45087]

*Metricbeat*

- Add per-thread metrics to system_summary {pull}33614[33614]
- Add GCP CloudSQL metadata {pull}33066[33066]
- Add GCP Carbon Footprint metricbeat data {pull}34820[34820]
- Add event loop utilization metric to Kibana module {pull}35020[35020]
- Add metrics grouping by dimensions and time to Azure app insights {pull}36634[36634]
- Align on the algorithm used to transform Prometheus histograms into Elasticsearch histograms {pull}36647[36647]
- Add linux IO metrics to system/process {pull}37213[37213]
- Add new memory/cgroup metrics to Kibana module {pull}37232[37232]
- Add SSL support to mysql module {pull}37997[37997]
- Add SSL support for aerospike module {pull}38126[38126]
- Add `use_kubeadm` config option in kubernetes module in order to toggle kubeadm-config api requests {pull}40086[40086]
- Log the total time taken for GCP `ListTimeSeries` and `AggregatedList` requests {pull}40661[40661]
- Add new metrics for the vSphere Host metricset. {pull}40429[40429]
- Add new metrics for the vSphere Datastore metricset. {pull}40441[40441]
- Add new metricset cluster for the vSphere module. {pull}40536[40536]
- Add new metricset network for the vSphere module. {pull}40559[40559]
- Add new metricset resourcepool for the vSphere module. {pull}40456[40456]
- Add AWS Cloudwatch capability to retrieve tags from AWS/ApiGateway resources {pull}40755[40755]
- Add new metricset datastorecluster for vSphere module. {pull}40634[40634]
- Add support for new metrics in datastorecluster metricset. {pull}40694[40694]
- Add new metrics for the vSphere Virtualmachine metricset. {pull}40485[40485]
- Add support for snapshot in vSphere virtualmachine metricset {pull}40683[40683]
- Update fields to use mapstr in vSphere virtualmachine metricset  {pull}40707[40707]
- Add metrics related to triggered alarms in all the vSphere metricsets. {pull}40714[40714] {pull}40876[40876]
- Add support for period based intervalID in vSphere host and datastore metricsets {pull}40678[40678]
- Add new metrics fot datastore and minor changes to overall vSphere metrics {pull}40766[40766]
- Add `metrics_count` to Prometheus module if `metrics_count: true` is set. {pull}40411[40411]
- Added Cisco Meraki module {pull}40836[40836]
- Added Palo Alto Networks module {pull}40686[40686]
- Restore docker.network.in.* and docker.network.out.* fields in docker module {pull}40968[40968]
- Bump aerospike-client-go to version v7.7.1 and add support for basic auth in Aerospike module {pull}41233[41233]
- Only watch metadata for ReplicaSets in metricbeat k8s module {pull}41289[41289]
- Add support for region/zone for Vertex AI service in GCP module {pull}41551[41551]
- Add support for location label as an optional configuration parameter in GCP metrics metricset. {issue}41550[41550] {pull}41626[41626]
- Collect .NET CLR (IIS) Memory, Exceptions and LocksAndThreads metrics {pull}41929[41929]
- Added `tier_preference`, `creation_date` and `version` fields to the `elasticsearch.index` metricset. {pull}41944[41944]
- Add `use_performance_counters` to collect CPU metrics using performance counters on Windows for `system/cpu` and `system/core` {pull}41965[41965]
- Add support of additional `collstats` metrics in mongodb module. {pull}42171[42171]
- Preserve queries for debugging when `merge_results: true` in SQL module {pull}42271[42271]
- Add `enable_batch_api` option in azure monitor to allow metrics collection of multiple resources using azure batch Api {pull}41790[41790]
- Collect more fields from ES node/stats metrics and only those that are necessary {pull}42421[42421]
- Add new metricset wmi for the windows module. {pull}42017[42017]
- Update beat module with apm-server tail sampling monitoring metrics fields {pull}42569[42569]
- Log every 401 response from Kubernetes API Server {pull}42714[42714]
- Add a new `match_by_parent_instance` option to `perfmon` module. {pull}43002[43002]
- Add a warning log to metricbeat.vsphere in case vSphere connection has been configured as insecure. {pull}43104[43104]
- Changed the Elasticsearch module behavior to only pull settings from non-system indices. {pull}43243[43243]
- Exclude dotted indices from settings pull in Elasticsearch module. {pull}43306[43306]
- Add a `jetstream` metricset to the NATS module {pull}43310[43310]
- Updated Meraki API endpoint for Channel Utilization data. Switched to `GetOrganizationWirelessDevicesChannelUtilizationByDevice`. {pull}43485[43485]
- Upgrade Prometheus Library to v0.300.1. {pull}43540[43540]
- Add GCP Dataproc metadata collector in GCP module. {pull}43518[43518]
- Add new metrics to vSphere Virtual Machine dataset (CPU usage percentage, disk average usage, disk read/write rate, number of disk reads/writes, memory usage percentage). {pull}44205[44205]
- Added checks for the Resty response object in all Meraki module API calls to ensure proper handling of nil responses. {pull}44193[44193]
- Add latency config option to Azure Monitor module. {pull}44366[44366]
- Increase default polling period for MongoDB module from 10s to 60s {pull}44781[44781]
- Upgrade github.com/microsoft/go-mssqldb from v1.7.2 to v1.8.2 {pull}44990[44990]
- Add SSL support for sql module: drivers mysql, postgres, and mssql. {pull}44748[44748]

*Metricbeat*


*Osquerybeat*


*Packetbeat*

*Winlogbeat*

- Add handling for missing `EvtVarType`s in experimental api. {issue}19337[19337] {pull}41418[41418]


*Functionbeat*


*Elastic Log Driver*
*Elastic Logging Plugin*


==== Deprecated

*Auditbeat*


*Filebeat*


*Heartbeat*



*Metricbeat*


*Osquerybeat*


*Packetbeat*


*Winlogbeat*


*Functionbeat*


*Elastic Logging Plugin*


==== Known Issues







<|MERGE_RESOLUTION|>--- conflicted
+++ resolved
@@ -487,11 +487,8 @@
 - Allow empty HTTPJSON cursor template value evaluations to be ignored by Fleet health status updates. {pull}45361[45361]
 - Reuse OAuth2 clients in HTTP JSON input where possible. {issue}34834[34834] {pull}44976[44976]
 - Add support for generalized token authentication to CEL input. {pull}45359[45359]
-<<<<<<< HEAD
+- Log CEL single object evaluation results as ECS compliant documents where possible. {issue}45254[45254] {pull}45399[45399]
 - Add status update functionality to Salesforce input. {issue}44653[44653] {pull}45227[45227]
-=======
-- Log CEL single object evaluation results as ECS compliant documents where possible. {issue}45254[45254] {pull}45399[45399]
->>>>>>> 0a27e115
 
 *Auditbeat*
 
