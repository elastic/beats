// Use these for links to issue and pulls. Note issues and pulls redirect one to
// each other on Github, so don't worry too much on using the right prefix.
:issue: https://github.com/elastic/beats/issues/
:pull: https://github.com/elastic/beats/pull/

=== Beats version HEAD
https://github.com/elastic/beats/compare/v7.0.0-alpha2...master[Check the HEAD diff]

==== Breaking changes

*Affecting all Beats*

- The document id fields has been renamed from @metadata.id to @metadata._id {pull}15859[15859]
- Variable substitution from environment variables is not longer supported. {pull}15937{15937}
- Change aws_elb autodiscover provider field name from elb_listener.* to aws.elb.*. {issue}16219[16219] {pull}16402{16402}
- Remove `AddDockerMetadata` and `AddKubernetesMetadata` processors from the `script` processor. They can still be used as normal processors in the configuration. {issue}16349[16349] {pull}16514[16514]
- Introduce APM libbeat instrumentation, active when running the beat with ELASTIC_APM_ACTIVE=true. {pull}17938[17938]
- Remove the non-ECS `agent.hostname` field. Use the `agent.name` or `agent.id` fields for an identifier. {issue}16377[16377] {pull}18328[18328]
- Make error message about locked data path actionable. {pull}18667[18667]
- Ensure dynamic template names are unique for the same field. {pull}18849[18849]

*Auditbeat*

- File integrity dataset (macOS): Replace unnecessary `file.origin.raw` (type keyword) with `file.origin.text` (type `text`). {issue}12423[12423] {pull}15630[15630]

*Filebeat*

- Improve ECS field mappings in panw module.  event.outcome now only contains success/failure per ECS specification. {issue}16025[16025] {pull}17910[17910]
- Improve ECS categorization field mappings for nginx module. http.request.referrer only populated when nginx sets a value {issue}16174[16174] {pull}17844[17844]
- Improve ECS field mappings in santa module. move hash.sha256 to process.hash.sha256 & move certificate fields to santa.certificate . {issue}16180[16180] {pull}17982[17982]
- With the default configuration the cloud modules (aws, azure, googlecloud, o365, okta)
  will no longer send the `host` field that contains information about the host Filebeat is
  running on. This is because the `host` field specifies the host on which the event
  happened. {issue}13920[13920] {pull}18223[18223]
- With the default configuration the following modules will no longer send the `host`
  field that contains information about the host on which Filebeat is running.
  You can revert this change by configuring tags for the module and omitting
  `forwarded` from the list. {issue}13920[13920]
* CEF {pull}18223[18223]
* PANW {pull}18223[18223]
* Cisco {pull}18753[18753]
* CrowdStrike {pull}19132[19132]
* Fortinet {pull}19133[19133]
* iptables {pull}18756[18756]
* Checkpoint {pull}18754[18754]
* Netflow {pull}19087[19087]
* Zeek {pull}19113[19113] (`forwarded` tag is not included by default)
* Suricata {pull}19107[19107] (`forwarded` tag is not included by default)
* CoreDNS {pull}19134[19134] (`forwarded` tag is not included by default)
* Envoy Proxy {pull}19134[19134] (`forwarded` tag is not included by default)
- Preserve case of http.request.method.  ECS prior to 1.6 specified normalizing to lowercase, which lost information. Affects filesets: apache/access, elasticsearch/audit, iis/access, iis/error, nginx/access, nginx/ingress_controller, aws/elb, suricata/eve, zeek/http. {issue}18154[18154] {pull}18359[18359]
- Adds check on `<no value>` config option value for the azure input `resource_manager_endpoint`. {pull}18890[18890]
- Okta module now requires objects instead of JSON strings for the `http_headers`, `http_request_body`, `pagination`, `rate_limit`, and `ssl` variables. {pull}18953[18953]
- Adds oauth support for httpjson input. {issue}18415[18415] {pull}18892[18892]
- Adds `split_events_by` option to httpjson input. {pull}19246[19246]
- Adds `date_cursor` option to httpjson input. {pull}19483[19483]
- Adds Gsuite module with SAML support. {pull}19329[19329]
- Adds Gsuite User Accounts support. {pull}19329[19329]

*Heartbeat*


*Journalbeat*

- Improve parsing of syslog.pid in journalbeat to strip the username when present {pull}16116[16116]


*Metricbeat*

- Make use of secure port when accessing Kubelet API {pull}16063[16063]
- Add Tomcat overview dashboard {pull}14026[14026]
- Move service config under metrics and simplify metric types. {pull}18691[18691]
- Fix ECS compliance of user.id field in system/users  metricset {pull}19019[19019]

*Packetbeat*

- Redis: fix incorrectly handle with two-words redis command. {issue}14872[14872] {pull}14873[14873]

*Winlogbeat*

- Add support to Sysmon file delete events (event ID 23). {issue}18094[18094]
- Improve ECS field mappings in Sysmon module. `related.hash`, `related.ip`, and `related.user` are now populated. {issue}18364[18364]
- Improve ECS field mappings in Sysmon module. Hashes are now also populated to the corresponding `process.hash`, `process.pe.imphash`, `file.hash`, or `file.pe.imphash`. {issue}18364[18364]
- Improve ECS field mappings in Sysmon module. `file.name`, `file.directory`, and `file.extension` are now populated. {issue}18364[18364]
- Improve ECS field mappings in Sysmon module. `rule.name` is populated for all events when present. {issue}18364[18364]
- Add Powershell module. Support for event ID's: `400`, `403`, `600`, `800`, `4103`, `4014`, `4105`, `4106`. {issue}16262[16262] {pull}18526[18526]
- Fix Powershell processing of downgraded engine events. {pull}18966[18966]
- Fix unprefixed fields in `fields.yml` for Powershell module {issue}18984[18984]

*Functionbeat*


==== Bugfixes

*Affecting all Beats*

- Fix Kubernetes autodiscovery provider to correctly handle pod states and avoid missing event data {pull}17223[17223]
- Fix `add_cloud_metadata` to better support modifying sub-fields with other processors. {pull}13808[13808]
- TLS or Beats that accept connections over TLS and validate client certificates. {pull}14146[14146]
- Fix panics that could result from invalid TLS certificates. This can affect Beats that connect over TLS, or Beats that accept connections over TLS and validate client certificates. {pull}14146[14146]
- Fix panic in the Logstash output when trying to send events to closed connection. {pull}15568[15568]
- Fix missing output in dockerlogbeat {pull}15719[15719]
- Fix logging target settings being ignored when Beats are started via systemd or docker. {issue}12024[12024] {pull}15422[15442]
- Do not load dashboards where not available. {pull}15802[15802]
- Fix issue where TLS settings would be ignored when a forward proxy was in use. {pull}15516{15516}
- Update replicaset group to apps/v1 {pull}15854[15802]
- Fix issue where default go logger is not discarded when either * or stdout is selected. {issue}10251[10251] {pull}15708[15708]
- Upgrade go-ucfg to latest v0.8.1. {pull}15937{15937}
- Fix index names for indexing not always guaranteed to be lower case. {pull}16081[16081]
- Add `ssl.ca_sha256` option to the supported TLS option, this allow to check that a specific certificate is used as part of the verified chain. {issue}15717[15717]
- Fix loading processors from annotation hints. {pull}16348[16348]
- Fix an issue that could cause redundant configuration reloads. {pull}16440[16440]
- Fix k8s pods labels broken schema. {pull}16480[16480]
- Fix k8s pods annotations broken schema. {pull}16554[16554]
- Upgrade go-ucfg to latest v0.8.3. {pull}16450{16450}
- Fix `NewContainerMetadataEnricher` to use default config for kubernetes module. {pull}16857[16857]
- Improve some logging messages for add_kubernetes_metadata processor {pull}16866[16866]
- Fix k8s metadata issue regarding node labels not shown up on root level of metadata. {pull}16834[16834]
- Fail to start if httpprof is used and it cannot be initialized. {pull}17028[17028]
- Fix concurrency issues in convert processor when used in the global context. {pull}17032[17032]
- Fix bug with `monitoring.cluster_uuid` setting not always being exposed via GET /state Beats API. {issue}16732[16732] {pull}17420[17420]
- Fix building on FreeBSD by removing build flags from `add_cloudfoundry_metadata` processor. {pull}17486[17486]
- Do not rotate log files on startup when interval is configured and rotateonstartup is disabled. {pull}17613[17613]
- Fix goroutine leak and Elasticsearch output file descriptor leak when output reloading is in use. {issue}10491[10491] {pull}17381[17381]
- Fix `setup.dashboards.index` setting not working. {pull}17749[17749]
- Fix Elasticsearch license endpoint URL referenced in error message. {issue}17880[17880] {pull}18030[18030]
- Fix panic when assigning a key to a `nil` value in an event. {pull}18143[18143]
- Gives monitoring reporter hosts, if configured, total precedence over corresponding output hosts. {issue}17937[17937] {pull}17991[17991]
- Change `decode_json_fields` processor, to merge parsed json objects with existing objects in the event instead of fully replacing them. {pull}17958[17958]
- [Autodiscover] Check if runner is already running before starting again. {pull}18564[18564]
- Fix `keystore add` hanging under Windows. {issue}18649[18649] {pull}18654[18654]
- Fix an issue where error messages are not accurate in mapstriface. {issue}18662[18662] {pull}18663[18663]
- Fix regression in `add_kubernetes_metadata`, so configured `indexers` and `matchers` are used if defaults are not disabled. {issue}18481[18481] {pull}18818[18818]
- Fix potential race condition in fingerprint processor. {pull}18738[18738]
- Add better handling for Kubernetes Update and Delete watcher events. {pull}18882[18882]
- Fix the `translate_sid` processor's handling of unconfigured target fields. {issue}18990[18990] {pull}18991[18991]
- Fixed a service restart failure under Windows. {issue}18914[18914] {pull}18916[18916]
- The `monitoring.elasticsearch.api_key` value is correctly base64-encoded before being sent to the monitoring Elasticsearch cluster. {issue}18939[18939] {pull}18945[18945]
- Fix kafka topic setting not allowing upper case characters. {pull}18854[18854] {issue}18640[18640]
- Fix redis key setting not allowing upper case characters. {pull}18854[18854] {issue}18640[18640]
- Fix config reload metrics (`libbeat.config.module.start/stops/running`). {pull}19168[19168]
- Fix metrics hints builder to avoid wrong container metadata usage when port is not exposed {pull}18979[18979]
- Server-side TLS config now validates certificate and key are both specified {pull}19584[19584]

*Auditbeat*

- system/socket: Fixed compatibility issue with kernel 5.x. {pull}15771[15771]
- system/package: Fix parsing of Installed-Size field of DEB packages. {issue}16661[16661] {pull}17188[17188]
- system module: Fix panic during initialisation when /proc/stat can't be read. {pull}17569[17569]
- system/package: Fix an error that can occur while trying to persist package metadata. {issue}18536[18536] {pull}18887[18887]
- system/socket: Fix dataset using 100% CPU and becoming unresponsive in some scenarios. {pull}19033[19033] {pull}19764[19764]
- system/socket: Fixed tracking of long-running connections. {pull}19033[19033]
- system/package: Fix librpm loading on Fedora 31/32. {pull}NNNN[NNNN]
- file_integrity: Create fsnotify watcher only when starting file_integrity module {pull}19505[19505]

*Filebeat*

- Ensure all zeek timestamps include millisecond precision. {issue}14599[14599] {pull}16766[16766]
- Fix s3 input hanging with GetObjectRequest API call by adding context_timeout config. {issue}15502[15502] {pull}15590[15590]
- Add shared_credential_file to cloudtrail config {issue}15652[15652] {pull}15656[15656]
- Fix typos in zeek notice fileset config file. {issue}15764[15764] {pull}15765[15765]
- Fix mapping error when zeek weird logs do not contain IP addresses. {pull}15906[15906]
- Improve `elasticsearch/audit` fileset to handle timestamps correctly. {pull}15942[15942]
- Prevent Elasticsearch from spewing log warnings about redundant wildcards when setting up ingest pipelines for the `elasticsearch` module. {issue}15840[15840] {pull}15900[15900]
- Fix mapping error for cloudtrail additionalEventData field {pull}16088[16088]
- Fix a connection error in httpjson input. {pull}16123[16123]
- Fix s3 input with cloudtrail fileset reading json file. {issue}16374[16374] {pull}16441[16441]
- Rewrite azure filebeat dashboards, due to changes in kibana. {pull}16466[16466]
- Adding the var definitions in azure manifest files, fix for errors when executing command setup. {issue}16270[16270] {pull}16468[16468]
- Fix merging of fileset inputs to replace paths and append processors. {pull}16450{16450}
- Add queue_url definition in manifest file for aws module. {pull}16640{16640}
- Fix issue where autodiscover hints default configuration was not being copied. {pull}16987[16987]
- Fix Elasticsearch `_id` field set by S3 and Google Pub/Sub inputs. {pull}17026[17026]
- Fixed various Cisco FTD parsing issues. {issue}16863[16863] {pull}16889[16889]
- Fix default index pattern in IBM MQ filebeat dashboard. {pull}17146[17146]
- Fix `elasticsearch.gc` fileset to not collect _all_ logs when Elasticsearch is running in Docker. {issue}13164[13164] {issue}16583[16583] {pull}17164[17164]
- Fixed a mapping exception when ingesting CEF logs that used the spriv or dpriv extensions. {issue}17216[17216] {pull}17220[17220]
- CEF: Fixed decoding errors caused by trailing spaces in messages. {pull}17253[17253]
- Fixed a mapping exception when ingesting Logstash plain logs (7.4+) with pipeline ids containing non alphanumeric chars. {issue}17242[17242] {pull}17243[17243]
- Fixed MySQL slowlog module causing "regular expression has redundant nested repeat operator" warning in Elasticsearch. {issue}17086[17086] {pull}17156[17156]
- Fix `elasticsearch.audit` data ingest pipeline to be more forgiving with date formats found in Elasticsearch audit logs. {pull}17406[17406]
- Fixed activemq module causing "regular expression has redundant nested repeat operator" warning in Elasticsearch. {pull}17428[17428]
- Remove migrationVersion map 7.7.0 reference from Kibana dashboard file to fix backward compatibility issues. {pull}17425[17425]
- Fix issue 17734 to retry on rate-limit error in the Filebeat httpjson input. {issue}17734[17734] {pull}17735[17735]
- Fixed `cloudfoundry.access` to have the correct `cloudfoundry.app.id` contents. {pull}17847[17847]
- Fixing `ingress_controller.` fields to be of type keyword instead of text. {issue}17834[17834]
- Fixed typo in log message. {pull}17897[17897]
- Fix Cisco ASA ASA 3020** and 106023 messages {pull}17964[17964]
- Unescape file name from SQS message. {pull}18370[18370]
- Improve cisco asa and ftd pipelines' failure handler to avoid mapping temporary fields. {issue}18391[18391] {pull}18392[18392]
- Fix source.address not being set for nginx ingress_controller {pull}18511[18511]
- Fix PANW module wrong mappings for bytes and packets counters. {issue}18522[18522] {pull}18525[18525]
- Fixed ingestion of some Cisco ASA and FTD messages when a hostname was used instead of an IP for NAT fields. {issue}14034[14034] {pull}18376[18376]
- Fix a rate limit related issue in httpjson input for Okta module. {issue}18530[18530] {pull}18534[18534]
- Fix `googlecloud.audit` pipeline to only take in fields that are explicitly defined by the dataset. {issue}18465[18465] {pull}18472[18472]
- Fix `o365.audit` failing to ingest events when ip address is surrounded by square brackets. {issue}18587[18587] {pull}18591[18591]
- Fix Kubernetes Watcher goroutine leaks when input config is invalid and `input.reload` is enabled. {issue}18629[18629] {pull}18630[18630]
- Okta module now sets the Elasticsearch `_id` field to the Okta UUID value contained in each system log to minimize the possibility of duplicating events. {pull}18953[18953]
- Fix improper nesting of session_issuer object in aws cloudtrail fileset. {issue}18894[18894] {pull}18915[18915]
- Fix `o365` module ignoring `var.api` settings. {pull}18948[18948]
- Fix `netflow` module to support 7 bytepad for IPFIX template. {issue}18098[18098]
- Fix Cisco ASA dissect pattern for 313008 & 313009 messages. {pull}19149[19149]
- Fix date and timestamp formats for fortigate module {pull}19316[19316]
- Fix memory leak in tcp and unix input sources. {pull}19459[19459]
- Add missing `default_field: false` to aws filesets fields.yml. {pull}19568[19568]
- Fix tls mapping in suricata module {issue}19492[19492] {pull}19494[19494]

*Heartbeat*

- Fixed excessive memory usage introduced in 7.5 due to over-allocating memory for HTTP checks. {pull}15639[15639]
- Fixed TCP TLS checks to properly validate hostnames, this broke in 7.x and only worked for IP SANs. {pull}17549[17549]

*Journalbeat*


*Metricbeat*

- Add dedot for tags in ec2 metricset and cloudwatch metricset. {issue}15843[15843] {pull}15844[15844]
- Use RFC3339 format for timestamps collected using the SQL module. {pull}15847[15847]
- Avoid parsing errors returned from prometheus endpoints. {pull}15712[15712]
- Change lookup_fields from metricset.host to service.address {pull}15883[15883]
- Add dedot for cloudwatch metric name. {issue}15916[15916] {pull}15917[15917]
- Fixed issue `logstash-xpack` module suddenly ceasing to monitor Logstash. {issue}15974[15974] {pull}16044[16044]
- Fix skipping protocol scheme by light modules. {pull}16205[pull]
- Made `logstash-xpack` module once again have parity with internally-collected Logstash monitoring data. {pull}16198[16198]
- Change sqs metricset to use average as statistic method. {pull}16438[16438]
- Revert changes in `docker` module: add size flag to docker.container. {pull}16600[16600]
- Fix diskio issue for windows 32 bit on disk_performance struct alignment. {issue}16680[16680]
- Fix detection and logging of some error cases with light modules. {pull}14706[14706]
- Fix imports after PR was merged before rebase. {pull}16756[16756]
- Add dashboard for `redisenterprise` module. {pull}16752[16752]
- Dynamically choose a method for the system/service metricset to support older linux distros. {pull}16902[16902]
- Use max in k8s apiserver dashboard aggregations. {pull}17018[17018]
- Reduce memory usage in `elasticsearch/index` metricset. {issue}16503[16503] {pull}16538[16538]
- Check if CCR feature is available on Elasticsearch cluster before attempting to call CCR APIs from `elasticsearch/ccr` metricset. {issue}16511[16511] {pull}17073[17073]
- Use max in k8s overview dashboard aggregations. {pull}17015[17015]
- Fix Disk Used and Disk Usage visualizations in the Metricbeat System dashboards. {issue}12435[12435] {pull}17272[17272]
- Fix missing Accept header for Prometheus and OpenMetrics module. {issue}16870[16870] {pull}17291[17291]
- Further revise check for bad data in docker/memory. {pull}17400[17400]
- Fix issue in Jolokia module when mbean contains multiple quoted properties. {issue}17375[17375] {pull}17374[17374]
- Combine cloudwatch aggregated metrics into single event. {pull}17345[17345]
- Fix how we filter services by name in system/service {pull}17400[17400]
- Fix cloudwatch metricset missing tags collection. {issue}17419[17419] {pull}17424[17424]
- check if cpuOptions field is nil in DescribeInstances output in ec2 metricset. {pull}17418[17418]
- Fix aws.s3.bucket.name terms_field in s3 overview dashboard. {pull}17542[17542]
- Fix Unix socket path in memcached. {pull}17512[17512]
- Fix vsphere VM dashboard host aggregation visualizations. {pull}17555[17555]
- Fix azure storage dashboards. {pull}17590[17590]
- Metricbeat no longer needs to be started strictly after Logstash for `logstash-xpack` module to report correct data. {issue}17261[17261] {pull}17497[17497]
- Fix pubsub metricset to collect all GA stage metrics from gcp stackdriver. {issue}17154[17154] {pull}17600[17600]
- Add privileged option so as mb to access data dir in Openshift. {pull}17606[17606]
- Fix "ID" event generator of Google Cloud module {issue}17160[17160] {pull}17608[17608]
- Add privileged option for Auditbeat in Openshift {pull}17637[17637]
- Fix storage metricset to allow config without region/zone. {issue}17623[17623] {pull}17624[17624]
- Add a switch to the driver definition on SQL module to use pretty names. {pull}17378[17378]
- Fix overflow on Prometheus rates when new buckets are added on the go. {pull}17753[17753]
- Remove specific win32 api errors from events in perfmon. {issue}18292[18292] {pull}18361[18361]
- Fix application_pool metricset after pdh changes. {pull}18477[18477]
- Fix tags_filter for cloudwatch metricset in aws. {pull}18524[18524]
- Fix panic on `metricbeat test modules` when modules are configured in `metricbeat.modules`. {issue}18789[18789] {pull}18797[18797]
- Fix getting gcp compute instance metadata with partial zone/region in config. {pull}18757[18757]
- Add missing network.sent_packets_count metric into compute metricset in googlecloud module. {pull}18802[18802]
- Fix compute and pubsub dashboard for googlecloud module. {issue}18962[18962] {pull}18980[18980]
- Fix crash on vsphere module when Host information is not available. {issue}18996[18996] {pull}19078[19078]
- Fix incorrect usage of hints builder when exposed port is a substring of the hint {pull}19052[19052]
- Remove dedot for tag values in aws module. {issue}19112[19112] {pull}19221[19221]
- Stop counterCache only when already started {pull}19103[19103]
- Set tags correctly if the dimension value is ARN {issue}19111[19111] {pull}19433[19433]
- Fix bug incorrect parsing of float numbers as integers in Couchbase module {issue}18949[18949] {pull}19055[19055]
<<<<<<< HEAD
- Fix mapping of service start type in the service metricset, windows module. {pull}19551[19551]
=======
- Fix config example in the perfmon configuration files. {pull}19539[19539]
- Add missing info about the rest of the azure metricsets in the documentation. {pull}19601[19601]
- Fix k8s scheduler compatibility issue. {pull}19699[19699]
- Fix SQL module mapping NULL values as string {pull}18955[18955] {issue}18898[18898
>>>>>>> e69eb975

*Packetbeat*

- Enable setting promiscuous mode automatically. {pull}11366[11366]

*Winlogbeat*

- Fix invalid IP addresses in DNS query results from Sysmon data. {issue}18432[18432] {pull}18436[18436]
- Fields from Winlogbeat modules were not being included in index templates and patterns. {pull}18983[18983]

*Functionbeat*

- Fix timeout option of GCP functions. {issue}16282[16282] {pull}16287[16287]

==== Added

*Affecting all Beats*

- Add configuration for APM instrumentation and expose the tracer trough the Beat object. {pull}17938[17938]
- Add document_id setting to decode_json_fields processor. {pull}15859[15859]
- Include network information by default on add_host_metadata and add_observer_metadata. {issue}15347[15347] {pull}16077[16077]
- Add `aws_ec2` provider for autodiscover. {issue}12518[12518] {pull}14823[14823]
- Add monitoring variable `libbeat.config.scans` to distinguish scans of the configuration directory from actual reloads of its contents. {pull}16440[16440]
- Add support for multiple password in redis output. {issue}16058[16058] {pull}16206[16206]
- Add support for Histogram type in fields.yml {pull}16570[16570]
- Windows .exe files now have embedded file version info. {issue}15232[15232]t
- Remove experimental flag from `setup.template.append_fields` {pull}16576[16576]
- Add `add_cloudfoundry_metadata` processor to annotate events with Cloud Foundry application data. {pull}16621[16621]
- Add Kerberos support to Kafka input and output. {pull}16781[16781]
- Add `add_cloudfoundry_metadata` processor to annotate events with Cloud Foundry application data. {pull}16621[16621
- Add support for kubernetes provider to recognize namespace level defaults {pull}16321[16321]
- Add `translate_sid` processor on Windows for converting Windows security identifier (SID) values to names. {issue}7451[7451] {pull}16013[16013]
- Add capability of enrich `container.id` with process id in `add_process_metadata` processor {pull}15947[15947]
- Update RPM packages contained in Beat Docker images. {issue}17035[17035]
- Update supported versions of `redis` output. {pull}17198[17198]
- Update documentation for system.process.memory fields to include clarification on Windows os's. {pull}17268[17268]
- Add `replace` processor for replacing string values of fields. {pull}17342[17342]
- Add optional regex based cid extractor to `add_kubernetes_metadata` processor. {pull}17360[17360]
- Add `urldecode` processor to for decoding URL-encoded fields. {pull}17505[17505]
- Add support for AWS IAM `role_arn` in credentials config. {pull}17658[17658] {issue}12464[12464]
- Add keystore support for autodiscover static configurations. {pull]16306[16306]
- Add Kerberos support to Elasticsearch output. {pull}17927[17927]
- Add k8s keystore backend. {pull}18096[18096]
- Add support for fixed length extraction in `dissect` processor. {pull}17191[17191]
- Set `agent.name` to the hostname by default. {issue}16377[16377] {pull}18000[18000]
- Add support for basic ECS logging. {pull}17974[17974]
- Add config example of how to skip the `add_host_metadata` processor when forwarding logs. {issue}13920[13920] {pull}18153[18153]
- When using the `decode_json_fields` processor, decoded fields are now deep-merged into existing event. {pull}17958[17958]
- Add backoff configuration options for the Kafka output. {issue}16777[16777] {pull}17808[17808]
- Add TLS support to Kerberos authentication in Elasticsearch. {pull}18607[18607]
- Change ownership of files in docker images so they can be used in secured environments. {pull}12905[12905]
- Upgrade k8s.io/client-go and k8s keystore tests. {pull}18817[18817]
- Add support for multiple sets of hints on autodiscover {pull}18883[18883]
- Add a configurable delay between retries when an app metadata cannot be retrieved by `add_cloudfoundry_metadata`. {pull}19181[19181]
- Add data type conversion in `dissect` processor for converting string values to other basic data types. {pull}18683[18683]
- Add the `ignore_failure` configuration option to the dissect processor. {pull}19464[19464]
- Add the `overwrite_keys` configuration option to the dissect processor. {pull}19464[19464]
- Add support to trim captured values in the dissect processor. {pull}19464[19464]
- Added the `max_cached_sessions` option to the script processor. {pull}19562[19562]

*Auditbeat*

- Reference kubernetes manifests include configuration for auditd and enrichment with kubernetes metadata. {pull}17431[17431]
- Reference kubernetes manifests mount data directory from the host, so data persist between executions in the same node. {pull}17429[17429]
- Log to stderr when running using reference kubernetes manifests. {pull}17443[174443]
- Fix syscall kprobe arguments for 32-bit systems in socket module. {pull}17500[17500]
- Fix memory leak on when we miss socket close kprobe events. {pull}17500[17500]
- Add system module process dataset ECS categorization fields. {pull}18032[18032]
- Add system module socket dataset ECS categorization fields. {pull}18036[18036]
- Add ECS categories for system module host dataset. {pull}18031[18031]
- Add system module package dataset ECS categorization fields. {pull}18033[18033]
- Add system module login dataset ECS categorization fields. {pull}18034[18034]
- Add system module user dataset ECS categorization fields. {pull}18035[18035]
- Add file integrity module ECS categorization fields. {pull}18012[18012]
- Add `file.mime_type`, `file.extension`, and `file.drive_letter` for file integrity module. {pull}18012[18012]
- Add ECS categorization info for auditd module {pull}18596[18596]

*Filebeat*

- Set event.outcome field based on googlecloud audit log output. {pull}15731[15731]
- Add dashboard for AWS ELB fileset. {pull}15804[15804]
- Add dashboard for AWS vpcflow fileset. {pull}16007[16007]
- Add ECS tls fields to zeek:smtp,rdp,ssl and aws:s3access,elb {issue}15757[15757] {pull}15935[15936]
- Add custom string mapping to CEF module to support Forcepoint NGFW {issue}14663[14663] {pull}15910[15910]
- Add ingress nginx controller fileset {pull}16197[16197]
- move create-[module,fileset,fields] to mage and enable in x-pack/filebeat {pull}15836[15836]
- Add ECS tls and categorization fields to apache module. {issue}16032[16032] {pull}16121[16121]
- Work on e2e ACK's for the azure-eventhub input {issue}15671[15671] {pull}16215[16215]
- Add MQTT input. {issue}15602[15602] {pull}16204[16204]
- Add ECS categorization fields to activemq module. {issue}16151[16151] {pull}16201[16201]
- Add a TLS test and more debug output to httpjson input {pull}16315[16315]
- Add an SSL config example in config.yml for filebeat MISP module. {pull}16320[16320]
- Improve ECS categorization, container & process field mappings in auditd module. {issue}16153[16153] {pull}16280[16280]
- Improve ECS field mappings in aws module. {issue}16154[16154] {pull}16307[16307]
- Improve ECS categorization field mappings in googlecloud module. {issue}16030[16030] {pull}16500[16500]
- Improve ECS field mappings in haproxy module. {issue}16162[16162] {pull}16529[16529]
- Add cloudwatch fileset and ec2 fileset in aws module. {issue}13716[13716] {pull}16579[16579]
- Improve ECS categorization field mappings in kibana module. {issue}16168[16168] {pull}16652[16652]
- Improve the decode_cef processor by reducing the number of memory allocations. {pull}16587[16587]
- Add `cloudfoundry` input to send events from Cloud Foundry. {pull}16586[16586]
- Improve ECS categorization field mappings in iis module. {issue}16165[16165] {pull}16618[16618]
- Improve ECS categorization field mapping in kafka module. {issue}16167[16167] {pull}16645[16645]
- Allow users to override pipeline ID in fileset input config. {issue}9531[9531] {pull}16561[16561]
- Add `o365audit` input type for consuming events from Office 365 Management Activity API. {issue}16196[16196] {pull}16244[16244]
- Improve ECS categorization field mappings in logstash module. {issue}16169[16169] {pull}16668[16668]
- Update filebeat httpjson input to support pagination via Header and Okta module. {pull}16354[16354]
- Improve ECS categorization field mapping in icinga module. {issue}16164[16164] {pull}16533[16533]
- Improve ECS categorization field mappings in ibmmq module. {issue}16163[16163] {pull}16532[16532]
- Improve ECS categorization, host field mappings in elasticsearch module. {issue}16160[16160] {pull}16469[16469]
- Add ECS related fields to CEF module {issue}16157[16157] {pull}16338[16338]
- Improve ECS categorization field mappings in suricata module. {issue}16181[16181] {pull}16843[16843]
- Release ActiveMQ module as GA. {issue}17047[17047] {pull}17049[17049]
- Improve ECS categorization field mappings in iptables module. {issue}16166[16166] {pull}16637[16637]
- Add Filebeat Okta module. {pull}16362[16362]
- Add custom string mapping to CEF module to support Check Point devices. {issue}16041[16041] {pull}16907[16907]
- Add pattern for Cisco ASA / FTD Message 734001 {issue}16212[16212] {pull}16612[16612]
- Added new module `o365` for ingesting Office 365 management activity API events. {issue}16196[16196] {pull}16386[16386]
- Add source field in k8s events {pull}17209[17209]
- Improve AWS cloudtrail field mappings {issue}16086[16086] {issue}16110[16110] {pull}17155[17155]
- Added new module `crowdstrike` for ingesting Crowdstrike Falcon streaming API endpoint event data. {pull}16988[16988]
- Added documentation for running Filebeat in Cloud Foundry. {pull}17275[17275]
- Move azure-eventhub input to GA. {issue}15671[15671] {pull}17313[17313]
- Improve ECS categorization field mappings in mongodb module. {issue}16170[16170] {pull}17371[17371]
- Improve ECS categorization field mappings for mssql module. {issue}16171[16171] {pull}17376[17376]
- Added access_key_id, secret_access_key and session_token into aws module config. {pull}17456[17456]
- Add dashboard for Google Cloud Audit and AWS CloudTrail. {pull}17379[17379]
- Improve ECS categorization field mappings for mysql module. {issue}16172[16172] {pull}17491[17491]
- Release Google Cloud module as GA. {pull}17511[17511]
- Add config option to select a different azure cloud env in the azure-eventhub input and azure module. {issue}17649[17649] {pull}17659[17659]
- Added new Checkpoint Syslog filebeat module. {pull}17682[17682]
- Improve ECS categorization field mappings for nats module. {issue}16173[16173] {pull}17550[17550]
- Add support for v10, v11 and v12 logs on Postgres {issue}13810[13810] {pull}17732[17732]
- Enhance `elasticsearch/server` fileset to handle ECS-compatible logs emitted by Elasticsearch. {issue}17715[17715] {pull}17714[17714]
- Add support for Google Application Default Credentials to the Google Pub/Sub input and Google Cloud modules. {pull}15668[15668]
- Enhance `elasticsearch/deprecation` fileset to handle ECS-compatible logs emitted by Elasticsearch. {issue}17715[17715] {pull}17728[17728]
- Enhance `elasticsearch/slowlog` fileset to handle ECS-compatible logs emitted by Elasticsearch. {issue}17715[17715] {pull}17729[17729]
- Improve ECS categorization field mappings in misp module. {issue}16026[16026] {pull}17344[17344]
- Added Unix stream socket support as an input source and a syslog input source. {pull}17492[17492]
- Added new Fortigate Syslog filebeat module. {pull}17890[17890]
- Improve ECS categorization field mappings in postgresql module. {issue}16177[16177] {pull}17914[17914]
- Improve ECS categorization field mappings in rabbitmq module. {issue}16178[16178] {pull}17916[17916]
- Make `decode_cef` processor GA. {pull}17944[17944]
- Improve ECS categorization field mappings in redis module. {issue}16179[16179] {pull}17918[17918]
- Improve ECS categorization field mappings for zeek module. {issue}16029[16029] {pull}17738[17738]
- Improve ECS categorization field mappings for netflow module. {issue}16135[16135] {pull}18108[18108]
- Added an input option `publisher_pipeline.disable_host` to disable `host.name`
  from being added to events by default. {pull}18159[18159]
- Improve ECS categorization field mappings in system module. {issue}16031[16031] {pull}18065[18065]
- Change the `json.*` input settings implementation to merge parsed json objects with existing objects in the event instead of fully replacing them. {pull}17958[17958]
- Improve ECS categorization field mappings in osquery module. {issue}16176[16176] {pull}17881[17881]
- Added http_endpoint input{pull}18298[18298]
- Add support for array parsing in azure-eventhub input. {pull}18585[18585]
- Added `observer.vendor`, `observer.product`, and `observer.type` to PANW module events. {pull}18223[18223]
- The `logstash` module can now automatically detect the log file format (JSON or plaintext) and process it accordingly. {issue}9964[9964] {pull}18095[18095]
- Improve ECS categorization field mappings in envoyproxy module. {issue}16161[16161] {pull}18395[18395]
- Improve ECS categorization field mappings in coredns module. {issue}16159[16159] {pull}18424[18424]
- Improve ECS categorization field mappings in cisco module. {issue}16028[16028] {pull}18537[18537]
- The s3 input can now automatically detect gzipped objects. {issue}18283[18283] {pull}18764[18764]
- Add geoip AS lookup & improve ECS categorization in aws cloudtrail fileset. {issue}18644[18644] {pull}18958[18958]
- Improved performance of PANW sample dashboards. {issue}19031[19031] {pull}19032[19032]
- Add support for v1 consumer API in Cloud Foundry input, use it by default. {pull}19125[19125]
- Explicitly set ECS version in all Filebeat modules. {pull}19198[19198]
- Add new mode to multiline reader to aggregate constant number of lines {pull}18352[18352]
- Add automatic retries and exponential backoff to httpjson input. {pull}18956[18956]
- Add awscloudwatch input. {pull}19025[19025]
- Changed the panw module to pass through (rather than drop) message types other than threat and traffic. {issue}16815[16815] {pull}19375[19375]
- Add support for timezone offsets and `Z` to decode_cef timestamp parser. {pull}19346[19346]
- Improve ECS categorization field mappings in traefik module. {issue}16183[16183] {pull}19379[19379]
- Improve ECS categorization field mappings in azure module. {issue}16155[16155] {pull}19376[19376]
- Add text & flattened versions of fields with unknown subfields in aws cloudtrail fileset. {issue}18866[18866] {pull}19121[19121]

*Heartbeat*

- Allow a list of status codes for HTTP checks. {pull}15587[15587]
- Add additional ECS compatible fields for TLS information. {pull}17687[17687]
- Record HTTP response headers. {pull}18327[18327]

*Journalbeat*

- Added an `id` config option to inputs to allow running multiple inputs on the
  same journal. {pull}18467{18467}
- Add basic ECS categorization and `log.syslog` fields. {pull}19176[19176]

*Metricbeat*

- Move the windows pdh implementation from perfmon to a shared location in order for future modules/metricsets to make use of. {pull}15503[15503]
- Add lambda metricset in aws module. {pull}15260[15260]
- Expand data for the `system/memory` metricset {pull}15492[15492]
- Add azure `storage` metricset in order to retrieve metric values for storage accounts. {issue}14548[14548] {pull}15342[15342]
- Add cost warnings for the azure module. {pull}15356[15356]
- Add DynamoDB AWS Metricbeat light module {pull}15097[15097]
- Release elb module as GA. {pull}15485[15485]
- Add a `system/network_summary` metricset {pull}15196[15196]
- Add mesh metricset for Istio Metricbeat module {pull}15535[15535]
- Add mixer metricset for Istio Metricbeat module {pull}15696[15696]
- Add pilot metricset for Istio Metricbeat module {pull}15761[15761]
- Make the `system/cpu` metricset collect normalized CPU metrics by default. {issue}15618[15618] {pull}15729[15729]
- Add galley metricset for Istio Metricbeat module {pull}15857[15857]
- Add `key/value` mode for SQL module. {issue}15770[15770] {pull]15845[15845]
- Add STAN dashboard {pull}15654[15654]
- Add support for Unix socket in Memcached metricbeat module. {issue}13685[13685] {pull}15822[15822]
- Add `up` metric to prometheus metrics collected from host {pull}15948[15948]
- Add citadel metricset for Istio Metricbeat module {pull}15990[15990]
- Add support for processors in light modules. {issue}14740[14740] {pull}15923[15923]
- Add collecting AuroraDB metrics in rds metricset. {issue}14142[14142] {pull}16004[16004]
- Reuse connections in SQL module. {pull}16001[16001]
- Improve the `logstash` module (when `xpack.enabled` is set to `true`) to use the override `cluster_uuid` returned by Logstash APIs. {issue}15772[15772] {pull}15795[15795]
- Add region parameter in googlecloud module. {issue}15780[15780] {pull}16203[16203]
- Add kubernetes storage class support via kube-state-metrics. {pull}16145[16145]
- Add database_account azure metricset. {issue}15758[15758]
- Add support for NATS 2.1. {pull}16317[16317]
- Add Load Balancing metricset to GCP {pull}15559[15559]
- Add support for Dropwizard metrics 4.1. {pull}16332[16332]
- Add azure container metricset in order to monitor containers. {issue}15751[15751] {pull}16421[16421]
- Improve the `haproxy` module to support metrics exposed via HTTPS. {issue}14579[14579] {pull}16333[16333]
- Add filtering option for prometheus collector. {pull}16420[16420]
- Add metricsets based on Ceph Manager Daemon to the `ceph` module. {issue}7723[7723] {pull}16254[16254]
- Release `statsd` module as GA. {pull}16447[16447] {issue}14280[14280]
- Add collecting tags and tags_filter for rds metricset in aws module. {pull}16605[16605] {issue}16358[16358]
- Add OpenMetrics Metricbeat module {pull}16596[16596]
- Add `cloudfoundry` module to send events from Cloud Foundry. {pull}16671[16671]
- Add `redisenterprise` module. {pull}16482[16482] {issue}15269[15269]
- Add system/users metricset as beta {pull}16569[16569]
- Align fields to ECS and add more tests for the azure module. {issue}16024[16024] {pull}16754[16754]
- Add additional cgroup fields to docker/diskio{pull}16638[16638]
- Add PubSub metricset to Google Cloud Platform module {pull}15536[15536]
- Add overview dashboard for googlecloud compute metricset. {issue}16534[16534] {pull}16819[16819]
- Add Prometheus remote write endpoint {pull}16609[16609]
- Release STAN module as GA. {pull}16980[16980]
- Add query metricset for prometheus module. {pull}17104[17104]
- Release ActiveMQ module as GA. {issue}17047[17047] {pull}17049[17049]
- Release Zookeeper/connection module as GA. {issue}14281[14281] {pull}17043[17043]
- Add support for CouchDB v2 {issue}16352[16352] {pull}16455[16455]
- Add dashboard for pubsub metricset in googlecloud module. {pull}17161[17161]
- Add dashboards for the azure container metricsets. {pull}17194[17194]
- Replace vpc metricset into vpn, transitgateway and natgateway metricsets. {pull}16892[16892]
- Use Elasticsearch histogram type to store Prometheus histograms {pull}17061[17061]
- Allow to rate Prometheus counters when scraping them {pull}17061[17061]
- Release Oracle module as GA. {issue}14279[14279] {pull}16833[16833]
- Release vsphere module as GA. {issue}15798[15798] {pull}17119[17119]
- Add Storage metricsets to GCP module {pull}15598[15598]
- Added documentation for running Metricbeat in Cloud Foundry. {pull}17275[17275]
- Add test for documented fields check for metricsets without a http input. {issue}17315[17315] {pull}17334[17334]
- Add final tests and move label to GA for the azure module in metricbeat. {pull}17319[17319]
- Refactor windows/perfmon metricset configuration options and event output. {pull}17596[17596]
- Reference kubernetes manifests mount data directory from the host when running metricbeat as daemonset, so data persist between executions in the same node. {pull}17429[17429]
- Add more detailed error messages, system tests and small refactoring to the service metricset in windows. {pull}17725[17725]
- Stack Monitoring modules now auto-configure required metricsets when `xpack.enabled: true` is set. {issue}16471[[16471] {pull}17609[17609]
- Add Metricbeat IIS module dashboards. {pull}17966[17966]
- Add dashboard for the azure database account metricset. {pull}17901[17901]
- Allow partial region and zone name in googlecloud module config. {pull}17913[17913]
- Add aggregation aligner as a config parameter for googlecloud stackdriver metricset. {issue}17141[[17141] {pull}17719[17719]
- Move the perfmon metricset to GA. {issue}16608[16608] {pull}17879[17879]
- Add static mapping for metricsets under aws module. {pull}17614[17614] {pull}17650[17650]
- Add dashboard for googlecloud storage metricset. {pull}18172[18172]
- Collect new `bulk` indexing metrics from Elasticsearch when `xpack.enabled:true` is set. {issue} {pull}17992[17992]
- Remove requirement to connect as sysdba in Oracle module {issue}15846[15846] {pull}18182[18182]
- Update MSSQL module to fix some SSPI authentication and add brackets to USE statements {pull}17862[17862]]
- Add client address to events from http server module {pull}18336[18336]
- Remove required for region/zone and make stackdriver a metricset in googlecloud. {issue}16785[16785] {pull}18398[18398]
- Add memory metrics into compute googlecloud. {pull}18802[18802]
- Add new fields to HAProxy module. {issue}18523[18523]
- Add Tomcat overview dashboard {pull}14026[14026]
- Accept prefix as metric_types config parameter in googlecloud stackdriver metricset. {pull}19345[19345]
- Update Couchbase to version 6.5 {issue}18595[18595] {pull}19055[19055]
- Add dashboards for googlecloud load balancing metricset. {pull}18369[18369]
- Add support for v1 consumer API in Cloud Foundry module, use it by default. {pull}19268[19268]
- Add support for named ports in autodiscover. {pull}19398[19398]
- Add param `aws_partition` to support aws-cn, aws-us-gov regions. {issue}18850[18850] {pull}19423[19423]
- Add support for wildcard `*` in dimension value of AWS CloudWatch metrics config. {issue}18050[18050] {pull}19660[19660]
- The `elasticsearch/index` metricset now collects metrics for hidden indices as well. {issue}18639[18639] {pull}18703[18703]
- Added `performance` and `query` metricsets to `mysql` module. {pull}18955[18955]
- The `elasticsearch-xpack/index` metricset now reports hidden indices as such. {issue}18639[18639] {pull}18706[18706]
- Adds support for app insights metrics in the azure module. {issue}18570[18570] {pull}18940[18940]

*Packetbeat*

- Add an example to packetbeat.yml of using the `forwarded` tag to disable
  `host` metadata fields when processing network data from network tap or mirror
  port. {pull}19209[19209]
- Add ECS fields for x509 certs, event categorization, and related IP info. {pull}19167[19167]

*Functionbeat*
- Add basic ECS categorization and `cloud` fields. {pull}19174[19174]

*Winlogbeat*

- Add more DNS error codes to the Sysmon module. {issue}15685[15685]
- Add experimental event log reader implementation that should be faster in most cases. {issue}6585[6585] {pull}16849[16849]
- Set process.command_line and process.parent.command_line from Sysmon Event ID 1. {pull}17327[17327]
- Add support for event IDs 4673,4674,4697,4698,4699,4700,4701,4702,4768,4769,4770,4771,4776,4778,4779,4964 to the Security module {pull}17517[17517]
- Add registry and code signature information and ECS categorization fields for sysmon module {pull}18058[18058]
- Add new winlogbeat security dashboard {pull}18775[18775]

*Elastic Log Driver*
- Add support for `docker logs` command {pull}19531[19531]

==== Deprecated

*Affecting all Beats*

*Filebeat*


*Heartbeat*

*Journalbeat*

*Metricbeat*
- Deprecate tags config parameter in cloudwatch metricset. {pull}16733[16733]
- Deprecate tags.resource_type_filter config parameter and replace with resource_type. {pull}19688[19688]

*Packetbeat*

*Winlogbeat*

*Functionbeat*

==== Known Issue

*Journalbeat*<|MERGE_RESOLUTION|>--- conflicted
+++ resolved
@@ -267,14 +267,11 @@
 - Stop counterCache only when already started {pull}19103[19103]
 - Set tags correctly if the dimension value is ARN {issue}19111[19111] {pull}19433[19433]
 - Fix bug incorrect parsing of float numbers as integers in Couchbase module {issue}18949[18949] {pull}19055[19055]
-<<<<<<< HEAD
 - Fix mapping of service start type in the service metricset, windows module. {pull}19551[19551]
-=======
 - Fix config example in the perfmon configuration files. {pull}19539[19539]
 - Add missing info about the rest of the azure metricsets in the documentation. {pull}19601[19601]
 - Fix k8s scheduler compatibility issue. {pull}19699[19699]
 - Fix SQL module mapping NULL values as string {pull}18955[18955] {issue}18898[18898
->>>>>>> e69eb975
 
 *Packetbeat*
 
