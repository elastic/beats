--- conflicted
+++ resolved
@@ -71,14 +71,11 @@
 - Fixed password authentication for ACL users in the Redis input of Filebeat. {pull}44137[44137]
 - Add experimental GZIP file ingestion in filestream. {pull}45301[45301]
 -Change aws.cloudwatch.* field in awscloudwatch input to nested object. {pull}46357[46357]
-<<<<<<< HEAD
 - Journald input now converts byte-encoded messages to string. {issue}40479[40479] {pull}46415[46415]
-=======
 - Filestream's `clean_inactive` setting is now validated, if the validation fails, Filebeat exits with an error code. To keep the legacy behavior of not validating set `legacy_clean_inactive: true`. {issue}45601[45601]
 {pull}46373[46373]
 - In Filestream, setting `clean_inactive: 0` now disables `clean_inactive`. To keep the legacy behavior of re-ingesting all files on restart set `legacy_clean_inactive: true`{issue}45601[45601]
 {pull}46373[46373]
->>>>>>> 4873a733
 
 *Heartbeat*
 
