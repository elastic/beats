--- conflicted
+++ resolved
@@ -524,13 +524,10 @@
 - Improve error reporting for schemeless URLs in HTTP JSON input. {pull}45953[45953]
 - Add status reporting support for AWS S3 input. {pull}45748[45748]
 - Add `remaining_executions` global to the CEL input evaluation context. {pull}46210[46210]
-<<<<<<< HEAD
 - Add documentation for device collection in Entity Analytics Active Directory Filebeat's input. {pull}46363[46363]
-=======
 - Improve HTTP JSON health status logic for empty template results. {pull}46332[46332]
 - Improve CEL input documentation of authentication options. {pull}46253[46253]
 - Add status reporting support for Azure Event Hub v2 input. {pull}44846[44846]
->>>>>>> f0176222
 
 *Auditbeat*
 
