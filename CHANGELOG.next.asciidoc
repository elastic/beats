// Use these for links to issue and pulls. Note issues and pulls redirect one to
// each other on Github, so don't worry too much on using the right prefix.
:issue: https://github.com/elastic/beats/issues/
:pull: https://github.com/elastic/beats/pull/

=== Beats version HEAD
https://github.com/elastic/beats/compare/v8.8.1\...main[Check the HEAD diff]

==== Breaking changes

*Affecting all Beats*

- Update Go version to 1.22.5. {pull}40082[40082]
- Fix FQDN being lowercased when used as `host.hostname` {issue}39993[39993]
- Beats won't log start up information when running under the Elastic Agent {40390}40390[40390]

*Auditbeat*


*Filebeat*

- Convert netflow input to API v2 and disable event normalisation {pull}37901[37901]
- Removed deprecated Squid from Beats. See <<migrate-from-deprecated-module>> for migration options. {pull}38037[38037]
- Removed deprecated Sonicwall from Beats. Use the https://docs.elastic.co/integrations/sonicwall[SonicWall Firewall] Elastic integration instead. {pull}38037[38037]
- Removed deprecated Radware from Beats. See <<migrate-from-deprecated-module>> for migration options. {pull}38037[38037]
- Removed deprecated Netscout from Beats. See <<migrate-from-deprecated-module>> for migration options. {pull}38037[38037]
- Removed deprecated Juniper Netscreen from Beats. See <<migrate-from-deprecated-module>> for migration options. {pull}38037[38037]
- Removed deprecated Impreva from Beats. See <<migrate-from-deprecated-module>> for migration options. {pull}38037[38037]
- Removed deprecated Cylance from Beats. See <<migrate-from-deprecated-module>> for migration options. {pull}38037[38037]
- Removed deprecated Bluecoat from Beats. See <<migrate-from-deprecated-module>> for migration options. {pull}38037[38037]
- Introduce input/netmetrics and refactor netflow input metrics {pull}38055[38055]
- Update Salesforce module to use new Salesforce input. {pull}37509[37509]
- Tag events that come from a filestream in "take over" mode. {pull}39828[39828]
- Fix high IO and handling of a corrupted registry log file. {pull}35893[35893]
- Enable file ingestion to report detailed status to Elastic Agent {pull}40075[40075]
- Filebeat, when running with Elastic-Agent, reports status for Filestream input. {pull}40121[40121]
- Implement Elastic Agent status and health reporting for Winlog Filebeat input. {pull}40163[40163]
- Fix filestream's registry GC: registry entries will never be removed if clean_inactive is set to "-1". {pull}40258[40258]
- Added `ignore_empty_values` flag in `decode_cef` Filebeat processor. {pull}40268[40268]

*Heartbeat*


*Metricbeat*

- Setting period for counter cache for Prometheus remote_write at least to 60sec {pull}38553[38553]
- Add support of Graphite series 1.1.0+ tagging extension for statsd module. {pull}39619[39619]
- Allow metricsets to report their status via control v2 protocol. {pull}40025[40025]
- Remove fallback to the node limit for the `kubernetes.pod.cpu.usage.limit.pct` and `kubernetes.pod.memory.usage.limit.pct` metrics calculation
- Add support for Kibana status metricset in v8 format {pull}40275[40275]

*Osquerybeat*

- Add action responses data stream, allowing osquerybeat to post action results directly to elasticsearch. {pull}39143[39143]
- Disable allow_unsafe osquery configuration. {pull}40130[40130]
- Upgrade to osquery 5.12.1. {pull}40368[40368]

*Osquerybeat*


*Packetbeat*


*Winlogbeat*

- Add "event.category" and "event.type" to Sysmon module for EventIDs 8, 9, 19, 20, 27, 28, 255 {pull}35193[35193]

*Functionbeat*


*Elastic Logging Plugin*


==== Bugfixes

*Affecting all Beats*

- Support for multiline zookeeper logs {issue}2496[2496]
- Add checks to ensure reloading of units if the configuration actually changed. {pull}34346[34346]
- Fix namespacing on self-monitoring {pull}32336[32336]
- Fix namespacing on self-monitoring {pull}32336[32336]
- Fix Beats started by agent do not respect the allow_older_versions: true configuration flag {issue}34227[34227] {pull}34964[34964]
- Fix performance issues when we have a lot of inputs starting and stopping by allowing to disable global processors under fleet. {issue}35000[35000] {pull}35031[35031]
- 'add_cloud_metadata' processor - add cloud.region field for GCE cloud provider
- 'add_cloud_metadata' processor - update azure metadata api version to get missing `cloud.account.id` field
- Upgraded apache arrow library used in x-pack/libbeat/reader/parquet from v11 to v12.0.1 in order to fix cross-compilation issues {pull}35640[35640]
- Fix panic when MaxRetryInterval is specified, but RetryInterval is not {pull}35820[35820]
- Support build of projects outside of beats directory {pull}36126[36126]
- Support Elastic Agent control protocol chunking support {pull}37343[37343]
- Lower logging level to debug when attempting to configure beats with unknown fields from autodiscovered events/environments {pull}[37816][37816]
- Set timeout of 1 minute for FQDN requests {pull}37756[37756]
- Fix the paths in the .cmd script added to the path by the Windows MSI to point to the new C:\Program Files installation location. https://github.com/elastic/elastic-stack-installers/pull/238
- Change cache processor documentation from `write_period` to `write_interval`. {pull}38561[38561]
- Fix cache processor expiries heap cleanup on partial file writes. {pull}38561[38561]
- Fix cache processor expiries infinite growth when large a large TTL is used and recurring keys are cached. {pull}38561[38561]
- Fix parsing of RFC 3164 process IDs in syslog processor. {issue}38947[38947] {pull}38982[38982]
- Rename the field "apache2.module.error" to "apache.module.error" in Apache error visualization. {issue}39480[39480] {pull}39481[39481]
- Validate config of the `replace` processor {pull}40047[40047]
- Fix handling of escaped brackets in syslog structured data. {issue}40445[40445] {pull}40446[40446]

*Auditbeat*



*Filebeat*

- [Gcs Input] - Added missing locks for safe concurrency {pull}34914[34914]
- Fix the ignore_inactive option being ignored in Filebeat's filestream input {pull}34770[34770]
- Fix TestMultiEventForEOFRetryHandlerInput unit test of CometD input {pull}34903[34903]
- Add input instance id to request trace filename for httpjson and cel inputs {pull}35024[35024]
- Fixes "Can only start an input when all related states are finished" error when running under Elastic-Agent {pull}35250[35250] {issue}33653[33653]
- [system] sync system/auth dataset with system integration 1.29.0. {pull}35581[35581]
- [GCS Input] - Fixed an issue where bucket_timeout was being applied to the entire bucket poll interval and not individual bucket object read operations. Fixed a map write concurrency issue arising from data races when using a high number of workers. Fixed the flaky tests that were present in the GCS test suit. {pull}35605[35605]
- Fixed concurrency and flakey tests issue in azure blob storage input. {issue}35983[35983] {pull}36124[36124]
- Fix panic when sqs input metrics getter is invoked {pull}36101[36101] {issue}36077[36077]
- Fix handling of Juniper SRX structured data when there is no leading junos element. {issue}36270[36270] {pull}36308[36308]
- Fix Filebeat Cisco module with missing escape character {issue}36325[36325] {pull}36326[36326]
- Added a fix for Crowdstrike pipeline handling process arrays {pull}36496[36496]
- [threatintel] MISP pagination fixes {pull}37898[37898]
- Fix file handle leak when handling errors in filestream {pull}37973[37973]
- Fix a race condition that could crash Filebeat with a "negative WaitGroup counter" error {pull}38094[38094]
- Fix "failed processing S3 event for object key" error on aws-s3 input when key contains the "+" character {issue}38012[38012] {pull}38125[38125]
- Fix filebeat gcs input panic {pull}38407[38407]
- Fix filestream's registry GC: registry entries are now removed from the in-memory and disk store when they're older than the set TTL {issue}36761[36761] {pull}38488[38488]
- Fix filestream's registry GC: registry entries are now removed from the in-memory and disk store when they're older than the set TTL {issue}36761[36761] {pull}38488[38488]
- [threatintel] MISP splitting fix for empty responses {issue}38739[38739] {pull}38917[38917]
- Prevent GCP Pub/Sub input blockage by increasing default value of `max_outstanding_messages` {issue}35029[35029] {pull}38985[38985]
- Updated Websocket input title to align with existing inputs {pull}39006[39006]
- Restore netflow input on Windows {pull}39024[39024]
- Upgrade azure-event-hubs-go and azure-storage-blob-go dependencies. {pull}38861[38861]
- Fix concurrency/error handling bugs in the AWS S3 input that could drop data and prevent ingestion of large buckets. {pull}39131[39131]
- Fix EntraID query handling. {issue}39419[39419] {pull}39420[39420]
- Fix request trace filename handling in http_endpoint input. {pull}39410[39410]
- Fix filestream not correctly tracking the offset of a file when using the `include_message` parser. {pull}39873[39873] {issue}39653[39653]
- Upgrade github.com/hashicorp/go-retryablehttp to mitigate CVE-2024-6104 {pull}40036[40036]
- Fix for Google Workspace duplicate events issue by adding canonical sorting over fingerprint keys array to maintain key order. {pull}40055[40055] {issue}39859[39859]
- Fix handling of deeply nested numeric values in HTTP Endpoint CEL programs. {pull}40115[40115]
- Prevent panic in CEL and salesforce inputs when github.com/hashicorp/go-retryablehttp exceeds maximum retries. {pull}40144[40144]
- Fix bug in CEL input rate limit logic. {issue}40106[40106] {pull}40270[40270]
- Relax requirements in Okta entity analytics provider user and device profile data shape. {pull}40359[40359]
- Fix bug in Okta entity analytics rate limit logic. {issue}40106[40106] {pull}40267[40267]

*Heartbeat*



*Metricbeat*

- Fix Azure Monitor 429 error by causing metricbeat to retry the request again. {pull}38294[38294]
- Fix fields not being parsed correctly in postgresql/database {issue}25301[25301] {pull}37720[37720]
- rabbitmq/queue - Change the mapping type of `rabbitmq.queue.consumers.utilisation.pct` to `scaled_float` from `long` because the values fall within the range of `[0.0, 1.0]`. Previously, conversion to integer resulted in reporting either `0` or `1`.
- Fix timeout caused by the retrival of which indices are hidden {pull}39165[39165]
- Fix Azure Monitor support for multiple aggregation types {issue}39192[39192] {pull}39204[39204]
- Fix handling of access errors when reading process metrics {pull}39627[39627]
- Fix behavior of cgroups path discovery when monitoring the host system from within a container {pull}39627[39627]
- Fix issue where beats may report incorrect metrics for its own process when running inside a container {pull}39627[39627]
- Fix for MySQL/Performance - Query failure for MySQL versions below v8.0.1, for performance metric `quantile_95`. {pull}38710[38710]
- Fix Prometheus helper text parser to store each metric family type. {pull}39743[39743]
- Normalize AWS RDS CPU Utilization values before making the metadata API call. {pull}39664[39664]
- Fix behavior of pagetypeinfo metrics {pull}39985[39985]
- Fix query logic for temp and non-temp tablespaces in Oracle module. {issue}38051[38051] {pull}39787[39787]
- Set GCP metrics config period to the default (60s) when the value is below the minimum allowed period. {issue}30434[30434] {pull}40020[40020]
- Fix statistic methods for metrics collected for SQS. {pull}40207[40207]
- Add GCP 'instance_id' resource label in ECS cloud fields. {issue}40033[40033] {pull}40062[40062]
- Fix missing metrics from CloudWatch when include_linked_accounts set to false. {issue}40071[40071] {pull}40135[40135]
- Update beat module with apm-server monitoring metrics fields {pull}40127[40127]
- Fix Azure Monitor metric timespan to restore Storage Account PT1H metrics {issue}40376[40376] {pull}40367[40367]

*Osquerybeat*


*Packetbeat*


*Winlogbeat*


*Elastic Logging Plugin*


==== Added

*Affecting all Beats*

- Added append Processor which will append concrete values or values from a field to target. {issue}29934[29934] {pull}33364[33364]
- dns processor: Add support for forward lookups (`A`, `AAAA`, and `TXT`). {issue}11416[11416] {pull}36394[36394]
- [Enhanncement for host.ip and host.mac] Disabling netinfo.enabled option of add-host-metadata processor {pull}36506[36506]
- allow `queue` configuration settings to be set under the output. {issue}35615[35615] {pull}36788[36788]
- Beats will now connect to older Elasticsearch instances by default {pull}36884[36884]
- Raise up logging level to warning when attempting to configure beats with unknown fields from autodiscovered events/environments
- elasticsearch output now supports `idle_connection_timeout`. {issue}35616[35615] {pull}36843[36843]
- Enable early event encoding in the Elasticsearch output, improving cpu and memory use {pull}38572[38572]
- The environment variable `BEATS_ADD_CLOUD_METADATA_PROVIDERS` overrides configured/default `add_cloud_metadata` providers {pull}38669[38669]
<<<<<<< HEAD
- Introduce log message for not supported annotations for Hints based autodiscover {pull}38213[38213]
- Add persistent volume claim name to volume if available {pull}38839[38839]
- Raw events are now logged to a different file, this prevents potentially sensitive information from leaking into log files {pull}38767[38767]
- Websocket input: Added runtime URL modification support based on state and cursor values {issue}39858[39858] {pull}39997[39997]
- Kafka output allows dynamic topic in `topic` field {pull}40415[40415]
=======
>>>>>>> 44f0b01b

*Auditbeat*

- Added `add_session_metadata` processor, which enables session viewer on Auditbeat data. {pull}37640[37640]
- Add linux capabilities to processes in the system/process. {pull}37453[37453]
- Add linux capabilities to processes in the system/process. {pull}37453[37453]
- Add process.entity_id, process.group.name and process.group.id in add_process_metadata processor. Make fim module with kprobes backend to always add an appropriately configured add_process_metadata processor to enrich file events {pull}38776[38776]

*Auditbeat*


*Auditbeat*


*Filebeat*

- add documentation for decode_xml_wineventlog processor field mappings.  {pull}32456[32456]
- httpjson input: Add request tracing logger. {issue}32402[32402] {pull}32412[32412]
- Add cloudflare R2 to provider list in AWS S3 input. {pull}32620[32620]
- Add support for single string containing multiple relation-types in getRFC5988Link. {pull}32811[32811]
- Added separation of transform context object inside httpjson. Introduced new clause `.parent_last_response.*` {pull}33499[33499]
- Added metric `sqs_messages_waiting_gauge` for aws-s3 input. {pull}34488[34488]
- Add nginx.ingress_controller.upstream.ip to related.ip {issue}34645[34645] {pull}34672[34672]
- Add unix socket log parsing for nginx ingress_controller {pull}34732[34732]
- Added metric `sqs_worker_utilization` for aws-s3 input. {pull}34793[34793]
- Add MySQL authentication message parsing and `related.ip` and `related.user` fields {pull}34810[34810]
- Add nginx ingress_controller parsing if one of upstreams fails to return response {pull}34787[34787]
- Add oracle authentication messages parsing {pull}35127[35127]
- Add `clean_session` configuration setting for MQTT input.  {pull}35806[16204]
- Add support for a simplified input configuraton when running under Elastic-Agent {pull}36390[36390]
- Added support for Okta OAuth2 provider in the CEL input. {issue}36336[36336] {pull}36521[36521]
- Added support for new features & removed partial save mechanism in the Azure Blob Storage input. {issue}35126[35126] {pull}36690[36690]
- Added support for new features and removed partial save mechanism in the GCS input. {issue}35847[35847] {pull}36713[36713]
- Use filestream input with file_identity.fingerprint as default for hints autodiscover. {issue}35984[35984] {pull}36950[36950]
- Add setup option `--force-enable-module-filesets`, that will act as if all filesets have been enabled in a module during setup. {issue}30915[30915] {pull}99999[99999]
- Made Azure Blob Storage input GA and updated docs accordingly. {pull}37128[37128]
- Made GCS input GA and updated docs accordingly. {pull}37127[37127]
- Add parseDateInTZ value template for the HTTPJSON input {pull}37738[37738]
- Improve rate limit handling by HTTPJSON {issue}36207[36207] {pull}38161[38161] {pull}38237[38237]
- Parse more fields from Elasticsearch slowlogs {pull}38295[38295]
- added benchmark input {pull}37437[37437]
- added benchmark input and discard output {pull}37437[37437]
- Ensure all responses sent by HTTP Endpoint are HTML-escaped. {pull}39329[39329]
- Update CEL mito extensions to v1.11.0 to improve type checking. {pull}39460[39460]
- Improve logging of request and response with request trace logging in error conditions. {pull}39455[39455]
- Implement Elastic Agent status and health reporting for CEL Filebeat input. {pull}39209[39209]
- Add HTTP metrics to CEL input. {issue}39501[39501] {pull}39503[39503]
- Add default user-agent to CEL HTTP requests. {issue}39502[39502] {pull}39587[39587]
- Improve reindexing support in security module pipelines. {issue}38224[38224] {pull}39588[39588]
- Make HTTP Endpoint input GA. {issue}38979[38979] {pull}39410[39410]
- Update CEL mito extensions to v1.12.2. {pull}39755[39755]
- Add support for base64-encoded HMAC headers to HTTP Endpoint. {pull}39655[39655]
- Add user group membership support to Okta entity analytics provider. {issue}39814[39814] {pull}39815[39815]
- Add request trace support for Okta and EntraID entity analytics providers. {pull}39821[39821]
- Fix handling of infinite rate values in CEL rate limit handling logic. {pull}39940[39940]
- Allow elision of set and append failure logging. {issue}34544[34544] {pull}39929[39929]
- Add ability to remove request trace logs from CEL input. {pull}39969[39969]
- Add ability to remove request trace logs from HTTPJSON input. {pull}40003[40003]
- Update CEL mito extensions to v1.13.0. {pull}40035[40035]
- Add Jamf entity analytics provider. {pull}39996[39996]
- Add ability to remove request trace logs from http_endpoint input. {pull}40005[40005]
- Add ability to remove request trace logs from entityanalytics input. {pull}40004[40004]
- Relax constraint on Base DN in entity analytics Active Directory provider. {pull}40054[40054]
- Implement Elastic Agent status and health reporting for Netflow Filebeat input. {pull}40080[40080]
- Enhance input state reporting for CEL evaluations that return a single error object in events. {pull}40083[40083]
- Allow absent credentials when using GCS with Application Default Credentials. {issue}39977[39977] {pull}40072[40072]
- Add SSL and username support for Redis input, now the input includes support for Redis 6.0+. {pull}40111[40111]
- Add scaling up support for Netflow input. {issue}37761[37761] {pull}40122[40122]
- Update CEL mito extensions to v1.15.0. {pull}40294[40294]
- Allow cross-region bucket configuration in s3 input. {issue}22161[22161] {pull}40309[40309]
- Improve logging in Okta Entity Analytics provider. {issue}40106[40106] {pull}40347[40347]

*Auditbeat*


*Libbeat*



*Heartbeat*

- Added status to monitor run log report.
- Upgrade node to latest LTS v18.20.3. {pull}40038[40038]
- Add journey duration to synthetics browser events. {pull}40230[40230]

*Metricbeat*

- Add per-thread metrics to system_summary {pull}33614[33614]
- Add GCP CloudSQL metadata {pull}33066[33066]
- Add GCP Carbon Footprint metricbeat data {pull}34820[34820]
- Add event loop utilization metric to Kibana module {pull}35020[35020]
- Add metrics grouping by dimensions and time to Azure app insights {pull}36634[36634]
- Align on the algorithm used to transform Prometheus histograms into Elasticsearch histograms {pull}36647[36647]
- Add linux IO metrics to system/process {pull}37213[37213]
- Add new memory/cgroup metrics to Kibana module {pull}37232[37232]
- Add SSL support to mysql module {pull}37997[37997]
- Add SSL support for aerospike module {pull}38126[38126]


*Metricbeat*


*Osquerybeat*


*Packetbeat*


*Winlogbeat*


*Functionbeat*

*Elastic Log Driver*
*Elastic Logging Plugin*


==== Deprecated

*Auditbeat*


*Filebeat*


*Heartbeat*



*Metricbeat*


*Osquerybeat*


*Packetbeat*


*Winlogbeat*


*Functionbeat*


*Elastic Logging Plugin*


==== Known Issues









<|MERGE_RESOLUTION|>--- conflicted
+++ resolved
@@ -191,14 +191,7 @@
 - elasticsearch output now supports `idle_connection_timeout`. {issue}35616[35615] {pull}36843[36843]
 - Enable early event encoding in the Elasticsearch output, improving cpu and memory use {pull}38572[38572]
 - The environment variable `BEATS_ADD_CLOUD_METADATA_PROVIDERS` overrides configured/default `add_cloud_metadata` providers {pull}38669[38669]
-<<<<<<< HEAD
-- Introduce log message for not supported annotations for Hints based autodiscover {pull}38213[38213]
-- Add persistent volume claim name to volume if available {pull}38839[38839]
-- Raw events are now logged to a different file, this prevents potentially sensitive information from leaking into log files {pull}38767[38767]
-- Websocket input: Added runtime URL modification support based on state and cursor values {issue}39858[39858] {pull}39997[39997]
 - Kafka output allows dynamic topic in `topic` field {pull}40415[40415]
-=======
->>>>>>> 44f0b01b
 
 *Auditbeat*
 
