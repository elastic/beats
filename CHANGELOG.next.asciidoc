--- conflicted
+++ resolved
@@ -58,8 +58,6 @@
 - Fix the ignore_inactive option being ignored in Filebeat's filestream input {pull}34770[34770]
 - Fix TestMultiEventForEOFRetryHandlerInput unit test of CometD input {pull}34903[34903]
 - Add input instance id to request trace filename for httpjson and cel inputs {pull}35024[35024]
-<<<<<<< HEAD
-=======
 - Fix panic in TCP and UDP inputs on Linux when collecting socket metrics from OS. {issue}35064[35064]
 - Correctly collect TCP and UDP metrics for unspecified address values. {pull}35111[35111]
 - Fix base for UDP and TCP queue metrics and UDP drops metric. {pull}35123[35123]
@@ -93,7 +91,6 @@
 - Fix handling of region name configuration in awss3 input {pull}36034[36034]
 - Fix panic when sqs input metrics getter is invoked {pull}36101[36101] {issue}36077[36077]
 - Make CEL input's `now` global variable static for evaluation lifetime. {pull}36107[36107]
->>>>>>> 57b75bcb
 
 *Heartbeat*
 
