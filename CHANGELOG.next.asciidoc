// Use these for links to issue and pulls. Note issues and pulls redirect one to
// each other on Github, so don't worry too much on using the right prefix.
:issue: https://github.com/elastic/beats/issues/
:pull: https://github.com/elastic/beats/pull/

=== Beats version HEAD
https://github.com/elastic/beats/compare/v8.8.1\...main[Check the HEAD diff]

==== Breaking changes

*Affecting all Beats*

- Fix FQDN being lowercased when used as `host.hostname` {issue}39993[39993]
- Beats won't log start up information when running under the Elastic Agent {40390}40390[40390]
- Filebeat now needs `dup3`, `faccessat2`, `prctl` and `setrlimit` syscalls to run the journald input. If this input is not being used, the syscalls are not needed. All Beats have those syscalls allowed now because the default seccomp policy is global to all Beats. {pull}40061[40061]
- Beats will rate limit the logs about errors when indexing events on Elasticsearch, logging a summary every 10s. The logs sent to the event log is unchanged. {issue}40157[40157]

*Auditbeat*


*Filebeat*

- Convert netflow input to API v2 and disable event normalisation {pull}37901[37901]
- Removed deprecated Squid from Beats. See <<migrate-from-deprecated-module>> for migration options. {pull}38037[38037]
- Removed deprecated Sonicwall from Beats. Use the https://docs.elastic.co/integrations/sonicwall[SonicWall Firewall] Elastic integration instead. {pull}38037[38037]
- Removed deprecated Radware from Beats. See <<migrate-from-deprecated-module>> for migration options. {pull}38037[38037]
- Removed deprecated Netscout from Beats. See <<migrate-from-deprecated-module>> for migration options. {pull}38037[38037]
- Removed deprecated Juniper Netscreen from Beats. See <<migrate-from-deprecated-module>> for migration options. {pull}38037[38037]
- Removed deprecated Impreva from Beats. See <<migrate-from-deprecated-module>> for migration options. {pull}38037[38037]
- Removed deprecated Cylance from Beats. See <<migrate-from-deprecated-module>> for migration options. {pull}38037[38037]
- Removed deprecated Bluecoat from Beats. See <<migrate-from-deprecated-module>> for migration options. {pull}38037[38037]
- Introduce input/netmetrics and refactor netflow input metrics {pull}38055[38055]
- Update Salesforce module to use new Salesforce input. {pull}37509[37509]
- Tag events that come from a filestream in "take over" mode. {pull}39828[39828]
- Fix high IO and handling of a corrupted registry log file. {pull}35893[35893]
- Enable file ingestion to report detailed status to Elastic Agent {pull}40075[40075]
- Filebeat, when running with Elastic-Agent, reports status for Filestream input. {pull}40121[40121]
- Implement Elastic Agent status and health reporting for Winlog Filebeat input. {pull}40163[40163]
- Fix filestream's registry GC: registry entries will never be removed if clean_inactive is set to "-1". {pull}40258[40258]
- Added `ignore_empty_values` flag in `decode_cef` Filebeat processor. {pull}40268[40268]
- Added support for hyphens in extension keys in `decode_cef` Filebeat processor. {pull}40427[40427]
- Journald: removed configuration options `include_matches.or`, `include_matches.and`, `backoff`, `max_backoff`, `cursor_seek_fallback`. {pull}40061[40061]
- Journald: `include_matches.match` now behaves in the same way as matchers in `journalctl`. Users should carefully update their input configuration. {pull}40061[40061]
- Journald: `seek` and `since` behaviour have been simplified, if there is a cursor (state) `seek` and `since` are ignored and the cursor is used. {pull}40061[40061]
- Added `container.image.name` to `journald` Filebeat input's Docker-specific translated fields. {pull}40450[40450]


*Heartbeat*


*Metricbeat*

- Setting period for counter cache for Prometheus remote_write at least to 60sec {pull}38553[38553]
- Add support of Graphite series 1.1.0+ tagging extension for statsd module. {pull}39619[39619]
- Allow metricsets to report their status via control v2 protocol. {pull}40025[40025]
- Remove fallback to the node limit for the `kubernetes.pod.cpu.usage.limit.pct` and `kubernetes.pod.memory.usage.limit.pct` metrics calculation
- Add support for Kibana status metricset in v8 format {pull}40275[40275]
<<<<<<< HEAD
- Add metrics for the vSphere Virtualmachine metricset. {pull}40485[40485]
=======
- Add new metrics for the vSphere Datastore metricset. {pull}40441[40441]
- Update metrics for the vSphere Host metricset. {pull}40429[40429]
>>>>>>> e7637c08
- Mark system process metricsets as running if metrics are partially available {pull}40565[40565]
- Added back `elasticsearch.node.stats.jvm.mem.pools.*` to the `node_stats` metricset {pull}40571[40571]


*Osquerybeat*

- Add action responses data stream, allowing osquerybeat to post action results directly to elasticsearch. {pull}39143[39143]
- Disable allow_unsafe osquery configuration. {pull}40130[40130]
- Upgrade to osquery 5.12.1. {pull}40368[40368]

*Osquerybeat*


*Packetbeat*


*Winlogbeat*

- Add "event.category" and "event.type" to Sysmon module for EventIDs 8, 9, 19, 20, 27, 28, 255 {pull}35193[35193]

*Functionbeat*


*Elastic Logging Plugin*


==== Bugfixes

*Affecting all Beats*

- Support for multiline zookeeper logs {issue}2496[2496]
- Add checks to ensure reloading of units if the configuration actually changed. {pull}34346[34346]
- Fix namespacing on self-monitoring {pull}32336[32336]
- Fix namespacing on self-monitoring {pull}32336[32336]
- Fix Beats started by agent do not respect the allow_older_versions: true configuration flag {issue}34227[34227] {pull}34964[34964]
- Fix performance issues when we have a lot of inputs starting and stopping by allowing to disable global processors under fleet. {issue}35000[35000] {pull}35031[35031]
- 'add_cloud_metadata' processor - add cloud.region field for GCE cloud provider
- 'add_cloud_metadata' processor - update azure metadata api version to get missing `cloud.account.id` field
- Upgraded apache arrow library used in x-pack/libbeat/reader/parquet from v11 to v12.0.1 in order to fix cross-compilation issues {pull}35640[35640]
- Fix panic when MaxRetryInterval is specified, but RetryInterval is not {pull}35820[35820]
- Support build of projects outside of beats directory {pull}36126[36126]
- Support Elastic Agent control protocol chunking support {pull}37343[37343]
- Lower logging level to debug when attempting to configure beats with unknown fields from autodiscovered events/environments {pull}[37816][37816]
- Set timeout of 1 minute for FQDN requests {pull}37756[37756]
- Fix the paths in the .cmd script added to the path by the Windows MSI to point to the new C:\Program Files installation location. https://github.com/elastic/elastic-stack-installers/pull/238
- Change cache processor documentation from `write_period` to `write_interval`. {pull}38561[38561]
- Fix cache processor expiries heap cleanup on partial file writes. {pull}38561[38561]
- Fix cache processor expiries infinite growth when large a large TTL is used and recurring keys are cached. {pull}38561[38561]
- Fix parsing of RFC 3164 process IDs in syslog processor. {issue}38947[38947] {pull}38982[38982]
- Rename the field "apache2.module.error" to "apache.module.error" in Apache error visualization. {issue}39480[39480] {pull}39481[39481]
- Validate config of the `replace` processor {pull}40047[40047]
- Allow port number 0 in the community ID flowhash processor {pull}40259[40259]
- Fix handling of escaped brackets in syslog structured data. {issue}40445[40445] {pull}40446[40446]
- Update Go version to 1.22.6. {pull}40528[40528]
- Aborts all active connections for Elasticsearch output. {pull}40572[40572]
- Closes beat Publisher on beat stop and by the Agent manager. {pull}40572[40572]

*Auditbeat*



*Filebeat*

- [Gcs Input] - Added missing locks for safe concurrency {pull}34914[34914]
- Fix the ignore_inactive option being ignored in Filebeat's filestream input {pull}34770[34770]
- Fix TestMultiEventForEOFRetryHandlerInput unit test of CometD input {pull}34903[34903]
- Add input instance id to request trace filename for httpjson and cel inputs {pull}35024[35024]
- Fixes "Can only start an input when all related states are finished" error when running under Elastic-Agent {pull}35250[35250] {issue}33653[33653]
- [system] sync system/auth dataset with system integration 1.29.0. {pull}35581[35581]
- [GCS Input] - Fixed an issue where bucket_timeout was being applied to the entire bucket poll interval and not individual bucket object read operations. Fixed a map write concurrency issue arising from data races when using a high number of workers. Fixed the flaky tests that were present in the GCS test suit. {pull}35605[35605]
- Fixed concurrency and flakey tests issue in azure blob storage input. {issue}35983[35983] {pull}36124[36124]
- Fix panic when sqs input metrics getter is invoked {pull}36101[36101] {issue}36077[36077]
- Fix handling of Juniper SRX structured data when there is no leading junos element. {issue}36270[36270] {pull}36308[36308]
- Fix Filebeat Cisco module with missing escape character {issue}36325[36325] {pull}36326[36326]
- Added a fix for Crowdstrike pipeline handling process arrays {pull}36496[36496]
- [threatintel] MISP pagination fixes {pull}37898[37898]
- Fix file handle leak when handling errors in filestream {pull}37973[37973]
- Fix a race condition that could crash Filebeat with a "negative WaitGroup counter" error {pull}38094[38094]
- Fix "failed processing S3 event for object key" error on aws-s3 input when key contains the "+" character {issue}38012[38012] {pull}38125[38125]
- Fix filebeat gcs input panic {pull}38407[38407]
- Fix filestream's registry GC: registry entries are now removed from the in-memory and disk store when they're older than the set TTL {issue}36761[36761] {pull}38488[38488]
- Fix filestream's registry GC: registry entries are now removed from the in-memory and disk store when they're older than the set TTL {issue}36761[36761] {pull}38488[38488]
- [threatintel] MISP splitting fix for empty responses {issue}38739[38739] {pull}38917[38917]
- Prevent GCP Pub/Sub input blockage by increasing default value of `max_outstanding_messages` {issue}35029[35029] {pull}38985[38985]
- Updated Websocket input title to align with existing inputs {pull}39006[39006]
- Restore netflow input on Windows {pull}39024[39024]
- Upgrade azure-event-hubs-go and azure-storage-blob-go dependencies. {pull}38861[38861]
- Fix concurrency/error handling bugs in the AWS S3 input that could drop data and prevent ingestion of large buckets. {pull}39131[39131]
- Fix EntraID query handling. {issue}39419[39419] {pull}39420[39420]
- Fix request trace filename handling in http_endpoint input. {pull}39410[39410]
- Fix filestream not correctly tracking the offset of a file when using the `include_message` parser. {pull}39873[39873] {issue}39653[39653]
- Upgrade github.com/hashicorp/go-retryablehttp to mitigate CVE-2024-6104 {pull}40036[40036]
- Fix for Google Workspace duplicate events issue by adding canonical sorting over fingerprint keys array to maintain key order. {pull}40055[40055] {issue}39859[39859]
- Fix handling of deeply nested numeric values in HTTP Endpoint CEL programs. {pull}40115[40115]
- Prevent panic in CEL and salesforce inputs when github.com/hashicorp/go-retryablehttp exceeds maximum retries. {pull}40144[40144]
- Fix bug in CEL input rate limit logic. {issue}40106[40106] {pull}40270[40270]
- Relax requirements in Okta entity analytics provider user and device profile data shape. {pull}40359[40359]
- Fix bug in Okta entity analytics rate limit logic. {issue}40106[40106] {pull}40267[40267]
- Fix crashes in the journald input. {pull}40061[40061]
- Fix order of configuration for EntraID entity analytics provider. {pull}40487[40487]
- Ensure Entra ID request bodies are not truncated and trace logs are rotated before 100MB. {pull}40494[40494]
- The Elasticsearch output now correctly logs the event fields to the event log file {issue}40509[40509] {pull}40512[40512]
- Fix the "No such input type exist: 'azure-eventhub'" error on the Windows platform {issue}40608[40608] {pull}40609[40609]
- awss3 input: Fix handling of SQS notifications that don't contain a region. {pull}40628[40628]
- Fix credential handling when workload identity is being used in GCS input. {issue}39977[39977] {pull}40663[40663]
- Fix publication of group data from the Okta entity analytics provider. {pull}40681[40681]

*Heartbeat*



*Metricbeat*

- Fix Azure Monitor 429 error by causing metricbeat to retry the request again. {pull}38294[38294]
- Fix fields not being parsed correctly in postgresql/database {issue}25301[25301] {pull}37720[37720]
- rabbitmq/queue - Change the mapping type of `rabbitmq.queue.consumers.utilisation.pct` to `scaled_float` from `long` because the values fall within the range of `[0.0, 1.0]`. Previously, conversion to integer resulted in reporting either `0` or `1`.
- Fix timeout caused by the retrival of which indices are hidden {pull}39165[39165]
- Fix Azure Monitor support for multiple aggregation types {issue}39192[39192] {pull}39204[39204]
- Fix handling of access errors when reading process metrics {pull}39627[39627]
- Fix behavior of cgroups path discovery when monitoring the host system from within a container {pull}39627[39627]
- Fix issue where beats may report incorrect metrics for its own process when running inside a container {pull}39627[39627]
- Fix for MySQL/Performance - Query failure for MySQL versions below v8.0.1, for performance metric `quantile_95`. {pull}38710[38710]
- Fix Prometheus helper text parser to store each metric family type. {pull}39743[39743]
- Normalize AWS RDS CPU Utilization values before making the metadata API call. {pull}39664[39664]
- Fix behavior of pagetypeinfo metrics {pull}39985[39985]
- Fix query logic for temp and non-temp tablespaces in Oracle module. {issue}38051[38051] {pull}39787[39787]
- Set GCP metrics config period to the default (60s) when the value is below the minimum allowed period. {issue}30434[30434] {pull}40020[40020]
- Fix statistic methods for metrics collected for SQS. {pull}40207[40207]
- Add GCP 'instance_id' resource label in ECS cloud fields. {issue}40033[40033] {pull}40062[40062]
- Fix missing metrics from CloudWatch when include_linked_accounts set to false. {issue}40071[40071] {pull}40135[40135]
- Update beat module with apm-server monitoring metrics fields {pull}40127[40127]
- Fix Azure Monitor metric timespan to restore Storage Account PT1H metrics {issue}40376[40376] {pull}40367[40367]
- Remove excessive info-level logs in cgroups setup {pull}40491[40491]
- Add missing ECS Cloud fields in GCP `metrics` metricset when using `exclude_labels: true` {issue}40437[40437] {pull}40467[40467]

*Osquerybeat*


*Packetbeat*


*Winlogbeat*


*Elastic Logging Plugin*


==== Added

*Affecting all Beats*

- Added append Processor which will append concrete values or values from a field to target. {issue}29934[29934] {pull}33364[33364]
- dns processor: Add support for forward lookups (`A`, `AAAA`, and `TXT`). {issue}11416[11416] {pull}36394[36394]
- [Enhanncement for host.ip and host.mac] Disabling netinfo.enabled option of add-host-metadata processor {pull}36506[36506]
- allow `queue` configuration settings to be set under the output. {issue}35615[35615] {pull}36788[36788]
- Beats will now connect to older Elasticsearch instances by default {pull}36884[36884]
- Raise up logging level to warning when attempting to configure beats with unknown fields from autodiscovered events/environments
- elasticsearch output now supports `idle_connection_timeout`. {issue}35616[35615] {pull}36843[36843]
- Enable early event encoding in the Elasticsearch output, improving cpu and memory use {pull}38572[38572]
- The environment variable `BEATS_ADD_CLOUD_METADATA_PROVIDERS` overrides configured/default `add_cloud_metadata` providers {pull}38669[38669]
- When running under Elastic-Agent Kafka output allows dynamic topic in `topic` field {pull}40415[40415]
- The script processor has a new configuration option that only uses the cached javascript sessions and prevents the creation of new javascript sessions.

*Auditbeat*

- Added `add_session_metadata` processor, which enables session viewer on Auditbeat data. {pull}37640[37640]
- Add linux capabilities to processes in the system/process. {pull}37453[37453]
- Add linux capabilities to processes in the system/process. {pull}37453[37453]
- Add process.entity_id, process.group.name and process.group.id in add_process_metadata processor. Make fim module with kprobes backend to always add an appropriately configured add_process_metadata processor to enrich file events {pull}38776[38776]

*Auditbeat*


*Auditbeat*


*Filebeat*

- add documentation for decode_xml_wineventlog processor field mappings.  {pull}32456[32456]
- httpjson input: Add request tracing logger. {issue}32402[32402] {pull}32412[32412]
- Add cloudflare R2 to provider list in AWS S3 input. {pull}32620[32620]
- Add support for single string containing multiple relation-types in getRFC5988Link. {pull}32811[32811]
- Added separation of transform context object inside httpjson. Introduced new clause `.parent_last_response.*` {pull}33499[33499]
- Added metric `sqs_messages_waiting_gauge` for aws-s3 input. {pull}34488[34488]
- Add nginx.ingress_controller.upstream.ip to related.ip {issue}34645[34645] {pull}34672[34672]
- Add unix socket log parsing for nginx ingress_controller {pull}34732[34732]
- Added metric `sqs_worker_utilization` for aws-s3 input. {pull}34793[34793]
- Add MySQL authentication message parsing and `related.ip` and `related.user` fields {pull}34810[34810]
- Add nginx ingress_controller parsing if one of upstreams fails to return response {pull}34787[34787]
- Add oracle authentication messages parsing {pull}35127[35127]
- Add `clean_session` configuration setting for MQTT input.  {pull}35806[16204]
- Add support for a simplified input configuraton when running under Elastic-Agent {pull}36390[36390]
- Added support for Okta OAuth2 provider in the CEL input. {issue}36336[36336] {pull}36521[36521]
- Added support for new features & removed partial save mechanism in the Azure Blob Storage input. {issue}35126[35126] {pull}36690[36690]
- Added support for new features and removed partial save mechanism in the GCS input. {issue}35847[35847] {pull}36713[36713]
- Use filestream input with file_identity.fingerprint as default for hints autodiscover. {issue}35984[35984] {pull}36950[36950]
- Add setup option `--force-enable-module-filesets`, that will act as if all filesets have been enabled in a module during setup. {issue}30915[30915] {pull}99999[99999]
- Made Azure Blob Storage input GA and updated docs accordingly. {pull}37128[37128]
- Made GCS input GA and updated docs accordingly. {pull}37127[37127]
- Add parseDateInTZ value template for the HTTPJSON input {pull}37738[37738]
- Improve rate limit handling by HTTPJSON {issue}36207[36207] {pull}38161[38161] {pull}38237[38237]
- Parse more fields from Elasticsearch slowlogs {pull}38295[38295]
- added benchmark input {pull}37437[37437]
- added benchmark input and discard output {pull}37437[37437]
- Ensure all responses sent by HTTP Endpoint are HTML-escaped. {pull}39329[39329]
- Update CEL mito extensions to v1.11.0 to improve type checking. {pull}39460[39460]
- Improve logging of request and response with request trace logging in error conditions. {pull}39455[39455]
- Implement Elastic Agent status and health reporting for CEL Filebeat input. {pull}39209[39209]
- Add HTTP metrics to CEL input. {issue}39501[39501] {pull}39503[39503]
- Add default user-agent to CEL HTTP requests. {issue}39502[39502] {pull}39587[39587]
- Improve reindexing support in security module pipelines. {issue}38224[38224] {pull}39588[39588]
- Make HTTP Endpoint input GA. {issue}38979[38979] {pull}39410[39410]
- Update CEL mito extensions to v1.12.2. {pull}39755[39755]
- Add support for base64-encoded HMAC headers to HTTP Endpoint. {pull}39655[39655]
- Add user group membership support to Okta entity analytics provider. {issue}39814[39814] {pull}39815[39815]
- Add request trace support for Okta and EntraID entity analytics providers. {pull}39821[39821]
- Fix handling of infinite rate values in CEL rate limit handling logic. {pull}39940[39940]
- Allow elision of set and append failure logging. {issue}34544[34544] {pull}39929[39929]
- Add ability to remove request trace logs from CEL input. {pull}39969[39969]
- Add ability to remove request trace logs from HTTPJSON input. {pull}40003[40003]
- Update CEL mito extensions to v1.13.0. {pull}40035[40035]
- Add Jamf entity analytics provider. {pull}39996[39996]
- Add ability to remove request trace logs from http_endpoint input. {pull}40005[40005]
- Add ability to remove request trace logs from entityanalytics input. {pull}40004[40004]
- Relax constraint on Base DN in entity analytics Active Directory provider. {pull}40054[40054]
- Implement Elastic Agent status and health reporting for Netflow Filebeat input. {pull}40080[40080]
- Enhance input state reporting for CEL evaluations that return a single error object in events. {pull}40083[40083]
- Allow absent credentials when using GCS with Application Default Credentials. {issue}39977[39977] {pull}40072[40072]
- Add SSL and username support for Redis input, now the input includes support for Redis 6.0+. {pull}40111[40111]
- Add scaling up support for Netflow input. {issue}37761[37761] {pull}40122[40122]
- Update CEL mito extensions to v1.15.0. {pull}40294[40294]
- Allow cross-region bucket configuration in s3 input. {issue}22161[22161] {pull}40309[40309]
- Improve logging in Okta Entity Analytics provider. {issue}40106[40106] {pull}40347[40347]
- Document `winlog` input. {issue}40074[40074] {pull}40462[40462]
- Added retry logic to websocket connections in the streaming input. {issue}40271[40271] {pull}40601[40601]
- Disable event normalization for netflow input {pull}40635[40635]
- Allow attribute selection in the Active Directory entity analytics provider. {issue}40482[40482] {pull}40662[40662]
- Improve error quality when CEL program does not correctly return an events array. {pull}40580[40580]

*Auditbeat*


*Libbeat*



*Heartbeat*

- Added status to monitor run log report.
- Upgrade node to latest LTS v18.20.3. {pull}40038[40038]
- Add journey duration to synthetics browser events. {pull}40230[40230]

*Metricbeat*

- Add per-thread metrics to system_summary {pull}33614[33614]
- Add GCP CloudSQL metadata {pull}33066[33066]
- Add GCP Carbon Footprint metricbeat data {pull}34820[34820]
- Add event loop utilization metric to Kibana module {pull}35020[35020]
- Add metrics grouping by dimensions and time to Azure app insights {pull}36634[36634]
- Align on the algorithm used to transform Prometheus histograms into Elasticsearch histograms {pull}36647[36647]
- Add linux IO metrics to system/process {pull}37213[37213]
- Add new memory/cgroup metrics to Kibana module {pull}37232[37232]
- Add SSL support to mysql module {pull}37997[37997]
- Add SSL support for aerospike module {pull}38126[38126]
- Add `use_kubeadm` config option in kubernetes module in order to toggle kubeadm-config api requests {pull}40086[40086]
- Log the total time taken for GCP `ListTimeSeries` and `AggregatedList` requests {pull}40661[40661]
- Add new metrics for the vSphere Host metricset. {pull}40429[40429]
- Add new metrics for the vSphere Datastore metricset. {pull}40441[40441]
- Add new metricset cluster for the vSphere module. {pull}40536[40536]
- Add new metricset network for the vSphere module. {pull}40559[40559]
- Add new metricset resourcepool for the vSphere module. {pull}40456[40456]
<<<<<<< HEAD
- Add new metricset datastorecluster for vSphere module. {pull}40634[40634] {pull}40694[40694]
- Add support for period based intervalID in vSphere host and datastore metricsets {pull}40678[40678]
=======
- Log the total time taken for GCP `ListTimeSeries` and `AggregatedList` requests {pull}40661[40661]
- Add metrics for the vSphere Virtualmachine metricset. {pull}40485[40485]
- Add support for snapshot in vSphere virtualmachine metricset {pull}40683[40683]
- Update fields to use mapstr in vSphere virtualmachine metricset  {pull}40707[40707]
>>>>>>> e7637c08

*Metricbeat*


*Osquerybeat*


*Packetbeat*


*Winlogbeat*


*Functionbeat*

*Elastic Log Driver*
*Elastic Logging Plugin*


==== Deprecated

*Auditbeat*


*Filebeat*


*Heartbeat*



*Metricbeat*


*Osquerybeat*


*Packetbeat*


*Winlogbeat*


*Functionbeat*


*Elastic Logging Plugin*


==== Known Issues


<|MERGE_RESOLUTION|>--- conflicted
+++ resolved
@@ -55,12 +55,9 @@
 - Allow metricsets to report their status via control v2 protocol. {pull}40025[40025]
 - Remove fallback to the node limit for the `kubernetes.pod.cpu.usage.limit.pct` and `kubernetes.pod.memory.usage.limit.pct` metrics calculation
 - Add support for Kibana status metricset in v8 format {pull}40275[40275]
-<<<<<<< HEAD
 - Add metrics for the vSphere Virtualmachine metricset. {pull}40485[40485]
-=======
 - Add new metrics for the vSphere Datastore metricset. {pull}40441[40441]
 - Update metrics for the vSphere Host metricset. {pull}40429[40429]
->>>>>>> e7637c08
 - Mark system process metricsets as running if metrics are partially available {pull}40565[40565]
 - Added back `elasticsearch.node.stats.jvm.mem.pools.*` to the `node_stats` metricset {pull}40571[40571]
 
@@ -332,15 +329,12 @@
 - Add new metricset cluster for the vSphere module. {pull}40536[40536]
 - Add new metricset network for the vSphere module. {pull}40559[40559]
 - Add new metricset resourcepool for the vSphere module. {pull}40456[40456]
-<<<<<<< HEAD
 - Add new metricset datastorecluster for vSphere module. {pull}40634[40634] {pull}40694[40694]
 - Add support for period based intervalID in vSphere host and datastore metricsets {pull}40678[40678]
-=======
 - Log the total time taken for GCP `ListTimeSeries` and `AggregatedList` requests {pull}40661[40661]
 - Add metrics for the vSphere Virtualmachine metricset. {pull}40485[40485]
 - Add support for snapshot in vSphere virtualmachine metricset {pull}40683[40683]
 - Update fields to use mapstr in vSphere virtualmachine metricset  {pull}40707[40707]
->>>>>>> e7637c08
 
 *Metricbeat*
 
