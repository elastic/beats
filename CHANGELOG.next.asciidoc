--- conflicted
+++ resolved
@@ -121,13 +121,10 @@
 - Journald input now works on Docker containers (except Wolfi) {issue}41278[41278] {issue}44040[44040] {pull}44056[44056]
 - Fix endpoint path typo in Okta entity analytics provider. {pull}44147[44147]
 - Fixed a websocket panic scenario which would occur after exhausting max retries. {pull}44342[44342]
-<<<<<<< HEAD
 - Fix race condition that could cause Filebeat to hang during shutdown after failing to startup {issue}45034[45034] {pull}46331[46331]
 - The UDP input now fails if it cannot bind to the configured port and its status is set to failed when running under Elastic Agent. {issue}37216[37216] {pull}46302[46302]
 - The Unix input now fails on errors listening to the socket and its status is set to failed when running under Elastic Agent. {pull}46302[46302]
 
-=======
->>>>>>> d2c8e0f0
 - Fix metrics from TCP & UDP inputs when the port number is > 32767 {pull}46486[46486]
 
 *Heartbeat*
