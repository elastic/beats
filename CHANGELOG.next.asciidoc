// Use these for links to issue and pulls. Note issues and pulls redirect one to
// each other on Github, so don't worry too much on using the right prefix.
:issue: https://github.com/elastic/beats/issues/
:pull: https://github.com/elastic/beats/pull/

=== Beats version HEAD
https://github.com/elastic/beats/compare/v8.8.1\...main[Check the HEAD diff]

==== Breaking changes

*Affecting all Beats*

- Fix FQDN being lowercased when used as `host.hostname` {issue}39993[39993]
- Beats won't log start up information when running under the Elastic Agent {40390}40390[40390]

*Auditbeat*


*Filebeat*

- Convert netflow input to API v2 and disable event normalisation {pull}37901[37901]
- Removed deprecated Squid from Beats. See <<migrate-from-deprecated-module>> for migration options. {pull}38037[38037]
- Removed deprecated Sonicwall from Beats. Use the https://docs.elastic.co/integrations/sonicwall[SonicWall Firewall] Elastic integration instead. {pull}38037[38037]
- Removed deprecated Radware from Beats. See <<migrate-from-deprecated-module>> for migration options. {pull}38037[38037]
- Removed deprecated Netscout from Beats. See <<migrate-from-deprecated-module>> for migration options. {pull}38037[38037]
- Removed deprecated Juniper Netscreen from Beats. See <<migrate-from-deprecated-module>> for migration options. {pull}38037[38037]
- Removed deprecated Impreva from Beats. See <<migrate-from-deprecated-module>> for migration options. {pull}38037[38037]
- Removed deprecated Cylance from Beats. See <<migrate-from-deprecated-module>> for migration options. {pull}38037[38037]
- Removed deprecated Bluecoat from Beats. See <<migrate-from-deprecated-module>> for migration options. {pull}38037[38037]
- Introduce input/netmetrics and refactor netflow input metrics {pull}38055[38055]

*Heartbeat*


*Metricbeat*

- Setting period for counter cache for Prometheus remote_write at least to 60sec {pull}38553[38553]
- Remove fallback to the node limit for the `kubernetes.pod.cpu.usage.limit.pct` and `kubernetes.pod.memory.usage.limit.pct` metrics calculation
- Add support for Kibana status metricset in v8 format {pull}40275[40275]
- Mark system process metricsets as running if metrics are partially available {pull}40565[40565]
- Fixed a bug where `event.duration` could be missing from an event on Windows systems due to low-resolution clock. {pull}44440[44440]
- Add check for http error codes in the Metricbeat's Prometheus query submodule {pull}44493[44493]
- Fix the function to determine CPU cores on windows {issue}42593[42593] {pull}43409[43409]
- Sanitize error messages in Fetch method of SQL module {pull}44577[44577]

*Osquerybeat*

- Add action responses data stream, allowing osquerybeat to post action results directly to elasticsearch. {pull}39143[39143]
- Disable allow_unsafe osquery configuration. {pull}40130[40130]
- Upgrade to osquery 5.12.1. {pull}40368[40368]


*Packetbeat*



*Winlogbeat*

- Add "event.category" and "event.type" to Sysmon module for EventIDs 8, 9, 19, 20, 27, 28, 255 {pull}35193[35193]

*Functionbeat*


*Elastic Logging Plugin*


==== Bugfixes

*Affecting all Beats*

- Support for multiline zookeeper logs {issue}2496[2496]
- Add checks to ensure reloading of units if the configuration actually changed. {pull}34346[34346]
- Fix namespacing on self-monitoring {pull}32336[32336]
- Fix namespacing on self-monitoring {pull}32336[32336]
- Fix Beats started by agent do not respect the allow_older_versions: true configuration flag {issue}34227[34227] {pull}34964[34964]
- Fix performance issues when we have a lot of inputs starting and stopping by allowing to disable global processors under fleet. {issue}35000[35000] {pull}35031[35031]
- 'add_cloud_metadata' processor - add cloud.region field for GCE cloud provider
- 'add_cloud_metadata' processor - update azure metadata api version to get missing `cloud.account.id` field
- Upgraded apache arrow library used in x-pack/libbeat/reader/parquet from v11 to v12.0.1 in order to fix cross-compilation issues {pull}35640[35640]
- Fix panic when MaxRetryInterval is specified, but RetryInterval is not {pull}35820[35820]
- Support build of projects outside of beats directory {pull}36126[36126]
- Support Elastic Agent control protocol chunking support {pull}37343[37343]
- Lower logging level to debug when attempting to configure beats with unknown fields from autodiscovered events/environments {pull}[37816][37816]
- Set timeout of 1 minute for FQDN requests {pull}37756[37756]
- 'add_cloud_metadata' processor - improve AWS provider HTTP client overriding to support custom certificate bundle handling {pull}44189[44189]
- Fix `dns` processor to handle IPv6 server addresses properly. {pull}44526[44526]
- Use Debian 11 to build linux/arm to match linux/amd64. Upgrades linux/arm64's statically linked glibc from 2.28 to 2.31. {issue}44816[44816]

*Auditbeat*


*Filebeat*

- [Gcs Input] - Added missing locks for safe concurrency {pull}34914[34914]
- Fix the ignore_inactive option being ignored in Filebeat's filestream input {pull}34770[34770]
- Fix TestMultiEventForEOFRetryHandlerInput unit test of CometD input {pull}34903[34903]
- Add input instance id to request trace filename for httpjson and cel inputs {pull}35024[35024]
- Fixes "Can only start an input when all related states are finished" error when running under Elastic-Agent {pull}35250[35250] {issue}33653[33653]
- [system] sync system/auth dataset with system integration 1.29.0. {pull}35581[35581]
- [GCS Input] - Fixed an issue where bucket_timeout was being applied to the entire bucket poll interval and not individual bucket object read operations. Fixed a map write concurrency issue arising from data races when using a high number of workers. Fixed the flaky tests that were present in the GCS test suit. {pull}35605[35605]
- Fixed concurrency and flakey tests issue in azure blob storage input. {issue}35983[35983] {pull}36124[36124]
- Fix panic when sqs input metrics getter is invoked {pull}36101[36101] {issue}36077[36077]
- Fix handling of Juniper SRX structured data when there is no leading junos element. {issue}36270[36270] {pull}36308[36308]
- Fix Filebeat Cisco module with missing escape character {issue}36325[36325] {pull}36326[36326]
- Added a fix for Crowdstrike pipeline handling process arrays {pull}36496[36496]
- [threatintel] MISP pagination fixes {pull}37898[37898]
- Fix file handle leak when handling errors in filestream {pull}37973[37973]
- Fix a race condition that could crash Filebeat with a "negative WaitGroup counter" error {pull}38094[38094]
- Fix "failed processing S3 event for object key" error on aws-s3 input when key contains the "+" character {issue}38012[38012] {pull}38125[38125]
- Fix filebeat gcs input panic {pull}38407[38407]
- Fix filestream's registry GC: registry entries are now removed from the in-memory and disk store when they're older than the set TTL {issue}36761[36761] {pull}38488[38488]
- Fix filestream's registry GC: registry entries are now removed from the in-memory and disk store when they're older than the set TTL {issue}36761[36761] {pull}38488[38488]
- [threatintel] MISP splitting fix for empty responses {issue}38739[38739] {pull}38917[38917]
- Prevent GCP Pub/Sub input blockage by increasing default value of `max_outstanding_messages` {issue}35029[35029] {pull}38985[38985]
- Updated Websocket input title to align with existing inputs {pull}39006[39006]
- Restore netflow input on Windows {pull}39024[39024]
- Upgrade azure-event-hubs-go and azure-storage-blob-go dependencies. {pull}38861[38861]
- Fix request trace filename handling in http_endpoint input. {pull}39410[39410]
- Upgrade github.com/hashicorp/go-retryablehttp to mitigate CVE-2024-6104 {pull}40036[40036]
- Prevent panic in CEL and salesforce inputs when github.com/hashicorp/go-retryablehttp exceeds maximum retries. {pull}40144[40144]
- Fixed websocket input panic on sudden network error or server crash. {issue}44063[44063] {pull}44068[44068]
- [Filestream] Log the "reader closed" message on the debug level to avoid log spam. {pull}44051[44051]
- Fix links to CEL mito extension functions in input documentation. {pull}44098[44098]
- Fix endpoint path typo in Okta entity analytics provider. {pull}44147[44147]
- Fixed a websocket panic scenario which would occur after exhausting max retries. {pull}44342[44342]
- Fix publishing Okta entity analytics enrichments. {pull}44483[44483]
- Handle special values of accountExpires in the Activedirectory Entity Analytics provider. {pull}43364[43364]
- Fix status reporting panic in GCP Pub/Sub input. {issue}44624[44624] {pull}44625[44625]
- If a Filestream input fails to be created, its ID is removed from the list of running input IDs {pull}44697[44697]
- Fix timeout handling by Crowdstrike streaming input. {pull}44720[44720]
- Ensure DEPROVISIONED Okta entities are published by Okta entityanalytics provider. {issue}12658[12658] {pull}44719[44719]
- Fix handling of cursors by the streaming input for Crowdstrike. {issue}44364[44364] {pull}44548[44548]
<<<<<<< HEAD
- Added missing "text/csv" content-type filter support in azureblobsortorage input. {issue}44596[44596] {pull}44824[44824]
=======
- Fix unexpected EOF detection and improve memory usage. {pull}44813[44813]
>>>>>>> eceee186

*Heartbeat*

- Add missing dependencies to ubi9-minimal distro. {pull}44556[44556]


*Metricbeat*

- Fix Azure Monitor 429 error by causing metricbeat to retry the request again. {pull}38294[38294]
- Fix fields not being parsed correctly in postgresql/database {issue}25301[25301] {pull}37720[37720]
- rabbitmq/queue - Change the mapping type of `rabbitmq.queue.consumers.utilisation.pct` to `scaled_float` from `long` because the values fall within the range of `[0.0, 1.0]`. Previously, conversion to integer resulted in reporting either `0` or `1`.
- Fix timeout caused by the retrival of which indices are hidden {pull}39165[39165]
- Fix Azure Monitor support for multiple aggregation types {issue}39192[39192] {pull}39204[39204]
- Fix handling of access errors when reading process metrics {pull}39627[39627]
- Fix behavior of cgroups path discovery when monitoring the host system from within a container {pull}39627[39627]
- Fix issue where beats may report incorrect metrics for its own process when running inside a container {pull}39627[39627]
- Normalize AWS RDS CPU Utilization values before making the metadata API call. {pull}39664[39664]
- Fix behavior of pagetypeinfo metrics {pull}39985[39985]
- Update beat module with apm-server monitoring metrics fields {pull}40127[40127]
- Fix Azure Monitor metric timespan to restore Storage Account PT1H metrics {issue}40376[40376] {pull}40367[40367]
- Remove excessive info-level logs in cgroups setup {pull}40491[40491]
- Add missing ECS Cloud fields in GCP `metrics` metricset when using `exclude_labels: true` {issue}40437[40437] {pull}40467[40467]
- Upgrade `go.mongodb.org/mongo-driver` from `v1.14.0` to `v1.17.4` to fix connection leaks in MongoDB module {pull}44769[44769]

*Osquerybeat*

- Fix bug preventing installation of osqueryd. Preserve the osquery.app/ directory and its contents when installing the Elastic Agent. {agent-issue}8245[8245] {pull}44501[44501]

*Packetbeat*



*Winlogbeat*



*Elastic Logging Plugin*


==== Added

*Affecting all Beats*

- Added append Processor which will append concrete values or values from a field to target. {issue}29934[29934] {pull}33364[33364]
- dns processor: Add support for forward lookups (`A`, `AAAA`, and `TXT`). {issue}11416[11416] {pull}36394[36394]
- [Enhanncement for host.ip and host.mac] Disabling netinfo.enabled option of add-host-metadata processor {pull}36506[36506]
- allow `queue` configuration settings to be set under the output. {issue}35615[35615] {pull}36788[36788]
- Beats will now connect to older Elasticsearch instances by default {pull}36884[36884]
- Raise up logging level to warning when attempting to configure beats with unknown fields from autodiscovered events/environments
- elasticsearch output now supports `idle_connection_timeout`. {issue}35616[35615] {pull}36843[36843]
- Enable early event encoding in the Elasticsearch output, improving cpu and memory use {pull}38572[38572]
- The environment variable `BEATS_ADD_CLOUD_METADATA_PROVIDERS` overrides configured/default `add_cloud_metadata` providers {pull}38669[38669]
- When running under Elastic-Agent Kafka output allows dynamic topic in `topic` field {pull}40415[40415]
- Update to Go 1.24.4. {pull}44696[44696]

*Auditbeat*

- Added `add_session_metadata` processor, which enables session viewer on Auditbeat data. {pull}37640[37640]
- Add linux capabilities to processes in the system/process. {pull}37453[37453]
- Add linux capabilities to processes in the system/process. {pull}37453[37453]
- Add process.entity_id, process.group.name and process.group.id in add_process_metadata processor. Make fim module with kprobes backend to always add an appropriately configured add_process_metadata processor to enrich file events {pull}38776[38776]

*Auditbeat*



*Auditbeat*


*Filebeat*

- add documentation for decode_xml_wineventlog processor field mappings.  {pull}32456[32456]
- httpjson input: Add request tracing logger. {issue}32402[32402] {pull}32412[32412]
- Add cloudflare R2 to provider list in AWS S3 input. {pull}32620[32620]
- Add support for single string containing multiple relation-types in getRFC5988Link. {pull}32811[32811]
- Added separation of transform context object inside httpjson. Introduced new clause `.parent_last_response.*` {pull}33499[33499]
- Added metric `sqs_messages_waiting_gauge` for aws-s3 input. {pull}34488[34488]
- Add nginx.ingress_controller.upstream.ip to related.ip {issue}34645[34645] {pull}34672[34672]
- Add unix socket log parsing for nginx ingress_controller {pull}34732[34732]
- Added metric `sqs_worker_utilization` for aws-s3 input. {pull}34793[34793]
- Add MySQL authentication message parsing and `related.ip` and `related.user` fields {pull}34810[34810]
- Add nginx ingress_controller parsing if one of upstreams fails to return response {pull}34787[34787]
- Add oracle authentication messages parsing {pull}35127[35127]
- Add `clean_session` configuration setting for MQTT input.  {pull}35806[16204]
- Add support for a simplified input configuraton when running under Elastic-Agent {pull}36390[36390]
- Added support for Okta OAuth2 provider in the CEL input. {issue}36336[36336] {pull}36521[36521]
- Added support for new features & removed partial save mechanism in the Azure Blob Storage input. {issue}35126[35126] {pull}36690[36690]
- Added support for new features and removed partial save mechanism in the GCS input. {issue}35847[35847] {pull}36713[36713]
- Use filestream input with file_identity.fingerprint as default for hints autodiscover. {issue}35984[35984] {pull}36950[36950]
- Add setup option `--force-enable-module-filesets`, that will act as if all filesets have been enabled in a module during setup. {issue}30915[30915] {pull}99999[99999]
- Made Azure Blob Storage input GA and updated docs accordingly. {pull}37128[37128]
- Made GCS input GA and updated docs accordingly. {pull}37127[37127]
- Add parseDateInTZ value template for the HTTPJSON input {pull}37738[37738]
- Improve rate limit handling by HTTPJSON {issue}36207[36207] {pull}38161[38161] {pull}38237[38237]
- Parse more fields from Elasticsearch slowlogs {pull}38295[38295]
- added benchmark input {pull}37437[37437]
- added benchmark input and discard output {pull}37437[37437]
- Update CEL mito extensions to v1.11.0 to improve type checking. {pull}39460[39460]
- Update CEL mito extensions to v1.12.2. {pull}39755[39755]
- Allow cross-region bucket configuration in s3 input. {issue}22161[22161] {pull}40309[40309]
- Disable event normalization for netflow input {pull}40635[40635]
- Add support to the Active Directory entity analytics provider for device entities. {pull}44309[44309]
- Add support for OPTIONS request to HTTP Endpoint input. {issue}43930[43930] {pull}44387[44387]
- Add Fleet status update functionality to lumberjack input. {issue}44283[44283] {pull}44339[44339]
- Add Fleet status updating to HTTP Endpoint input. {issue}44281[44281] {pull}44310[44310]
- Add Fleet status updating to streaming input. {issue}44284[44284] {pull}44340[44340]
- Add Fleet status update functionality to gcppubsub input. {issue}44272[44272] {pull}44507[44507]
- Add Fleet status updating to HTTP Endpoint input. {issue}44273[44273] {pull}44508[44508]
- Fix handling of ADC (Application Default Credentials) metadata server credentials in HTTPJSON input. {issue}44349[44349] {pull}44436[44436]
- Fix handling of ADC (Application Default Credentials) metadata server credentials in CEL input. {issue}44349[44349] {pull}44571[44571]
- Filestream now logs at level warn the number of files that are too small to be ingested {pull}44751[44751]

*Auditbeat*


*Libbeat*



*Heartbeat*

- Added status to monitor run log report.
- Upgrade node to latest LTS v18.20.3. {pull}40038[40038]

*Metricbeat*

- Add per-thread metrics to system_summary {pull}33614[33614]
- Add GCP CloudSQL metadata {pull}33066[33066]
- Add GCP Carbon Footprint metricbeat data {pull}34820[34820]
- Add event loop utilization metric to Kibana module {pull}35020[35020]
- Add metrics grouping by dimensions and time to Azure app insights {pull}36634[36634]
- Align on the algorithm used to transform Prometheus histograms into Elasticsearch histograms {pull}36647[36647]
- Add linux IO metrics to system/process {pull}37213[37213]
- Add new memory/cgroup metrics to Kibana module {pull}37232[37232]
- Add SSL support to mysql module {pull}37997[37997]
- Add SSL support for aerospike module {pull}38126[38126]
- Add new metricset network for the vSphere module. {pull}40559[40559]
- Add new metricset resourcepool for the vSphere module. {pull}40456[40456]
- Updated Meraki API endpoint for Channel Utilization data. Switched to `GetOrganizationWirelessDevicesChannelUtilizationByDevice`. {pull}43485[43485]
- Add new metrics to vSphere Virtual Machine dataset (CPU usage percentage, disk average usage, disk read/write rate, number of disk reads/writes, memory usage percentage). {pull}44205[44205]
- Added checks for the Resty response object in all Meraki module API calls to ensure proper handling of nil responses. {pull}44193[44193]
- Add latency config option to Azure Monitor module. {pull}44366[44366]

*Metricbeat*


*Osquerybeat*


*Packetbeat*

*Winlogbeat*


*Functionbeat*


*Elastic Log Driver*
*Elastic Logging Plugin*


==== Deprecated

*Auditbeat*


*Filebeat*


*Heartbeat*



*Metricbeat*


*Osquerybeat*


*Packetbeat*


*Winlogbeat*


*Functionbeat*


*Elastic Logging Plugin*


==== Known Issues





















<|MERGE_RESOLUTION|>--- conflicted
+++ resolved
@@ -130,11 +130,8 @@
 - Fix timeout handling by Crowdstrike streaming input. {pull}44720[44720]
 - Ensure DEPROVISIONED Okta entities are published by Okta entityanalytics provider. {issue}12658[12658] {pull}44719[44719]
 - Fix handling of cursors by the streaming input for Crowdstrike. {issue}44364[44364] {pull}44548[44548]
-<<<<<<< HEAD
 - Added missing "text/csv" content-type filter support in azureblobsortorage input. {issue}44596[44596] {pull}44824[44824]
-=======
 - Fix unexpected EOF detection and improve memory usage. {pull}44813[44813]
->>>>>>> eceee186
 
 *Heartbeat*
 
