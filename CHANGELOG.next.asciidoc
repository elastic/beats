// Use these for links to issue and pulls. Note issues and pulls redirect one to
// each other on Github, so don't worry too much on using the right prefix.
:issue: https://github.com/elastic/beats/issues/
:pull: https://github.com/elastic/beats/pull/

=== Beats version HEAD
https://github.com/elastic/beats/compare/v7.0.0-alpha2...master[Check the HEAD diff]

==== Breaking changes

*Affecting all Beats*

- Remove the non-ECS `agent.hostname` field. Use the `agent.name` or `agent.id` fields for an identifier. {issue}16377[16377] {pull}18328[18328]
- Make error message about locked data path actionable. {pull}18667[18667]
- Remove the deprecated `xpack.monitoring.*` settings. Going forward only `monitoring.*` settings may be used. {issue}9424[9424] {pull}18608[18608]
- Remove deprecated/undocumented IncludeCreatorMetadata setting from kubernetes metadata config options {pull}28006[28006]
- Remove deprecated fields from kubernetes module {pull}28046[28046]
- Remove deprecated config option aws_partition. {pull}28120[28120]
- Improve stats API {pull}27963[27963]
- Libbeat: logp package forces ECS compliant logs. Logs are JSON formatted. Options to enable ECS/JSON have been removed. {issue}15544[15544] {pull}28573[28573]
- Update docker client. {pull}28716[28716]
- Remove `auto` from the available options of `setup.ilm.enabled` and set the default value to `true`. {pull}28671[28671]
- add_process_metadata processor: Replace usage of deprecated `process.ppid` field with `process.parent.pid`. {pull}28620[28620]
- add_docker_metadata processor: Replace usage of deprecated `process.ppid` field with `process.parent.pid`. {pull}28620[28620]
- Use data streams instead of indices for storing events from Beats. {pull}28450[28450]
- Remove option `setup.template.type` and always load composable template with data streams. {pull}28450[28450]
- Remove several ILM options (`rollover_alias` and `pattern`) as data streams does not require index aliases. {pull}28450[28450]
- Index template's default_fields setting is only populated with ECS fields. {pull}28596[28596] {issue}28215[28215]
- Remove deprecated `--template` and `--ilm-policy` flags. Use `--index-management` instead. {pull}28870[28870]
- Remove options `logging.files.suffix` and default to datetime endings. {pull}28927[28927]
- Remove Journalbeat. Use `journald` input of Filebeat instead. {pull}29131[29131]
- `include_matches` option of `journald` input no longer accepts a list of string. {pull}29294[29294]

*Auditbeat*

- File integrity dataset (macOS): Replace unnecessary `file.origin.raw` (type keyword) with `file.origin.text` (type `text`). {issue}12423[12423] {pull}15630[15630]
- Change event.kind=error to event.kind=event to comply with ECS. {issue}18870[18870] {pull}20685[20685]

*Filebeat*

- Fix parsing of Elasticsearch node name by `elasticsearch/slowlog` fileset. {pull}14547[14547]
- With the default configuration the following modules will no longer send the `host` field that contains information about the host on which Filebeat is running. You can revert this change by configuring tags for the module and omitting `forwarded` from the list. {issue}13920[13920]
- Preserve case of http.request.method.  ECS prior to 1.6 specified normalizing to lowercase, which lost information. Affects filesets: apache/access, elasticsearch/audit, iis/access, iis/error, nginx/access, nginx/ingress_controller, aws/elb, suricata/eve, zeek/http. {issue}18154[18154] {pull}18359[18359]
- With the default configuration the cloud modules (aws, azure, googlecloud, o365, okta)
- With the default configuration the cef and panw modules will no longer send the `host`
- Preserve case of http.request.method.  ECS prior to 1.6 specified normalizing to lowercase, which lost information. Affects filesets: apache/access, elasticsearch/audit, iis/access, iis/error, nginx/access, nginx/ingress_controller, aws/elb, suricata/eve, zeek/http. {issue}18154[18154] {pull}18359[18359]
- Add `while_pattern` type to multiline reader. {pull}19662[19662]
- Add support for GMT timezone offsets in `decode_cef`. {pull}20993[20993]

*Heartbeat*

*Metricbeat*

- Remove deprecated fields in Docker module. {issue}11835[11835] {pull}27933[27933]
- Remove deprecated fields in Kafka module. {pull}27938[27938]
- Remove deprecated config option default_region from aws module. {pull}28120[28120]
- Remove network and diskio metrics from ec2 metricset. {pull}28316[28316]
- Rename read/write_io.ops_per_sec to read/write.iops in rds metricset. {pull}28350[28350]
- Remove linux-only metrics from diskio, memory {pull}28292[28292]
- Remove deprecated config option perfmon.counters from windows/perfmon metricset. {pull}28282[28282]
- Remove deprecated fields in Redis module. {issue}11835[11835] {pull}28246[28246]
- system/process metricset: Replace usage of deprecated `process.ppid` field with `process.parent.pid`. {pull}28620[28620]

*Packetbeat*

- Redis: fix incorrectly handle with two-words redis command. {issue}14872[14872] {pull}14873[14873]
- `event.category` no longer contains the value `network_traffic` because this is not a valid ECS event category value. {pull}20556[20556]
- Remove deprecated TLS fields in favor of tls.server.x509 and tls.client.x509 ECS fields. {pull}28487[28487]
- HTTP: The field `http.request.method` will maintain its original case. {pull}28620[28620]
- Unify gopacket dependencies. {pull}29167[29167]

*Winlogbeat*

- Add support to Sysmon file delete events (event ID 23). {issue}18094[18094]
- Improve ECS field mappings in Sysmon module. `related.hash`, `related.ip`, and `related.user` are now populated. {issue}18364[18364]
- Improve ECS field mappings in Sysmon module. Hashes are now also populated to the corresponding `process.hash`, `process.pe.imphash`, `file.hash`, or `file.pe.imphash`. {issue}18364[18364]
- Improve ECS field mappings in Sysmon module. `file.name`, `file.directory`, and `file.extension` are now populated. {issue}18364[18364]
- Improve ECS field mappings in Sysmon module. `rule.name` is populated for all events when present. {issue}18364[18364]
- Fix unprefixed fields in `fields.yml` for Powershell module {issue}18984[18984]
- Remove top level `hash` property from sysmon events {pull}20653[20653]

*Functionbeat*


==== Bugfixes

*Affecting all Beats*

- Fix a race condition with the Kafka pipeline client, it is possible that `Close()` get called before `Connect()` . {issue}11945[11945]
- Allow users to configure only `cluster_uuid` setting under `monitoring` namespace. {pull}14338[14338]
- Update replicaset group to apps/v1 {pull}15854[15802]
- Fix missing output in dockerlogbeat {pull}15719[15719]
- Fix issue where TLS settings would be ignored when a forward proxy was in use. {pull}15516[15516]
- Update replicaset group to apps/v1 {pull}15854[15802]
- Add `ssl.ca_sha256` option to the supported TLS option, this allow to check that a specific certificate is used as part of the verified chain. {issue}15717[15717]
- Improve some logging messages for add_kubernetes_metadata processor {pull}16866{16866}
- Do not rotate log files on startup when interval is configured and rotateonstartup is disabled. {pull}17613[17613]
- Fix `setup.dashboards.index` setting not working. {pull}17749[17749]
- Fix Elasticsearch license endpoint URL referenced in error message. {issue}17880[17880] {pull}18030[18030]
- Change `decode_json_fields` processor, to merge parsed json objects with existing objects in the event instead of fully replacing them. {pull}17958[17958]
- Gives monitoring reporter hosts, if configured, total precedence over corresponding output hosts. {issue}17937[17937] {pull}17991[17991]
- Change `decode_json_fields` processor, to merge parsed json objects with existing objects in the event instead of fully replacing them. {pull}17958[17958]
- [Autodiscover] Check if runner is already running before starting again. {pull}18564[18564]
- Fix an issue where error messages are not accurate in mapstriface. {issue}18662[18662] {pull}18663[18663]
- Fix regression in `add_kubernetes_metadata`, so configured `indexers` and `matchers` are used if defaults are not disabled. {issue}18481[18481] {pull}18818[18818]
- Fix the `translate_sid` processor's handling of unconfigured target fields. {issue}18990[18990] {pull}18991[18991]
- Fixed a service restart failure under Windows. {issue}18914[18914] {pull}18916[18916]
- Fix terminating pod autodiscover issue. {pull}20084[20084]
- Fix seccomp policy for calls to `chmod` and `chown`. {pull}20054[20054]
- Output errors when Kibana index pattern setup fails. {pull}20121[20121]
- Fix issue in autodiscover that kept inputs stopped after config updates. {pull}20305[20305]
- Add service resource in k8s cluster role. {pull}20546[20546]
- Allows disable pod events enrichment with deployment name {pull}28521[28521]
- Fix `fingerprint` processor to give it access to the `@timestamp` field. {issue}28683[28683]
- Fix the wrong beat name on monitoring and state endpoint {issue}27755[27755]

*Auditbeat*

- system/package: Fix parsing of Installed-Size field of DEB packages. {issue}16661[16661] {pull}17188[17188]
- system module: Fix panic during initialisation when /proc/stat can't be read. {pull}17569[17569]
- system/package: Fix an error that can occur while trying to persist package metadata. {issue}18536[18536] {pull}18887[18887]
- system/socket: Fix bugs leading to wrong process being attributed to flows. {pull}29166[29166] {issue}17165[17165]

*Filebeat*

- cisco/asa fileset: Fix parsing of 302021 message code. {pull}14519[14519]
- Fix filebeat azure dashboards, event category should be `Alert`. {pull}14668[14668]
- Fix s3 input with cloudtrail fileset reading json file. {issue}16374[16374] {pull}16441[16441]
- Add queue_url definition in manifest file for aws module. {pull}16640[16640]
- Add queue_url definition in manifest file for aws module. {pull}16640{16640}
- Fix `elasticsearch.gc` fileset to not collect _all_ logs when Elasticsearch is running in Docker. {issue}13164[13164] {issue}16583[16583] {pull}17164[17164]
- Fixed a mapping exception when ingesting CEF logs that used the spriv or dpriv extensions. {issue}17216[17216] {pull}17220[17220]
- Remove migrationVersion map 7.7.0 reference from Kibana dashboard file to fix backward compatibility issues. {pull}17425[17425]
- Fix issue 17734 to retry on rate-limit error in the Filebeat httpjson input. {issue}17734[17734] {pull}17735[17735]
- Fixed `cloudfoundry.access` to have the correct `cloudfoundry.app.id` contents. {pull}17847[17847]
- Fixing `ingress_controller.` fields to be of type keyword instead of text. {issue}17834[17834]
- Fixed typo in log message. {pull}17897[17897]
- Fix `o365` module ignoring `var.api` settings. {pull}18948[18948]
- Fix `netflow` module to support 7 bytepad for IPFIX template. {issue}18098[18098]
- Update container name for the azure filesets. {pull}19899[19899]
- Fix `o365` module ignoring `var.api` settings. {pull}18948[18948]
- Fix S3 input to trim delimiter /n from each log line. {pull}19972[19972]
- Fix s3 input parsing json file without expand_event_list_from_field. {issue}19902[19902] {pull}19962[19962] {pull}20370[20370]
- Fix millisecond timestamp normalization issues in CrowdStrike module {issue}20035[20035], {pull}20138[20138]
- Fix support for message code 106100 in Cisco ASA and FTD. {issue}19350[19350] {pull}20245[20245]
- Fix `fortinet` setting `event.timezone` to the system one when no `tz` field present {pull}20273[20273]
- Fix `okta` geoip lookup in pipeline for `destination.ip` {pull}20454[20454]
- Fix mapping exception in the `googlecloud/audit` dataset pipeline. {issue}18465[18465] {pull}20465[20465]
- Fix `cisco` asa and ftd parsing of messages 106102 and 106103. {pull}20469[20469]
- Resolve issue with @timestamp for defender_atp. {pull}28272[28272]
- Fix `threatintel.misp` filters configuration. {issue}27970[27970]
- Fix handling of escaped newlines in the `decode_cef` processor. {issue}16995[16995] {pull}29268[29268]
- Fix `panw` module ingest errors for GLOBALPROTECT logs {pull}29154[29154]
- aws-s3: Stop trying to increase SQS message visibility after ReceiptHandleIsInvalid errors. {pull}29480[29480]
- Fix handling of IPv6 addresses in netflow flow events. {issue}19210[19210] {pull}29383[29383]

*Heartbeat*

- Remove accidentally included cups library in docker images. {pull}28853[pull]
- Fix broken monitors with newer versions of image relying on dup3. {pull}28938[pull]

*Metricbeat*

- Fix checking tagsFilter using length in cloudwatch metricset. {pull}14525[14525]
- Log bulk failures from bulk API requests to monitoring cluster. {issue}14303[14303] {pull}14356[14356]
- Fix skipping protocol scheme by light modules. {pull}16205[pull]
- Revert changes in `docker` module: add size flag to docker.container. {pull}16600[16600]
- Fix detection and logging of some error cases with light modules. {pull}14706[14706]
- Fix imports after PR was merged before rebase. {pull}16756[16756]
- Reduce memory usage in `elasticsearch/index` metricset. {issue}16503[16503] {pull}16538[16538]
- Fix issue in Jolokia module when mbean contains multiple quoted properties. {issue}17375[17375] {pull}17374[17374]
- Fix issue in Jolokia module when mbean contains multiple quoted properties. {issue}17375[17375] {pull}17374[17374]
- Fix azure storage dashboards. {pull}17590[17590]
- Metricbeat no longer needs to be started strictly after Logstash for `logstash-xpack` module to report correct data. {issue}17261[17261] {pull}17497[17497]
- Fix pubsub metricset to collect all GA stage metrics from gcp stackdriver. {issue}17154[17154] {pull}17600[17600]
- Add privileged option so as mb to access data dir in Openshift. {pull}17606[17606]
- Fix "ID" event generator of Google Cloud module {issue}17160[17160] {pull}17608[17608]
- Add privileged option for Auditbeat in Openshift {pull}17637[17637]
- Fix storage metricset to allow config without region/zone. {issue}17623[17623] {pull}17624[17624]
- Fix overflow on Prometheus rates when new buckets are added on the go. {pull}17753[17753]
- Remove specific win32 api errors from events in perfmon. {issue}18292[18292] {pull}18361[18361]
- Fix application_pool metricset after pdh changes. {pull}18477[18477]
- Fix panic on `metricbeat test modules` when modules are configured in `metricbeat.modules`. {issue}18789[18789] {pull}18797[18797]
- Fix getting gcp compute instance metadata with partial zone/region in config. {pull}18757[18757]
- Add missing network.sent_packets_count metric into compute metricset in googlecloud module. {pull}18802[18802]
- Fix compute and pubsub dashboard for googlecloud module. {issue}18962[18962] {pull}18980[18980]
- Fix crash on vsphere module when Host information is not available. {issue}18996[18996] {pull}19078[19078]
- Modify doc for app_insights metricset to contain example of config. {pull}20185[20185]
- Add required option for `metrics` in app_insights. {pull}20406[20406]
- Groups same timestamp metric values to one event in the app_insights metricset. {pull}20403[20403]
- Use xpack.enabled on SM modules to write into .monitoring indices when using Metricbeat standalone {pull}28365[28365]
- Fix in rename processor to ingest metrics for `write.iops` to proper field instead of `write_iops` in rds metricset. {pull}28960[28960]
- Enhance filter check in kubernetes event metricset. {pull}29470[29470]

*Packetbeat*

- Prevent incorrect use of AMQP protocol parsing from causing silent failure. {pull}29017[29017]
- Fix error handling in MongoDB protocol parsing. {pull}29017[29017]

*Winlogbeat*

- Add source.ip validation for event ID 4778 in the Security module. {issue}19627[19627]

*Functionbeat*


*Elastic Logging Plugin*


==== Added

*Affecting all Beats*

- Decouple Debug logging from fail_on_error logic for rename, copy, truncate processors {pull}12451[12451]
- Fingerprint processor adds a new xxhash hashing algorithm {pull}15418[15418]
- Update RPM packages contained in Beat Docker images. {issue}17035[17035]
- Update documentation for system.process.memory fields to include clarification on Windows os's. {pull}17268[17268]
- When using the `decode_json_fields` processor, decoded fields are now deep-merged into existing event. {pull}17958[17958]
- Update documentation for system.process.memory fields to include clarification on Windows os's. {pull}17268[17268]
- Add keystore support for autodiscover static configurations. {pull]16306[16306]
- When using the `decode_json_fields` processor, decoded fields are now deep-merged into existing event. {pull}17958[17958]
- Add keystore support for autodiscover static configurations. {pull]16306[16306]
- Add TLS support to Kerberos authentication in Elasticsearch. {pull}18607[18607]
- Add config option `rotate_on_startup` to file output {issue}19150[19150] {pull}19347[19347]
- Set index.max_docvalue_fields_search in index template to increase value to 200 fields. {issue}20215[20215]
- Upgrade prometheus library. {pull}28716[28716]
- Name all k8s workqueue. {pull}28085[28085]
- Add options to configure k8s client qps/burst. {pull}28151[28151]
- Update to ECS 8.0 fields. {pull}28620[28620]
- Add http.pprof.enabled option to libbeat to allow http/pprof endpoints on the socket that libbeat creates for metrics. {issue}21965[21965]
- Support custom analyzers in fields.yml. {issue}28540[28540] {pull}28926[28926]
- SASL/SCRAM in the Kafka output is no longer beta. {pull}29126[29126]
- Discover changes in Kubernetes nodes metadata as soon as they happen. {pull}23139[23139]
- Support self signed certificates on outputs {pull}29229[29229]
- Update k8s library {pull}29394[29394]
- Add FIPS configuration option for all AWS API calls. {pull}[28899]
- Add `default_region` config to AWS common module. {pull}[29415]

*Auditbeat*

- Reference kubernetes manifests include configuration for auditd and enrichment with kubernetes metadata. {pull}17431[17431]

*Filebeat*

- `container` and `docker` inputs now support reading of labels and env vars written by docker JSON file logging driver. {issue}8358[8358]
- Add `index` option to all inputs to directly set a per-input index value. {pull}14010[14010]
- move create-[module,fileset,fields] to mage and enable in x-pack/filebeat {pull}15836[15836]
- Work on e2e ACK's for the azure-eventhub input {issue}15671[15671] {pull}16215[16215]
- Add a TLS test and more debug output to httpjson input {pull}16315[16315]
- Add an SSL config example in config.yml for filebeat MISP module. {pull}16320[16320]
- Update filebeat httpjson input to support pagination via Header and Okta module. {pull}16354[16354]
- Add a TLS test and more debug output to httpjson input {pull}16315[16315]
- Add an SSL config example in config.yml for filebeat MISP module. {pull}16320[16320]
- Added documentation for running Filebeat in Cloud Foundry. {pull}17275[17275]
- Release Google Cloud module as GA. {pull}17511[17511]
- Improve ECS categorization field mappings for nats module. {issue}16173[16173] {pull}17550[17550]
- Enhance `elasticsearch/slowlog` fileset to handle ECS-compatible logs emitted by Elasticsearch. {issue}17715[17715] {pull}17729[17729]
- Added documentation for running Filebeat in Cloud Foundry. {pull}17275[17275]
- Release Google Cloud module as GA. {pull}17511[17511]
- Update filebeat httpjson input to support pagination via Header and Okta module. {pull}16354[16354]
- Change the `json.*` input settings implementation to merge parsed json objects with existing objects in the event instead of fully replacing them. {pull}17958[17958]
- Add support for array parsing in azure-eventhub input. {pull}18585[18585]
- Add support for array parsing in azure-eventhub input. {pull}18585[18585]
- Improved performance of PANW sample dashboards. {issue}19031[19031] {pull}19032[19032]
- Add event.ingested for CrowdStrike module {pull}20138[20138]
- Add support for additional fields and FirewallMatchEvent type events in CrowdStrike module {pull}20138[20138]
- Azure signinlogs - Add support for ManagedIdentitySignInLogs, NonInteractiveUserSignInLogs, and ServicePrincipalSignInLogs. {issue}23653[23653]
- Add `text/csv` decoder to `httpjson` input {pull}28564[28564]
- Update `aws-s3` input to connect to non AWS S3 buckets {issue}28222[28222] {pull}28234[28234]
- Add support for '/var/log/pods/' path for add_kubernetes_metadata processor with `resource_type: pod`. {pull}28868[28868]
- Add documentation for add_kubernetes_metadata processors `log_path` matcher. {pull}28868[28868]
- Add support for parsers on journald input {pull}29070[29070]
- Add support in httpjson input for oAuth2ProviderDefault of password grant_type. {pull}29087[29087]
<<<<<<< HEAD
- Add support for filtering in journald input with `unit`, `kernel`, `identifiers` and `include_matches`. {pull}29294[29294]
=======
- Update Cisco module to enable TCP input. {issue}26118[26118] {issue}28821[28821] {pull}26159[26159]
>>>>>>> b71fc20b

*Heartbeat*


*Metricbeat*

- Move the windows pdh implementation from perfmon to a shared location in order for future modules/metricsets to make use of. {pull}15503[15503]
- Add database_account azure metricset. {issue}15758[15758]
- Add database_account azure metricset. {issue}15758[15758]
- Release Zookeeper/connection module as GA. {issue}14281[14281] {pull}17043[17043]
- Add dashboard for pubsub metricset in googlecloud module. {pull}17161[17161]
- Added documentation for running Metricbeat in Cloud Foundry. {pull}17275[17275]
- Added documentation for running Metricbeat in Cloud Foundry. {pull}17275[17275]
- Remove required for region/zone and make stackdriver a metricset in googlecloud. {issue}16785[16785] {pull}18398[18398]
- Add memory metrics into compute googlecloud. {pull}18802[18802]
- Preliminary AIX support {pull}27954[27954]
- Add option to skip older k8s events {pull}29396[29396]
- Add `add_resource_metadata` configuration to Kubernetes module. {pull}29133[29133]

*Packetbeat*

*Functionbeat*


*Winlogbeat*

- Add more DNS error codes to the Sysmon module. {issue}15685[15685]
- Add configuration option for registry file flush timeout {issue}29001[29001] {pull}29053[29053]
- Add support for custom XML queries {issue}1054[1054] {pull}29330[29330]

*Elastic Log Driver*

- Fixed docs for hosts {pull}23644[23644]

==== Deprecated

*Affecting all Beats*


*Filebeat*


*Heartbeat*

*Metricbeat*


*Packetbeat*

*Winlogbeat*

*Functionbeat*

==== Known Issue

*Journalbeat*<|MERGE_RESOLUTION|>--- conflicted
+++ resolved
@@ -271,11 +271,8 @@
 - Add documentation for add_kubernetes_metadata processors `log_path` matcher. {pull}28868[28868]
 - Add support for parsers on journald input {pull}29070[29070]
 - Add support in httpjson input for oAuth2ProviderDefault of password grant_type. {pull}29087[29087]
-<<<<<<< HEAD
 - Add support for filtering in journald input with `unit`, `kernel`, `identifiers` and `include_matches`. {pull}29294[29294]
-=======
 - Update Cisco module to enable TCP input. {issue}26118[26118] {issue}28821[28821] {pull}26159[26159]
->>>>>>> b71fc20b
 
 *Heartbeat*
 
