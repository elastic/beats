// Use these for links to issue and pulls. Note issues and pulls redirect one to
// each other on Github, so don't worry too much on using the right prefix.
:issue: https://github.com/elastic/beats/issues/
:pull: https://github.com/elastic/beats/pull/

=== Beats version HEAD
https://github.com/elastic/beats/compare/v8.8.1\...main[Check the HEAD diff]

==== Breaking changes

*Affecting all Beats*

*Auditbeat*


*Filebeat*


*Heartbeat*
- Decreases the ES default timeout to 10 for the load monitor state requests

*Metricbeat*


*Osquerybeat*

- Upgrade to osquery 5.10.2. {pull}37115[37115]

*Packetbeat*


*Winlogbeat*

- Add "event.category" and "event.type" to Sysmon module for EventIDs 8, 9, 19, 20, 27, 28, 255 {pull}35193[35193]
- Add "keystore.path" configuration settings to $workdir\data\{{.BeatName}}.keystore. Issue {issue}12315[12315] {pull}37237[37237]

*Functionbeat*


*Elastic Logging Plugin*


==== Bugfixes

*Affecting all Beats*
- Support for multiline zookeeper logs {issue}2496[2496]
- Add checks to ensure reloading of units if the configuration actually changed. {pull}34346[34346]
- Fix namespacing on self-monitoring {pull}32336[32336]
- Fix namespacing on self-monitoring {pull}32336[32336]
- Fix Beats started by agent do not respect the allow_older_versions: true configuration flag {issue}34227[34227] {pull}34964[34964]
- Fix performance issues when we have a lot of inputs starting and stopping by allowing to disable global processors under fleet. {issue}35000[35000] {pull}35031[35031]
- 'add_cloud_metadata' processor - add cloud.region field for GCE cloud provider
- 'add_cloud_metadata' processor - update azure metadata api version to get missing `cloud.account.id` field
- Upgraded apache arrow library used in x-pack/libbeat/reader/parquet from v11 to v12.0.1 in order to fix cross-compilation issues {pull}35640[35640]
- Fix panic when MaxRetryInterval is specified, but RetryInterval is not {pull}35820[35820]
- Support build of projects outside of beats directory {pull}36126[36126]
- Support Elastic Agent control protocol chunking support {pull}37343[37343]

*Auditbeat*


*Filebeat*

- [Gcs Input] - Added missing locks for safe concurrency {pull}34914[34914]
- Fix the ignore_inactive option being ignored in Filebeat's filestream input {pull}34770[34770]
- Fix TestMultiEventForEOFRetryHandlerInput unit test of CometD input {pull}34903[34903]
- Add input instance id to request trace filename for httpjson and cel inputs {pull}35024[35024]
- Fixes "Can only start an input when all related states are finished" error when running under Elastic-Agent {pull}35250[35250] {issue}33653[33653]
- [system] sync system/auth dataset with system integration 1.29.0. {pull}35581[35581]
- [GCS Input] - Fixed an issue where bucket_timeout was being applied to the entire bucket poll interval and not individual bucket object read operations. Fixed a map write concurrency issue arising from data races when using a high number of workers. Fixed the flaky tests that were present in the GCS test suit. {pull}35605[35605]
- Fixed concurrency and flakey tests issue in azure blob storage input. {issue}35983[35983] {pull}36124[36124]
- Fix panic when sqs input metrics getter is invoked {pull}36101[36101] {issue}36077[36077]
- Fix handling of Juniper SRX structured data when there is no leading junos element. {issue}36270[36270] {pull}36308[36308]
- Fix Filebeat Cisco module with missing escape character {issue}36325[36325] {pull}36326[36326]
- Fix panic when redact option is not provided to CEL input. {issue}36387[36387] {pull}36388[36388]
- Remove 'onFilteredOut' and 'onDroppedOnPublish' callback logs {issue}36299[36299] {pull}36399[36399]
- Added a fix for Crowdstrike pipeline handling process arrays {pull}36496[36496]
- Ensure winlog input retains metric collection when handling recoverable errors. {issue}36479[36479] {pull}36483[36483]
- Revert error introduced in {pull}35734[35734] when symlinks can't be resolved in filestream. {pull}36557[36557]
- Fix ignoring external input configuration in `take_over: true` mode {issue}36378[36378] {pull}36395[36395]
- Add validation to http_endpoint config for empty URL {pull}36816[36816] {issue}36772[36772]
- Fix merging of array fields(processors, paths, parsers) in configurations generated from hints and default config. {issue}36838[36838] {pull}36857[36857]
- Fix handling of response errors in HTTPJSON and CEL request trace logging. {pull}36956[36956]
- Do not error when Okta API returns no data. {pull}37092[37092]
- Fix request body close behaviour in HTTP_Endpoint when handling GZIP compressed content. {pull}37091[37091]
- Make CEL input now global evaluate to a time in UTC. {pull}37159[37159]

*Heartbeat*

- Fix panics when parsing dereferencing invalid parsed url. {pull}34702[34702]
- Added fix for formatting the logs from stateloader properly. {pull}37369[37369]
- Remove duplicated syscall from arm seccomp profile. {pull}37440[37440]

*Metricbeat*

- in module/windows/perfmon, changed collection method of the second counter value required to create a displayable value {pull}32305[32305]
- Fix and improve AWS metric period calculation to avoid zero-length intervals {pull}32724[32724]
- Add missing cluster metadata to k8s module metricsets {pull}32979[32979] {pull}33032[33032]
- Add GCP CloudSQL region filter {pull}32943[32943]
- Fix logstash cgroup mappings {pull}33131[33131]
- Remove unused `elasticsearch.node_stats.indices.bulk.avg_time.bytes` mapping {pull}33263[33263]
- Make generic SQL GA {pull}34637[34637]
- Collect missing remote_cluster in elasticsearch ccr metricset {pull}34957[34957]
- Add context with timeout in AWS API calls {pull}35425[35425]
- Fix EC2 host.cpu.usage {pull}35717[35717]
- Add option in SQL module to execute queries for all dbs. {pull}35688[35688]
- Add remaining dimensions for azure storage account to make them available for tsdb enablement. {pull}36331[36331]
- Add missing 'TransactionType' dimension for Azure Storage Account. {pull}36413[36413]
- Add log error when statsd server fails to start {pull}36477[36477]
- Fix CassandraConnectionClosures metric configuration {pull}34742[34742]
- Fix event mapping implementation for statsd module {pull}36925[36925]
- The region and availability_zone ecs fields nested within the cloud field. {pull}37015[37015]
- Fix CPU and memory metrics collection from privileged process on Windows {issue}17314[17314]{pull}37027[37027]
- Enhanced Azure Metrics metricset with refined grouping logic and resolved duplication issues for TSDB compatibility {pull}36823[36823]
- Fix memory leak on Windows {issue}37142[37142] {pull}37171[37171]
- Fix unintended skip in metric collection on Azure Monitor {issue}37204[37204] {pull}37203[37203]
- Fix the "api-version query parameter (?api-version=) is required for all requests" error in Azure Billing. {pull}37158[37158]
- Add memory hard limit from container metadata and remove usage percentage in AWS Fargate. {pull}37194[37194]
- Ignore parser errors from unsupported metrics types on Prometheus client and continue parsing until EOF is reached {pull}37383[37383]
- Fix the reference time rounding on Azure Metrics {issue}37204[37204] {pull}37365[37365]

*Osquerybeat*


*Packetbeat*


*Winlogbeat*



*Elastic Logging Plugin*


==== Added

*Affecting all Beats*

- Added append Processor which will append concrete values or values from a field to target. {issue}29934[29934] {pull}33364[33364]
- When running under Elastic-Agent the status is now reported per Unit instead of the whole Beat {issue}35874[35874] {pull}36183[36183]
- Add warning message to SysV init scripts for RPM-based systems that lack `/etc/rc.d/init.d/functions`. {issue}35708[35708] {pull}36188[36188]
- Mark `translate_sid` processor is GA. {issue}36279[36279] {pull}36280[36280]
- dns processor: Add support for forward lookups (`A`, `AAAA`, and `TXT`). {issue}11416[11416] {pull}36394[36394]
- Mark `syslog` processor as GA, improve docs about how processor handles syslog messages. {issue}36416[36416] {pull}36417[36417]
- Add support for AWS external IDs. {issue}36321[36321] {pull}36322[36322]
- [Enhanncement for host.ip and host.mac] Disabling netinfo.enabled option of add-host-metadata processor {pull}36506[36506]
  Setting environmental variable ELASTIC_NETINFO:false in Elastic Agent pod will disable the netinfo.enabled option of add_host_metadata processor
- allow `queue` configuration settings to be set under the output. {issue}35615[35615] {pull}36788[36788]
- Beats will now connect to older Elasticsearch instances by default {pull}36884[36884]
- Raise up logging level to warning when attempting to configure beats with unknown fields from autodiscovered events/environments
- elasticsearch output now supports `idle_connection_timeout`. {issue}35616[35615] {pull}36843[36843]
- Upgrade golang/x/net to v0.17.0. Updates the publicsuffix table used by the registered_domain processor. {pull}36969[36969]
Setting environmental variable ELASTIC_NETINFO:false in Elastic Agent pod will disable the netinfo.enabled option of add_host_metadata processor
<<<<<<< HEAD
- Upgrade to Go 1.20.11. {pull}37123[37123]
- Make more selective the Pod autodiscovery upon node and namespace update events. {issue}3738[3738] {pull}37431[37431]
=======
- Upgrade to Go 1.21.5. {pull}37550[37550]
>>>>>>> 95f0f85a
- The Elasticsearch output can now configure performance presets with the `preset` configuration field. {pull}37259[37259]
- Upgrade to elastic-agent-libs v0.7.3 and golang.org/x/crypto v0.17.0. {pull}37544[37544]

*Auditbeat*

- Add `ignore_errors` option to audit module. {issue}15768[15768] {pull}36851[36851]
- Fix copy arguments for strict aligned architectures. {pull}36976[36976]

*Filebeat*

- add documentation for decode_xml_wineventlog processor field mappings.  {pull}32456[32456]
- httpjson input: Add request tracing logger. {issue}32402[32402] {pull}32412[32412]
- Add cloudflare R2 to provider list in AWS S3 input. {pull}32620[32620]
- Add support for single string containing multiple relation-types in getRFC5988Link. {pull}32811[32811]
- Added separation of transform context object inside httpjson. Introduced new clause `.parent_last_response.*` {pull}33499[33499]
- Added metric `sqs_messages_waiting_gauge` for aws-s3 input. {pull}34488[34488]
- Add nginx.ingress_controller.upstream.ip to related.ip {issue}34645[34645] {pull}34672[34672]
- Add unix socket log parsing for nginx ingress_controller {pull}34732[34732]
- Added metric `sqs_worker_utilization` for aws-s3 input. {pull}34793[34793]
- Add MySQL authentication message parsing and `related.ip` and `related.user` fields {pull}34810[34810]
- Add nginx ingress_controller parsing if one of upstreams fails to return response {pull}34787[34787]
- Add oracle authentication messages parsing {pull}35127[35127]
- Add `clean_session` configuration setting for MQTT input.  {pull}35806[16204]
- Add fingerprint mode for the filestream scanner and new file identity based on it {issue}34419[34419] {pull}35734[35734]
- Add file system metadata to events ingested via filestream {issue}35801[35801] {pull}36065[36065]
- Add support for localstack based input integration testing {pull}35727[35727]
- Allow parsing bytes in and bytes out as long integer in CEF processor. {issue}36100[36100] {pull}36108[36108]
- Add support for registered owners and users to AzureAD entity analytics provider. {pull}36092[36092]
- Add support for endpoint resolver in AWS config {pull}36208[36208]
- Added support for Okta OAuth2 provider in the httpjson input. {pull}36273[36273]
- Add support of the interval parameter in Salesforce setupaudittrail-rest fileset. {issue}35917[35917] {pull}35938[35938]
- Add device handling to Okta input package for entity analytics. {pull}36049[36049]
- Add setup option `--force-enable-module-filesets`, that will act as if all filesets have been enabled in a module during setup. {issue}30916[30916] {pull}36286[36286]
- [Azure] Add input metrics to the azure-eventhub input. {pull}35739[35739]
- Reduce HTTPJSON metrics allocations. {pull}36282[36282]
- Add support for a simplified input configuraton when running under Elastic-Agent {pull}36390[36390]
- Make HTTPJSON response body decoding errors more informative. {pull}36481[36481]
- Allow fine-grained control of entity analytics API requests for Okta provider. {issue}36440[36440] {pull}36492[36492]
- Add support for expanding `journald.process.capabilities` into the human-readable effective capabilities in the ECS `process.thread.capabilities.effective` field. {issue}36454[36454] {pull}36470[36470]
- Allow fine-grained control of entity analytics API requests for AzureAD provider. {issue}36440[36440] {pull}36441[36441]
- For request tracer logging in CEL and httpjson the request and response body are no longer included in `event.original`. The body is still present in `http.{request,response}.body.content`. {pull}36531[36531]
- Added support for Okta OAuth2 provider in the CEL input. {issue}36336[36336] {pull}36521[36521]
- Improve error logging in HTTPJSON input. {pull}36529[36529]
- Disable warning message about ingest pipeline loading when running under Elastic Agent. {pull}36659[36659]
- Add input metrics to http_endpoint input. {issue}36402[36402] {pull}36427[36427]
- Remove Event Normalization from GCP PubSub Input. {pull}36716[36716]
- Update mito CEL extension library to v1.6.0. {pull}36651[36651]
- Added support for new features & removed partial save mechanism in the Azure Blob Storage input. {issue}35126[35126] {pull}36690[36690]
- Improve template evaluation logging for HTTPJSON input. {pull}36668[36668]
- Add CEL partial value debug function. {pull}36652[36652]
- Added support for new features and removed partial save mechanism in the GCS input. {issue}35847[35847] {pull}36713[36713]
- Re-use buffers to optimise memory allocation in fingerprint mode of filestream {pull}36736[36736]
- Allow http_endpoint input to receive PUT and PATCH requests. {pull}36734[36734]
- Add cache processor. {pull}36786[36786]
- Avoid unwanted publication of Azure entity records. {pull}36753[36753]
- Avoid unwanted publication of Okta entity records. {pull}36770[36770]
- Add support for Digest Authentication to CEL input. {issue}35514[35514] {pull}36932[36932]
- Use filestream input with file_identity.fingerprint as default for hints autodiscover. {issue}35984[35984] {pull}36950[36950]
- Add network processor in addition to interface based direction resolution. {pull}37023[37023]
- Add setup option `--force-enable-module-filesets`, that will act as if all filesets have been enabled in a module during setup. {issue}30915[30915] {pull}99999[99999]
- Make CEL input log current transaction ID when request tracing is turned on. {pull}37065[37065]
- Made Azure Blob Storage input GA and updated docs accordingly. {pull}37128[37128]
- Add request trace logging to http_endpoint input. {issue}36951[36951] {pull}36957[36957]
- Made GCS input GA and updated docs accordingly. {pull}37127[37127]
- Suppress and log max HTTP request retry errors in CEL input. {pull}37160[37160]
- Prevent CEL input from re-entering the eval loop when an evaluation failed. {pull}37161[37161]
- Update CEL extensions library to v1.7.0. {pull}37172[37172]

*Auditbeat*

- Upgrade go-libaudit to v2.4.0. {issue}36776[36776] {pull}36964[36964]
- Add a `/inputs/` route to the HTTP monitoring endpoint that exposes metrics for each dataset instance. {pull}36971[36971]

*Libbeat*

*Heartbeat*
- Added status to monitor run log report.
- Capture and log the individual connection metrics for all the lightweight monitors


*Metricbeat*

- Add per-thread metrics to system_summary {pull}33614[33614]
- Add GCP CloudSQL metadata {pull}33066[33066]
- Add GCP Carbon Footprint metricbeat data {pull}34820[34820]
- Add event loop utilization metric to Kibana module {pull}35020[35020]
- Fix containerd metrics grouping for TSDB {pull}37537[37537]
- Add metrics grouping by dimensions and time to Azure app insights {pull}36634[36634]
- Align on the algorithm used to transform Prometheus histograms into Elasticsearch histograms {pull}36647[36647]
- Enhance GCP billing with detailed tables identification, additional fields, and optimized data handling. {pull}36902[36902]
- Add a `/inputs/` route to the HTTP monitoring endpoint that exposes metrics for each metricset instance. {pull}36971[36971]
- Add linux IO metrics to system/process {pull}37213[37213]
- Add new memory/cgroup metrics to Kibana module {pull}37232[37232]

*Osquerybeat*


*Packetbeat*

- Add metrics for TCP flags. {issue}36992[36992] {pull}36975[36975]

*Packetbeat*


*Winlogbeat*

- Make ingest pipeline routing robust to letter case of channel names for forwarded events. {issue}36670[36670] {pull}36899[36899]
- Document minimum permissions required for local user account. {issue}15773[15773] {pull}37176[37176]
- Bump Windows Npcap version to v1.78. {issue}37300[37300] {pull}37370[37370]

*Functionbeat*


*Winlogbeat*



*Elastic Log Driver*
*Elastic Logging Plugin*


==== Deprecated

*Auditbeat*


*Filebeat*

- Deprecate rsa2elk Filebeat modules. {issue}36125[36125] {pull}36887[36887]

*Heartbeat*



*Metricbeat*


*Osquerybeat*


*Packetbeat*


*Winlogbeat*


*Functionbeat*


*Elastic Logging Plugin*


==== Known Issues



































<|MERGE_RESOLUTION|>--- conflicted
+++ resolved
@@ -151,12 +151,9 @@
 - elasticsearch output now supports `idle_connection_timeout`. {issue}35616[35615] {pull}36843[36843]
 - Upgrade golang/x/net to v0.17.0. Updates the publicsuffix table used by the registered_domain processor. {pull}36969[36969]
 Setting environmental variable ELASTIC_NETINFO:false in Elastic Agent pod will disable the netinfo.enabled option of add_host_metadata processor
-<<<<<<< HEAD
 - Upgrade to Go 1.20.11. {pull}37123[37123]
 - Make more selective the Pod autodiscovery upon node and namespace update events. {issue}3738[3738] {pull}37431[37431]
-=======
 - Upgrade to Go 1.21.5. {pull}37550[37550]
->>>>>>> 95f0f85a
 - The Elasticsearch output can now configure performance presets with the `preset` configuration field. {pull}37259[37259]
 - Upgrade to elastic-agent-libs v0.7.3 and golang.org/x/crypto v0.17.0. {pull}37544[37544]
 
