// Use these for links to issue and pulls. Note issues and pulls redirect one to
// each other on Github, so don't worry too much on using the right prefix.
:issue: https://github.com/elastic/beats/issues/
:pull: https://github.com/elastic/beats/pull/

=== Beats version HEAD
https://github.com/elastic/beats/compare/v8.8.1\...main[Check the HEAD diff]

==== Breaking changes

*Affecting all Beats*

- Fix FQDN being lowercased when used as `host.hostname` {issue}39993[39993]
- Beats won't log start up information when running under the Elastic Agent {40390}40390[40390]
- The default data and logs path for the Windows service installation has changed from `C:\ProgramData\<Beat>` and `C:\ProgramData\<Beat>\logs`, respectively to `C:\Program Files\<Beat>-Data` and `C:\Program Files\<Beat>-Data\logs`. See 'Quick start -> Installation script' from each Beat for more details. {pull}45946{45946}.

*Auditbeat*


*Filebeat*

- Convert netflow input to API v2 and disable event normalisation {pull}37901[37901]
- Removed deprecated Squid from Beats. See <<migrate-from-deprecated-module>> for migration options. {pull}38037[38037]
- Removed deprecated Sonicwall from Beats. Use the https://docs.elastic.co/integrations/sonicwall[SonicWall Firewall] Elastic integration instead. {pull}38037[38037]
- Removed deprecated Radware from Beats. See <<migrate-from-deprecated-module>> for migration options. {pull}38037[38037]
- Removed deprecated Netscout from Beats. See <<migrate-from-deprecated-module>> for migration options. {pull}38037[38037]
- Removed deprecated Juniper Netscreen from Beats. See <<migrate-from-deprecated-module>> for migration options. {pull}38037[38037]
- Removed deprecated Impreva from Beats. See <<migrate-from-deprecated-module>> for migration options. {pull}38037[38037]
- Removed deprecated Cylance from Beats. See <<migrate-from-deprecated-module>> for migration options. {pull}38037[38037]
- Removed deprecated Bluecoat from Beats. See <<migrate-from-deprecated-module>> for migration options. {pull}38037[38037]
- Introduce input/netmetrics and refactor netflow input metrics {pull}38055[38055]

*Heartbeat*


*Metricbeat*

- Setting period for counter cache for Prometheus remote_write at least to 60sec {pull}38553[38553]
- Remove fallback to the node limit for the `kubernetes.pod.cpu.usage.limit.pct` and `kubernetes.pod.memory.usage.limit.pct` metrics calculation
- Add support for Kibana status metricset in v8 format {pull}40275[40275]
- Mark system process metricsets as running if metrics are partially available {pull}40565[40565]
- Fixed a bug where `event.duration` could be missing from an event on Windows systems due to low-resolution clock. {pull}44440[44440]

*Osquerybeat*

- Add action responses data stream, allowing osquerybeat to post action results directly to elasticsearch. {pull}39143[39143]
- Disable allow_unsafe osquery configuration. {pull}40130[40130]
- Upgrade to osquery 5.12.1. {pull}40368[40368]


*Packetbeat*



*Winlogbeat*

- Add "event.category" and "event.type" to Sysmon module for EventIDs 8, 9, 19, 20, 27, 28, 255 {pull}35193[35193]

*Functionbeat*


*Elastic Logging Plugin*


==== Bugfixes

*Affecting all Beats*

- Support for multiline zookeeper logs {issue}2496[2496]
- Add checks to ensure reloading of units if the configuration actually changed. {pull}34346[34346]
- Fix namespacing on self-monitoring {pull}32336[32336]
- Fix namespacing on self-monitoring {pull}32336[32336]
- Fix Beats started by agent do not respect the allow_older_versions: true configuration flag {issue}34227[34227] {pull}34964[34964]
- Fix performance issues when we have a lot of inputs starting and stopping by allowing to disable global processors under fleet. {issue}35000[35000] {pull}35031[35031]
- 'add_cloud_metadata' processor - add cloud.region field for GCE cloud provider
- 'add_cloud_metadata' processor - update azure metadata api version to get missing `cloud.account.id` field
- Upgraded apache arrow library used in x-pack/libbeat/reader/parquet from v11 to v12.0.1 in order to fix cross-compilation issues {pull}35640[35640]
- Fix panic when MaxRetryInterval is specified, but RetryInterval is not {pull}35820[35820]
- Support build of projects outside of beats directory {pull}36126[36126]
- Support Elastic Agent control protocol chunking support {pull}37343[37343]
- Lower logging level to debug when attempting to configure beats with unknown fields from autodiscovered events/environments {pull}[37816][37816]
- Set timeout of 1 minute for FQDN requests {pull}37756[37756]
- 'add_cloud_metadata' processor - improve AWS provider HTTP client overriding to support custom certificate bundle handling {pull}44189[44189]
- Fixed case where Beats would silently fail due to invalid input configuration, now the error is correctly reported. {issue}43118[43118] {pull}45733[45733]

*Auditbeat*


*Filebeat*

- [Gcs Input] - Added missing locks for safe concurrency {pull}34914[34914]
- Fix the ignore_inactive option being ignored in Filebeat's filestream input {pull}34770[34770]
- Fix TestMultiEventForEOFRetryHandlerInput unit test of CometD input {pull}34903[34903]
- Add input instance id to request trace filename for httpjson and cel inputs {pull}35024[35024]
- Fixes "Can only start an input when all related states are finished" error when running under Elastic-Agent {pull}35250[35250] {issue}33653[33653]
- [system] sync system/auth dataset with system integration 1.29.0. {pull}35581[35581]
- [GCS Input] - Fixed an issue where bucket_timeout was being applied to the entire bucket poll interval and not individual bucket object read operations. Fixed a map write concurrency issue arising from data races when using a high number of workers. Fixed the flaky tests that were present in the GCS test suit. {pull}35605[35605]
- Fixed concurrency and flakey tests issue in azure blob storage input. {issue}35983[35983] {pull}36124[36124]
- Fix panic when sqs input metrics getter is invoked {pull}36101[36101] {issue}36077[36077]
- Fix handling of Juniper SRX structured data when there is no leading junos element. {issue}36270[36270] {pull}36308[36308]
- Fix Filebeat Cisco module with missing escape character {issue}36325[36325] {pull}36326[36326]
- Added a fix for Crowdstrike pipeline handling process arrays {pull}36496[36496]
- [threatintel] MISP pagination fixes {pull}37898[37898]
- Fix file handle leak when handling errors in filestream {pull}37973[37973]
- Fix a race condition that could crash Filebeat with a "negative WaitGroup counter" error {pull}38094[38094]
- Fix "failed processing S3 event for object key" error on aws-s3 input when key contains the "+" character {issue}38012[38012] {pull}38125[38125]
- Fix filebeat gcs input panic {pull}38407[38407]
- Fix filestream's registry GC: registry entries are now removed from the in-memory and disk store when they're older than the set TTL {issue}36761[36761] {pull}38488[38488]
- Fix filestream's registry GC: registry entries are now removed from the in-memory and disk store when they're older than the set TTL {issue}36761[36761] {pull}38488[38488]
- [threatintel] MISP splitting fix for empty responses {issue}38739[38739] {pull}38917[38917]
- Prevent GCP Pub/Sub input blockage by increasing default value of `max_outstanding_messages` {issue}35029[35029] {pull}38985[38985]
- Updated Websocket input title to align with existing inputs {pull}39006[39006]
- Restore netflow input on Windows {pull}39024[39024]
- Upgrade azure-event-hubs-go and azure-storage-blob-go dependencies. {pull}38861[38861]
- Fix request trace filename handling in http_endpoint input. {pull}39410[39410]
- Upgrade github.com/hashicorp/go-retryablehttp to mitigate CVE-2024-6104 {pull}40036[40036]
- Prevent panic in CEL and salesforce inputs when github.com/hashicorp/go-retryablehttp exceeds maximum retries. {pull}40144[40144]
- Fix publishing Okta entity analytics enrichments. {pull}44483[44483]
<<<<<<< HEAD
- Fix wrongly emitted missing input ID warning {issue}42969[42969] {pull}45747[45747]
=======
- Fix handling of unnecessary BOM in UTF-8 text received by o365audit input. {issue}44327[44327] {pull}45739[45739]
- Fix reading journald messages with more than 4kb. {issue}45511[45511] {pull}46017[46017]
- Restore the Streaming input on Windows. {pull}46031[46031]
- Fix termination of input on API errors. {pull}45999[45999]
- Fix filestream registry entries being prematurely removed, which could cause files to be re-ingested after Filebeat restarts. {issue}46007[46007] {pull}46032[46032]
>>>>>>> 6dbcd818

*Heartbeat*



*Metricbeat*

- Fix Azure Monitor 429 error by causing metricbeat to retry the request again. {pull}38294[38294]
- Fix fields not being parsed correctly in postgresql/database {issue}25301[25301] {pull}37720[37720]
- rabbitmq/queue - Change the mapping type of `rabbitmq.queue.consumers.utilisation.pct` to `scaled_float` from `long` because the values fall within the range of `[0.0, 1.0]`. Previously, conversion to integer resulted in reporting either `0` or `1`.
- Fix timeout caused by the retrival of which indices are hidden {pull}39165[39165]
- Fix Azure Monitor support for multiple aggregation types {issue}39192[39192] {pull}39204[39204]
- Fix handling of access errors when reading process metrics {pull}39627[39627]
- Fix behavior of cgroups path discovery when monitoring the host system from within a container {pull}39627[39627]
- Fix issue where beats may report incorrect metrics for its own process when running inside a container {pull}39627[39627]
- Normalize AWS RDS CPU Utilization values before making the metadata API call. {pull}39664[39664]
- Fix behavior of pagetypeinfo metrics {pull}39985[39985]
- Update beat module with apm-server monitoring metrics fields {pull}40127[40127]
- Fix Azure Monitor metric timespan to restore Storage Account PT1H metrics {issue}40376[40376] {pull}40367[40367]
- Remove excessive info-level logs in cgroups setup {pull}40491[40491]
- Add missing ECS Cloud fields in GCP `metrics` metricset when using `exclude_labels: true` {issue}40437[40437] {pull}40467[40467]
- Changed Kafka protocol version from 3.6.0 to 2.1.0 to fix compatibility with Kafka 2.x brokers. {pull}45761[45761]
- Enhance behavior of sanitizeError: replace sensitive info even if it is escaped and add pattern-based sanitization {pull}45857[45857]

*Osquerybeat*

- Fix bug preventing installation of osqueryd. Preserve the osquery.app/ directory and its contents when installing the Elastic Agent. {agent-issue}8245[8245] {pull}44501[44501]

*Packetbeat*



*Winlogbeat*



*Elastic Logging Plugin*


==== Added

*Affecting all Beats*

- Added append Processor which will append concrete values or values from a field to target. {issue}29934[29934] {pull}33364[33364]
- dns processor: Add support for forward lookups (`A`, `AAAA`, and `TXT`). {issue}11416[11416] {pull}36394[36394]
- [Enhanncement for host.ip and host.mac] Disabling netinfo.enabled option of add-host-metadata processor {pull}36506[36506]
- allow `queue` configuration settings to be set under the output. {issue}35615[35615] {pull}36788[36788]
- Beats will now connect to older Elasticsearch instances by default {pull}36884[36884]
- Raise up logging level to warning when attempting to configure beats with unknown fields from autodiscovered events/environments
- elasticsearch output now supports `idle_connection_timeout`. {issue}35616[35615] {pull}36843[36843]
- Enable early event encoding in the Elasticsearch output, improving cpu and memory use {pull}38572[38572]
- The environment variable `BEATS_ADD_CLOUD_METADATA_PROVIDERS` overrides configured/default `add_cloud_metadata` providers {pull}38669[38669]
- When running under Elastic-Agent Kafka output allows dynamic topic in `topic` field {pull}40415[40415]
- Update to Go 1.24.5. {pull}45403[45403]

*Auditbeat*

- Added `add_session_metadata` processor, which enables session viewer on Auditbeat data. {pull}37640[37640]
- Add linux capabilities to processes in the system/process. {pull}37453[37453]
- Add linux capabilities to processes in the system/process. {pull}37453[37453]
- Add process.entity_id, process.group.name and process.group.id in add_process_metadata processor. Make fim module with kprobes backend to always add an appropriately configured add_process_metadata processor to enrich file events {pull}38776[38776]

*Auditbeat*



*Auditbeat*


*Filebeat*

- add documentation for decode_xml_wineventlog processor field mappings.  {pull}32456[32456]
- httpjson input: Add request tracing logger. {issue}32402[32402] {pull}32412[32412]
- Add cloudflare R2 to provider list in AWS S3 input. {pull}32620[32620]
- Add support for single string containing multiple relation-types in getRFC5988Link. {pull}32811[32811]
- Added separation of transform context object inside httpjson. Introduced new clause `.parent_last_response.*` {pull}33499[33499]
- Added metric `sqs_messages_waiting_gauge` for aws-s3 input. {pull}34488[34488]
- Add nginx.ingress_controller.upstream.ip to related.ip {issue}34645[34645] {pull}34672[34672]
- Add unix socket log parsing for nginx ingress_controller {pull}34732[34732]
- Added metric `sqs_worker_utilization` for aws-s3 input. {pull}34793[34793]
- Add MySQL authentication message parsing and `related.ip` and `related.user` fields {pull}34810[34810]
- Add nginx ingress_controller parsing if one of upstreams fails to return response {pull}34787[34787]
- Add oracle authentication messages parsing {pull}35127[35127]
- Add `clean_session` configuration setting for MQTT input.  {pull}35806[16204]
- Add support for a simplified input configuraton when running under Elastic-Agent {pull}36390[36390]
- Added support for Okta OAuth2 provider in the CEL input. {issue}36336[36336] {pull}36521[36521]
- Added support for new features & removed partial save mechanism in the Azure Blob Storage input. {issue}35126[35126] {pull}36690[36690]
- Added support for new features and removed partial save mechanism in the GCS input. {issue}35847[35847] {pull}36713[36713]
- Use filestream input with file_identity.fingerprint as default for hints autodiscover. {issue}35984[35984] {pull}36950[36950]
- Add setup option `--force-enable-module-filesets`, that will act as if all filesets have been enabled in a module during setup. {issue}30915[30915] {pull}99999[99999]
- Made Azure Blob Storage input GA and updated docs accordingly. {pull}37128[37128]
- Made GCS input GA and updated docs accordingly. {pull}37127[37127]
- Add parseDateInTZ value template for the HTTPJSON input {pull}37738[37738]
- Improve rate limit handling by HTTPJSON {issue}36207[36207] {pull}38161[38161] {pull}38237[38237]
- Parse more fields from Elasticsearch slowlogs {pull}38295[38295]
- added benchmark input {pull}37437[37437]
- added benchmark input and discard output {pull}37437[37437]
- Update CEL mito extensions to v1.11.0 to improve type checking. {pull}39460[39460]
- Update CEL mito extensions to v1.12.2. {pull}39755[39755]
- Allow cross-region bucket configuration in s3 input. {issue}22161[22161] {pull}40309[40309]
- Disable event normalization for netflow input {pull}40635[40635]
- Add support for OPTIONS request to HTTP Endpoint input. {issue}43930[43930] {pull}44387[44387]
- Add Fleet status update functionality to lumberjack input. {issue}44283[44283] {pull}44339[44339]
- Add Fleet status updating to HTTP Endpoint input. {issue}44281[44281] {pull}44310[44310]
- Add Fleet status updating to streaming input. {issue}44284[44284] {pull}44340[44340]
- Add Fleet status update functionality to gcppubsub input. {issue}44272[44272] {pull}44507[44507]
- Added input metrics to Azure Blob Storage input. {issue}36641[36641] {pull}43954[43954]
- Added support for websocket keep_alive heartbeat in the streaming input. {issue}42277[42277] {pull}44204[44204]
- Allow empty HTTPJSON cursor template value evaluations to be ignored by Fleet health status updates. {pull}45361[45361]
- Add mechanism to allow HTTP JSON templates to terminate without logging an error. {issue}45664[45664] {pull}45810[45810]

*Auditbeat*


*Libbeat*



*Heartbeat*

- Added status to monitor run log report.
- Upgrade node to latest LTS v18.20.3. {pull}40038[40038]

*Metricbeat*

- Add per-thread metrics to system_summary {pull}33614[33614]
- Add GCP CloudSQL metadata {pull}33066[33066]
- Add GCP Carbon Footprint metricbeat data {pull}34820[34820]
- Add event loop utilization metric to Kibana module {pull}35020[35020]
- Add metrics grouping by dimensions and time to Azure app insights {pull}36634[36634]
- Align on the algorithm used to transform Prometheus histograms into Elasticsearch histograms {pull}36647[36647]
- Add linux IO metrics to system/process {pull}37213[37213]
- Add new memory/cgroup metrics to Kibana module {pull}37232[37232]
- Add SSL support to mysql module {pull}37997[37997]
- Add SSL support for aerospike module {pull}38126[38126]
- Add new metricset network for the vSphere module. {pull}40559[40559]
- Add new metricset resourcepool for the vSphere module. {pull}40456[40456]
- Add new metrics to vSphere Virtual Machine dataset (CPU usage percentage, disk average usage, disk read/write rate, number of disk reads/writes, memory usage percentage). {pull}44205[44205]

*Metricbeat*


*Osquerybeat*


*Packetbeat*

*Winlogbeat*

- Render data values in xml renderer. {pull}44132[44132]

*Functionbeat*


*Elastic Log Driver*
*Elastic Logging Plugin*


==== Deprecated

*Auditbeat*


*Filebeat*


*Heartbeat*



*Metricbeat*


*Osquerybeat*


*Packetbeat*


*Winlogbeat*


*Functionbeat*


*Elastic Logging Plugin*


==== Known Issues



<|MERGE_RESOLUTION|>--- conflicted
+++ resolved
@@ -116,15 +116,12 @@
 - Upgrade github.com/hashicorp/go-retryablehttp to mitigate CVE-2024-6104 {pull}40036[40036]
 - Prevent panic in CEL and salesforce inputs when github.com/hashicorp/go-retryablehttp exceeds maximum retries. {pull}40144[40144]
 - Fix publishing Okta entity analytics enrichments. {pull}44483[44483]
-<<<<<<< HEAD
 - Fix wrongly emitted missing input ID warning {issue}42969[42969] {pull}45747[45747]
-=======
 - Fix handling of unnecessary BOM in UTF-8 text received by o365audit input. {issue}44327[44327] {pull}45739[45739]
 - Fix reading journald messages with more than 4kb. {issue}45511[45511] {pull}46017[46017]
 - Restore the Streaming input on Windows. {pull}46031[46031]
 - Fix termination of input on API errors. {pull}45999[45999]
 - Fix filestream registry entries being prematurely removed, which could cause files to be re-ingested after Filebeat restarts. {issue}46007[46007] {pull}46032[46032]
->>>>>>> 6dbcd818
 
 *Heartbeat*
 
