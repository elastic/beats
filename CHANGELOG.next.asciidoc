--- conflicted
+++ resolved
@@ -221,11 +221,8 @@
 - Add ECS categorization fields to activemq module. {issue}16151[16151] {pull}16201[16201]
 - Improve ECS field mappings in aws module. {issue}16154[16154] {pull}16307[16307]
 - Improve ECS categorization field mappings in googlecloud module. {issue}16030[16030] {pull}16500[16500]
-<<<<<<< HEAD
+- Add `cloudfoundry` input to send events from Cloud Foundry. {pull}16586[16586]
 - Improve ECS field mappings in haproxy module. {issue}16162[16162] {pull}16529[16529]
-=======
-- Add `cloudfoundry` input to send events from Cloud Foundry. {pull}16586[16586]
->>>>>>> f6509f0c
 
 *Heartbeat*
 
