// Use these for links to issue and pulls. Note issues and pulls redirect one to
// each other on Github, so don't worry too much on using the right prefix.
:issue: https://github.com/elastic/beats/issues/
:pull: https://github.com/elastic/beats/pull/

=== Beats version HEAD
https://github.com/elastic/beats/compare/v8.2.0\...main[Check the HEAD diff]

==== Breaking changes

*Affecting all Beats*


*Auditbeat*


*Filebeat*

- Fixed error spam from `add_kubernetes_metadata` processor when running on AKS. {pull}33697[33697]
- Metrics hosted by the HTTP monitoring endpoint for the `aws-cloudwatch`, `aws-s3`, `cel`, and `lumberjack` inputs are now available under `/inputs/` instead of `/dataset`.

*Heartbeat*


*Metricbeat*


*Packetbeat*


*Winlogbeat*


*Functionbeat*


==== Bugfixes

*Affecting all Beats*

- Fix namespacing for agent self-monitoring, CPU no longer reports as zero. {pull}32336[32336]
- Fix namespacing on self-monitoring {pull}32336[32336]
- Fix race condition when stopping runners {pull}32433[32433]
- Fix concurrent map writes when system/process code called from reporter code {pull}32491[32491]
- Fix Windows service install/uninstall when Win32_Service returns error, add logic to wait until the Windows Service is stopped before proceeding. {pull}33322[33322]
- Support for multiline zookeeper logs {issue}2496[2496]
- Allow `clock_nanosleep` in the default seccomp profiles for amd64 and 386. Newer versions of glibc (e.g. 2.31) require it. {issue}33792[33792]
- Disable lockfile when running under elastic-agent. {pull}33988[33988]

*Auditbeat*


*Filebeat*
- [Azure blob storage] Added support for more mime types & introduced offset tracking via cursor state. {pull}33981[33981]
- Fix EOF on single line not producing any event. {issue}30436[30436] {pull}33568[33568]
- Fix handling of error in states in direct aws-s3 listing input {issue}33513[33513] {pull}33722[33722]
- Fix `httpjson` input page number initialization and documentation. {pull}33400[33400]
- Add handling of AAA operations for Cisco ASA module. {issue}32257[32257] {pull}32789[32789]
- Fix gc.log always shipped even if gc fileset is disabled {issue}30995[30995]
- Fix handling of empty array in httpjson input. {pull}32001[32001]
- Fix reporting of `filebeat.events.active` in log events such that the current value is always reported instead of the difference from the last value. {pull}33597[33597]
- Fix splitting array of strings/arrays in httpjson input {issue}30345[30345] {pull}33609[33609]
- Fix Google workspace pagination and document ID generation. {pull}33666[33666]
- Fix PANW handling of messages with event.original already set. {issue}33829[33829] {pull}33830[33830]
- Rename identity as identity_name when the value is a string in Azure Platform Logs. {pull}33654[33654]
- Fix 'requires pointer' error while getting cursor metadata. {pull}33956[33956]
- Fix input cancellation handling when HTTP client does not support contexts. {issue}33962[33962] {pull}33968[33968]
- Update mito CEL extension library to v0.0.0-20221207004749-2f0f2875e464 {pull}33974[33974]
- Fix CEL result deserialisation when evaluation fails. {issue}33992[33992] {pull}33996[33996]
- Fix handling of non-200/non-429 status codes. {issue}33999[33999] {pull}34002[34002]

*Heartbeat*
- Fix broken zip URL monitors. NOTE: Zip URL Monitors will be removed in version 8.7 and replaced with project monitors. {pull}33723[33723]
- Fix bug where states.duration_ms was incorrect type. {pull}33563[33563]
- Fix handling of long UDP messages in UDP input. {issue}33836[33836] {pull}33837[33837]
- Fix browser monitor summary reporting as up when monitor is down. {issue}33374[33374] {pull}33819[33819]


*Auditbeat*


*Filebeat*


*Auditbeat*


*Filebeat*


*Heartbeat*


*Metricbeat*

- Fix GCP storage field naming {pull}32806[32806]
- in module/windows/perfmon, changed collection method of the second counter value required to create a displayable value {pull}32305[32305]
- Fix and improve AWS metric period calculation to avoid zero-length intervals {pull}32724[32724]
- Add missing cluster metadata to k8s module metricsets {pull}32979[32979] {pull}33032[33032]
- Change max query size for GetMetricData API to 500 and add RecentlyActive for ListMetrics API call {pull}33105[33105]
- Add GCP CloudSQL region filter {pull}32943[32943]
- Fix logstash cgroup mappings {pull}33131[33131]
- Remove unused `elasticsearch.node_stats.indices.bulk.avg_time.bytes` mapping {pull}33263[33263]
- Support Oracle-specific connection strings in SQL module {issue}32089[32089] {pull}32293[32293]

*Packetbeat*

- Fix panic on memcache transaction with no request or response. {issue}33852[33852] {pull}33853[33853]
- Fix termination logic. {pull}33979[33979]

*Winlogbeat*


*Functionbeat*



*Elastic Logging Plugin*


==== Added

*Affecting all Beats*

- Beats will now attempt to recover if a lockfile has not been removed {pull}[33169]
- Add `http.pprof` config options for enabling block and mutex profiling. {issue}33572[33572] {pull}33576[33576]
- Added append Processor which will append concrete values or values from a field to target. {issue}29934[29934] {pull}33364[33364]
- Add `add_formatted_index` processor that allows the resulting index for an event to be changed based on content from the event. {pull}33800[33800]
- deps: Updated to github.com/elastic/go-sysinfo v1.9.0. {pull}33864[33864]
- Fix panic due to close of already closed channel during shutdown {pull}33971[33971]

*Auditbeat*

- Add file parser processor to file_integrity module. {pull}28802[28802]
- Improve documentation for symlink handling behaviour in file integrity module. {pull}33430[33430]
- Ensure file integrity module watch paths are absolute. {pull}33430[33430]

*Filebeat*

- Add `text/csv` decoder to `httpjson` input {pull}28564[28564]
- Update `aws-s3` input to connect to non AWS S3 buckets {issue}28222[28222] {pull}28234[28234]
- Add support for '/var/log/pods/' path for add_kubernetes_metadata processor with `resource_type: pod`. {pull}28868[28868]
- Add documentation for add_kubernetes_metadata processors `log_path` matcher. {pull}28868[28868]
- Add support for parsers on journald input {pull}29070[29070]
- Add support in httpjson input for oAuth2ProviderDefault of password grant_type. {pull}29087[29087]
- threatintel module: Add new Recorded Future integration. {pull}30030[30030]
- Support SASL/SCRAM authentication in the Kafka input. {pull}31167[31167]
- checkpoint module: Add `network.transport` derived from IANA number. {pull}31076[31076]
- Add URL Encode template function for httpjson input. {pull}30962[30962]
- Add `application/zip` decoder to the `httpsjon` input. {issue}31282[31282] {pull}31304[31304]
- Default value of `filebeat.registry.flush` increased from 0s to 1s. CPU and disk I/O usage are reduced because the registry is not written to disk for each ingested log line. {issue}30279[30279]
- Cisco ASA/FTD: Add support for messages 434001 and 434003. {pull}31533[31533]
- Change threatintel module from beta to GA. {pull}31693[31693]
- Add template helper function for hashing strings. {issue}31613[31613] {pull}31630[31630]
- Add extended okta.debug_context.debug_data handling. {pull}31676[31676]
- Add `auth.oauth2.google.jwt_json` option to `httpjson` input. {pull}31750[31750]
- Add authentication fields to RabbitMQ module documents. {issue}31159[31159] {pull}31680[31680]
- Add template helper function for decoding hexadecimal strings. {pull}31886[31886]
- Add new `parser` called `include_message` to filter based on message contents. {issue}31794[31794] {pull}32094[32094]
- Allow iptables module to parse ulogd v2 TOS field in logs. {pull}32126[32126]
- httpjson input: Add `toJSON` helper function to template context. {pull}32472[32472]
- Optimize grok patterns in system.auth module pipeline. {pull}32360[32360]
- Checkpoint module: add authentication operation outcome enrichment. {issue}32230[32230] {pull}32431[32431]
- add documentation for decode_xml_wineventlog processor field mappings.  {pull}32456[32456]
- httpjson input: Add request tracing logger. {issue}32402[32402] {pull}32412[32412]
- Add cloudflare R2 to provider list in AWS S3 input. {pull}32620[32620]
- Add support for single string containing multiple relation-types in getRFC5988Link. {pull}32811[32811]
- Fix handling of invalid UserIP and LocalIP values. {pull}32896[32896]
- Allow http_endpoint instances to share ports. {issue}32578[32578] {pull}33377[33377]
- Improve httpjson documentation for split processor. {pull}33473[33473]
- Added separation of transform context object inside httpjson. Introduced new clause `.parent_last_response.*` {pull}33499[33499]
- Cloud Foundry input uses server-side filtering when retrieving logs. {pull}33456[33456]
- Add `parse_aws_vpc_flow_log` processor. {pull}33656[33656]
- Update `aws.vpcflow` dataset in AWS module have a configurable log `format` and to produce ECS 8.x fields. {pull}33699[33699]
- Modified `aws-s3` input to reduce mutex contention when multiple SQS message are being processed concurrently. {pull}33658[33658]
- Disable "event normalization" processing for the aws-s3 input to reduce allocations. {pull}33673[33673]
- Add Common Expression Language input. {pull}31233[31233]
- Add support for http+unix and http+npipe schemes in httpjson input. {issue}33571[33571] {pull}33610[33610]
- Add support for http+unix and http+npipe schemes in cel input. {issue}33571[33571] {pull}33712[33712]
- Add `decode_duration`, `move_fields` processors. {pull}31301[31301]
<<<<<<< HEAD
- Filter debug logs for `httpjson` templates. {pull}33254[33254]
=======
- Add metrics for UDP packet processing. {pull}33870[33870]
- Convert UDP input to v2 input. {pull}33930[33930]
- Improve collection of risk information from Okta debug data. {issue}33677[33677] {pull}34030[34030]
>>>>>>> 2263f3ed

*Auditbeat*


*Filebeat*


*Heartbeat*

- Add new states field for internal use by new synthetics app. {pull}30632[30632]
- Upgrade node to 18.12.0

*Metricbeat*

- Add Data Granularity option to AWS module to allow for for fewer API calls of longer periods and keep small intervals. {issue}33133[33133] {pull}33166[33166]
- Update README file on how to run Metricbeat on Kubernetes. {pull}33308[33308]
- Add per-thread metrics to system_summary {pull}33614[33614]
- Add GCP CloudSQL metadata {pull}33066[33066]
- Remove GCP Compute metadata cache {pull}33655[33655]
- Add support for multiple regions in GCP {pull}32964[32964]
- Add GCP Redis regions support {pull}33728[33728]
- Add namespace metadata to all namespaced kubernetes resources. {pull}33763[33763]

*Packetbeat*

- Add option to allow sniffer to change device when default route changes. {issue}31905[31905] {pull}32681[32681]
- Add option to allow sniffing multiple interface devices. {issue}31905[31905] {pull}32933[32933]
- Bump Windows Npcap version to v1.71. {issue}33164[33164] {pull}33172[33172]
- Add fragmented IPv4 packet reassembly. {issue}33012[33012] {pull}33296[33296]
- Reduce logging level for ENOENT to WARN when mapping sockets to processes. {issue}33793[33793] {pull}[]

*Functionbeat*


*Winlogbeat*


*Elastic Log Driver*


==== Deprecated

*Affecting all Beats*


*Filebeat*


*Heartbeat*


*Metricbeat*


*Packetbeat*

*Winlogbeat*


*Functionbeat*

==== Known Issue





<|MERGE_RESOLUTION|>--- conflicted
+++ resolved
@@ -178,13 +178,10 @@
 - Add support for http+unix and http+npipe schemes in httpjson input. {issue}33571[33571] {pull}33610[33610]
 - Add support for http+unix and http+npipe schemes in cel input. {issue}33571[33571] {pull}33712[33712]
 - Add `decode_duration`, `move_fields` processors. {pull}31301[31301]
-<<<<<<< HEAD
-- Filter debug logs for `httpjson` templates. {pull}33254[33254]
-=======
 - Add metrics for UDP packet processing. {pull}33870[33870]
 - Convert UDP input to v2 input. {pull}33930[33930]
 - Improve collection of risk information from Okta debug data. {issue}33677[33677] {pull}34030[34030]
->>>>>>> 2263f3ed
+- Filter debug logs for `httpjson` templates. {pull}33254[33254]
 
 *Auditbeat*
 
