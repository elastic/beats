// Use these for links to issue and pulls. Note issues and pulls redirect one to
// each other on Github, so don't worry too much on using the right prefix.
:issue: https://github.com/elastic/beats/issues/
:pull: https://github.com/elastic/beats/pull/

=== Beats version HEAD
https://github.com/elastic/beats/compare/v7.0.0-alpha2...master[Check the HEAD diff]

==== Breaking changes

*Affecting all Beats*

- The document id fields has been renamed from @metadata.id to @metadata._id {pull}15859[15859]
- Variable substitution from environment variables is not longer supported. {pull}15937{15937}
- Change aws_elb autodiscover provider field name from elb_listener.* to aws.elb.*. {issue}16219[16219] {pull}16402{16402}
- Remove `AddDockerMetadata` and `AddKubernetesMetadata` processors from the `script` processor. They can still be used as normal processors in the configuration. {issue}16349[16349] {pull}16514[16514]
- Introduce APM libbeat instrumentation, active when running the beat with ELASTIC_APM_ACTIVE=true. {pull}17938[17938]

*Auditbeat*

- File integrity dataset (macOS): Replace unnecessary `file.origin.raw` (type keyword) with `file.origin.text` (type `text`). {issue}12423[12423] {pull}15630[15630]

*Filebeat*
- Improve ECS field mappings in panw module.  event.outcome now only contains success/failure per ECS specification. {issue}16025[16025] {pull}17910[17910]
- Improve ECS categorization field mappings for nginx module. http.request.referrer is now lowercase & http.request.referrer only populated when nginx sets a value {issue}16174[16174] {pull}17844[17844]
- Improve ECS field mappings in santa module. move hash.sha256 to process.hash.sha256 & move certificate fields to santa.certificate . {issue}16180[16180] {pull}17982[17982]

*Heartbeat*


*Journalbeat*

- Improve parsing of syslog.pid in journalbeat to strip the username when present {pull}16116[16116]


*Metricbeat*

- Make use of secure port when accessing Kubelet API {pull}16063[16063]
- Add Tomcat overview dashboard {pull}14026[14026]

*Packetbeat*

- Redis: fix incorrectly handle with two-words redis command. {issue}14872[14872] {pull}14873[14873]

*Winlogbeat*

*Functionbeat*


==== Bugfixes

*Affecting all Beats*

- Fix Kubernetes autodiscovery provider to correctly handle pod states and avoid missing event data {pull}17223[17223]
- Fix `add_cloud_metadata` to better support modifying sub-fields with other processors. {pull}13808[13808]
- TLS or Beats that accept connections over TLS and validate client certificates. {pull}14146[14146]
- Fix panics that could result from invalid TLS certificates. This can affect Beats that connect over TLS, or Beats that accept connections over TLS and validate client certificates. {pull}14146[14146]
- Fix panic in the Logstash output when trying to send events to closed connection. {pull}15568[15568]
- Fix missing output in dockerlogbeat {pull}15719[15719]
- Fix logging target settings being ignored when Beats are started via systemd or docker. {issue}12024[12024] {pull}15422[15442]
- Do not load dashboards where not available. {pull}15802[15802]
- Fix issue where TLS settings would be ignored when a forward proxy was in use. {pull}15516{15516}
- Update replicaset group to apps/v1 {pull}15854[15802]
- Fix issue where default go logger is not discarded when either * or stdout is selected. {issue}10251[10251] {pull}15708[15708]
- Upgrade go-ucfg to latest v0.8.1. {pull}15937{15937}
- Fix index names for indexing not always guaranteed to be lower case. {pull}16081[16081]
- Add `ssl.ca_sha256` option to the supported TLS option, this allow to check that a specific certificate is used as part of the verified chain. {issue}15717[15717]
- Fix loading processors from annotation hints. {pull}16348[16348]
- Fix an issue that could cause redundant configuration reloads. {pull}16440[16440]
- Fix k8s pods labels broken schema. {pull}16480[16480]
- Fix k8s pods annotations broken schema. {pull}16554[16554]
- Upgrade go-ucfg to latest v0.8.3. {pull}16450{16450}
- Fix `NewContainerMetadataEnricher` to use default config for kubernetes module. {pull}16857[16857]
- Improve some logging messages for add_kubernetes_metadata processor {pull}16866[16866]
- Fix k8s metadata issue regarding node labels not shown up on root level of metadata. {pull}16834[16834]
- Fail to start if httpprof is used and it cannot be initialized. {pull}17028[17028]
- Fix concurrency issues in convert processor when used in the global context. {pull}17032[17032]
- Fix bug with `monitoring.cluster_uuid` setting not always being exposed via GET /state Beats API. {issue}16732[16732] {pull}17420[17420]
- Fix building on FreeBSD by removing build flags from `add_cloudfoundry_metadata` processor. {pull}17486[17486]
- Do not rotate log files on startup when interval is configured and rotateonstartup is disabled. {pull}17613[17613]
- Fix goroutine leak and Elasticsearch output file descriptor leak when output reloading is in use. {issue}10491[10491] {pull}17381[17381]
- Fix `setup.dashboards.index` setting not working. {pull}17749[17749]
- Fix Elasticsearch license endpoint URL referenced in error message. {issue}17880[17880] {pull}18030[18030]
- Fix panic when assigning a key to a `nil` value in an event. {pull}18143[18143]
- Gives monitoring reporter hosts, if configured, total precedence over corresponding output hosts. {issue}17937[17937] {pull}17991[17991]
- Arbitrary fields and metadata maps are now deep merged into event. {pull}17958[17958]
- Change `decode_json_fields` processor, to merge parsed json objects with existing objects in the event instead of fully replacing them. {pull}17958[17958]

*Auditbeat*

- system/socket: Fixed compatibility issue with kernel 5.x. {pull}15771[15771]
- system/package: Fix parsing of Installed-Size field of DEB packages. {issue}16661[16661] {pull}17188[17188]
- system module: Fix panic during initialisation when /proc/stat can't be read. {pull}17569[17569]

*Filebeat*

- Ensure all zeek timestamps include millisecond precision. {issue}14599[14599] {pull}16766[16766]
- Fix s3 input hanging with GetObjectRequest API call by adding context_timeout config. {issue}15502[15502] {pull}15590[15590]
- Add shared_credential_file to cloudtrail config {issue}15652[15652] {pull}15656[15656]
- Fix typos in zeek notice fileset config file. {issue}15764[15764] {pull}15765[15765]
- Fix mapping error when zeek weird logs do not contain IP addresses. {pull}15906[15906]
- Improve `elasticsearch/audit` fileset to handle timestamps correctly. {pull}15942[15942]
- Prevent Elasticsearch from spewing log warnings about redundant wildcards when setting up ingest pipelines for the `elasticsearch` module. {issue}15840[15840] {pull}15900[15900]
- Fix mapping error for cloudtrail additionalEventData field {pull}16088[16088]
- Fix a connection error in httpjson input. {pull}16123[16123]
- Fix s3 input with cloudtrail fileset reading json file. {issue}16374[16374] {pull}16441[16441]
- Rewrite azure filebeat dashboards, due to changes in kibana. {pull}16466[16466]
- Adding the var definitions in azure manifest files, fix for errors when executing command setup. {issue}16270[16270] {pull}16468[16468]
- Fix merging of fileset inputs to replace paths and append processors. {pull}16450{16450}
- Add queue_url definition in manifest file for aws module. {pull}16640{16640}
- Fix issue where autodiscover hints default configuration was not being copied. {pull}16987[16987]
- Fix Elasticsearch `_id` field set by S3 and Google Pub/Sub inputs. {pull}17026[17026]
- Fixed various Cisco FTD parsing issues. {issue}16863[16863] {pull}16889[16889]
- Fix default index pattern in IBM MQ filebeat dashboard. {pull}17146[17146]
- Fix `elasticsearch.gc` fileset to not collect _all_ logs when Elasticsearch is running in Docker. {issue}13164[13164] {issue}16583[16583] {pull}17164[17164]
- Fixed a mapping exception when ingesting CEF logs that used the spriv or dpriv extensions. {issue}17216[17216] {pull}17220[17220]
- CEF: Fixed decoding errors caused by trailing spaces in messages. {pull}17253[17253]
- Fixed a mapping exception when ingesting Logstash plain logs (7.4+) with pipeline ids containing non alphanumeric chars. {issue}17242[17242] {pull}17243[17243]
- Fixed MySQL slowlog module causing "regular expression has redundant nested repeat operator" warning in Elasticsearch. {issue}17086[17086] {pull}17156[17156]
- Fix `elasticsearch.audit` data ingest pipeline to be more forgiving with date formats found in Elasticsearch audit logs. {pull}17406[17406]
- Fixed activemq module causing "regular expression has redundant nested repeat operator" warning in Elasticsearch. {pull}17428[17428]
- Remove migrationVersion map 7.7.0 reference from Kibana dashboard file to fix backward compatibility issues. {pull}17425[17425]
- Fix issue 17734 to retry on rate-limit error in the Filebeat httpjson input. {issue}17734[17734] {pull}17735[17735]
- Fixed `cloudfoundry.access` to have the correct `cloudfoundry.app.id` contents. {pull}17847[17847]
- Fixing `ingress_controller.` fields to be of type keyword instead of text. {issue}17834[17834]
- Fixed typo in log message. {pull}17897[17897]
- Fix Cisco ASA ASA 3020** and 106023 messages {pull}17964[17964]

*Heartbeat*

- Fixed excessive memory usage introduced in 7.5 due to over-allocating memory for HTTP checks. {pull}15639[15639]
- Fixed TCP TLS checks to properly validate hostnames, this broke in 7.x and only worked for IP SANs. {pull}17549[17549]

*Journalbeat*


*Metricbeat*

- Add dedot for tags in ec2 metricset and cloudwatch metricset. {issue}15843[15843] {pull}15844[15844]
- Use RFC3339 format for timestamps collected using the SQL module. {pull}15847[15847]
- Avoid parsing errors returned from prometheus endpoints. {pull}15712[15712]
- Change lookup_fields from metricset.host to service.address {pull}15883[15883]
- Add dedot for cloudwatch metric name. {issue}15916[15916] {pull}15917[15917]
- Fixed issue `logstash-xpack` module suddenly ceasing to monitor Logstash. {issue}15974[15974] {pull}16044[16044]
- Fix skipping protocol scheme by light modules. {pull}16205[pull]
- Made `logstash-xpack` module once again have parity with internally-collected Logstash monitoring data. {pull}16198[16198]
- Change sqs metricset to use average as statistic method. {pull}16438[16438]
- Revert changes in `docker` module: add size flag to docker.container. {pull}16600[16600]
- Fix diskio issue for windows 32 bit on disk_performance struct alignment. {issue}16680[16680]
- Fix detection and logging of some error cases with light modules. {pull}14706[14706]
- Fix imports after PR was merged before rebase. {pull}16756[16756]
- Add dashboard for `redisenterprise` module. {pull}16752[16752]
- Dynamically choose a method for the system/service metricset to support older linux distros. {pull}16902[16902]
- Use max in k8s apiserver dashboard aggregations. {pull}17018[17018]
- Reduce memory usage in `elasticsearch/index` metricset. {issue}16503[16503] {pull}16538[16538]
- Check if CCR feature is available on Elasticsearch cluster before attempting to call CCR APIs from `elasticsearch/ccr` metricset. {issue}16511[16511] {pull}17073[17073]
- Use max in k8s overview dashboard aggregations. {pull}17015[17015]
- Fix Disk Used and Disk Usage visualizations in the Metricbeat System dashboards. {issue}12435[12435] {pull}17272[17272]
- Fix missing Accept header for Prometheus and OpenMetrics module. {issue}16870[16870] {pull}17291[17291]
- Further revise check for bad data in docker/memory. {pull}17400[17400]
- Fix issue in Jolokia module when mbean contains multiple quoted properties. {issue}17375[17375] {pull}17374[17374]
- Combine cloudwatch aggregated metrics into single event. {pull}17345[17345]
- Fix how we filter services by name in system/service {pull}17400[17400]
- Fix cloudwatch metricset missing tags collection. {issue}17419[17419] {pull}17424[17424]
- check if cpuOptions field is nil in DescribeInstances output in ec2 metricset. {pull}17418[17418]
- Fix aws.s3.bucket.name terms_field in s3 overview dashboard. {pull}17542[17542]
- Fix Unix socket path in memcached. {pull}17512[17512]
- Fix vsphere VM dashboard host aggregation visualizations. {pull}17555[17555]
- Fix azure storage dashboards. {pull}17590[17590]
- Metricbeat no longer needs to be started strictly after Logstash for `logstash-xpack` module to report correct data. {issue}17261[17261] {pull}17497[17497]
- Fix pubsub metricset to collect all GA stage metrics from gcp stackdriver. {issue}17154[17154] {pull}17600[17600]
- Add privileged option so as mb to access data dir in Openshift. {pull}17606[17606]
- Fix "ID" event generator of Google Cloud module {issue}17160[17160] {pull}17608[17608]
- Add privileged option for Auditbeat in Openshift {pull}17637[17637]
- Fix storage metricset to allow config without region/zone. {issue}17623[17623] {pull}17624[17624]
- Add a switch to the driver definition on SQL module to use pretty names. {pull}17378[17378]
- Fix overflow on Prometheus rates when new buckets are added on the go. {pull}17753[17753]

*Packetbeat*

- Enable setting promiscuous mode automatically. {pull}11366[11366]

*Winlogbeat*


*Functionbeat*

- Fix timeout option of GCP functions. {issue}16282[16282] {pull}16287[16287]

==== Added

*Affecting all Beats*

- Add document_id setting to decode_json_fields processor. {pull}15859[15859]
- Include network information by default on add_host_metadata and add_observer_metadata. {issue}15347[15347] {pull}16077[16077]
- Add `aws_ec2` provider for autodiscover. {issue}12518[12518] {pull}14823[14823]
- Add monitoring variable `libbeat.config.scans` to distinguish scans of the configuration directory from actual reloads of its contents. {pull}16440[16440]
- Add support for multiple password in redis output. {issue}16058[16058] {pull}16206[16206]
- Add support for Histogram type in fields.yml {pull}16570[16570]
- Windows .exe files now have embedded file version info. {issue}15232[15232]t
- Remove experimental flag from `setup.template.append_fields` {pull}16576[16576]
- Add `add_cloudfoundry_metadata` processor to annotate events with Cloud Foundry application data. {pull}16621[16621]
- Add Kerberos support to Kafka input and output. {pull}16781[16781]
- Add `add_cloudfoundry_metadata` processor to annotate events with Cloud Foundry application data. {pull}16621[16621
- Add support for kubernetes provider to recognize namespace level defaults {pull}16321[16321]
- Add `translate_sid` processor on Windows for converting Windows security identifier (SID) values to names. {issue}7451[7451] {pull}16013[16013]
- Add capability of enrich `container.id` with process id in `add_process_metadata` processor {pull}15947[15947]
- Update RPM packages contained in Beat Docker images. {issue}17035[17035]
- Update supported versions of `redis` output. {pull}17198[17198]
- Update documentation for system.process.memory fields to include clarification on Windows os's. {pull}17268[17268]
- Add `replace` processor for replacing string values of fields. {pull}17342[17342]
- Add optional regex based cid extractor to `add_kubernetes_metadata` processor. {pull}17360[17360]
- Add `urldecode` processor to for decoding URL-encoded fields. {pull}17505[17505]
- Add support for AWS IAM `role_arn` in credentials config. {pull}17658[17658] {issue}12464[12464]
- Add keystore support for autodiscover static configurations. {pull]16306[16306]
- Add Kerberos support to Elasticsearch output. {pull}17927[17927]
- Add support for fixed length extraction in `dissect` processor. {pull}17191[17191]
- Set `agent.name` to the hostname by default. {issue}16377[16377] {pull}18000[18000]
- Add config example of how to skip the `add_host_metadata` processor when forwarding logs. {issue}13920[13920] {pull}18153[18153]
- When using the `decode_json_fields` processor, decoded fields are now deep-merged into existing event. {pull}17958[17958]

*Auditbeat*

- Reference kubernetes manifests include configuration for auditd and enrichment with kubernetes metadata. {pull}17431[17431]
- Reference kubernetes manifests mount data directory from the host, so data persist between executions in the same node. {pull}17429[17429]
- Log to stderr when running using reference kubernetes manifests. {pull}17443[174443]
- Fix syscall kprobe arguments for 32-bit systems in socket module. {pull}17500[17500]
- Fix memory leak on when we miss socket close kprobe events. {pull}17500[17500]
- Add system module process dataset ECS categorization fields. {pull}18032[18032]

*Filebeat*

- Set event.outcome field based on googlecloud audit log output. {pull}15731[15731]
- Add dashboard for AWS ELB fileset. {pull}15804[15804]
- Add dashboard for AWS vpcflow fileset. {pull}16007[16007]
- Add ECS tls fields to zeek:smtp,rdp,ssl and aws:s3access,elb {issue}15757[15757] {pull}15935[15936]
- Add custom string mapping to CEF module to support Forcepoint NGFW {issue}14663[14663] {pull}15910[15910]
- Add ingress nginx controller fileset {pull}16197[16197]
- move create-[module,fileset,fields] to mage and enable in x-pack/filebeat {pull}15836[15836]
- Add ECS tls and categorization fields to apache module. {issue}16032[16032] {pull}16121[16121]
- Work on e2e ACK's for the azure-eventhub input {issue}15671[15671] {pull}16215[16215]
- Add MQTT input. {issue}15602[15602] {pull}16204[16204]
- Add ECS categorization fields to activemq module. {issue}16151[16151] {pull}16201[16201]
- Add a TLS test and more debug output to httpjson input {pull}16315[16315]
- Add an SSL config example in config.yml for filebeat MISP module. {pull}16320[16320]
- Improve ECS categorization, container & process field mappings in auditd module. {issue}16153[16153] {pull}16280[16280]
- Improve ECS field mappings in aws module. {issue}16154[16154] {pull}16307[16307]
- Improve ECS categorization field mappings in googlecloud module. {issue}16030[16030] {pull}16500[16500]
- Improve ECS field mappings in haproxy module. {issue}16162[16162] {pull}16529[16529]
- Add cloudwatch fileset and ec2 fileset in aws module. {issue}13716[13716] {pull}16579[16579]
- Improve ECS categorization field mappings in kibana module. {issue}16168[16168] {pull}16652[16652]
- Improve the decode_cef processor by reducing the number of memory allocations. {pull}16587[16587]
- Add `cloudfoundry` input to send events from Cloud Foundry. {pull}16586[16586]
- Improve ECS categorization field mappings in iis module. {issue}16165[16165] {pull}16618[16618]
- Improve ECS categorization field mapping in kafka module. {issue}16167[16167] {pull}16645[16645]
- Allow users to override pipeline ID in fileset input config. {issue}9531[9531] {pull}16561[16561]
- Add `o365audit` input type for consuming events from Office 365 Management Activity API. {issue}16196[16196] {pull}16244[16244]
- Improve ECS categorization field mappings in logstash module. {issue}16169[16169] {pull}16668[16668]
- Update filebeat httpjson input to support pagination via Header and Okta module. {pull}16354[16354]
- Improve ECS categorization field mapping in icinga module. {issue}16164[16164] {pull}16533[16533]
- Improve ECS categorization field mappings in ibmmq module. {issue}16163[16163] {pull}16532[16532]
- Improve ECS categorization, host field mappings in elasticsearch module. {issue}16160[16160] {pull}16469[16469]
- Add ECS related fields to CEF module {issue}16157[16157] {pull}16338[16338]
- Improve ECS categorization field mappings in suricata module. {issue}16181[16181] {pull}16843[16843]
- Release ActiveMQ module as GA. {issue}17047[17047] {pull}17049[17049]
- Improve ECS categorization field mappings in iptables module. {issue}16166[16166] {pull}16637[16637]
- Add Filebeat Okta module. {pull}16362[16362]
- Add custom string mapping to CEF module to support Check Point devices. {issue}16041[16041] {pull}16907[16907]
- Add pattern for Cisco ASA / FTD Message 734001 {issue}16212[16212] {pull}16612[16612]
- Added new module `o365` for ingesting Office 365 management activity API events. {issue}16196[16196] {pull}16386[16386]
- Add source field in k8s events {pull}17209[17209]
- Improve AWS cloudtrail field mappings {issue}16086[16086] {issue}16110[16110] {pull}17155[17155]
- Added new module `crowdstrike` for ingesting Crowdstrike Falcon streaming API endpoint event data. {pull}16988[16988]
- Added documentation for running Filebeat in Cloud Foundry. {pull}17275[17275]
- Move azure-eventhub input to GA. {issue}15671[15671] {pull}17313[17313]
- Improve ECS categorization field mappings in mongodb module. {issue}16170[16170] {pull}17371[17371]
- Improve ECS categorization field mappings for mssql module. {issue}16171[16171] {pull}17376[17376]
- Added access_key_id, secret_access_key and session_token into aws module config. {pull}17456[17456]
- Add dashboard for Google Cloud Audit and AWS CloudTrail. {pull}17379[17379]
- Improve ECS categorization field mappings for mysql module. {issue}16172[16172] {pull}17491[17491]
- Release Google Cloud module as GA. {pull}17511[17511]
- Add config option to select a different azure cloud env in the azure-eventhub input and azure module. {issue}17649[17649] {pull}17659[17659]
- Added new Checkpoint Syslog filebeat module. {pull}17682[17682]
- Improve ECS categorization field mappings for nats module. {issue}16173[16173] {pull}17550[17550]
<<<<<<< HEAD
- Add support for v10, v11 and v12 logs on Postgres {issue}13810[13810] {pull}17732[17732]
=======
- Enhance `elasticsearch/server` fileset to handle ECS-compatible logs emitted by Elasticsearch. {issue}17715[17715] {pull}17714[17714]
- Add support for Google Application Default Credentials to the Google Pub/Sub input and Google Cloud modules. {pull}15668[15668]
- Enhance `elasticsearch/deprecation` fileset to handle ECS-compatible logs emitted by Elasticsearch. {issue}17715[17715] {pull}17728[17728]
- Enhance `elasticsearch/slowlog` fileset to handle ECS-compatible logs emitted by Elasticsearch. {issue}17715[17715] {pull}17729[17729]
- Improve ECS categorization field mappings in misp module. {issue}16026[16026] {pull}17344[17344]
- Added Unix stream socket support as an input source and a syslog input source. {pull}17492[17492]
- Improve ECS categorization field mappings in postgresql module. {issue}16177[16177] {pull}17914[17914]
- Improve ECS categorization field mappings in rabbitmq module. {issue}16178[16178] {pull}17916[17916]
- Make `decode_cef` processor GA. {pull}17944[17944]
- Improve ECS categorization field mappings in redis module. {issue}16179[16179] {pull}17918[17918]
- Improve ECS categorization field mappings for zeek module. {issue}16029[16029] {pull}17738[17738]
- Improve ECS categorization field mappings for netflow module. {issue}16135[16135] {pull}18108[18108]
- Added an input option `publisher_pipeline.disable_host` to disable `host.name`
  from being added to events by default. {pull}18159[18159]
- Improve ECS categorization field mappings in system module. {issue}16031[16031] {pull}18065[18065]
- When using the `json.*` setting available on some inputs, decoded fields are now deep-merged into existing event. {pull}17958[17958]
- Change the `json.*` input settings implementation to merge parsed json objects with existing objects in the event instead of fully replacing them. {pull}17958[17958]
>>>>>>> 25a813e9

*Heartbeat*

- Allow a list of status codes for HTTP checks. {pull}15587[15587]
- Add additional ECS compatible fields for TLS information. {pull}17687[17687]

*Journalbeat*

*Metricbeat*

- Move the windows pdh implementation from perfmon to a shared location in order for future modules/metricsets to make use of. {pull}15503[15503]
- Add lambda metricset in aws module. {pull}15260[15260]
- Expand data for the `system/memory` metricset {pull}15492[15492]
- Add azure `storage` metricset in order to retrieve metric values for storage accounts. {issue}14548[14548] {pull}15342[15342]
- Add cost warnings for the azure module. {pull}15356[15356]
- Add DynamoDB AWS Metricbeat light module {pull}15097[15097]
- Release elb module as GA. {pull}15485[15485]
- Add a `system/network_summary` metricset {pull}15196[15196]
- Add mesh metricset for Istio Metricbeat module {pull}15535[15535]
- Add mixer metricset for Istio Metricbeat module {pull}15696[15696]
- Add pilot metricset for Istio Metricbeat module {pull}15761[15761]
- Make the `system/cpu` metricset collect normalized CPU metrics by default. {issue}15618[15618] {pull}15729[15729]
- Add galley metricset for Istio Metricbeat module {pull}15857[15857]
- Add `key/value` mode for SQL module. {issue}15770[15770] {pull]15845[15845]
- Add STAN dashboard {pull}15654[15654]
- Add support for Unix socket in Memcached metricbeat module. {issue}13685[13685] {pull}15822[15822]
- Add `up` metric to prometheus metrics collected from host {pull}15948[15948]
- Add citadel metricset for Istio Metricbeat module {pull}15990[15990]
- Add support for processors in light modules. {issue}14740[14740] {pull}15923[15923]
- Add collecting AuroraDB metrics in rds metricset. {issue}14142[14142] {pull}16004[16004]
- Reuse connections in SQL module. {pull}16001[16001]
- Improve the `logstash` module (when `xpack.enabled` is set to `true`) to use the override `cluster_uuid` returned by Logstash APIs. {issue}15772[15772] {pull}15795[15795]
- Add region parameter in googlecloud module. {issue}15780[15780] {pull}16203[16203]
- Add kubernetes storage class support via kube-state-metrics. {pull}16145[16145]
- Add database_account azure metricset. {issue}15758[15758]
- Add support for NATS 2.1. {pull}16317[16317]
- Add Load Balancing metricset to GCP {pull}15559[15559]
- Add support for Dropwizard metrics 4.1. {pull}16332[16332]
- Add azure container metricset in order to monitor containers. {issue}15751[15751] {pull}16421[16421]
- Improve the `haproxy` module to support metrics exposed via HTTPS. {issue}14579[14579] {pull}16333[16333]
- Add filtering option for prometheus collector. {pull}16420[16420]
- Add metricsets based on Ceph Manager Daemon to the `ceph` module. {issue}7723[7723] {pull}16254[16254]
- Release `statsd` module as GA. {pull}16447[16447] {issue}14280[14280]
- Add collecting tags and tags_filter for rds metricset in aws module. {pull}16605[16605] {issue}16358[16358]
- Add OpenMetrics Metricbeat module {pull}16596[16596]
- Add `cloudfoundry` module to send events from Cloud Foundry. {pull}16671[16671]
- Add `redisenterprise` module. {pull}16482[16482] {issue}15269[15269]
- Add system/users metricset as beta {pull}16569[16569]
- Align fields to ECS and add more tests for the azure module. {issue}16024[16024] {pull}16754[16754]
- Add additional cgroup fields to docker/diskio{pull}16638[16638]
- Add PubSub metricset to Google Cloud Platform module {pull}15536[15536]
- Add overview dashboard for googlecloud compute metricset. {issue}16534[16534] {pull}16819[16819]
- Add Prometheus remote write endpoint {pull}16609[16609]
- Release STAN module as GA. {pull}16980[16980]
- Add query metricset for prometheus module. {pull}17104[17104]
- Release ActiveMQ module as GA. {issue}17047[17047] {pull}17049[17049]
- Release Zookeeper/connection module as GA. {issue}14281[14281] {pull}17043[17043]
- Add support for CouchDB v2 {issue}16352[16352] {pull}16455[16455]
- Add dashboard for pubsub metricset in googlecloud module. {pull}17161[17161]
- Add dashboards for the azure container metricsets. {pull}17194[17194]
- Replace vpc metricset into vpn, transitgateway and natgateway metricsets. {pull}16892[16892]
- Use Elasticsearch histogram type to store Prometheus histograms {pull}17061[17061]
- Allow to rate Prometheus counters when scraping them {pull}17061[17061]
- Release Oracle module as GA. {issue}14279[14279] {pull}16833[16833]
- Release vsphere module as GA. {issue}15798[15798] {pull}17119[17119]
- Add Storage metricsets to GCP module {pull}15598[15598]
- Added documentation for running Metricbeat in Cloud Foundry. {pull}17275[17275]
- Add test for documented fields check for metricsets without a http input. {issue}17315[17315] {pull}17334[17334]
- Add final tests and move label to GA for the azure module in metricbeat. {pull}17319[17319]
- Refactor windows/perfmon metricset configuration options and event output. {pull}17596[17596]
- Reference kubernetes manifests mount data directory from the host when running metricbeat as daemonset, so data persist between executions in the same node. {pull}17429[17429]
- Add more detailed error messages, system tests and small refactoring to the service metricset in windows. {pull}17725[17725]
- Stack Monitoring modules now auto-configure required metricsets when `xpack.enabled: true` is set. {issue}16471[[16471] {pull}17609[17609]
- Add Metricbeat IIS module dashboards. {pull}17966[17966]
- Add dashboard for the azure database account metricset. {pull}17901[17901]
- Allow partial region and zone name in googlecloud module config. {pull}17913[17913]
- Add aggregation aligner as a config parameter for googlecloud stackdriver metricset. {issue}17141[[17141] {pull}17719[17719]
- Move the perfmon metricset to GA. {issue}16608[16608] {pull}17879[17879]
- Add static mapping for metricsets under aws module. {pull}17614[17614] {pull}17650[17650]
- Collect new `bulk` indexing metrics from Elasticsearch when `xpack.enabled:true` is set. {issue} {pull}17992[17992]

*Packetbeat*

*Functionbeat*


*Winlogbeat*

- Add more DNS error codes to the Sysmon module. {issue}15685[15685]
- Add experimental event log reader implementation that should be faster in most cases. {issue}6585[6585] {pull}16849[16849]
- Set process.command_line and process.parent.command_line from Sysmon Event ID 1. {pull}17327[17327]
- Add support for event IDs 4673,4674,4697,4698,4699,4700,4701,4702,4768,4769,4770,4771,4776,4778,4779,4964 to the Security module {pull}17517[17517]

==== Deprecated

*Affecting all Beats*

*Filebeat*


*Heartbeat*

*Journalbeat*

*Metricbeat*


*Packetbeat*

*Winlogbeat*

*Functionbeat*

==== Known Issue

*Journalbeat*<|MERGE_RESOLUTION|>--- conflicted
+++ resolved
@@ -282,9 +282,7 @@
 - Add config option to select a different azure cloud env in the azure-eventhub input and azure module. {issue}17649[17649] {pull}17659[17659]
 - Added new Checkpoint Syslog filebeat module. {pull}17682[17682]
 - Improve ECS categorization field mappings for nats module. {issue}16173[16173] {pull}17550[17550]
-<<<<<<< HEAD
 - Add support for v10, v11 and v12 logs on Postgres {issue}13810[13810] {pull}17732[17732]
-=======
 - Enhance `elasticsearch/server` fileset to handle ECS-compatible logs emitted by Elasticsearch. {issue}17715[17715] {pull}17714[17714]
 - Add support for Google Application Default Credentials to the Google Pub/Sub input and Google Cloud modules. {pull}15668[15668]
 - Enhance `elasticsearch/deprecation` fileset to handle ECS-compatible logs emitted by Elasticsearch. {issue}17715[17715] {pull}17728[17728]
@@ -302,7 +300,6 @@
 - Improve ECS categorization field mappings in system module. {issue}16031[16031] {pull}18065[18065]
 - When using the `json.*` setting available on some inputs, decoded fields are now deep-merged into existing event. {pull}17958[17958]
 - Change the `json.*` input settings implementation to merge parsed json objects with existing objects in the event instead of fully replacing them. {pull}17958[17958]
->>>>>>> 25a813e9
 
 *Heartbeat*
 
