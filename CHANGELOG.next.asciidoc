// Use these for links to issue and pulls. Note issues and pulls redirect one to
// each other on Github, so don't worry too much on using the right prefix.
:issue: https://github.com/elastic/beats/issues/
:pull: https://github.com/elastic/beats/pull/

=== Beats version HEAD
https://github.com/elastic/beats/compare/v7.0.0-alpha2...master[Check the HEAD diff]

==== Breaking changes

*Affecting all Beats*

- The document id fields has been renamed from @metadata.id to @metadata._id {pull}15859[15859]
- Variable substitution from environment variables is not longer supported. {pull}15937{15937}
- Change aws_elb autodiscover provider field name from elb_listener.* to aws.elb.*. {issue}16219[16219] {pull}16402{16402}
- Remove `AddDockerMetadata` and `AddKubernetesMetadata` processors from the `script` processor. They can still be used as normal processors in the configuration. {issue}16349[16349] {pull}16514[16514]

*Auditbeat*

- File integrity dataset (macOS): Replace unnecessary `file.origin.raw` (type keyword) with `file.origin.text` (type `text`). {issue}12423[12423] {pull}15630[15630]

*Filebeat*


*Heartbeat*


*Journalbeat*

- Improve parsing of syslog.pid in journalbeat to strip the username when present {pull}16116[16116]


*Metricbeat*

- Make use of secure port when accessing Kubelet API {pull}16063[16063]
- Add Tomcat overview dashboard {pull}14026[14026]

*Packetbeat*


*Winlogbeat*

*Functionbeat*


==== Bugfixes

*Affecting all Beats*

- Fix `add_cloud_metadata` to better support modifying sub-fields with other processors. {pull}13808[13808]
- TLS or Beats that accept connections over TLS and validate client certificates. {pull}14146[14146]
- Fix panics that could result from invalid TLS certificates. This can affect Beats that connect over TLS, or Beats that accept connections over TLS and validate client certificates. {pull}14146[14146]
- Fix panic in the Logstash output when trying to send events to closed connection. {pull}15568[15568]
- Fix missing output in dockerlogbeat {pull}15719[15719]
- Fix logging target settings being ignored when Beats are started via systemd or docker. {issue}12024[12024] {pull}15422[15442]
- Do not load dashboards where not available. {pull}15802[15802]
- Fix issue where TLS settings would be ignored when a forward proxy was in use. {pull}15516{15516}
- Update replicaset group to apps/v1 {pull}15854[15802]
- Fix issue where default go logger is not discarded when either * or stdout is selected. {issue}10251[10251] {pull}15708[15708]
- Upgrade go-ucfg to latest v0.8.1. {pull}15937{15937}
- Fix index names for indexing not always guaranteed to be lower case. {pull}16081[16081]
- Add `ssl.ca_sha256` option to the supported TLS option, this allow to check that a specific certificate is used as part of the verified chain. {issue}15717[15717]
- Fix loading processors from annotation hints. {pull}16348[16348]
- Fix an issue that could cause redundant configuration reloads. {pull}16440[16440]
- Fix k8s pods labels broken schema. {pull}16480[16480]
- Fix k8s pods annotations broken schema. {pull}16554[16554]
- Upgrade go-ucfg to latest v0.8.3. {pull}16450{16450}

*Auditbeat*

- system/socket: Fixed compatibility issue with kernel 5.x. {pull}15771[15771]

*Filebeat*

- Ensure all zeek timestamps include millisecond precision. {issue}14599[14599] {pull}16766[16766]
- Fix s3 input hanging with GetObjectRequest API call by adding context_timeout config. {issue}15502[15502] {pull}15590[15590]
- Add shared_credential_file to cloudtrail config {issue}15652[15652] {pull}15656[15656]
- Fix typos in zeek notice fileset config file. {issue}15764[15764] {pull}15765[15765]
- Fix mapping error when zeek weird logs do not contain IP addresses. {pull}15906[15906]
- Improve `elasticsearch/audit` fileset to handle timestamps correctly. {pull}15942[15942]
- Prevent Elasticsearch from spewing log warnings about redundant wildcards when setting up ingest pipelines for the `elasticsearch` module. {issue}15840[15840] {pull}15900[15900]
- Fix mapping error for cloudtrail additionalEventData field {pull}16088[16088]
- Fix a connection error in httpjson input. {pull}16123[16123]
- Fix s3 input with cloudtrail fileset reading json file. {issue}16374[16374] {pull}16441[16441]
- Rewrite azure filebeat dashboards, due to changes in kibana. {pull}16466[16466]
- Adding the var definitions in azure manifest files, fix for errors when executing command setup. {issue}16270[16270] {pull}16468[16468]
- Fix merging of fileset inputs to replace paths and append processors. {pull}16450{16450}
- Add queue_url definition in manifest file for aws module. {pull}16640{16640}

*Heartbeat*

- Fixed excessive memory usage introduced in 7.5 due to over-allocating memory for HTTP checks. {pull}15639[15639]

*Journalbeat*


*Metricbeat*

- Add dedot for tags in ec2 metricset and cloudwatch metricset. {issue}15843[15843] {pull}15844[15844]
- Use RFC3339 format for timestamps collected using the SQL module. {pull}15847[15847]
- Avoid parsing errors returned from prometheus endpoints. {pull}15712[15712]
- Change lookup_fields from metricset.host to service.address {pull}15883[15883]
- Add dedot for cloudwatch metric name. {issue}15916[15916] {pull}15917[15917]
- Fixed issue `logstash-xpack` module suddenly ceasing to monitor Logstash. {issue}15974[15974] {pull}16044[16044]
- Fix skipping protocol scheme by light modules. {pull}16205[pull]
- Made `logstash-xpack` module once again have parity with internally-collected Logstash monitoring data. {pull}16198[16198]
- Change sqs metricset to use average as statistic method. {pull}16438[16438]
- Revert changes in `docker` module: add size flag to docker.container. {pull}16600[16600]
- Fix diskio issue for windows 32 bit on disk_performance struct alignment. {issue}16680[16680]
- Fix detection and logging of some error cases with light modules. {pull}14706[14706]
- Fix imports after PR was merged before rebase. {pull}16756[16756]
- Add dashboard for `redisenterprise` module. {pull}16752[16752]

*Packetbeat*

- Enable setting promiscuous mode automatically. {pull}11366[11366]

*Winlogbeat*


*Functionbeat*

- Fix timeout option of GCP functions. {issue}16282[16282] {pull}16287[16287]

==== Added

*Affecting all Beats*

- Add document_id setting to decode_json_fields processor. {pull}15859[15859]
- Include network information by default on add_host_metadata and add_observer_metadata. {issue}15347[15347] {pull}16077[16077]
- Add `aws_ec2` provider for autodiscover. {issue}12518[12518] {pull}14823[14823]
- Add monitoring variable `libbeat.config.scans` to distinguish scans of the configuration directory from actual reloads of its contents. {pull}16440[16440]
- Add support for multiple password in redis output. {issue}16058[16058] {pull}16206[16206]
- Windows .exe files now have embedded file version info. {issue}15232[15232]t
- Remove experimental flag from `setup.template.append_fields` {pull}16576[16576]
- Add `add_cloudfoundry_metadata` processor to annotate events with Cloud Foundry application data. {pull}16621[16621

*Auditbeat*


*Filebeat*

- Set event.outcome field based on googlecloud audit log output. {pull}15731[15731]
- Add dashboard for AWS ELB fileset. {pull}15804[15804]
- Add dashboard for AWS vpcflow fileset. {pull}16007[16007]
- Add ECS tls fields to zeek:smtp,rdp,ssl and aws:s3access,elb {issue}15757[15757] {pull}15935[15936]
- Add custom string mapping to CEF module to support Forcepoint NGFW {issue}14663[14663] {pull}15910[15910]
- Add ingress nginx controller fileset {pull}16197[16197]
- move create-[module,fileset,fields] to mage and enable in x-pack/filebeat {pull}15836[15836]
- Add ECS tls and categorization fields to apache module. {issue}16032[16032] {pull}16121[16121]
- Add MQTT input. {issue}15602[15602] {pull}16204[16204]
- Add ECS categorization fields to activemq module. {issue}16151[16151] {pull}16201[16201]
- Add a TLS test and more debug output to httpjson input {pull}16315[16315]
- Add an SSL config example in config.yml for filebeat MISP module. {pull}16320[16320]
- Improve ECS categorization, container & process field mappings in auditd module. {issue}16153[16153] {pull}16280[16280]
- Improve ECS field mappings in aws module. {issue}16154[16154] {pull}16307[16307]
- Improve ECS categorization field mappings in googlecloud module. {issue}16030[16030] {pull}16500[16500]
- Improve ECS field mappings in haproxy module. {issue}16162[16162] {pull}16529[16529]
- Improve ECS categorization field mappings in kibana module. {issue}16168[16168] {pull}16652[16652]
- Improve the decode_cef processor by reducing the number of memory allocations. {pull}16587[16587]
- Add `cloudfoundry` input to send events from Cloud Foundry. {pull}16586[16586]
- Improve ECS categorization field mappings in iis module. {issue}16165[16165] {pull}16618[16618]
- Improve ECS categorization field mapping in kafka module. {issue}16167[16167] {pull}16645[16645]
- Allow users to override pipeline ID in fileset input config. {issue}9531[9531] {pull}16561[16561]

*Heartbeat*

- Allow a list of status codes for HTTP checks. {pull}15587[15587]


*Journalbeat*

*Metricbeat*

- Move the windows pdh implementation from perfmon to a shared location in order for future modules/metricsets to make use of. {pull}15503[15503]
- Add lambda metricset in aws module. {pull}15260[15260]
- Expand data for the `system/memory` metricset {pull}15492[15492]
- Add azure `storage` metricset in order to retrieve metric values for storage accounts. {issue}14548[14548] {pull}15342[15342]
- Add cost warnings for the azure module. {pull}15356[15356]
- Add DynamoDB AWS Metricbeat light module {pull}15097[15097]
- Release elb module as GA. {pull}15485[15485]
- Add a `system/network_summary` metricset {pull}15196[15196]
- Add mesh metricset for Istio Metricbeat module {pull}15535[15535]
- Add mixer metricset for Istio Metricbeat module {pull}15696[15696]
- Add pilot metricset for Istio Metricbeat module {pull}15761[15761]
- Make the `system/cpu` metricset collect normalized CPU metrics by default. {issue}15618[15618] {pull}15729[15729]
- Add galley metricset for Istio Metricbeat module {pull}15857[15857]
- Add `key/value` mode for SQL module. {issue}15770[15770] {pull]15845[15845]
- Add STAN dashboard {pull}15654[15654]
- Add support for Unix socket in Memcached metricbeat module. {issue}13685[13685] {pull}15822[15822]
- Add `up` metric to prometheus metrics collected from host {pull}15948[15948]
- Add citadel metricset for Istio Metricbeat module {pull}15990[15990]
- Add support for processors in light modules. {issue}14740[14740] {pull}15923[15923]
- Add collecting AuroraDB metrics in rds metricset. {issue}14142[14142] {pull}16004[16004]
- Reuse connections in SQL module. {pull}16001[16001]
- Improve the `logstash` module (when `xpack.enabled` is set to `true`) to use the override `cluster_uuid` returned by Logstash APIs. {issue}15772[15772] {pull}15795[15795]
- Add region parameter in googlecloud module. {issue}15780[15780] {pull}16203[16203]
- Add kubernetes storage class support via kube-state-metrics. {pull}16145[16145]
- Add database_account azure metricset. {issue}15758[15758]
- Add support for NATS 2.1. {pull}16317[16317]
- Add Load Balancing metricset to GCP {pull}15559[15559]
- Add support for Dropwizard metrics 4.1. {pull}16332[16332]
- Add azure container metricset in order to monitor containers. {issue}15751[15751] {pull}16421[16421]
- Improve the `haproxy` module to support metrics exposed via HTTPS. {issue}14579[14579] {pull}16333[16333]
- Add filtering option for prometheus collector. {pull}16420[16420]
- Add metricsets based on Ceph Manager Daemon to the `ceph` module. {issue}7723[7723] {pull}16254[16254]
- Release `statsd` module as GA. {pull}16447[16447] {issue}14280[14280]
- Add OpenMetrics Metricbeat module {pull}16596[16596]
- Add `cloudfoundry` module to send events from Cloud Foundry. {pull}16671[16671]
- Add `redisenterprise` module. {pull}16482[16482] {issue}15269[15269]
- Align fields to ECS and add more tests for the azure module. {issue}16024[16024] {pull}16754[16754]
<<<<<<< HEAD
- Add additional cgroup fields to docker/diskio{pull}16638[16638]
=======
- Add PubSub metricset to Google Cloud Platform module {pull}15536[15536]
>>>>>>> 246225bf

*Packetbeat*

*Functionbeat*


*Winlogbeat*


==== Deprecated

*Affecting all Beats*

*Filebeat*


*Heartbeat*

*Journalbeat*

*Metricbeat*


*Packetbeat*

*Winlogbeat*

*Functionbeat*

==== Known Issue

*Journalbeat*<|MERGE_RESOLUTION|>--- conflicted
+++ resolved
@@ -209,11 +209,8 @@
 - Add `cloudfoundry` module to send events from Cloud Foundry. {pull}16671[16671]
 - Add `redisenterprise` module. {pull}16482[16482] {issue}15269[15269]
 - Align fields to ECS and add more tests for the azure module. {issue}16024[16024] {pull}16754[16754]
-<<<<<<< HEAD
 - Add additional cgroup fields to docker/diskio{pull}16638[16638]
-=======
 - Add PubSub metricset to Google Cloud Platform module {pull}15536[15536]
->>>>>>> 246225bf
 
 *Packetbeat*
 
