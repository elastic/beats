--- conflicted
+++ resolved
@@ -79,11 +79,8 @@
 - Reduce memory usage if long lines are truncated to fit `max_bytes` limit. The line buffer is copied into a smaller buffer now. This allows the runtime to release unused memory earlier. {pull}11524[11524]
 - Fix filebeat autodiscover fileset hint for container input. {pull}13296[13296]
 - Fix timezone parsing of system module ingest pipelines. {pull}13308[13308]
-<<<<<<< HEAD
 - Fix timezone parsing of elasticsearch module ingest pipelines. {pull}13367[13367]
-=======
 - Fix timezone parsing of nginx module ingest pipelines. {pull}13369[13369]
->>>>>>> d9ca2d15
 - Fix incorrect field references in envoyproxy dashboard {issue}13420[13420] {pull}13421[13421]
 
 *Heartbeat*
