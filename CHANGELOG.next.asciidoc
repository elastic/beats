// Use these for links to issue and pulls. Note issues and pulls redirect one to
// each other on Github, so don't worry too much on using the right prefix.
:issue: https://github.com/elastic/beats/issues/
:pull: https://github.com/elastic/beats/pull/

=== Beats version HEAD
https://github.com/elastic/beats/compare/v8.8.1\...main[Check the HEAD diff]

==== Breaking changes

*Affecting all Beats*

- Fix FQDN being lowercased when used as `host.hostname` {issue}39993[39993]
- Beats won't log start up information when running under the Elastic Agent {40390}40390[40390]
- Drop support for Debian 10 and upgrade statically linked glibc from 2.28 to 2.31 {pull}41402[41402]

*Auditbeat*


*Filebeat*

- Convert netflow input to API v2 and disable event normalisation {pull}37901[37901]
- Removed deprecated Squid from Beats. See <<migrate-from-deprecated-module>> for migration options. {pull}38037[38037]
- Removed deprecated Sonicwall from Beats. Use the https://docs.elastic.co/integrations/sonicwall[SonicWall Firewall] Elastic integration instead. {pull}38037[38037]
- Removed deprecated Radware from Beats. See <<migrate-from-deprecated-module>> for migration options. {pull}38037[38037]
- Removed deprecated Netscout from Beats. See <<migrate-from-deprecated-module>> for migration options. {pull}38037[38037]
- Removed deprecated Juniper Netscreen from Beats. See <<migrate-from-deprecated-module>> for migration options. {pull}38037[38037]
- Removed deprecated Impreva from Beats. See <<migrate-from-deprecated-module>> for migration options. {pull}38037[38037]
- Removed deprecated Cylance from Beats. See <<migrate-from-deprecated-module>> for migration options. {pull}38037[38037]
- Removed deprecated Bluecoat from Beats. See <<migrate-from-deprecated-module>> for migration options. {pull}38037[38037]
- Introduce input/netmetrics and refactor netflow input metrics {pull}38055[38055]
- Redis: Added replication role as a field to submitted slowlogs
- Change log.file.path field in awscloudwatch input to nested object. {pull}41099[41099]


*Heartbeat*


*Metricbeat*

- Setting period for counter cache for Prometheus remote_write at least to 60sec {pull}38553[38553]
- Remove fallback to the node limit for the `kubernetes.pod.cpu.usage.limit.pct` and `kubernetes.pod.memory.usage.limit.pct` metrics calculation
- Handle permission errors while collecting data from Windows services and don't interrupt the overall collection by skipping affected services {issue}40765[40765] {pull}43665[43665]

*Osquerybeat*

- Add action responses data stream, allowing osquerybeat to post action results directly to elasticsearch. {pull}39143[39143]


*Packetbeat*



*Winlogbeat*

- Add "event.category" and "event.type" to Sysmon module for EventIDs 8, 9, 19, 20, 27, 28, 255 {pull}35193[35193]

*Functionbeat*


*Elastic Logging Plugin*


==== Bugfixes

*Affecting all Beats*

- Support for multiline zookeeper logs {issue}2496[2496]
- Add checks to ensure reloading of units if the configuration actually changed. {pull}34346[34346]
- Fix namespacing on self-monitoring {pull}32336[32336]
- Fix namespacing on self-monitoring {pull}32336[32336]
- Fix Beats started by agent do not respect the allow_older_versions: true configuration flag {issue}34227[34227] {pull}34964[34964]
- Fix performance issues when we have a lot of inputs starting and stopping by allowing to disable global processors under fleet. {issue}35000[35000] {pull}35031[35031]
- 'add_cloud_metadata' processor - add cloud.region field for GCE cloud provider
- 'add_cloud_metadata' processor - update azure metadata api version to get missing `cloud.account.id` field
- Upgraded apache arrow library used in x-pack/libbeat/reader/parquet from v11 to v12.0.1 in order to fix cross-compilation issues {pull}35640[35640]
- Fix panic when MaxRetryInterval is specified, but RetryInterval is not {pull}35820[35820]
- Support build of projects outside of beats directory {pull}36126[36126]
- Support Elastic Agent control protocol chunking support {pull}37343[37343]
- Lower logging level to debug when attempting to configure beats with unknown fields from autodiscovered events/environments {pull}[37816][37816]
- Set timeout of 1 minute for FQDN requests {pull}37756[37756]
- 'add_cloud_metadata' processor - improve AWS provider HTTP client overriding to support custom certificate bundle handling {pull}44189[44189]
- Update github.com/go-viper/mapstructure/v2 to v2.4.0 {pull}46335[46335]
- Fixed a panic when the beat restarts itself by adding 'eventfd2' to default seccomp policy {issue}46372[46372]
- Update Go version to 1.24.7 {pull}46070[46070].

*Auditbeat*


*Filebeat*

- [Gcs Input] - Added missing locks for safe concurrency {pull}34914[34914]
- Fix the ignore_inactive option being ignored in Filebeat's filestream input {pull}34770[34770]
- Fix TestMultiEventForEOFRetryHandlerInput unit test of CometD input {pull}34903[34903]
- Add input instance id to request trace filename for httpjson and cel inputs {pull}35024[35024]
- Fixes "Can only start an input when all related states are finished" error when running under Elastic-Agent {pull}35250[35250] {issue}33653[33653]
- [system] sync system/auth dataset with system integration 1.29.0. {pull}35581[35581]
- [GCS Input] - Fixed an issue where bucket_timeout was being applied to the entire bucket poll interval and not individual bucket object read operations. Fixed a map write concurrency issue arising from data races when using a high number of workers. Fixed the flaky tests that were present in the GCS test suit. {pull}35605[35605]
- Fixed concurrency and flakey tests issue in azure blob storage input. {issue}35983[35983] {pull}36124[36124]
- Fix panic when sqs input metrics getter is invoked {pull}36101[36101] {issue}36077[36077]
- Fix handling of Juniper SRX structured data when there is no leading junos element. {issue}36270[36270] {pull}36308[36308]
- Fix Filebeat Cisco module with missing escape character {issue}36325[36325] {pull}36326[36326]
- Added a fix for Crowdstrike pipeline handling process arrays {pull}36496[36496]
- [threatintel] MISP pagination fixes {pull}37898[37898]
- Fix file handle leak when handling errors in filestream {pull}37973[37973]
- Fix a race condition that could crash Filebeat with a "negative WaitGroup counter" error {pull}38094[38094]
- Fix "failed processing S3 event for object key" error on aws-s3 input when key contains the "+" character {issue}38012[38012] {pull}38125[38125]
- Fix filebeat gcs input panic {pull}38407[38407]
- Fix filestream's registry GC: registry entries are now removed from the in-memory and disk store when they're older than the set TTL {issue}36761[36761] {pull}38488[38488]
- Fix filestream's registry GC: registry entries are now removed from the in-memory and disk store when they're older than the set TTL {issue}36761[36761] {pull}38488[38488]
- [threatintel] MISP splitting fix for empty responses {issue}38739[38739] {pull}38917[38917]
- Prevent GCP Pub/Sub input blockage by increasing default value of `max_outstanding_messages` {issue}35029[35029] {pull}38985[38985]
- Updated Websocket input title to align with existing inputs {pull}39006[39006]
- Restore netflow input on Windows {pull}39024[39024]
- Upgrade azure-event-hubs-go and azure-storage-blob-go dependencies. {pull}38861[38861]
- Fix request trace filename handling in http_endpoint input. {pull}39410[39410]
- Upgrade github.com/hashicorp/go-retryablehttp to mitigate CVE-2024-6104 {pull}40036[40036]
- Prevent panic in CEL and salesforce inputs when github.com/hashicorp/go-retryablehttp exceeds maximum retries. {pull}40144[40144]
- Fix publication of group data from the Okta entity analytics provider. {pull}40681[40681]
- Ensure netflow custom field configuration is applied. {issue}40735[40735] {pull}40730[40730]
- Fix a bug in Salesforce input to only handle responses with 200 status code {pull}41015[41015]
- Log bad handshake details when websocket connection fails {pull}41300[41300]
- Fix aws region in aws-s3 input s3 polling mode.  {pull}41572[41572]
- Journald input now works on Docker containers (except Wolfi) {issue}41278[41278] {issue}44040[44040] {pull}44056[44056]
- Fix endpoint path typo in Okta entity analytics provider. {pull}44147[44147]
- Fixed a websocket panic scenario which would occur after exhausting max retries. {pull}44342[44342]
- Fix race condition that could cause Filebeat to hang during shutdown after failing to startup {issue}45034[45034] {pull}46331[46331]
<<<<<<< HEAD
- The UDP input now fails if it cannot bind to the configured port and its status is set to failed when running under Elastic Agent. {issue}37216[37216] {pull}46302[46302]
- The Unix input now fails on errors listening to the socket and its status is set to failed when running under Elastic Agent. {pull}46302[46302]

=======
- Fix metrics from TCP & UDP inputs when the port number is > 32767 {pull}46486[46486]
>>>>>>> a01870f2

*Heartbeat*



*Metricbeat*

- Fix Azure Monitor 429 error by causing metricbeat to retry the request again. {pull}38294[38294]
- Fix fields not being parsed correctly in postgresql/database {issue}25301[25301] {pull}37720[37720]
- rabbitmq/queue - Change the mapping type of `rabbitmq.queue.consumers.utilisation.pct` to `scaled_float` from `long` because the values fall within the range of `[0.0, 1.0]`. Previously, conversion to integer resulted in reporting either `0` or `1`.
- Fix timeout caused by the retrival of which indices are hidden {pull}39165[39165]
- Fix Azure Monitor support for multiple aggregation types {issue}39192[39192] {pull}39204[39204]
- Fix handling of access errors when reading process metrics {pull}39627[39627]
- Fix behavior of cgroups path discovery when monitoring the host system from within a container {pull}39627[39627]
- Fix issue where beats may report incorrect metrics for its own process when running inside a container {pull}39627[39627]
- Normalize AWS RDS CPU Utilization values before making the metadata API call. {pull}39664[39664]
- Fix behavior of pagetypeinfo metrics {pull}39985[39985]
- Update beat module with apm-server monitoring metrics fields {pull}40127[40127]
- Fix Azure Monitor metric timespan to restore Storage Account PT1H metrics {issue}40376[40376] {pull}40367[40367]
- Remove excessive info-level logs in cgroups setup {pull}40491[40491]
- Add missing ECS Cloud fields in GCP `metrics` metricset when using `exclude_labels: true` {issue}40437[40437] {pull}40467[40467]
- Add AWS OwningAccount support for cross account monitoring {issue}40570[40570] {pull}40691[40691]
- Use namespace for GetListMetrics when exists in AWS {pull}41022[41022]
- Fix Kubernetes metadata sometimes not being present after startup {pull}41216[41216]
- Do not report non-existant 0 values for RSS metrics in docker/memory {pull}41449[41449]
- Don't skip first bucket value in GCP metrics metricset for distribution type metrics {pull}41822[41822]
- [K8s Integration] Enhance HTTP authentication in case of token updates for Apiserver, Controllermanager and Scheduler metricsets  {issue}41910[41910] {pull}42016[42016]
- Remove `hostname` field from zookeeper's `mntr` data stream. {pull}41887[41887]
- Only fetch cluster-level index stats summary {issue}36019[36019] {pull}42901[42901]
- Changed `tier_preference`, `creation_date` and `version` fields to be omitted from the resulting documents when not pulled from source indices {pull}43637[43637]
- Fix an issue where the conntrack metricset entries field reported a count inflated by a factor of the number of CPU cores. {issue}46138[46138] {pull}46140[46140]
- Enhance behavior of sanitizeError: replace sensitive info even if it is escaped and add pattern-based sanitization {pull}45857[45857]
- Do not log an error if metadata enrichment is disabled for K8's module {pull}46536

*Osquerybeat*


*Packetbeat*


*Winlogbeat*

- Fix forwarded event handling and add channel error resilience. {pull}46190[46190]



*Elastic Logging Plugin*


==== Added

*Affecting all Beats*

- Added append Processor which will append concrete values or values from a field to target. {issue}29934[29934] {pull}33364[33364]
- dns processor: Add support for forward lookups (`A`, `AAAA`, and `TXT`). {issue}11416[11416] {pull}36394[36394]
- [Enhanncement for host.ip and host.mac] Disabling netinfo.enabled option of add-host-metadata processor {pull}36506[36506]
- allow `queue` configuration settings to be set under the output. {issue}35615[35615] {pull}36788[36788]
- Beats will now connect to older Elasticsearch instances by default {pull}36884[36884]
- Raise up logging level to warning when attempting to configure beats with unknown fields from autodiscovered events/environments
- elasticsearch output now supports `idle_connection_timeout`. {issue}35616[35615] {pull}36843[36843]
- Enable early event encoding in the Elasticsearch output, improving cpu and memory use {pull}38572[38572]
- The environment variable `BEATS_ADD_CLOUD_METADATA_PROVIDERS` overrides configured/default `add_cloud_metadata` providers {pull}38669[38669]
- When running under Elastic-Agent Kafka output allows dynamic topic in `topic` field {pull}40415[40415]
- Replace Ubuntu 20.04 with 24.04 for Docker base images {issue}40743[40743] {pull}40942[40942]
- Replace `compress/gzip` with https://github.com/klauspost/compress/gzip library for gzip compression {pull}41584[41584]
- Add regex pattern matching to add_kubernetes_metadata processor {pull}41903[41903]

*Auditbeat*

- Added `add_session_metadata` processor, which enables session viewer on Auditbeat data. {pull}37640[37640]
- Add linux capabilities to processes in the system/process. {pull}37453[37453]
- Add linux capabilities to processes in the system/process. {pull}37453[37453]
- Add process.entity_id, process.group.name and process.group.id in add_process_metadata processor. Make fim module with kprobes backend to always add an appropriately configured add_process_metadata processor to enrich file events {pull}38776[38776]

*Auditbeat*



*Auditbeat*


*Filebeat*

- add documentation for decode_xml_wineventlog processor field mappings.  {pull}32456[32456]
- httpjson input: Add request tracing logger. {issue}32402[32402] {pull}32412[32412]
- Add cloudflare R2 to provider list in AWS S3 input. {pull}32620[32620]
- Add support for single string containing multiple relation-types in getRFC5988Link. {pull}32811[32811]
- Added separation of transform context object inside httpjson. Introduced new clause `.parent_last_response.*` {pull}33499[33499]
- Added metric `sqs_messages_waiting_gauge` for aws-s3 input. {pull}34488[34488]
- Add nginx.ingress_controller.upstream.ip to related.ip {issue}34645[34645] {pull}34672[34672]
- Add unix socket log parsing for nginx ingress_controller {pull}34732[34732]
- Added metric `sqs_worker_utilization` for aws-s3 input. {pull}34793[34793]
- Add MySQL authentication message parsing and `related.ip` and `related.user` fields {pull}34810[34810]
- Add nginx ingress_controller parsing if one of upstreams fails to return response {pull}34787[34787]
- Add oracle authentication messages parsing {pull}35127[35127]
- Add `clean_session` configuration setting for MQTT input.  {pull}35806[16204]
- Add support for a simplified input configuraton when running under Elastic-Agent {pull}36390[36390]
- Added support for Okta OAuth2 provider in the CEL input. {issue}36336[36336] {pull}36521[36521]
- Added support for new features & removed partial save mechanism in the Azure Blob Storage input. {issue}35126[35126] {pull}36690[36690]
- Added support for new features and removed partial save mechanism in the GCS input. {issue}35847[35847] {pull}36713[36713]
- Use filestream input with file_identity.fingerprint as default for hints autodiscover. {issue}35984[35984] {pull}36950[36950]
- Add setup option `--force-enable-module-filesets`, that will act as if all filesets have been enabled in a module during setup. {issue}30915[30915] {pull}99999[99999]
- Made Azure Blob Storage input GA and updated docs accordingly. {pull}37128[37128]
- Made GCS input GA and updated docs accordingly. {pull}37127[37127]
- Add parseDateInTZ value template for the HTTPJSON input {pull}37738[37738]
- Improve rate limit handling by HTTPJSON {issue}36207[36207] {pull}38161[38161] {pull}38237[38237]
- Parse more fields from Elasticsearch slowlogs {pull}38295[38295]
- added benchmark input {pull}37437[37437]
- added benchmark input and discard output {pull}37437[37437]
- Update CEL mito extensions to v1.11.0 to improve type checking. {pull}39460[39460]
- Update CEL mito extensions to v1.12.2. {pull}39755[39755]
- Allow cross-region bucket configuration in s3 input. {issue}22161[22161] {pull}40309[40309]
- Disable event normalization for netflow input {pull}40635[40635]
- Add `use_kubeadm` config option for filebeat (both filbeat.input and autodiscovery) in order to toggle kubeadm-config api requests {pull}40301[40301]
- Add CSV decoding capacity to azureblobstorage input {pull}40978[40978]
- Add CSV decoding capacity to gcs input {pull}40979[40979]
- Add CSV decoding capacity to azureblobstorage input {pull}40978[40978]
- Jounrald input now supports filtering by facilities {pull}41061[41061]
- Add ability to remove request trace logs from http_endpoint input. {pull}40005[40005]
- Add ability to remove request trace logs from entityanalytics input. {pull}40004[40004]
- Improve CEL input documentation of authentication options. {pull}46253[46253]

*Auditbeat*


*Libbeat*



*Heartbeat*

- Added status to monitor run log report.
- Upgrade node to latest LTS v18.20.3. {pull}40038[40038]

*Metricbeat*

- Add per-thread metrics to system_summary {pull}33614[33614]
- Add GCP CloudSQL metadata {pull}33066[33066]
- Add GCP Carbon Footprint metricbeat data {pull}34820[34820]
- Add event loop utilization metric to Kibana module {pull}35020[35020]
- Add metrics grouping by dimensions and time to Azure app insights {pull}36634[36634]
- Align on the algorithm used to transform Prometheus histograms into Elasticsearch histograms {pull}36647[36647]
- Add linux IO metrics to system/process {pull}37213[37213]
- Add new memory/cgroup metrics to Kibana module {pull}37232[37232]
- Add SSL support to mysql module {pull}37997[37997]
- Add SSL support for aerospike module {pull}38126[38126]
- Add new metricset network for the vSphere module. {pull}40559[40559]
- Add new metricset resourcepool for the vSphere module. {pull}40456[40456]
- Add metrics for the vSphere Virtualmachine metricset. {pull}40485[40485]
- Log the total time taken for GCP `ListTimeSeries` and `AggregatedList` requests {pull}40661[40661]
- Add metrics related to triggered alarms in all the vSphere metricsets. {pull}40714[40714] {pull}40876[40876]
- Add support for new metrics in datastorecluster metricset. {pull}40694[40694]
- Add metrics related to alert in all the vSphere metricsets. {pull}40714[40714]
- Add new metrics fot datastore and minor changes to overall vSphere metrics {pull}40766[40766]
- Add new metrics for the vSphere Host metricset. {pull}40429[40429]
- Add new metrics for the vSphere Datastore metricset. {pull}40441[40441]
- Add new metricset cluster for the vSphere module. {pull}40536[40536]
- Add new metricset network for the vSphere module. {pull}40559[40559]
- Add new metricset resourcepool for the vSphere module. {pull}40456[40456]
- Add support for new metrics in datastorecluster metricset. {pull}40694[40694]
- Add support for period based intervalID in vSphere host and datastore metricsets {pull}40678[40678]
- Added Cisco Meraki module {pull}40836[40836]
- Added Palo Alto Networks module {pull}40686[40686]
- Restore docker.network.in.* and docker.network.out.* fields in docker module {pull}40968[40968]
- Bump aerospike-client-go to version v7.7.1 and add support for basic auth in Aerospike module {pull}41233[41233]
- Only watch metadata for ReplicaSets in metricbeat k8s module {pull}41289[41289]
- Added checks for the Resty response object in all Meraki module API calls to ensure proper handling of nil responses. {pull}44193[44193]
- Add `enable_batch_api` option in azure monitor to allow metrics collection of multiple resources using azure batch Api {pull}41790[41790]

*Metricbeat*


*Osquerybeat*


*Packetbeat*

*Winlogbeat*

- Add handling for missing `EvtVarType`s in experimental api. {issue}19337[19337] {pull}41418[41418]


*Functionbeat*

*Elastic Log Driver*
*Elastic Logging Plugin*


==== Deprecated

*Auditbeat*


*Filebeat*


*Heartbeat*



*Metricbeat*


*Osquerybeat*


*Packetbeat*


*Winlogbeat*


*Functionbeat*


*Elastic Logging Plugin*


==== Known Issues












































<|MERGE_RESOLUTION|>--- conflicted
+++ resolved
@@ -125,13 +125,10 @@
 - Fix endpoint path typo in Okta entity analytics provider. {pull}44147[44147]
 - Fixed a websocket panic scenario which would occur after exhausting max retries. {pull}44342[44342]
 - Fix race condition that could cause Filebeat to hang during shutdown after failing to startup {issue}45034[45034] {pull}46331[46331]
-<<<<<<< HEAD
 - The UDP input now fails if it cannot bind to the configured port and its status is set to failed when running under Elastic Agent. {issue}37216[37216] {pull}46302[46302]
 - The Unix input now fails on errors listening to the socket and its status is set to failed when running under Elastic Agent. {pull}46302[46302]
 
-=======
 - Fix metrics from TCP & UDP inputs when the port number is > 32767 {pull}46486[46486]
->>>>>>> a01870f2
 
 *Heartbeat*
 
