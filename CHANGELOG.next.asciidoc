--- conflicted
+++ resolved
@@ -120,20 +120,13 @@
 - Fix request trace filename handling in http_endpoint input. {pull}39410[39410]
 - Upgrade github.com/hashicorp/go-retryablehttp to mitigate CVE-2024-6104 {pull}40036[40036]
 - Prevent panic in CEL and salesforce inputs when github.com/hashicorp/go-retryablehttp exceeds maximum retries. {pull}40144[40144]
-<<<<<<< HEAD
-- Fix entityanalytics activedirectory provider full sync use before initialization bug. {pull}42682[42682]
-- Prevent computer details being returned for user queries by Activedirectory Entity Analytics provider. {issue}11818[11818] {pull}42796[42796]
-- Handle unexpectedEOF error in aws-s3 input and enforce retrying using download failed error {pull}42420[42756]
-- Prevent azureblobstorage input from logging key details during blob fetch operations. {pull}43169[43169]
-- Handle special values of accountExpires in the Activedirectory Entity Analytics provider. {pull}43364[43364]
-=======
 - Fixed websocket input panic on sudden network error or server crash. {issue}44063[44063] {pull}44068[44068]
 - [Filestream] Log the "reader closed" message on the debug level to avoid log spam. {pull}44051[44051]
 - Fix links to CEL mito extension functions in input documentation. {pull}44098[44098]
 - Fix endpoint path typo in Okta entity analytics provider. {pull}44147[44147]
 - Fixed a websocket panic scenario which would occur after exhausting max retries. {pull}44342[44342]
 - Fix publishing Okta entity analytics enrichments. {pull}44483[44483]
->>>>>>> f09afd34
+- Handle special values of accountExpires in the Activedirectory Entity Analytics provider. {pull}43364[43364]
 
 *Heartbeat*
 
