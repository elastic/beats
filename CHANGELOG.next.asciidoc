--- conflicted
+++ resolved
@@ -46,18 +46,6 @@
 *Filebeat*
 
 - Do not emit error log when filestream reader reaches EOF and `close.reader.on_eof` is enabled. {pull}31109[31109]
-<<<<<<< HEAD
-
-*Filebeat*
-
-- Recover CEF extensions from messages with invalid/incomplete headers. {issue}30757[30757] {pull}30938[30938]
-- Fix panic in filestream input when `copy_truncate` log rotation strategy is used {issue}29024[29024] {pull}31041[31041]
-- Fix Azure signinlogs authentication_requirement_policies field type and several missing fields. {pull}31062[31062]
-- Cyberark PAS: Fix error ingesting events with a single entry in the CAProperties field. {pull}31094[31094]
-- Fix Azure activitylogs identity field type and several missing fields. {pull}31170[31170]
-- checkpoint: Fix ingest error when a message contains trailing spaces {pull}31197[31197]
-- Supporting the double digit date parsing in ingest pipeline for oracle logs {pull}31514[31514]
-=======
 - Netflow: replace invalid field value. {pull}31295[31295]
 - google_workspace: Fix pagination to prevent skipped events when more than one page is present. {pull}31372[31372]
 - sophos.xg: Update module to handle new log fields. {issue}31038[31038] {pull}31388[31388]
@@ -65,7 +53,7 @@
 - Fix MISP documentation for `var.filters` config option. {pull}31434[31434]
 - Duplicate awscloudwatch.* fields to aws.cloudwatch.* in aws-cloudwatch input. {pull}31488[31488]
 - aws-s3 input: Stop SQS keep-alive routine on InvalidParameterValue error. {issue}30675[30675] {pull}31499[31499]
->>>>>>> 92f285f8
+- Supporting the double digit date parsing in ingest pipeline for oracle logs {pull}31514[31514]
 
 *Heartbeat*
 
