// Use these for links to issue and pulls. Note issues and pulls redirect one to
// each other on Github, so don't worry too much on using the right prefix.
:issue: https://github.com/elastic/beats/issues/
:pull: https://github.com/elastic/beats/pull/

=== Beats version HEAD
https://github.com/elastic/beats/compare/v7.0.0-alpha2...main[Check the HEAD diff]

==== Breaking changes

*Affecting all Beats*

- Update docker client. {pull}28716[28716]
- `include_matches` option of `journald` input no longer accepts a list of string. {pull}29294[29294]

*Auditbeat*


*Filebeat*

- Remove Recorded Future integration from threatintel module. {pull}30564[30564]

*Heartbeat*


*Metricbeat*


*Packetbeat*


*Winlogbeat*


*Functionbeat*


==== Bugfixes

*Affecting all Beats*

- Fix field names with `add_network_direction` processor. {issue}29747[29747] {pull}29751[29751]
- Fix a logging bug when `ssl.verification_mode` was set to `full` or `certificate`, the command `test output` incorrectly logged that TLS was disabled.
- Fix the ability for subcommands to be ran properly from the beats containers. {pull}30452[30452]
<<<<<<< HEAD
- Log errors when parsing and applying config blocks and if the input is disabled. {pull}30534[30534]
=======
- Update docker/distribution dependency library to fix a security issues concerning OCI Manifest Type Confusion Issue. {pull}30462[30462]
>>>>>>> b1d41b1a

*Auditbeat*

- auditd: Add error.message to events when processing fails. {pull}30009[30009]

*Filebeat*

- Report the starting offset of the line in `log.offset` when using `filestream` instead of the end to be ECS compliant. {pull}30445[30445]
- auditd: Prevent mapping explosion when truncated EXECVE records are ingested. {pull}30382[30382]
- elasticsearch: fix duplicate ingest when using a common appender configuration {issue}30428[30428] {pull}30440[30440]

*Heartbeat*

*Metricbeat*

- Enhance metricbeat on openshift documentation {pull}30054[30054]
- Fixed missing ZooKeeper metrics due compatibility issues with versions >= 3.6.0 {pull}30068[30068]
- Fix Docker module: rename fields on dashboards. {pull}30500[30500]

*Packetbeat*


*Winlogbeat*

- Add provider names to Security pipeline conditional check in routing pipeline. {issue}27288[27288] {pull}29781[29781]

*Functionbeat*

- Pass AWS region configuration correctly. {issue}28520[28520] {pull}30238[30238]


*Elastic Logging Plugin*


==== Added

*Affecting all Beats*

- Name all k8s workqueue. {pull}28085[28085]
- Discover changes in Kubernetes nodes metadata as soon as they happen. {pull}23139[23139]
- Update k8s library {pull}29394[29394]
- Add FIPS configuration option for all AWS API calls. {pull}28899[28899]
- Add support for latest k8s versions v1.23 and v1.22 {pull}29575[29575]
- Add `script` processor to all beats {issue}29269[29269] {pull}29752[29752]
- Only connect to Elasticsearch instances with the same version or newer. {pull}29683[29683]
- Move umask from code to service files. {pull}29708[29708]
- Add support for kafka message headers. {pull}29940[29940]
- Add FIPS configuration option for all AWS API calls. {pull}[28899]
- Add metadata change support for some processors {pull}30183[30183]
- Add support for non-unique Kafka headers for output messages. {pull}30369[30369]

*Auditbeat*

- system/socket: Add process.entity_id capture for socket events. {issue}30230[30230] {pull}30231[30231]

*Filebeat*

- Add `text/csv` decoder to `httpjson` input {pull}28564[28564]
- Update `aws-s3` input to connect to non AWS S3 buckets {issue}28222[28222] {pull}28234[28234]
- Add support for '/var/log/pods/' path for add_kubernetes_metadata processor with `resource_type: pod`. {pull}28868[28868]
- Add documentation for add_kubernetes_metadata processors `log_path` matcher. {pull}28868[28868]
- Add support for parsers on journald input {pull}29070[29070]
- Add support in httpjson input for oAuth2ProviderDefault of password grant_type. {pull}29087[29087]
- Add support for filtering in journald input with `unit`, `kernel`, `identifiers` and `include_matches`. {pull}29294[29294]
- Add new `userAgent` and `beatInfo` template functions for httpjson input {pull}29528[29528]
- Add pipeline in FB's supported hints. {pull}30212[30212]

*Auditbeat*


*Filebeat*


*Heartbeat*



*Metricbeat*

- Add `add_resource_metadata` configuration to Kubernetes module. {pull}29133[29133]
- Add `containerd` module with `cpu`, `memory`, `blkio` metricsets. {pull}29247[29247]
- Add `container.id` and `container.runtime` ECS fields in container metricset. {pull}29560[29560]
- Add `memory.workingset.limit.pct` field in Kubernetes container/pod metricset. {pull}29547[29547]
- Add k8s metadata in state_cronjob metricset. {pull}29572[29572]
- Add `xpack.enabled` support for Enterprise Search module. {pull}29871[29871]
- Add gcp firestore metricset. {pull}29918[29918]
- Remove strict parsing on RabbitMQ module {pull}30090[30090]
- Add `kubernetes.container.status.last.reason` metric {pull}30306[30306]
- Extend documentation about `orchestrator.cluster` fields {pull}30518[30518]

*Packetbeat*

- Add automated OEM Npcap installation handling. {pull}29112[29112] {pull}30438[30438] {pull}30493[30493]
- Add support for capturing TLS random number and OCSP status request details. {issue}29962[29962] {pull}30102[30102]

*Functionbeat*


*Winlogbeat*

- Improve the error message when the registry file content is invalid. {pull}30543[30543]


*Elastic Log Driver*


==== Deprecated

*Affecting all Beats*


*Filebeat*


*Heartbeat*

*Metricbeat*


*Packetbeat*

*Winlogbeat*

*Functionbeat*

==== Known Issue
<|MERGE_RESOLUTION|>--- conflicted
+++ resolved
@@ -42,11 +42,8 @@
 - Fix field names with `add_network_direction` processor. {issue}29747[29747] {pull}29751[29751]
 - Fix a logging bug when `ssl.verification_mode` was set to `full` or `certificate`, the command `test output` incorrectly logged that TLS was disabled.
 - Fix the ability for subcommands to be ran properly from the beats containers. {pull}30452[30452]
-<<<<<<< HEAD
+- Update docker/distribution dependency library to fix a security issues concerning OCI Manifest Type Confusion Issue. {pull}30462[30462]
 - Log errors when parsing and applying config blocks and if the input is disabled. {pull}30534[30534]
-=======
-- Update docker/distribution dependency library to fix a security issues concerning OCI Manifest Type Confusion Issue. {pull}30462[30462]
->>>>>>> b1d41b1a
 
 *Auditbeat*
 
