--- conflicted
+++ resolved
@@ -59,11 +59,8 @@
 *Metricbeat*
 
 - make `system/filesystem` code sensitive to `hostfs` and migrate libraries to `elastic-agent-opts` {pull}31001[31001]
-<<<<<<< HEAD
 - make the internal cache PerfMetricsCache in the kubernetes module to never expire before scraping. This avoid metrics like `kubernetes.container.cpu.usage.limit.pct` from not being populated.
-=======
 - add missing HealthyHostCount and UnHealthyHostCount for application ELB. {pull}31853[31853]
->>>>>>> 7102be4e
 
 *Packetbeat*
 
