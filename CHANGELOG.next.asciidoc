--- conflicted
+++ resolved
@@ -307,12 +307,9 @@
 - Add default seccomp policy for linux arm64. {pull}27955[27955]
 - Add cluster level add_kubernetes_metadata support for centralized enrichment {pull}24621[24621]
 - Update cloud.google.com/go library. {pull}28229[28229]
-<<<<<<< HEAD
 - Upgrade k8s.io/client-go library. {pull}28228[28228]
-=======
 - Update ECS to 1.12.0. {pull}27770[27770]
 - Fields mapped as `match_only_text` will automatically fallback to a `text` mapping when using Elasticsearch versions that do not support `match_only_text`. {pull}27770[27770]
->>>>>>> f787f98b
 
 *Auditbeat*
 
