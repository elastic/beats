// Use these for links to issue and pulls. Note issues and pulls redirect one to
// each other on Github, so don't worry too much on using the right prefix.
:issue: https://github.com/elastic/beats/issues/
:pull: https://github.com/elastic/beats/pull/

=== Beats version HEAD
https://github.com/elastic/beats/compare/v8.8.1\...main[Check the HEAD diff]

==== Breaking changes

*Affecting all Beats*

- Fix FQDN being lowercased when used as `host.hostname` {issue}39993[39993]
- Beats won't log start up information when running under the Elastic Agent {40390}40390[40390]
- Drop support for Debian 10 and upgrade statically linked glibc from 2.28 to 2.31 {pull}41402[41402]
- Fix metrics not being ingested, due to "Limit of total fields [10000] has been exceeded while adding new fields [...]". The total fields limit has been increased to 12500. No significant performance impact on Elasticsearch is anticipated. {pull}41640[41640]
- Set default kafka version to 2.1.0 in kafka output and filebeat. {pull}41662[41662]
- Replace default Ubuntu-based images with UBI-minimal-based ones {pull}42150[42150]
- Fix templates and docs to use correct `--` version of command line arguments. {issue}42038[42038] {pull}42060[42060]
- removed support for a single `-` to precede multi-letter command line arguments.  Use `--` instead. {issue}42117[42117] {pull}42209[42209]
- The Beats logger and file output rotate files when necessary. The beat now forces a file rotation when unexpectedly writing to a file through a symbolic link.
- Allow faccessat(2) in seccomp. {pull}43322[43322]
- Update user agent used by beats http clients {pull}45251[45251]

*Auditbeat*


*Filebeat*

- Convert netflow input to API v2 and disable event normalisation {pull}37901[37901]
- Removed deprecated Squid from Beats. See <<migrate-from-deprecated-module>> for migration options. {pull}38037[38037]
- Removed deprecated Sonicwall from Beats. Use the https://docs.elastic.co/integrations/sonicwall[SonicWall Firewall] Elastic integration instead. {pull}38037[38037]
- Removed deprecated Radware from Beats. See <<migrate-from-deprecated-module>> for migration options. {pull}38037[38037]
- Removed deprecated Netscout from Beats. See <<migrate-from-deprecated-module>> for migration options. {pull}38037[38037]
- Removed deprecated Juniper Netscreen from Beats. See <<migrate-from-deprecated-module>> for migration options. {pull}38037[38037]
- Removed deprecated Impreva from Beats. See <<migrate-from-deprecated-module>> for migration options. {pull}38037[38037]
- Removed deprecated Cylance from Beats. See <<migrate-from-deprecated-module>> for migration options. {pull}38037[38037]
- Removed deprecated Bluecoat from Beats. See <<migrate-from-deprecated-module>> for migration options. {pull}38037[38037]
- Introduce input/netmetrics and refactor netflow input metrics {pull}38055[38055]
- Update Salesforce module to use new Salesforce input. {pull}37509[37509]
- Tag events that come from a filestream in "take over" mode. {pull}39828[39828]
- Fix high IO and handling of a corrupted registry log file. {pull}35893[35893]
- Enable file ingestion to report detailed status to Elastic Agent {pull}40075[40075]
- Filebeat, when running with Elastic-Agent, reports status for Filestream input. {pull}40121[40121]
- Fix filestream's registry GC: registry entries will never be removed if clean_inactive is set to "-1". {pull}40258[40258]
- Added `ignore_empty_values` flag in `decode_cef` Filebeat processor. {pull}40268[40268]
- Added support for hyphens in extension keys in `decode_cef` Filebeat processor. {pull}40427[40427]
- Journald: removed configuration options `include_matches.or`, `include_matches.and`, `backoff`, `max_backoff`, `cursor_seek_fallback`. {pull}40061[40061]
- Journald: `include_matches.match` now behaves in the same way as matchers in `journalctl`. Users should carefully update their input configuration. {pull}40061[40061]
- Journald: `seek` and `since` behaviour have been simplified, if there is a cursor (state) `seek` and `since` are ignored and the cursor is used. {pull}40061[40061]
- Redis: Added replication role as a field to submitted slowlogs
- Added `container.image.name` to `journald` Filebeat input's Docker-specific translated fields. {pull}40450[40450]
- Change log.file.path field in awscloudwatch input to nested object. {pull}41099[41099]
- Remove deprecated awscloudwatch field from Filebeat. {pull}41089[41089]
- The performance of ingesting SQS data with the S3 input has improved by up to 60x for queues with many small events. `max_number_of_messages` config for SQS mode is now ignored, as the new design no longer needs a manual cap on messages. Instead, use `number_of_workers` to scale ingestion rate in both S3 and SQS modes. The increased efficiency may increase network bandwidth consumption, which can be throttled by lowering `number_of_workers`. It may also increase number of events stored in memory, which can be throttled by lowering the configured size of the internal queue. {pull}40699[40699]
- Fixes filestream logging the error "filestream input with ID 'ID' already exists, this will lead to data duplication[...]" on Kubernetes when using autodiscover. {pull}41585[41585]
- Add kafka compression support for ZSTD.
- Filebeat fails to start if there is any input with a duplicated ID. It logs the duplicated IDs and the offending inputs configurations. {pull}41731[41731]
- Filestream inputs with duplicated IDs will fail to start. An error is logged showing the ID and the full input configuration. {issue}41938[41938] {pull}41954[41954]
- Filestream inputs can define `allow_deprecated_id_duplication: true` to run keep the previous behaviour of running inputs with duplicated IDs. {issue}41938[41938] {pull}41954[41954]
- The Filestream input only starts to ingest a file when it is >= 1024 bytes in size. This happens because the fingerprint` is the default file identity now. To restore the previous behaviour, set `file_identity.native: ~` and `prospector.scanner.fingerprint.enabled: false` {issue}40197[40197] {pull}41762[41762]
- Filebeat fails to start when its configuration contains usage of the deprecated `log` or `container` inputs. However, they can still be using while setting `allow_deprecated_use: true` in their configuration {pull}42295[42295]
- The fields produced by the Journald input are updated to better match ECS. Renamed fields:
Dropped fields: `syslog.priority` and `syslog.facility` while keeping their duplicated equivalent:
`log.syslog.priority`,`log.syslog.facility.code`. Renamed fields: `syslog.identifier` -> `log.syslog.appname`,
`syslog.pid` -> `log.syslog.procid`. `container.id_truncated` is dropped because the full container ID is
already present as `container.id` and `container.log.tag` is dropped because it is already present as
`log.syslog.appname`. The field `container.partial` is replaced by the tag `partial_message` if it was `true`,
otherwise no tag is added. {issue}42208[42208] {pull}42403[42403]
- Fixed race conditions in the global ratelimit processor that could drop events or apply rate limiting incorrectly.
- Fixed password authentication for ACL users in the Redis input of Filebeat. {pull}44137[44137]
- Add experimental GZIP file ingestion in filestream. {pull}45301[45301]
-Change aws.cloudwatch.* field in awscloudwatch input to nested object. {pull}46357[46357]


*Heartbeat*


*Metricbeat*

- Change index summary metricset to use `_nodes/stats` API instead of `_stats` API to avoid data gaps. {pull}45049[45049]
- Add support for `_nodes/stats` URIs that work with legacy versions of Elasticsearch {pull}44307[44307]
- Setting period for counter cache for Prometheus remote_write at least to 60sec {pull}38553[38553]
- Remove fallback to the node limit for the `kubernetes.pod.cpu.usage.limit.pct` and `kubernetes.pod.memory.usage.limit.pct` metrics calculation
- Add support for Kibana status metricset in v8 format {pull}40275[40275]
- Mark system process metricsets as running if metrics are partially available {pull}40565[40565]
- Added back `elasticsearch.node.stats.jvm.mem.pools.*` to the `node_stats` metricset {pull}40571[40571]
- Add GCP organization and project details to ECS cloud fields. {pull}40461[40461]
- Add support for specifying a custom endpoint for GCP service clients. {issue}40848[40848] {pull}40918[40918]
- Fix incorrect handling of types in SQL module. {issue}40090[40090] {pull}41607[41607]
- Remove kibana.settings metricset since the API was removed in 8.0 {issue}30592[30592] {pull}42937[42937]
- Removed support for the Enterprise Search module {pull}42915[42915]
- Update NATS module compatibility. Oldest version supported is now 2.2.6 {pull}43310[43310]
- Fix the function to determine CPU cores on windows {issue}42593[42593] {pull}43409[43409]
- Updated list of supported vSphere versions in the documentation. {pull}43642[43642]
- Handle permission errors while collecting data from Windows services and don't interrupt the overall collection by skipping affected services {issue}40765[40765] {pull}43665[43665]
- Fixed a bug where `event.duration` could be missing from an event on Windows systems due to low-resolution clock. {pull}44440[44440]
- Add check for http error codes in the Metricbeat's Prometheus query submodule {pull}44493[44493]
- Sanitize error messages in Fetch method of SQL module {pull}44577[44577]
- Add NTP metricset to system module. {pull}44884[44884]
- Add VPN metrics to meraki module {pull}44851[44851]
- Improve error messages in AWS Health {pull}45408[45408]
- Fix URL construction to handle query parameters properly in GET requests for Jolokia {pull}45620[45620]

*Osquerybeat*

- Add action responses data stream, allowing osquerybeat to post action results directly to elasticsearch. {pull}39143[39143]
- Disable allow_unsafe osquery configuration. {pull}40130[40130]
- Upgrade to osquery 5.12.1. {pull}40368[40368]
- Upgrade to osquery 5.13.1. {pull}40849[40849]
- Upgrade to osquery 5.15.0 {pull}43426[43426]


*Packetbeat*



*Winlogbeat*

- Add "event.category" and "event.type" to Sysmon module for EventIDs 8, 9, 19, 20, 27, 28, 255 {pull}35193[35193]
- Default to use raw api and delete older xml implementation. {pull}42275[42275]

*Functionbeat*


*Elastic Logging Plugin*


==== Bugfixes

*Affecting all Beats*

- Support for multiline zookeeper logs {issue}2496[2496]
- Add checks to ensure reloading of units if the configuration actually changed. {pull}34346[34346]
- Fix namespacing on self-monitoring {pull}32336[32336]
- Fix namespacing on self-monitoring {pull}32336[32336]
- Fix Beats started by agent do not respect the allow_older_versions: true configuration flag {issue}34227[34227] {pull}34964[34964]
- Fix performance issues when we have a lot of inputs starting and stopping by allowing to disable global processors under fleet. {issue}35000[35000] {pull}35031[35031]
- 'add_cloud_metadata' processor - add cloud.region field for GCE cloud provider
- 'add_cloud_metadata' processor - update azure metadata api version to get missing `cloud.account.id` field
- Upgraded apache arrow library used in x-pack/libbeat/reader/parquet from v11 to v12.0.1 in order to fix cross-compilation issues {pull}35640[35640]
- Fix panic when MaxRetryInterval is specified, but RetryInterval is not {pull}35820[35820]
- Support build of projects outside of beats directory {pull}36126[36126]
- Support Elastic Agent control protocol chunking support {pull}37343[37343]
- Lower logging level to debug when attempting to configure beats with unknown fields from autodiscovered events/environments {pull}[37816][37816]
- Set timeout of 1 minute for FQDN requests {pull}37756[37756]
- 'add_cloud_metadata' processor - improve AWS provider HTTP client overriding to support custom certificate bundle handling {pull}44189[44189]
- Fix `dns` processor to handle IPv6 server addresses properly. {pull}44526[44526]
- Fix an issue where the Kafka output could get stuck if a proxied connection to the Kafka cluster was reset. {issue}44606[44606]
- Use Debian 11 to build linux/arm to match linux/amd64. Upgrades linux/arm64's statically linked glibc from 2.28 to 2.31. {issue}44816[44816]
- The Elasticsearch output now correctly applies exponential backoff when being throttled by 429s ("too many requests") from Elasticsarch. {issue}36926[36926] {pull}45073[45073]
- Fixed case where Beats would silently fail due to invalid input configuration, now the error is correctly reported. {issue}43118[43118] {pull}45733[45733]
- Fix a race condition during metrics initialization which could cause a panic. {issue}45822[45822] {pull}46054[46054]

*Auditbeat*

- auditd: Request status from a separate socket to avoid data congestion {pull}41207[41207]
- auditd: Use ECS `event.type: end` instead of `stop` for SERVICE_STOP, DAEMON_ABORT, and DAEMON_END messages. {pull}41558[41558]
- auditd: Update syscall names for Linux 6.11. {pull}41558[41558]
- hasher: Geneneral improvements and fixes. {pull}41863[41863]
- hasher: Add a cached hasher for upcoming backend. {pull}41952[41952]
- Split common tty definitions. {pull}42004[42004]
- Fix potential data loss in add_session_metadata. {pull}42795[42795]
- system/package: Fix an error that can occur while migrating the internal package database schema. {issue}44294[44294] {pull}44296[44296]
- auditbeat/fim: Fix FIM@ebpfevents for new kernels #44371. {pull}44371[44371]

*Auditbeat*


*Filebeat*

- [Gcs Input] - Added missing locks for safe concurrency {pull}34914[34914]
- Fix the ignore_inactive option being ignored in Filebeat's filestream input {pull}34770[34770]
- Fix TestMultiEventForEOFRetryHandlerInput unit test of CometD input {pull}34903[34903]
- Add input instance id to request trace filename for httpjson and cel inputs {pull}35024[35024]
- Fixes "Can only start an input when all related states are finished" error when running under Elastic-Agent {pull}35250[35250] {issue}33653[33653]
- [system] sync system/auth dataset with system integration 1.29.0. {pull}35581[35581]
- [GCS Input] - Fixed an issue where bucket_timeout was being applied to the entire bucket poll interval and not individual bucket object read operations. Fixed a map write concurrency issue arising from data races when using a high number of workers. Fixed the flaky tests that were present in the GCS test suit. {pull}35605[35605]
- Fixed concurrency and flakey tests issue in azure blob storage input. {issue}35983[35983] {pull}36124[36124]
- Fix panic when sqs input metrics getter is invoked {pull}36101[36101] {issue}36077[36077]
- Fix handling of Juniper SRX structured data when there is no leading junos element. {issue}36270[36270] {pull}36308[36308]
- Fix Filebeat Cisco module with missing escape character {issue}36325[36325] {pull}36326[36326]
- Added a fix for Crowdstrike pipeline handling process arrays {pull}36496[36496]
- [threatintel] MISP pagination fixes {pull}37898[37898]
- Fix file handle leak when handling errors in filestream {pull}37973[37973]
- Fix a race condition that could crash Filebeat with a "negative WaitGroup counter" error {pull}38094[38094]
- Fix "failed processing S3 event for object key" error on aws-s3 input when key contains the "+" character {issue}38012[38012] {pull}38125[38125]
- Fix filebeat gcs input panic {pull}38407[38407]
- Fix filestream's registry GC: registry entries are now removed from the in-memory and disk store when they're older than the set TTL {issue}36761[36761] {pull}38488[38488]
- Fix filestream's registry GC: registry entries are now removed from the in-memory and disk store when they're older than the set TTL {issue}36761[36761] {pull}38488[38488]
- [threatintel] MISP splitting fix for empty responses {issue}38739[38739] {pull}38917[38917]
- Prevent GCP Pub/Sub input blockage by increasing default value of `max_outstanding_messages` {issue}35029[35029] {pull}38985[38985]
- Updated Websocket input title to align with existing inputs {pull}39006[39006]
- Restore netflow input on Windows {pull}39024[39024]
- Upgrade azure-event-hubs-go and azure-storage-blob-go dependencies. {pull}38861[38861]
- Fix request trace filename handling in http_endpoint input. {pull}39410[39410]
- Upgrade github.com/hashicorp/go-retryablehttp to mitigate CVE-2024-6104 {pull}40036[40036]
- Fix for Google Workspace duplicate events issue by adding canonical sorting over fingerprint keys array to maintain key order. {pull}40055[40055] {issue}39859[39859]
- Fix handling of deeply nested numeric values in HTTP Endpoint CEL programs. {pull}40115[40115]
- Prevent panic in CEL and salesforce inputs when github.com/hashicorp/go-retryablehttp exceeds maximum retries. {pull}40144[40144]
- Fix bug in CEL input rate limit logic. {issue}40106[40106] {pull}40270[40270]
- Relax requirements in Okta entity analytics provider user and device profile data shape. {pull}40359[40359]
- Fix bug in Okta entity analytics rate limit logic. {issue}40106[40106] {pull}40267[40267]
- Fix crashes in the journald input. {pull}40061[40061]
- Fix order of configuration for EntraID entity analytics provider. {pull}40487[40487]
- Ensure Entra ID request bodies are not truncated and trace logs are rotated before 100MB. {pull}40494[40494]
- The Elasticsearch output now correctly logs the event fields to the event log file {issue}40509[40509] {pull}40512[40512]
- Fix the "No such input type exist: 'azure-eventhub'" error on the Windows platform {issue}40608[40608] {pull}40609[40609]
- awss3 input: Fix handling of SQS notifications that don't contain a region. {pull}40628[40628]
- Fix credential handling when workload identity is being used in GCS input. {issue}39977[39977] {pull}40663[40663]
- Fix publication of group data from the Okta entity analytics provider. {pull}40681[40681]
- Ensure netflow custom field configuration is applied. {issue}40735[40735] {pull}40730[40730]
- Fix replace processor handling of zero string replacement validation. {pull}40751[40751]
- Fix long filepaths in diagnostics exceeding max path limits on Windows. {pull}40909[40909]
- Add backup and delete for AWS S3 polling mode feature back. {pull}41071[41071]
- Fix a bug in Salesforce input to only handle responses with 200 status code {pull}41015[41015]
- Fixed failed job handling and removed false-positive error logs in the GCS input. {pull}41142[41142]
- Bump github.com/elastic/go-sfdc dependency used by x-pack/filebeat/input/salesforce. {pull}41192[41192]
- Log bad handshake details when websocket connection fails {pull}41300[41300]
- Improve modification time handling for entities and entity deletion logic in the Active Directory entityanalytics input. {pull}41179[41179]
- Journald input now can read events from all boots {issue}41083[41083] {pull}41244[41244]
- Fix double encoding of client_secret in the Entity Analytics input's Azure Active Directory provider {pull}41393[41393]
- Fix aws region in aws-s3 input s3 polling mode.  {pull}41572[41572]
- Fix errors in SQS host resolution in the `aws-s3` input when using custom (non-AWS) endpoints. {pull}41504[41504]
- Fix double encoding of client_secret in the Entity Analytics input's Azure Active Directory provider {pull}41393[41393]
- The azure-eventhub input now correctly reports its status to the Elastic Agent on fatal errors {pull}41469[41469]
- Add support for Access Points in the `aws-s3` input. {pull}41495[41495]
- Fix the "No such input type exist: 'salesforce'" error on the Windows/AIX platform. {pull}41664[41664]
- Fix missing key in streaming input logging. {pull}41600[41600]
- Improve S3 object size metric calculation to support situations where Content-Length is not available. {pull}41755[41755]
- Fix handling of http_endpoint request exceeding memory limits. {issue}41764[41764] {pull}41765[41765]
- Rate limiting fixes in the Okta provider of the Entity Analytics input. {issue}40106[40106] {pull}41583[41583]
- Redact authorization headers in HTTPJSON debug logs. {pull}41920[41920]
- Further rate limiting fix in the Okta provider of the Entity Analytics input. {issue}40106[40106] {pull}41977[41977]
- Fix streaming input handling of invalid or empty websocket messages. {pull}42036[42036]
- Fix awss3 document ID construction when using the CSV decoder. {pull}42019[42019]
- The `_id` generation process for S3 events has been updated to incorporate the LastModified field. This enhancement ensures that the `_id` is unique. {pull}42078[42078]
- Fix Netflow Template Sharing configuration handling. {pull}42080[42080]
- Updated websocket retry error code list to allow more scenarios to be retried which could have been missed previously. {pull}42218[42218]
- In the `streaming` input, prevent panics on shutdown with a null check and apply a consistent namespace to contextual data in debug logs. {pull}42315[42315]
- Remove erroneous status reporting to Elastic-Agent from the Filestream input {pull}42435[42435]
- Fix truncation of bodies in request tracing by limiting bodies to 10% of the maximum file size. {pull}42327[42327]
- [Journald] Fixes handling of `journalctl` restart. A known symptom was broken multiline messages when there was a restart of journalctl while aggregating the lines. {issue}41331[41331] {pull}42595[42595]
- Fix entityanalytics activedirectory provider full sync use before initialization bug. {pull}42682[42682]
- In the `http_endpoint` input, fix the check for a missing HMAC HTTP header. {pull}42756[42756]
- Prevent computer details being returned for user queries by Activedirectory Entity Analytics provider. {issue}11818[11818] {pull}42796[42796]
- Handle unexpectedEOF error in aws-s3 input and enforce retrying using download failed error {pull}42420[42756]
- Prevent azureblobstorage input from logging key details during blob fetch operations. {pull}43169[43169]
- Handle special values of accountExpires in the Activedirectory Entity Analytics provider. {pull}43364[43364]
- Log bad handshake details when websocket connection fails {pull}41300[41300]
- Fix aws region in aws-s3 input s3 polling mode.  {pull}41572[41572]
- Fixed websocket input panic on sudden network error or server crash. {issue}44063[44063] {pull}44068[44068]
- [Filestream] Log the "reader closed" message on the debug level to avoid log spam. {pull}44051[44051]
- Fix links to CEL mito extension functions in input documentation. {pull}44098[44098]
- Fix endpoint path typo in Okta entity analytics provider. {pull}44147[44147]
- Fixed a websocket panic scenario which would occur after exhausting max retries. {pull}44342[44342]
- Fix publishing Okta entity analytics enrichments. {pull}44483[44483]
- Fix status reporting panic in GCP Pub/Sub input. {issue}44624[44624] {pull}44625[44625]
- Fix a logging regression that ignored to_files and logged to stdout. {pull}44573[44573]
- If a Filestream input fails to be created, its ID is removed from the list of running input IDs {pull}44697[44697]
- Fix timeout handling by Crowdstrike streaming input. {pull}44720[44720]
- Ensure DEPROVISIONED Okta entities are published by Okta entityanalytics provider. {issue}12658[12658] {pull}44719[44719]
- Fix handling of cursors by the streaming input for Crowdstrike. {issue}44364[44364] {pull}44548[44548]
- Added missing "text/csv" content-type filter support in azureblobsortorage input. {issue}44596[44596] {pull}44824[44824]
- Fix unexpected EOF detection and improve memory usage. {pull}44813[44813]
- Fixed issue for "Root level readerConfig no longer respected" in azureblobstorage input. {issue}44812[44812] {pull}44873[44873]
- Added missing "text/csv" content-type filter support in GCS input. {issue}44922[44922] {pull}44923[44923]
- Fix a panic in the winlog input that prevented it from starting. {issue}45693[45693] {pull}45730[45730]
- Fix wrongly emitted missing input ID warning {issue}42969[42969] {pull}45747[45747]
- Fix error handling in ABS input when both root level `max_workers` and `batch_size` are empty. {issue}45680[45680] {pull}45743[45743]
- Fix handling of unnecessary BOM in UTF-8 text received by o365audit input. {issue}44327[44327] {pull}45739[45739]
- Fix reading journald messages with more than 4kb. {issue}45511[45511] {pull}46017[46017]
- Restore the Streaming input on Windows. {pull}46031[46031]
- Fix termination of input on API errors. {pull}45999[45999]
- Fix race condition that could cause Filebeat to hang during shutdown after failing to startup {issue}45034[45034] {pull}46331[46331]
- Fixed hints autodiscover for Docker when the configuration is only `hints.enabled: true`. {issue}45156[45156] {pull}45864[45864]

*Heartbeat*

- Added maintenance windows support for Heartbeat. {pull}41508[41508]
- Add missing dependencies to ubi9-minimal distro. {pull}44556[44556]
- Add base64 encoding option to inline monitors. {pull}45100[45100]


*Metricbeat*

- Fix Azure Monitor 429 error by causing metricbeat to retry the request again. {pull}38294[38294]
- Fix fields not being parsed correctly in postgresql/database {issue}25301[25301] {pull}37720[37720]
- rabbitmq/queue - Change the mapping type of `rabbitmq.queue.consumers.utilisation.pct` to `scaled_float` from `long` because the values fall within the range of `[0.0, 1.0]`. Previously, conversion to integer resulted in reporting either `0` or `1`.
- Fix timeout caused by the retrival of which indices are hidden {pull}39165[39165]
- Fix Azure Monitor support for multiple aggregation types {issue}39192[39192] {pull}39204[39204]
- Fix handling of access errors when reading process metrics {pull}39627[39627]
- Fix behavior of cgroups path discovery when monitoring the host system from within a container {pull}39627[39627]
- Fix issue where beats may report incorrect metrics for its own process when running inside a container {pull}39627[39627]
- Normalize AWS RDS CPU Utilization values before making the metadata API call. {pull}39664[39664]
- Fix behavior of pagetypeinfo metrics {pull}39985[39985]
- Update beat module with apm-server monitoring metrics fields {pull}40127[40127]
- Fix Azure Monitor metric timespan to restore Storage Account PT1H metrics {issue}40376[40376] {pull}40367[40367]
- Remove excessive info-level logs in cgroups setup {pull}40491[40491]
- Add missing ECS Cloud fields in GCP `metrics` metricset when using `exclude_labels: true` {issue}40437[40437] {pull}40467[40467]
- Add AWS OwningAccount support for cross account monitoring {issue}40570[40570] {pull}40691[40691]
- Use namespace for GetListMetrics when exists in AWS {pull}41022[41022]
- Only fetch cluster-level index stats summary {issue}36019[36019] {pull}42901[42901]
- Fix panic in kafka consumergroup member assignment fetching when there are 0 members in consumer group. {pull}44576[44576]
- Upgrade `go.mongodb.org/mongo-driver` from `v1.14.0` to `v1.17.4` to fix connection leaks in MongoDB module {pull}44769[44769]
- Fix histogram values of zero are filtered out on non-amd64 platforms for openmetrics and prometheus {pull}44750[44750]
- Changed Kafka protocol version from 3.6.0 to 2.1.0 to fix compatibility with Kafka 2.x brokers. {pull}45761[45761]
- Fix an issue where the conntrack metricset entries field reported a count inflated by a factor of the number of CPU cores. {issue}46138[46138] {pull}46140[46140]
- Enhance behavior of sanitizeError: replace sensitive info even if it is escaped and add pattern-based sanitization {pull}45857[45857]

*Osquerybeat*

- Fix bug preventing installation of osqueryd. Preserve the osquery.app/ directory and its contents when installing the Elastic Agent. {agent-issue}8245[8245] {pull}44501[44501]

*Packetbeat*

- Properly marshal nested structs in ECS fields, fixing issues with mixed cases in field names {pull}42116[42116]


*Winlogbeat*

- Fix message handling in the experimental api. {issue}19338[19338] {pull}41730[41730]
- Sync missing changes in modules pipelines. {pull}42619[42619]
- Reset EventLog if error EOF is encountered. {pull}42826[42826]
- Implement backoff on error retrial. {pull}42826[42826]
- Fix boolean key in security pipelines and sync pipelines with integration. {pull}43027[43027]
- Fix EvtVarTypeAnsiString conversion {pull}44026[44026]
- Fix forwarded event handling and add channel error resilience. {pull}46190[46190]


*Elastic Logging Plugin*


==== Added

*Affecting all Beats*

- Added append Processor which will append concrete values or values from a field to target. {issue}29934[29934] {pull}33364[33364]
- dns processor: Add support for forward lookups (`A`, `AAAA`, and `TXT`). {issue}11416[11416] {pull}36394[36394]
- [Enhanncement for host.ip and host.mac] Disabling netinfo.enabled option of add-host-metadata processor {pull}36506[36506]
- allow `queue` configuration settings to be set under the output. {issue}35615[35615] {pull}36788[36788]
- Beats will now connect to older Elasticsearch instances by default {pull}36884[36884]
- Raise up logging level to warning when attempting to configure beats with unknown fields from autodiscovered events/environments
- elasticsearch output now supports `idle_connection_timeout`. {issue}35616[35615] {pull}36843[36843]
- Enable early event encoding in the Elasticsearch output, improving cpu and memory use {pull}38572[38572]
- The environment variable `BEATS_ADD_CLOUD_METADATA_PROVIDERS` overrides configured/default `add_cloud_metadata` providers {pull}38669[38669]
- When running under Elastic-Agent Kafka output allows dynamic topic in `topic` field {pull}40415[40415]
- The script processor has a new configuration option that only uses the cached javascript sessions and prevents the creation of new javascript sessions.
- Update to Go 1.24.5. {pull}45403[45403]
- Replace Ubuntu 20.04 with 24.04 for Docker base images {issue}40743[40743] {pull}40942[40942]
- Replace `compress/gzip` with https://github.com/klauspost/compress/gzip library for gzip compression {pull}41584[41584]
- Add regex pattern matching to add_kubernetes_metadata processor {pull}41903[41903]
- Replace Ubuntu 20.04 with 24.04 for Docker base images {issue}40743[40743] {pull}40942[40942]
- Publish cloud.availability_zone by add_cloud_metadata processor in azure environments {issue}42601[42601] {pull}43618[43618]
- Added the `now` processor, which will populate the specified target field with the current timestamp. {pull}44795[44795]
- Improve trimming of BOM from UTF-8 data in the libbeat reader/readfile.EncoderReader. {pull}45742[45742]
- The following output latency_delta metrics are now included when `logging.metrics` is enabled: `output.latency_delta.{count, max, median, min, p99}`. This only includes data since the last internal metrics was logged. {pull}45749[45749]

*Auditbeat*

- Added `add_session_metadata` processor, which enables session viewer on Auditbeat data. {pull}37640[37640]
- Add linux capabilities to processes in the system/process. {pull}37453[37453]
- Add linux capabilities to processes in the system/process. {pull}37453[37453]
- Add process.entity_id, process.group.name and process.group.id in add_process_metadata processor. Make fim module with kprobes backend to always add an appropriately configured add_process_metadata processor to enrich file events {pull}38776[38776]
- Split module/system/process into common and provider bits. {pull}41868[41868]

*Auditbeat*



*Auditbeat*


*Filebeat*

- add documentation for decode_xml_wineventlog processor field mappings.  {pull}32456[32456]
- httpjson input: Add request tracing logger. {issue}32402[32402] {pull}32412[32412]
- Add cloudflare R2 to provider list in AWS S3 input. {pull}32620[32620]
- Add support for single string containing multiple relation-types in getRFC5988Link. {pull}32811[32811]
- Added separation of transform context object inside httpjson. Introduced new clause `.parent_last_response.*` {pull}33499[33499]
- Added metric `sqs_messages_waiting_gauge` for aws-s3 input. {pull}34488[34488]
- Add nginx.ingress_controller.upstream.ip to related.ip {issue}34645[34645] {pull}34672[34672]
- Add unix socket log parsing for nginx ingress_controller {pull}34732[34732]
- Added metric `sqs_worker_utilization` for aws-s3 input. {pull}34793[34793]
- Add MySQL authentication message parsing and `related.ip` and `related.user` fields {pull}34810[34810]
- Add nginx ingress_controller parsing if one of upstreams fails to return response {pull}34787[34787]
- Add oracle authentication messages parsing {pull}35127[35127]
- Add `clean_session` configuration setting for MQTT input.  {pull}35806[16204]
- Add support for a simplified input configuraton when running under Elastic-Agent {pull}36390[36390]
- Added support for Okta OAuth2 provider in the CEL input. {issue}36336[36336] {pull}36521[36521]
- Added support for new features & removed partial save mechanism in the Azure Blob Storage input. {issue}35126[35126] {pull}36690[36690]
- Added support for new features and removed partial save mechanism in the GCS input. {issue}35847[35847] {pull}36713[36713]
- Use filestream input with file_identity.fingerprint as default for hints autodiscover. {issue}35984[35984] {pull}36950[36950]
- Add setup option `--force-enable-module-filesets`, that will act as if all filesets have been enabled in a module during setup. {issue}30915[30915] {pull}99999[99999]
- Made Azure Blob Storage input GA and updated docs accordingly. {pull}37128[37128]
- Made GCS input GA and updated docs accordingly. {pull}37127[37127]
- Add parseDateInTZ value template for the HTTPJSON input {pull}37738[37738]
- Improve rate limit handling by HTTPJSON {issue}36207[36207] {pull}38161[38161] {pull}38237[38237]
- Parse more fields from Elasticsearch slowlogs {pull}38295[38295]
- added benchmark input {pull}37437[37437]
- added benchmark input and discard output {pull}37437[37437]
- Update CEL mito extensions to v1.11.0 to improve type checking. {pull}39460[39460]
- Update CEL mito extensions to v1.12.2. {pull}39755[39755]
- Add support for base64-encoded HMAC headers to HTTP Endpoint. {pull}39655[39655]
- Add user group membership support to Okta entity analytics provider. {issue}39814[39814] {pull}39815[39815]
- Add request trace support for Okta and EntraID entity analytics providers. {pull}39821[39821]
- Fix handling of infinite rate values in CEL rate limit handling logic. {pull}39940[39940]
- Allow elision of set and append failure logging. {issue}34544[34544] {pull}39929[39929]
- Add ability to remove request trace logs from CEL input. {pull}39969[39969]
- Add ability to remove request trace logs from HTTPJSON input. {pull}40003[40003]
- Added out of the box support for Amazon EventBridge notifications over SQS to S3 input {pull}40006[40006]
- Update CEL mito extensions to v1.13.0 {pull}40035[40035]
- Add Jamf entity analytics provider. {pull}39996[39996]
- Add ability to remove request trace logs from http_endpoint input. {pull}40005[40005]
- Add ability to remove request trace logs from entityanalytics input. {pull}40004[40004]
- Relax constraint on Base DN in entity analytics Active Directory provider. {pull}40054[40054]
- Implement Elastic Agent status and health reporting for Netflow Filebeat input. {pull}40080[40080]
- Enhance input state reporting for CEL evaluations that return a single error object in events. {pull}40083[40083]
- Allow absent credentials when using GCS with Application Default Credentials. {issue}39977[39977] {pull}40072[40072]
- Add SSL and username support for Redis input, now the input includes support for Redis 6.0+. {pull}40111[40111]
- Add scaling up support for Netflow input. {issue}37761[37761] {pull}40122[40122]
- Update CEL mito extensions to v1.15.0. {pull}40294[40294]
- Allow cross-region bucket configuration in s3 input. {issue}22161[22161] {pull}40309[40309]
- Improve logging in Okta Entity Analytics provider. {issue}40106[40106] {pull}40347[40347]
- Document `winlog` input. {issue}40074[40074] {pull}40462[40462]
- Added retry logic to websocket connections in the streaming input. {issue}40271[40271] {pull}40601[40601]
- Disable event normalization for netflow input {pull}40635[40635]
- Allow attribute selection in the Active Directory entity analytics provider. {issue}40482[40482] {pull}40662[40662]
- Improve error quality when CEL program does not correctly return an events array. {pull}40580[40580]
- Added support for Microsoft Entra ID RBAC authentication. {issue}40434[40434] {pull}40879[40879]
- Add `use_kubeadm` config option for filebeat (both filbeat.input and autodiscovery) in order to toggle kubeadm-config api requests {pull}40301[40301]
- Make HTTP library function inclusion non-conditional in CEL input. {pull}40912[40912]
- Add support for Crowdstrike streaming API to the streaming input. {issue}40264[40264] {pull}40838[40838]
- Add support to CEL for reading host environment variables. {issue}40762[40762] {pull}40779[40779]
- Add CSV decoder to awss3 input. {pull}40896[40896]
- Change request trace logging to include headers instead of complete request. {pull}41072[41072]
- Improved GCS input documentation. {pull}41143[41143]
- Add CSV decoding capacity to azureblobstorage input {pull}40978[40978]
- Add CSV decoding capacity to gcs input {pull}40979[40979]
- Add support to source AWS cloudwatch logs from linked accounts. {pull}41188[41188]
- Jounrald input now supports filtering by facilities {pull}41061[41061]
- Add ability to remove request trace logs from http_endpoint input. {pull}40005[40005]
- Add ability to remove request trace logs from entityanalytics input. {pull}40004[40004]
- Refactor & cleanup with updates to default values and documentation. {pull}41834[41834]
- Update CEL mito extensions to v1.16.0. {pull}41727[41727]
- Filebeat's registry is now added to the Elastic-Agent diagnostics bundle {issue}33238[33238] {pull}41795[41795]
- Add `unifiedlogs` input for MacOS. {pull}41791[41791]
- Add evaluation state dump debugging option to CEL input. {pull}41335[41335]
- Added support for retry configuration in GCS input. {issue}11580[11580] {pull}41862[41862]
- Improve S3 polling mode states registry when using list prefix option. {pull}41869[41869]
- Add support for SSL and Proxy configurations for websocket type in streaming input. {pull}41934[41934]
- AWS S3 input registry cleanup for untracked s3 objects. {pull}41694[41694]
- The environment variable `BEATS_AZURE_EVENTHUB_INPUT_TRACING_ENABLED: true` enables internal logs tracer for the azure-eventhub input. {issue}41931[41931] {pull}41932[41932]
- The Filestream input now uses the `fingerprint` file identity by default. The state from files are automatically migrated if the previous file identity was `native` (the default) or `path`. If the `file_identity` is explicitly set, there is no change in behaviour. {issue}40197[40197] {pull}41762[41762]
- Rate limiting operability improvements in the Okta provider of the Entity Analytics input. {issue}40106[40106] {pull}41977[41977]
- Added default values in the streaming input for websocket retries and put a cap on retry wait time to be lesser than equal to the maximum defined wait time. {pull}42012[42012]
- Rate limiting fault tolerance improvements in the Okta provider of the Entity Analytics input. {issue}40106[40106] {pull}42094[42094]
- Added OAuth2 support with auto token refresh for websocket streaming input. {issue}41989[41989] {pull}42212[42212]
- Added infinite & blanket retry options to websockets and improved logging and retry logic. {pull}42225[42225]
- Introduce ignore older and start timestamp filters for AWS S3 input. {pull}41804[41804]
- Journald input now can report its status to Elastic-Agent {issue}39791[39791] {pull}42462[42462]
- Publish events progressively in the Okta provider of the Entity Analytics input. {issue}40106[40106] {pull}42567[42567]
- Journald `include_matches.match` now accepts `+` to represent a logical disjunction (OR) {issue}40185[40185] {pull}42517[42517]
- The journald input is now generally available. {pull}42107[42107]
- Add metrics for number of events and pages published by HTTPJSON input. {issue}42340[42340] {pull}42442[42442]
- Filestream take over now supports taking over states from other Filestream inputs and dynamic loading of inputs (autodiscover and Elastic Agent). There is a new syntax for the configuration, but the previous one can still be used. {issue}42472[42472] {issue}42884[42884] {pull}42624[42624]
- Add `etw` input fallback to attach an already existing session. {pull}42847[42847]
- Update CEL mito extensions to v1.17.0. {pull}42851[42851]
<<<<<<< HEAD
- Add Initial Interval for Microsoft Filesets (ATP, Defender) {pull}42309[42309]
=======
- Winlog input now can report its status to Elastic-Agent {pull}43089[43089]
- Add configuration option to limit HTTP Endpoint body size. {pull}43171[43171]
- The Filestream input now can remove files after they reach EOF or are inactive {pull}43368[43368]
- Refactor & cleanup with updates to default values and documentation. {pull}41834[41834]
- Allow a grace time for awss3 input shutdown to enable incomplete SQS message processing to be completed. {pull}43369[43369]
- Add pagination batch size support to Entity Analytics input's Okta provider. {pull}43655[43655]
- Update CEL mito extensions to v1.18.0. {pull}43855[43855]
- Added input metrics to Azure Blob Storage input. {issue}36641[36641] {pull}43954[43954]
- Update CEL mito extensions to v1.19.0. {pull}44098[44098]
- Segregated `max_workers`` from `batch_size` in the GCS input. {issue}44311[44311] {pull}44333[44333]
- Added support for websocket keep_alive heartbeat in the streaming input. {issue}42277[42277] {pull}44204[44204]
- Add milliseconds to document timestamp from awscloudwatch Filebeat input {pull}44306[44306]
- Add support to the Active Directory entity analytics provider for device entities. {pull}44309[44309]
- Add support for OPTIONS request to HTTP Endpoint input. {issue}43930[43930] {pull}44387[44387]
- Add Fleet status update functionality to lumberjack input. {issue}44283[44283] {pull}44339[44339]
- Add Fleet status updating to HTTP Endpoint input. {issue}44281[44281] {pull}44310[44310]
- Add Fleet status updating to streaming input. {issue}44284[44284] {pull}44340[44340]
- Add Fleet status update functionality to gcppubsub input. {issue}44272[44272] {pull}44507[44507]
- Add Fleet status updating to GCS input. {issue}44273[44273] {pull}44508[44508]
- Fix handling of ADC (Application Default Credentials) metadata server credentials in HTTPJSON input. {issue}44349[44349] {pull}44436[44436]
- Fix handling of ADC (Application Default Credentials) metadata server credentials in CEL input. {issue}44349[44349] {pull}44571[44571]
- Added support for specifying custom content-types and encodings in azureblobstorage input. {issue}44330[44330] {pull}44402[44402]
- Introduce lastSync start position to AWS CloudWatch input backed by state registry. {pull}43251[43251]
- Add Fleet status update functionality to udp input. {issue}44419[44419] {pull}44785[44785]
- Add Fleet status update functionality to tcp input. {issue}44420[44420] {pull}44786[44786]
- Filestream now logs at level warn the number of files that are too small to be ingested {pull}44751[44751]
- Add proxy support to GCP Pub/Sub input. {pull}44892[44892]
- Add Fleet status updating to Azure Blob Storage input. {issue}44268[44268] {pull}44945[44945]
- Add Fleet status updating to HTTP JSON input. {issue}44282[44282] {pull}44365[44365]
- Segregated `max_workers` from `batch_size` in the azure-blob-storage input. {issue}44491[44491] {pull}44992[44992]
- Add support for relationship expansion to EntraID entity analytics provider. {issue}43324[43324] {pull}44761[44761]
- Added support for specifying custom content-types and encodings in gcs input. {issue}44628[44628] {pull}45088[45088]
- Update CEL mito extensions to v1.21.0. {issue}40762[40762] {pull}45107[45107]
- Add Fleet health status reporting to the entity analytics input. {issue}44269[44269] {pull}45152[45152]
- Add Fleet status updating to o356audit input. {issue}44651[44651] {pull}44957[44957]
- Add support for blob filtering using path_prefix in azureblobstorage input. {issue}35186[35186] {pull}45214[45214]
- Update CEL mito extensions to v1.22.0. {pull}45245[45245]
- TCP and UDP inputs now support multiple pipeline workers configured via `number_of_workers`. Increasing the number of workers improves performance when slow processors are used by decoupling reading from the network connection and publishing. {issue}43674[43674] {pull}45124[45124]
- Allow empty HTTPJSON cursor template value evaluations to be ignored by Fleet health status updates. {pull}45361[45361]
- Reuse OAuth2 clients in HTTP JSON input where possible. {issue}34834[34834] {pull}44976[44976]
- Add support for generalized token authentication to CEL input. {pull}45359[45359]
- Log CEL single object evaluation results as ECS compliant documents where possible. {issue}45254[45254] {pull}45399[45399]
- Add full event rendering for the ETW input {pull}44664[44664]
- Add status update functionality to Salesforce input. {issue}44653[44653] {pull}45227[45227]
- Improve CEL and Streaming input documentation of the `state` option. {pull}45616[45616]
- Updated the `parse_aws_vpc_flow_log` processor to handle AWS VPC flow log v6, v7, and v8 fields. {pull}45746[45746]
- Enhanced HTTPJSON input error logging with structured error metadata conforming to Elastic Common Schema (ECS) conventions. {pull}45653[45653]
- Clarify behavior in logging for starting periodic evaluations and for exceeding the maximum execution budget. {pull}45633[45633]
- Add OAuth2 support for Okta provider in Entity Analytics input. {pull}45753[45753]
- Add status reporting support for AWS CloudWatch input. {pull}45679[45679]
- Add mechanism to allow HTTP JSON templates to terminate without logging an error. {issue}45664[45664] {pull}45810[45810]
- Improve error reporting for schemeless URLs in HTTP JSON input. {pull}45953[45953]
- Add status reporting support for AWS S3 input. {pull}45748[45748]
- Add `remaining_executions` global to the CEL input evaluation context. {pull}46210[46210]
- Improve HTTP JSON health status logic for empty template results. {pull}46332[46332]
- Improve CEL input documentation of authentication options. {pull}46253[46253]
>>>>>>> f942e854

*Auditbeat*


*Libbeat*

- enrich events with EC2 tags in add_cloud_metadata processor {pull}41477[41477]


*Heartbeat*

- Added status to monitor run log report.
- Upgrade node to latest LTS v18.20.3. {pull}40038[40038]
- Add support for RFC7231 methods to http monitors. {pull}41975[41975]
- Upgrade node to latest LTS v18.20.7. {pull}43511[43511]
- Upgrade node to latest LTS v20.19.3. {pull}45087[45087]

*Metricbeat*

- Add per-thread metrics to system_summary {pull}33614[33614]
- Add GCP CloudSQL metadata {pull}33066[33066]
- Add GCP Carbon Footprint metricbeat data {pull}34820[34820]
- Add event loop utilization metric to Kibana module {pull}35020[35020]
- Add metrics grouping by dimensions and time to Azure app insights {pull}36634[36634]
- Align on the algorithm used to transform Prometheus histograms into Elasticsearch histograms {pull}36647[36647]
- Add linux IO metrics to system/process {pull}37213[37213]
- Add new memory/cgroup metrics to Kibana module {pull}37232[37232]
- Add SSL support to mysql module {pull}37997[37997]
- Add SSL support for aerospike module {pull}38126[38126]
- Add `use_kubeadm` config option in kubernetes module in order to toggle kubeadm-config api requests {pull}40086[40086]
- Log the total time taken for GCP `ListTimeSeries` and `AggregatedList` requests {pull}40661[40661]
- Add new metrics for the vSphere Host metricset. {pull}40429[40429]
- Add new metrics for the vSphere Datastore metricset. {pull}40441[40441]
- Add new metricset cluster for the vSphere module. {pull}40536[40536]
- Add new metricset network for the vSphere module. {pull}40559[40559]
- Add new metricset resourcepool for the vSphere module. {pull}40456[40456]
- Add AWS Cloudwatch capability to retrieve tags from AWS/ApiGateway resources {pull}40755[40755]
- Add new metricset datastorecluster for vSphere module. {pull}40634[40634]
- Add support for new metrics in datastorecluster metricset. {pull}40694[40694]
- Add new metrics for the vSphere Virtualmachine metricset. {pull}40485[40485]
- Add support for snapshot in vSphere virtualmachine metricset {pull}40683[40683]
- Update fields to use mapstr in vSphere virtualmachine metricset  {pull}40707[40707]
- Add metrics related to triggered alarms in all the vSphere metricsets. {pull}40714[40714] {pull}40876[40876]
- Add support for period based intervalID in vSphere host and datastore metricsets {pull}40678[40678]
- Add new metrics fot datastore and minor changes to overall vSphere metrics {pull}40766[40766]
- Add `metrics_count` to Prometheus module if `metrics_count: true` is set. {pull}40411[40411]
- Added Cisco Meraki module {pull}40836[40836]
- Added Palo Alto Networks module {pull}40686[40686]
- Restore docker.network.in.* and docker.network.out.* fields in docker module {pull}40968[40968]
- Bump aerospike-client-go to version v7.7.1 and add support for basic auth in Aerospike module {pull}41233[41233]
- Only watch metadata for ReplicaSets in metricbeat k8s module {pull}41289[41289]
- Add support for region/zone for Vertex AI service in GCP module {pull}41551[41551]
- Add support for location label as an optional configuration parameter in GCP metrics metricset. {issue}41550[41550] {pull}41626[41626]
- Collect .NET CLR (IIS) Memory, Exceptions and LocksAndThreads metrics {pull}41929[41929]
- Added `tier_preference`, `creation_date` and `version` fields to the `elasticsearch.index` metricset. {pull}41944[41944]
- Add `use_performance_counters` to collect CPU metrics using performance counters on Windows for `system/cpu` and `system/core` {pull}41965[41965]
- Add support of additional `collstats` metrics in mongodb module. {pull}42171[42171]
- Preserve queries for debugging when `merge_results: true` in SQL module {pull}42271[42271]
- Add `enable_batch_api` option in azure monitor to allow metrics collection of multiple resources using azure batch Api {pull}41790[41790]
- Collect more fields from ES node/stats metrics and only those that are necessary {pull}42421[42421]
- Add new metricset wmi for the windows module. {pull}42017[42017]
- Update beat module with apm-server tail sampling monitoring metrics fields {pull}42569[42569]
- Log every 401 response from Kubernetes API Server {pull}42714[42714]
- Add a new `match_by_parent_instance` option to `perfmon` module. {pull}43002[43002]
- Add a warning log to metricbeat.vsphere in case vSphere connection has been configured as insecure. {pull}43104[43104]
- Changed the Elasticsearch module behavior to only pull settings from non-system indices. {pull}43243[43243]
- Exclude dotted indices from settings pull in Elasticsearch module. {pull}43306[43306]
- Add a `jetstream` metricset to the NATS module {pull}43310[43310]
- Updated Meraki API endpoint for Channel Utilization data. Switched to `GetOrganizationWirelessDevicesChannelUtilizationByDevice`. {pull}43485[43485]
- Upgrade Prometheus Library to v0.300.1. {pull}43540[43540]
- Add GCP Dataproc metadata collector in GCP module. {pull}43518[43518]
- Add new metrics to vSphere Virtual Machine dataset (CPU usage percentage, disk average usage, disk read/write rate, number of disk reads/writes, memory usage percentage). {pull}44205[44205]
- Added checks for the Resty response object in all Meraki module API calls to ensure proper handling of nil responses. {pull}44193[44193]
- Add latency config option to Azure Monitor module. {pull}44366[44366]
- Increase default polling period for MongoDB module from 10s to 60s {pull}44781[44781]
- Upgrade github.com/microsoft/go-mssqldb from v1.7.2 to v1.8.2 {pull}44990[44990]
- Add SSL support for sql module: drivers mysql, postgres, and mssql. {pull}44748[44748]
- Add support for Kafka 4.0 in the Kafka module. {pull}44723[44723]
- Add NTP response validation for system/ntp module. {pull}46184[46184]

*Metricbeat*


*Osquerybeat*


*Packetbeat*
- Optionally ignore MAC address in flow matching {pull}44965[44965]
- Add `tls.server.ja3s` tls fingerprint {pull}43284[43284]

*Winlogbeat*

- Add handling for missing `EvtVarType`s in experimental api. {issue}19337[19337] {pull}41418[41418]
- Render data values in xml renderer. {pull}44132[44132]

*Functionbeat*


*Elastic Log Driver*
*Elastic Logging Plugin*


==== Deprecated

*Auditbeat*


*Filebeat*


*Heartbeat*



*Metricbeat*


*Osquerybeat*


*Packetbeat*


*Winlogbeat*


*Functionbeat*


*Elastic Logging Plugin*


==== Known Issues







<|MERGE_RESOLUTION|>--- conflicted
+++ resolved
@@ -466,9 +466,7 @@
 - Filestream take over now supports taking over states from other Filestream inputs and dynamic loading of inputs (autodiscover and Elastic Agent). There is a new syntax for the configuration, but the previous one can still be used. {issue}42472[42472] {issue}42884[42884] {pull}42624[42624]
 - Add `etw` input fallback to attach an already existing session. {pull}42847[42847]
 - Update CEL mito extensions to v1.17.0. {pull}42851[42851]
-<<<<<<< HEAD
 - Add Initial Interval for Microsoft Filesets (ATP, Defender) {pull}42309[42309]
-=======
 - Winlog input now can report its status to Elastic-Agent {pull}43089[43089]
 - Add configuration option to limit HTTP Endpoint body size. {pull}43171[43171]
 - The Filestream input now can remove files after they reach EOF or are inactive {pull}43368[43368]
@@ -525,7 +523,6 @@
 - Add `remaining_executions` global to the CEL input evaluation context. {pull}46210[46210]
 - Improve HTTP JSON health status logic for empty template results. {pull}46332[46332]
 - Improve CEL input documentation of authentication options. {pull}46253[46253]
->>>>>>> f942e854
 
 *Auditbeat*
 
