// Use these for links to issue and pulls. Note issues and pulls redirect one to
// each other on Github, so don't worry too much on using the right prefix.
:issue: https://github.com/elastic/beats/issues/
:pull: https://github.com/elastic/beats/pull/

=== Beats version HEAD
https://github.com/elastic/beats/compare/v8.8.1\...main[Check the HEAD diff]

==== Breaking changes

*Affecting all Beats*
- Update Go version to 1.19.10 {pull}35751[35751]
- Fix status reporting to Elastic-Agent when output configuration is invalid running under Elastic-Agent {pull}35719[35719]


*Auditbeat*


*Filebeat*


*Heartbeat*


*Metricbeat*


*Osquerybeat*


*Packetbeat*


*Winlogbeat*

- Add "event.category" and "event.type" to Sysmon module for EventIDs 8, 9, 19, 20, 27, 28, 255 {pull}35193[35193]

*Functionbeat*


*Elastic Logging Plugin*


==== Bugfixes

*Affecting all Beats*
- Support for multiline zookeeper logs {issue}2496[2496]
- Allow `clock_nanosleep` in the default seccomp profiles for amd64 and 386. Newer versions of glibc (e.g. 2.31) require it. {issue}33792[33792]
- Disable lockfile when running under elastic-agent. {pull}33988[33988]
- Fix lockfile logic, retry locking {pull}34194[34194]
- Add checks to ensure reloading of units if the configuration actually changed. {pull}34346[34346]
- Fix namespacing on self-monitoring {pull}32336[32336]
- Fix race condition when stopping runners {pull}32433[32433]
- Fix concurrent map writes when system/process code called from reporter code {pull}32491[32491]
- Log errors from the Elastic Agent V2 client errors channel. Avoids blocking when error occurs communicating with the Elastic Agent. {pull}34392[34392]
- Only log publish event messages in trace log level under elastic-agent. {pull}34391[34391]
- Fix issue where updating a single Elastic Agent configuration unit results in other units being turned off. {pull}34504[34504]
- Fix dropped events when monitor a beat under the agent and send its `Host info` log entry. {pull}34599[34599]
- Fix namespacing on self-monitoring {pull}32336[32336]
- Fix race condition when stopping runners {pull}32433[32433]
- Fix concurrent map writes when system/process code called from reporter code {pull}32491[32491]
- Fix panics when a processor is closed twice {pull}34647[34647]
- Update elastic-agent-system-metrics to v0.4.6 to allow builds on mips platforms. {pull}34674[34674]
- The Elasticsearch output now splits large requests instead of dropping them when it receives a StatusRequestEntityTooLarge error. {pull}34911[34911]
- Fix Beats started by agent do not respect the allow_older_versions: true configuration flag {issue}34227[34227] {pull}34964[34964]
- Fix performance issues when we have a lot of inputs starting and stopping by allowing to disable global processors under fleet. {issue}35000[35000] {pull}35031[35031]
- In cases where the matcher detects a non-string type in a match statement, report the error as a debug statement, and not a warning statement. {pull}35119[35119]
- 'add_cloud_metadata' processor - add cloud.region field for GCE cloud provider
- 'add_cloud_metadata' processor - update azure metadata api version to get missing `cloud.account.id` field
- Make sure k8s watchers are closed when closing k8s meta processor. {pull}35630[35630]
- Upgraded apache arrow library used in x-pack/libbeat/reader/parquet from v11 to v12.0.1 in order to fix cross-compilation issues {pull}35640[35640]
- Fix panic when MaxRetryInterval is specified, but RetryInterval is not {pull}35820[35820]
- Do not print context cancelled error message when running under agent {pull}36006[36006]
- Fix recovering from invalid output configuration when running under Elastic-Agent {pull}36016[36016]
- Improve StreamBuf append to improve performance when reading long lines from files. {pull}35928[35928]
- Eliminate cloning of event in deepUpdate {pull}35945[35945]
- Fix ndjson parser to store JSON fields correctly under `target` {issue}29395[29395]
- Support build of projects outside of beats directory {pull}36126[36126]

*Auditbeat*

*Filebeat*

- [Auditbeat System Package] Added support for Apple Silicon chips. {pull}34433[34433]
- [Azure blob storage] Changed logger field name from `container` to `container_name` so that it does not clash
   with the ecs field name `container`. {pull}34403[34403]
- [GCS] Added support for more mime types & introduced offset tracking via cursor state. Also added support for
   automatic splitting at root level, if root level element is an array. {pull}34155[34155]
- [httpsjon] Improved error handling during pagination with chaining & split processor {pull}34127[34127]
- [Azure blob storage] Added support for more mime types & introduced offset tracking via cursor state. {pull}33981[33981]
- Fix EOF on single line not producing any event. {issue}30436[30436] {pull}33568[33568]
- Fix handling of error in states in direct aws-s3 listing input {issue}33513[33513] {pull}33722[33722]
- Fix `httpjson` input page number initialization and documentation. {pull}33400[33400]
- Add handling of AAA operations for Cisco ASA module. {issue}32257[32257] {pull}32789[32789]
- Fix gc.log always shipped even if gc fileset is disabled {issue}30995[30995]
- Fix handling of empty array in httpjson input. {pull}32001[32001]
- Fix reporting of `filebeat.events.active` in log events such that the current value is always reported instead of the difference from the last value. {pull}33597[33597]
- Fix splitting array of strings/arrays in httpjson input {issue}30345[30345] {pull}33609[33609]
- Fix Google workspace pagination and document ID generation. {pull}33666[33666]
- Fix PANW handling of messages with event.original already set. {issue}33829[33829] {pull}33830[33830]
- Rename identity as identity_name when the value is a string in Azure Platform Logs. {pull}33654[33654]
- Fix 'requires pointer' error while getting cursor metadata. {pull}33956[33956]
- Fix input cancellation handling when HTTP client does not support contexts. {issue}33962[33962] {pull}33968[33968]
- Update mito CEL extension library to v0.0.0-20221207004749-2f0f2875e464 {pull}33974[33974]
- Fix CEL result deserialisation when evaluation fails. {issue}33992[33992] {pull}33996[33996]
- Fix handling of non-200/non-429 status codes. {issue}33999[33999] {pull}34002[34002]
- [azure-eventhub input] Switch the run EPH run mode to non-blocking {pull}34075[34075]
- [google_workspace] Fix pagination and cursor value update. {pull}34274[34274]
- Fix handling of quoted values in auditd module. {issue}22587[22587] {pull}34069[34069]
- Fixing system tests not returning expected content encoding for azure blob storage input. {pull}34412[34412]
- [Azure Logs] Fix authentication_processing_details parsing in sign-in logs. {issue}34330[34330] {pull}34478[34478]
- Prevent Elasticsearch from spewing log warnings about redundant wildcard when setting up ingest pipelines. {issue}34249[34249] {pull}34550[34550]
- Gracefully handle Windows event channel not found errors in winlog input. {issue}30201[30201] {pull}34605[34605]
- Fix the issue of `cometd` input worker getting closed in case of a network connection issue and an EOF error. {issue}34326[34326] {pull}34327[34327]
- Fix for httpjson first_response object throwing false positive errors by making it a flag based object {issue}34747[34747] {pull}34748[34748]
- Fix errors and panics due to re-used processors {pull}34761[34761]
- Add missing Basic Authentication support to CEL input {issue}34609[34609] {pull}34689[34689]
- [Gcs Input] - Added missing locks for safe concurrency {pull}34914[34914]
- Fix the ignore_inactive option being ignored in Filebeat's filestream input {pull}34770[34770]
- Fix TestMultiEventForEOFRetryHandlerInput unit test of CometD input {pull}34903[34903]
- Add input instance id to request trace filename for httpjson and cel inputs {pull}35024[35024]
- Fix panic in TCP and UDP inputs on Linux when collecting socket metrics from OS. {issue}35064[35064]
- Correctly collect TCP and UDP metrics for unspecified address values. {pull}35111[35111]
- Fix base for UDP and TCP queue metrics and UDP drops metric. {pull}35123[35123]
- Sanitize filenames for request tracer in httpjson input. {pull}35143[35143]
- decode_cef processor: Fix ECS output by making `observer.ip` into an array of strings instead of string. {issue}35140[35140] {pull}35149[35149]
- Fix handling of MySQL audit logs with strict JSON parser. {issue}35158[35158] {pull}35160[35160]
- Sanitize filenames for request tracer in cel input. {pull}35154[35154]
- Fix accidental error overwrite in defer statement in entityanalytics Azure AD input. {issue}35153[35153] {pull}35169[35169]
- Fixing the grok expression outputs of log files {pull}35221[35221]
- Fixes "Can only start an input when all related states are finished" error when running under Elastic-Agent {pull}35250[35250] {issue}33653[33653]
- Move repeated Windows event channel not found errors in winlog input to debug level.  {issue}35314[35314] {pull}35317[35317]
- Fix crash when processing forwarded logs missing a message. {issue}34705[34705] {pull}34865[34865]
- Fix crash when loading azurewebstorage cursor with no partially processed data. {pull}35433[35433]
- Add support in s3 input for JSON with array of objects. {pull}35475[35475]
- RFC5424 syslog timestamps with offset 'Z' will be treated as UTC rather than using the default timezone. {pull}35360[35360]
- Fix syslog message parsing for fortinet.firewall to take into account quoted values. {pull}35522[35522]
- [system] sync system/auth dataset with system integration 1.29.0. {pull}35581[35581]
- [GCS Input] - Fixed an issue where bucket_timeout was being applied to the entire bucket poll interval and not individual bucket object read operations. Fixed a map write concurrency issue arising from data races when using a high number of workers. Fixed the flaky tests that were present in the GCS test suit. {pull}35605[35605]
- Fix filestream false positive log error "filestream input with ID 'xyz' already exists" {issue}31767[31767]
- Fix error message formatting from filestream input. {pull}35658[35658]
- Fix error when trying to use `include_message` parser {issue}35440[35440]
- Fix handling of IPv6 unspecified addresses in TCP input. {issue}35064[35064] {pull}35637[35637]
- Fixed a minor code error in the GCS input scheduler where a config value was being used directly instead of the source struct. {pull}35729[35729]
- Improve error reporting and fix IPv6 handling of TCP and UDP metric collection. {pull}35772[35772]
- Fix CEL input JSON marshalling of nested objects. {issue}35763[35763] {pull}35774[35774]
- Fix metric collection in GCPPubSub input. {pull}35773[35773]
- Fix end point deregistration in http_endpoint input. {issue}35899[35899] {pull}35903[35903]
- Fix duplicate ID panic in filestream metrics. {issue}35964[35964] {pull}35972[35972]
- Improve error reporting and fix IPv6 handling of TCP and UDP metric collection. {pull}35996[35996]
- Fix handling of NUL-terminated log lines in Fortinet Firewall module. {issue}36026[36026] {pull}36027[36027]
- Make redact field configuration recommended in CEL input and log warning if missing. {pull}36008[36008]
- Fix handling of region name configuration in awss3 input {pull}36034[36034]
- Fix panic when sqs input metrics getter is invoked {pull}36101[36101] {issue}36077[36077]
- Make CEL input's `now` global variable static for evaluation lifetime. {pull}36107[36107]

*Heartbeat*

- Fix panics when parsing dereferencing invalid parsed url. {pull}34702[34702]
- Fix broken zip URL monitors. NOTE: Zip URL Monitors will be removed in version 8.7 and replaced with project monitors. {pull}33723[33723]
- Fix integration hashing to prevent reloading all when updated. {pull}34697[34697]
- Fix release of job limit semaphore when context is cancelled. {pull}34697[34697]
- Fix bug where states.duration_ms was incorrect type. {pull}33563[33563]
- Fix handling of long UDP messages in UDP input. {issue}33836[33836] {pull}33837[33837]
- Fix browser monitor summary reporting as up when monitor is down. {issue}33374[33374] {pull}33819[33819]
- Fix beat capabilities on Docker image. {pull}33584[33584]
- Fix serialization of state duration to avoid scientific notation. {pull}34280[34280]
- Enable nodejs engine strict validation when bundling synthetics. {pull}34470[34470]
with the ecs field name `container`. {pull}34403[34403]
automatic splitting at root level, if root level element is an array. {pull}34155[34155]
- Fix broken mapping for state.ends field. {pull}34891[34891]
- Fix issue using projects in airgapped environments by disabling npm audit. {pull}34936[34936]
- Fix broken state ID location naming. {pull}35336[35336]
- Fix project monitor temp directories permission to include group access. {pull}35398[35398]
- Fix output pipeline exit on run_once. {pull}35376[35376]
- Fix formatting issue with socket trace timeout. {pull}35434[35434]
- Update gval version. {pull}35636[35636]
- Fix serialization of processors when running diagnostics. {pull}35698[35698]
- Filter dev flags for ui monitors inside synthetics_args. {pull}35788[35788]
- Fix temp dir running out of space with project monitors. {issue}35843[35843]
- Fixing the grok expression outputs of log files {pull}35221[35221]

*Heartbeat*


*Heartbeat*


*Heartbeat*


*Heartbeat*


*Auditbeat*


*Filebeat*


*Auditbeat*


*Filebeat*

- Sanitize filenames for request tracer in cel input. {pull}35154[35154]

*Heartbeat*


*Metricbeat*

- in module/windows/perfmon, changed collection method of the second counter value required to create a displayable value {pull}32305[32305]
- Fix and improve AWS metric period calculation to avoid zero-length intervals {pull}32724[32724]
- Add missing cluster metadata to k8s module metricsets {pull}32979[32979] {pull}33032[33032]
- Add GCP CloudSQL region filter {pull}32943[32943]
- Fix logstash cgroup mappings {pull}33131[33131]
- Remove unused `elasticsearch.node_stats.indices.bulk.avg_time.bytes` mapping {pull}33263[33263]
- Fix kafka dashboard field names {pull}33555[33555]
- Add tags to events based on parsed identifier. {pull}33472[33472]
- Support Oracle-specific connection strings in SQL module {issue}32089[32089] {pull}32293[32293]
- Remove deprecated metrics from controller manager, scheduler and proxy {pull}34161[34161]
- Fix metrics split through different events and metadata not matching for aws cloudwatch. {pull}34483[34483]
- Fix metadata enricher with correct container ids for pods with multiple containers in container metricset. Align `kubernetes.container.id` and `container.id` fields for state_container metricset. {pull}34516[34516]
- Make generic SQL GA {pull}34637[34637]
- Collect missing remote_cluster in elasticsearch ccr metricset {pull}34957[34957]
- Add context with timeout in AWS API calls {pull}35425[35425]
- Fix no error logs displayed in CloudWatch EC2, RDS and SQS metadata {issue}34985[34985] {pull}35035[35035]
- Remove Beta warning from IIS application_pool metricset {pull}35480[35480]
- Improve documentation for ActiveMQ module {issue}35113[35113] {pull}35558[35558]
- Fix EC2 host.cpu.usage {pull}35717[35717]
- Resolve statsd module's prematurely halting of metrics parsing upon encountering an invalid packet. {pull}35075[35075]

*Osquerybeat*

- Adds the `elastic_file_analysis` table to the Osquery extension for macOS builds. {pull}35056[35056]

*Packetbeat*

- Fix double channel close panic when reloading. {pull}35324[35324]
- Fix BPF filter setting not being applied to sniffers. {issue}35363[35363] {pull}35484[35484]
- Fix handling of Npcap installation options from Fleet. {pull}35541[35541]

*Winlogbeat*

- Fix handling of event data with keys containing dots. {issue}34345[34345] {pull}34549[34549]
- Gracefully handle channel not found errors. {issue}30201[30201] {pull}34605[34605]
- Clarify query term limits warning and remove link to missing Microsoft doc page. {pull}34715[34715]
- Improve documentation for event_logs.name configuration. {pull}34931[34931]
- Move repeated channel not found errors to debug level.  {issue}35314[35314] {pull}35317[35317]
- Fix panic due to misrepresented buffer use. {pull}35437[35437]
- Prevent panic on closing iterators on empty channels in experimental API. {issue}33966[33966] {pull}35423[35423]
- Allow program termination when attempting to open an absent channel. {pull}35474[35474]

*Functionbeat*


*Functionbeat*



*Elastic Logging Plugin*


==== Added

*Affecting all Beats*

- Added append Processor which will append concrete values or values from a field to target. {issue}29934[29934] {pull}33364[33364]
- Allow users to enable features via configuration, starting with the FQDN reporting feature. {issue}1070[1070] {pull}34456[34456]
- Add Hetzner Cloud as a provider for `add_cloud_metadata`. {pull}35456[35456]
- Reload Beat when TLS certificates or key files are modified. {issue}34408[34408] {pull}34416[34416]
- Upgrade version of elastic-agent-autodiscover to v0.6.1 for improved memory consumption on k8s. {pull}35483[35483]
- Added `orchestrator.cluster.id` and `orchestrator.cluster.name` fields to the add_cloud_metadata processor, AWS cloud provider. {pull}35182[35182]
- Lowercase reported hostnames per Elastic Common Schema (ECS) guidelines for the host.name field. Upgraded github.com/elastic/go-sysinfo to 1.11.0. {pull}35652[35652]

*Auditbeat*


*Filebeat*

- add documentation for decode_xml_wineventlog processor field mappings.  {pull}32456[32456]
- httpjson input: Add request tracing logger. {issue}32402[32402] {pull}32412[32412]
- Add cloudflare R2 to provider list in AWS S3 input. {pull}32620[32620]
- Add support for single string containing multiple relation-types in getRFC5988Link. {pull}32811[32811]
- Added separation of transform context object inside httpjson. Introduced new clause `.parent_last_response.*` {pull}33499[33499]
- Cloud Foundry input uses server-side filtering when retrieving logs. {pull}33456[33456]
- Add `parse_aws_vpc_flow_log` processor. {pull}33656[33656]
- Update `aws.vpcflow` dataset in AWS module have a configurable log `format` and to produce ECS 8.x fields. {pull}33699[33699]
- Modified `aws-s3` input to reduce mutex contention when multiple SQS message are being processed concurrently. {pull}33658[33658]
- Disable "event normalization" processing for the aws-s3 input to reduce allocations. {pull}33673[33673]
- Add Common Expression Language input. {pull}31233[31233]
- Add support for http+unix and http+npipe schemes in httpjson input. {issue}33571[33571] {pull}33610[33610]
- Add support for http+unix and http+npipe schemes in cel input. {issue}33571[33571] {pull}33712[33712]
- Add `decode_duration`, `move_fields` processors. {pull}31301[31301]
- Add backup to bucket and delete functionality for the `aws-s3` input. {issue}30696[30696] {pull}33559[33559]
- Add metrics for UDP packet processing. {pull}33870[33870]
- Convert UDP input to v2 input. {pull}33930[33930]
- Improve collection of risk information from Okta debug data. {issue}33677[33677] {pull}34030[34030]
- Adding filename details from zip to response for httpjson {issue}33952[33952] {pull}34044[34044]
- Allow user configuration of keep-alive behaviour for HTTPJSON and CEL inputs. {issue}33951[33951] {pull}34014[34014]
- Add support for polling system UDP stats for UDP input metrics. {pull}34070[34070]
- Add support for recognizing the log level in Elasticsearch JVM logs {pull}34159[34159]
- Add new Entity Analytics input with Azure Active Directory support. {pull}34305[34305]
- Added metric `sqs_lag_time` for aws-s3 input. {pull}34306[34306]
- Add metrics for TCP packet processing. {pull}34333[34333]
- Add metrics for unix socket packet processing. {pull}34335[34335]
- Add beta `take over` mode for `filestream` for simple migration from `log` inputs {pull}34292[34292]
- Add pagination support for Salesforce module. {issue}34057[34057] {pull}34065[34065]
- Allow users to redact sensitive data from CEL input debug logs. {pull}34302[34302]
- Added support for HTTP destination override to Google Cloud Storage input. {pull}34413[34413]
- Added metric `sqs_messages_waiting_gauge` for aws-s3 input. {pull}34488[34488]
- Add support for new Rabbitmq timestamp format for logs {pull}34211[34211]
- Allow user configuration of timezone offset in Cisco ASA and FTD modules. {pull}34436[34436]
- Allow user configuration of timezone offset in Checkpoint module. {pull}34472[34472]
- Add support for Okta debug attributes, `risk_reasons`, `risk_behaviors` and `factor`. {issue}33677[33677] {pull}34508[34508]
- Fill okta.request.ip_chain.* as a flattened object in Okta module. {pull}34621[34621]
- Fixed GCS log format issues. {pull}34659[34659]
- Add nginx.ingress_controller.upstream.ip to related.ip {issue}34645[34645] {pull}34672[34672]
- Include NAT and firewall IPs in `related.ip` in Fortinet Firewall module. {issue}34640[34640] {pull}34673[34673]
- Add Basic Authentication support on constructed requests to CEL input {issue}34609[34609] {pull}34689[34689]
- Add string manipulation extensions to CEL input {issue}34610[34610] {pull}34689[34689]
- Add unix socket log parsing for nginx ingress_controller {pull}34732[34732]
- Added metric `sqs_worker_utilization` for aws-s3 input. {pull}34793[34793]
- Improve CEL input documentation {pull}34831[34831]
- Add metrics documentation for CEL and AWS CloudWatch inputs. {issue}34887[34887] {pull}34889[34889]
- Register MIME handlers for CSV types in CEL input. {pull}34934[34934]
- Add MySQL authentication message parsing and `related.ip` and `related.user` fields {pull}34810[34810]
- Mention `mito` CEL tool in CEL input docs. {pull}34959[34959]
- Add nginx ingress_controller parsing if one of upstreams fails to return response {pull}34787[34787]
- Allow neflow v9 and ipfix templates to be shared between source addresses. {pull}35036[35036]
- Add support for collecting IPv6 metrics. {pull}35123[35123]
- Added support for decoding apache parquet files in awss3 input. {issue}34662[34662] {pull}35578[35578]
- Add oracle authentication messages parsing {pull}35127[35127]
- Add sanitization capabilities to azure-eventhub input {pull}34874[34874]
- Add support for CRC validation in Filebeat's HTTP endpoint input. {pull}35204[35204]
- Add support for CRC validation in Zoom module. {pull}35604[35604]
- Add execution budget to CEL input. {pull}35409[35409]
- Add XML decoding support to HTTPJSON. {issue}34438[34438] {pull}35235[35235]
- Add delegated account support when using Google ADC in `httpjson` input. {pull}35507[35507]
- Add metrics for filestream input. {pull}35529[35529]
- Add support for collecting `httpjson` metrics. {pull}35392[35392]
- Add XML decoding support to CEL. {issue}34438[34438] {pull}35372[35372]
- Mark CEL input as GA. {pull}35559[35559]
- Add metrics for gcp-pubsub input. {pull}35614[35614]
- [GCS] Added scheduler debug logs and improved the context passing mechanism by removing them from struct params and passing them as function arguments. {pull}35674[35674]
- Allow non-AWS endpoints for awss3 input. {issue}35496[35496] {pull}35520[35520]
- Under elastic-agent the input metrics will now be included in agent diagnostics dumps. {pull}35798[35798]
- Add Okta input package for entity analytics. {pull}35611[35611]
- Expose harvester metrics from filestream input {pull}35835[35835] {issue}33771[33771]
- Add device support for Azure AD entity analytics. {pull}35807[35807]
<<<<<<< HEAD
- Add support of the interval parameter in Salesforce setupaudittrail-rest fileset. {issue}35917[35917] {pull}35938[35938]
=======
- Improve CEL input performance. {pull}35915[35915]
- Adding filename details from zip to response for httpjson {issue}33952[33952] {pull}34044[34044]
- Added support for min/max template functions in httpjson input. {issue}36094[36094] {pull}36036[36036]
- Add `clean_session` configuration setting for MQTT input.  {pull}35806[16204]
- Add fingerprint mode for the filestream scanner and new file identity based on it {issue}34419[34419] {pull}35734[35734]
- Add file system metadata to events ingested via filestream {issue}35801[35801] {pull}36065[36065]
- Allow parsing bytes in and bytes out as long integer in CEF processor. {issue}36100[36100] {pull}36108[36108]
- Add support for registered owners and users to AzureAD entity analytics provider. {pull}36092[36092]
>>>>>>> 3f30e5ed

*Auditbeat*
   - Migration of system/package module storage from gob encoding to flatbuffer encoding in bolt db. {pull}34817[34817]

*Libbeat*
- Added support for apache parquet file reader. {issue}34662[34662] {pull}35183[35183]

*Heartbeat*
- Users can now configure max scheduler job limits per monitor type via env var. {pull}34307[34307]
- Added status to monitor run log report.
- Removed beta label for browser monitors. {pull}35424[35424].


*Metricbeat*

- Add per-thread metrics to system_summary {pull}33614[33614]
- Add GCP CloudSQL metadata {pull}33066[33066]
- Add GCP Redis metadata {pull}33701[33701]
- Remove GCP Compute metadata cache {pull}33655[33655]
- Add support for multiple regions in GCP {pull}32964[32964]
- Add GCP Redis regions support {pull}33728[33728]
- Add namespace metadata to all namespaced kubernetes resources. {pull}33763[33763]
- Changed cloudwatch module to call ListMetrics API only once per region, instead of per AWS namespace {pull}34055[34055]
- Add beta ingest_pipeline metricset to Elasticsearch module for ingest pipeline monitoring {pull}34012[34012]
- Handle duplicated TYPE line for prometheus metrics {issue}18813[18813] {pull}33865[33865]
- Add GCP Carbon Footprint metricbeat data {pull}34820[34820]
- Add event loop utilization metric to Kibana module {pull}35020[35020]
- Support collecting metrics from both the monitoring account and linked accounts from AWS CloudWatch. {pull}35540[35540]
- Add new parameter `include_linked_accounts` to enable/disable metrics collection from multiple linked AWS Accounts {pull}35648[35648]
- Migrate Azure Billing, Monitor, and Storage metricsets to the newer SDK. {pull}33585[33585]
- Add support for float64 values parsing for statsd metrics of counter type. {pull}35099[35099]
- Add kubernetes.deployment.status.* fields for Kubernetes module {pull}35999[35999]


*Osquerybeat*


*Packetbeat*

- Added `packetbeat.interfaces.fanout_group` to allow a Packetbeat sniffer to join an AF_PACKET fanout group. {issue}35451[35451] {pull}35453[35453]
- Add AF_PACKET metrics. {issue}35428[35428] {pull}35489[35489]
- Under elastic-agent the input metrics will now be included in agent diagnostics dumps. {pull}35798[35798]
- Add support for multiple regions in GCP {pull}32964[32964]

*Packetbeat*


*Winlogbeat*


*Functionbeat*


*Winlogbeat*

- Set `host.os.type` and `host.os.family` to "windows" if not already set. {pull}35435[35435]
- Handle empty DNS answer data in QueryResults for the Sysmon Pipeline {pull}35207[35207]
- Under elastic-agent the input metrics will now be included in agent diagnostics dumps. {pull}35798[35798]


*Elastic Log Driver*
*Elastic Logging Plugin*


==== Deprecated

*Auditbeat*


*Filebeat*


*Heartbeat*


*Metricbeat*


*Osquerybeat*


*Packetbeat*


*Winlogbeat*


*Functionbeat*


*Elastic Logging Plugin*


==== Known Issues<|MERGE_RESOLUTION|>--- conflicted
+++ resolved
@@ -349,9 +349,6 @@
 - Add Okta input package for entity analytics. {pull}35611[35611]
 - Expose harvester metrics from filestream input {pull}35835[35835] {issue}33771[33771]
 - Add device support for Azure AD entity analytics. {pull}35807[35807]
-<<<<<<< HEAD
-- Add support of the interval parameter in Salesforce setupaudittrail-rest fileset. {issue}35917[35917] {pull}35938[35938]
-=======
 - Improve CEL input performance. {pull}35915[35915]
 - Adding filename details from zip to response for httpjson {issue}33952[33952] {pull}34044[34044]
 - Added support for min/max template functions in httpjson input. {issue}36094[36094] {pull}36036[36036]
@@ -360,7 +357,7 @@
 - Add file system metadata to events ingested via filestream {issue}35801[35801] {pull}36065[36065]
 - Allow parsing bytes in and bytes out as long integer in CEF processor. {issue}36100[36100] {pull}36108[36108]
 - Add support for registered owners and users to AzureAD entity analytics provider. {pull}36092[36092]
->>>>>>> 3f30e5ed
+- Add support of the interval parameter in Salesforce setupaudittrail-rest fileset. {issue}35917[35917] {pull}35938[35938]
 
 *Auditbeat*
    - Migration of system/package module storage from gob encoding to flatbuffer encoding in bolt db. {pull}34817[34817]
