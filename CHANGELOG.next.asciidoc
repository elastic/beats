--- conflicted
+++ resolved
@@ -75,12 +75,9 @@
 - Replace wmi queries with win32 api calls as they were consuming CPU resources {issue}3249[3249] and {issue}11840[11840]
 - Fix queue.spool.write.flush.events config type. {pull}12080[12080]
 - Fixed a memory leak when using the add_process_metadata processor under Windows. {pull}12100[12100]
-<<<<<<< HEAD
 - Fix of docker json parser for missing "log" jsonkey in docker container's log {issue}11464[11464]
-=======
 - Fixed Beat ID being reported by GET / API. {pull}12180[12180]
 - Add host.os.codename to fields.yml. {pull}12261[12261]
->>>>>>> 3451d06c
 
 *Auditbeat*
 
