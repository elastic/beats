// Use these for links to issue and pulls. Note issues and pulls redirect one to
// each other on Github, so don't worry too much on using the right prefix.
:issue: https://github.com/elastic/beats/issues/
:pull: https://github.com/elastic/beats/pull/

=== Beats version HEAD
https://github.com/elastic/beats/compare/v8.2.0\...main[Check the HEAD diff]

==== Breaking changes

*Affecting all Beats*


*Auditbeat*


*Filebeat*

- Fixed error spam from `add_kubernetes_metadata` processor when running on AKS. {pull}33697[33697]
- Metrics hosted by the HTTP monitoring endpoint for the `aws-cloudwatch`, `aws-s3`, `cel`, and `lumberjack` inputs are now available under `/inputs/` instead of `/dataset`.
- The `close.on_state_change.inactive` default value is now set to 5 minutes, matching the documentation.

*Heartbeat*


*Metricbeat*


*Packetbeat*


*Winlogbeat*

- Corrects issue with security events with source IP of "LOCAL" or "Unknown" failing to ingest {issue}19627[19627] {pull}34295[34295]
- Added processing for Windows Event ID's 4797, 5379, 5380, 5381, and 5382 for the Security Ingest Pipeline {issue}34293[34293] {pull}34294[34294]
- Added processing for Windows Event ID's 5140 and 5145 for the Security Ingest Pipeline {pull}34352[34352]

*Functionbeat*


==== Bugfixes

*Affecting all Beats*
- Fix Windows service install/uninstall when Win32_Service returns error, add logic to wait until the Windows Service is stopped before proceeding. {pull}33322[33322]
- Support for multiline zookeeper logs {issue}2496[2496]
- Allow `clock_nanosleep` in the default seccomp profiles for amd64 and 386. Newer versions of glibc (e.g. 2.31) require it. {issue}33792[33792]
- Disable lockfile when running under elastic-agent. {pull}33988[33988]
- Fix lockfile logic, retry locking {pull}34194[34194]
- Add checks to ensure reloading of units if the configuration actually changed. {pull}34346[34346]
- Fix namespacing on self-monitoring {pull}32336[32336]
- Fix race condition when stopping runners {pull}32433[32433]
- Fix concurrent map writes when system/process code called from reporter code {pull}32491[32491]
- Log errors from the Elastic Agent V2 client errors channel. Avoids blocking when error occurs communicating with the Elastic Agent. {pull}34392[34392]
- Only log publish event messages in trace log level under elastic-agent. {pull}34391[34391]
- Fix issue where updating a single Elastic Agent configuration unit results in other units being turned off. {pull}34504[34504]
- Fix dropped events when monitor a beat under the agent and send its `Host info` log entry. {pull}34599[34599]

- Fix namespacing on self-monitoring {pull}32336[32336]
- Fix race condition when stopping runners {pull}32433[32433]
- Fix concurrent map writes when system/process code called from reporter code {pull}32491[32491]
- Fix panics when a processor is closed twice {pull}34647[34647]
- Update elastic-agent-system-metrics to v0.4.6 to allow builds on mips platforms. {pull}[]

*Auditbeat*


*Filebeat*
- [Auditbeat System Package] Added support for Apple Silicon chips. {pull}34433[34433]
- [Azure blob storage] Changed logger field name from `container` to `container_name` so that it does not clash
   with the ecs field name `container`. {pull}34403[34403]
- [GCS] Added support for more mime types & introduced offset tracking via cursor state. Also added support for
   automatic splitting at root level, if root level element is an array. {pull}34155[34155]
- [httpsjon] Improved error handling during pagination with chaining & split processor {pull}34127[34127]
- [Azure blob storage] Added support for more mime types & introduced offset tracking via cursor state. {pull}33981[33981]
- Fix EOF on single line not producing any event. {issue}30436[30436] {pull}33568[33568]
- Fix handling of error in states in direct aws-s3 listing input {issue}33513[33513] {pull}33722[33722]
- Fix `httpjson` input page number initialization and documentation. {pull}33400[33400]
- Add handling of AAA operations for Cisco ASA module. {issue}32257[32257] {pull}32789[32789]
- Fix gc.log always shipped even if gc fileset is disabled {issue}30995[30995]
- Fix handling of empty array in httpjson input. {pull}32001[32001]
- Fix reporting of `filebeat.events.active` in log events such that the current value is always reported instead of the difference from the last value. {pull}33597[33597]
- Fix splitting array of strings/arrays in httpjson input {issue}30345[30345] {pull}33609[33609]
- Fix Google workspace pagination and document ID generation. {pull}33666[33666]
- Fix PANW handling of messages with event.original already set. {issue}33829[33829] {pull}33830[33830]
- Rename identity as identity_name when the value is a string in Azure Platform Logs. {pull}33654[33654]
- Fix 'requires pointer' error while getting cursor metadata. {pull}33956[33956]
- Fix input cancellation handling when HTTP client does not support contexts. {issue}33962[33962] {pull}33968[33968]
- Update mito CEL extension library to v0.0.0-20221207004749-2f0f2875e464 {pull}33974[33974]
- Fix CEL result deserialisation when evaluation fails. {issue}33992[33992] {pull}33996[33996]
- Fix handling of non-200/non-429 status codes. {issue}33999[33999] {pull}34002[34002]
- [azure-eventhub input] Switch the run EPH run mode to non-blocking {pull}34075[34075]
- [google_workspace] Fix pagination and cursor value update. {pull}34274[34274]
- Fix handling of quoted values in auditd module. {issue}22587[22587] {pull}34069[34069]
- Fixing system tests not returning expected content encoding for azure blob storage input. {pull}34412[34412]
- [Azure Logs] Fix authentication_processing_details parsing in sign-in logs. {issue}34330[34330] {pull}34478[34478]
- Prevent Elasticsearch from spewing log warnings about redundant wildcard when setting up ingest pipelines. {issue}34249[34249] {pull}34550[34550]
- Gracefully handle Windows event channel not found errors in winlog input. {issue}30201[30201] {pull}34605[34605]
- Fix the issue of `cometd` input worker getting closed in case of a network connection issue and an EOF error. {issue}34326[34326] {pull}34327[34327]
<<<<<<< HEAD
- Fix `httpjson` input storing all the responses in memory for one iteration of chain call. {issue}34310[34310] {pull}34325[34325]
=======
- Fix for httpjson first_response object throwing false positive errors by making it a flag based object {issue}34747[34747] {pull}34748[34748]
- Fix errors and panics due to re-used processors {pull}34761[34761]
- Add missing Basic Authentication support to CEL input {issue}34609[34609] {pull}34689[34689]
>>>>>>> 210f5933

*Heartbeat*

- Fix panics when parsing dereferencing invalid parsed url. {pull}34702[34702]
- Fix broken zip URL monitors. NOTE: Zip URL Monitors will be removed in version 8.7 and replaced with project monitors. {pull}33723[33723]
- Fix integration hashing to prevent reloading all when updated. {pull}34697[34697]
- Fix release of job limit semaphore when context is cancelled. {pull}34697[34697]
- Fix bug where states.duration_ms was incorrect type. {pull}33563[33563]
- Fix handling of long UDP messages in UDP input. {issue}33836[33836] {pull}33837[33837]
- Fix browser monitor summary reporting as up when monitor is down. {issue}33374[33374] {pull}33819[33819]
- Fix beat capabilities on Docker image. {pull}33584[33584]
- Fix serialization of state duration to avoid scientific notation. {pull}34280[34280]
- Enable nodejs engine strict validation when bundling synthetics. {pull}34470[34470]
with the ecs field name `container`. {pull}34403[34403]
automatic splitting at root level, if root level element is an array. {pull}34155[34155]
- Fix broken mapping for state.ends field. {pull}34891[34891]

*Heartbeat*


*Heartbeat*


*Auditbeat*


*Filebeat*

- Allow the `misp` fileset in the Filebeat `threatintel` module to ignore CIDR ranges for an IP field. {issue}29949[29949] {pull}34195[34195]
- Remove incorrect reference to CEL ext extensions package. {issue}34610[34610] {pull}34620[34620]
- Fix handling of RFC5988 links' relation parameters by `getRFC5988Link` in HTTPJSON. {issue}34603[34603] {pull}34622[34622]

*Auditbeat*


*Filebeat*


*Heartbeat*


*Metricbeat*

- in module/windows/perfmon, changed collection method of the second counter value required to create a displayable value {pull}32305[32305]
- Fix and improve AWS metric period calculation to avoid zero-length intervals {pull}32724[32724]
- Add missing cluster metadata to k8s module metricsets {pull}32979[32979] {pull}33032[33032]
- Add GCP CloudSQL region filter {pull}32943[32943]
- Fix logstash cgroup mappings {pull}33131[33131]
- Remove unused `elasticsearch.node_stats.indices.bulk.avg_time.bytes` mapping {pull}33263[33263]
- Fix kafka dashboard field names {pull}33555[33555]
- Add tags to events based on parsed identifier. {pull}33472[33472]
- Support Oracle-specific connection strings in SQL module {issue}32089[32089] {pull}32293[32293]
- Remove deprecated metrics from controller manager, scheduler and proxy {pull}34161[34161]
- Fix metrics split through different events and metadata not matching for aws cloudwatch. {pull}34483[34483]
- Fix metadata enricher with correct container ids for pods with multiple containers in container metricset. Align `kubernetes.container.id` and `container.id` fields for state_container metricset. {pull}34516[34516]
- Make generic SQL GA {pull}34637[34637]


*Osquerybeat*


*Packetbeat*



*Winlogbeat*

- Fix handling of event data with keys containing dots. {issue}34345[34345] {pull}34549[34549]
- Gracefully handle channel not found errors. {issue}30201[30201] {pull}34605[34605]
- Clarify query term limits warning and remove link to missing Microsoft doc page. {pull}34715[34715]

*Functionbeat*

- Fix Kinesis events timestamp to use timestamp of the event record instead of when the record was processed {pull}33593[33593]


*Elastic Logging Plugin*


==== Added

*Affecting all Beats*

- Added append Processor which will append concrete values or values from a field to target. {issue}29934[29934] {pull}33364[33364]
- Allow users to enable features via configuration, starting with the FQDN reporting feature. {issue}1070[1070] {pull}34456[34456]

*Auditbeat*


*Filebeat*

- add documentation for decode_xml_wineventlog processor field mappings.  {pull}32456[32456]
- httpjson input: Add request tracing logger. {issue}32402[32402] {pull}32412[32412]
- Add cloudflare R2 to provider list in AWS S3 input. {pull}32620[32620]
- Add support for single string containing multiple relation-types in getRFC5988Link. {pull}32811[32811]
- Fix handling of invalid UserIP and LocalIP values. {pull}32896[32896]
- Allow http_endpoint instances to share ports. {issue}32578[32578] {pull}33377[33377]
- Improve httpjson documentation for split processor. {pull}33473[33473]
- Added separation of transform context object inside httpjson. Introduced new clause `.parent_last_response.*` {pull}33499[33499]
- Cloud Foundry input uses server-side filtering when retrieving logs. {pull}33456[33456]
- Add `parse_aws_vpc_flow_log` processor. {pull}33656[33656]
- Update `aws.vpcflow` dataset in AWS module have a configurable log `format` and to produce ECS 8.x fields. {pull}33699[33699]
- Modified `aws-s3` input to reduce mutex contention when multiple SQS message are being processed concurrently. {pull}33658[33658]
- Disable "event normalization" processing for the aws-s3 input to reduce allocations. {pull}33673[33673]
- Add Common Expression Language input. {pull}31233[31233]
- Add support for http+unix and http+npipe schemes in httpjson input. {issue}33571[33571] {pull}33610[33610]
- Add support for http+unix and http+npipe schemes in cel input. {issue}33571[33571] {pull}33712[33712]
- Add `decode_duration`, `move_fields` processors. {pull}31301[31301]
- Add backup to bucket and delete functionality for the `aws-s3` input. {issue}30696[30696] {pull}33559[33559]
- Add metrics for UDP packet processing. {pull}33870[33870]
- Convert UDP input to v2 input. {pull}33930[33930]
- Improve collection of risk information from Okta debug data. {issue}33677[33677] {pull}34030[34030]
- Adding filename details from zip to response for httpjson {issue}33952[33952] {pull}34044[34044]
- Allow user configuration of keep-alive behaviour for HTTPJSON and CEL inputs. {issue}33951[33951] {pull}34014[34014]
- Add support for polling system UDP stats for UDP input metrics. {pull}34070[34070]
- Add support for recognizing the log level in Elasticsearch JVM logs {pull}34159[34159]
- Add new Entity Analytics input with Azure Active Directory support. {pull}34305[34305]
- Added metric `sqs_lag_time` for aws-s3 input. {pull}34306[34306]
- Add metrics for TCP packet processing. {pull}34333[34333]
- Add metrics for unix socket packet processing. {pull}34335[34335]
- Add beta `take over` mode for `filestream` for simple migration from `log` inputs {pull}34292[34292]
- Add pagination support for Salesforce module. {issue}34057[34057] {pull}34065[34065]
- Allow users to redact sensitive data from CEL input debug logs. {pull}34302[34302]
- Added support for HTTP destination override to Google Cloud Storage input. {pull}34413[34413]
- Added metric `sqs_messages_waiting_gauge` for aws-s3 input. {pull}34488[34488]
- Add support for new Rabbitmq timestamp format for logs {pull}34211[34211]
- Allow user configuration of timezone offset in Cisco ASA and FTD modules. {pull}34436[34436]
- Allow user configuration of timezone offset in Checkpoint module. {pull}34472[34472]
- Add support for Okta debug attributes, `risk_reasons`, `risk_behaviors` and `factor`. {issue}33677[33677] {pull}34508[34508]
- Fill okta.request.ip_chain.* as a flattened object in Okta module. {pull}34621[34621]
- Fixed GCS log format issues. {pull}34659[34659]
- Add nginx.ingress_controller.upstream.ip to related.ip {issue}34645[34645] {pull}34672[34672]
- Include NAT and firewall IPs in `related.ip` in Fortinet Firewall module. {issue}34640[34640] {pull}34673[34673]
- Add Basic Authentication support on constructed requests to CEL input {issue}34609[34609] {pull}34689[34689]
- Add string manipulation extensions to CEL input {issue}34610[34610] {pull}34689[34689]
- Add unix socket log parsing for nginx ingress_controller {pull}34732[34732]
- Improve CEL input documentation {pull}34831[34831]

*Auditbeat*


*Filebeat*


*Heartbeat*
- Users can now configure max scheduler job limits per monitor type via env var. {pull}34307[34307]
- Added status to monitor run log report.

- Remove host and port matching restrictions on hint-generated monitors. {pull}34376[34376]

*Metricbeat*

- Add Data Granularity option to AWS module to allow for for fewer API calls of longer periods and keep small intervals. {issue}33133[33133] {pull}33166[33166]
- Update README file on how to run Metricbeat on Kubernetes. {pull}33308[33308]
- Add per-thread metrics to system_summary {pull}33614[33614]
- Add GCP CloudSQL metadata {pull}33066[33066]
- Remove GCP Compute metadata cache {pull}33655[33655]
- Add support for multiple regions in GCP {pull}32964[32964]
- Add GCP Redis regions support {pull}33728[33728]
- Add namespace metadata to all namespaced kubernetes resources. {pull}33763[33763]
- Changed cloudwatch module to call ListMetrics API only once per region, instead of per AWS namespace {pull}34055[34055]
- Add beta ingest_pipeline metricset to Elasticsearch module for ingest pipeline monitoring {pull}34012[34012]
- Handle duplicated TYPE line for prometheus metrics {issue}18813[18813] {pull}33865[33865]

*Packetbeat*

- Add option to allow sniffer to change device when default route changes. {issue}31905[31905] {pull}32681[32681]
- Add option to allow sniffing multiple interface devices. {issue}31905[31905] {pull}32933[32933]
- Bump Windows Npcap version to v1.71. {issue}33164[33164] {pull}33172[33172]
- Add fragmented IPv4 packet reassembly. {issue}33012[33012] {pull}33296[33296]
- Reduce logging level for ENOENT to WARN when mapping sockets to processes. {issue}33793[33793] {pull}33854[33854]
- Add metrics for TCP and UDP packet processing. {pull}33833[33833] {pull}34353[34353]
- Allow user to prevent Npcap library installation on Windows. {issue}34420[34420] {pull}34428[34428]

*Packetbeat*


*Functionbeat*


*Winlogbeat*

- Add metrics for log event processing. {pull}33922[33922]

*Elastic Log Driver*


==== Deprecated

*Affecting all Beats*


*Filebeat*


*Heartbeat*


*Metricbeat*


*Packetbeat*

*Winlogbeat*


*Functionbeat*

==== Known Issue








<|MERGE_RESOLUTION|>--- conflicted
+++ resolved
@@ -96,13 +96,10 @@
 - Prevent Elasticsearch from spewing log warnings about redundant wildcard when setting up ingest pipelines. {issue}34249[34249] {pull}34550[34550]
 - Gracefully handle Windows event channel not found errors in winlog input. {issue}30201[30201] {pull}34605[34605]
 - Fix the issue of `cometd` input worker getting closed in case of a network connection issue and an EOF error. {issue}34326[34326] {pull}34327[34327]
-<<<<<<< HEAD
-- Fix `httpjson` input storing all the responses in memory for one iteration of chain call. {issue}34310[34310] {pull}34325[34325]
-=======
 - Fix for httpjson first_response object throwing false positive errors by making it a flag based object {issue}34747[34747] {pull}34748[34748]
 - Fix errors and panics due to re-used processors {pull}34761[34761]
 - Add missing Basic Authentication support to CEL input {issue}34609[34609] {pull}34689[34689]
->>>>>>> 210f5933
+- Fix `httpjson` input storing all the responses in memory for one iteration of chain call. {issue}34310[34310] {pull}34325[34325]
 
 *Heartbeat*
 
