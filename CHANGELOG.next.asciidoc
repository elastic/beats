// Use these for links to issue and pulls. Note issues and pulls redirect one to
// each other on Github, so don't worry too much on using the right prefix.
:issue: https://github.com/elastic/beats/issues/
:pull: https://github.com/elastic/beats/pull/

=== Beats version HEAD
https://github.com/elastic/beats/compare/v7.0.0-alpha2...master[Check the HEAD diff]

==== Breaking changes

*Affecting all Beats*

- The document id fields has been renamed from @metadata.id to @metadata._id {pull}15859[15859]
- Variable substitution from environment variables is not longer supported. {pull}15937{15937}
- Change aws_elb autodiscover provider field name from elb_listener.* to aws.elb.*. {issue}16219[16219] {pull}16402{16402}
- Remove `AddDockerMetadata` and `AddKubernetesMetadata` processors from the `script` processor. They can still be used as normal processors in the configuration. {issue}16349[16349] {pull}16514[16514]

*Auditbeat*

- File integrity dataset (macOS): Replace unnecessary `file.origin.raw` (type keyword) with `file.origin.text` (type `text`). {issue}12423[12423] {pull}15630[15630]

*Filebeat*


*Heartbeat*


*Journalbeat*

- Improve parsing of syslog.pid in journalbeat to strip the username when present {pull}16116[16116]


*Metricbeat*

- Make use of secure port when accessing Kubelet API {pull}16063[16063]
- Add Tomcat overview dashboard {pull}14026[14026]

*Packetbeat*


*Winlogbeat*

*Functionbeat*


==== Bugfixes

*Affecting all Beats*

- Fix `add_cloud_metadata` to better support modifying sub-fields with other processors. {pull}13808[13808]
- TLS or Beats that accept connections over TLS and validate client certificates. {pull}14146[14146]
- Fix panics that could result from invalid TLS certificates. This can affect Beats that connect over TLS, or Beats that accept connections over TLS and validate client certificates. {pull}14146[14146]
- Fix panic in the Logstash output when trying to send events to closed connection. {pull}15568[15568]
- Fix missing output in dockerlogbeat {pull}15719[15719]
- Fix logging target settings being ignored when Beats are started via systemd or docker. {issue}12024[12024] {pull}15422[15442]
- Do not load dashboards where not available. {pull}15802[15802]
- Fix issue where TLS settings would be ignored when a forward proxy was in use. {pull}15516{15516}
- Update replicaset group to apps/v1 {pull}15854[15802]
- Fix issue where default go logger is not discarded when either * or stdout is selected. {issue}10251[10251] {pull}15708[15708]
- Upgrade go-ucfg to latest v0.8.1. {pull}15937{15937}
- Fix index names for indexing not always guaranteed to be lower case. {pull}16081[16081]
- Add `ssl.ca_sha256` option to the supported TLS option, this allow to check that a specific certificate is used as part of the verified chain. {issue}15717[15717]
- Fix loading processors from annotation hints. {pull}16348[16348]
- Fix an issue that could cause redundant configuration reloads. {pull}16440[16440]
- Fix k8s pods labels broken schema. {pull}16480[16480]
- Fix k8s pods annotations broken schema. {pull}16554[16554]
- Upgrade go-ucfg to latest v0.8.3. {pull}16450{16450}
<<<<<<< HEAD
- Improve some logging messages for add_kubernetes_metadata processor {pull}16866{16866}
=======
- Fix `NewContainerMetadataEnricher` to use default config for kubernetes module. {pull}16857[16857]
>>>>>>> 5c389127

*Auditbeat*

- system/socket: Fixed compatibility issue with kernel 5.x. {pull}15771[15771]

*Filebeat*

- Ensure all zeek timestamps include millisecond precision. {issue}14599[14599] {pull}16766[16766]
- Fix s3 input hanging with GetObjectRequest API call by adding context_timeout config. {issue}15502[15502] {pull}15590[15590]
- Add shared_credential_file to cloudtrail config {issue}15652[15652] {pull}15656[15656]
- Fix typos in zeek notice fileset config file. {issue}15764[15764] {pull}15765[15765]
- Fix mapping error when zeek weird logs do not contain IP addresses. {pull}15906[15906]
- Improve `elasticsearch/audit` fileset to handle timestamps correctly. {pull}15942[15942]
- Prevent Elasticsearch from spewing log warnings about redundant wildcards when setting up ingest pipelines for the `elasticsearch` module. {issue}15840[15840] {pull}15900[15900]
- Fix mapping error for cloudtrail additionalEventData field {pull}16088[16088]
- Fix a connection error in httpjson input. {pull}16123[16123]
- Fix s3 input with cloudtrail fileset reading json file. {issue}16374[16374] {pull}16441[16441]
- Rewrite azure filebeat dashboards, due to changes in kibana. {pull}16466[16466]
- Adding the var definitions in azure manifest files, fix for errors when executing command setup. {issue}16270[16270] {pull}16468[16468]
- Fix merging of fileset inputs to replace paths and append processors. {pull}16450{16450}
- Add queue_url definition in manifest file for aws module. {pull}16640{16640}

*Heartbeat*

- Fixed excessive memory usage introduced in 7.5 due to over-allocating memory for HTTP checks. {pull}15639[15639]

*Journalbeat*


*Metricbeat*

- Add dedot for tags in ec2 metricset and cloudwatch metricset. {issue}15843[15843] {pull}15844[15844]
- Use RFC3339 format for timestamps collected using the SQL module. {pull}15847[15847]
- Avoid parsing errors returned from prometheus endpoints. {pull}15712[15712]
- Change lookup_fields from metricset.host to service.address {pull}15883[15883]
- Add dedot for cloudwatch metric name. {issue}15916[15916] {pull}15917[15917]
- Fixed issue `logstash-xpack` module suddenly ceasing to monitor Logstash. {issue}15974[15974] {pull}16044[16044]
- Fix skipping protocol scheme by light modules. {pull}16205[pull]
- Made `logstash-xpack` module once again have parity with internally-collected Logstash monitoring data. {pull}16198[16198]
- Change sqs metricset to use average as statistic method. {pull}16438[16438]
- Revert changes in `docker` module: add size flag to docker.container. {pull}16600[16600]
- Fix diskio issue for windows 32 bit on disk_performance struct alignment. {issue}16680[16680]
- Fix detection and logging of some error cases with light modules. {pull}14706[14706]
- Fix imports after PR was merged before rebase. {pull}16756[16756]
- Add dashboard for `redisenterprise` module. {pull}16752[16752]

*Packetbeat*

- Enable setting promiscuous mode automatically. {pull}11366[11366]

*Winlogbeat*


*Functionbeat*

- Fix timeout option of GCP functions. {issue}16282[16282] {pull}16287[16287]

==== Added

*Affecting all Beats*

- Add document_id setting to decode_json_fields processor. {pull}15859[15859]
- Include network information by default on add_host_metadata and add_observer_metadata. {issue}15347[15347] {pull}16077[16077]
- Add `aws_ec2` provider for autodiscover. {issue}12518[12518] {pull}14823[14823]
- Add monitoring variable `libbeat.config.scans` to distinguish scans of the configuration directory from actual reloads of its contents. {pull}16440[16440]
- Add support for multiple password in redis output. {issue}16058[16058] {pull}16206[16206]
- Add support for Histogram type in fields.yml {pull}16570[16570]
- Windows .exe files now have embedded file version info. {issue}15232[15232]t
- Remove experimental flag from `setup.template.append_fields` {pull}16576[16576]
- Add `add_cloudfoundry_metadata` processor to annotate events with Cloud Foundry application data. {pull}16621[16621]

*Auditbeat*


*Filebeat*

- Set event.outcome field based on googlecloud audit log output. {pull}15731[15731]
- Add dashboard for AWS ELB fileset. {pull}15804[15804]
- Add dashboard for AWS vpcflow fileset. {pull}16007[16007]
- Add ECS tls fields to zeek:smtp,rdp,ssl and aws:s3access,elb {issue}15757[15757] {pull}15935[15936]
- Add custom string mapping to CEF module to support Forcepoint NGFW {issue}14663[14663] {pull}15910[15910]
- Add ingress nginx controller fileset {pull}16197[16197]
- move create-[module,fileset,fields] to mage and enable in x-pack/filebeat {pull}15836[15836]
- Add ECS tls and categorization fields to apache module. {issue}16032[16032] {pull}16121[16121]
- Add MQTT input. {issue}15602[15602] {pull}16204[16204]
- Add ECS categorization fields to activemq module. {issue}16151[16151] {pull}16201[16201]
- Add a TLS test and more debug output to httpjson input {pull}16315[16315]
- Add an SSL config example in config.yml for filebeat MISP module. {pull}16320[16320]
- Improve ECS categorization, container & process field mappings in auditd module. {issue}16153[16153] {pull}16280[16280]
- Improve ECS field mappings in aws module. {issue}16154[16154] {pull}16307[16307]
- Improve ECS categorization field mappings in googlecloud module. {issue}16030[16030] {pull}16500[16500]
- Improve ECS field mappings in haproxy module. {issue}16162[16162] {pull}16529[16529]
- Improve ECS categorization field mappings in kibana module. {issue}16168[16168] {pull}16652[16652]
- Improve the decode_cef processor by reducing the number of memory allocations. {pull}16587[16587]
- Add `cloudfoundry` input to send events from Cloud Foundry. {pull}16586[16586]
- Improve ECS categorization field mappings in iis module. {issue}16165[16165] {pull}16618[16618]
- Improve ECS categorization field mapping in kafka module. {issue}16167[16167] {pull}16645[16645]
- Allow users to override pipeline ID in fileset input config. {issue}9531[9531] {pull}16561[16561]
- Add `o365audit` input type for consuming events from Office 365 Management Activity API. {issue}16196[16196] {pull}16244[16244]

*Heartbeat*

- Allow a list of status codes for HTTP checks. {pull}15587[15587]


*Journalbeat*

*Metricbeat*

- Move the windows pdh implementation from perfmon to a shared location in order for future modules/metricsets to make use of. {pull}15503[15503]
- Add lambda metricset in aws module. {pull}15260[15260]
- Expand data for the `system/memory` metricset {pull}15492[15492]
- Add azure `storage` metricset in order to retrieve metric values for storage accounts. {issue}14548[14548] {pull}15342[15342]
- Add cost warnings for the azure module. {pull}15356[15356]
- Add DynamoDB AWS Metricbeat light module {pull}15097[15097]
- Release elb module as GA. {pull}15485[15485]
- Add a `system/network_summary` metricset {pull}15196[15196]
- Add mesh metricset for Istio Metricbeat module {pull}15535[15535]
- Add mixer metricset for Istio Metricbeat module {pull}15696[15696]
- Add pilot metricset for Istio Metricbeat module {pull}15761[15761]
- Make the `system/cpu` metricset collect normalized CPU metrics by default. {issue}15618[15618] {pull}15729[15729]
- Add galley metricset for Istio Metricbeat module {pull}15857[15857]
- Add `key/value` mode for SQL module. {issue}15770[15770] {pull]15845[15845]
- Add STAN dashboard {pull}15654[15654]
- Add support for Unix socket in Memcached metricbeat module. {issue}13685[13685] {pull}15822[15822]
- Add `up` metric to prometheus metrics collected from host {pull}15948[15948]
- Add citadel metricset for Istio Metricbeat module {pull}15990[15990]
- Add support for processors in light modules. {issue}14740[14740] {pull}15923[15923]
- Add collecting AuroraDB metrics in rds metricset. {issue}14142[14142] {pull}16004[16004]
- Reuse connections in SQL module. {pull}16001[16001]
- Improve the `logstash` module (when `xpack.enabled` is set to `true`) to use the override `cluster_uuid` returned by Logstash APIs. {issue}15772[15772] {pull}15795[15795]
- Add region parameter in googlecloud module. {issue}15780[15780] {pull}16203[16203]
- Add kubernetes storage class support via kube-state-metrics. {pull}16145[16145]
- Add database_account azure metricset. {issue}15758[15758]
- Add support for NATS 2.1. {pull}16317[16317]
- Add Load Balancing metricset to GCP {pull}15559[15559]
- Add support for Dropwizard metrics 4.1. {pull}16332[16332]
- Add azure container metricset in order to monitor containers. {issue}15751[15751] {pull}16421[16421]
- Improve the `haproxy` module to support metrics exposed via HTTPS. {issue}14579[14579] {pull}16333[16333]
- Add filtering option for prometheus collector. {pull}16420[16420]
- Add metricsets based on Ceph Manager Daemon to the `ceph` module. {issue}7723[7723] {pull}16254[16254]
- Release `statsd` module as GA. {pull}16447[16447] {issue}14280[14280]
- Add OpenMetrics Metricbeat module {pull}16596[16596]
- Add `cloudfoundry` module to send events from Cloud Foundry. {pull}16671[16671]
- Add `redisenterprise` module. {pull}16482[16482] {issue}15269[15269]
- Align fields to ECS and add more tests for the azure module. {issue}16024[16024] {pull}16754[16754]
- Add PubSub metricset to Google Cloud Platform module {pull}15536[15536]

*Packetbeat*

*Functionbeat*


*Winlogbeat*


==== Deprecated

*Affecting all Beats*

*Filebeat*


*Heartbeat*

*Journalbeat*

*Metricbeat*


*Packetbeat*

*Winlogbeat*

*Functionbeat*

==== Known Issue

*Journalbeat*<|MERGE_RESOLUTION|>--- conflicted
+++ resolved
@@ -65,11 +65,8 @@
 - Fix k8s pods labels broken schema. {pull}16480[16480]
 - Fix k8s pods annotations broken schema. {pull}16554[16554]
 - Upgrade go-ucfg to latest v0.8.3. {pull}16450{16450}
-<<<<<<< HEAD
+- Fix `NewContainerMetadataEnricher` to use default config for kubernetes module. {pull}16857[16857]
 - Improve some logging messages for add_kubernetes_metadata processor {pull}16866{16866}
-=======
-- Fix `NewContainerMetadataEnricher` to use default config for kubernetes module. {pull}16857[16857]
->>>>>>> 5c389127
 
 *Auditbeat*
 
