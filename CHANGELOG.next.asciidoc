--- conflicted
+++ resolved
@@ -228,11 +228,9 @@
 - Handle special values of accountExpires in the Activedirectory Entity Analytics provider. {pull}43364[43364]
 - Log bad handshake details when websocket connection fails {pull}41300[41300]
 - Fix aws region in aws-s3 input s3 polling mode.  {pull}41572[41572]
-<<<<<<< HEAD
+- Fixed websocket input panic on sudden network error or server crash. {issue}44063[44063] {pull}44068[44068]
 - [Filestream] Log the "reader closed" message on the debug level to avoid log spam. {pull}44051[44051]
-=======
-- Fixed websocket input panic on sudden network error or server crash. {issue}44063[44063] {pull}44068[44068]
->>>>>>> 86a586fb
+
 
 *Heartbeat*
 
