// Use these for links to issue and pulls. Note issues and pulls redirect one to
// each other on Github, so don't worry too much on using the right prefix.
:issue: https://github.com/elastic/beats/issues/
:pull: https://github.com/elastic/beats/pull/

=== Beats version HEAD
https://github.com/elastic/beats/compare/v8.8.1\...main[Check the HEAD diff]

==== Breaking changes

*Affecting all Beats*

- Fix FQDN being lowercased when used as `host.hostname` {issue}39993[39993]
- Beats won't log start up information when running under the Elastic Agent {40390}40390[40390]
- Filebeat now needs `dup3`, `faccessat2`, `prctl` and `setrlimit` syscalls to run the journald input. If this input is not being used, the syscalls are not needed. All Beats have those syscalls allowed now because the default seccomp policy is global to all Beats. {pull}40061[40061]
- Beats will rate limit the logs about errors when indexing events on Elasticsearch, logging a summary every 10s. The logs sent to the event log is unchanged. {issue}40157[40157]
- Drop support for Debian 10 and upgrade statically linked glibc from 2.28 to 2.31 {pull}41402[41402]
- Fix metrics not being ingested, due to "Limit of total fields [10000] has been exceeded while adding new fields [...]". The total fields limit has been increased to 12500. No significant performance impact on Elasticsearch is anticipated. {pull}41640[41640]
- Set default kafka version to 2.1.0 in kafka output and filebeat. {pull}41662[41662]

*Auditbeat*


*Filebeat*

- Convert netflow input to API v2 and disable event normalisation {pull}37901[37901]
- Removed deprecated Squid from Beats. See <<migrate-from-deprecated-module>> for migration options. {pull}38037[38037]
- Removed deprecated Sonicwall from Beats. Use the https://docs.elastic.co/integrations/sonicwall[SonicWall Firewall] Elastic integration instead. {pull}38037[38037]
- Removed deprecated Radware from Beats. See <<migrate-from-deprecated-module>> for migration options. {pull}38037[38037]
- Removed deprecated Netscout from Beats. See <<migrate-from-deprecated-module>> for migration options. {pull}38037[38037]
- Removed deprecated Juniper Netscreen from Beats. See <<migrate-from-deprecated-module>> for migration options. {pull}38037[38037]
- Removed deprecated Impreva from Beats. See <<migrate-from-deprecated-module>> for migration options. {pull}38037[38037]
- Removed deprecated Cylance from Beats. See <<migrate-from-deprecated-module>> for migration options. {pull}38037[38037]
- Removed deprecated Bluecoat from Beats. See <<migrate-from-deprecated-module>> for migration options. {pull}38037[38037]
- Introduce input/netmetrics and refactor netflow input metrics {pull}38055[38055]
- Update Salesforce module to use new Salesforce input. {pull}37509[37509]
- Tag events that come from a filestream in "take over" mode. {pull}39828[39828]
- Fix high IO and handling of a corrupted registry log file. {pull}35893[35893]
- Enable file ingestion to report detailed status to Elastic Agent {pull}40075[40075]
- Filebeat, when running with Elastic-Agent, reports status for Filestream input. {pull}40121[40121]
- Fix filestream's registry GC: registry entries will never be removed if clean_inactive is set to "-1". {pull}40258[40258]
- Added `ignore_empty_values` flag in `decode_cef` Filebeat processor. {pull}40268[40268]
- Added support for hyphens in extension keys in `decode_cef` Filebeat processor. {pull}40427[40427]
- Journald: removed configuration options `include_matches.or`, `include_matches.and`, `backoff`, `max_backoff`, `cursor_seek_fallback`. {pull}40061[40061]
- Journald: `include_matches.match` now behaves in the same way as matchers in `journalctl`. Users should carefully update their input configuration. {pull}40061[40061]
- Journald: `seek` and `since` behaviour have been simplified, if there is a cursor (state) `seek` and `since` are ignored and the cursor is used. {pull}40061[40061]
- Redis: Added replication role as a field to submitted slowlogs
- Added `container.image.name` to `journald` Filebeat input's Docker-specific translated fields. {pull}40450[40450]
- Change log.file.path field in awscloudwatch input to nested object. {pull}41099[41099]
- Remove deprecated awscloudwatch field from Filebeat. {pull}41089[41089]
- The performance of ingesting SQS data with the S3 input has improved by up to 60x for queues with many small events. `max_number_of_messages` config for SQS mode is now ignored, as the new design no longer needs a manual cap on messages. Instead, use `number_of_workers` to scale ingestion rate in both S3 and SQS modes. The increased efficiency may increase network bandwidth consumption, which can be throttled by lowering `number_of_workers`. It may also increase number of events stored in memory, which can be throttled by lowering the configured size of the internal queue. {pull}40699[40699]
- Fixes filestream logging the error "filestream input with ID 'ID' already exists, this will lead to data duplication[...]" on Kubernetes when using autodiscover. {pull}41585[41585]
- Add kafka compression support for ZSTD.
- Filebeat fails to start if there is any input with a duplicated ID. It logs the duplicated IDs and the offending inputs configurations. {pull}41731[41731]
- The Filestream input only starts to ingest a file when it is >= 1024 bytes in size. This happens because the fingerprint` is the default file identity now. To restore the previous behaviour, set `file_identity.native: ~` and `prospector.scanner.fingerprint.enabled: false` {issue}40197[40197] {pull}41762[41762]
*Heartbeat*


*Metricbeat*

- Setting period for counter cache for Prometheus remote_write at least to 60sec {pull}38553[38553]
- Remove fallback to the node limit for the `kubernetes.pod.cpu.usage.limit.pct` and `kubernetes.pod.memory.usage.limit.pct` metrics calculation
- Add support for Kibana status metricset in v8 format {pull}40275[40275]
- Mark system process metricsets as running if metrics are partially available {pull}40565[40565]
- Added back `elasticsearch.node.stats.jvm.mem.pools.*` to the `node_stats` metricset {pull}40571[40571]
- Add GCP organization and project details to ECS cloud fields. {pull}40461[40461]
- Add support for specifying a custom endpoint for GCP service clients. {issue}40848[40848] {pull}40918[40918]
- Fix incorrect handling of types in SQL module. {issue}40090[40090] {pull}41607[41607]

*Osquerybeat*

- Add action responses data stream, allowing osquerybeat to post action results directly to elasticsearch. {pull}39143[39143]
- Disable allow_unsafe osquery configuration. {pull}40130[40130]
- Upgrade to osquery 5.12.1. {pull}40368[40368]
- Upgrade to osquery 5.13.1. {pull}40849[40849]

*Osquerybeat*


*Packetbeat*

- Use base-16 for reporting `serial_number` value in TLS fields in line with the ECS recommendation. {pull}41542[41542]

- Expire source port mappings. {pull}41581[41581]

*Winlogbeat*

- Add "event.category" and "event.type" to Sysmon module for EventIDs 8, 9, 19, 20, 27, 28, 255 {pull}35193[35193]

*Functionbeat*


*Elastic Logging Plugin*


==== Bugfixes

*Affecting all Beats*

- Support for multiline zookeeper logs {issue}2496[2496]
- Add checks to ensure reloading of units if the configuration actually changed. {pull}34346[34346]
- Fix namespacing on self-monitoring {pull}32336[32336]
- Fix namespacing on self-monitoring {pull}32336[32336]
- Fix Beats started by agent do not respect the allow_older_versions: true configuration flag {issue}34227[34227] {pull}34964[34964]
- Fix performance issues when we have a lot of inputs starting and stopping by allowing to disable global processors under fleet. {issue}35000[35000] {pull}35031[35031]
- 'add_cloud_metadata' processor - add cloud.region field for GCE cloud provider
- 'add_cloud_metadata' processor - update azure metadata api version to get missing `cloud.account.id` field
- Upgraded apache arrow library used in x-pack/libbeat/reader/parquet from v11 to v12.0.1 in order to fix cross-compilation issues {pull}35640[35640]
- Fix panic when MaxRetryInterval is specified, but RetryInterval is not {pull}35820[35820]
- Support build of projects outside of beats directory {pull}36126[36126]
- Support Elastic Agent control protocol chunking support {pull}37343[37343]
- Lower logging level to debug when attempting to configure beats with unknown fields from autodiscovered events/environments {pull}[37816][37816]
- Set timeout of 1 minute for FQDN requests {pull}37756[37756]
- Fix issue where old data could be saved in the memory queue after acknowledgment, increasing memory use {pull}41356[41356]
- Ensure Elasticsearch output can always recover from network errors {pull}40794[40794]
- Add `translate_ldap_attribute` processor. {pull}41472[41472]
- Remove unnecessary debug logs during idle connection teardown {issue}40824[40824]
- Remove unnecessary reload for Elastic Agent managed beats when apm tracing config changes from nil to nil {pull}41794[41794]
- Fix incorrect cloud provider identification in add_cloud_metadata processor using provider priority mechanism {pull}41636[41636]
- Prevent panic if libbeat processors are loaded more than once. {issue}41475[41475] {pull}41857[51857]
- Allow network condition to handle field values that are arrays of IP addresses. {pull}41918[41918]
- Fix a bug where log files are rotated on startup when interval is configured and rotateonstartup is disabled {issue}41894[41894] {pull}41895[41895]

*Auditbeat*

- auditd: Request status from a separate socket to avoid data congestion {pull}41207[41207]
- auditd: Use ECS `event.type: end` instead of `stop` for SERVICE_STOP, DAEMON_ABORT, and DAEMON_END messages. {pull}41558[41558]
- auditd: Update syscall names for Linux 6.11. {pull}41558[41558]
- hasher: Geneneral improvements and fixes. {pull}41863[41863]
- hasher: Add a cached hasher for upcoming backend. {pull}41952[41952]
- Split common tty definitions. {pull}42004[42004]

*Filebeat*

- [Gcs Input] - Added missing locks for safe concurrency {pull}34914[34914]
- Fix the ignore_inactive option being ignored in Filebeat's filestream input {pull}34770[34770]
- Fix TestMultiEventForEOFRetryHandlerInput unit test of CometD input {pull}34903[34903]
- Add input instance id to request trace filename for httpjson and cel inputs {pull}35024[35024]
- Fixes "Can only start an input when all related states are finished" error when running under Elastic-Agent {pull}35250[35250] {issue}33653[33653]
- [system] sync system/auth dataset with system integration 1.29.0. {pull}35581[35581]
- [GCS Input] - Fixed an issue where bucket_timeout was being applied to the entire bucket poll interval and not individual bucket object read operations. Fixed a map write concurrency issue arising from data races when using a high number of workers. Fixed the flaky tests that were present in the GCS test suit. {pull}35605[35605]
- Fixed concurrency and flakey tests issue in azure blob storage input. {issue}35983[35983] {pull}36124[36124]
- Fix panic when sqs input metrics getter is invoked {pull}36101[36101] {issue}36077[36077]
- Fix handling of Juniper SRX structured data when there is no leading junos element. {issue}36270[36270] {pull}36308[36308]
- Fix Filebeat Cisco module with missing escape character {issue}36325[36325] {pull}36326[36326]
- Added a fix for Crowdstrike pipeline handling process arrays {pull}36496[36496]
- [threatintel] MISP pagination fixes {pull}37898[37898]
- Fix file handle leak when handling errors in filestream {pull}37973[37973]
- Fix a race condition that could crash Filebeat with a "negative WaitGroup counter" error {pull}38094[38094]
- Fix "failed processing S3 event for object key" error on aws-s3 input when key contains the "+" character {issue}38012[38012] {pull}38125[38125]
- Fix filebeat gcs input panic {pull}38407[38407]
- Fix filestream's registry GC: registry entries are now removed from the in-memory and disk store when they're older than the set TTL {issue}36761[36761] {pull}38488[38488]
- Fix filestream's registry GC: registry entries are now removed from the in-memory and disk store when they're older than the set TTL {issue}36761[36761] {pull}38488[38488]
- [threatintel] MISP splitting fix for empty responses {issue}38739[38739] {pull}38917[38917]
- Prevent GCP Pub/Sub input blockage by increasing default value of `max_outstanding_messages` {issue}35029[35029] {pull}38985[38985]
- Updated Websocket input title to align with existing inputs {pull}39006[39006]
- Restore netflow input on Windows {pull}39024[39024]
- Upgrade azure-event-hubs-go and azure-storage-blob-go dependencies. {pull}38861[38861]
- Fix request trace filename handling in http_endpoint input. {pull}39410[39410]
- Upgrade github.com/hashicorp/go-retryablehttp to mitigate CVE-2024-6104 {pull}40036[40036]
- Fix for Google Workspace duplicate events issue by adding canonical sorting over fingerprint keys array to maintain key order. {pull}40055[40055] {issue}39859[39859]
- Fix handling of deeply nested numeric values in HTTP Endpoint CEL programs. {pull}40115[40115]
- Prevent panic in CEL and salesforce inputs when github.com/hashicorp/go-retryablehttp exceeds maximum retries. {pull}40144[40144]
- Fix bug in CEL input rate limit logic. {issue}40106[40106] {pull}40270[40270]
- Relax requirements in Okta entity analytics provider user and device profile data shape. {pull}40359[40359]
- Fix bug in Okta entity analytics rate limit logic. {issue}40106[40106] {pull}40267[40267]
- Fix crashes in the journald input. {pull}40061[40061]
- Fix order of configuration for EntraID entity analytics provider. {pull}40487[40487]
- Ensure Entra ID request bodies are not truncated and trace logs are rotated before 100MB. {pull}40494[40494]
- The Elasticsearch output now correctly logs the event fields to the event log file {issue}40509[40509] {pull}40512[40512]
- Fix the "No such input type exist: 'azure-eventhub'" error on the Windows platform {issue}40608[40608] {pull}40609[40609]
- awss3 input: Fix handling of SQS notifications that don't contain a region. {pull}40628[40628]
- Fix credential handling when workload identity is being used in GCS input. {issue}39977[39977] {pull}40663[40663]
- Fix publication of group data from the Okta entity analytics provider. {pull}40681[40681]
- Ensure netflow custom field configuration is applied. {issue}40735[40735] {pull}40730[40730]
- Fix replace processor handling of zero string replacement validation. {pull}40751[40751]
- Fix long filepaths in diagnostics exceeding max path limits on Windows. {pull}40909[40909]
- Add backup and delete for AWS S3 polling mode feature back. {pull}41071[41071]
- Fix a bug in Salesforce input to only handle responses with 200 status code {pull}41015[41015]
- Fixed failed job handling and removed false-positive error logs in the GCS input. {pull}41142[41142]
- Bump github.com/elastic/go-sfdc dependency used by x-pack/filebeat/input/salesforce. {pull}41192[41192]
- Log bad handshake details when websocket connection fails {pull}41300[41300]
- Improve modification time handling for entities and entity deletion logic in the Active Directory entityanalytics input. {pull}41179[41179]
- Journald input now can read events from all boots {issue}41083[41083] {pull}41244[41244]
- Fix double encoding of client_secret in the Entity Analytics input's Azure Active Directory provider {pull}41393[41393]
- Fix aws region in aws-s3 input s3 polling mode.  {pull}41572[41572]
- Fix errors in SQS host resolution in the `aws-s3` input when using custom (non-AWS) endpoints. {pull}41504[41504]
- Fix double encoding of client_secret in the Entity Analytics input's Azure Active Directory provider {pull}41393[41393]
- The azure-eventhub input now correctly reports its status to the Elastic Agent on fatal errors {pull}41469[41469]
- Add support for Access Points in the `aws-s3` input. {pull}41495[41495]
- Fix the "No such input type exist: 'salesforce'" error on the Windows/AIX platform. {pull}41664[41664]
- Fix missing key in streaming input logging. {pull}41600[41600]
- Improve S3 object size metric calculation to support situations where Content-Length is not available. {pull}41755[41755]
- Fix handling of http_endpoint request exceeding memory limits. {issue}41764[41764] {pull}41765[41765]
- Rate limiting fixes in the Okta provider of the Entity Analytics input. {issue}40106[40106] {pull}41583[41583]
- Redact authorization headers in HTTPJSON debug logs. {pull}41920[41920]
- Further rate limiting fix in the Okta provider of the Entity Analytics input. {issue}40106[40106] {pull}41977[41977]

*Heartbeat*



*Metricbeat*

- Fix Azure Monitor 429 error by causing metricbeat to retry the request again. {pull}38294[38294]
- Fix fields not being parsed correctly in postgresql/database {issue}25301[25301] {pull}37720[37720]
- rabbitmq/queue - Change the mapping type of `rabbitmq.queue.consumers.utilisation.pct` to `scaled_float` from `long` because the values fall within the range of `[0.0, 1.0]`. Previously, conversion to integer resulted in reporting either `0` or `1`.
- Fix timeout caused by the retrival of which indices are hidden {pull}39165[39165]
- Fix Azure Monitor support for multiple aggregation types {issue}39192[39192] {pull}39204[39204]
- Fix handling of access errors when reading process metrics {pull}39627[39627]
- Fix behavior of cgroups path discovery when monitoring the host system from within a container {pull}39627[39627]
- Fix issue where beats may report incorrect metrics for its own process when running inside a container {pull}39627[39627]
- Normalize AWS RDS CPU Utilization values before making the metadata API call. {pull}39664[39664]
- Fix behavior of pagetypeinfo metrics {pull}39985[39985]
- Fix query logic for temp and non-temp tablespaces in Oracle module. {issue}38051[38051] {pull}39787[39787]
- Set GCP metrics config period to the default (60s) when the value is below the minimum allowed period. {issue}30434[30434] {pull}40020[40020]
- Fix statistic methods for metrics collected for SQS. {pull}40207[40207]
- Add GCP 'instance_id' resource label in ECS cloud fields. {issue}40033[40033] {pull}40062[40062]
- Fix missing metrics from CloudWatch when include_linked_accounts set to false. {issue}40071[40071] {pull}40135[40135]
- Update beat module with apm-server monitoring metrics fields {pull}40127[40127]
- Fix Azure Monitor metric timespan to restore Storage Account PT1H metrics {issue}40376[40376] {pull}40367[40367]
- Remove excessive info-level logs in cgroups setup {pull}40491[40491]
- Add missing ECS Cloud fields in GCP `metrics` metricset when using `exclude_labels: true` {issue}40437[40437] {pull}40467[40467]
- Add AWS OwningAccount support for cross account monitoring {issue}40570[40570] {pull}40691[40691]
- Use namespace for GetListMetrics when exists in AWS {pull}41022[41022]
- Fix http server helper SSL config. {pull}39405[39405]
- Fix Kubernetes metadata sometimes not being present after startup {pull}41216[41216]
- Do not report non-existant 0 values for RSS metrics in docker/memory {pull}41449[41449]
- Log Cisco Meraki `getDevicePerformanceScores` errors without stopping metrics collection. {pull}41622[41622]
- Don't skip first bucket value in GCP metrics metricset for distribution type metrics {pull}41822[41822]


*Osquerybeat*


*Packetbeat*


*Winlogbeat*

- Fix message handling in the experimental api. {issue}19338[19338] {pull}41730[41730]


*Elastic Logging Plugin*


==== Added

*Affecting all Beats*

- Added append Processor which will append concrete values or values from a field to target. {issue}29934[29934] {pull}33364[33364]
- dns processor: Add support for forward lookups (`A`, `AAAA`, and `TXT`). {issue}11416[11416] {pull}36394[36394]
- [Enhanncement for host.ip and host.mac] Disabling netinfo.enabled option of add-host-metadata processor {pull}36506[36506]
- allow `queue` configuration settings to be set under the output. {issue}35615[35615] {pull}36788[36788]
- Beats will now connect to older Elasticsearch instances by default {pull}36884[36884]
- Raise up logging level to warning when attempting to configure beats with unknown fields from autodiscovered events/environments
- elasticsearch output now supports `idle_connection_timeout`. {issue}35616[35615] {pull}36843[36843]
- Enable early event encoding in the Elasticsearch output, improving cpu and memory use {pull}38572[38572]
- The environment variable `BEATS_ADD_CLOUD_METADATA_PROVIDERS` overrides configured/default `add_cloud_metadata` providers {pull}38669[38669]
- When running under Elastic-Agent Kafka output allows dynamic topic in `topic` field {pull}40415[40415]
- The script processor has a new configuration option that only uses the cached javascript sessions and prevents the creation of new javascript sessions.
- Update to Go 1.22.7. {pull}41018[41018]
- Replace Ubuntu 20.04 with 24.04 for Docker base images {issue}40743[40743] {pull}40942[40942]
- Reduce memory consumption of k8s autodiscovery and the add_kubernetes_metadata processor when Deployment metadata is enabled
- Add `lowercase` processor. {issue}22254[22254] {pull}41424[41424]
- Add `uppercase` processor. {issue}22254[22254] {pull}41535[41535]
- Replace `compress/gzip` with https://github.com/klauspost/compress/gzip library for gzip compression {pull}41584[41584]

*Auditbeat*

- Added `add_session_metadata` processor, which enables session viewer on Auditbeat data. {pull}37640[37640]
- Add linux capabilities to processes in the system/process. {pull}37453[37453]
- Add linux capabilities to processes in the system/process. {pull}37453[37453]
- Add process.entity_id, process.group.name and process.group.id in add_process_metadata processor. Make fim module with kprobes backend to always add an appropriately configured add_process_metadata processor to enrich file events {pull}38776[38776]
- Split module/system/process into common and provider bits. {pull}41868[41868]

*Auditbeat*

- Improve logging in system/socket {pull}41571[41571]


*Auditbeat*


*Filebeat*

- add documentation for decode_xml_wineventlog processor field mappings.  {pull}32456[32456]
- httpjson input: Add request tracing logger. {issue}32402[32402] {pull}32412[32412]
- Add cloudflare R2 to provider list in AWS S3 input. {pull}32620[32620]
- Add support for single string containing multiple relation-types in getRFC5988Link. {pull}32811[32811]
- Added separation of transform context object inside httpjson. Introduced new clause `.parent_last_response.*` {pull}33499[33499]
- Added metric `sqs_messages_waiting_gauge` for aws-s3 input. {pull}34488[34488]
- Add nginx.ingress_controller.upstream.ip to related.ip {issue}34645[34645] {pull}34672[34672]
- Add unix socket log parsing for nginx ingress_controller {pull}34732[34732]
- Added metric `sqs_worker_utilization` for aws-s3 input. {pull}34793[34793]
- Add MySQL authentication message parsing and `related.ip` and `related.user` fields {pull}34810[34810]
- Add nginx ingress_controller parsing if one of upstreams fails to return response {pull}34787[34787]
- Add oracle authentication messages parsing {pull}35127[35127]
- Add `clean_session` configuration setting for MQTT input.  {pull}35806[16204]
- Add support for a simplified input configuraton when running under Elastic-Agent {pull}36390[36390]
- Added support for Okta OAuth2 provider in the CEL input. {issue}36336[36336] {pull}36521[36521]
- Added support for new features & removed partial save mechanism in the Azure Blob Storage input. {issue}35126[35126] {pull}36690[36690]
- Added support for new features and removed partial save mechanism in the GCS input. {issue}35847[35847] {pull}36713[36713]
- Use filestream input with file_identity.fingerprint as default for hints autodiscover. {issue}35984[35984] {pull}36950[36950]
- Add setup option `--force-enable-module-filesets`, that will act as if all filesets have been enabled in a module during setup. {issue}30915[30915] {pull}99999[99999]
- Made Azure Blob Storage input GA and updated docs accordingly. {pull}37128[37128]
- Made GCS input GA and updated docs accordingly. {pull}37127[37127]
- Add parseDateInTZ value template for the HTTPJSON input {pull}37738[37738]
- Improve rate limit handling by HTTPJSON {issue}36207[36207] {pull}38161[38161] {pull}38237[38237]
- Parse more fields from Elasticsearch slowlogs {pull}38295[38295]
- added benchmark input {pull}37437[37437]
- added benchmark input and discard output {pull}37437[37437]
- Update CEL mito extensions to v1.11.0 to improve type checking. {pull}39460[39460]
- Update CEL mito extensions to v1.12.2. {pull}39755[39755]
- Add support for base64-encoded HMAC headers to HTTP Endpoint. {pull}39655[39655]
- Add user group membership support to Okta entity analytics provider. {issue}39814[39814] {pull}39815[39815]
- Add request trace support for Okta and EntraID entity analytics providers. {pull}39821[39821]
- Fix handling of infinite rate values in CEL rate limit handling logic. {pull}39940[39940]
- Allow elision of set and append failure logging. {issue}34544[34544] {pull}39929[39929]
- Add ability to remove request trace logs from CEL input. {pull}39969[39969]
- Add ability to remove request trace logs from HTTPJSON input. {pull}40003[40003]
- Added out of the box support for Amazon EventBridge notifications over SQS to S3 input {pull}40006[40006]
- Update CEL mito extensions to v1.13.0 {pull}40035[40035]
- Add Jamf entity analytics provider. {pull}39996[39996]
- Add ability to remove request trace logs from http_endpoint input. {pull}40005[40005]
- Add ability to remove request trace logs from entityanalytics input. {pull}40004[40004]
- Relax constraint on Base DN in entity analytics Active Directory provider. {pull}40054[40054]
- Implement Elastic Agent status and health reporting for Netflow Filebeat input. {pull}40080[40080]
- Enhance input state reporting for CEL evaluations that return a single error object in events. {pull}40083[40083]
- Allow absent credentials when using GCS with Application Default Credentials. {issue}39977[39977] {pull}40072[40072]
- Add SSL and username support for Redis input, now the input includes support for Redis 6.0+. {pull}40111[40111]
- Add scaling up support for Netflow input. {issue}37761[37761] {pull}40122[40122]
- Update CEL mito extensions to v1.15.0. {pull}40294[40294]
- Allow cross-region bucket configuration in s3 input. {issue}22161[22161] {pull}40309[40309]
- Improve logging in Okta Entity Analytics provider. {issue}40106[40106] {pull}40347[40347]
- Document `winlog` input. {issue}40074[40074] {pull}40462[40462]
- Added retry logic to websocket connections in the streaming input. {issue}40271[40271] {pull}40601[40601]
- Disable event normalization for netflow input {pull}40635[40635]
- Allow attribute selection in the Active Directory entity analytics provider. {issue}40482[40482] {pull}40662[40662]
- Improve error quality when CEL program does not correctly return an events array. {pull}40580[40580]
- Added support for Microsoft Entra ID RBAC authentication. {issue}40434[40434] {pull}40879[40879]
- Add `use_kubeadm` config option for filebeat (both filbeat.input and autodiscovery) in order to toggle kubeadm-config api requests {pull}40301[40301]
- Make HTTP library function inclusion non-conditional in CEL input. {pull}40912[40912]
- Add support for Crowdstrike streaming API to the streaming input. {issue}40264[40264] {pull}40838[40838]
- Add support to CEL for reading host environment variables. {issue}40762[40762] {pull}40779[40779]
- Add CSV decoder to awss3 input. {pull}40896[40896]
- Change request trace logging to include headers instead of complete request. {pull}41072[41072]
- Improved GCS input documentation. {pull}41143[41143]
- Add CSV decoding capacity to azureblobstorage input {pull}40978[40978]
- Add CSV decoding capacity to gcs input {pull}40979[40979]
- Add support to source AWS cloudwatch logs from linked accounts. {pull}41188[41188]
- Jounrald input now supports filtering by facilities {pull}41061[41061]
- Add support to include AWS cloudwatch linked accounts when using log_group_name_prefix to define log group names. {pull}41206[41206]
- Improved Azure Blob Storage input documentation. {pull}41252[41252]
- Make ETW input GA. {pull}41389[41389]
- Added input metrics to GCS input. {issue}36640[36640] {pull}41505[41505]
- Add support for Okta entity analytics provider to collect role and factor data for users. {pull}41460[41460]
- Add support for Journald in the System module. {pull}41555[41555]
- Add ability to remove request trace logs from http_endpoint input. {pull}40005[40005]
- Add ability to remove request trace logs from entityanalytics input. {pull}40004[40004]
- Refactor & cleanup with updates to default values and documentation. {pull}41834[41834]
- Update CEL mito extensions to v1.16.0. {pull}41727[41727]
- Add `unifiedlogs` input for MacOS. {pull}41791[41791]
- Add evaluation state dump debugging option to CEL input. {pull}41335[41335]
- Added support for retry configuration in GCS input. {issue}11580[11580] {pull}41862[41862]
- Improve S3 polling mode states registry when using list prefix option. {pull}41869[41869]
- Add support for SSL and Proxy configurations for websoket type in streaming input. {pull}41934[41934]
- AWS S3 input registry cleanup for untracked s3 objects. {pull}41694[41694]
- The environment variable `BEATS_AZURE_EVENTHUB_INPUT_TRACING_ENABLED: true` enables internal logs tracer for the azure-eventhub input. {issue}41931[41931] {pull}41932[41932]
<<<<<<< HEAD
- The Filestream input now uses the `fingerprint` file identity by default. The state from files are automatically migrated if the previous file identity was `native` (the default) or `path`. If the `file_identity` is explicitly set, there is no change in behaviour. {issue}40197[40197] {pull}41762[41762]
=======
- Rate limiting operability improvements in the Okta provider of the Entity Analytics input. {issue}40106[40106] {pull}41977[41977]
>>>>>>> 8daf3482

*Auditbeat*


*Libbeat*

- enrich events with EC2 tags in add_cloud_metadata processor {pull}41477[41477]


*Heartbeat*

- Added status to monitor run log report.
- Upgrade node to latest LTS v18.20.3. {pull}40038[40038]

*Metricbeat*

- Add per-thread metrics to system_summary {pull}33614[33614]
- Add GCP CloudSQL metadata {pull}33066[33066]
- Add GCP Carbon Footprint metricbeat data {pull}34820[34820]
- Add event loop utilization metric to Kibana module {pull}35020[35020]
- Add metrics grouping by dimensions and time to Azure app insights {pull}36634[36634]
- Align on the algorithm used to transform Prometheus histograms into Elasticsearch histograms {pull}36647[36647]
- Add linux IO metrics to system/process {pull}37213[37213]
- Add new memory/cgroup metrics to Kibana module {pull}37232[37232]
- Add SSL support to mysql module {pull}37997[37997]
- Add SSL support for aerospike module {pull}38126[38126]
- Add `use_kubeadm` config option in kubernetes module in order to toggle kubeadm-config api requests {pull}40086[40086]
- Log the total time taken for GCP `ListTimeSeries` and `AggregatedList` requests {pull}40661[40661]
- Add new metrics for the vSphere Host metricset. {pull}40429[40429]
- Add new metrics for the vSphere Datastore metricset. {pull}40441[40441]
- Add new metricset cluster for the vSphere module. {pull}40536[40536]
- Add new metricset network for the vSphere module. {pull}40559[40559]
- Add new metricset resourcepool for the vSphere module. {pull}40456[40456]
- Add AWS Cloudwatch capability to retrieve tags from AWS/ApiGateway resources {pull}40755[40755]
- Add new metricset datastorecluster for vSphere module. {pull}40634[40634]
- Add support for new metrics in datastorecluster metricset. {pull}40694[40694]
- Add new metrics for the vSphere Virtualmachine metricset. {pull}40485[40485]
- Add support for snapshot in vSphere virtualmachine metricset {pull}40683[40683]
- Update fields to use mapstr in vSphere virtualmachine metricset  {pull}40707[40707]
- Add metrics related to triggered alarms in all the vSphere metricsets. {pull}40714[40714] {pull}40876[40876]
- Add support for period based intervalID in vSphere host and datastore metricsets {pull}40678[40678]
- Add new metrics fot datastore and minor changes to overall vSphere metrics {pull}40766[40766]
- Add `metrics_count` to Prometheus module if `metrics_count: true` is set. {pull}40411[40411]
- Added Cisco Meraki module {pull}40836[40836]
- Added Palo Alto Networks module {pull}40686[40686]
- Restore docker.network.in.* and docker.network.out.* fields in docker module {pull}40968[40968]
- Add `id` field to all the vSphere metricsets. {pull}41097[41097]
- Bump aerospike-client-go to version v7.7.1 and add support for basic auth in Aerospike module {pull}41233[41233]
- Only watch metadata for ReplicaSets in metricbeat k8s module {pull}41289[41289]
- Add support for region/zone for Vertex AI service in GCP module {pull}41551[41551]
- Add support for location label as an optional configuration parameter in GCP metrics metricset. {issue}41550[41550] {pull}41626[41626]
- Added `tier_preference`, `creation_date` and `version` fields to the `elasticsearch.index` metricset. {pull}41944[41944]

*Metricbeat*
- Add benchmark module {pull}41801[41801]


*Osquerybeat*


*Packetbeat*


*Winlogbeat*

- Add handling for missing `EvtVarType`s in experimental api. {issue}19337[19337] {pull}41418[41418]
- Properly set events `UserData` when experimental api is used. {pull}41525[41525]
- Include XML is respected for experimental api {pull}41525[41525]
- Forwarded events use renderedtext info for experimental api {pull}41525[41525]
- Language setting is respected for experimental api {pull}41525[41525]
- Language setting also added to decode xml wineventlog processor {pull}41525[41525]
- Format embedded messages in the experimental api {pull}41525[41525]
- Implement exclusion range support for event_id. {issue}38623[38623] {pull}41639[41639]
- Make the experimental API GA and rename it to winlogbeat-raw {issue}39580[39580] {pull}41770[41770]


*Functionbeat*

- Removal of functionbeat binaries from CI pipelines {issue}40745[40745] {pull}41506[41506]

*Elastic Log Driver*
*Elastic Logging Plugin*


==== Deprecated

*Auditbeat*


*Filebeat*

- Removed `bucket_timeout` config option for GCS input and replaced bucket context with parent program context. {issue}41107[41107] {pull}41970[41970]

*Heartbeat*



*Metricbeat*


*Osquerybeat*


*Packetbeat*


*Winlogbeat*


*Functionbeat*


*Elastic Logging Plugin*


==== Known Issues

















<|MERGE_RESOLUTION|>--- conflicted
+++ resolved
@@ -367,11 +367,8 @@
 - Add support for SSL and Proxy configurations for websoket type in streaming input. {pull}41934[41934]
 - AWS S3 input registry cleanup for untracked s3 objects. {pull}41694[41694]
 - The environment variable `BEATS_AZURE_EVENTHUB_INPUT_TRACING_ENABLED: true` enables internal logs tracer for the azure-eventhub input. {issue}41931[41931] {pull}41932[41932]
-<<<<<<< HEAD
 - The Filestream input now uses the `fingerprint` file identity by default. The state from files are automatically migrated if the previous file identity was `native` (the default) or `path`. If the `file_identity` is explicitly set, there is no change in behaviour. {issue}40197[40197] {pull}41762[41762]
-=======
 - Rate limiting operability improvements in the Okta provider of the Entity Analytics input. {issue}40106[40106] {pull}41977[41977]
->>>>>>> 8daf3482
 
 *Auditbeat*
 
