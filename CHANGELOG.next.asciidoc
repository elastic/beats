--- conflicted
+++ resolved
@@ -411,11 +411,8 @@
 - Update CEL mito extensions to v1.17.0. {pull}42851[42851]
 - Winlog input now can report its status to Elastic-Agent {pull}43089[43089]
 - Add configuration option to limit HTTP Endpoint body size. {pull}43171[43171]
-<<<<<<< HEAD
 - The Filestream input now can remove files after they reach EOF or are inactive {pull}43368[43368]
-=======
 - Refactor & cleanup with updates to default values and documentation. {pull}41834[41834]
->>>>>>> 019fe1d1
 
 *Auditbeat*
 
