// Use these for links to issue and pulls. Note issues and pulls redirect one to
// each other on Github, so don't worry too much on using the right prefix.
:issue: https://github.com/elastic/beats/issues/
:pull: https://github.com/elastic/beats/pull/

=== Beats version HEAD
https://github.com/elastic/beats/compare/v6.6.0...6.x[Check the HEAD diff]

==== Breaking changes

*Affecting all Beats*

- Dissect syntax change, use * instead of ? when working with field reference. {issue}8054[8054]
- Fix registry handle leak on Windows (https://github.com/elastic/go-sysinfo/pull/33). {pull}9920[9920]
- Allow to unenroll a Beat from the UI. {issue}9452[9452]
- Port settings have been deprecated in redis/logstash output and will be removed in 7.0. {pull}9915[9915]

*Auditbeat*

*Filebeat*

- Allow beats to blacklist certain part of the configuration while using Central Management. {pull}9099[9099]
- Filesets with multiple ingest pipelines added in {pull}8914[8914] only work with Elasticsearch >= 6.5.0 {pull}10001[10001]
- Add grok pattern to support redis 5.0.3 log timestamp. {issue}9819[9819] {pull}10033[10033]
- Ingesting Elasticsearch audit logs is only supported with Elasticsearch 6.5.0 and above {pull}8852[8852]

*Heartbeat*

- Remove monitor generator script that was rarely used. {pull}9648[9648]

*Journalbeat*

*Metricbeat*

- Allow beats to blacklist certain part of the configuration while using Central Management. {pull}9099[9099]

*Packetbeat*

*Packetbeat*

*Winlogbeat*

*Functionbeat*

- The CLI will now log CloudFormation Stack events. {issue}8912[8912]
- Correctly normalize Cloudformation resource name. {issue}10087[10087]
- Functionbeat can now deploy a function for Kinesis. {10116}10116[10116]

==== Bugfixes

*Affecting all Beats*

- Propagate Sync error when running SafeFileRotate. {pull}9069[9069]
- Fix autodiscover configurations stopping when metadata is missing. {pull}8851[8851]
- Log events at the debug level when dropped by encoding problems. {pull}9251[9251]
- Refresh host metadata in add_host_metadata. {pull}9359[9359]
- When collecting swap metrics for beats telemetry or system metricbeat module handle cases of free swap being bigger than total swap by assuming no swap is being used. {issue}6271[6271] {pull}9383[9383]
- Ignore non index fields in default_field for Elasticsearch. {pull}9549[9549]
- Update Kibana index pattern attributes for objects that are disabled. {pull}9644[9644]
- Enforce validation for the Central Management access token. {issue}9621[9621]
- Update Golang to 1.10.7. {pull}9640[9640]
- Fix config appender registration. {pull}9873[9873]
- Gracefully handle TLS options when enrolling a Beat. {issue}9129[9129]
- The backing off now implements jitter to better distribute the load. {issue}10172[10172]
- Fix TLS certificate DoS vulnerability. {pull}10303[10303]

*Auditbeat*

- Enable System module config on Windows. {pull}10237[10237]

*Filebeat*

- Correctly parse `December` or `Dec` in the Syslog input. {pull}9349[9349]
- Fix improperly set config for CRI Flag in Docker Input {pull}8899[8899]
- Just enabling the `elasticsearch` fileset and starting Filebeat no longer causes an error. {pull}8891[8891]
- Fix macOS default log path for elasticsearch module based on homebrew paths. {pul}8939[8939]
- Make sure the Filebeat Elastic licensed packages uses the Elastic binary instead of the OSS. {pull}8836[8836]
- Fix installation of haproxy dashboard. {issue}9307[9307] {pull}9313[9313]
- Don't generate incomplete configurations when logs collection is disabled by hints. {pull}9305[9305]
- Stop runners disabled by hints after previously being started. {pull}9305[9305]
- Fix saved objects in filebeat haproxy dashboard. {pull}9417[9417]
- Fixed a memory leak when harvesters are closed. {pull}7820[7820]
- Add `convert_timezone` option to Elasticsearch module to convert dates to UTC. {issue}9756[9756] {pull}9761[9761]
- Support IPv6 addresses with zone id in IIS ingest pipeline. {issue}9836[9836] error log: {pull}9869[9869] access log: {pull}10029[10029]
- Support haproxy log lines without captured headers. {issue}9463[9463] {pull}9958[9958]
- Make elasticsearch/audit fileset be more lenient in parsing node name. {issue}10035[10035] {pull}10135[10135]
- Fix bad bytes count in `docker` input when filtering by stream. {pull}10211[10211]
- Fixed data types for roles and indices fields in `elasticsearch/audit` fileset {pull}10307[10307]

*Heartbeat*

- Heartbeat now always downloads the entire body of HTTP endpoints, even if no checks against the body content are declared. This fixes an issue where timing metrics would be incorrect in scenarios where the body wasn't used since the connection would be closed soon after the headers were sent, but before the entire body was. {pull}8894[8894]
- `Host` header can now be overridden for HTTP requests sent by Heartbeat monitors. {pull}9148[9516]

*Journalbeat*

- Add missing journalbeat non breaking fixes. {pull}9106[9106]

*Metricbeat*

- Fix panics in vsphere module when certain values where not returned by the API. {pull}9784[9784]
- Add missing namespace field in http server metricset {pull}7890[7890]
- Fix race condition when enriching events with kubernetes metadata. {issue}9055[9055] {issue}9067[9067]
- Fix panic on docker healthcheck collection on dockers without healthchecks. {pull}9171[9171]
- Fix issue with not collecting Elasticsearch cross-cluster replication stats correctly. {pull}9179[9179]
- The `node.name` field in the `elasticsearch/node` metricset now correctly reports the Elasticsarch node name. Previously this field was incorrectly reporting the node ID instead. {pull}9209[9209]
- Fix issue preventing diskio metrics collection for idle disks. {issue}9124[9124] {pull}9125[9125]
- Fix MongoDB dashboard that had some incorrect field names from `status` Metricset {pull}9795[9795] {issue}9715[9715]
- Fix pod UID metadata enrichment in Kubernetes module. {pull}10081[10081]
- Fix issue that would prevent collection of processes without command line on Windows. {pull}10196[10196]
- Fixed data type for tags field in `docker/container` metricset {pull}10307[10307]
- Fixed data type for tags field in `docker/image` metricset {pull}10307[10307]
- Fixed data type for isr field in `kafka/partition` metricset {pull}10307[10307]
- Fixed data types for various hosts fields in `mongodb/replstatus` metricset {pull}10307[10307]
- Added function to close sql database connection. {pull}10355[10355]

*Packetbeat*

- Fix issue with process monitor associating traffic to the wrong process. {issue}9151[9151] {pull}9443[9443]
- Fix DHCPv4 dashboard that wouldn't load in Kibana. {issue}9850[9850]

*Winlogbeat*

*Functionbeat*

- Ensure that functionbeat is logging at info level not debug. {issue}10262[10262]
- Add the required permissions to the role when deployment SQS functions. {issue}9152[9152]

==== Added

*Affecting all Beats*

- Unify dashboard exporter tools. {pull}9097[9097]
- Dissect will now flag event on parsing error. {pull}8751[8751]
- Added the `redirect_stderr` option that allows panics to be logged to log files. {pull}8430[8430]
- Add cache.ttl to add_host_metadata. {pull}9359[9359]
- Add support for index lifecycle management (beta). {pull}7963[7963]
- Always include Pod UID as part of Pod metadata. {pull]9517[9517]
- Release Jolokia autodiscover as GA. {pull}9706[9706]

*Auditbeat*

- Add system module. {pull}9546[9546]
- System module `process` dataset: Add user information to processes. {pull}9963[9963]
- Add system `package` dataset. {pull}10225[10225]

*Filebeat*

- Added `detect_null_bytes` selector to detect null bytes from a io.reader. {pull}9210[9210]
- Added `syslog_host` variable to HAProxy module to allow syslog listener to bind to configured host. {pull}9366[9366]
- Added support on Traefik for Common Log Format and Combined Log Format mixed which is the default Traefik format {issue}8015[8015] {issue}6111[6111] {pull}8768[8768].
- Allow to force CRI format parsing for better performance {pull}8424[8424]
- Add event.dataset to module events. {pull}9457[9457]
- Add field log.source.address and log.file.path to replace source. {pull}9435[9435]
- Add support for multi-core thread_id in postgresql module {issue}9156[9156] {pull}9482[9482]
- Added netflow input type that supports NetFlow v1, v5, v6, v7, v8, v9 and IPFIX. {issue}9399[9399]
- Support mysql 5.7.22 slowlog starting with time information. {issue}7892[7892] {pull}9647[9647]
- Add support for ssl_request_log in apache2 module. {issue}8088[8088] {pull}9833[9833]
- Add support for iis 7.5 log format. {issue}9753[9753] {pull}9967[9967]
- Add support for MariaDB in the `slowlog` fileset of `mysql` module. {pull}9731[9731]
- Add convert_timezone to nginx module. {issue}9839[9839] {pull}10148[10148]
- Add support for Percona in the `slowlog` fileset of `mysql` module. {issue}6665[6665] {pull}10227[10227]
- Teach elasticsearch/audit fileset to parse out some more fields. {issue}10134[10134] {pull}10137[10137]
- Added support for ingesting structured Elasticsearch audit logs {pull}8852[8852]

*Heartbeat*
- Made monitors.d configuration part of the default config. {pull}9004[9004]
- Autodiscover metadata is now included in events by default. So, if you are using the docker provider for instance, you'll see the correct fields under the `docker` key. {pull}10258[10258]

*Journalbeat*

- Add the ability to check against JSON HTTP bodies with conditions. {pull}8667[8667]
- Add cursor_seek_fallback option. {pull}9234[9234]

*Metricbeat*

- Collect custom cluster `display_name` in `elasticsearch/cluster_stats` metricset. {pull}8445[8445]
- Test etcd module with etcd 3.3. {pull}9068[9068]
- All `elasticsearch` metricsets now have module-level `cluster.id` and `cluster.name` fields. {pull}8770[8770] {pull}8771[8771] {pull}9164[9164] {pull}9165[9165] {pull}9166[9166] {pull}9168[9168]
- All `elasticsearch` node-level metricsets now have `node.id` and `node.name` fields. {pull}9168[9168] {pull}9209[9209]
- Add settings to disable docker and cgroup cpu metrics per core. {issue}9187[9187] {pull}9194[9194] {pull}9589[9589]
- The `elasticsearch/node` metricset now reports the Elasticsearch cluster UUID. {pull}8771[8771]
- Support GET requests in Jolokia module. {issue}8566[8566] {pull}9226[9226]
- Add freebsd support for the uptime metricset. {pull}9413[9413]
- Add `host.os.name` field to add_host_metadata processor. {issue}8948[8948] {pull}9405[9405]
- Add field `event.dataset` which is `{module}.{metricset).
- Add more TCP statuses to `socket_summary` metricset. {pull}9430[9430]
- Remove experimental tag from ceph metricsets. {pull}9708[9708]
- Add `key` metricset to the Redis module. {issue}9582[9582] {pull}9657[9657]
- Add DeDot for kubernetes labels and annotations. {issue}9860[9860] {pull}9939[9939]
- Add docker `event` metricset. {pull}9856[9856]
- Release Ceph module as GA. {pull}10202[10202]
- Release windows Metricbeat module as GA. {pull}10163[10163]
- Release traefik Metricbeat module as GA. {pull}10166[10166]
- List filesystems on Windows that have an access path but not an assigned letter {issue}8916[8916] {pull}10196[10196]
- Release uswgi Metricbeat module GA. {pull}10164[10164]
- Release php_fpm module as GA. {pull}10198[10198]
- Release Memcached module as GA. {pull}10199[10199]
- Release etcd module as GA. {pull}10200[10200]
- Release kubernetes apiserver and event metricsets as GA {pull}10212[10212]
- Release Couchbase module as GA. {pull}10201[10201]
- Release aerospike module as GA. {pull}10203[10203]
- Release envoyproxy module GA. {pull}10223[10223]
- Release mongodb.metrics and mongodb.replstatus as GA. {pull}10242[10242]
- Release mysql.galera_status as Beta. {pull}10242[10242]
- Release postgresql.statement as GA. {pull}10242[10242]
- Release RabbitMQ Metricbeat module GA. {pull}10165[10165]
- Release Dropwizard module as GA. {pull}10240[10240]
- Release Graphite module as GA. {pull}10240[10240]
- Release http.server metricset as GA. {pull}10240[10240]
<<<<<<< HEAD
- Add support for MySQL 8.0 and tests also for Percona and MariaDB. {pull}10261[10261]
=======
- Release use of xpack.enabled: true flag in Elasticsearch and Kibana modules as GA. {pull}10222[10222]
- Making RabbitMQ Metricbeat module GA. {pull}10165[10165]
- Release Elastic stack modules (Elasticsearch, Logstash, and Kibana) as GA. {pull}10094[10094]
- Added 'server' Metricset to Zookeeper Metricbeat module {issue}8938[8938] {pull}10341[10341]
>>>>>>> 33217a69

*Packetbeat*

*Winlogbeat*

*Functionbeat*

==== Deprecated

*Affecting all Beats*

*Filebeat*
- Deprecate field source. Will be replaced by log.source.address and log.file.path in 7.0. {pull}9435[9435]

*Heartbeat*

*Journalbeat*

*Metricbeat*

- Deprecate field `metricset.rtt`. Replaced by `event.duration` which is in nano instead of micro seconds.

*Packetbeat*

- Support new TLS version negotiation introduced in TLS 1.3. {issue}8647[8647].

*Winlogbeat*

*Functionbeat*

==== Known Issue
<|MERGE_RESOLUTION|>--- conflicted
+++ resolved
@@ -208,14 +208,11 @@
 - Release Dropwizard module as GA. {pull}10240[10240]
 - Release Graphite module as GA. {pull}10240[10240]
 - Release http.server metricset as GA. {pull}10240[10240]
-<<<<<<< HEAD
 - Add support for MySQL 8.0 and tests also for Percona and MariaDB. {pull}10261[10261]
-=======
 - Release use of xpack.enabled: true flag in Elasticsearch and Kibana modules as GA. {pull}10222[10222]
 - Making RabbitMQ Metricbeat module GA. {pull}10165[10165]
 - Release Elastic stack modules (Elasticsearch, Logstash, and Kibana) as GA. {pull}10094[10094]
 - Added 'server' Metricset to Zookeeper Metricbeat module {issue}8938[8938] {pull}10341[10341]
->>>>>>> 33217a69
 
 *Packetbeat*
 
