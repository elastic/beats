// Use these for links to issue and pulls. Note issues and pulls redirect one to
// each other on Github, so don't worry too much on using the right prefix.
:issue: https://github.com/elastic/beats/issues/
:pull: https://github.com/elastic/beats/pull/

=== Beats version HEAD
https://github.com/elastic/beats/compare/v8.8.1\...main[Check the HEAD diff]

==== Breaking changes

*Affecting all Beats*


*Auditbeat*


*Filebeat*



*Heartbeat*

*Metricbeat*
- Setting period for counter cache for Prometheus remote_write at least to 60sec {pull}38553[38553]

*Osquerybeat*


*Packetbeat*


*Winlogbeat*

- Add "event.category" and "event.type" to Sysmon module for EventIDs 8, 9, 19, 20, 27, 28, 255 {pull}35193[35193]

*Functionbeat*


*Elastic Logging Plugin*


==== Bugfixes

*Affecting all Beats*
- Support for multiline zookeeper logs {issue}2496[2496]
- Add checks to ensure reloading of units if the configuration actually changed. {pull}34346[34346]
- Fix namespacing on self-monitoring {pull}32336[32336]
- Fix namespacing on self-monitoring {pull}32336[32336]
- Fix Beats started by agent do not respect the allow_older_versions: true configuration flag {issue}34227[34227] {pull}34964[34964]
- Fix performance issues when we have a lot of inputs starting and stopping by allowing to disable global processors under fleet. {issue}35000[35000] {pull}35031[35031]
- 'add_cloud_metadata' processor - add cloud.region field for GCE cloud provider
- 'add_cloud_metadata' processor - update azure metadata api version to get missing `cloud.account.id` field
- Upgraded apache arrow library used in x-pack/libbeat/reader/parquet from v11 to v12.0.1 in order to fix cross-compilation issues {pull}35640[35640]
- Fix panic when MaxRetryInterval is specified, but RetryInterval is not {pull}35820[35820]
- Support build of projects outside of beats directory {pull}36126[36126]
- Change cache processor documentation from `write_period` to `write_interval`. {pull}38561[38561]
- Fix cache processor expiries heap cleanup on partial file writes. {pull}38561[38561]
- Fix cache processor expiries infinite growth when large a large TTL is used and recurring keys are cached. {pull}38561[38561]

*Auditbeat*


*Filebeat*

- [Gcs Input] - Added missing locks for safe concurrency {pull}34914[34914]
- Fix the ignore_inactive option being ignored in Filebeat's filestream input {pull}34770[34770]
- Fix TestMultiEventForEOFRetryHandlerInput unit test of CometD input {pull}34903[34903]
- Add input instance id to request trace filename for httpjson and cel inputs {pull}35024[35024]
- Fixes "Can only start an input when all related states are finished" error when running under Elastic-Agent {pull}35250[35250] {issue}33653[33653]
- [system] sync system/auth dataset with system integration 1.29.0. {pull}35581[35581]
- [GCS Input] - Fixed an issue where bucket_timeout was being applied to the entire bucket poll interval and not individual bucket object read operations. Fixed a map write concurrency issue arising from data races when using a high number of workers. Fixed the flaky tests that were present in the GCS test suit. {pull}35605[35605]
- Fixed concurrency and flakey tests issue in azure blob storage input. {issue}35983[35983] {pull}36124[36124]
- Fix panic when sqs input metrics getter is invoked {pull}36101[36101] {issue}36077[36077]
- Fix handling of Juniper SRX structured data when there is no leading junos element. {issue}36270[36270] {pull}36308[36308]
- Fix Filebeat Cisco module with missing escape character {issue}36325[36325] {pull}36326[36326]
- Added a fix for Crowdstrike pipeline handling process arrays {pull}36496[36496]
- Fix indexing failures by re-enabling event normalisation in netflow input. {issue}38703[38703] {pull}38780[38780]
<<<<<<< HEAD
- [threatintel] MISP splitting fix for empty responses {issue}38739[38739] {pull}38917[38917]
=======
- Fix config validation for CEL and HTTPJSON inputs when using password grant authentication and `client.id` or `client.secret` are not present. {pull}38962[38962]
>>>>>>> 2b3f6632

*Heartbeat*


*Metricbeat*


*Osquerybeat*


*Packetbeat*


*Winlogbeat*


*Elastic Logging Plugin*


==== Added

*Affecting all Beats*

- Added append Processor which will append concrete values or values from a field to target. {issue}29934[29934] {pull}33364[33364]
- dns processor: Add support for forward lookups (`A`, `AAAA`, and `TXT`). {issue}11416[11416] {pull}36394[36394]
- [Enhanncement for host.ip and host.mac] Disabling netinfo.enabled option of add-host-metadata processor {pull}36506[36506]
- allow `queue` configuration settings to be set under the output. {issue}35615[35615] {pull}36788[36788]
- Beats will now connect to older Elasticsearch instances by default {pull}36884[36884]
- Raise up logging level to warning when attempting to configure beats with unknown fields from autodiscovered events/environments
- elasticsearch output now supports `idle_connection_timeout`. {issue}35616[35615] {pull}36843[36843]
- Update to Go 1.21.9. {pulk}38727[38727]
- The environment variable `BEATS_ADD_CLOUD_METADATA_PROVIDERS` overrides configured/default `add_cloud_metadata` providers {pull}38669[38669]

*Auditbeat*

- Add linux capabilities to processes in the system/process. {pull}37453[37453]
- Add opt-in eBPF backend for file_integrity module. {pull}37223[37223]
- Add process data to file events (Linux only, eBPF backend). {pull}38199[38199]
- Add container id to file events (Linux only, eBPF backend). {pull}38328[38328]

*Filebeat*

- add documentation for decode_xml_wineventlog processor field mappings.  {pull}32456[32456]
- httpjson input: Add request tracing logger. {issue}32402[32402] {pull}32412[32412]
- Add cloudflare R2 to provider list in AWS S3 input. {pull}32620[32620]
- Add support for single string containing multiple relation-types in getRFC5988Link. {pull}32811[32811]
- Added separation of transform context object inside httpjson. Introduced new clause `.parent_last_response.*` {pull}33499[33499]
- Added metric `sqs_messages_waiting_gauge` for aws-s3 input. {pull}34488[34488]
- Add nginx.ingress_controller.upstream.ip to related.ip {issue}34645[34645] {pull}34672[34672]
- Add unix socket log parsing for nginx ingress_controller {pull}34732[34732]
- Added metric `sqs_worker_utilization` for aws-s3 input. {pull}34793[34793]
- Add MySQL authentication message parsing and `related.ip` and `related.user` fields {pull}34810[34810]
- Add nginx ingress_controller parsing if one of upstreams fails to return response {pull}34787[34787]
- Add oracle authentication messages parsing {pull}35127[35127]
- Add `clean_session` configuration setting for MQTT input.  {pull}35806[16204]
- Add support for a simplified input configuraton when running under Elastic-Agent {pull}36390[36390]
- Added support for Okta OAuth2 provider in the CEL input. {issue}36336[36336] {pull}36521[36521]
- Added support for new features & removed partial save mechanism in the Azure Blob Storage input. {issue}35126[35126] {pull}36690[36690]
- Added support for new features and removed partial save mechanism in the GCS input. {issue}35847[35847] {pull}36713[36713]
- Use filestream input with file_identity.fingerprint as default for hints autodiscover. {issue}35984[35984] {pull}36950[36950]
- Add setup option `--force-enable-module-filesets`, that will act as if all filesets have been enabled in a module during setup. {issue}30915[30915] {pull}99999[99999]
- Made Azure Blob Storage input GA and updated docs accordingly. {pull}37128[37128]
- Made GCS input GA and updated docs accordingly. {pull}37127[37127]

*Auditbeat*


*Libbeat*


*Heartbeat*
- Added status to monitor run log report.

*Metricbeat*

- Add new fields to configure the lease duration, retry and renew when using leader elector with kubernetes autodiscover.{pull}38471[38471]
- Add per-thread metrics to system_summary {pull}33614[33614]
- Add GCP CloudSQL metadata {pull}33066[33066]
- Add GCP Carbon Footprint metricbeat data {pull}34820[34820]
- Add event loop utilization metric to Kibana module {pull}35020[35020]
- Add metrics grouping by dimensions and time to Azure app insights {pull}36634[36634]
- Align on the algorithm used to transform Prometheus histograms into Elasticsearch histograms {pull}36647[36647]
- Add linux IO metrics to system/process {pull}37213[37213]
- Add new memory/cgroup metrics to Kibana module {pull}37232[37232]


*Metricbeat*


*Osquerybeat*


*Packetbeat*


*Packetbeat*


*Winlogbeat*


*Functionbeat*


*Winlogbeat*



*Elastic Log Driver*
*Elastic Logging Plugin*


==== Deprecated

*Auditbeat*


*Filebeat*


*Heartbeat*



*Metricbeat*


*Osquerybeat*


*Packetbeat*


*Winlogbeat*


*Functionbeat*


*Elastic Logging Plugin*


==== Known Issues





















































<|MERGE_RESOLUTION|>--- conflicted
+++ resolved
@@ -75,11 +75,8 @@
 - Fix Filebeat Cisco module with missing escape character {issue}36325[36325] {pull}36326[36326]
 - Added a fix for Crowdstrike pipeline handling process arrays {pull}36496[36496]
 - Fix indexing failures by re-enabling event normalisation in netflow input. {issue}38703[38703] {pull}38780[38780]
-<<<<<<< HEAD
+- Fix config validation for CEL and HTTPJSON inputs when using password grant authentication and `client.id` or `client.secret` are not present. {pull}38962[38962]
 - [threatintel] MISP splitting fix for empty responses {issue}38739[38739] {pull}38917[38917]
-=======
-- Fix config validation for CEL and HTTPJSON inputs when using password grant authentication and `client.id` or `client.secret` are not present. {pull}38962[38962]
->>>>>>> 2b3f6632
 
 *Heartbeat*
 
