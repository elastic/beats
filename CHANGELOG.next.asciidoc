// Use these for links to issue and pulls. Note issues and pulls redirect one to
// each other on Github, so don't worry too much on using the right prefix.
:issue: https://github.com/elastic/beats/issues/
:pull: https://github.com/elastic/beats/pull/

=== Beats version HEAD
https://github.com/elastic/beats/compare/v7.0.0-alpha2...master[Check the HEAD diff]

==== Breaking changes

*Affecting all Beats*

- Update to Golang 1.12.1. {pull}11330[11330]
- Update to Golang 1.12.4. {pull}11782[11782]
- Update to ECS 1.0.1. {pull}12284[12284] {pull}12317[12317]
- Default of output.kafka.metadata.full is set to false by now. This reduced the amount of metadata to be queried from a kafka cluster. {pull}12738[12738]
- Fixed a crash under Windows when fetching processes information. {pull}12833[12833]
- Update to Golang 1.12.7. {pull}12931[12931]
- Remove `in_cluster` configuration parameter for Kuberentes, now in-cluster configuration is used only if no other kubeconfig is specified {pull}13051[13051]
- Disable Alibaba Cloud and Tencent Cloud metadata providers by default. {pull}13812[12812]
- Libbeat HTTP's Server can listen to a unix socket using the `unix:///tmp/hello.sock` syntax. {pull}13655[13655]
- Libbeat HTTP's Server can listen to a Windows named pipe using the `npipe:///hello` syntax. {pull}13655[13655]
- By default, all Beats-created files and folders will have a umask of 0027 (on POSIX systems). {pull}14119[14119]
- Adding new `Enterprise` license type to the licenser. {issue}14246[14246]

*Auditbeat*

- Auditd module: Normalized value of `event.category` field from `user-login` to `authentication`. {pull}11432[11432]
- Auditd module: Unset `auditd.session` and `user.audit.id` fields are removed from audit events. {issue}11431[11431] {pull}11815[11815]
- Socket dataset: Exclude localhost by default {pull}11993[11993]
- Socket dataset: New implementation using Kprobes for finer-grained monitoring and UDP support. {pull}13058[13058]

*Filebeat*

- Add Filebeat Azure Dashboards {pull}14127[14127]
- Add read_buffer configuration option. {pull}11739[11739]
- `convert_timezone` option is removed and locale is always added to the event so timezone is used when parsing the timestamp, this behaviour can be overriden with processors. {pull}12410[12410]
- Fix a race condition in the TCP input when close the client socket. {pull}13038[13038]
- cisco/asa fileset: Renamed log.original to event.original and cisco.asa.list_id to cisco.asa.rule_name. {pull}13286[13286]
- cisco/asa fileset: Fix parsing of 302021 message code. {pull}13476[13476]

*Heartbeat*

- Removed the `add_host_metadata` and `add_cloud_metadata` processors from the default config. These don't fit well with ECS for Heartbeat and were rarely used.
- Fixed/altered redirect behavior. `max_redirects` now defaults to 0 (no redirects). Following redirects now works across hosts, but some timing fields will not be reported. {pull}14125[14125]
- Removed `host.name` field that should never have been included. Heartbeat uses `observer.*` fields instead. {pull}14140[14140]
- Changed default user-agent to be `Elastic Heartbeat/VERSION (PLATFORM_INFO)` as the current default `Go-http-client/1.1` is often blacklisted. {pull}14291[14291]
- JSON/Regex checks against HTTP bodies will only consider the first 100MiB of the HTTP body to prevent excessive memory usage. {pull}14223[pull]

*Journalbeat*

*Metricbeat*

- Add new dashboards for Azure vms, vm guest metrics, vm scale sets {pull}14000[14000]
- Add new Dashboard for PostgreSQL database stats {pull}13187[13187]
- Add new dashboard for CouchDB database {pull}13198[13198]
- Add new dashboard for Ceph cluster stats {pull}13216[13216]
- Add new dashboard for Aerospike database stats {pull}13217[13217]
- Add new dashboard for Couchbase cluster stats {pull}13212[13212]
- Add new dashboard for Prometheus server stats {pull}13126[13126]
- Add new dashboard for VSphere host cluster and virtual machine {pull}14135[14135]
- Add new option `OpMultiplyBuckets` to scale histogram buckets to avoid decimal points in final events {pull}10994[10994]
- system/raid metricset now uses /sys/block instead of /proc/mdstat for data. {pull}11613[11613]
- kubernetes.container.cpu.limit.cores and kubernetes.container.cpu.requests.cores are now floats. {issue}11975[11975]
- Add statistic option into cloudwatch metricset. If there is no statistic method specified, default is to collect Average, Sum, Maximum, Minimum and SampleCount. {issue}12370[12370] {pull}12840[12840]

*Packetbeat*

- Add support for mongodb opcode 2013 (OP_MSG). {issue}6191[6191] {pull}8594[8594]
- NFSv4: Always use opname `ILLEGAL` when failed to match request to a valid nfs operation. {pull}11503[11503]

*Winlogbeat*

*Functionbeat*

- Separate management and functions in Functionbeat. {pull}12939[12939]

==== Bugfixes

*Affecting all Beats*

- Fix typo in TLS renegotiation configuration and setting the option correctly {issue}10871[10871], {pull}12354[12354]
- Ensure all beat commands respect configured settings. {pull}10721[10721]
- Add missing fields and test cases for libbeat add_kubernetes_metadata processor. {issue}11133[11133], {pull}11134[11134]
- decode_json_field: process objects and arrays only {pull}11312[11312]
- decode_json_field: do not process arrays when flag not set. {pull}11318[11318]
- Report faulting file when config reload fails. {pull}11304[11304]
- Fix a typo in libbeat/outputs/transport/client.go by updating `c.conn.LocalAddr()` to `c.conn.RemoteAddr()`. {pull}11242[11242]
- Management configuration backup file will now have a timestamps in their name. {pull}11034[11034]
- [CM] Parse enrollment_token response correctly {pull}11648[11648]
- Not hiding error in case of http failure using elastic fetcher {pull}11604[11604]
- Escape BOM on JsonReader before trying to decode line {pull}11661[11661]
- Fix matching of string arrays in contains condition. {pull}11691[11691]
- Replace wmi queries with win32 api calls as they were consuming CPU resources {issue}3249[3249] and {issue}11840[11840]
- Fix a race condition with the Kafka pipeline client, it is possible that `Close()` get called before `Connect()` . {issue}11945[11945]
- Fix queue.spool.write.flush.events config type. {pull}12080[12080]
- Fixed a memory leak when using the add_process_metadata processor under Windows. {pull}12100[12100]
- Fix of docker json parser for missing "log" jsonkey in docker container's log {issue}11464[11464]
- Fixed Beat ID being reported by GET / API. {pull}12180[12180]
- Fixed setting bulk max size in kafka output. {pull}12254[12254]
- Add host.os.codename to fields.yml. {pull}12261[12261]
- Fix `@timestamp` being duplicated in events if `@timestamp` is set in a
  processor (or by any code utilizing `PutValue()` on a `beat.Event`).
- Fix leak in script processor when using Javascript functions in a processor chain. {pull}12600[12600]
- Add additional nil pointer checks to Docker client code to deal with vSphere Integrated Containers {pull}12628[12628]
- Fixed `json.add_error_key` property setting for delivering error messages from beat events  {pull}11298[11298]
- Fix Central Management enroll under Windows {issue}12797[12797] {pull}12799[12799]
- ILM: Use GET instead of HEAD when checking for alias to expose detailed error message. {pull}12886[12886]
- Fix seccomp policy preventing some features to function properly on 32bit Linux systems. {issue}12990[12990] {pull}13008[13008]
- Fix unexpected stops on docker autodiscover when a container is restarted before `cleanup_timeout`. {issue}12962[12962] {pull}13127[13127]
- Fix install-service.ps1's ability to set Windows service's delay start configuration. {pull}13173[13173]
- Fix some incorrect types and formats in field.yml files. {pull}13188[13188]
- Load DLLs only from Windows system directory. {pull}13234[13234] {pull}13384[13384]
- Fix mapping for kubernetes.labels and kubernetes.annotations in add_kubernetes_metadata. {issue}12638[12638] {pull}13226[13226]
- Fix case insensitive regular expressions not working correctly. {pull}13250[13250]
- Disable `add_kubernetes_metadata` if no matchers found. {pull}13709[13709]
- Better wording for xpack beats when the _xpack endpoint is not reachable. {pull}13771[13771]
- Recover from panics in the javascript process and log details about the failure to aid in future debugging. {pull}13690[13690]
- Make the script processor concurrency-safe. {issue}13690[13690] {pull}13857[13857]
- Kubernetes watcher at `add_kubernetes_metadata` fails with StatefulSets {pull}13905[13905]
- Fix panics that could result from invalid TLS certificates. This can affect Beats that connect over
  TLS or Beats that accept connections over TLS and validate client certificates. {pull}14146[14146]
- Support usage of custom builders without hints and mappers {pull}13839[13839]
- Fix memory leak in kubernetes autodiscover provider and add_kubernetes_metadata processor happening when pods are terminated without sending a delete event. {pull}14259[14259]
- Fix kubernetes `metaGenerator.ResourceMetadata` when parent reference controller is nil {issue}14320[14320] {pull}14329[14329]

*Auditbeat*

- Process dataset: Fixed a memory leak under Windows. {pull}12100[12100]
- Login dataset: Fix re-read of utmp files. {pull}12028[12028]
- Package dataset: Fixed a crash inside librpm after Auditbeat has been running for a while. {issue}12147[12147] {pull}12168[12168]
- Fix formatting of config files on macOS and Windows. {pull}12148[12148]
- Fix direction of incoming IPv6 sockets. {pull}12248[12248]
- Package dataset: Close librpm handle. {pull}12215[12215]
- Package dataset: Auto-detect package directories. {pull}12289[12289]
- Package dataset: Improve dpkg parsing. {pull}12325[12325]
- System module: Start system module without host ID. {pull}12373[12373]
- Host dataset: Fix reboot detection logic. {pull}12591[12591]
- Add syscalls used by librpm for the system/package dataset to the default Auditbeat seccomp policy. {issue}12578[12578] {pull}12617[12617]
- Process dataset: Do not show non-root warning on Windows. {pull}12740[12740]
- Host dataset: Export Host fields to gob encoder. {pull}12940[12940]
- Socket dataset: Fix start errors when IPv6 is disabled on the kernel. {issue}13953[13953] {pull}13966[13966]

*Filebeat*

- Add support for Cisco syslog format used by their switch. {pull}10760[10760]
- Cover empty request data, url and version in Apache2 module{pull}10730[10730]
- Fix registry entries not being cleaned due to race conditions. {pull}10747[10747]
- Improve detection of file deletion on Windows. {pull}10747[10747]
- Add missing Kubernetes metadata fields to Filebeat CoreDNS module, and fix a documentation error. {pull}11591[11591]
- Reduce memory usage if long lines are truncated to fit `max_bytes` limit. The line buffer is copied into a smaller buffer now. This allows the runtime to release unused memory earlier. {pull}11524[11524]
- Fix memory leak in Filebeat pipeline acker. {pull}12063[12063]
- Fix goroutine leak caused on initialization failures of log input. {pull}12125[12125]
- Fix goroutine leak on non-explicit finalization of log input. {pull}12164[12164]
- Skipping unparsable log entries from docker json reader {pull}12268[12268]
- Parse timezone in PostgreSQL logs as part of the timestamp {pull}12338[12338]
- Load correct pipelines when system module is configured in modules.d. {pull}12340[12340]
- Fix timezone offset parsing in system/syslog. {pull}12529[12529]
- When TLS is configured for the TCP input and a `certificate_authorities` is configured we now default to `required` for the `client_authentication`. {pull}12584[12584]
- Apply `max_message_size` to incoming message buffer. {pull}11966[11966]
- Syslog input will now omit the `process` object from events if it is empty. {pull}12700[12700]
- Fix multiline pattern in Postgres which was too permissive {issue}12078[12078] {pull}13069[13069]
- Allow path variables to be used in files loaded from modules.d. {issue}13184[13184]
- Fix filebeat autodiscover fileset hint for container input. {pull}13296[13296]
- Fix incorrect references to index patterns in AWS and CoreDNS dashboards. {pull}13303[13303]
- Fix timezone parsing of system module ingest pipelines. {pull}13308[13308]
- Fix timezone parsing of elasticsearch module ingest pipelines. {pull}13367[13367]
- Change iis url path grok pattern from URIPATH to NOTSPACE. {issue}12710[12710] {pull}13225[13225] {issue}7951[7951] {pull}13378[13378]
- Fix timezone parsing of nginx module ingest pipelines. {pull}13369[13369]
- Fix incorrect field references in envoyproxy dashboard {issue}13420[13420] {pull}13421[13421]
- Fixed early expiration of templates (Netflow v9 and IPFIX). {pull}13821[13821]
- Fixed bad handling of sequence numbers when multiple observation domains were exported by a single device (Netflow V9 and IPFIX). {pull}13821[13821]
- Fix timezone parsing of rabbitmq module ingest pipelines. {pull}13879[13879]
- Fix conditions and error checking of date processors in ingest pipelines that use `event.timezone` to parse dates. {pull}13883[13883]
- Fix timezone parsing of Cisco module ingest pipelines. {pull}13893[13893]
- Fix timezone parsing of logstash module ingest pipelines. {pull}13890[13890]
- cisco asa and ftd filesets: Fix parsing of message 106001. {issue}13891[13891] {pull}13903[13903]
- Fix timezone parsing of iptables, mssql and panw module ingest pipelines. {pull}13926[13926]
- Fix merging of fields specified in global scope with fields specified under an input's scope. {issue}3628[3628] {pull}13909[13909]
- Fix delay in enforcing close_renamed and close_removed options. {issue}13488[13488] {pull}13907[13907]
- Fix missing netflow fields in index template. {issue}13768[13768] {pull}13914[13914]
- Fix cisco module's asa and ftd filesets parsing of domain names where an IP address is expected. {issue}14034[14034]
- Fixed increased memory usage with large files when multiline pattern does not match. {issue}14068[14068]
- panw module: Use geo.name instead of geo.country_iso_code for free-form location. {issue}13272[13272]
- Fix azure fields names. {pull}14098[14098]
- Fix calculation of `network.bytes` and `network.packets` for bi-directional netflow events. {pull}14111[14111]
- Accept '-' as http.response.body.bytes in apache module. {pull}14137[14137]
- Fix timezone parsing of MySQL module ingest pipelines. {pull}14130[14130]
- Improve error message in s3 input when handleSQSMessage failed. {pull}14113[14113]
- Close chan of Closer first before calling callback {pull}14231[14231]
- Fix race condition in S3 input plugin. {pull}14359[14359]
- Decode hex values in auditd module. {pull}14471[14471]
<<<<<<< HEAD
- Fix parse of remote addresses that are not IPs in nginx logs. {pull}14505[14505]
=======
- Fix handling multiline log entries in nginx module. {issue}14349[14349] {pull}14499[14499]
>>>>>>> 6b46c296

*Heartbeat*

- Fix NPEs / resource leaks when executing config checks. {pull}11165[11165]
- Fix duplicated IPs on `mode: all` monitors. {pull}12458[12458]
- Fix integer comparison on JSON responses. {pull}13348[13348]
- Fix storage of HTTP bodies to work when JSON/Regex body checks are enabled. {pull}14223[14223]

*Journalbeat*

- Use backoff when no new events are found. {pull}11861[11861]
- Iterate over journal correctly, so no duplicate entries are sent. {pull}12716[12716]
- Preserve host name when reading from remote journal. {pull}12714[12714]

*Metricbeat*

- Change diskio metrics retrieval method (only for Windows) from wmi query to DeviceIOControl function using the IOCTL_DISK_PERFORMANCE control code {pull}11635[11635]
- Call GetMetricData api per region instead of per instance. {issue}11820[11820] {pull}11882[11882]
- Update documentation with cloudwatch:ListMetrics permission. {pull}11987[11987]
- Check permissions in system socket metricset based on capabilities. {pull}12039[12039]
- Get process information from sockets owned by current user when system socket metricset is run without privileges. {pull}12039[12039]
- Avoid generating hints-based configuration with empty hosts when no exposed port is suitable for the hosts hint. {issue}8264[8264] {pull}12086[12086]
- Fixed a socket leak in the postgresql module under Windows when SSL is disabled on the server. {pull}11393[11393]
- Change some field type from scaled_float to long in aws module. {pull}11982[11982]
- Fixed RabbitMQ `queue` metricset gathering when `consumer_utilisation` is set empty at the metrics source {pull}12089[12089]
- Fix direction of incoming IPv6 sockets. {pull}12248[12248]
- Refactored Windows perfmon metricset: replaced method to retrieve counter paths with PdhExpandWildCardPathW, separated code by responsibility, removed unused functions {pull}12212[12212]
- Validate that kibana/status metricset cannot be used when xpack is enabled. {pull}12264[12264]
- Ignore prometheus metrics when their values are NaN or Inf. {pull}12084[12084] {issue}10849[10849]
- In the kibana/stats metricset, only log error (don't also index it) if xpack is enabled. {pull}12265[12265]
- Fix an issue listing all processes when run under Windows as a non-privileged user. {issue}12301[12301] {pull}12475[12475]
- The `elasticsearch/index_summary` metricset gracefully handles an empty Elasticsearch cluster when `xpack.enabled: true` is set. {pull}12489[12489] {issue}12487[12487]
- When TLS is configured for the http metricset and a `certificate_authorities` is configured we now default to `required` for the `client_authentication`. {pull}12584[12584]
- Reuse connections in PostgreSQL metricsets. {issue}12504[12504] {pull}12603[12603]
- PdhExpandWildCardPathW will not expand counter paths in 32 bit windows systems, workaround will use a different function. {issue}12590[12590] {pull}12622[12622]
- In the elasticsearch/node_stats metricset, if xpack is enabled, make parsing of ES node load average optional as ES on Windows doesn't report load average. {pull}12866[12866]
- Ramdisk is not filtered out when collecting disk performance counters in diskio metricset {issue}12814[12814] {pull}12829[12829]
- Fix incoherent behaviour in redis key metricset when keyspace is specified both in host URL and key pattern {pull}12913[12913]
- Fix connections leak in redis module {pull}12914[12914] {pull}12950[12950]
- Fix wrong uptime reporting by system/uptime metricset under Windows. {pull}12915[12915]
- Print errors that were being omitted in vSphere metricsets. {pull}12816[12816]
- Fix redis key metricset dashboard references to index pattern. {pull}13303[13303]
- Check if fields in DBInstance is nil in rds metricset. {pull}13294[13294] {issue}13037[13037]
- Fix silent failures in kafka and prometheus module. {pull}13353[13353] {issue}13252[13252]
- Fix issue with aws cloudwatch module where dimensions and/or namespaces that contain space are not being parsed correctly {pull}13389[13389]
- Fix panic in Redis Key metricset when collecting information from a removed key. {pull}13426[13426]
- Fix module-level fields in Kubernetes metricsets. {pull}13433[13433] {pull}13544[13544]
- Fix reporting empty events in cloudwatch metricset. {pull}13458[13458]
- Fix `docker.cpu.system.pct` calculation by using the reported number online cpus instead of the number of metrics per cpu. {pull}13691[13691]
- Fix rds metricset dashboard. {pull}13721[13721]
- Ignore prometheus untyped metrics with NaN value. {issue}13750[13750] {pull}13790[13790]
- Change kubernetes.event.message to text. {pull}13964[13964]
- Fix performance counter values for windows/perfmon metricset. {issue}14036[14036] {pull}14039[14039]
- Add FailOnRequired when applying schema and fix metric names in mongodb metrics metricset. {pull}14143[14143]
- Convert increments of 100 nanoseconds/ticks to milliseconds for WriteTime and ReadTime in diskio metricset (Windows) for consistency. {issue}14233[14233]
- Limit some of the error messages to the logs only {issue}14317[14317] {pull}14327[14327]
- Convert indexed ms-since-epoch timestamp fields in `elasticsearch/ml_job` metricset to ints from float64s. {issue}14220[14220] {pull}14222[14222]
- Fix ARN parsing function to work for ELB ARNs. {pull}14316[14316]
- Update azure configuration example. {issue}14224[14224]
- Fix cloudwatch metricset with names and dimensions in config. {issue}14376[14376] {pull}14391[14391]
- Fix marshaling of ms-since-epoch values in `elasticsearch/cluster_stats` metricset. {pull}14378[14378]
- Log bulk failures from bulk API requests to monitoring cluster. {issue}14303[14303] {pull}14356[14356]

*Packetbeat*

- Prevent duplicate packet loss error messages in HTTP events. {pull}10709[10709]
- Fixed a memory leak when using process monitoring under Windows. {pull}12100[12100]
- Improved debug logging efficiency in PGQSL module. {issue}12150[12150]
- Limit memory usage of Redis replication sessions. {issue}12657[12657]
- Fix parsing the extended RCODE in the DNS parser. {pull}12805[12805]
- Fix parsing of the HTTP host header when it contains a port or an IPv6 address. {pull}14215[14215]

*Winlogbeat*

- Fix data race affecting config validation at startup. {issue}13005[13005]

*Functionbeat*

- Fix function name reference for Kinesis streams in CloudFormation templates {pull}11646[11646]
- Fix Cloudwatch logs timestamp to use timestamp of the log record instead of when the record was processed {pull}13291[13291]
- Look for the keystore under the correct path. {pull}13332[13332]

==== Added

*Affecting all Beats*

- Decouple Debug logging from fail_on_error logic for rename, copy, truncate processors {pull}12451[12451]
- Add an option to append to existing logs rather than always rotate on start. {pull}11953[11953]
- Add `network` condition to processors for matching IP addresses against CIDRs. {pull}10743[10743]
- Add if/then/else support to processors. {pull}10744[10744]
- Add `community_id` processor for computing network flow hashes. {pull}10745[10745]
- Add output test to kafka output {pull}10834[10834]
- Gracefully shut down on SIGHUP {pull}10704[10704]
- New processor: `copy_fields`. {pull}11303[11303]
- Add `error.message` to events when `fail_on_error` is set in `rename` and `copy_fields` processors. {pull}11303[11303]
- New processor: `truncate_fields`. {pull}11297[11297]
- Allow a beat to ship monitoring data directly to an Elasticsearch monitoring cluster. {pull}9260[9260]
- Updated go-seccomp-bpf library to v1.1.0 which updates syscall lists for Linux v5.0. {pull}11394[11394]
- Add `add_observer_metadata` processor. {pull}11394[11394]
- Add `decode_csv_fields` processor. {pull}11753[11753]
- Add `convert` processor for converting data types of fields. {issue}8124[8124] {pull}11686[11686]
- New `extract_array` processor. {pull}11761[11761]
- Add number of goroutines to reported metrics. {pull}12135[12135]
- Add `proxy_disable` output flag to explicitly ignore proxy environment variables. {issue}11713[11713] {pull}12243[12243]
- Processor `add_cloud_metadata` adds fields `cloud.account.id` and `cloud.image.id` for AWS EC2. {pull}12307[12307]
- Add configurable bulk_flush_frequency in kafka output. {pull}12254[12254]
- Add `decode_base64_field` processor for decoding base64 field. {pull}11914[11914]
- Add support for reading the `network.iana_number` field by default to the community_id processor. {pull}12701[12701]
- Add aws overview dashboard. {issue}11007[11007] {pull}12175[12175]
- Add `decompress_gzip_field` processor. {pull}12733[12733]
- Add `timestamp` processor for parsing time fields. {pull}12699[12699]
- Fail with error when autodiscover providers have no defined configs. {pull}13078[13078]
- Add a check so alias creation explicitely fails if there is an index with the same name. {pull}13070[13070]
- Update kubernetes watcher to use official client-go libraries. {pull}13051[13051]
- Add support for unix epoch time values in the `timestamp` processor. {pull}13319[13319]
- add_host_metadata is now GA. {pull}13148[13148]
- Add an `ignore_missing` configuration option the `drop_fields` processor. {pull}13318[13318]
- add_host_metadata is no GA. {pull}13148[13148]
- Add `registered_domain` processor for deriving the registered domain from a given FQDN. {pull}13326[13326]
- Add support for RFC3339 time zone offsets in JSON output. {pull}13227[13227]
- Add autodetection mode for add_docker_metadata and enable it by default in included configuration files{pull}13374[13374]
- Added `monitoring.cluster_uuid` setting to associate Beat data with specified ES cluster in Stack Monitoring UI. {pull}13182[13182]
- Add autodetection mode for add_kubernetes_metadata and enable it by default in included configuration files. {pull}13473[13473]
- Add `providers` setting to `add_cloud_metadata` processor. {pull}13812[13812]
- Use less restrictive API to check if template exists. {pull}13847[13847]
- Do not check for alias when setup.ilm.check_exists is false. {pull}13848[13848]
- Add support for numeric time zone offsets in timestamp processor. {pull}13902[13902]
- Add condition to the config file template for add_kubernetes_metadata {pull}14056[14056]
- Marking Central Management deprecated. {pull}14018[14018]
- Add `keep_null` setting to allow Beats to publish null values in events. {issue}5522[5522] {pull}13928[13928]
- Add shared_credential_file option in aws related config for specifying credential file directory. {issue}14157[14157] {pull}14178[14178]
- GA the `script` processor. {pull}14325[14325]
- Add `fingerprint` processor. {issue}11173[11173] {pull}14205[14205]
- Add support for API keys in Elasticsearch outputs. {pull}14324[14324]
- Ensure that init containers are no longer tailed after they stop {pull}14394[14394]

*Auditbeat*

- Auditd module: Add `event.outcome` and `event.type` for ECS. {pull}11432[11432]
- Process: Add file hash of process executable. {pull}11722[11722]
- Socket: Add network.transport and network.community_id. {pull}12231[12231]
- Host: Fill top-level host fields. {pull}12259[12259]
- Socket: Add DNS enrichment. {pull}14004[14004]

*Filebeat*

- Add more info to message logged when a duplicated symlink file is found {pull}10845[10845]
- Add option to configure docker input with paths {pull}10687[10687]
- Add Netflow module to enrich flow events with geoip data. {pull}10877[10877]
- Set `event.category: network_traffic` for Suricata. {pull}10882[10882]
- Allow custom default settings with autodiscover (for example, use of CRI paths for logs). {pull}12193[12193]
- Allow to disable hints based autodiscover default behavior (fetching all logs). {pull}12193[12193]
- Change Suricata module pipeline to handle `destination.domain` being set if a reverse DNS processor is used. {issue}10510[10510]
- Add the `network.community_id` flow identifier to field to the IPTables, Suricata, and Zeek modules. {pull}11005[11005]
- New Filebeat coredns module to ingest coredns logs. It supports both native coredns deployment and coredns deployment in kubernetes. {pull}11200[11200]
- New module for Cisco ASA logs. {issue}9200[9200] {pull}11171[11171]
- Added support for Cisco ASA fields to the netflow input. {pull}11201[11201]
- Configurable line terminator. {pull}11015[11015]
- Add Filebeat envoyproxy module. {pull}11700[11700]
- Add apache2(httpd) log path (`/var/log/httpd`) to make apache2 module work out of the box on Redhat-family OSes. {issue}11887[11887] {pull}11888[11888]
- Add support to new MongoDB additional diagnostic information {pull}11952[11952]
- New module `panw` for Palo Alto Networks PAN-OS logs. {pull}11999[11999]
- Add RabbitMQ module. {pull}12032[12032]
- Add new `container` input. {pull}12162[12162]
- Add timeouts on communication with docker daemon. {pull}12310[12310]
- `container` and `docker` inputs now support reading of labels and env vars written by docker JSON file logging driver. {issue}8358[8358]
- Add specific date processor to convert timezones so same pipeline can be used when convert_timezone is enabled or disabled. {pull}12253[12253]
- Add MSSQL module {pull}12079[12079]
- Add ISO8601 date parsing support for system module. {pull}12568[12568] {pull}12578[12579]
- Update Kubernetes deployment manifest to use `container` input. {pull}12632[12632]
- Use correct OS path separator in `add_kubernetes_metadata` to support Windows nodes. {pull}9205[9205]
- Add support for virtual host in Apache access logs {pull}12778[12778]
- Add support for client addresses with port in Apache error logs {pull}12695[12695]
- Add `google-pubsub` input type for consuming messages from a Google Cloud Pub/Sub topic subscription. {pull}12746[12746]
- Add module for ingesting Cisco IOS logs over syslog. {pull}12748[12748]
- Add module for ingesting Google Cloud VPC flow logs. {pull}12747[12747]
- Report host metadata for Filebeat logs in Kubernetes. {pull}12790[12790]
- Add netflow dashboards based on Logstash netflow. {pull}12857[12857]
- Parse more fields from Elasticsearch slowlogs. {pull}11939[11939]
- Update module pipelines to enrich events with autonomous system fields. {pull}13036[13036]
- Add module for ingesting IBM MQ logs. {pull}8782[8782]
- Add S3 input to retrieve logs from AWS S3 buckets. {pull}12640[12640] {issue}12582[12582]
- Add aws module s3access metricset. {pull}13170[13170] {issue}12880[12880]
- Update Suricata module to populate ECS DNS fields and handle EVE DNS version 2. {issue}13320[13320] {pull}13329[13329]
- Update PAN-OS fileset to use the ECS NAT fields. {issue}13320[13320] {pull}13330[13330]
- Add fields to the Zeek DNS fileset for ECS DNS. {issue}13320[13320] {pull}13324[13324]
- Add container image in Kubernetes metadata {pull}13356[13356] {issue}12688[12688]
- Add timezone information to apache error fileset. {issue}12772[12772] {pull}13304[13304]
- Add module for ingesting Cisco FTD logs over syslog. {pull}13286[13286]
- Update CoreDNS module to populate ECS DNS fields. {issue}13320[13320] {pull}13505[13505]
- Parse query steps in PostgreSQL slowlogs. {issue}13496[13496] {pull}13701[13701]
- Add filebeat azure module with activitylogs, auditlogs, signinlogs filesets. {pull}13776[13776] {pull}14033[14033]
- Add support to set the document id in the json reader. {pull}5844[5844]
- Add input httpjson. {issue}13545[13545] {pull}13546[13546]
- Filebeat Netflow input: Remove beta label. {pull}13858[13858]
- Remove `event.timezone` from events that don't need it in some modules that support log formats with and without timezones. {pull}13918[13918]
- Add ExpandEventListFromField config option in the kafka input. {pull}13965[13965]
- Add ELB fileset to AWS module. {pull}14020[14020]
- Add module for MISP (Malware Information Sharing Platform). {pull}13805[13805]
- Add `source.bytes` and `source.packets` for uni-directional netflow events. {pull}14111[14111]
- Add support for gzipped files in S3 input. {pull}13980[13980]
- Add support for all the ObjectCreated events in S3 input. {pull}14077[14077]
- Add Kibana Dashboard for MISP module. {pull}14147[14147]
- Add JSON options to autodiscover hints {pull}14208[14208]
- Add more filesets to Zeek module. {pull}14150[14150]
- Add `index` option to all inputs to directly set a per-input index value. {pull}14010[14010]
- Remove beta flag for some filebeat modules. {pull}14374[14374]
- Add support for http hostname in nginx filebeat module. {pull}14505[14505]

*Heartbeat*
- Add non-privileged icmp on linux and darwin(mac). {pull}13795[13795] {issue}11498[11498]

- Enable `add_observer_metadata` processor in default config. {pull}11394[11394]
- Record HTTP body metadata and optionally contents in `http.response.body.*` fields. {pull}13022[13022]
- Allow `hosts` to be used to configure http monitors {pull}13703[13703]

*Journalbeat*

*Metricbeat*

- Add AWS SQS metricset. {pull}10684[10684] {issue}10053[10053]
- Add AWS s3_request metricset. {pull}10949[10949] {issue}10055[10055]
- Add s3_daily_storage metricset. {pull}10940[10940] {issue}10055[10055]
- Add `coredns` metricbeat module. {pull}10585[10585]
- Add SSL support for Metricbeat HTTP server. {pull}11482[11482] {issue}11457[11457]
- The `elasticsearch.index` metricset (with `xpack.enabled: true`) now collects `refresh.external_total_time_in_millis` fields from Elasticsearch. {pull}11616[11616]
- Allow module configurations to have variants {pull}9118[9118]
- Add `timeseries.instance` field calculation. {pull}10293[10293]
- Added new disk states and raid level to the system/raid metricset. {pull}11613[11613]
- Added `path_name` and `start_name` to service metricset on windows module {issue}8364[8364] {pull}11877[11877]
- Add check on object name in the counter path if the instance name is missing {issue}6528[6528] {pull}11878[11878]
- Add AWS cloudwatch metricset. {pull}11798[11798] {issue}11734[11734]
- Add `regions` in aws module config to specify target regions for querying cloudwatch metrics. {issue}11932[11932] {pull}11956[11956]
- Keep `etcd` followers members from reporting `leader` metricset events {pull}12004[12004]
- Add overview dashboard to Consul module {pull}10665[10665]
- New fields were added in the mysql/status metricset. {pull}12227[12227]
- Add Kubernetes metricset `proxy`. {pull}12312[12312]
- Add Kubernetes proxy dashboard to Kubernetes module {pull}12734[12734]
- Always report Pod UID in the `pod` metricset. {pull}12345[12345]
- Add Vsphere Virtual Machine operating system to `os` field in Vsphere virtualmachine module. {pull}12391[12391]
- Add validation for elasticsearch and kibana modules' metricsets when xpack.enabled is set to true. {pull}12386[12386]
- Add CockroachDB module. {pull}12467[12467]
- Add support for metricbeat modules based on existing modules (a.k.a. light modules) {issue}12270[12270] {pull}12465[12465]
- Add a system/entropy metricset {pull}12450[12450]
- Add kubernetes metricset `controllermanager` {pull}12409[12409]
- Add Kubernetes controller manager dashboard to Kubernetes module {pull}12744[12744]
- Allow redis URL format in redis hosts config. {pull}12408[12408]
- Add tags into ec2 metricset. {issue}[12263]12263 {pull}12372[12372]
- Add metrics to kubernetes apiserver metricset. {pull}12922[12922]
- Add kubernetes metricset `scheduler` {pull}12521[12521]
- Add Kubernetes scheduler dashboard to Kubernetes module {pull}12749[12749]
- Add `beat` module. {pull}12181[12181] {pull}12615[12615]
- Collect tags for cloudwatch metricset in aws module. {issue}[12263]12263 {pull}12480[12480]
- Add AWS RDS metricset. {pull}11620[11620] {issue}10054[10054]
- Add Oracle Module {pull}11890[11890]
- Add Oracle Tablespaces Dashboard {pull}12736[12736]
- Collect client provided name for rabbitmq connection. {issue}12851[12851] {pull}12852[12852]
- Add support to load default aws config file to get credentials. {pull}12727[12727] {issue}12708[12708]
- Add statistic option into cloudwatch metricset. {issue}12370[12370] {pull}12840[12840]
- Add support for kubernetes cronjobs {pull}13001[13001]
- Add cgroup memory stats to docker/memory metricset {pull}12916[12916]
- Add AWS elb metricset. {pull}12952[12952] {issue}11701[11701]
- Add AWS ebs metricset. {pull}13167[13167] {issue}11699[11699]
- Add `metricset.period` field with the configured fetching period. {pull}13242[13242] {issue}12616[12616]
- Add rate metrics for ec2 metricset. {pull}13203[13203]
- Add refresh list of perf counters at every fetch {issue}13091[13091]
- Add Performance metricset to Oracle module {pull}12547[12547]
- Add proc/vmstat data to the system/memory metricset on linux {pull}13322[13322]
- Use DefaultMetaGeneratorConfig in MetadataEnrichers to initialize configurations {pull}13414[13414]
- Add module for statsd. {pull}13109[13109]
- Add support for NATS version 2. {pull}13601[13601]
- Add `docker.cpu.*.norm.pct` metrics for `cpu` metricset of Docker Metricbeat module. {pull}13695[13695]
- Add `instance` label by default when using Prometheus collector. {pull}13737[13737]
- Add azure module. {pull}13196[13196] {pull}13859[13859] {pull}13988[13988]
- Add Apache Tomcat module {pull}13491[13491]
- Add ECS `container.id` and `container.runtime` to kubernetes `state_container` metricset. {pull}13884[13884]
- Add `job` label by default when using Prometheus collector. {pull}13878[13878]
- Add `state_resourcequota` metricset for Kubernetes module. {pull}13693[13693]
- Add tags filter in ec2 metricset. {pull}13872[13872] {issue}13145[13145]
- Add cloud.account.id and cloud.account.name into events from aws module. {issue}13551[13551] {pull}13558[13558]
- Add `metrics_path` as known hint for autodiscovery {pull}13996[13996]
- Leverage KUBECONFIG when creating k8s client. {pull}13916[13916]
- Add ability to filter by tags for cloudwatch metricset. {pull}13758[13758] {issue}13145[13145]
- Release cloudwatch, s3_daily_storage, s3_request, sqs and rds metricset as GA. {pull}14114[14114] {issue}14059[14059]
- Add Oracle overview dashboard {pull}14021[14021]
- Release CoreDNS module as GA. {pull}14308[14308]
- Release CouchDB module as GA. {pull}14300[14300]
- Add `elasticsearch/enrich` metricset. {pull}14243[14243] {issue}14221[14221]
- Add `connection.state` field for RabbitMQ module. {pull}13981[13981]
- Add more TCP states to Metricbeat system socket_summary. {pull}14347[14347]

*Packetbeat*

- Update DNS protocol plugin to produce events with ECS fields for DNS. {issue}13320[13320] {pull}13354[13354]

*Functionbeat*

- New options to configure roles and VPC. {pull}11779[11779]
- Export automation templates used to create functions. {pull}11923[11923]
- Configurable Amazon endpoint. {pull}12369[12369]
- Add timeout option to reference configuration. {pull}13351[13351]
- Configurable tags for Lambda functions. {pull}13352[13352]
- Add input for Cloudwatch logs through Kinesis. {pull}13317[13317]
- Enable Logstash output. {pull}13345[13345]
- Make `bulk_max_size` configurable in outputs. {pull}13493[13493]

*Winlogbeat*

- Add support for reading from .evtx files. {issue}4450[4450]
- Add support for event ID 4634 and 4647 to the Security module. {pull}12906[12906]
- Add `network.community_id` to Sysmon network events (event ID 3). {pull}13034[13034]
- Add `event.module` to Winlogbeat modules. {pull}13047[13047]
- Add `event.category: process` and `event.type: process_start/process_end` to Sysmon process events (event ID 1 and 5). {pull}13047[13047]
- Add support for event ID 4672 to the Security module. {pull}12975[12975]
- Add support for event ID 22 (DNS query) to the Sysmon module. {pull}12960[12960]
- Add certain winlog.event_data.* fields to the index template. {issue}13700[13700] {pull}13704[13704]
- Fill `event.provider`. {pull}13937[13937]
- Add support for user management events to the Security module. {pull}13530[13530]
- GA the Winlogbeat `sysmon` module. {pull}14326[14326]

==== Deprecated

*Affecting all Beats*

*Filebeat*

- `docker` input is deprecated in favour `container`. {pull}12162[12162]
- `postgresql.log.timestamp` field is deprecated in favour of `@timestamp`. {pull}12338[12338]

*Heartbeat*

*Journalbeat*

*Metricbeat*

- `kubernetes.container.id` field for `state_container` is deprecated in favour of ECS `container.id` and `container.runtime`. {pull}13884[13884]

*Packetbeat*

*Winlogbeat*

*Functionbeat*

==== Known Issue

*Journalbeat*<|MERGE_RESOLUTION|>--- conflicted
+++ resolved
@@ -190,11 +190,8 @@
 - Close chan of Closer first before calling callback {pull}14231[14231]
 - Fix race condition in S3 input plugin. {pull}14359[14359]
 - Decode hex values in auditd module. {pull}14471[14471]
-<<<<<<< HEAD
 - Fix parse of remote addresses that are not IPs in nginx logs. {pull}14505[14505]
-=======
 - Fix handling multiline log entries in nginx module. {issue}14349[14349] {pull}14499[14499]
->>>>>>> 6b46c296
 
 *Heartbeat*
 
