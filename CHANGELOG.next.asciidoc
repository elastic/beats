--- conflicted
+++ resolved
@@ -153,13 +153,9 @@
 - Fix duplicated pod events in kubernetes autodiscover for pods with init or ephemeral containers. {pull}22438[22438]
 - Fix index template loading when the new index format is selected. {issue}22482[22482] {pull}22682[22682]
 - Log debug message if the Kibana dashboard can not be imported from the archive because of the invalid archive directory structure {issue}12211[12211], {pull}13387[13387]
-<<<<<<< HEAD
 - Periodic metrics in logs will now report `libbeat.output.events.active` and `beat.memstats.rss`
   as gauges (rather than counters). {pull}22877[22877]
-=======
 - Use PROGRAMDATA environment variable instead of C:\ProgramData for windows install service {pull}22874[22874]
-
->>>>>>> 73ec6479
 
 *Auditbeat*
 
