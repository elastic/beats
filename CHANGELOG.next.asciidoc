// Use these for links to issue and pulls. Note issues and pulls redirect one to
// each other on Github, so don't worry too much on using the right prefix.
:issue: https://github.com/elastic/beats/issues/
:pull: https://github.com/elastic/beats/pull/

=== Beats version HEAD
https://github.com/elastic/beats/compare/v7.0.0-alpha2...master[Check the HEAD diff]

==== Breaking changes

*Affecting all Beats*

- Update to Golang 1.12.1. {pull}11330[11330]
- Update to Golang 1.12.4. {pull}11782[11782]
- Update to ECS 1.0.1. {pull}12284[12284] {pull}12317[12317]
- Default of output.kafka.metadata.full is set to false by now. This reduced the amount of metadata to be queried from a kafka cluster. {pull}12738[12738]
- Fixed a crash under Windows when fetching processes information. {pull}12833[12833]
- Update to Golang 1.12.7. {pull}12931[12931]

*Auditbeat*

- Auditd module: Normalized value of `event.category` field from `user-login` to `authentication`. {pull}11432[11432]
- Auditd module: Unset `auditd.session` and `user.audit.id` fields are removed from audit events. {issue}11431[11431] {pull}11815[11815]
- Socket dataset: Exclude localhost by default {pull}11993[11993]

*Filebeat*

- Add read_buffer configuration option. {pull}11739[11739]
- `convert_timezone` option is removed and locale is always added to the event so timezone is used when parsing the timestamp, this behaviour can be overriden with processors. {pull}12410[12410]
- Fix a race condition in the TCP input when close the client socket. {pull}13038[13038]

*Heartbeat*

- Removed the `add_host_metadata` and `add_cloud_metadata` processors from the default config. These don't fit well with ECS for Heartbeat and were rarely used.

*Journalbeat*

*Metricbeat*

- Add new Dashboard for PostgreSQL database stats {pull}13187[13187]
- Add new dashboard for CouchDB database {pull}13198[13198]
- Add new dashboard for Ceph cluster stats {pull}13216[13216]
- Add new dashboard for Aerospike database stats {pull}13217[13217]
- Add new dashboard for Couchbase cluster stats {pull}13212[13212]
- Add new dashboard for Prometheus server stats {pull}13126[13126]
- Add new option `OpMultiplyBuckets` to scale histogram buckets to avoid decimal points in final events {pull}10994[10994]
- system/raid metricset now uses /sys/block instead of /proc/mdstat for data. {pull}11613[11613]
- kubernetes.container.cpu.limit.cores and kubernetes.container.cpu.requests.cores are now floats. {issue}11975[11975]
- Add statistic option into cloudwatch metricset. If there is no statistic method specified, default is to collect Average, Sum, Maximum, Minimum and SampleCount. {issue}12370[12370] {pull}12840[12840]

*Packetbeat*

- Add support for mongodb opcode 2013 (OP_MSG). {issue}6191[6191] {pull}8594[8594]
- NFSv4: Always use opname `ILLEGAL` when failed to match request to a valid nfs operation. {pull}11503[11503]

*Winlogbeat*

*Functionbeat*

==== Bugfixes

*Affecting all Beats*

- Fix typo in TLS renegotiation configuration and setting the option correctly {issue}10871[10871], {pull}12354[12354]
- Ensure all beat commands respect configured settings. {pull}10721[10721]
- Add missing fields and test cases for libbeat add_kubernetes_metadata processor. {issue}11133[11133], {pull}11134[11134]
- decode_json_field: process objects and arrays only {pull}11312[11312]
- decode_json_field: do not process arrays when flag not set. {pull}11318[11318]
- Report faulting file when config reload fails. {pull}11304[11304]
- Fix a typo in libbeat/outputs/transport/client.go by updating `c.conn.LocalAddr()` to `c.conn.RemoteAddr()`. {pull}11242[11242]
- Management configuration backup file will now have a timestamps in their name. {pull}11034[11034]
- [CM] Parse enrollment_token response correctly {pull}11648[11648]
- Not hiding error in case of http failure using elastic fetcher {pull}11604[11604]
- Escape BOM on JsonReader before trying to decode line {pull}11661[11661]
- Fix matching of string arrays in contains condition. {pull}11691[11691]
- Replace wmi queries with win32 api calls as they were consuming CPU resources {issue}3249[3249] and {issue}11840[11840]
- Fix a race condition with the Kafka pipeline client, it is possible that `Close()` get called before `Connect()` . {issue}11945[11945]
- Fix queue.spool.write.flush.events config type. {pull}12080[12080]
- Fixed a memory leak when using the add_process_metadata processor under Windows. {pull}12100[12100]
- Fix of docker json parser for missing "log" jsonkey in docker container's log {issue}11464[11464]
- Fixed Beat ID being reported by GET / API. {pull}12180[12180]
- Fixed setting bulk max size in kafka output. {pull}12254[12254]
- Add host.os.codename to fields.yml. {pull}12261[12261]
- Fix `@timestamp` being duplicated in events if `@timestamp` is set in a
  processor (or by any code utilizing `PutValue()` on a `beat.Event`).
- Fix leak in script processor when using Javascript functions in a processor chain. {pull}12600[12600]
- Add additional nil pointer checks to Docker client code to deal with vSphere Integrated Containers {pull}12628[12628]
- Fixed `json.add_error_key` property setting for delivering error messages from beat events  {pull}11298[11298]
- Fix Central Management enroll under Windows {issue}12797[12797] {pull}12799[12799]
- ILM: Use GET instead of HEAD when checking for alias to expose detailed error message. {pull}12886[12886]
- Fix seccomp policy preventing some features to function properly on 32bit Linux systems. {issue}12990[12990] {pull}13008[13008]
- Fix unexpected stops on docker autodiscover when a container is restarted before `cleanup_timeout`. {issue}12962[12962] {pull}13127[13127]
- Fix install-service.ps1's ability to set Windows service's delay start configuration. {pull}13173[13173]
- Fix some incorrect types and formats in field.yml files. {pull}13188[13188]
- Load DLLs only from Windows system directory. {pull}13234[13234]
- Fix mapping for kubernetes.labels and kubernetes.annotations in add_kubernetes_metadata. {issue}12638[12638] {pull}13226[13226]
- Fix case insensitive regular expressions not working correctly. {pull}13250[13250]

*Auditbeat*

- Process dataset: Fixed a memory leak under Windows. {pull}12100[12100]
- Login dataset: Fix re-read of utmp files. {pull}12028[12028]
- Package dataset: Fixed a crash inside librpm after Auditbeat has been running for a while. {issue}12147[12147] {pull}12168[12168]
- Fix formatting of config files on macOS and Windows. {pull}12148[12148]
- Fix direction of incoming IPv6 sockets. {pull}12248[12248]
- Package dataset: Close librpm handle. {pull}12215[12215]
- Package dataset: Auto-detect package directories. {pull}12289[12289]
- Package dataset: Improve dpkg parsing. {pull}12325[12325]
- System module: Start system module without host ID. {pull}12373[12373]
- Host dataset: Fix reboot detection logic. {pull}12591[12591]
- Add syscalls used by librpm for the system/package dataset to the default Auditbeat seccomp policy. {issue}12578[12578] {pull}12617[12617]
- Process dataset: Do not show non-root warning on Windows. {pull}12740[12740]
- Host dataset: Export Host fields to gob encoder. {pull}12940[12940]

*Filebeat*

- Add support for Cisco syslog format used by their switch. {pull}10760[10760]
- Cover empty request data, url and version in Apache2 module{pull}10730[10730]
- Fix registry entries not being cleaned due to race conditions. {pull}10747[10747]
- Improve detection of file deletion on Windows. {pull}10747[10747]
- Add missing Kubernetes metadata fields to Filebeat CoreDNS module, and fix a documentation error. {pull}11591[11591]
- Reduce memory usage if long lines are truncated to fit `max_bytes` limit. The line buffer is copied into a smaller buffer now. This allows the runtime to release unused memory earlier. {pull}11524[11524]
- Fix memory leak in Filebeat pipeline acker. {pull}12063[12063]
- Fix goroutine leak caused on initialization failures of log input. {pull}12125[12125]
- Fix goroutine leak on non-explicit finalization of log input. {pull}12164[12164]
- Skipping unparsable log entries from docker json reader {pull}12268[12268]
- Parse timezone in PostgreSQL logs as part of the timestamp {pull}12338[12338]
- Load correct pipelines when system module is configured in modules.d. {pull}12340[12340]
- Fix timezone offset parsing in system/syslog. {pull}12529[12529]
- When TLS is configured for the TCP input and a `certificate_authorities` is configured we now default to `required` for the `client_authentication`. {pull}12584[12584]
- Apply `max_message_size` to incoming message buffer. {pull}11966[11966]
- Syslog input will now omit the `process` object from events if it is empty. {pull}12700[12700]
- Fix multiline pattern in Postgres which was too permissive {issue}12078[12078] {pull}13069[13069]
- Allow path variables to be used in files loaded from modules.d. {issue}13184[13184]
- Fix incorrect references to index patterns in AWS and CoreDNS dashboards. {pull}13303[13303]
<<<<<<< HEAD
- Fix timezone parsing of system module ingest pipelines. {pull}13308[13308]
=======
- Change iis url.path grok pattern from URIPATH to NOTSPACE. {issue}12710[12710] {pull}13225[13225]
- Add timezone information to apache error fileset. {issue}12772[12772] {pull}13304[13304]
>>>>>>> af2b2a92

*Heartbeat*

- Fix NPEs / resource leaks when executing config checks. {pull}11165[11165]
- Fix duplicated IPs on `mode: all` monitors. {pull}12458[12458]

*Journalbeat*

- Use backoff when no new events are found. {pull}11861[11861]
- Iterate over journal correctly, so no duplicate entries are sent. {pull}12716[12716]
- Preserve host name when reading from remote journal. {pull}12714[12714]

*Metricbeat*

- Change diskio metrics retrieval method (only for Windows) from wmi query to DeviceIOControl function using the IOCTL_DISK_PERFORMANCE control code {pull}11635[11635]
- Call GetMetricData api per region instead of per instance. {issue}11820[11820] {pull}11882[11882]
- Update documentation with cloudwatch:ListMetrics permission. {pull}11987[11987]
- Check permissions in system socket metricset based on capabilities. {pull}12039[12039]
- Get process information from sockets owned by current user when system socket metricset is run without privileges. {pull}12039[12039]
- Avoid generating hints-based configuration with empty hosts when no exposed port is suitable for the hosts hint. {issue}8264[8264] {pull}12086[12086]
- Fixed a socket leak in the postgresql module under Windows when SSL is disabled on the server. {pull}11393[11393]
- Change some field type from scaled_float to long in aws module. {pull}11982[11982]
- Fixed RabbitMQ `queue` metricset gathering when `consumer_utilisation` is set empty at the metrics source {pull}12089[12089]
- Fix direction of incoming IPv6 sockets. {pull}12248[12248]
- Refactored Windows perfmon metricset: replaced method to retrieve counter paths with PdhExpandWildCardPathW, separated code by responsibility, removed unused functions {pull}12212[12212]
- Validate that kibana/status metricset cannot be used when xpack is enabled. {pull}12264[12264]
- Ignore prometheus metrics when their values are NaN or Inf. {pull}12084[12084] {issue}10849[10849]
- In the kibana/stats metricset, only log error (don't also index it) if xpack is enabled. {pull}12265[12265]
- Fix an issue listing all processes when run under Windows as a non-privileged user. {issue}12301[12301] {pull}12475[12475]
- The `elasticsearch/index_summary` metricset gracefully handles an empty Elasticsearch cluster when `xpack.enabled: true` is set. {pull}12489[12489] {issue}12487[12487]
- When TLS is configured for the http metricset and a `certificate_authorities` is configured we now default to `required` for the `client_authentication`. {pull}12584[12584]
- Reuse connections in PostgreSQL metricsets. {issue}12504[12504] {pull}12603[12603]
- PdhExpandWildCardPathW will not expand counter paths in 32 bit windows systems, workaround will use a different function.{issue}12590[12590]{pull}12622[12622]
- In the elasticsearch/node_stats metricset, if xpack is enabled, make parsing of ES node load average optional as ES on Windows doesn't report load average. {pull}12866[12866]
- Ramdisk is not filtered out when collecting disk performance counters in diskio metricset {issue}12814[12814] {pull}12829[12829]
- Fix incoherent behaviour in redis key metricset when keyspace is specified both in host URL and key pattern {pull}12913[12913]
- Fix connections leak in redis module {pull}12914[12914] {pull}12950[12950]
- Fix wrong uptime reporting by system/uptime metricset under Windows. {pull}12915[12915]
- Print errors that were being omitted in vSphere metricsets. {pull}12816[12816]
- Fix redis key metricset dashboard references to index pattern. {pull}13303[13303]
- Check if fields in DBInstance is nil in rds metricset. {pull}13294[13294] {issue}13037[13037]

*Packetbeat*

- Prevent duplicate packet loss error messages in HTTP events. {pull}10709[10709]
- Fixed a memory leak when using process monitoring under Windows. {pull}12100[12100]
- Improved debug logging efficiency in PGQSL module. {issue}12150[12150]
- Limit memory usage of Redis replication sessions. {issue}12657[12657]
- Fix parsing the extended RCODE in the DNS parser. {pull}12805[12805]

*Winlogbeat*

- Fix data race affecting config validation at startup. {issue}13005[13005]

*Functionbeat*

- Fix function name reference for Kinesis streams in CloudFormation templates {pull}11646[11646]

==== Added

*Affecting all Beats*

- Decouple Debug logging from fail_on_error logic for rename, copy, truncate processors {pull}12451[12451]
- Add an option to append to existing logs rather than always rotate on start. {pull}11953[11953]
- Add `network` condition to processors for matching IP addresses against CIDRs. {pull}10743[10743]
- Add if/then/else support to processors. {pull}10744[10744]
- Add `community_id` processor for computing network flow hashes. {pull}10745[10745]
- Add output test to kafka output {pull}10834[10834]
- Gracefully shut down on SIGHUP {pull}10704[10704]
- New processor: `copy_fields`. {pull}11303[11303]
- Add `error.message` to events when `fail_on_error` is set in `rename` and `copy_fields` processors. {pull}11303[11303]
- New processor: `truncate_fields`. {pull}11297[11297]
- Allow a beat to ship monitoring data directly to an Elasticsearch monitoring cluster. {pull}9260[9260]
- Updated go-seccomp-bpf library to v1.1.0 which updates syscall lists for Linux v5.0. {pull}11394[11394]
- Add `add_observer_metadata` processor. {pull}11394[11394]
- Add `decode_csv_fields` processor. {pull}11753[11753]
- Add `convert` processor for converting data types of fields. {issue}8124[8124] {pull}11686[11686]
- New `extract_array` processor. {pull}11761[11761]
- Add number of goroutines to reported metrics. {pull}12135[12135]
- Add `proxy_disable` output flag to explicitly ignore proxy environment variables. {issue}11713[11713] {pull}12243[12243]
- Processor `add_cloud_metadata` adds fields `cloud.account.id` and `cloud.image.id` for AWS EC2. {pull}12307[12307]
- Add configurable bulk_flush_frequency in kafka output. {pull}12254[12254]
- Add `decode_base64_field` processor for decoding base64 field. {pull}11914[11914]
- Add support for reading the `network.iana_number` field by default to the community_id processor. {pull}12701[12701]
- Add aws overview dashboard. {issue}11007[11007] {pull}12175[12175]
- Add `decompress_gzip_field` processor. {pull}12733[12733]
- Add `timestamp` processor for parsing time fields. {pull}12699[12699]
- Add a check so alias creation explicitely fails if there is an index with the same name. {pull}13070[13070]
- Update kubernetes watcher to use official client-go libraries. {pull}13051[13051]
- Add support for unix epoch time values in the `timestamp` processor. {pull}13319[13319]
- add_host_metadata is now GA. {pull}13148[13148]
- Add an `ignore_missing` configuration option the `drop_fields` processor. {pull}13318[13318]
- add_host_metadata is no GA. {pull}13148[13148]
- Add `registered_domain` processor for deriving the registered domain from a given FQDN. {pull}13326[13326]
- Add support for RFC3339 time zone offsets in JSON output. {pull}13227[13227]

*Auditbeat*

- Auditd module: Add `event.outcome` and `event.type` for ECS. {pull}11432[11432]
- Process: Add file hash of process executable. {pull}11722[11722]
- Socket: Add network.transport and network.community_id. {pull}12231[12231]
- Host: Fill top-level host fields. {pull}12259[12259]

*Filebeat*

- Add more info to message logged when a duplicated symlink file is found {pull}10845[10845]
- Add option to configure docker input with paths {pull}10687[10687]
- Add Netflow module to enrich flow events with geoip data. {pull}10877[10877]
- Set `event.category: network_traffic` for Suricata. {pull}10882[10882]
- Allow custom default settings with autodiscover (for example, use of CRI paths for logs). {pull}12193[12193]
- Allow to disable hints based autodiscover default behavior (fetching all logs). {pull}12193[12193]
- Change Suricata module pipeline to handle `destination.domain` being set if a reverse DNS processor is used. {issue}10510[10510]
- Add the `network.community_id` flow identifier to field to the IPTables, Suricata, and Zeek modules. {pull}11005[11005]
- New Filebeat coredns module to ingest coredns logs. It supports both native coredns deployment and coredns deployment in kubernetes. {pull}11200[11200]
- New module for Cisco ASA logs. {issue}9200[9200] {pull}11171[11171]
- Added support for Cisco ASA fields to the netflow input. {pull}11201[11201]
- Configurable line terminator. {pull}11015[11015]
- Add Filebeat envoyproxy module. {pull}11700[11700]
- Add apache2(httpd) log path (`/var/log/httpd`) to make apache2 module work out of the box on Redhat-family OSes. {issue}11887[11887] {pull}11888[11888]
- Add support to new MongoDB additional diagnostic information {pull}11952[11952]
- New module `panw` for Palo Alto Networks PAN-OS logs. {pull}11999[11999]
- Add RabbitMQ module. {pull}12032[12032]
- Add new `container` input. {pull}12162[12162]
- Add timeouts on communication with docker daemon. {pull}12310[12310]
- `container` and `docker` inputs now support reading of labels and env vars written by docker JSON file logging driver. {issue}8358[8358]
- Add specific date processor to convert timezones so same pipeline can be used when convert_timezone is enabled or disabled. {pull}12253[12253]
- Add MSSQL module {pull}12079[12079]
- Add ISO8601 date parsing support for system module. {pull}12568[12568] {pull}12578[12579]
- Update Kubernetes deployment manifest to use `container` input. {pull}12632[12632]
- Use correct OS path separator in `add_kubernetes_metadata` to support Windows nodes. {pull}9205[9205]
- Add support for client addresses with port in Apache error logs {pull}12695[12695]
- Add `google-pubsub` input type for consuming messages from a Google Cloud Pub/Sub topic subscription. {pull}12746[12746]
- Add module for ingesting Cisco IOS logs over syslog. {pull}12748[12748]
- Add module for ingesting Google Cloud VPC flow logs. {pull}12747[12747]
- Report host metadata for Filebeat logs in Kubernetes. {pull}12790[12790]
- Add netflow dashboards based on Logstash netflow. {pull}12857[12857]
- Parse more fields from Elasticsearch slowlogs. {pull}11939[11939]
- Update module pipelines to enrich events with autonomous system fields. {pull}13036[13036]
- Add module for ingesting IBM MQ logs. {pull}8782[8782]
- Add S3 input to retrieve logs from AWS S3 buckets. {pull}12640[12640] {issue}12582[12582]
- Add aws module s3access metricset. {pull}13170[13170] {issue}12880[12880]
- Update PAN-OS fileset to use the ECS NAT fields. {issue}13320[13320] {pull}13330[13330]

*Heartbeat*

- Enable `add_observer_metadata` processor in default config. {pull}11394[11394]

*Journalbeat*

*Metricbeat*

- Add AWS SQS metricset. {pull}10684[10684] {issue}10053[10053]
- Add AWS s3_request metricset. {pull}10949[10949] {issue}10055[10055]
- Add s3_daily_storage metricset. {pull}10940[10940] {issue}10055[10055]
- Add `coredns` metricbeat module. {pull}10585[10585]
- Add SSL support for Metricbeat HTTP server. {pull}11482[11482] {issue}11457[11457]
- The `elasticsearch.index` metricset (with `xpack.enabled: true`) now collects `refresh.external_total_time_in_millis` fields from Elasticsearch. {pull}11616[11616]
- Allow module configurations to have variants {pull}9118[9118]
- Add `timeseries.instance` field calculation. {pull}10293[10293]
- Added new disk states and raid level to the system/raid metricset. {pull}11613[11613]
- Added `path_name` and `start_name` to service metricset on windows module {issue}8364[8364] {pull}11877[11877]
- Add check on object name in the counter path if the instance name is missing {issue}6528[6528] {pull}11878[11878]
- Add AWS cloudwatch metricset. {pull}11798[11798] {issue}11734[11734]
- Add `regions` in aws module config to specify target regions for querying cloudwatch metrics. {issue}11932[11932] {pull}11956[11956]
- Keep `etcd` followers members from reporting `leader` metricset events {pull}12004[12004]
- Add overview dashboard to Consul module {pull}10665[10665]
- New fields were added in the mysql/status metricset. {pull}12227[12227]
- Add Kubernetes metricset `proxy`. {pull}12312[12312]
- Add Kubernetes proxy dashboard to Kubernetes module {pull}12734[12734]
- Always report Pod UID in the `pod` metricset. {pull}12345[12345]
- Add Vsphere Virtual Machine operating system to `os` field in Vsphere virtualmachine module. {pull}12391[12391]
- Add validation for elasticsearch and kibana modules' metricsets when xpack.enabled is set to true. {pull}12386[12386]
- Add CockroachDB module. {pull}12467[12467]
- Add support for metricbeat modules based on existing modules (a.k.a. light modules) {issue}12270[12270] {pull}12465[12465]
- Add a system/entropy metricset {pull}12450[12450]
- Add kubernetes metricset `controllermanager` {pull}12409[12409]
- Add Kubernetes controller manager dashboard to Kubernetes module {pull}12744[12744]
- Allow redis URL format in redis hosts config. {pull}12408[12408]
- Add tags into ec2 metricset. {issue}[12263]12263 {pull}12372[12372]
- Add metrics to kubernetes apiserver metricset. {pull}12922[12922]
- Add kubernetes metricset `scheduler` {pull}12521[12521]
- Add Kubernetes scheduler dashboard to Kubernetes module {pull}12749[12749]
- Add `beat` module. {pull}12181[12181] {pull}12615[12615]
- Collect tags for cloudwatch metricset in aws module. {issue}[12263]12263 {pull}12480[12480]
- Add AWS RDS metricset. {pull}11620[11620] {issue}10054[10054]
- Add Oracle Module {pull}11890[11890]
- Add Oracle Tablespaces Dashboard {pull}12736[12736]
- Collect client provided name for rabbitmq connection. {issue}12851[12851] {pull}12852[12852]
- Add support to load default aws config file to get credentials. {pull}12727[12727] {issue}12708[12708]
- Add statistic option into cloudwatch metricset. {issue}12370[12370] {pull}12840[12840]
- Add support for kubernetes cronjobs {pull}13001[13001]
- Add cgroup memory stats to docker/memory metricset {pull}12916[12916]
- Add AWS elb metricset. {pull}12952[12952] {issue}11701[11701]
- Add AWS ebs metricset. {pull}13167[13167] {issue}11699[11699]
- Add `metricset.period` field with the configured fetching period. {pull}13242[13242] {issue}12616[12616]
- Add rate metrics for ec2 metricset. {pull}13203[13203]
- Add Performance metricset to Oracle module {pull}12547[12547]

*Packetbeat*

*Functionbeat*

- New options to configure roles and VPC. {pull}11779[11779]
- Export automation templates used to create functions. {pull}11923[11923]
- Configurable Amazon endpoint. {pull}12369[12369]
- Add timeout option to reference configuration. {pull}13351[13351]

*Winlogbeat*

- Add support for reading from .evtx files. {issue}4450[4450]
- Add support for event ID 4634 and 4647 to the Security module. {pull}12906[12906]
- Add `network.community_id` to Sysmon network events (event ID 3). {pull}13034[13034]
- Add `event.module` to Winlogbeat modules. {pull}13047[13047]
- Add `event.category: process` and `event.type: process_start/process_end` to Sysmon process events (event ID 1 and 5). {pull}13047[13047]
- Add support for event ID 4672 to the Security module. {pull}12975[12975]
- Add support for event ID 22 (DNS query) to the Sysmon module. {pull}12960[12960]

==== Deprecated

*Affecting all Beats*

*Filebeat*

- `docker` input is deprecated in favour `container`. {pull}12162[12162]
- `postgresql.log.timestamp` field is deprecated in favour of `@timestamp`. {pull}12338[12338]

*Heartbeat*

*Journalbeat*

*Metricbeat*

*Packetbeat*

*Winlogbeat*

*Functionbeat*

==== Known Issue

*Journalbeat*<|MERGE_RESOLUTION|>--- conflicted
+++ resolved
@@ -133,12 +133,9 @@
 - Fix multiline pattern in Postgres which was too permissive {issue}12078[12078] {pull}13069[13069]
 - Allow path variables to be used in files loaded from modules.d. {issue}13184[13184]
 - Fix incorrect references to index patterns in AWS and CoreDNS dashboards. {pull}13303[13303]
-<<<<<<< HEAD
 - Fix timezone parsing of system module ingest pipelines. {pull}13308[13308]
-=======
 - Change iis url.path grok pattern from URIPATH to NOTSPACE. {issue}12710[12710] {pull}13225[13225]
 - Add timezone information to apache error fileset. {issue}12772[12772] {pull}13304[13304]
->>>>>>> af2b2a92
 
 *Heartbeat*
 
