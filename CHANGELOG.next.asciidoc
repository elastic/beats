// Use these for links to issue and pulls. Note issues and pulls redirect one to
// each other on Github, so don't worry too much on using the right prefix.
:issue: https://github.com/elastic/beats/issues/
:pull: https://github.com/elastic/beats/pull/

=== Beats version HEAD
https://github.com/elastic/beats/compare/v7.0.0-alpha2...main[Check the HEAD diff]

==== Breaking changes

*Affecting all Beats*

- Fix mapping of parent process information provided by add_process_metadata. {issue}29874[29874] {pull}30727[30727]

*Auditbeat*


*Filebeat*

*Heartbeat*


*Metricbeat*


*Packetbeat*


*Winlogbeat*


*Functionbeat*


==== Bugfixes

*Affecting all Beats*

- Fix field names with `add_network_direction` processor. {issue}29747[29747] {pull}29751[29751]
- Fix a logging bug when `ssl.verification_mode` was set to `full` or `certificate`, the command `test output` incorrectly logged that TLS was disabled.
- Fix the ability for subcommands to be ran properly from the beats containers. {pull}30452[30452]
- Update docker/distribution dependency library to fix a security issues concerning OCI Manifest Type Confusion Issue. {pull}30462[30462]
- Add more descriptive error logs for common connection failures in Kafka inputs / outputs. {pull}30776[30776]
- Fix dissect trim panics from DELETE (127)(\u007f) character {issue}30657[30657] {pull}30658[30658]
- Add ecs container fields {pull}31020[31020]

*Auditbeat*


*Filebeat*

- auditd: Prevent mapping explosion when truncated EXECVE records are ingested. {pull}30382[30382]
- elasticsearch: fix duplicate ingest when using a common appender configuration {issue}30428[30428] {pull}30440[30440]
- Fix add_kubernetes_metadata matcher: support rotated logs when `resource_type: pod` {pull}30720[30720]
- Prevent logic race on clearing data during request in httpjson. {pull}30730[30730]

*Filebeat*
- Fixes data duplication on restart when filestream inputs did not have an ID set. {issue}30061[30061]
- Update documentation for accessing `last_response.url.params` in httpjson input. {pull}30739[30739]
- Allow fixing data duplication on restart when filestream inputs did not have an ID set. Setting an ID for filestream
  inputs will fix the problem without generating any data duplication{issue}30061[30061]

*Heartbeat*

*Metricbeat*

- Enhance metricbeat on openshift documentation {pull}30054[30054]
- Fixed missing ZooKeeper metrics due compatibility issues with versions >= 3.6.0 {pull}30068[30068]
- Fix Docker module: rename fields on dashboards. {pull}30500[30500]
- Add back missing metrics to system/linux. {pull}30774[30774]
- GCP metrics query instances with aggregatedList API to improve efficiency. {pull}30154[#30153]
- Fix delay in perfmon counters collection {issue}30686[30686] {pull}30861[#30861]
- Fix Jolokia module to print URI for one of the debug logs. {pull}30943[#30943]
<<<<<<< HEAD
- Improve handling of disabled commands in Zookeeper Metricbeat module. {pull}31013[#31013]
=======
- Handle docker reporting different capitalization for disk usage metrics. {pull}30978[#30978]
>>>>>>> 043cab99

*Packetbeat*

- packetbeat: Fix timeout error in af_packet capture mode. {issue}30731[30731] {issue}30822[30822] {pull}30882[30882]

*Winlogbeat*


*Functionbeat*



*Elastic Logging Plugin*


==== Added

*Affecting all Beats*

- Add FIPS configuration option for all AWS API calls. {pull}28899[28899]
- Add support for kafka message headers. {pull}29940[29940]
- Add FIPS configuration option for all AWS API calls. {pull}[28899]
- Add support for non-unique Kafka headers for output messages. {pull}30369[30369]
- Add syslog parser and processor. {issue}30139[30139] {pull}30541[30541]
- Add action_input_type for the .fleet-actions-results {pull}30562[30562]
- Add cronjob metadata by default {pull}30637[30637]

*Auditbeat*


*Filebeat*

- Add `text/csv` decoder to `httpjson` input {pull}28564[28564]
- Update `aws-s3` input to connect to non AWS S3 buckets {issue}28222[28222] {pull}28234[28234]
- Add support for '/var/log/pods/' path for add_kubernetes_metadata processor with `resource_type: pod`. {pull}28868[28868]
- Add documentation for add_kubernetes_metadata processors `log_path` matcher. {pull}28868[28868]
- Add support for parsers on journald input {pull}29070[29070]
- Add support in httpjson input for oAuth2ProviderDefault of password grant_type. {pull}29087[29087]
- Add extraction of `related.hosts` to Microsoft 365 Defender ingest pipeline {issue}29859[29859] {pull}29863[29863]
- threatintel module: Add new Recorded Future integration. {pull}30030[30030]

*Auditbeat*

- Include config file (`auditbeat.elastic-agent.yml`) in tar.gz and zip packages for use with Elastic Agent.


*Filebeat*


*Heartbeat*

- Generate summary documents for journeys which exit successfully, but do not emit `journey/end` events {pull}30825[30825]

*Metricbeat*

- Add `kubernetes.container.status.last.reason` metric {pull}30306[30306]
- Extend documentation about `orchestrator.cluster` fields {pull}30518[30518]
- Fix overflow in `iostat` metrics {pull}30679[30679]
- Add `commandstats` field to Redis module {pull}29662[29662]
- Extend documentation about `kubernetes.node.network.*` fields {pull}30826[30826]
- Add `kubernetes.volume.fs.inodes.pct` field. {pull}30785[30785]
- Improve Kubernetes dashboard. {pull}30913[30913]

*Packetbeat*


*Functionbeat*


*Winlogbeat*

- Improve the error message when the registry file content is invalid. {pull}30543[30543]


*Elastic Log Driver*


==== Deprecated

*Affecting all Beats*


*Filebeat*


*Heartbeat*

*Metricbeat*


*Packetbeat*

*Winlogbeat*

*Functionbeat*

==== Known Issue
<|MERGE_RESOLUTION|>--- conflicted
+++ resolved
@@ -71,11 +71,10 @@
 - GCP metrics query instances with aggregatedList API to improve efficiency. {pull}30154[#30153]
 - Fix delay in perfmon counters collection {issue}30686[30686] {pull}30861[#30861]
 - Fix Jolokia module to print URI for one of the debug logs. {pull}30943[#30943]
-<<<<<<< HEAD
+Improve-Errorhanddlingfix-20376
 - Improve handling of disabled commands in Zookeeper Metricbeat module. {pull}31013[#31013]
-=======
 - Handle docker reporting different capitalization for disk usage metrics. {pull}30978[#30978]
->>>>>>> 043cab99
+ main
 
 *Packetbeat*
 
