// Use these for links to issue and pulls. Note issues and pulls redirect one to
// each other on Github, so don't worry too much on using the right prefix.
:issue: https://github.com/elastic/beats/issues/
:pull: https://github.com/elastic/beats/pull/

=== Beats version HEAD
https://github.com/elastic/beats/compare/v8.8.1\...main[Check the HEAD diff]

==== Breaking changes

*Affecting all Beats*

- Fix FQDN being lowercased when used as `host.hostname` {issue}39993[39993]
- Beats won't log start up information when running under the Elastic Agent {40390}40390[40390]

*Auditbeat*


*Filebeat*

- Convert netflow input to API v2 and disable event normalisation {pull}37901[37901]
- Removed deprecated Squid from Beats. See <<migrate-from-deprecated-module>> for migration options. {pull}38037[38037]
- Removed deprecated Sonicwall from Beats. Use the https://docs.elastic.co/integrations/sonicwall[SonicWall Firewall] Elastic integration instead. {pull}38037[38037]
- Removed deprecated Radware from Beats. See <<migrate-from-deprecated-module>> for migration options. {pull}38037[38037]
- Removed deprecated Netscout from Beats. See <<migrate-from-deprecated-module>> for migration options. {pull}38037[38037]
- Removed deprecated Juniper Netscreen from Beats. See <<migrate-from-deprecated-module>> for migration options. {pull}38037[38037]
- Removed deprecated Impreva from Beats. See <<migrate-from-deprecated-module>> for migration options. {pull}38037[38037]
- Removed deprecated Cylance from Beats. See <<migrate-from-deprecated-module>> for migration options. {pull}38037[38037]
- Removed deprecated Bluecoat from Beats. See <<migrate-from-deprecated-module>> for migration options. {pull}38037[38037]
- Introduce input/netmetrics and refactor netflow input metrics {pull}38055[38055]
- Redis: Added replication role as a field to submitted slowlogs
- Change log.file.path field in awscloudwatch input to nested object. {pull}41099[41099]


*Heartbeat*


*Metricbeat*

- Setting period for counter cache for Prometheus remote_write at least to 60sec {pull}38553[38553]
- Remove fallback to the node limit for the `kubernetes.pod.cpu.usage.limit.pct` and `kubernetes.pod.memory.usage.limit.pct` metrics calculation

*Osquerybeat*

- Add action responses data stream, allowing osquerybeat to post action results directly to elasticsearch. {pull}39143[39143]


*Packetbeat*


*Winlogbeat*

- Add "event.category" and "event.type" to Sysmon module for EventIDs 8, 9, 19, 20, 27, 28, 255 {pull}35193[35193]

*Functionbeat*


*Elastic Logging Plugin*


==== Bugfixes

*Affecting all Beats*

- Support for multiline zookeeper logs {issue}2496[2496]
- Add checks to ensure reloading of units if the configuration actually changed. {pull}34346[34346]
- Fix namespacing on self-monitoring {pull}32336[32336]
- Fix namespacing on self-monitoring {pull}32336[32336]
- Fix Beats started by agent do not respect the allow_older_versions: true configuration flag {issue}34227[34227] {pull}34964[34964]
- Fix performance issues when we have a lot of inputs starting and stopping by allowing to disable global processors under fleet. {issue}35000[35000] {pull}35031[35031]
- 'add_cloud_metadata' processor - add cloud.region field for GCE cloud provider
- 'add_cloud_metadata' processor - update azure metadata api version to get missing `cloud.account.id` field
- Upgraded apache arrow library used in x-pack/libbeat/reader/parquet from v11 to v12.0.1 in order to fix cross-compilation issues {pull}35640[35640]
- Fix panic when MaxRetryInterval is specified, but RetryInterval is not {pull}35820[35820]
- Support build of projects outside of beats directory {pull}36126[36126]
- Support Elastic Agent control protocol chunking support {pull}37343[37343]
- Lower logging level to debug when attempting to configure beats with unknown fields from autodiscovered events/environments {pull}[37816][37816]
- Set timeout of 1 minute for FQDN requests {pull}37756[37756]

*Auditbeat*


*Filebeat*

- [Gcs Input] - Added missing locks for safe concurrency {pull}34914[34914]
- Fix the ignore_inactive option being ignored in Filebeat's filestream input {pull}34770[34770]
- Fix TestMultiEventForEOFRetryHandlerInput unit test of CometD input {pull}34903[34903]
- Add input instance id to request trace filename for httpjson and cel inputs {pull}35024[35024]
- Fixes "Can only start an input when all related states are finished" error when running under Elastic-Agent {pull}35250[35250] {issue}33653[33653]
- [system] sync system/auth dataset with system integration 1.29.0. {pull}35581[35581]
- [GCS Input] - Fixed an issue where bucket_timeout was being applied to the entire bucket poll interval and not individual bucket object read operations. Fixed a map write concurrency issue arising from data races when using a high number of workers. Fixed the flaky tests that were present in the GCS test suit. {pull}35605[35605]
- Fixed concurrency and flakey tests issue in azure blob storage input. {issue}35983[35983] {pull}36124[36124]
- Fix panic when sqs input metrics getter is invoked {pull}36101[36101] {issue}36077[36077]
- Fix handling of Juniper SRX structured data when there is no leading junos element. {issue}36270[36270] {pull}36308[36308]
- Fix Filebeat Cisco module with missing escape character {issue}36325[36325] {pull}36326[36326]
- Added a fix for Crowdstrike pipeline handling process arrays {pull}36496[36496]
- [threatintel] MISP pagination fixes {pull}37898[37898]
- Fix file handle leak when handling errors in filestream {pull}37973[37973]
- Fix a race condition that could crash Filebeat with a "negative WaitGroup counter" error {pull}38094[38094]
- Fix "failed processing S3 event for object key" error on aws-s3 input when key contains the "+" character {issue}38012[38012] {pull}38125[38125]
- Fix filebeat gcs input panic {pull}38407[38407]
- Fix filestream's registry GC: registry entries are now removed from the in-memory and disk store when they're older than the set TTL {issue}36761[36761] {pull}38488[38488]
- Fix filestream's registry GC: registry entries are now removed from the in-memory and disk store when they're older than the set TTL {issue}36761[36761] {pull}38488[38488]
- [threatintel] MISP splitting fix for empty responses {issue}38739[38739] {pull}38917[38917]
- Prevent GCP Pub/Sub input blockage by increasing default value of `max_outstanding_messages` {issue}35029[35029] {pull}38985[38985]
- Updated Websocket input title to align with existing inputs {pull}39006[39006]
- Restore netflow input on Windows {pull}39024[39024]
- Upgrade azure-event-hubs-go and azure-storage-blob-go dependencies. {pull}38861[38861]
- Fix request trace filename handling in http_endpoint input. {pull}39410[39410]
- Upgrade github.com/hashicorp/go-retryablehttp to mitigate CVE-2024-6104 {pull}40036[40036]
- Prevent panic in CEL and salesforce inputs when github.com/hashicorp/go-retryablehttp exceeds maximum retries. {pull}40144[40144]
- Fix publication of group data from the Okta entity analytics provider. {pull}40681[40681]
- Ensure netflow custom field configuration is applied. {issue}40735[40735] {pull}40730[40730]
- Fix a bug in Salesforce input to only handle responses with 200 status code {pull}41015[41015]
<<<<<<< HEAD
=======
- [Journald] Fixes handling of `journalctl` restart. A known symptom was broken multiline messages when there was a restart of journalctl while aggregating the lines. {issue}41331[41331] {pull}42595[42595]
- Fix entityanalytics activedirectory provider full sync use before initialization bug. {pull}42682[42682]
- In the `http_endpoint` input, fix the check for a missing HMAC HTTP header. {pull}42756[42756]
- Prevent computer details being returned for user queries by Activedirectory Entity Analytics provider. {issue}11818[11818] {pull}42796[42796]
>>>>>>> 37c60056

*Heartbeat*



*Metricbeat*

- Fix Azure Monitor 429 error by causing metricbeat to retry the request again. {pull}38294[38294]
- Fix fields not being parsed correctly in postgresql/database {issue}25301[25301] {pull}37720[37720]
- rabbitmq/queue - Change the mapping type of `rabbitmq.queue.consumers.utilisation.pct` to `scaled_float` from `long` because the values fall within the range of `[0.0, 1.0]`. Previously, conversion to integer resulted in reporting either `0` or `1`.
- Fix timeout caused by the retrival of which indices are hidden {pull}39165[39165]
- Fix Azure Monitor support for multiple aggregation types {issue}39192[39192] {pull}39204[39204]
- Fix handling of access errors when reading process metrics {pull}39627[39627]
- Fix behavior of cgroups path discovery when monitoring the host system from within a container {pull}39627[39627]
- Fix issue where beats may report incorrect metrics for its own process when running inside a container {pull}39627[39627]
- Normalize AWS RDS CPU Utilization values before making the metadata API call. {pull}39664[39664]
- Fix behavior of pagetypeinfo metrics {pull}39985[39985]
- Update beat module with apm-server monitoring metrics fields {pull}40127[40127]
- Fix Azure Monitor metric timespan to restore Storage Account PT1H metrics {issue}40376[40376] {pull}40367[40367]
- Remove excessive info-level logs in cgroups setup {pull}40491[40491]
- Add missing ECS Cloud fields in GCP `metrics` metricset when using `exclude_labels: true` {issue}40437[40437] {pull}40467[40467]
- Add AWS OwningAccount support for cross account monitoring {issue}40570[40570] {pull}40691[40691]
- Use namespace for GetListMetrics when exists in AWS {pull}41022[41022]
<<<<<<< HEAD
=======
- Fix Kubernetes metadata sometimes not being present after startup {pull}41216[41216]
- Do not report non-existant 0 values for RSS metrics in docker/memory {pull}41449[41449]
- Log Cisco Meraki `getDevicePerformanceScores` errors without stopping metrics collection. {pull}41622[41622]
- Don't skip first bucket value in GCP metrics metricset for distribution type metrics {pull}41822[41822]
- [K8s Integration] Enhance HTTP authentication in case of token updates for Apiserver, Controllermanager and Scheduler metricsets  {issue}41910[41910] {pull}42016[42016]
- Fixed `creation_date` scientific notation output in the `elasticsearch.index` metricset. {pull}42053[42053]
- Fix bug where metricbeat unintentionally triggers Windows ASR. {pull}42177[42177]
- Remove `hostname` field from zookeeper's `mntr` data stream. {pull}41887[41887]
- Continue collecting metrics even if the Cisco Meraki `getDeviceLicenses` operation fails. {pull}42397[42397]
- Fixed errors in the `elasticsearch.index` metricset when index settings are missing. {issue}42424[42424] {pull}42426[42426]
- Fixed panic caused by uninitialized meraki device wifi0 and wifi1 struct pointers in the device WiFi data fetching. {issue}42745[42745] {pull}42746[42746]
- Only fetch cluster-level index stats summary {issue}36019[36019] {pull}42901[42901]
- Fixed an issue in Metricbeat's Windows module where data collection would fail if the data was unavailable. {issue}42802[42802] {pull}42803[42803]
>>>>>>> 37c60056

*Osquerybeat*


*Packetbeat*


*Winlogbeat*



*Elastic Logging Plugin*


==== Added

*Affecting all Beats*

- Added append Processor which will append concrete values or values from a field to target. {issue}29934[29934] {pull}33364[33364]
- dns processor: Add support for forward lookups (`A`, `AAAA`, and `TXT`). {issue}11416[11416] {pull}36394[36394]
- [Enhanncement for host.ip and host.mac] Disabling netinfo.enabled option of add-host-metadata processor {pull}36506[36506]
- allow `queue` configuration settings to be set under the output. {issue}35615[35615] {pull}36788[36788]
- Beats will now connect to older Elasticsearch instances by default {pull}36884[36884]
- Raise up logging level to warning when attempting to configure beats with unknown fields from autodiscovered events/environments
- elasticsearch output now supports `idle_connection_timeout`. {issue}35616[35615] {pull}36843[36843]
- Enable early event encoding in the Elasticsearch output, improving cpu and memory use {pull}38572[38572]
- The environment variable `BEATS_ADD_CLOUD_METADATA_PROVIDERS` overrides configured/default `add_cloud_metadata` providers {pull}38669[38669]
- When running under Elastic-Agent Kafka output allows dynamic topic in `topic` field {pull}40415[40415]
- The script processor has a new configuration option that only uses the cached javascript sessions and prevents the creation of new javascript sessions.
- Replace Ubuntu 20.04 with 24.04 for Docker base images {issue}40743[40743] {pull}40942[40942]
- Reduce memory consumption of k8s autodiscovery and the add_kubernetes_metadata processor when Deployment metadata is enabled

*Auditbeat*

- Added `add_session_metadata` processor, which enables session viewer on Auditbeat data. {pull}37640[37640]
- Add linux capabilities to processes in the system/process. {pull}37453[37453]
- Add linux capabilities to processes in the system/process. {pull}37453[37453]
- Add process.entity_id, process.group.name and process.group.id in add_process_metadata processor. Make fim module with kprobes backend to always add an appropriately configured add_process_metadata processor to enrich file events {pull}38776[38776]

*Auditbeat*

*Auditbeat*


*Filebeat*

- add documentation for decode_xml_wineventlog processor field mappings.  {pull}32456[32456]
- httpjson input: Add request tracing logger. {issue}32402[32402] {pull}32412[32412]
- Add cloudflare R2 to provider list in AWS S3 input. {pull}32620[32620]
- Add support for single string containing multiple relation-types in getRFC5988Link. {pull}32811[32811]
- Added separation of transform context object inside httpjson. Introduced new clause `.parent_last_response.*` {pull}33499[33499]
- Added metric `sqs_messages_waiting_gauge` for aws-s3 input. {pull}34488[34488]
- Add nginx.ingress_controller.upstream.ip to related.ip {issue}34645[34645] {pull}34672[34672]
- Add unix socket log parsing for nginx ingress_controller {pull}34732[34732]
- Added metric `sqs_worker_utilization` for aws-s3 input. {pull}34793[34793]
- Add MySQL authentication message parsing and `related.ip` and `related.user` fields {pull}34810[34810]
- Add nginx ingress_controller parsing if one of upstreams fails to return response {pull}34787[34787]
- Add oracle authentication messages parsing {pull}35127[35127]
- Add `clean_session` configuration setting for MQTT input.  {pull}35806[16204]
- Add support for a simplified input configuraton when running under Elastic-Agent {pull}36390[36390]
- Added support for Okta OAuth2 provider in the CEL input. {issue}36336[36336] {pull}36521[36521]
- Added support for new features & removed partial save mechanism in the Azure Blob Storage input. {issue}35126[35126] {pull}36690[36690]
- Added support for new features and removed partial save mechanism in the GCS input. {issue}35847[35847] {pull}36713[36713]
- Use filestream input with file_identity.fingerprint as default for hints autodiscover. {issue}35984[35984] {pull}36950[36950]
- Add setup option `--force-enable-module-filesets`, that will act as if all filesets have been enabled in a module during setup. {issue}30915[30915] {pull}99999[99999]
- Made Azure Blob Storage input GA and updated docs accordingly. {pull}37128[37128]
- Made GCS input GA and updated docs accordingly. {pull}37127[37127]
- Add parseDateInTZ value template for the HTTPJSON input {pull}37738[37738]
- Improve rate limit handling by HTTPJSON {issue}36207[36207] {pull}38161[38161] {pull}38237[38237]
- Parse more fields from Elasticsearch slowlogs {pull}38295[38295]
- added benchmark input {pull}37437[37437]
- added benchmark input and discard output {pull}37437[37437]
- Update CEL mito extensions to v1.11.0 to improve type checking. {pull}39460[39460]
- Update CEL mito extensions to v1.12.2. {pull}39755[39755]
- Allow cross-region bucket configuration in s3 input. {issue}22161[22161] {pull}40309[40309]
- Disable event normalization for netflow input {pull}40635[40635]
- Add `use_kubeadm` config option for filebeat (both filbeat.input and autodiscovery) in order to toggle kubeadm-config api requests {pull}40301[40301]
- Add CSV decoding capacity to azureblobstorage input {pull}40978[40978]
- Add CSV decoding capacity to gcs input {pull}40979[40979]
- Add CSV decoding capacity to azureblobstorage input {pull}40978[40978]
- Jounrald input now supports filtering by facilities {pull}41061[41061]
- Add support for SSL and Proxy configurations for websoket type in streaming input. {pull}41934[41934]
- Refactor & cleanup with updates to default values and documentation. {pull}41834[41834]

*Auditbeat*


*Libbeat*



*Heartbeat*

- Added status to monitor run log report.
- Upgrade node to latest LTS v18.20.3. {pull}40038[40038]

*Metricbeat*

- Add per-thread metrics to system_summary {pull}33614[33614]
- Add GCP CloudSQL metadata {pull}33066[33066]
- Add GCP Carbon Footprint metricbeat data {pull}34820[34820]
- Add event loop utilization metric to Kibana module {pull}35020[35020]
- Add metrics grouping by dimensions and time to Azure app insights {pull}36634[36634]
- Align on the algorithm used to transform Prometheus histograms into Elasticsearch histograms {pull}36647[36647]
- Add linux IO metrics to system/process {pull}37213[37213]
- Add new memory/cgroup metrics to Kibana module {pull}37232[37232]
- Add SSL support to mysql module {pull}37997[37997]
- Add SSL support for aerospike module {pull}38126[38126]
- Add new metricset network for the vSphere module. {pull}40559[40559]
- Add new metricset resourcepool for the vSphere module. {pull}40456[40456]
- Add metrics for the vSphere Virtualmachine metricset. {pull}40485[40485]
- Log the total time taken for GCP `ListTimeSeries` and `AggregatedList` requests {pull}40661[40661]
- Add metrics related to triggered alarms in all the vSphere metricsets. {pull}40714[40714] {pull}40876[40876]
- Add support for new metrics in datastorecluster metricset. {pull}40694[40694]
- Add metrics related to alert in all the vSphere metricsets. {pull}40714[40714]
- Add new metrics fot datastore and minor changes to overall vSphere metrics {pull}40766[40766]
- Add new metrics for the vSphere Host metricset. {pull}40429[40429]
- Add new metrics for the vSphere Datastore metricset. {pull}40441[40441]
- Add new metricset cluster for the vSphere module. {pull}40536[40536]
- Add new metricset network for the vSphere module. {pull}40559[40559]
- Add new metricset resourcepool for the vSphere module. {pull}40456[40456]
- Add support for new metrics in datastorecluster metricset. {pull}40694[40694]
- Add support for period based intervalID in vSphere host and datastore metricsets {pull}40678[40678]
- Added Cisco Meraki module {pull}40836[40836]
- Added Palo Alto Networks module {pull}40686[40686]
- Restore docker.network.in.* and docker.network.out.* fields in docker module {pull}40968[40968]

*Metricbeat*


*Osquerybeat*

- Increase maximum query timeout to 24 hours {pull}42356[42356]

*Packetbeat*


*Winlogbeat*



*Functionbeat*

*Elastic Log Driver*
*Elastic Logging Plugin*


==== Deprecated

*Auditbeat*


*Filebeat*


*Heartbeat*



*Metricbeat*


*Osquerybeat*


*Packetbeat*


*Winlogbeat*


*Functionbeat*


*Elastic Logging Plugin*


==== Known Issues





























<|MERGE_RESOLUTION|>--- conflicted
+++ resolved
@@ -112,13 +112,10 @@
 - Fix publication of group data from the Okta entity analytics provider. {pull}40681[40681]
 - Ensure netflow custom field configuration is applied. {issue}40735[40735] {pull}40730[40730]
 - Fix a bug in Salesforce input to only handle responses with 200 status code {pull}41015[41015]
-<<<<<<< HEAD
-=======
 - [Journald] Fixes handling of `journalctl` restart. A known symptom was broken multiline messages when there was a restart of journalctl while aggregating the lines. {issue}41331[41331] {pull}42595[42595]
 - Fix entityanalytics activedirectory provider full sync use before initialization bug. {pull}42682[42682]
 - In the `http_endpoint` input, fix the check for a missing HMAC HTTP header. {pull}42756[42756]
 - Prevent computer details being returned for user queries by Activedirectory Entity Analytics provider. {issue}11818[11818] {pull}42796[42796]
->>>>>>> 37c60056
 
 *Heartbeat*
 
@@ -142,8 +139,6 @@
 - Add missing ECS Cloud fields in GCP `metrics` metricset when using `exclude_labels: true` {issue}40437[40437] {pull}40467[40467]
 - Add AWS OwningAccount support for cross account monitoring {issue}40570[40570] {pull}40691[40691]
 - Use namespace for GetListMetrics when exists in AWS {pull}41022[41022]
-<<<<<<< HEAD
-=======
 - Fix Kubernetes metadata sometimes not being present after startup {pull}41216[41216]
 - Do not report non-existant 0 values for RSS metrics in docker/memory {pull}41449[41449]
 - Log Cisco Meraki `getDevicePerformanceScores` errors without stopping metrics collection. {pull}41622[41622]
@@ -157,7 +152,6 @@
 - Fixed panic caused by uninitialized meraki device wifi0 and wifi1 struct pointers in the device WiFi data fetching. {issue}42745[42745] {pull}42746[42746]
 - Only fetch cluster-level index stats summary {issue}36019[36019] {pull}42901[42901]
 - Fixed an issue in Metricbeat's Windows module where data collection would fail if the data was unavailable. {issue}42802[42802] {pull}42803[42803]
->>>>>>> 37c60056
 
 *Osquerybeat*
 
