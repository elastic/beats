// Use these for links to issue and pulls. Note issues and pulls redirect one to
// each other on Github, so don't worry too much on using the right prefix.
:issue: https://github.com/elastic/beats/issues/
:pull: https://github.com/elastic/beats/pull/

=== Beats version HEAD
https://github.com/elastic/beats/compare/v7.0.0-alpha2...master[Check the HEAD diff]

==== Breaking changes

*Affecting all Beats*

- The document id fields has been renamed from @metadata.id to @metadata._id {pull}15859[15859]
- Variable substitution from environment variables is not longer supported. {pull}15937{15937}
- Change aws_elb autodiscover provider field name from elb_listener.* to aws.elb.*. {issue}16219[16219] {pull}16402{16402}
- Remove `AddDockerMetadata` and `AddKubernetesMetadata` processors from the `script` processor. They can still be used as normal processors in the configuration. {issue}16349[16349] {pull}16514[16514]
- Introduce APM libbeat instrumentation, active when running the beat with ELASTIC_APM_ACTIVE=true. {pull}17938[17938]
- Remove the non-ECS `agent.hostname` field. Use the `agent.name` or `agent.id` fields for an identifier. {issue}16377[16377] {pull}18328[18328]
- Make error message about locked data path actionable. {pull}18667[18667]
- Ensure dynamic template names are unique for the same field. {pull}18849[18849]
- Remove the deprecated `xpack.monitoring.*` settings. Going forward only `monitoring.*` settings may be used. {issue}9424[9424] {pull}18608[18608]
- Added `certificate` TLS verification mode to ignore server name mismatch. {issue}12283[12283] {pull}20293[20293]
- Autodiscover doesn't generate any configuration when a variable is missing. Previously it generated an incomplete configuration. {pull}20898[20898]

*Auditbeat*

- File integrity dataset (macOS): Replace unnecessary `file.origin.raw` (type keyword) with `file.origin.text` (type `text`). {issue}12423[12423] {pull}15630[15630]
- Change event.kind=error to event.kind=event to comply with ECS. {issue}18870[18870] {pull}20685[20685]
- Change network.direction values to ECS recommended values (inbound, outbound). {issue}12445[12445] {pull}20695[20695]

*Filebeat*

- Improve ECS field mappings in panw module.  event.outcome now only contains success/failure per ECS specification. {issue}16025[16025] {pull}17910[17910]
- Improve ECS categorization field mappings for nginx module. http.request.referrer only populated when nginx sets a value {issue}16174[16174] {pull}17844[17844]
- Improve ECS field mappings in santa module. move hash.sha256 to process.hash.sha256 & move certificate fields to santa.certificate . {issue}16180[16180] {pull}17982[17982]
- With the default configuration the cloud modules (aws, azure, googlecloud, o365, okta)
  will no longer send the `host` field that contains information about the host Filebeat is
  running on. This is because the `host` field specifies the host on which the event
  happened. {issue}13920[13920] {pull}18223[18223]
- With the default configuration the following modules will no longer send the `host`
  field that contains information about the host on which Filebeat is running.
  You can revert this change by configuring tags for the module and omitting
  `forwarded` from the list. {issue}13920[13920]
* CEF {pull}18223[18223]
* PANW {pull}18223[18223]
* Cisco {pull}18753[18753]
* CrowdStrike {pull}19132[19132]
* Fortinet {pull}19133[19133]
* iptables {pull}18756[18756]
* Checkpoint {pull}18754[18754]
* Netflow {pull}19087[19087]
* Zeek {pull}19113[19113] (`forwarded` tag is not included by default)
* Suricata {pull}19107[19107] (`forwarded` tag is not included by default)
* CoreDNS {pull}19134[19134] (`forwarded` tag is not included by default)
* Envoy Proxy {pull}19134[19134] (`forwarded` tag is not included by default)
- Preserve case of http.request.method.  ECS prior to 1.6 specified normalizing to lowercase, which lost information. Affects filesets: apache/access, elasticsearch/audit, iis/access, iis/error, nginx/access, nginx/ingress_controller, aws/elb, suricata/eve, zeek/http. {issue}18154[18154] {pull}18359[18359]
- Adds check on `<no value>` config option value for the azure input `resource_manager_endpoint`. {pull}18890[18890]
- Okta module now requires objects instead of JSON strings for the `http_headers`, `http_request_body`, `pagination`, `rate_limit`, and `ssl` variables. {pull}18953[18953]
- Adds oauth support for httpjson input. {issue}18415[18415] {pull}18892[18892]
- Adds `split_events_by` option to httpjson input. {pull}19246[19246]
- Adds `date_cursor` option to httpjson input. {pull}19483[19483]
- Adds Gsuite module with SAML support. {pull}19329[19329]
- Adds Gsuite User Accounts support. {pull}19329[19329]
- Adds Gsuite Login audit support. {pull}19702[19702]
- Adds Gsuite Admin support. {pull}19769[19769]
- Adds Gsuite Drive support. {pull}19704[19704]
- Adds Gsuite Groups support. {pull}19725[19725]
- Move file metrics to dataset endpoint {pull}19977[19977]
- Add `while_pattern` type to multiline reader. {pull}19662[19662]
- Tracking session end reason in panw module. {pull}18705[18705]
- Fix PANW field spelling "veredict" to "verdict" on event.action {pull}18808[18808]
- Removed experimental modules `citrix`, `kaspersky`, `rapid7` and `tenable`. {pull}20706[20706]

*Heartbeat*


*Journalbeat*

- Improve parsing of syslog.pid in journalbeat to strip the username when present {pull}16116[16116]


*Metricbeat*

- Make use of secure port when accessing Kubelet API {pull}16063[16063]
- Add Tomcat overview dashboard {pull}14026[14026]
- Move service config under metrics and simplify metric types. {pull}18691[18691]
- Fix ECS compliance of user.id field in system/users  metricset {pull}19019[19019]
- Rename googlecloud stackdriver metricset to metrics. {pull}19718[19718]

*Packetbeat*

- Redis: fix incorrectly handle with two-words redis command. {issue}14872[14872] {pull}14873[14873]
- `event.category` no longer contains the value `network_traffic` because this is not a valid ECS event category value. {pull}20556[20556]

*Winlogbeat*

- Add support to Sysmon file delete events (event ID 23). {issue}18094[18094]
- Improve ECS field mappings in Sysmon module. `related.hash`, `related.ip`, and `related.user` are now populated. {issue}18364[18364]
- Improve ECS field mappings in Sysmon module. Hashes are now also populated to the corresponding `process.hash`, `process.pe.imphash`, `file.hash`, or `file.pe.imphash`. {issue}18364[18364]
- Improve ECS field mappings in Sysmon module. `file.name`, `file.directory`, and `file.extension` are now populated. {issue}18364[18364]
- Improve ECS field mappings in Sysmon module. `rule.name` is populated for all events when present. {issue}18364[18364]
- Add Powershell module. Support for event ID's: `400`, `403`, `600`, `800`, `4103`, `4014`, `4105`, `4106`. {issue}16262[16262] {pull}18526[18526]
- Fix Powershell processing of downgraded engine events. {pull}18966[18966]
- Fix unprefixed fields in `fields.yml` for Powershell module {issue}18984[18984]
- Remove top level `hash` property from sysmon events {pull}20653[20653]

*Functionbeat*


==== Bugfixes

*Affecting all Beats*

- Fix Kubernetes autodiscovery provider to correctly handle pod states and avoid missing event data {pull}17223[17223]
- Fix `add_cloud_metadata` to better support modifying sub-fields with other processors. {pull}13808[13808]
- TLS or Beats that accept connections over TLS and validate client certificates. {pull}14146[14146]
- Fix panics that could result from invalid TLS certificates. This can affect Beats that connect over TLS, or Beats that accept connections over TLS and validate client certificates. {pull}14146[14146]
- Fix panic in the Logstash output when trying to send events to closed connection. {pull}15568[15568]
- Fix missing output in dockerlogbeat {pull}15719[15719]
- Fix logging target settings being ignored when Beats are started via systemd or docker. {issue}12024[12024] {pull}15422[15442]
- Do not load dashboards where not available. {pull}15802[15802]
- Fix issue where TLS settings would be ignored when a forward proxy was in use. {pull}15516{15516}
- Update replicaset group to apps/v1 {pull}15854[15802]
- Fix issue where default go logger is not discarded when either * or stdout is selected. {issue}10251[10251] {pull}15708[15708]
- Upgrade go-ucfg to latest v0.8.1. {pull}15937{15937}
- Fix index names for indexing not always guaranteed to be lower case. {pull}16081[16081]
- Add `ssl.ca_sha256` option to the supported TLS option, this allow to check that a specific certificate is used as part of the verified chain. {issue}15717[15717]
- Fix loading processors from annotation hints. {pull}16348[16348]
- Fix an issue that could cause redundant configuration reloads. {pull}16440[16440]
- Fix k8s pods labels broken schema. {pull}16480[16480]
- Fix k8s pods annotations broken schema. {pull}16554[16554]
- Upgrade go-ucfg to latest v0.8.3. {pull}16450{16450}
- Fix `NewContainerMetadataEnricher` to use default config for kubernetes module. {pull}16857[16857]
- Improve some logging messages for add_kubernetes_metadata processor {pull}16866[16866]
- Fix k8s metadata issue regarding node labels not shown up on root level of metadata. {pull}16834[16834]
- Fail to start if httpprof is used and it cannot be initialized. {pull}17028[17028]
- Fix concurrency issues in convert processor when used in the global context. {pull}17032[17032]
- Fix bug with `monitoring.cluster_uuid` setting not always being exposed via GET /state Beats API. {issue}16732[16732] {pull}17420[17420]
- Fix building on FreeBSD by removing build flags from `add_cloudfoundry_metadata` processor. {pull}17486[17486]
- Do not rotate log files on startup when interval is configured and rotateonstartup is disabled. {pull}17613[17613]
- Fix goroutine leak and Elasticsearch output file descriptor leak when output reloading is in use. {issue}10491[10491] {pull}17381[17381]
- Fix `setup.dashboards.index` setting not working. {pull}17749[17749]
- Fix Elasticsearch license endpoint URL referenced in error message. {issue}17880[17880] {pull}18030[18030]
- Fix panic when assigning a key to a `nil` value in an event. {pull}18143[18143]
- Gives monitoring reporter hosts, if configured, total precedence over corresponding output hosts. {issue}17937[17937] {pull}17991[17991]
- Change `decode_json_fields` processor, to merge parsed json objects with existing objects in the event instead of fully replacing them. {pull}17958[17958]
- [Autodiscover] Check if runner is already running before starting again. {pull}18564[18564]
- Fix `keystore add` hanging under Windows. {issue}18649[18649] {pull}18654[18654]
- Fix an issue where error messages are not accurate in mapstriface. {issue}18662[18662] {pull}18663[18663]
- Fix regression in `add_kubernetes_metadata`, so configured `indexers` and `matchers` are used if defaults are not disabled. {issue}18481[18481] {pull}18818[18818]
- Fix potential race condition in fingerprint processor. {pull}18738[18738]
- Add better handling for Kubernetes Update and Delete watcher events. {pull}18882[18882]
- Fix the `translate_sid` processor's handling of unconfigured target fields. {issue}18990[18990] {pull}18991[18991]
- Fixed a service restart failure under Windows. {issue}18914[18914] {pull}18916[18916]
- The `monitoring.elasticsearch.api_key` value is correctly base64-encoded before being sent to the monitoring Elasticsearch cluster. {issue}18939[18939] {pull}18945[18945]
- Fix kafka topic setting not allowing upper case characters. {pull}18854[18854] {issue}18640[18640]
- Fix redis key setting not allowing upper case characters. {pull}18854[18854] {issue}18640[18640]
- Fix config reload metrics (`libbeat.config.module.start/stops/running`). {pull}19168[19168]
- Fix metrics hints builder to avoid wrong container metadata usage when port is not exposed {pull}18979[18979]
- Server-side TLS config now validates certificate and key are both specified {pull}19584[19584]
- Fix terminating pod autodiscover issue. {pull}20084[20084]
- Fix seccomp policy for calls to `chmod` and `chown`. {pull}20054[20054]
- Remove unnecessary restarts of metricsets while using Node autodiscover {pull}19974[19974]
- Output errors when Kibana index pattern setup fails. {pull}20121[20121]
- Fix issue in autodiscover that kept inputs stopped after config updates. {pull}20305[20305]
- Log debug message if the Kibana dashboard can not be imported from the archive because of the invalid archive directory structure {issue}12211[12211], {pull}13387[13387]
- Add service resource in k8s cluster role. {pull}20546[20546]
- [Metricbeat][Kubernetes] Change cluster_ip field from ip to keyword. {pull}20571[20571]
- Rename cloud.provider `az` value to `azure` inside the add_cloud_metadata processor. {pull}20689[20689]
- Add missing country_name geo field in `add_host_metadata` and `add_observer_metadata` processors. {issue}20796[20796] {pull}20811[20811]
- Explicitly detect missing variables in autodiscover configuration, log them at the debug level. {issue}20568[20568] {pull}20898[20898]

*Auditbeat*

- system/socket: Fixed compatibility issue with kernel 5.x. {pull}15771[15771]
- system/package: Fix parsing of Installed-Size field of DEB packages. {issue}16661[16661] {pull}17188[17188]
- system module: Fix panic during initialisation when /proc/stat can't be read. {pull}17569[17569]
- system/package: Fix an error that can occur while trying to persist package metadata. {issue}18536[18536] {pull}18887[18887]
- system/socket: Fix dataset using 100% CPU and becoming unresponsive in some scenarios. {pull}19033[19033] {pull}19764[19764]
- system/socket: Fixed tracking of long-running connections. {pull}19033[19033]
- system/package: Fix librpm loading on Fedora 31/32. {pull}NNNN[NNNN]
- file_integrity: Create fsnotify watcher only when starting file_integrity module {pull}19505[19505]
- auditd: Fix spelling of anomaly in `event.category`.
- auditd: Fix typo in `event.action` of `removed-user-role-from`. {pull}19300[19300]
- auditd: Fix typo in `event.action` of `used-suspicious-link`. {pull}19300[19300]
- system/socket: Fix kprobe grouping to allow running more than one instance. {pull}20325[20325]

*Filebeat*

- Fix mapping of fortinet.firewall.mem as integer. {pull}19335[19335]
- Ensure all zeek timestamps include millisecond precision. {issue}14599[14599] {pull}16766[16766]
- Fix s3 input hanging with GetObjectRequest API call by adding context_timeout config. {issue}15502[15502] {pull}15590[15590]
- Add shared_credential_file to cloudtrail config {issue}15652[15652] {pull}15656[15656]
- Fix typos in zeek notice fileset config file. {issue}15764[15764] {pull}15765[15765]
- Fix mapping error when zeek weird logs do not contain IP addresses. {pull}15906[15906]
- Improve `elasticsearch/audit` fileset to handle timestamps correctly. {pull}15942[15942]
- Prevent Elasticsearch from spewing log warnings about redundant wildcards when setting up ingest pipelines for the `elasticsearch` module. {issue}15840[15840] {pull}15900[15900]
- Fix mapping error for cloudtrail additionalEventData field {pull}16088[16088]
- Fix a connection error in httpjson input. {pull}16123[16123]
- Fix s3 input with cloudtrail fileset reading json file. {issue}16374[16374] {pull}16441[16441]
- Rewrite azure filebeat dashboards, due to changes in kibana. {pull}16466[16466]
- Adding the var definitions in azure manifest files, fix for errors when executing command setup. {issue}16270[16270] {pull}16468[16468]
- Fix merging of fileset inputs to replace paths and append processors. {pull}16450{16450}
- Add queue_url definition in manifest file for aws module. {pull}16640{16640}
- Fix issue where autodiscover hints default configuration was not being copied. {pull}16987[16987]
- Fix Elasticsearch `_id` field set by S3 and Google Pub/Sub inputs. {pull}17026[17026]
- Fixed various Cisco FTD parsing issues. {issue}16863[16863] {pull}16889[16889]
- Fix default index pattern in IBM MQ filebeat dashboard. {pull}17146[17146]
- Fix `elasticsearch.gc` fileset to not collect _all_ logs when Elasticsearch is running in Docker. {issue}13164[13164] {issue}16583[16583] {pull}17164[17164]
- Fixed a mapping exception when ingesting CEF logs that used the spriv or dpriv extensions. {issue}17216[17216] {pull}17220[17220]
- CEF: Fixed decoding errors caused by trailing spaces in messages. {pull}17253[17253]
- Fixed a mapping exception when ingesting Logstash plain logs (7.4+) with pipeline ids containing non alphanumeric chars. {issue}17242[17242] {pull}17243[17243]
- Fixed MySQL slowlog module causing "regular expression has redundant nested repeat operator" warning in Elasticsearch. {issue}17086[17086] {pull}17156[17156]
- Fix `elasticsearch.audit` data ingest pipeline to be more forgiving with date formats found in Elasticsearch audit logs. {pull}17406[17406]
- Fixed activemq module causing "regular expression has redundant nested repeat operator" warning in Elasticsearch. {pull}17428[17428]
- Remove migrationVersion map 7.7.0 reference from Kibana dashboard file to fix backward compatibility issues. {pull}17425[17425]
- Fix issue 17734 to retry on rate-limit error in the Filebeat httpjson input. {issue}17734[17734] {pull}17735[17735]
- Fixed `cloudfoundry.access` to have the correct `cloudfoundry.app.id` contents. {pull}17847[17847]
- Fixing `ingress_controller.` fields to be of type keyword instead of text. {issue}17834[17834]
- Fixed typo in log message. {pull}17897[17897]
- Fix Cisco ASA ASA 3020** and 106023 messages {pull}17964[17964]
- Unescape file name from SQS message. {pull}18370[18370]
- Improve cisco asa and ftd pipelines' failure handler to avoid mapping temporary fields. {issue}18391[18391] {pull}18392[18392]
- Fix source.address not being set for nginx ingress_controller {pull}18511[18511]
- Fix PANW module wrong mappings for bytes and packets counters. {issue}18522[18522] {pull}18525[18525]
- Fixed ingestion of some Cisco ASA and FTD messages when a hostname was used instead of an IP for NAT fields. {issue}14034[14034] {pull}18376[18376]
- Fix a rate limit related issue in httpjson input for Okta module. {issue}18530[18530] {pull}18534[18534]
- Fix `googlecloud.audit` pipeline to only take in fields that are explicitly defined by the dataset. {issue}18465[18465] {pull}18472[18472]
- Fix `o365.audit` failing to ingest events when ip address is surrounded by square brackets. {issue}18587[18587] {pull}18591[18591]
- Fix Kubernetes Watcher goroutine leaks when input config is invalid and `input.reload` is enabled. {issue}18629[18629] {pull}18630[18630]
- Okta module now sets the Elasticsearch `_id` field to the Okta UUID value contained in each system log to minimize the possibility of duplicating events. {pull}18953[18953]
- Fix improper nesting of session_issuer object in aws cloudtrail fileset. {issue}18894[18894] {pull}18915[18915]
- Fix `o365` module ignoring `var.api` settings. {pull}18948[18948]
- Fix `netflow` module to support 7 bytepad for IPFIX template. {issue}18098[18098]
- Fix Cisco ASA dissect pattern for 313008 & 313009 messages. {pull}19149[19149]
- Fix date and timestamp formats for fortigate module {pull}19316[19316]
- Fix memory leak in tcp and unix input sources. {pull}19459[19459]
- Add missing `default_field: false` to aws filesets fields.yml. {pull}19568[19568]
- Fix tls mapping in suricata module {issue}19492[19492] {pull}19494[19494]
- Update container name for the azure filesets. {pull}19899[19899]
- Fix bug with empty filter values in system/service {pull}19812[19812]
- Fix S3 input to trim delimiter /n from each log line. {pull}19972[19972]
- Ignore missing in Zeek module when dropping unecessary fields. {pull}19984[19984]
- Fix auditd module syscall table for ppc64 and ppc64le. {pull}20052[20052]
- Fix Filebeat OOMs on very long lines {issue}19500[19500], {pull}19552[19552]
- Fix s3 input parsing json file without expand_event_list_from_field. {issue}19902[19902] {pull}19962[19962] {pull}20370[20370]
- Fix millisecond timestamp normalization issues in CrowdStrike module {issue}20035[20035], {pull}20138[20138]
- Fix support for message code 106100 in Cisco ASA and FTD. {issue}19350[19350] {pull}20245[20245]
- Fix event.outcome logic for azure/siginlogs fileset {pull}20254[20254]
- Fix `fortinet` setting `event.timezone` to the system one when no `tz` field present {pull}20273[20273]
- Fix `okta` geoip lookup in pipeline for `destination.ip` {pull}20454[20454]
- Fix mapping exception in the `googlecloud/audit` dataset pipeline. {issue}18465[18465] {pull}20465[20465]
- Fix `cisco` asa and ftd parsing of messages 106102 and 106103. {pull}20469[20469]
- Improve validation checks for Azure configuration {issue}20369[20369] {pull}20389[20389]
- Fix event.kind for system/syslog pipeline {issue}20365[20365] {pull}20390[20390]
- Clone value when copy fields in processors to avoid crash. {issue}19206[19206] {pull}20500[20500]
- Fix event.type for zeek/ssl and duplicate event.category for zeek/connection {pull}20696[20696]
- Fix long registry migration times. {pull}20717[20717] {issue}20705[20705]
- Fix event types and categories in auditd module to comply with ECS {pull}20652[20652]
- Update documentation in the azure module filebeat. {pull}20815[20815]

*Heartbeat*

- Fixed excessive memory usage introduced in 7.5 due to over-allocating memory for HTTP checks. {pull}15639[15639]
- Fixed TCP TLS checks to properly validate hostnames, this broke in 7.x and only worked for IP SANs. {pull}17549[17549]
- Add support for new `service_name` option to all monitors. {pull}19932[19932].
- Stop rescheduling tasks of stopped monitors. {pull}20570[20570]

*Journalbeat*


*Metricbeat*

- Add dedot for tags in ec2 metricset and cloudwatch metricset. {issue}15843[15843] {pull}15844[15844]
- Use RFC3339 format for timestamps collected using the SQL module. {pull}15847[15847]
- Avoid parsing errors returned from prometheus endpoints. {pull}15712[15712]
- Change lookup_fields from metricset.host to service.address {pull}15883[15883]
- Add dedot for cloudwatch metric name. {issue}15916[15916] {pull}15917[15917]
- Fixed issue `logstash-xpack` module suddenly ceasing to monitor Logstash. {issue}15974[15974] {pull}16044[16044]
- Fix skipping protocol scheme by light modules. {pull}16205[pull]
- Made `logstash-xpack` module once again have parity with internally-collected Logstash monitoring data. {pull}16198[16198]
- Change sqs metricset to use average as statistic method. {pull}16438[16438]
- Revert changes in `docker` module: add size flag to docker.container. {pull}16600[16600]
- Fix diskio issue for windows 32 bit on disk_performance struct alignment. {issue}16680[16680]
- Fix detection and logging of some error cases with light modules. {pull}14706[14706]
- Fix imports after PR was merged before rebase. {pull}16756[16756]
- Add dashboard for `redisenterprise` module. {pull}16752[16752]
- Dynamically choose a method for the system/service metricset to support older linux distros. {pull}16902[16902]
- Use max in k8s apiserver dashboard aggregations. {pull}17018[17018]
- Reduce memory usage in `elasticsearch/index` metricset. {issue}16503[16503] {pull}16538[16538]
- Check if CCR feature is available on Elasticsearch cluster before attempting to call CCR APIs from `elasticsearch/ccr` metricset. {issue}16511[16511] {pull}17073[17073]
- Use max in k8s overview dashboard aggregations. {pull}17015[17015]
- Fix Disk Used and Disk Usage visualizations in the Metricbeat System dashboards. {issue}12435[12435] {pull}17272[17272]
- Fix missing Accept header for Prometheus and OpenMetrics module. {issue}16870[16870] {pull}17291[17291]
- Further revise check for bad data in docker/memory. {pull}17400[17400]
- Fix issue in Jolokia module when mbean contains multiple quoted properties. {issue}17375[17375] {pull}17374[17374]
- Combine cloudwatch aggregated metrics into single event. {pull}17345[17345]
- Fix how we filter services by name in system/service {pull}17400[17400]
- Fix cloudwatch metricset missing tags collection. {issue}17419[17419] {pull}17424[17424]
- check if cpuOptions field is nil in DescribeInstances output in ec2 metricset. {pull}17418[17418]
- Fix aws.s3.bucket.name terms_field in s3 overview dashboard. {pull}17542[17542]
- Fix Unix socket path in memcached. {pull}17512[17512]
- Fix vsphere VM dashboard host aggregation visualizations. {pull}17555[17555]
- Fix azure storage dashboards. {pull}17590[17590]
- Metricbeat no longer needs to be started strictly after Logstash for `logstash-xpack` module to report correct data. {issue}17261[17261] {pull}17497[17497]
- Fix pubsub metricset to collect all GA stage metrics from gcp stackdriver. {issue}17154[17154] {pull}17600[17600]
- Add privileged option so as mb to access data dir in Openshift. {pull}17606[17606]
- Fix "ID" event generator of Google Cloud module {issue}17160[17160] {pull}17608[17608]
- Add privileged option for Auditbeat in Openshift {pull}17637[17637]
- Fix storage metricset to allow config without region/zone. {issue}17623[17623] {pull}17624[17624]
- Add a switch to the driver definition on SQL module to use pretty names. {pull}17378[17378]
- Fix overflow on Prometheus rates when new buckets are added on the go. {pull}17753[17753]
- Remove specific win32 api errors from events in perfmon. {issue}18292[18292] {pull}18361[18361]
- Fix application_pool metricset after pdh changes. {pull}18477[18477]
- Fix tags_filter for cloudwatch metricset in aws. {pull}18524[18524]
- Fix panic on `metricbeat test modules` when modules are configured in `metricbeat.modules`. {issue}18789[18789] {pull}18797[18797]
- Fix getting gcp compute instance metadata with partial zone/region in config. {pull}18757[18757]
- Add missing network.sent_packets_count metric into compute metricset in googlecloud module. {pull}18802[18802]
- Fix compute and pubsub dashboard for googlecloud module. {issue}18962[18962] {pull}18980[18980]
- Fix crash on vsphere module when Host information is not available. {issue}18996[18996] {pull}19078[19078]
- Fix incorrect usage of hints builder when exposed port is a substring of the hint {pull}19052[19052]
- Remove dedot for tag values in aws module. {issue}19112[19112] {pull}19221[19221]
- Stop counterCache only when already started {pull}19103[19103]
- Fix empty field name errors in the application pool metricset. {pull}19537[19537]
- Set tags correctly if the dimension value is ARN {issue}19111[19111] {pull}19433[19433]
- Fix bug incorrect parsing of float numbers as integers in Couchbase module {issue}18949[18949] {pull}19055[19055]
- Fix mapping of service start type in the service metricset, windows module. {pull}19551[19551]
- Fix config example in the perfmon configuration files. {pull}19539[19539]
- Add missing info about the rest of the azure metricsets in the documentation. {pull}19601[19601]
- Fix k8s scheduler compatibility issue. {pull}19699[19699]
- Fix SQL module mapping NULL values as string {pull}18955[18955] {issue}18898[18898
- Modify doc for app_insights metricset to contain example of config. {pull}20185[20185]
- Add required option for `metrics` in app_insights. {pull}20406[20406]
- Groups same timestamp metric values to one event in the app_insights metricset. {pull}20403[20403]
- Updates vm_compute metricset with more info on guest metrics. {pull}20448[20448]
- Add fallback for PdhExpandWildCardPathW failing in perfmon metricset. {issue}20139[20139] {pull}20630[20630]
- Fix resource tags in aws cloudwatch metricset {issue}20326[20326]  {pull}20385[20385]
- Fix ec2 disk and network metrics to use Sum statistic method. {pull}20680[20680]
- Fill cloud.account.name with accountID if account alias doesn't exist. {pull}20736[20736]

*Packetbeat*

- Enable setting promiscuous mode automatically. {pull}11366[11366]
- Fix process monitoring when ipv6 is disabled under Linux. {issue}19941[19941] {pull}19945[19945]
- Add "network" to event.category {issue}20364[20364] {pull}20392[20392]

*Winlogbeat*

- Fix invalid IP addresses in DNS query results from Sysmon data. {issue}18432[18432] {pull}18436[18436]
- Fields from Winlogbeat modules were not being included in index templates and patterns. {pull}18983[18983]
- Fix `event.outcome` in the security module for non-English languages. {issue}20079[20079] {pull}20564[20564]
- Fix duplicated field error when exporting index-pattern with migration.6_to_7.enabled. {issue}20521[20521] {pull}20540[20540]

*Functionbeat*

- Fix timeout option of GCP functions. {issue}16282[16282] {pull}16287[16287]

==== Added

*Affecting all Beats*

- Add configuration for APM instrumentation and expose the tracer trough the Beat object. {pull}17938[17938]
- Add document_id setting to decode_json_fields processor. {pull}15859[15859]
- Include network information by default on add_host_metadata and add_observer_metadata. {issue}15347[15347] {pull}16077[16077]
- Add `aws_ec2` provider for autodiscover. {issue}12518[12518] {pull}14823[14823]
- Add monitoring variable `libbeat.config.scans` to distinguish scans of the configuration directory from actual reloads of its contents. {pull}16440[16440]
- Add support for multiple password in redis output. {issue}16058[16058] {pull}16206[16206]
- Add support for Histogram type in fields.yml {pull}16570[16570]
- Windows .exe files now have embedded file version info. {issue}15232[15232]t
- Remove experimental flag from `setup.template.append_fields` {pull}16576[16576]
- Add `add_cloudfoundry_metadata` processor to annotate events with Cloud Foundry application data. {pull}16621[16621]
- Add Kerberos support to Kafka input and output. {pull}16781[16781]
- Add `add_cloudfoundry_metadata` processor to annotate events with Cloud Foundry application data. {pull}16621[16621
- Add support for kubernetes provider to recognize namespace level defaults {pull}16321[16321]
- Add `translate_sid` processor on Windows for converting Windows security identifier (SID) values to names. {issue}7451[7451] {pull}16013[16013]
- Add capability of enrich `container.id` with process id in `add_process_metadata` processor {pull}15947[15947]
- Update RPM packages contained in Beat Docker images. {issue}17035[17035]
- Update supported versions of `redis` output. {pull}17198[17198]
- Update documentation for system.process.memory fields to include clarification on Windows os's. {pull}17268[17268]
- Add `replace` processor for replacing string values of fields. {pull}17342[17342]
- Add optional regex based cid extractor to `add_kubernetes_metadata` processor. {pull}17360[17360]
- Add `urldecode` processor to for decoding URL-encoded fields. {pull}17505[17505]
- Add support for AWS IAM `role_arn` in credentials config. {pull}17658[17658] {issue}12464[12464]
- Add keystore support for autodiscover static configurations. {pull]16306[16306]
- Add Kerberos support to Elasticsearch output. {pull}17927[17927]
- Add k8s keystore backend. {pull}18096[18096]
- Add support for fixed length extraction in `dissect` processor. {pull}17191[17191]
- Set `agent.name` to the hostname by default. {issue}16377[16377] {pull}18000[18000]
- Add support for basic ECS logging. {pull}17974[17974]
- Add config example of how to skip the `add_host_metadata` processor when forwarding logs. {issue}13920[13920] {pull}18153[18153]
- When using the `decode_json_fields` processor, decoded fields are now deep-merged into existing event. {pull}17958[17958]
- Add backoff configuration options for the Kafka output. {issue}16777[16777] {pull}17808[17808]
- Add TLS support to Kerberos authentication in Elasticsearch. {pull}18607[18607]
- Change ownership of files in docker images so they can be used in secured environments. {pull}12905[12905]
- Upgrade k8s.io/client-go and k8s keystore tests. {pull}18817[18817]
- Add support for multiple sets of hints on autodiscover {pull}18883[18883]
- Add a configurable delay between retries when an app metadata cannot be retrieved by `add_cloudfoundry_metadata`. {pull}19181[19181]
- Add data type conversion in `dissect` processor for converting string values to other basic data types. {pull}18683[18683]
- Add the `ignore_failure` configuration option to the dissect processor. {pull}19464[19464]
- Add the `overwrite_keys` configuration option to the dissect processor. {pull}19464[19464]
- Add support to trim captured values in the dissect processor. {pull}19464[19464]
- Added the `max_cached_sessions` option to the script processor. {pull}19562[19562]
- Add support for DNS over TLS for the dns_processor. {pull}19321[19321]
- Add minimum cache TTL for successful DNS responses. {pull}18986[18986]
- Set index.max_docvalue_fields_search in index template to increase value to 200 fields. {issue}20215[20215]
- Add leader election for Kubernetes autodiscover. {pull}20281[20281]
- Add capability of enriching process metadata with contianer id also for non-privileged containers in `add_process_metadata` processor. {pull}19767[19767]
- Added support for more message types for Cisco ASA and FTD. {pull}20565[20565]
- Add replace_fields config option in add_host_metadata for replacing host fields. {pull}20490[20490] {issue}20464[20464]

*Auditbeat*

- Reference kubernetes manifests include configuration for auditd and enrichment with kubernetes metadata. {pull}17431[17431]
- Reference kubernetes manifests mount data directory from the host, so data persist between executions in the same node. {pull}17429[17429]
- Log to stderr when running using reference kubernetes manifests. {pull}17443[174443]
- Fix syscall kprobe arguments for 32-bit systems in socket module. {pull}17500[17500]
- Fix memory leak on when we miss socket close kprobe events. {pull}17500[17500]
- Add system module process dataset ECS categorization fields. {pull}18032[18032]
- Add system module socket dataset ECS categorization fields. {pull}18036[18036]
- Add ECS categories for system module host dataset. {pull}18031[18031]
- Add system module package dataset ECS categorization fields. {pull}18033[18033]
- Add system module login dataset ECS categorization fields. {pull}18034[18034]
- Add system module user dataset ECS categorization fields. {pull}18035[18035]
- Add file integrity module ECS categorization fields. {pull}18012[18012]
- Add `file.mime_type`, `file.extension`, and `file.drive_letter` for file integrity module. {pull}18012[18012]
- Add ECS categorization info for auditd module {pull}18596[18596]
- Add enrichment of auditd seccomp events with name of the architecture, syscall, and signal. {issue}14055[14055] {pull}19300[19300]

*Filebeat*

- Set event.outcome field based on googlecloud audit log output. {pull}15731[15731]
- Add dashboard for AWS ELB fileset. {pull}15804[15804]
- Add dashboard for AWS vpcflow fileset. {pull}16007[16007]
- Add ECS tls fields to zeek:smtp,rdp,ssl and aws:s3access,elb {issue}15757[15757] {pull}15935[15936]
- Add custom string mapping to CEF module to support Forcepoint NGFW {issue}14663[14663] {pull}15910[15910]
- Add ingress nginx controller fileset {pull}16197[16197]
- move create-[module,fileset,fields] to mage and enable in x-pack/filebeat {pull}15836[15836]
- Add ECS tls and categorization fields to apache module. {issue}16032[16032] {pull}16121[16121]
- Work on e2e ACK's for the azure-eventhub input {issue}15671[15671] {pull}16215[16215]
- Add MQTT input. {issue}15602[15602] {pull}16204[16204]
- Add ECS categorization fields to activemq module. {issue}16151[16151] {pull}16201[16201]
- Add a TLS test and more debug output to httpjson input {pull}16315[16315]
- Add an SSL config example in config.yml for filebeat MISP module. {pull}16320[16320]
- Improve ECS categorization, container & process field mappings in auditd module. {issue}16153[16153] {pull}16280[16280]
- Improve ECS field mappings in aws module. {issue}16154[16154] {pull}16307[16307]
- Improve ECS categorization field mappings in googlecloud module. {issue}16030[16030] {pull}16500[16500]
- Improve ECS field mappings in haproxy module. {issue}16162[16162] {pull}16529[16529]
- Add cloudwatch fileset and ec2 fileset in aws module. {issue}13716[13716] {pull}16579[16579]
- Improve ECS categorization field mappings in kibana module. {issue}16168[16168] {pull}16652[16652]
- Improve the decode_cef processor by reducing the number of memory allocations. {pull}16587[16587]
- Add `cloudfoundry` input to send events from Cloud Foundry. {pull}16586[16586]
- Improve ECS categorization field mappings in iis module. {issue}16165[16165] {pull}16618[16618]
- Improve ECS categorization field mapping in kafka module. {issue}16167[16167] {pull}16645[16645]
- Allow users to override pipeline ID in fileset input config. {issue}9531[9531] {pull}16561[16561]
- Add `o365audit` input type for consuming events from Office 365 Management Activity API. {issue}16196[16196] {pull}16244[16244]
- Improve ECS categorization field mappings in logstash module. {issue}16169[16169] {pull}16668[16668]
- Update filebeat httpjson input to support pagination via Header and Okta module. {pull}16354[16354]
- Improve ECS categorization field mapping in icinga module. {issue}16164[16164] {pull}16533[16533]
- Improve ECS categorization field mappings in ibmmq module. {issue}16163[16163] {pull}16532[16532]
- Improve ECS categorization, host field mappings in elasticsearch module. {issue}16160[16160] {pull}16469[16469]
- Add ECS related fields to CEF module {issue}16157[16157] {pull}16338[16338]
- Improve ECS categorization field mappings in suricata module. {issue}16181[16181] {pull}16843[16843]
- Release ActiveMQ module as GA. {issue}17047[17047] {pull}17049[17049]
- Improve ECS categorization field mappings in iptables module. {issue}16166[16166] {pull}16637[16637]
- Add Filebeat Okta module. {pull}16362[16362]
- Add custom string mapping to CEF module to support Check Point devices. {issue}16041[16041] {pull}16907[16907]
- Add pattern for Cisco ASA / FTD Message 734001 {issue}16212[16212] {pull}16612[16612]
- Added new module `o365` for ingesting Office 365 management activity API events. {issue}16196[16196] {pull}16386[16386]
- Add source field in k8s events {pull}17209[17209]
- Improve AWS cloudtrail field mappings {issue}16086[16086] {issue}16110[16110] {pull}17155[17155]
- Added new module `crowdstrike` for ingesting Crowdstrike Falcon streaming API endpoint event data. {pull}16988[16988]
- Added documentation for running Filebeat in Cloud Foundry. {pull}17275[17275]
- Move azure-eventhub input to GA. {issue}15671[15671] {pull}17313[17313]
- Improve ECS categorization field mappings in mongodb module. {issue}16170[16170] {pull}17371[17371]
- Improve ECS categorization field mappings for mssql module. {issue}16171[16171] {pull}17376[17376]
- Added access_key_id, secret_access_key and session_token into aws module config. {pull}17456[17456]
- Add dashboard for Google Cloud Audit and AWS CloudTrail. {pull}17379[17379]
- Improve ECS categorization field mappings for mysql module. {issue}16172[16172] {pull}17491[17491]
- Release Google Cloud module as GA. {pull}17511[17511]
- Add config option to select a different azure cloud env in the azure-eventhub input and azure module. {issue}17649[17649] {pull}17659[17659]
- Added new Checkpoint Syslog filebeat module. {pull}17682[17682]
- Improve ECS categorization field mappings for nats module. {issue}16173[16173] {pull}17550[17550]
- Add support for v10, v11 and v12 logs on Postgres {issue}13810[13810] {pull}17732[17732]
- Enhance `elasticsearch/server` fileset to handle ECS-compatible logs emitted by Elasticsearch. {issue}17715[17715] {pull}17714[17714]
- Add support for Google Application Default Credentials to the Google Pub/Sub input and Google Cloud modules. {pull}15668[15668]
- Enhance `elasticsearch/deprecation` fileset to handle ECS-compatible logs emitted by Elasticsearch. {issue}17715[17715] {pull}17728[17728]
- Enhance `elasticsearch/slowlog` fileset to handle ECS-compatible logs emitted by Elasticsearch. {issue}17715[17715] {pull}17729[17729]
- Improve ECS categorization field mappings in misp module. {issue}16026[16026] {pull}17344[17344]
- Added Unix stream socket support as an input source and a syslog input source. {pull}17492[17492]
- Added new Fortigate Syslog filebeat module. {pull}17890[17890]
- Improve ECS categorization field mappings in postgresql module. {issue}16177[16177] {pull}17914[17914]
- Improve ECS categorization field mappings in rabbitmq module. {issue}16178[16178] {pull}17916[17916]
- Make `decode_cef` processor GA. {pull}17944[17944]
- Improve ECS categorization field mappings in redis module. {issue}16179[16179] {pull}17918[17918]
- Improve ECS categorization field mappings for zeek module. {issue}16029[16029] {pull}17738[17738]
- Improve ECS categorization field mappings for netflow module. {issue}16135[16135] {pull}18108[18108]
- Added an input option `publisher_pipeline.disable_host` to disable `host.name`
  from being added to events by default. {pull}18159[18159]
- Improve ECS categorization field mappings in system module. {issue}16031[16031] {pull}18065[18065]
- Change the `json.*` input settings implementation to merge parsed json objects with existing objects in the event instead of fully replacing them. {pull}17958[17958]
- Improve ECS categorization field mappings in osquery module. {issue}16176[16176] {pull}17881[17881]
- Add http_endpoint input. {pull}18298[18298]
- Add support for array parsing in azure-eventhub input. {pull}18585[18585]
- Added `observer.vendor`, `observer.product`, and `observer.type` to PANW module events. {pull}18223[18223]
- The `logstash` module can now automatically detect the log file format (JSON or plaintext) and process it accordingly. {issue}9964[9964] {pull}18095[18095]
- Improve ECS categorization field mappings in envoyproxy module. {issue}16161[16161] {pull}18395[18395]
- Improve ECS categorization field mappings in coredns module. {issue}16159[16159] {pull}18424[18424]
- Improve ECS categorization field mappings in cisco module. {issue}16028[16028] {pull}18537[18537]
- The s3 input can now automatically detect gzipped objects. {issue}18283[18283] {pull}18764[18764]
- Add geoip AS lookup & improve ECS categorization in aws cloudtrail fileset. {issue}18644[18644] {pull}18958[18958]
- Improved performance of PANW sample dashboards. {issue}19031[19031] {pull}19032[19032]
- Add support for v1 consumer API in Cloud Foundry input, use it by default. {pull}19125[19125]
- Explicitly set ECS version in all Filebeat modules. {pull}19198[19198]
- Add new mode to multiline reader to aggregate constant number of lines {pull}18352[18352]
- Add automatic retries and exponential backoff to httpjson input. {pull}18956[18956]
- Add awscloudwatch input. {pull}19025[19025]
- Changed the panw module to pass through (rather than drop) message types other than threat and traffic. {issue}16815[16815] {pull}19375[19375]
- Add support for timezone offsets and `Z` to decode_cef timestamp parser. {pull}19346[19346]
- Improve ECS categorization field mappings in traefik module. {issue}16183[16183] {pull}19379[19379]
- Improve ECS categorization field mappings in azure module. {issue}16155[16155] {pull}19376[19376]
- Add text & flattened versions of fields with unknown subfields in aws cloudtrail fileset. {issue}18866[18866] {pull}19121[19121]
- Added Microsoft Defender ATP Module. {issue}17997[17997] {pull}19197[19197]
- Add experimental dataset tomcat/log for Apache TomCat logs {pull}19713[19713]
- Add experimental dataset netscout/sightline for Netscout Arbor Sightline logs {pull}19713[19713]
- Add experimental dataset barracuda/waf for Barracuda Web Application Firewall logs {pull}19713[19713]
- Add experimental dataset f5/bigipapm for F5 Big-IP Access Policy Manager logs {pull}19713[19713]
- Add experimental dataset bluecoat/director for Bluecoat Director logs {pull}19713[19713]
- Add experimental dataset cisco/nexus for Cisco Nexus logs {pull}19713[19713]
- Add experimental dataset citrix/virtualapps for Citrix Virtual Apps logs {pull}19713[19713]
- Add experimental dataset cylance/protect for Cylance Protect logs {pull}19713[19713]
- Add experimental dataset fortinet/clientendpoint for Fortinet FortiClient Endpoint Protection logs {pull}19713[19713]
- Add experimental dataset imperva/securesphere for Imperva Secure Sphere logs {pull}19713[19713]
- Add experimental dataset infoblox/nios for Infoblox Network Identity Operating System logs {pull}19713[19713]
- Add experimental dataset juniper/junos for Juniper Junos OS logs {pull}19713[19713]
- Add experimental dataset kaspersky/av for Kaspersky Anti-Virus logs {pull}19713[19713]
- Add experimental dataset microsoft/dhcp for Microsoft DHCP Server logs {pull}19713[19713]
- Add experimental dataset tenable/nessus_security for Tenable Nessus Security Scanner logs {pull}19713[19713]
- Add experimental dataset rapid7/nexpose for Rapid7 Nexpose logs {pull}19713[19713]
- Add experimental dataset radware/defensepro for Radware DefensePro logs {pull}19713[19713]
- Add experimental dataset sonicwall/firewall for Sonicwall Firewalls logs {pull}19713[19713]
- Add experimental dataset squid/log for Squid Proxy Server logs {pull}19713[19713]
- Add experimental dataset zscaler/zia for Zscaler Internet Access logs {pull}19713[19713]
- Add initial support for configurable file identity tracking. {pull}18748[18748]
- Add support for reading auditd logs that are prefixed with `node=`. {pull}19659[19659]
- Add event.ingested for CrowdStrike module {pull}20138[20138]
- Add support for additional fields and FirewallMatchEvent type events in CrowdStrike module {pull}20138[20138]
- Add event.ingested for Suricata module {pull}20220[20220]
- Add support for custom header and headersecret for filebeat http_endpoint input {pull}20435[20435]
- Add event.ingested to all Filebeat modules. {pull}20386[20386]
- Return error when log harvester tries to open a named pipe. {issue}18682[18682] {pull}20450[20450]
- Avoid goroutine leaks in Filebeat readers. {issue}19193[19193] {pull}20455[20455]
- Convert httpjson to v2 input {pull}20226[20226]
- Improve Zeek x509 module with `x509` ECS mappings {pull}20867[20867]

*Heartbeat*

- Allow a list of status codes for HTTP checks. {pull}15587[15587]
- Add additional ECS compatible fields for TLS information. {pull}17687[17687]
- Record HTTP response headers. {pull}18327[18327]
- Add index and pipeline settings to monitor configurations. {pull}20610[20610]

*Journalbeat*

- Added an `id` config option to inputs to allow running multiple inputs on the
  same journal. {pull}18467[18467]
- Add basic ECS categorization and `log.syslog` fields. {pull}19176[19176]

*Metricbeat*

- Move the windows pdh implementation from perfmon to a shared location in order for future modules/metricsets to make use of. {pull}15503[15503]
- Add lambda metricset in aws module. {pull}15260[15260]
- Expand data for the `system/memory` metricset {pull}15492[15492]
- Add azure `storage` metricset in order to retrieve metric values for storage accounts. {issue}14548[14548] {pull}15342[15342]
- Add cost warnings for the azure module. {pull}15356[15356]
- Add DynamoDB AWS Metricbeat light module {pull}15097[15097]
- Release elb module as GA. {pull}15485[15485]
- Add a `system/network_summary` metricset {pull}15196[15196]
- Add mesh metricset for Istio Metricbeat module {pull}15535[15535]
- Add mixer metricset for Istio Metricbeat module {pull}15696[15696]
- Add pilot metricset for Istio Metricbeat module {pull}15761[15761]
- Make the `system/cpu` metricset collect normalized CPU metrics by default. {issue}15618[15618] {pull}15729[15729]
- Add galley metricset for Istio Metricbeat module {pull}15857[15857]
- Add `key/value` mode for SQL module. {issue}15770[15770] {pull]15845[15845]
- Add STAN dashboard {pull}15654[15654]
- Add support for Unix socket in Memcached metricbeat module. {issue}13685[13685] {pull}15822[15822]
- Add `up` metric to prometheus metrics collected from host {pull}15948[15948]
- Add citadel metricset for Istio Metricbeat module {pull}15990[15990]
- Add support for processors in light modules. {issue}14740[14740] {pull}15923[15923]
- Add collecting AuroraDB metrics in rds metricset. {issue}14142[14142] {pull}16004[16004]
- Reuse connections in SQL module. {pull}16001[16001]
- Improve the `logstash` module (when `xpack.enabled` is set to `true`) to use the override `cluster_uuid` returned by Logstash APIs. {issue}15772[15772] {pull}15795[15795]
- Add region parameter in googlecloud module. {issue}15780[15780] {pull}16203[16203]
- Add kubernetes storage class support via kube-state-metrics. {pull}16145[16145]
- Add database_account azure metricset. {issue}15758[15758]
- Add support for NATS 2.1. {pull}16317[16317]
- Add Load Balancing metricset to GCP {pull}15559[15559]
- Add support for Dropwizard metrics 4.1. {pull}16332[16332]
- Add azure container metricset in order to monitor containers. {issue}15751[15751] {pull}16421[16421]
- Improve the `haproxy` module to support metrics exposed via HTTPS. {issue}14579[14579] {pull}16333[16333]
- Add filtering option for prometheus collector. {pull}16420[16420]
- Add metricsets based on Ceph Manager Daemon to the `ceph` module. {issue}7723[7723] {pull}16254[16254]
- Release `statsd` module as GA. {pull}16447[16447] {issue}14280[14280]
- Add collecting tags and tags_filter for rds metricset in aws module. {pull}16605[16605] {issue}16358[16358]
- Add OpenMetrics Metricbeat module {pull}16596[16596]
- Add `cloudfoundry` module to send events from Cloud Foundry. {pull}16671[16671]
- Add `redisenterprise` module. {pull}16482[16482] {issue}15269[15269]
- Add system/users metricset as beta {pull}16569[16569]
- Align fields to ECS and add more tests for the azure module. {issue}16024[16024] {pull}16754[16754]
- Add additional cgroup fields to docker/diskio{pull}16638[16638]
- Add PubSub metricset to Google Cloud Platform module {pull}15536[15536]
- Add overview dashboard for googlecloud compute metricset. {issue}16534[16534] {pull}16819[16819]
- Add Prometheus remote write endpoint {pull}16609[16609]
- Release STAN module as GA. {pull}16980[16980]
- Add query metricset for prometheus module. {pull}17104[17104]
- Release ActiveMQ module as GA. {issue}17047[17047] {pull}17049[17049]
- Release Zookeeper/connection module as GA. {issue}14281[14281] {pull}17043[17043]
- Add support for CouchDB v2 {issue}16352[16352] {pull}16455[16455]
- Add dashboard for pubsub metricset in googlecloud module. {pull}17161[17161]
- Add dashboards for the azure container metricsets. {pull}17194[17194]
- Replace vpc metricset into vpn, transitgateway and natgateway metricsets. {pull}16892[16892]
- Use Elasticsearch histogram type to store Prometheus histograms {pull}17061[17061]
- Allow to rate Prometheus counters when scraping them {pull}17061[17061]
- Release Oracle module as GA. {issue}14279[14279] {pull}16833[16833]
- Release vsphere module as GA. {issue}15798[15798] {pull}17119[17119]
- Add Storage metricsets to GCP module {pull}15598[15598]
- Added documentation for running Metricbeat in Cloud Foundry. {pull}17275[17275]
- Add test for documented fields check for metricsets without a http input. {issue}17315[17315] {pull}17334[17334]
- Add final tests and move label to GA for the azure module in metricbeat. {pull}17319[17319]
- Refactor windows/perfmon metricset configuration options and event output. {pull}17596[17596]
- Reference kubernetes manifests mount data directory from the host when running metricbeat as daemonset, so data persist between executions in the same node. {pull}17429[17429]
- Add `state_statefulset` metricset to Metricbeat recommended configuration for k8s. {pull}17627[17627]
- Add more detailed error messages, system tests and small refactoring to the service metricset in windows. {pull}17725[17725]
- Stack Monitoring modules now auto-configure required metricsets when `xpack.enabled: true` is set. {issue}16471[[16471] {pull}17609[17609]
- Add Metricbeat IIS module dashboards. {pull}17966[17966]
- Add dashboard for the azure database account metricset. {pull}17901[17901]
- Allow partial region and zone name in googlecloud module config. {pull}17913[17913]
- Add aggregation aligner as a config parameter for googlecloud stackdriver metricset. {issue}17141[[17141] {pull}17719[17719]
- Move the perfmon metricset to GA. {issue}16608[16608] {pull}17879[17879]
- Add static mapping for metricsets under aws module. {pull}17614[17614] {pull}17650[17650]
- Add dashboard for googlecloud storage metricset. {pull}18172[18172]
- Collect new `bulk` indexing metrics from Elasticsearch when `xpack.enabled:true` is set. {issue} {pull}17992[17992]
- Remove requirement to connect as sysdba in Oracle module {issue}15846[15846] {pull}18182[18182]
- Update MSSQL module to fix some SSPI authentication and add brackets to USE statements {pull}17862[17862]]
- Add client address to events from http server module {pull}18336[18336]
- Remove required for region/zone and make stackdriver a metricset in googlecloud. {issue}16785[16785] {pull}18398[18398]
- Add memory metrics into compute googlecloud. {pull}18802[18802]
- Add new fields to HAProxy module. {issue}18523[18523]
- Add Tomcat overview dashboard {pull}14026[14026]
- Accept prefix as metric_types config parameter in googlecloud stackdriver metricset. {pull}19345[19345]
- Update Couchbase to version 6.5 {issue}18595[18595] {pull}19055[19055]
- Add dashboards for googlecloud load balancing metricset. {pull}18369[18369]
- Add support for v1 consumer API in Cloud Foundry module, use it by default. {pull}19268[19268]
- Add support for named ports in autodiscover. {pull}19398[19398]
- Add param `aws_partition` to support aws-cn, aws-us-gov regions. {issue}18850[18850] {pull}19423[19423]
- Add support for wildcard `*` in dimension value of AWS CloudWatch metrics config. {issue}18050[18050] {pull}19660[19660]
- The `elasticsearch/index` metricset now collects metrics for hidden indices as well. {issue}18639[18639] {pull}18703[18703]
- Added `performance` and `query` metricsets to `mysql` module. {pull}18955[18955]
- The `elasticsearch-xpack/index` metricset now reports hidden indices as such. {issue}18639[18639] {pull}18706[18706]
- Adds support for app insights metrics in the azure module. {issue}18570[18570] {pull}18940[18940]
- Infer types in Prometheus remote_write. {pull}19944[19944]
- Added cache and connection_errors metrics to status metricset of MySQL module {issue}16955[16955] {pull}19844[19844]
- Update MySQL dashboard with connection errors and cache metrics {pull}19913[19913] {issue}16955[16955]
- Add cloud.instance.name into aws ec2 metricset. {pull}20077[20077]
- Add host inventory metrics into aws ec2 metricset. {pull}20171[20171]
- Add `scope` setting for elasticsearch module, allowing it to monitor an Elasticsearch cluster behind a load-balancing proxy. {issue}18539[18539] {pull}18547[18547]
- Add state_daemonset metricset for Kubernetes Metricbeat module {pull}20649[20649]
- Add host inventory metrics to azure compute_vm metricset. {pull}20641[20641]
- Add host inventory metrics to googlecloud compute metricset. {pull}20391[20391]
- Request prometheus endpoints to be gzipped by default {pull}20766[20766]
<<<<<<< HEAD
- Add latency config parameter into aws module. {pull}20875[20875]
=======
- Add billing metricset into googlecloud module. {pull}20812[20812] {issue}20738[20738]
>>>>>>> ed6f101b

*Packetbeat*

- Add an example to packetbeat.yml of using the `forwarded` tag to disable
  `host` metadata fields when processing network data from network tap or mirror
  port. {pull}19209[19209]
- Add ECS fields for x509 certs, event categorization, and related IP info. {pull}19167[19167]
- Add 100-continue support {issue}15830[15830] {pull}19349[19349]


*Functionbeat*
- Add basic ECS categorization and `cloud` fields. {pull}19174[19174]
- Add support for parallelization factor for kinesis. {pull}20727[20727]

*Winlogbeat*

- Add more DNS error codes to the Sysmon module. {issue}15685[15685]
- Add experimental event log reader implementation that should be faster in most cases. {issue}6585[6585] {pull}16849[16849]
- Set process.command_line and process.parent.command_line from Sysmon Event ID 1. {pull}17327[17327]
- Add support for event IDs 4673,4674,4697,4698,4699,4700,4701,4702,4768,4769,4770,4771,4776,4778,4779,4964 to the Security module {pull}17517[17517]
- Add registry and code signature information and ECS categorization fields for sysmon module {pull}18058[18058]
- Add new winlogbeat security dashboard {pull}18775[18775]
- Add `event.outcome` to events based on the audit success and audit failure keywords. {pull}20564[20564]

*Elastic Log Driver*
- Add support for `docker logs` command {pull}19531[19531]
- Add support to change beat name, and support for Kibana Logs. {pull}20522[20522]

==== Deprecated

*Affecting all Beats*

*Filebeat*


*Heartbeat*

*Journalbeat*

*Metricbeat*

- Deprecate tags config parameter in cloudwatch metricset. {pull}16733[16733]
- Deprecate tags.resource_type_filter config parameter and replace with resource_type. {pull}19688[19688]

*Packetbeat*

*Winlogbeat*

*Functionbeat*

==== Known Issue

*Journalbeat*<|MERGE_RESOLUTION|>--- conflicted
+++ resolved
@@ -667,11 +667,8 @@
 - Add host inventory metrics to azure compute_vm metricset. {pull}20641[20641]
 - Add host inventory metrics to googlecloud compute metricset. {pull}20391[20391]
 - Request prometheus endpoints to be gzipped by default {pull}20766[20766]
-<<<<<<< HEAD
 - Add latency config parameter into aws module. {pull}20875[20875]
-=======
 - Add billing metricset into googlecloud module. {pull}20812[20812] {issue}20738[20738]
->>>>>>> ed6f101b
 
 *Packetbeat*
 
