--- conflicted
+++ resolved
@@ -659,11 +659,8 @@
 - Add `scope` setting for elasticsearch module, allowing it to monitor an Elasticsearch cluster behind a load-balancing proxy. {issue}18539[18539] {pull}18547[18547]
 - Add host inventory metrics to azure compute_vm metricset. {pull}20641[20641]
 - Add host inventory metrics to googlecloud compute metricset. {pull}20391[20391]
-<<<<<<< HEAD
 - Add billing data collection from Cost Explorer into aws billing metricset. {pull}20527[20527] {issue}20103[20103]
-=======
 - Request prometheus endpoints to be gzipped by default {pull}20766[20766]
->>>>>>> 56f11f1a
 
 *Packetbeat*
 
