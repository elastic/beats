--- conflicted
+++ resolved
@@ -63,11 +63,8 @@
 - Adds Gsuite Groups support. {pull}19725[19725]
 - Move file metrics to dataset endpoint {pull}19977[19977]
 - Add `while_pattern` type to multiline reader. {pull}19662[19662]
-<<<<<<< HEAD
 - Tracking session end reason in panw module. {pull}18705[18705]
-=======
 - Fix PANW field spelling "veredict" to "verdict" on event.action {pull}18808[18808]
->>>>>>> 4d8354d8
 
 *Heartbeat*
 
