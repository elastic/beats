--- conflicted
+++ resolved
@@ -236,12 +236,9 @@
 - Add `google-pubsub` input type for consuming messages from a Google Cloud Pub/Sub topic subscription. {pull}12746[12746]
 - Add module for ingesting Cisco IOS logs over syslog. {pull}12748[12748]
 - Add module for ingesting Google Cloud VPC flow logs. {pull}12747[12747]
-<<<<<<< HEAD
 - Report host metadata for Filebeat logs in Kubernetes. {pull}12790[12790]
-=======
 - Add netflow dashboards based on Logstash netflow. {pull}12857[12857]
 - Parse more fields from Elasticsearch slowlogs. {pull}11939[11939]
->>>>>>> 03d78704
 
 *Heartbeat*
 
