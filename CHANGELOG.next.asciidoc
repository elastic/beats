--- conflicted
+++ resolved
@@ -469,12 +469,9 @@
 - Add Fleet status updating to HTTP JSON input. {issue}44282[44282] {pull}44365[44365]
 - Segregated `max_workers` from `batch_size` in the azure-blob-storage input. {issue}44491[44491] {pull}44992[44992]
 - Add support for relationship expansion to EntraID entity analytics provider. {issue}43324[43324] {pull}44761[44761]
-<<<<<<< HEAD
-- Add Fleet health status reporting to the entity analytics input. {issue}44269[44269] {pull}45152[45152]
-=======
 - Added support for specifying custom content-types and encodings in gcs input. {issue}44628[44628] {pull}45088[45088]
 - Update CEL mito extensions to v1.21.0. {issue}40762[40762] {pull}45107[45107]
->>>>>>> c15a753f
+- Add Fleet health status reporting to the entity analytics input. {issue}44269[44269] {pull}45152[45152]
 
 *Auditbeat*
 
