// Use these for links to issue and pulls. Note issues and pulls redirect one to
// each other on Github, so don't worry too much on using the right prefix.
:issue: https://github.com/elastic/beats/issues/
:pull: https://github.com/elastic/beats/pull/

=== Beats version HEAD
https://github.com/elastic/beats/compare/v8.8.1\...main[Check the HEAD diff]

==== Breaking changes

*Affecting all Beats*


*Auditbeat*


*Filebeat*

- Convert netflow input to API v2 and disable event normalisation {pull}37901[37901]
- Removed deprecated Squid from Beats. See <<migrate-from-deprecated-module>> for migration options. {pull}38037[38037]
- Removed deprecated Sonicwall from Beats. Use the https://docs.elastic.co/integrations/sonicwall[SonicWall Firewall] Elastic integration instead. {pull}38037[38037]
- Removed deprecated Radware from Beats. See <<migrate-from-deprecated-module>> for migration options. {pull}38037[38037]
- Removed deprecated Netscout from Beats. See <<migrate-from-deprecated-module>> for migration options. {pull}38037[38037]
- Removed deprecated Juniper Netscreen from Beats. See <<migrate-from-deprecated-module>> for migration options. {pull}38037[38037]
- Removed deprecated Impreva from Beats. See <<migrate-from-deprecated-module>> for migration options. {pull}38037[38037]
- Removed deprecated Cylance from Beats. See <<migrate-from-deprecated-module>> for migration options. {pull}38037[38037]
- Removed deprecated Bluecoat from Beats. See <<migrate-from-deprecated-module>> for migration options. {pull}38037[38037]
- Introduce input/netmetrics and refactor netflow input metrics {pull}38055[38055]

*Heartbeat*


*Metricbeat*

- Setting period for counter cache for Prometheus remote_write at least to 60sec {pull}38553[38553]

*Osquerybeat*

- Disable allow_unsafe osquery configuration. {pull}40130[40130]

*Packetbeat*


*Winlogbeat*

- Add "event.category" and "event.type" to Sysmon module for EventIDs 8, 9, 19, 20, 27, 28, 255 {pull}35193[35193]

*Functionbeat*


*Elastic Logging Plugin*


==== Bugfixes

*Affecting all Beats*

- Support for multiline zookeeper logs {issue}2496[2496]
- Add checks to ensure reloading of units if the configuration actually changed. {pull}34346[34346]
- Fix namespacing on self-monitoring {pull}32336[32336]
- Fix namespacing on self-monitoring {pull}32336[32336]
- Fix Beats started by agent do not respect the allow_older_versions: true configuration flag {issue}34227[34227] {pull}34964[34964]
- Fix performance issues when we have a lot of inputs starting and stopping by allowing to disable global processors under fleet. {issue}35000[35000] {pull}35031[35031]
- 'add_cloud_metadata' processor - add cloud.region field for GCE cloud provider
- 'add_cloud_metadata' processor - update azure metadata api version to get missing `cloud.account.id` field
- Upgraded apache arrow library used in x-pack/libbeat/reader/parquet from v11 to v12.0.1 in order to fix cross-compilation issues {pull}35640[35640]
- Fix panic when MaxRetryInterval is specified, but RetryInterval is not {pull}35820[35820]
- Support build of projects outside of beats directory {pull}36126[36126]
- Support Elastic Agent control protocol chunking support {pull}37343[37343]
- Lower logging level to debug when attempting to configure beats with unknown fields from autodiscovered events/environments {pull}[37816][37816]
- Set timeout of 1 minute for FQDN requests {pull}37756[37756]

*Auditbeat*


*Filebeat*

- [Gcs Input] - Added missing locks for safe concurrency {pull}34914[34914]
- Fix the ignore_inactive option being ignored in Filebeat's filestream input {pull}34770[34770]
- Fix TestMultiEventForEOFRetryHandlerInput unit test of CometD input {pull}34903[34903]
- Add input instance id to request trace filename for httpjson and cel inputs {pull}35024[35024]
- Fixes "Can only start an input when all related states are finished" error when running under Elastic-Agent {pull}35250[35250] {issue}33653[33653]
- [system] sync system/auth dataset with system integration 1.29.0. {pull}35581[35581]
- [GCS Input] - Fixed an issue where bucket_timeout was being applied to the entire bucket poll interval and not individual bucket object read operations. Fixed a map write concurrency issue arising from data races when using a high number of workers. Fixed the flaky tests that were present in the GCS test suit. {pull}35605[35605]
- Fixed concurrency and flakey tests issue in azure blob storage input. {issue}35983[35983] {pull}36124[36124]
- Fix panic when sqs input metrics getter is invoked {pull}36101[36101] {issue}36077[36077]
- Fix handling of Juniper SRX structured data when there is no leading junos element. {issue}36270[36270] {pull}36308[36308]
- Fix Filebeat Cisco module with missing escape character {issue}36325[36325] {pull}36326[36326]
- Added a fix for Crowdstrike pipeline handling process arrays {pull}36496[36496]
- [threatintel] MISP pagination fixes {pull}37898[37898]
- Fix file handle leak when handling errors in filestream {pull}37973[37973]
- Fix a race condition that could crash Filebeat with a "negative WaitGroup counter" error {pull}38094[38094]
- Fix "failed processing S3 event for object key" error on aws-s3 input when key contains the "+" character {issue}38012[38012] {pull}38125[38125]
- Fix filebeat gcs input panic {pull}38407[38407]
- Fix filestream's registry GC: registry entries are now removed from the in-memory and disk store when they're older than the set TTL {issue}36761[36761] {pull}38488[38488]
- Fix filestream's registry GC: registry entries are now removed from the in-memory and disk store when they're older than the set TTL {issue}36761[36761] {pull}38488[38488]
- [threatintel] MISP splitting fix for empty responses {issue}38739[38739] {pull}38917[38917]
- Prevent GCP Pub/Sub input blockage by increasing default value of `max_outstanding_messages` {issue}35029[35029] {pull}38985[38985]
- Updated Websocket input title to align with existing inputs {pull}39006[39006]

*Heartbeat*


*Heartbeat*


*Metricbeat*

- Fix Azure Monitor 429 error by causing metricbeat to retry the request again. {pull}38294[38294]
- Fix fields not being parsed correctly in postgresql/database {issue}25301[25301] {pull}37720[37720]
- rabbitmq/queue - Change the mapping type of `rabbitmq.queue.consumers.utilisation.pct` to `scaled_float` from `long` because the values fall within the range of `[0.0, 1.0]`. Previously, conversion to integer resulted in reporting either `0` or `1`.
<<<<<<< HEAD
- Use namespace for GetListMetrics when exists in AWS {pull}41022[41022]
- Fix http server helper SSL config. {pull}39405[39405]
- Fix Kubernetes metadata sometimes not being present after startup {pull}41216[41216]
=======
>>>>>>> e29591ee

*Osquerybeat*


*Packetbeat*


*Winlogbeat*


*Elastic Logging Plugin*


==== Added

*Affecting all Beats*

- Added append Processor which will append concrete values or values from a field to target. {issue}29934[29934] {pull}33364[33364]
- dns processor: Add support for forward lookups (`A`, `AAAA`, and `TXT`). {issue}11416[11416] {pull}36394[36394]
- [Enhanncement for host.ip and host.mac] Disabling netinfo.enabled option of add-host-metadata processor {pull}36506[36506]
- allow `queue` configuration settings to be set under the output. {issue}35615[35615] {pull}36788[36788]
- Beats will now connect to older Elasticsearch instances by default {pull}36884[36884]
- Raise up logging level to warning when attempting to configure beats with unknown fields from autodiscovered events/environments
- elasticsearch output now supports `idle_connection_timeout`. {issue}35616[35615] {pull}36843[36843]
- Enable early event encoding in the Elasticsearch output, improving cpu and memory use {pull}38572[38572]
- The environment variable `BEATS_ADD_CLOUD_METADATA_PROVIDERS` overrides configured/default `add_cloud_metadata` providers {pull}38669[38669]
- Replace Ubuntu 20.04 with 24.04 for Docker base images {issue}40743[40743] {pull}40942[40942]
- Reduce memory consumption of k8s autodiscovery and the add_kubernetes_metadata processor when Deployment metadata is enabled

*Auditbeat*

- Added `add_session_metadata` processor, which enables session viewer on Auditbeat data. {pull}37640[37640]
- Add linux capabilities to processes in the system/process. {pull}37453[37453]
- Add linux capabilities to processes in the system/process. {pull}37453[37453]
- Add process.entity_id, process.group.name and process.group.id in add_process_metadata processor. Make fim module with kprobes backend to always add an appropriately configured add_process_metadata processor to enrich file events {pull}38776[38776]

*Auditbeat*


*Auditbeat*


*Filebeat*

- add documentation for decode_xml_wineventlog processor field mappings.  {pull}32456[32456]
- httpjson input: Add request tracing logger. {issue}32402[32402] {pull}32412[32412]
- Add cloudflare R2 to provider list in AWS S3 input. {pull}32620[32620]
- Add support for single string containing multiple relation-types in getRFC5988Link. {pull}32811[32811]
- Added separation of transform context object inside httpjson. Introduced new clause `.parent_last_response.*` {pull}33499[33499]
- Added metric `sqs_messages_waiting_gauge` for aws-s3 input. {pull}34488[34488]
- Add nginx.ingress_controller.upstream.ip to related.ip {issue}34645[34645] {pull}34672[34672]
- Add unix socket log parsing for nginx ingress_controller {pull}34732[34732]
- Added metric `sqs_worker_utilization` for aws-s3 input. {pull}34793[34793]
- Add MySQL authentication message parsing and `related.ip` and `related.user` fields {pull}34810[34810]
- Add nginx ingress_controller parsing if one of upstreams fails to return response {pull}34787[34787]
- Add oracle authentication messages parsing {pull}35127[35127]
- Add `clean_session` configuration setting for MQTT input.  {pull}35806[16204]
- Add support for a simplified input configuraton when running under Elastic-Agent {pull}36390[36390]
- Added support for Okta OAuth2 provider in the CEL input. {issue}36336[36336] {pull}36521[36521]
- Added support for new features & removed partial save mechanism in the Azure Blob Storage input. {issue}35126[35126] {pull}36690[36690]
- Added support for new features and removed partial save mechanism in the GCS input. {issue}35847[35847] {pull}36713[36713]
- Use filestream input with file_identity.fingerprint as default for hints autodiscover. {issue}35984[35984] {pull}36950[36950]
- Add setup option `--force-enable-module-filesets`, that will act as if all filesets have been enabled in a module during setup. {issue}30915[30915] {pull}99999[99999]
- Made Azure Blob Storage input GA and updated docs accordingly. {pull}37128[37128]
- Made GCS input GA and updated docs accordingly. {pull}37127[37127]
- Add parseDateInTZ value template for the HTTPJSON input {pull}37738[37738]
- Improve rate limit handling by HTTPJSON {issue}36207[36207] {pull}38161[38161] {pull}38237[38237]
- Parse more fields from Elasticsearch slowlogs {pull}38295[38295]
- added benchmark input {pull}37437[37437]
- added benchmark input and discard output {pull}37437[37437]

*Auditbeat*


*Libbeat*



*Heartbeat*

- Added status to monitor run log report.
- Add monitor status reporter under managed mode. {pull}41077[41077]

*Metricbeat*

- Add per-thread metrics to system_summary {pull}33614[33614]
- Add GCP CloudSQL metadata {pull}33066[33066]
- Add GCP Carbon Footprint metricbeat data {pull}34820[34820]
- Add event loop utilization metric to Kibana module {pull}35020[35020]
- Add metrics grouping by dimensions and time to Azure app insights {pull}36634[36634]
- Align on the algorithm used to transform Prometheus histograms into Elasticsearch histograms {pull}36647[36647]
- Add linux IO metrics to system/process {pull}37213[37213]
- Add new memory/cgroup metrics to Kibana module {pull}37232[37232]
- Add SSL support to mysql module {pull}37997[37997]
- Add SSL support for aerospike module {pull}38126[38126]

*Metricbeat*


*Osquerybeat*


*Packetbeat*


*Winlogbeat*


*Functionbeat*

*Elastic Log Driver*
*Elastic Logging Plugin*


==== Deprecated

*Auditbeat*


*Filebeat*


*Heartbeat*



*Metricbeat*


*Osquerybeat*


*Packetbeat*


*Winlogbeat*


*Functionbeat*


*Elastic Logging Plugin*


==== Known Issues








<|MERGE_RESOLUTION|>--- conflicted
+++ resolved
@@ -109,12 +109,9 @@
 - Fix Azure Monitor 429 error by causing metricbeat to retry the request again. {pull}38294[38294]
 - Fix fields not being parsed correctly in postgresql/database {issue}25301[25301] {pull}37720[37720]
 - rabbitmq/queue - Change the mapping type of `rabbitmq.queue.consumers.utilisation.pct` to `scaled_float` from `long` because the values fall within the range of `[0.0, 1.0]`. Previously, conversion to integer resulted in reporting either `0` or `1`.
-<<<<<<< HEAD
 - Use namespace for GetListMetrics when exists in AWS {pull}41022[41022]
 - Fix http server helper SSL config. {pull}39405[39405]
 - Fix Kubernetes metadata sometimes not being present after startup {pull}41216[41216]
-=======
->>>>>>> e29591ee
 
 *Osquerybeat*
 
