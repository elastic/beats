--- conflicted
+++ resolved
@@ -81,11 +81,8 @@
 - Add GCP organization and project details to ECS cloud fields. {pull}40461[40461]
 - Add support for specifying a custom endpoint for GCP service clients. {issue}40848[40848] {pull}40918[40918]
 - Fix incorrect handling of types in SQL module. {issue}40090[40090] {pull}41607[41607]
-<<<<<<< HEAD
+- Remove kibana.settings metricset since the API was removed in 8.0 {issue}30592[30592] {pull}42937[42937]
 - Removed support for the Enterprise Search module {pull}42915[42915]
-=======
-- Remove kibana.settings metricset since the API was removed in 8.0 {issue}30592[30592] {pull}42937[42937]
->>>>>>> e532bbe8
 
 *Osquerybeat*
 
