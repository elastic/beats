// Use these for links to issue and pulls. Note issues and pulls redirect one to
// each other on Github, so don't worry too much on using the right prefix.
:issue: https://github.com/elastic/beats/issues/
:pull: https://github.com/elastic/beats/pull/

=== Beats version HEAD
https://github.com/elastic/beats/compare/v8.8.1\...main[Check the HEAD diff]

==== Breaking changes

*Affecting all Beats*

- Fix FQDN being lowercased when used as `host.hostname` {issue}39993[39993]
- Beats won't log start up information when running under the Elastic Agent {40390}40390[40390]
- Drop support for Debian 10 and upgrade statically linked glibc from 2.28 to 2.31 {pull}41402[41402]
- Fix metrics not being ingested, due to "Limit of total fields [10000] has been exceeded while adding new fields [...]". The total fields limit has been increased to 12500. No significant performance impact on Elasticsearch is anticipated. {pull}41640[41640]
- Set default kafka version to 2.1.0 in kafka output and filebeat. {pull}41662[41662]
- Replace default Ubuntu-based images with UBI-minimal-based ones {pull}42150[42150]
- Fix templates and docs to use correct `--` version of command line arguments. {issue}42038[42038] {pull}42060[42060]
- removed support for a single `-` to precede multi-letter command line arguments.  Use `--` instead. {issue}42117[42117] {pull}42209[42209]
- The Beats logger and file output rotate files when necessary. The beat now forces a file rotation when unexpectedly writing to a file through a symbolic link.
- Allow faccessat(2) in seccomp. {pull}43322[43322]
- Update user agent used by beats http clients {pull}45251[45251]

*Auditbeat*


*Filebeat*

- Convert netflow input to API v2 and disable event normalisation {pull}37901[37901]
- Removed deprecated Squid from Beats. See <<migrate-from-deprecated-module>> for migration options. {pull}38037[38037]
- Removed deprecated Sonicwall from Beats. Use the https://docs.elastic.co/integrations/sonicwall[SonicWall Firewall] Elastic integration instead. {pull}38037[38037]
- Removed deprecated Radware from Beats. See <<migrate-from-deprecated-module>> for migration options. {pull}38037[38037]
- Removed deprecated Netscout from Beats. See <<migrate-from-deprecated-module>> for migration options. {pull}38037[38037]
- Removed deprecated Juniper Netscreen from Beats. See <<migrate-from-deprecated-module>> for migration options. {pull}38037[38037]
- Removed deprecated Impreva from Beats. See <<migrate-from-deprecated-module>> for migration options. {pull}38037[38037]
- Removed deprecated Cylance from Beats. See <<migrate-from-deprecated-module>> for migration options. {pull}38037[38037]
- Removed deprecated Bluecoat from Beats. See <<migrate-from-deprecated-module>> for migration options. {pull}38037[38037]
- Introduce input/netmetrics and refactor netflow input metrics {pull}38055[38055]
- Update Salesforce module to use new Salesforce input. {pull}37509[37509]
- Tag events that come from a filestream in "take over" mode. {pull}39828[39828]
- Fix high IO and handling of a corrupted registry log file. {pull}35893[35893]
- Enable file ingestion to report detailed status to Elastic Agent {pull}40075[40075]
- Filebeat, when running with Elastic-Agent, reports status for Filestream input. {pull}40121[40121]
- Fix filestream's registry GC: registry entries will never be removed if clean_inactive is set to "-1". {pull}40258[40258]
- Added `ignore_empty_values` flag in `decode_cef` Filebeat processor. {pull}40268[40268]
- Added support for hyphens in extension keys in `decode_cef` Filebeat processor. {pull}40427[40427]
- Journald: removed configuration options `include_matches.or`, `include_matches.and`, `backoff`, `max_backoff`, `cursor_seek_fallback`. {pull}40061[40061]
- Journald: `include_matches.match` now behaves in the same way as matchers in `journalctl`. Users should carefully update their input configuration. {pull}40061[40061]
- Journald: `seek` and `since` behaviour have been simplified, if there is a cursor (state) `seek` and `since` are ignored and the cursor is used. {pull}40061[40061]
- Redis: Added replication role as a field to submitted slowlogs
- Added `container.image.name` to `journald` Filebeat input's Docker-specific translated fields. {pull}40450[40450]
- Change log.file.path field in awscloudwatch input to nested object. {pull}41099[41099]
- Remove deprecated awscloudwatch field from Filebeat. {pull}41089[41089]
- The performance of ingesting SQS data with the S3 input has improved by up to 60x for queues with many small events. `max_number_of_messages` config for SQS mode is now ignored, as the new design no longer needs a manual cap on messages. Instead, use `number_of_workers` to scale ingestion rate in both S3 and SQS modes. The increased efficiency may increase network bandwidth consumption, which can be throttled by lowering `number_of_workers`. It may also increase number of events stored in memory, which can be throttled by lowering the configured size of the internal queue. {pull}40699[40699]
- Fixes filestream logging the error "filestream input with ID 'ID' already exists, this will lead to data duplication[...]" on Kubernetes when using autodiscover. {pull}41585[41585]
- Add kafka compression support for ZSTD.
- Filebeat fails to start if there is any input with a duplicated ID. It logs the duplicated IDs and the offending inputs configurations. {pull}41731[41731]
- Filestream inputs with duplicated IDs will fail to start. An error is logged showing the ID and the full input configuration. {issue}41938[41938] {pull}41954[41954]
- Filestream inputs can define `allow_deprecated_id_duplication: true` to run keep the previous behaviour of running inputs with duplicated IDs. {issue}41938[41938] {pull}41954[41954]
- The Filestream input only starts to ingest a file when it is >= 1024 bytes in size. This happens because the fingerprint` is the default file identity now. To restore the previous behaviour, set `file_identity.native: ~` and `prospector.scanner.fingerprint.enabled: false` {issue}40197[40197] {pull}41762[41762]
- Filebeat fails to start when its configuration contains usage of the deprecated `log` or `container` inputs. However, they can still be using while setting `allow_deprecated_use: true` in their configuration {pull}42295[42295]
- The fields produced by the Journald input are updated to better match ECS. Renamed fields:
Dropped fields: `syslog.priority` and `syslog.facility` while keeping their duplicated equivalent:
`log.syslog.priority`,`log.syslog.facility.code`. Renamed fields: `syslog.identifier` -> `log.syslog.appname`,
`syslog.pid` -> `log.syslog.procid`. `container.id_truncated` is dropped because the full container ID is
already present as `container.id` and `container.log.tag` is dropped because it is already present as
`log.syslog.appname`. The field `container.partial` is replaced by the tag `partial_message` if it was `true`,
otherwise no tag is added. {issue}42208[42208] {pull}42403[42403]
- Fixed race conditions in the global ratelimit processor that could drop events or apply rate limiting incorrectly.
- Fixed password authentication for ACL users in the Redis input of Filebeat. {pull}44137[44137]
- Add experimental GZIP file ingestion in filestream. {pull}45301[45301]


*Heartbeat*


*Metricbeat*

- Change index summary metricset to use `_nodes/stats` API instead of `_stats` API to avoid data gaps. {pull}45049[45049]
- Add support for `_nodes/stats` URIs that work with legacy versions of Elasticsearch {pull}44307[44307]
- Setting period for counter cache for Prometheus remote_write at least to 60sec {pull}38553[38553]
- Remove fallback to the node limit for the `kubernetes.pod.cpu.usage.limit.pct` and `kubernetes.pod.memory.usage.limit.pct` metrics calculation
- Add support for Kibana status metricset in v8 format {pull}40275[40275]
- Mark system process metricsets as running if metrics are partially available {pull}40565[40565]
- Added back `elasticsearch.node.stats.jvm.mem.pools.*` to the `node_stats` metricset {pull}40571[40571]
- Add GCP organization and project details to ECS cloud fields. {pull}40461[40461]
- Add support for specifying a custom endpoint for GCP service clients. {issue}40848[40848] {pull}40918[40918]
- Fix incorrect handling of types in SQL module. {issue}40090[40090] {pull}41607[41607]
- Remove kibana.settings metricset since the API was removed in 8.0 {issue}30592[30592] {pull}42937[42937]
- Removed support for the Enterprise Search module {pull}42915[42915]
- Update NATS module compatibility. Oldest version supported is now 2.2.6 {pull}43310[43310]
- Fix the function to determine CPU cores on windows {issue}42593[42593] {pull}43409[43409]
- Updated list of supported vSphere versions in the documentation. {pull}43642[43642]
- Handle permission errors while collecting data from Windows services and don't interrupt the overall collection by skipping affected services {issue}40765[40765] {pull}43665[43665]
- Fixed a bug where `event.duration` could be missing from an event on Windows systems due to low-resolution clock. {pull}44440[44440]
- Add check for http error codes in the Metricbeat's Prometheus query submodule {pull}44493[44493]
- Sanitize error messages in Fetch method of SQL module {pull}44577[44577]
- Add NTP metricset to system module. {pull}44884[44884]
- Add VPN metrics to meraki module {pull}44851[44851]
- Improve error messages in AWS Health {pull}45408[45408]
- Fix URL construction to handle query parameters properly in GET requests for Jolokia {pull}45620[45620]

*Osquerybeat*

- Add action responses data stream, allowing osquerybeat to post action results directly to elasticsearch. {pull}39143[39143]
- Disable allow_unsafe osquery configuration. {pull}40130[40130]
- Upgrade to osquery 5.12.1. {pull}40368[40368]
- Upgrade to osquery 5.13.1. {pull}40849[40849]
- Upgrade to osquery 5.15.0 {pull}43426[43426]


*Packetbeat*



*Winlogbeat*

- Add "event.category" and "event.type" to Sysmon module for EventIDs 8, 9, 19, 20, 27, 28, 255 {pull}35193[35193]
- Default to use raw api and delete older xml implementation. {pull}42275[42275]

*Functionbeat*


*Elastic Logging Plugin*


==== Bugfixes

*Affecting all Beats*

- Support for multiline zookeeper logs {issue}2496[2496]
- Add checks to ensure reloading of units if the configuration actually changed. {pull}34346[34346]
- Fix namespacing on self-monitoring {pull}32336[32336]
- Fix namespacing on self-monitoring {pull}32336[32336]
- Fix Beats started by agent do not respect the allow_older_versions: true configuration flag {issue}34227[34227] {pull}34964[34964]
- Fix performance issues when we have a lot of inputs starting and stopping by allowing to disable global processors under fleet. {issue}35000[35000] {pull}35031[35031]
- 'add_cloud_metadata' processor - add cloud.region field for GCE cloud provider
- 'add_cloud_metadata' processor - update azure metadata api version to get missing `cloud.account.id` field
- Upgraded apache arrow library used in x-pack/libbeat/reader/parquet from v11 to v12.0.1 in order to fix cross-compilation issues {pull}35640[35640]
- Fix panic when MaxRetryInterval is specified, but RetryInterval is not {pull}35820[35820]
- Support build of projects outside of beats directory {pull}36126[36126]
- Support Elastic Agent control protocol chunking support {pull}37343[37343]
- Lower logging level to debug when attempting to configure beats with unknown fields from autodiscovered events/environments {pull}[37816][37816]
- Set timeout of 1 minute for FQDN requests {pull}37756[37756]
- 'add_cloud_metadata' processor - improve AWS provider HTTP client overriding to support custom certificate bundle handling {pull}44189[44189]
- Fix `dns` processor to handle IPv6 server addresses properly. {pull}44526[44526]
- Fix an issue where the Kafka output could get stuck if a proxied connection to the Kafka cluster was reset. {issue}44606[44606]
- Use Debian 11 to build linux/arm to match linux/amd64. Upgrades linux/arm64's statically linked glibc from 2.28 to 2.31. {issue}44816[44816]
- The Elasticsearch output now correctly applies exponential backoff when being throttled by 429s ("too many requests") from Elasticsarch. {issue}36926[36926] {pull}45073[45073]
- Fixed case where Beats would silently fail due to invalid input configuration, now the error is correctly reported. {issue}43118[43118] {pull}45733[45733]

*Auditbeat*

- auditd: Request status from a separate socket to avoid data congestion {pull}41207[41207]
- auditd: Use ECS `event.type: end` instead of `stop` for SERVICE_STOP, DAEMON_ABORT, and DAEMON_END messages. {pull}41558[41558]
- auditd: Update syscall names for Linux 6.11. {pull}41558[41558]
- hasher: Geneneral improvements and fixes. {pull}41863[41863]
- hasher: Add a cached hasher for upcoming backend. {pull}41952[41952]
- Split common tty definitions. {pull}42004[42004]
- Fix potential data loss in add_session_metadata. {pull}42795[42795]
- system/package: Fix an error that can occur while migrating the internal package database schema. {issue}44294[44294] {pull}44296[44296]
- auditbeat/fim: Fix FIM@ebpfevents for new kernels #44371. {pull}44371[44371]

*Auditbeat*


*Filebeat*

- [Gcs Input] - Added missing locks for safe concurrency {pull}34914[34914]
- Fix the ignore_inactive option being ignored in Filebeat's filestream input {pull}34770[34770]
- Fix TestMultiEventForEOFRetryHandlerInput unit test of CometD input {pull}34903[34903]
- Add input instance id to request trace filename for httpjson and cel inputs {pull}35024[35024]
- Fixes "Can only start an input when all related states are finished" error when running under Elastic-Agent {pull}35250[35250] {issue}33653[33653]
- [system] sync system/auth dataset with system integration 1.29.0. {pull}35581[35581]
- [GCS Input] - Fixed an issue where bucket_timeout was being applied to the entire bucket poll interval and not individual bucket object read operations. Fixed a map write concurrency issue arising from data races when using a high number of workers. Fixed the flaky tests that were present in the GCS test suit. {pull}35605[35605]
- Fixed concurrency and flakey tests issue in azure blob storage input. {issue}35983[35983] {pull}36124[36124]
- Fix panic when sqs input metrics getter is invoked {pull}36101[36101] {issue}36077[36077]
- Fix handling of Juniper SRX structured data when there is no leading junos element. {issue}36270[36270] {pull}36308[36308]
- Fix Filebeat Cisco module with missing escape character {issue}36325[36325] {pull}36326[36326]
- Added a fix for Crowdstrike pipeline handling process arrays {pull}36496[36496]
- [threatintel] MISP pagination fixes {pull}37898[37898]
- Fix file handle leak when handling errors in filestream {pull}37973[37973]
- Fix a race condition that could crash Filebeat with a "negative WaitGroup counter" error {pull}38094[38094]
- Fix "failed processing S3 event for object key" error on aws-s3 input when key contains the "+" character {issue}38012[38012] {pull}38125[38125]
- Fix filebeat gcs input panic {pull}38407[38407]
- Fix filestream's registry GC: registry entries are now removed from the in-memory and disk store when they're older than the set TTL {issue}36761[36761] {pull}38488[38488]
- Fix filestream's registry GC: registry entries are now removed from the in-memory and disk store when they're older than the set TTL {issue}36761[36761] {pull}38488[38488]
- [threatintel] MISP splitting fix for empty responses {issue}38739[38739] {pull}38917[38917]
- Prevent GCP Pub/Sub input blockage by increasing default value of `max_outstanding_messages` {issue}35029[35029] {pull}38985[38985]
- Updated Websocket input title to align with existing inputs {pull}39006[39006]
- Restore netflow input on Windows {pull}39024[39024]
- Upgrade azure-event-hubs-go and azure-storage-blob-go dependencies. {pull}38861[38861]
- Fix request trace filename handling in http_endpoint input. {pull}39410[39410]
- Upgrade github.com/hashicorp/go-retryablehttp to mitigate CVE-2024-6104 {pull}40036[40036]
- Fix for Google Workspace duplicate events issue by adding canonical sorting over fingerprint keys array to maintain key order. {pull}40055[40055] {issue}39859[39859]
- Fix handling of deeply nested numeric values in HTTP Endpoint CEL programs. {pull}40115[40115]
- Prevent panic in CEL and salesforce inputs when github.com/hashicorp/go-retryablehttp exceeds maximum retries. {pull}40144[40144]
- Fix bug in CEL input rate limit logic. {issue}40106[40106] {pull}40270[40270]
- Relax requirements in Okta entity analytics provider user and device profile data shape. {pull}40359[40359]
- Fix bug in Okta entity analytics rate limit logic. {issue}40106[40106] {pull}40267[40267]
- Fix crashes in the journald input. {pull}40061[40061]
- Fix order of configuration for EntraID entity analytics provider. {pull}40487[40487]
- Ensure Entra ID request bodies are not truncated and trace logs are rotated before 100MB. {pull}40494[40494]
- The Elasticsearch output now correctly logs the event fields to the event log file {issue}40509[40509] {pull}40512[40512]
- Fix the "No such input type exist: 'azure-eventhub'" error on the Windows platform {issue}40608[40608] {pull}40609[40609]
- awss3 input: Fix handling of SQS notifications that don't contain a region. {pull}40628[40628]
- Fix credential handling when workload identity is being used in GCS input. {issue}39977[39977] {pull}40663[40663]
- Fix publication of group data from the Okta entity analytics provider. {pull}40681[40681]
- Ensure netflow custom field configuration is applied. {issue}40735[40735] {pull}40730[40730]
- Fix replace processor handling of zero string replacement validation. {pull}40751[40751]
- Fix long filepaths in diagnostics exceeding max path limits on Windows. {pull}40909[40909]
- Add backup and delete for AWS S3 polling mode feature back. {pull}41071[41071]
- Fix a bug in Salesforce input to only handle responses with 200 status code {pull}41015[41015]
- Fixed failed job handling and removed false-positive error logs in the GCS input. {pull}41142[41142]
- Bump github.com/elastic/go-sfdc dependency used by x-pack/filebeat/input/salesforce. {pull}41192[41192]
- Log bad handshake details when websocket connection fails {pull}41300[41300]
- Improve modification time handling for entities and entity deletion logic in the Active Directory entityanalytics input. {pull}41179[41179]
- Journald input now can read events from all boots {issue}41083[41083] {pull}41244[41244]
- Fix double encoding of client_secret in the Entity Analytics input's Azure Active Directory provider {pull}41393[41393]
- Fix aws region in aws-s3 input s3 polling mode.  {pull}41572[41572]
- Fix errors in SQS host resolution in the `aws-s3` input when using custom (non-AWS) endpoints. {pull}41504[41504]
- Fix double encoding of client_secret in the Entity Analytics input's Azure Active Directory provider {pull}41393[41393]
- The azure-eventhub input now correctly reports its status to the Elastic Agent on fatal errors {pull}41469[41469]
- Add support for Access Points in the `aws-s3` input. {pull}41495[41495]
- Fix the "No such input type exist: 'salesforce'" error on the Windows/AIX platform. {pull}41664[41664]
- Fix missing key in streaming input logging. {pull}41600[41600]
- Improve S3 object size metric calculation to support situations where Content-Length is not available. {pull}41755[41755]
- Fix handling of http_endpoint request exceeding memory limits. {issue}41764[41764] {pull}41765[41765]
- Rate limiting fixes in the Okta provider of the Entity Analytics input. {issue}40106[40106] {pull}41583[41583]
- Redact authorization headers in HTTPJSON debug logs. {pull}41920[41920]
- Further rate limiting fix in the Okta provider of the Entity Analytics input. {issue}40106[40106] {pull}41977[41977]
- Fix streaming input handling of invalid or empty websocket messages. {pull}42036[42036]
- Fix awss3 document ID construction when using the CSV decoder. {pull}42019[42019]
- The `_id` generation process for S3 events has been updated to incorporate the LastModified field. This enhancement ensures that the `_id` is unique. {pull}42078[42078]
- Fix Netflow Template Sharing configuration handling. {pull}42080[42080]
- Updated websocket retry error code list to allow more scenarios to be retried which could have been missed previously. {pull}42218[42218]
- In the `streaming` input, prevent panics on shutdown with a null check and apply a consistent namespace to contextual data in debug logs. {pull}42315[42315]
- Remove erroneous status reporting to Elastic-Agent from the Filestream input {pull}42435[42435]
- Fix truncation of bodies in request tracing by limiting bodies to 10% of the maximum file size. {pull}42327[42327]
- [Journald] Fixes handling of `journalctl` restart. A known symptom was broken multiline messages when there was a restart of journalctl while aggregating the lines. {issue}41331[41331] {pull}42595[42595]
- Fix entityanalytics activedirectory provider full sync use before initialization bug. {pull}42682[42682]
- In the `http_endpoint` input, fix the check for a missing HMAC HTTP header. {pull}42756[42756]
- Prevent computer details being returned for user queries by Activedirectory Entity Analytics provider. {issue}11818[11818] {pull}42796[42796]
- Handle unexpectedEOF error in aws-s3 input and enforce retrying using download failed error {pull}42420[42756]
- Prevent azureblobstorage input from logging key details during blob fetch operations. {pull}43169[43169]
- Handle special values of accountExpires in the Activedirectory Entity Analytics provider. {pull}43364[43364]
- Log bad handshake details when websocket connection fails {pull}41300[41300]
- Fix aws region in aws-s3 input s3 polling mode.  {pull}41572[41572]
- Fixed websocket input panic on sudden network error or server crash. {issue}44063[44063] {pull}44068[44068]
- [Filestream] Log the "reader closed" message on the debug level to avoid log spam. {pull}44051[44051]
- Fix links to CEL mito extension functions in input documentation. {pull}44098[44098]
- Fix endpoint path typo in Okta entity analytics provider. {pull}44147[44147]
- Fixed a websocket panic scenario which would occur after exhausting max retries. {pull}44342[44342]
- Fix publishing Okta entity analytics enrichments. {pull}44483[44483]
- Fix status reporting panic in GCP Pub/Sub input. {issue}44624[44624] {pull}44625[44625]
- Fix a logging regression that ignored to_files and logged to stdout. {pull}44573[44573]
- If a Filestream input fails to be created, its ID is removed from the list of running input IDs {pull}44697[44697]
- Fix timeout handling by Crowdstrike streaming input. {pull}44720[44720]
- Ensure DEPROVISIONED Okta entities are published by Okta entityanalytics provider. {issue}12658[12658] {pull}44719[44719]
- Fix handling of cursors by the streaming input for Crowdstrike. {issue}44364[44364] {pull}44548[44548]
- Added missing "text/csv" content-type filter support in azureblobsortorage input. {issue}44596[44596] {pull}44824[44824]
- Fix unexpected EOF detection and improve memory usage. {pull}44813[44813]
- Fixed issue for "Root level readerConfig no longer respected" in azureblobstorage input. {issue}44812[44812] {pull}44873[44873]
- Added missing "text/csv" content-type filter support in GCS input. {issue}44922[44922] {pull}44923[44923]
- Fix a panic in the winlog input that prevented it from starting. {issue}45693[45693] {pull}45730[45730]
- Fix wrongly emitted missing input ID warning {issue}42969[42969] {pull}45747[45747]
- Fix error handling in ABS input when both root level `max_workers` and `batch_size` are empty. {issue}45680[45680] {pull}45743[45743]
- Fix handling of unnecessary BOM in UTF-8 text received by o365audit input. {issue}44327[44327] {pull}45739[45739]
- Fix reading journald messages with more than 4kb. {issue}45511[45511] {pull}46017[46017]
- Restore the Streaming input on Windows. {pull}46031[46031]
- Fix termination of input on API errors. {pull}45999[45999]

*Heartbeat*

- Added maintenance windows support for Heartbeat. {pull}41508[41508]
- Add missing dependencies to ubi9-minimal distro. {pull}44556[44556]
- Add base64 encoding option to inline monitors. {pull}45100[45100]


*Metricbeat*

- Fix Azure Monitor 429 error by causing metricbeat to retry the request again. {pull}38294[38294]
- Fix fields not being parsed correctly in postgresql/database {issue}25301[25301] {pull}37720[37720]
- rabbitmq/queue - Change the mapping type of `rabbitmq.queue.consumers.utilisation.pct` to `scaled_float` from `long` because the values fall within the range of `[0.0, 1.0]`. Previously, conversion to integer resulted in reporting either `0` or `1`.
- Fix timeout caused by the retrival of which indices are hidden {pull}39165[39165]
- Fix Azure Monitor support for multiple aggregation types {issue}39192[39192] {pull}39204[39204]
- Fix handling of access errors when reading process metrics {pull}39627[39627]
- Fix behavior of cgroups path discovery when monitoring the host system from within a container {pull}39627[39627]
- Fix issue where beats may report incorrect metrics for its own process when running inside a container {pull}39627[39627]
- Normalize AWS RDS CPU Utilization values before making the metadata API call. {pull}39664[39664]
- Fix behavior of pagetypeinfo metrics {pull}39985[39985]
- Update beat module with apm-server monitoring metrics fields {pull}40127[40127]
- Fix Azure Monitor metric timespan to restore Storage Account PT1H metrics {issue}40376[40376] {pull}40367[40367]
- Remove excessive info-level logs in cgroups setup {pull}40491[40491]
- Add missing ECS Cloud fields in GCP `metrics` metricset when using `exclude_labels: true` {issue}40437[40437] {pull}40467[40467]
- Add AWS OwningAccount support for cross account monitoring {issue}40570[40570] {pull}40691[40691]
- Use namespace for GetListMetrics when exists in AWS {pull}41022[41022]
- Only fetch cluster-level index stats summary {issue}36019[36019] {pull}42901[42901]
- Fix panic in kafka consumergroup member assignment fetching when there are 0 members in consumer group. {pull}44576[44576]
- Upgrade `go.mongodb.org/mongo-driver` from `v1.14.0` to `v1.17.4` to fix connection leaks in MongoDB module {pull}44769[44769]
- Fix histogram values of zero are filtered out on non-amd64 platforms for openmetrics and prometheus {pull}44750[44750]
- Changed Kafka protocol version from 3.6.0 to 2.1.0 to fix compatibility with Kafka 2.x brokers. {pull}45761[45761]
<<<<<<< HEAD
- Fix an issue where the conntrack metricset entries field reported a count inflated by a factor of the number of CPU cores. {issue}46138[46138] {pull}46140[46140]
=======
- Enhance behavior of sanitizeError: replace sensitive info even if it is escaped and add pattern-based sanitization {pull}45857[45857]
>>>>>>> bf63860f

*Osquerybeat*

- Fix bug preventing installation of osqueryd. Preserve the osquery.app/ directory and its contents when installing the Elastic Agent. {agent-issue}8245[8245] {pull}44501[44501]

*Packetbeat*

- Properly marshal nested structs in ECS fields, fixing issues with mixed cases in field names {pull}42116[42116]


*Winlogbeat*

- Fix message handling in the experimental api. {issue}19338[19338] {pull}41730[41730]
- Sync missing changes in modules pipelines. {pull}42619[42619]
- Reset EventLog if error EOF is encountered. {pull}42826[42826]
- Implement backoff on error retrial. {pull}42826[42826]
- Fix boolean key in security pipelines and sync pipelines with integration. {pull}43027[43027]
- Fix EvtVarTypeAnsiString conversion {pull}44026[44026]


*Elastic Logging Plugin*


==== Added

*Affecting all Beats*

- Added append Processor which will append concrete values or values from a field to target. {issue}29934[29934] {pull}33364[33364]
- dns processor: Add support for forward lookups (`A`, `AAAA`, and `TXT`). {issue}11416[11416] {pull}36394[36394]
- [Enhanncement for host.ip and host.mac] Disabling netinfo.enabled option of add-host-metadata processor {pull}36506[36506]
- allow `queue` configuration settings to be set under the output. {issue}35615[35615] {pull}36788[36788]
- Beats will now connect to older Elasticsearch instances by default {pull}36884[36884]
- Raise up logging level to warning when attempting to configure beats with unknown fields from autodiscovered events/environments
- elasticsearch output now supports `idle_connection_timeout`. {issue}35616[35615] {pull}36843[36843]
- Enable early event encoding in the Elasticsearch output, improving cpu and memory use {pull}38572[38572]
- The environment variable `BEATS_ADD_CLOUD_METADATA_PROVIDERS` overrides configured/default `add_cloud_metadata` providers {pull}38669[38669]
- When running under Elastic-Agent Kafka output allows dynamic topic in `topic` field {pull}40415[40415]
- The script processor has a new configuration option that only uses the cached javascript sessions and prevents the creation of new javascript sessions.
- Update to Go 1.24.5. {pull}45403[45403]
- Replace Ubuntu 20.04 with 24.04 for Docker base images {issue}40743[40743] {pull}40942[40942]
- Replace `compress/gzip` with https://github.com/klauspost/compress/gzip library for gzip compression {pull}41584[41584]
- Add regex pattern matching to add_kubernetes_metadata processor {pull}41903[41903]
- Replace Ubuntu 20.04 with 24.04 for Docker base images {issue}40743[40743] {pull}40942[40942]
- Publish cloud.availability_zone by add_cloud_metadata processor in azure environments {issue}42601[42601] {pull}43618[43618]
- Added the `now` processor, which will populate the specified target field with the current timestamp. {pull}44795[44795]
- Improve trimming of BOM from UTF-8 data in the libbeat reader/readfile.EncoderReader. {pull}45742[45742]
- The following output latency_delta metrics are now included when `logging.metrics` is enabled: `output.latency_delta.{count, max, median, min, p99}`. This only includes data since the last internal metrics was logged. {pull}45749[45749]

*Auditbeat*

- Added `add_session_metadata` processor, which enables session viewer on Auditbeat data. {pull}37640[37640]
- Add linux capabilities to processes in the system/process. {pull}37453[37453]
- Add linux capabilities to processes in the system/process. {pull}37453[37453]
- Add process.entity_id, process.group.name and process.group.id in add_process_metadata processor. Make fim module with kprobes backend to always add an appropriately configured add_process_metadata processor to enrich file events {pull}38776[38776]
- Split module/system/process into common and provider bits. {pull}41868[41868]

*Auditbeat*



*Auditbeat*


*Filebeat*

- add documentation for decode_xml_wineventlog processor field mappings.  {pull}32456[32456]
- httpjson input: Add request tracing logger. {issue}32402[32402] {pull}32412[32412]
- Add cloudflare R2 to provider list in AWS S3 input. {pull}32620[32620]
- Add support for single string containing multiple relation-types in getRFC5988Link. {pull}32811[32811]
- Added separation of transform context object inside httpjson. Introduced new clause `.parent_last_response.*` {pull}33499[33499]
- Added metric `sqs_messages_waiting_gauge` for aws-s3 input. {pull}34488[34488]
- Add nginx.ingress_controller.upstream.ip to related.ip {issue}34645[34645] {pull}34672[34672]
- Add unix socket log parsing for nginx ingress_controller {pull}34732[34732]
- Added metric `sqs_worker_utilization` for aws-s3 input. {pull}34793[34793]
- Add MySQL authentication message parsing and `related.ip` and `related.user` fields {pull}34810[34810]
- Add nginx ingress_controller parsing if one of upstreams fails to return response {pull}34787[34787]
- Add oracle authentication messages parsing {pull}35127[35127]
- Add `clean_session` configuration setting for MQTT input.  {pull}35806[16204]
- Add support for a simplified input configuraton when running under Elastic-Agent {pull}36390[36390]
- Added support for Okta OAuth2 provider in the CEL input. {issue}36336[36336] {pull}36521[36521]
- Added support for new features & removed partial save mechanism in the Azure Blob Storage input. {issue}35126[35126] {pull}36690[36690]
- Added support for new features and removed partial save mechanism in the GCS input. {issue}35847[35847] {pull}36713[36713]
- Use filestream input with file_identity.fingerprint as default for hints autodiscover. {issue}35984[35984] {pull}36950[36950]
- Add setup option `--force-enable-module-filesets`, that will act as if all filesets have been enabled in a module during setup. {issue}30915[30915] {pull}99999[99999]
- Made Azure Blob Storage input GA and updated docs accordingly. {pull}37128[37128]
- Made GCS input GA and updated docs accordingly. {pull}37127[37127]
- Add parseDateInTZ value template for the HTTPJSON input {pull}37738[37738]
- Improve rate limit handling by HTTPJSON {issue}36207[36207] {pull}38161[38161] {pull}38237[38237]
- Parse more fields from Elasticsearch slowlogs {pull}38295[38295]
- added benchmark input {pull}37437[37437]
- added benchmark input and discard output {pull}37437[37437]
- Update CEL mito extensions to v1.11.0 to improve type checking. {pull}39460[39460]
- Update CEL mito extensions to v1.12.2. {pull}39755[39755]
- Add support for base64-encoded HMAC headers to HTTP Endpoint. {pull}39655[39655]
- Add user group membership support to Okta entity analytics provider. {issue}39814[39814] {pull}39815[39815]
- Add request trace support for Okta and EntraID entity analytics providers. {pull}39821[39821]
- Fix handling of infinite rate values in CEL rate limit handling logic. {pull}39940[39940]
- Allow elision of set and append failure logging. {issue}34544[34544] {pull}39929[39929]
- Add ability to remove request trace logs from CEL input. {pull}39969[39969]
- Add ability to remove request trace logs from HTTPJSON input. {pull}40003[40003]
- Added out of the box support for Amazon EventBridge notifications over SQS to S3 input {pull}40006[40006]
- Update CEL mito extensions to v1.13.0 {pull}40035[40035]
- Add Jamf entity analytics provider. {pull}39996[39996]
- Add ability to remove request trace logs from http_endpoint input. {pull}40005[40005]
- Add ability to remove request trace logs from entityanalytics input. {pull}40004[40004]
- Relax constraint on Base DN in entity analytics Active Directory provider. {pull}40054[40054]
- Implement Elastic Agent status and health reporting for Netflow Filebeat input. {pull}40080[40080]
- Enhance input state reporting for CEL evaluations that return a single error object in events. {pull}40083[40083]
- Allow absent credentials when using GCS with Application Default Credentials. {issue}39977[39977] {pull}40072[40072]
- Add SSL and username support for Redis input, now the input includes support for Redis 6.0+. {pull}40111[40111]
- Add scaling up support for Netflow input. {issue}37761[37761] {pull}40122[40122]
- Update CEL mito extensions to v1.15.0. {pull}40294[40294]
- Allow cross-region bucket configuration in s3 input. {issue}22161[22161] {pull}40309[40309]
- Improve logging in Okta Entity Analytics provider. {issue}40106[40106] {pull}40347[40347]
- Document `winlog` input. {issue}40074[40074] {pull}40462[40462]
- Added retry logic to websocket connections in the streaming input. {issue}40271[40271] {pull}40601[40601]
- Disable event normalization for netflow input {pull}40635[40635]
- Allow attribute selection in the Active Directory entity analytics provider. {issue}40482[40482] {pull}40662[40662]
- Improve error quality when CEL program does not correctly return an events array. {pull}40580[40580]
- Added support for Microsoft Entra ID RBAC authentication. {issue}40434[40434] {pull}40879[40879]
- Add `use_kubeadm` config option for filebeat (both filbeat.input and autodiscovery) in order to toggle kubeadm-config api requests {pull}40301[40301]
- Make HTTP library function inclusion non-conditional in CEL input. {pull}40912[40912]
- Add support for Crowdstrike streaming API to the streaming input. {issue}40264[40264] {pull}40838[40838]
- Add support to CEL for reading host environment variables. {issue}40762[40762] {pull}40779[40779]
- Add CSV decoder to awss3 input. {pull}40896[40896]
- Change request trace logging to include headers instead of complete request. {pull}41072[41072]
- Improved GCS input documentation. {pull}41143[41143]
- Add CSV decoding capacity to azureblobstorage input {pull}40978[40978]
- Add CSV decoding capacity to gcs input {pull}40979[40979]
- Add support to source AWS cloudwatch logs from linked accounts. {pull}41188[41188]
- Jounrald input now supports filtering by facilities {pull}41061[41061]
- Add ability to remove request trace logs from http_endpoint input. {pull}40005[40005]
- Add ability to remove request trace logs from entityanalytics input. {pull}40004[40004]
- Refactor & cleanup with updates to default values and documentation. {pull}41834[41834]
- Update CEL mito extensions to v1.16.0. {pull}41727[41727]
- Filebeat's registry is now added to the Elastic-Agent diagnostics bundle {issue}33238[33238] {pull}41795[41795]
- Add `unifiedlogs` input for MacOS. {pull}41791[41791]
- Add evaluation state dump debugging option to CEL input. {pull}41335[41335]
- Added support for retry configuration in GCS input. {issue}11580[11580] {pull}41862[41862]
- Improve S3 polling mode states registry when using list prefix option. {pull}41869[41869]
- Add support for SSL and Proxy configurations for websocket type in streaming input. {pull}41934[41934]
- AWS S3 input registry cleanup for untracked s3 objects. {pull}41694[41694]
- The environment variable `BEATS_AZURE_EVENTHUB_INPUT_TRACING_ENABLED: true` enables internal logs tracer for the azure-eventhub input. {issue}41931[41931] {pull}41932[41932]
- The Filestream input now uses the `fingerprint` file identity by default. The state from files are automatically migrated if the previous file identity was `native` (the default) or `path`. If the `file_identity` is explicitly set, there is no change in behaviour. {issue}40197[40197] {pull}41762[41762]
- Rate limiting operability improvements in the Okta provider of the Entity Analytics input. {issue}40106[40106] {pull}41977[41977]
- Added default values in the streaming input for websocket retries and put a cap on retry wait time to be lesser than equal to the maximum defined wait time. {pull}42012[42012]
- Rate limiting fault tolerance improvements in the Okta provider of the Entity Analytics input. {issue}40106[40106] {pull}42094[42094]
- Added OAuth2 support with auto token refresh for websocket streaming input. {issue}41989[41989] {pull}42212[42212]
- Added infinite & blanket retry options to websockets and improved logging and retry logic. {pull}42225[42225]
- Introduce ignore older and start timestamp filters for AWS S3 input. {pull}41804[41804]
- Journald input now can report its status to Elastic-Agent {issue}39791[39791] {pull}42462[42462]
- Publish events progressively in the Okta provider of the Entity Analytics input. {issue}40106[40106] {pull}42567[42567]
- Journald `include_matches.match` now accepts `+` to represent a logical disjunction (OR) {issue}40185[40185] {pull}42517[42517]
- The journald input is now generally available. {pull}42107[42107]
- Add metrics for number of events and pages published by HTTPJSON input. {issue}42340[42340] {pull}42442[42442]
- Filestream take over now supports taking over states from other Filestream inputs and dynamic loading of inputs (autodiscover and Elastic Agent). There is a new syntax for the configuration, but the previous one can still be used. {issue}42472[42472] {issue}42884[42884] {pull}42624[42624]
- Add `etw` input fallback to attach an already existing session. {pull}42847[42847]
- Update CEL mito extensions to v1.17.0. {pull}42851[42851]
- Winlog input now can report its status to Elastic-Agent {pull}43089[43089]
- Add configuration option to limit HTTP Endpoint body size. {pull}43171[43171]
- The Filestream input now can remove files after they reach EOF or are inactive {pull}43368[43368]
- Refactor & cleanup with updates to default values and documentation. {pull}41834[41834]
- Allow a grace time for awss3 input shutdown to enable incomplete SQS message processing to be completed. {pull}43369[43369]
- Add pagination batch size support to Entity Analytics input's Okta provider. {pull}43655[43655]
- Update CEL mito extensions to v1.18.0. {pull}43855[43855]
- Added input metrics to Azure Blob Storage input. {issue}36641[36641] {pull}43954[43954]
- Update CEL mito extensions to v1.19.0. {pull}44098[44098]
- Segregated `max_workers`` from `batch_size` in the GCS input. {issue}44311[44311] {pull}44333[44333]
- Added support for websocket keep_alive heartbeat in the streaming input. {issue}42277[42277] {pull}44204[44204]
- Add milliseconds to document timestamp from awscloudwatch Filebeat input {pull}44306[44306]
- Add support to the Active Directory entity analytics provider for device entities. {pull}44309[44309]
- Add support for OPTIONS request to HTTP Endpoint input. {issue}43930[43930] {pull}44387[44387]
- Add Fleet status update functionality to lumberjack input. {issue}44283[44283] {pull}44339[44339]
- Add Fleet status updating to HTTP Endpoint input. {issue}44281[44281] {pull}44310[44310]
- Add Fleet status updating to streaming input. {issue}44284[44284] {pull}44340[44340]
- Add Fleet status update functionality to gcppubsub input. {issue}44272[44272] {pull}44507[44507]
- Add Fleet status updating to GCS input. {issue}44273[44273] {pull}44508[44508]
- Fix handling of ADC (Application Default Credentials) metadata server credentials in HTTPJSON input. {issue}44349[44349] {pull}44436[44436]
- Fix handling of ADC (Application Default Credentials) metadata server credentials in CEL input. {issue}44349[44349] {pull}44571[44571]
- Added support for specifying custom content-types and encodings in azureblobstorage input. {issue}44330[44330] {pull}44402[44402]
- Introduce lastSync start position to AWS CloudWatch input backed by state registry. {pull}43251[43251]
- Add Fleet status update functionality to udp input. {issue}44419[44419] {pull}44785[44785]
- Add Fleet status update functionality to tcp input. {issue}44420[44420] {pull}44786[44786]
- Filestream now logs at level warn the number of files that are too small to be ingested {pull}44751[44751]
- Add proxy support to GCP Pub/Sub input. {pull}44892[44892]
- Add Fleet status updating to Azure Blob Storage input. {issue}44268[44268] {pull}44945[44945]
- Add Fleet status updating to HTTP JSON input. {issue}44282[44282] {pull}44365[44365]
- Segregated `max_workers` from `batch_size` in the azure-blob-storage input. {issue}44491[44491] {pull}44992[44992]
- Add support for relationship expansion to EntraID entity analytics provider. {issue}43324[43324] {pull}44761[44761]
- Added support for specifying custom content-types and encodings in gcs input. {issue}44628[44628] {pull}45088[45088]
- Update CEL mito extensions to v1.21.0. {issue}40762[40762] {pull}45107[45107]
- Add Fleet health status reporting to the entity analytics input. {issue}44269[44269] {pull}45152[45152]
- Add Fleet status updating to o356audit input. {issue}44651[44651] {pull}44957[44957]
- Add support for blob filtering using path_prefix in azureblobstorage input. {issue}35186[35186] {pull}45214[45214]
- Update CEL mito extensions to v1.22.0. {pull}45245[45245]
- TCP and UDP inputs now support multiple pipeline workers configured via `number_of_workers`. Increasing the number of workers improves performance when slow processors are used by decoupling reading from the network connection and publishing. {issue}43674[43674] {pull}45124[45124]
- Allow empty HTTPJSON cursor template value evaluations to be ignored by Fleet health status updates. {pull}45361[45361]
- Reuse OAuth2 clients in HTTP JSON input where possible. {issue}34834[34834] {pull}44976[44976]
- Add support for generalized token authentication to CEL input. {pull}45359[45359]
- Log CEL single object evaluation results as ECS compliant documents where possible. {issue}45254[45254] {pull}45399[45399]
- Add full event rendering for the ETW input {pull}44664[44664]
- Add status update functionality to Salesforce input. {issue}44653[44653] {pull}45227[45227]
- Improve CEL and Streaming input documentation of the `state` option. {pull}45616[45616]
- Updated the `parse_aws_vpc_flow_log` processor to handle AWS VPC flow log v6, v7, and v8 fields. {pull}45746[45746]
- Enhanced HTTPJSON input error logging with structured error metadata conforming to Elastic Common Schema (ECS) conventions. {pull}45653[45653]
- Clarify behavior in logging for starting periodic evaluations and for exceeding the maximum execution budget. {pull}45633[45633]
- Add status reporting support for AWS CloudWatch input. {pull}45679[45679]
- Add mechanism to allow HTTP JSON templates to terminate without logging an error. {issue}45664[45664] {pull}45810[45810]
- Improve error reporting for schemeless URLs in HTTP JSON input. {pull}45953[45953]
- Add status reporting support for AWS S3 input. {pull}45748[45748]

*Auditbeat*


*Libbeat*

- enrich events with EC2 tags in add_cloud_metadata processor {pull}41477[41477]


*Heartbeat*

- Added status to monitor run log report.
- Upgrade node to latest LTS v18.20.3. {pull}40038[40038]
- Add support for RFC7231 methods to http monitors. {pull}41975[41975]
- Upgrade node to latest LTS v18.20.7. {pull}43511[43511]
- Upgrade node to latest LTS v20.19.3. {pull}45087[45087]

*Metricbeat*

- Add per-thread metrics to system_summary {pull}33614[33614]
- Add GCP CloudSQL metadata {pull}33066[33066]
- Add GCP Carbon Footprint metricbeat data {pull}34820[34820]
- Add event loop utilization metric to Kibana module {pull}35020[35020]
- Add metrics grouping by dimensions and time to Azure app insights {pull}36634[36634]
- Align on the algorithm used to transform Prometheus histograms into Elasticsearch histograms {pull}36647[36647]
- Add linux IO metrics to system/process {pull}37213[37213]
- Add new memory/cgroup metrics to Kibana module {pull}37232[37232]
- Add SSL support to mysql module {pull}37997[37997]
- Add SSL support for aerospike module {pull}38126[38126]
- Add `use_kubeadm` config option in kubernetes module in order to toggle kubeadm-config api requests {pull}40086[40086]
- Log the total time taken for GCP `ListTimeSeries` and `AggregatedList` requests {pull}40661[40661]
- Add new metrics for the vSphere Host metricset. {pull}40429[40429]
- Add new metrics for the vSphere Datastore metricset. {pull}40441[40441]
- Add new metricset cluster for the vSphere module. {pull}40536[40536]
- Add new metricset network for the vSphere module. {pull}40559[40559]
- Add new metricset resourcepool for the vSphere module. {pull}40456[40456]
- Add AWS Cloudwatch capability to retrieve tags from AWS/ApiGateway resources {pull}40755[40755]
- Add new metricset datastorecluster for vSphere module. {pull}40634[40634]
- Add support for new metrics in datastorecluster metricset. {pull}40694[40694]
- Add new metrics for the vSphere Virtualmachine metricset. {pull}40485[40485]
- Add support for snapshot in vSphere virtualmachine metricset {pull}40683[40683]
- Update fields to use mapstr in vSphere virtualmachine metricset  {pull}40707[40707]
- Add metrics related to triggered alarms in all the vSphere metricsets. {pull}40714[40714] {pull}40876[40876]
- Add support for period based intervalID in vSphere host and datastore metricsets {pull}40678[40678]
- Add new metrics fot datastore and minor changes to overall vSphere metrics {pull}40766[40766]
- Add `metrics_count` to Prometheus module if `metrics_count: true` is set. {pull}40411[40411]
- Added Cisco Meraki module {pull}40836[40836]
- Added Palo Alto Networks module {pull}40686[40686]
- Restore docker.network.in.* and docker.network.out.* fields in docker module {pull}40968[40968]
- Bump aerospike-client-go to version v7.7.1 and add support for basic auth in Aerospike module {pull}41233[41233]
- Only watch metadata for ReplicaSets in metricbeat k8s module {pull}41289[41289]
- Add support for region/zone for Vertex AI service in GCP module {pull}41551[41551]
- Add support for location label as an optional configuration parameter in GCP metrics metricset. {issue}41550[41550] {pull}41626[41626]
- Collect .NET CLR (IIS) Memory, Exceptions and LocksAndThreads metrics {pull}41929[41929]
- Added `tier_preference`, `creation_date` and `version` fields to the `elasticsearch.index` metricset. {pull}41944[41944]
- Add `use_performance_counters` to collect CPU metrics using performance counters on Windows for `system/cpu` and `system/core` {pull}41965[41965]
- Add support of additional `collstats` metrics in mongodb module. {pull}42171[42171]
- Preserve queries for debugging when `merge_results: true` in SQL module {pull}42271[42271]
- Add `enable_batch_api` option in azure monitor to allow metrics collection of multiple resources using azure batch Api {pull}41790[41790]
- Collect more fields from ES node/stats metrics and only those that are necessary {pull}42421[42421]
- Add new metricset wmi for the windows module. {pull}42017[42017]
- Update beat module with apm-server tail sampling monitoring metrics fields {pull}42569[42569]
- Log every 401 response from Kubernetes API Server {pull}42714[42714]
- Add a new `match_by_parent_instance` option to `perfmon` module. {pull}43002[43002]
- Add a warning log to metricbeat.vsphere in case vSphere connection has been configured as insecure. {pull}43104[43104]
- Changed the Elasticsearch module behavior to only pull settings from non-system indices. {pull}43243[43243]
- Exclude dotted indices from settings pull in Elasticsearch module. {pull}43306[43306]
- Add a `jetstream` metricset to the NATS module {pull}43310[43310]
- Updated Meraki API endpoint for Channel Utilization data. Switched to `GetOrganizationWirelessDevicesChannelUtilizationByDevice`. {pull}43485[43485]
- Upgrade Prometheus Library to v0.300.1. {pull}43540[43540]
- Add GCP Dataproc metadata collector in GCP module. {pull}43518[43518]
- Add new metrics to vSphere Virtual Machine dataset (CPU usage percentage, disk average usage, disk read/write rate, number of disk reads/writes, memory usage percentage). {pull}44205[44205]
- Added checks for the Resty response object in all Meraki module API calls to ensure proper handling of nil responses. {pull}44193[44193]
- Add latency config option to Azure Monitor module. {pull}44366[44366]
- Increase default polling period for MongoDB module from 10s to 60s {pull}44781[44781]
- Upgrade github.com/microsoft/go-mssqldb from v1.7.2 to v1.8.2 {pull}44990[44990]
- Add SSL support for sql module: drivers mysql, postgres, and mssql. {pull}44748[44748]

*Metricbeat*


*Osquerybeat*


*Packetbeat*
- Optionally ignore MAC address in flow matching {pull}44965[44965]
- Add `tls.server.ja3s` tls fingerprint {pull}43284[43284]

*Winlogbeat*

- Add handling for missing `EvtVarType`s in experimental api. {issue}19337[19337] {pull}41418[41418]
- Render data values in xml renderer. {pull}44132[44132]

*Functionbeat*


*Elastic Log Driver*
*Elastic Logging Plugin*


==== Deprecated

*Auditbeat*


*Filebeat*


*Heartbeat*



*Metricbeat*


*Osquerybeat*


*Packetbeat*


*Winlogbeat*


*Functionbeat*


*Elastic Logging Plugin*


==== Known Issues







<|MERGE_RESOLUTION|>--- conflicted
+++ resolved
@@ -301,11 +301,8 @@
 - Upgrade `go.mongodb.org/mongo-driver` from `v1.14.0` to `v1.17.4` to fix connection leaks in MongoDB module {pull}44769[44769]
 - Fix histogram values of zero are filtered out on non-amd64 platforms for openmetrics and prometheus {pull}44750[44750]
 - Changed Kafka protocol version from 3.6.0 to 2.1.0 to fix compatibility with Kafka 2.x brokers. {pull}45761[45761]
-<<<<<<< HEAD
 - Fix an issue where the conntrack metricset entries field reported a count inflated by a factor of the number of CPU cores. {issue}46138[46138] {pull}46140[46140]
-=======
 - Enhance behavior of sanitizeError: replace sensitive info even if it is escaped and add pattern-based sanitization {pull}45857[45857]
->>>>>>> bf63860f
 
 *Osquerybeat*
 
