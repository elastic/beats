// Use these for links to issue and pulls. Note issues and pulls redirect one to
// each other on Github, so don't worry too much on using the right prefix.
:issue: https://github.com/elastic/beats/issues/
:pull: https://github.com/elastic/beats/pull/

=== Beats version HEAD
https://github.com/elastic/beats/compare/v7.0.0-alpha2...master[Check the HEAD diff]

==== Breaking changes

*Affecting all Beats*

- Update add_cloud_metadata fields to adjust to ECS. {pull}9265[9265]
- Automaticall cap signed integers to 63bits. {pull}8991[8991]
- Rename beat.timezone to event.timezone. {pull}9458[9458]
- Use _doc as document type. {pull}9056[9056]{pull}9573[9573]
- Update to Golang 1.11.3. {pull}9560[9560]
- Embedded html is not escaped anymore by default. {pull}9914[9914]
- Remove port settings from Logstash and Redis output. {pull}9934[9934]
- Fix registry handle leak on Windows (https://github.com/elastic/go-sysinfo/pull/33). {pull}9920[9920]
- Rename `process.exe` to `process.executable` in add_process_metadata to align with ECS. {pull}9949[9949]
- Import ECS change https://github.com/elastic/ecs/pull/308[ecs#308]:
  leaf field `user.group` is now the `group` field set. {pull}10275[10275]
- Update the code of Central Management to align with the new returned format. {pull}10019[10019]
- Docker and Kubernetes labels/annotations will be "dedoted" by default. {pull}10338[10338]
- Remove --setup command line flag. {pull}10138[10138]
- Remove --version command line flag. {pull}10138[10138]
- Remove --configtest command line flag. {pull}10138[10138]
- Move output.elasticsearch.ilm settings to setup.ilm. {pull}10347[10347]
- ILM will be available by default if Elasticsearch > 7.0 is used. {pull}10347[10347]
- Allow Central Management to send events back to kibana. {issue}9382[9382]

*Auditbeat*

- Rename `process.exe` to `process.executable` in auditd module to align with ECS. {pull}9949[9949]
- Rename `process.cwd` to `process.working_directory` in auditd module to align with ECS. {pull}10195[10195]
- Change data type of `process.pid` and `process.ppid` to number in JSON output
  of the auditd module. {pull}10195[10195]
- Change data type of `file.uid` and `file.gid` to string in JSON output of the
  FIM module. {pull}10195[10195]
- Field `file.origin` changed type from `text` to `keyword`. {pull}10544[10544]
- Rename user fields to ECS in auditd module. {pull}10456[10456]
- Rename `event.type` to `auditd.message_type` in auditd module because event.type is reserved for future use by ECS. {pull}10536[10536]
- Rename `auditd.messages` to `event.original` and `auditd.warnings` to `error.message`. {pull}10577[10577]

*Filebeat*

- Modify apache/error dataset to follow ECS. {pull}8963[8963]
- Rename many `traefik.access.*` fields to map to ECS. {pull}9005[9005]
- Fix parsing of GC entries in elasticsearch server log. {issue}9513[9513] {pull}9810[9810]
- Rename `read_timestamp` to `event.created` for Redis input. {pull}9924[9924]
- Rename a few `elasticsearch.audit.*` fields to map to ECS. {pull}9293[9293]
- Rename `read_timestamp` to `event.created` for all Filebeat modules using it. {pull}10139[10139]
- Rename many `iis.error.*` fields to map to ECS. {pull}9955[9955]
- Adjust fileset `haproxy.log` to map to ECS. {pull}10143[10143]
- Rename a few `logstash.*` fields to map to ECS, remove logstash.slowlog.message. {pull}9935[9935]
- Rename a few `mongodb.*` fields to map to ECS. {pull}10009[10009]
- Rename a few `mysql.*` fields to map to ECS. {pull}10008[10008]
- Rename a few `nginx.error.*` fields to map to ECS. {pull}10007[10007]
- Rename many `auditd.log.*` fields to map to ECS. {pull}10192[10192]
- Filesets with multiple ingest pipelines added in {pull}8914[8914] only work with Elasticsearch >= 6.5.0 {pull}10001[10001]
- Remove service.name from Elastcsearch module. Replace by service.type. {pull}10042[10042]
- Remove numeric coercions for `user.id` and `group.id`. IDs should be `keyword`. {pull}10233[10233]
- Add grok pattern to support redis 5.0.3 log timestamp. {issue}9819[9819] {pull}10033[10033]
- Now save the 'first seen' timestamp in `event.created` (previously `read_timestamp`),
  instead of saving the parsed date. Now aligned with `event.created` semantics elsewhere. {pull}10139[10139]
- Rename `mysql.error.thread_id` and `mysql.slowlog.id` to `mysql.thread_id`. {pull}10161[10161]
- Remove `mysql.error.timestamp`  and `mysql.slowlog.timestamp`. {pull}10161[10161]
- Migrate multiple fields to `event.duration`, from modules "apache", "elasticsearch",
  "haproxy", "iis", "kibana", "mysql", "nginx", "postgresql" and "traefik",
  including `http.response.elapsed_time` (ECS). {pull}10188[10188], {pull}10274[10274]
- Rename multiple fields to `http.response.body.bytes`, from modules "apache", "iis",
  "kibana", "nginx" and "traefik", including `http.response.content_length` (ECS). {pull}10188[10188]
- Change type from haproxy.log fileset fields from text to keyword: response.captured_headers, request.captured_headers, `raw_request_line`, `mode`. {pull}10397[10397]
- Change type of field backend_url and frontend_name in traefik.access metricset to type keyword. {pull}10401[10401]
- Ingesting Elasticsearch audit logs is only supported with Elasticsearch 6.5.0 and above {pull}10352[10352]
- Migrate Elasticsearch audit logs fields to ECS {pull}10352[10352]
- Several text fields in the Logstash module are now indexed as `keyword` fields with `text` multi-fields (ECS). {pull}10417[10417]
- Several text fields in the Elasticsearch module are now indexed as `keyword` fields with `text` multi-fields (ECS). {pull}10414[10414]
- Move dissect pattern for traefik.access fileset from Filbeat to Elasticsearch. {pull}10442[10442]
- The `elasticsearch/deprecation` fileset now indexes the `component` field under `elasticsearch` instead of `elasticsearch.server`. {pull}10445[10445]
- Remove field `kafka.log.trace.full` from kafka.log fielset. {pull}10398[10398]
- Change field `kafka.log.class` for kafka.log fileset from text to keyword. {pull}10398[10398]
- Address add_kubernetes_metadata processor issue where old source field is 
  still used for matcher. {issue}10505[10505] {pull}10506[10506]
- Change type of haproxy.source from text to keyword. {pull}10506[10506]
- Rename `event.type` to `suricata.eve.event_type` in Suricata module because event.type is reserved for future use by ECS. {pull}10575[10575]
- Populate more ECS fields in the Suricata module. {pull}10006[10006]
- Rename setting `filebeat.registry_flush` to `filebeat.registry.flush`. {pull}10504[10504]
- Rename setting `filebeat.registry_file_permission` to `filebeat.registry.file_permission`. {pull}10504[10504]
- Remove setting `filebeat.registry_file` in favor of `filebeat.registry.path`. The registry file will be stored in a sub-directory by now. {pull}10504[10504]

*Heartbeat*

- Remove monitor generator script that was rarely used. {pull}9648[9648]
- monitor IDs are now configurable. Auto generated monitor IDs now use a different formula based on a hash of their config values. If you wish to have continuity with the old format of monitor IDs you'll need to set the `id` property explicitly. {pull}9697[9697]
- A number of fields have been aliased to their relevant counterparts in the `url.*` field. Existing visualizations should mostly work. The fields that have been moved are `monitor.scheme -> url.scheme`, `monitor.host -> url.domain`, `resolve.host -> url.domain`, `http.url -> url.full`,  `tcp.port -> url.port`. In addition to these moves the new fields `url.username`, `url.password`, `url.path`, and `url.query` are now present. It should be noted that the `url.password` field does not contain actual password values, but rather the text `<hidden>` {pull}9570[9570].
- The included Kibana HTTP dashboard is now removed in favor of the Uptime app in Kibana. {pull}10294[10294]

*Journalbeat*

- Rename read_timestamp to event.created to align with ECS. {pull}10043[10043], {pull}10139[10139]
- Rename host.name to host.hostname to align with ECS. {pull}10043[10043]
- Fix typo in the field name `container.id_truncated`. {pull}10525[10525]
- Rename `container.image.tag` to `container.log.tag`. {pull}10561[10561]
- Change type of `text` fields to `keyword`. {pull}10542[10542]

*Metricbeat*

- Migrate system process metricset fields to ECS. {pull}10332[10332]
- Refactor Prometheus metric mappings {pull}9948[9948]
- Removed Prometheus stats metricset in favor of just using Prometheus collector {pull}9948[9948]
- Migrate system socket metricset fields to ECS. {pull}10339[10339]
- Renamed direction values in sockets to ECS recommendations, from incoming/outcoming to inbound/outbound. {pull}10339[10339]
- Adjust Redis.info metricset fields to ECS. {pull}10319[10319]
- Change type of field docker.container.ip_addresses to `ip` instead of `keyword`. {pull}10364[10364]
- Rename http.request.body field to http.request.body.content. {pull}10315[10315]
- Adjust php_fpm.process metricset fields to ECS. {pull}10366[10366]
- Adjust mongodb.status metricset to to ECS. {pull}10368[10368]
- Refactor munin module to collect an event per plugin and to have more strict field mappings. `namespace` option has been removed, and will be replaced by `service.name`. {pull}10322[10322]
- Change the following fields from type text to keyword: {pull}10318[10318]
  - ceph.osd_df.name
  - ceph.osd_tree.name
  - ceph.osd_tree.children
  - kafka.consumergroup.meta
  - kibana.stats.name
  - mongodb.metrics.replication.executor.network_interface
  - php_fpm.process.request_uri
  - php_fpm.process.script
- Add `service.name` option to all modules to explicitly set `service.name` if it is unset. {pull}10427[10427]
- Update a few elasticsearch.* fields to map to ECS. {pull}10350[10350]
- Update a few logstash.* fields to map to ECS. {pull}10350[10350]
- Update a few kibana.* fields to map to ECS. {pull}10350[10350]
- Update rabbitmq.* fields to map to ECS. {pull}10563[10563]
- Update haproxy.* fields to map to ECS. {pull}10558[10558] {pull}10568[10568]

*Packetbeat*

- Adjust Packetbeat `http` fields to ECS Beta 2 {pull}9645[9645]
  - `http.request.body` moves to `http.request.body.content`
  - `http.response.body` moves to `http.response.body.content`
- Changed Packetbeat fields to align with ECS. {issue}7968[7968]
- Removed trailing dot from domain names reported by the DNS protocol. {pull}9941[9941]

*Winlogbeat*

- Adjust Winlogbeat fields to map to ECS. {pull}10333[10333]

*Functionbeat*

- Mark Functionbeat  as GA. {pull}10564[10564]

- Correctly normalize Cloudformation resource name. {issue}10087[10087]
- Functionbeat can now deploy a function for Kinesis. {10116}10116[10116]
- Allow functionbeat to use the keystore. {issue}9009[9009]

==== Bugfixes

*Affecting all Beats*

- Enforce validation for the Central Management access token. {issue}9621[9621]
- Fix config appender registration. {pull}9873[9873]
- Gracefully handle TLS options when enrolling a Beat. {issue}9129[9129]
- The backing off now implements jitter to better distribute the load. {issue}10172[10172]
- Fix TLS certificate DoS vulnerability. {pull}10302[10302]
- Fix panic and file unlock in spool on atomic operation (arm, x86-32). File lock was not released when panic occurs, leading to the beat deadlocking on startup. {pull}10289[10289]
- Fix encoding of timestamps when using disk spool. {issue}10099[10099]
<<<<<<< HEAD
- Fix stopping of modules started by kubernetes autodiscover. {pull}10476[10476]
=======
- Fix a issue when remote and local configuration didn't match when fetching configuration from Central Management. {issue}10587[10587]
>>>>>>> a2a763c9

*Auditbeat*

- Enable System module config on Windows. {pull}10237[10237]

*Filebeat*

- Add `convert_timezone` option to Elasticsearch module to convert dates to UTC. {issue}9756[9756] {pull}9761[9761]
- Support IPv6 addresses with zone id in IIS ingest pipeline.
  {issue}9836[9836] error log: {pull}9869[9869], access log: {pull}9955[9955].
- Support haproxy log lines without captured headers. {issue}9463[9463] {pull}9958[9958]
- Make elasticsearch/audit fileset be more lenient in parsing node name. {issue}10035[10035] {pull}10135[10135]
- Fix bad bytes count in `docker` input when filtering by stream. {pull}10211[10211]
- Fixed data types for roles and indices fields in `elasticsearch/audit` fileset {pull}10307[10307]
- Ensure `source.address` is always populated by the nginx module (ECS). {pull}10418[10418]

*Heartbeat*

- Made monitors.d configuration part of the default config. {pull}9004[9004]
- Fixed rare issue where TLS connections to endpoints with x509 certificates missing either notBefore or notAfter would cause the check to fail with a stacktrace.  {pull}9566[9566]

*Journalbeat*

- Do not stop collecting events when journal entries change. {pull}9994[9994]

*Metricbeat*

- Fix panics in vsphere module when certain values where not returned by the API. {pull}9784[9784]
- Fix pod UID metadata enrichment in Kubernetes module. {pull}10081[10081]
- Fix issue that would prevent collection of processes without command line on Windows. {pull}10196[10196]
- Fixed data type for tags field in `docker/container` metricset {pull}10307[10307]
- Fixed data type for tags field in `docker/image` metricset {pull}10307[10307]
- Fixed data type for isr field in `kafka/partition` metricset {pull}10307[10307]
- Fixed data types for various hosts fields in `mongodb/replstatus` metricset {pull}10307[10307]
- Added function to close sql database connection. {pull}10355[10355]

*Packetbeat*

- Fix DHCPv4 dashboard that wouldn't load in Kibana. {issue}9850[9850]
- Fixed a crash when using af_packet capture {pull}10477[10477]

*Winlogbeat*

*Functionbeat*

- Ensure that functionbeat is logging at info level not debug. {issue}10262[10262]
- Add the required permissions to the role when deployment SQS functions. {issue}9152[9152]

==== Added

*Affecting all Beats*

- Update field definitions for `http` to ECS Beta 2 {pull}9645[9645]
- Add `agent.id` and `agent.ephemeral_id` fields to all beats. {pull}9404[9404]
- Add `name` config option to `add_host_metadata` processor. {pull}9943[9943]
- Add `add_labels` and `add_tags` processors. {pull}9973[9973]
- Add missing file encoding to readers. {pull}10080[10080]
- Introduce `migration.enabled` configuration. {pull}9805[9805]
- Add alias field support in Kibana index pattern. {pull}10075[10075]
- Add `add_fields` processor. {pull}10119[10119]
- Add Kibana field formatter to bytes fields. {pull}10184[10184]
- Document a few more `auditd.log.*` fields. {pull}10192[10192]
- Support Kafka 2.1.0. {pull}10440[10440]
- Add ILM mode `auto` to setup.ilm.enabled setting. This new default value detects if ILM is available {pull}10347[10347]
- Add support to read ILM policy from external JSON file. {pull}10347[10347]
- Add `overwrite` and `check_exists` settings to ILM support. {pull}10347[10347]
- Generate Kibana index pattern on demand instead of using a local file. {pull}10478[10478]
- Calls to Elasticsearch X-Pack APIs made by Beats won't cause deprecation logs in Elasticsearch logs. {9656}9656[9656]

*Auditbeat*

- Add system module. {pull}9546[9546]
- Add `user.id` (UID) and `user.name` for ECS. {pull}10195[10195]
- Add `group.id` (GID) and `group.name` for ECS. {pull}10195[10195]
- System module `process` dataset: Add user information to processes. {pull}9963[9963]
- Add system `package` dataset. {pull}10225[10225]
- Add system module `login` dataset. {pull}9327[9327]
- Add `entity_id` fields. {pull}10500[10500]
- Add seven dashboards for the system module. {pull}10511[10511]

*Filebeat*

- Added module for parsing Google Santa logs. {pull}9540[9540]
- Added netflow input type that supports NetFlow v1, v5, v6, v7, v8, v9 and IPFIX. {issue}9399[9399]
- Add option to modules.yml file to indicate that a module has been moved {pull}9432[9432].
- Fix parsing of GC entries in elasticsearch server log. {issue}9513[9513] {pull}9810[9810]
- Support mysql 5.7.22 slowlog starting with time information. {issue}7892[7892] {pull}9647[9647]
- Add support for ssl_request_log in apache2 module. {issue}8088[8088] {pull}9833[9833]
- Add support for iis 7.5 log format. {issue}9753[9753] {pull}9967[9967]
- Add service.type field to all Modules. By default the field is set with the module name. It can be overwritten with `service.type` config. {pull}10042[10042]
- Add support for MariaDB in the `slowlog` fileset of `mysql` module. {pull}9731[9731]
- Apache module's error fileset now performs GeoIP lookup, like the access fileset. {pull}10273[10273]
- Elasticsearch module's slowlog now populates `event.duration` (ECS). {pull}9293[9293]
- HAProxy module now populates `event.duration` and `http.response.bytes` (ECS). {pull}10143[10143]
- Teach elasticsearch/audit fileset to parse out some more fields. {issue}10134[10134] {pull}10137[10137]
- Add convert_timezone to nginx module. {issue}9839[9839] {pull}10148[10148]
- Add support for Percona in the `slowlog` fileset of `mysql` module. {issue}6665[6665] {pull}10227[10227]
- Added support for ingesting structured Elasticsearch audit logs {pull}10352[10352]
- Added support for ingesting structured Elasticsearch slow logs {pull}10445[10445]
- Added support for ingesting structured Elasticsearch deprecation logs {pull}10445[10445]
- New iptables module that receives iptables/ip6tables logs over syslog or file. Supports Ubiquiti Firewall extensions. {issue}8781[8781] {pull}10176[10176]
- Added support for ingesting structured Elasticsearch server logs {pull}10428[10428]
- Populate more ECS fields in the Suricata module. {pull}10006[10006]

*Heartbeat*

- Autodiscover metadata is now included in events by default. So, if you are using the docker provider for instance, you'll see the correct fields under the `docker` key. {pull}10258[10258]

*Journalbeat*

- Migrate registry from previously incorrect path. {pull}10486[10486]

*Metricbeat*

- Add `key` metricset to the Redis module. {issue}9582[9582] {pull}9657[9657] {pull}9746[9746]
- Add `socket_summary` metricset to system defaults, removing experimental tag and supporting Windows {pull}9709[9709]
- Add docker `event` metricset. {pull}9856[9856]
- Add 'performance' metricset to x-pack mssql module {pull}9826[9826]
- Add DeDot for kubernetes labels and annotations. {issue}9860[9860] {pull}9939[9939]
- Add more meaningful metrics to 'performance' Metricset on 'MSSQL' module {pull}10011[10011]
- Rename some fields in `performance` Metricset on MSSQL module to match the updated documentation from Microsoft {pull}10074[10074]
- Add AWS EC2 module. {pull}9257[9257] {issue}9300[9300]
- Release windows Metricbeat module as GA. {pull}10163[10163]
- Release traefik Metricbeat module as GA. {pull}10166[10166]
- Release Elastic stack modules (Elasticsearch, Logstash, and Kibana) as GA. {pull}10094[10094]
- List filesystems on Windows that have an access path but not an assigned letter {issue}8916[8916] {pull}10196[10196]
- Add `nats` module. {issue}10071[10071]
- Release uswgi Metricbeat module GA. {pull}10164[10164]
- Release php_fpm module as GA. {pull}10198[10198]
- Release Memcached module as GA. {pull}10199[10199]
- Release etcd module as GA. {pull}10200[10200]
- Release Ceph module as GA. {pull}10202[10202]
- Release aerospike module as GA. {pull}10203[10203]
- Release kubernetes apiserver and event metricsets as GA {pull}10212[10212]
- Release Couchbase module as GA. {pull}10201[10201]
- Release RabbitMQ module GA. {pull}10165[10165]
- Release envoyproxy module GA. {pull}10223[10223]
- Release mongodb.metrics and mongodb.replstatus as GA. {pull}10242[10242]
- Release mysql.galera_status as GA. {pull}10242[10242]
- Release postgresql.statement as GA. {pull}10242[10242]
- Release RabbitMQ Metricbeat module GA. {pull}10165[10165]
- Release Dropwizard module as GA. {pull}10240[10240]
- Release Graphite module as GA. {pull}10240[10240]
- Release kvm module as beta. {pull}10279[10279]
- Release http.server metricset as GA. {pull}10240[10240]
- Release Nats module as GA. {pull}10281[10281]
- Release munin module as GA. {pull}10311[10311]
- Release Golang module as GA. {pull}10312[10312]
- Release use of xpack.enabled: true flag in Elasticsearch and Kibana modules as GA. {pull}10222[10222]
- Add support for MySQL 8.0 and tests also for Percona and MariaDB. {pull}10261[10261]
- Rename 'db' Metricset to 'transaction_log' in MSSQL Metricbeat module {pull}10109[10109]
- Add process arguments and the path to its executable file in the system process metricset {pull}10332[10332]
- Added 'server' Metricset to Zookeeper Metricbeat module {issue}8938[8938] {pull}10341[10341]
- Release AWS module as GA. {pull}10345[10345]
- Add overview dashboard to Zookeeper Metricbeat module {pull}10379[10379]

*Packetbeat*

- Add `network.community_id` to Packetbeat flow events. {pull}10061[10061]
- Add aliases for flow fields that were renamed. {issue}7968[7968] {pull}10063[10063]

*Functionbeat*

==== Deprecated

*Affecting all Beats*

*Filebeat*

*Heartbeat*

*Journalbeat*

*Metricbeat*

*Packetbeat*

*Winlogbeat*

- Close handle on signalEvent. {pull}9838[9838]

*Functionbeat*

==== Known Issue

<|MERGE_RESOLUTION|>--- conflicted
+++ resolved
@@ -165,11 +165,8 @@
 - Fix TLS certificate DoS vulnerability. {pull}10302[10302]
 - Fix panic and file unlock in spool on atomic operation (arm, x86-32). File lock was not released when panic occurs, leading to the beat deadlocking on startup. {pull}10289[10289]
 - Fix encoding of timestamps when using disk spool. {issue}10099[10099]
-<<<<<<< HEAD
 - Fix stopping of modules started by kubernetes autodiscover. {pull}10476[10476]
-=======
 - Fix a issue when remote and local configuration didn't match when fetching configuration from Central Management. {issue}10587[10587]
->>>>>>> a2a763c9
 
 *Auditbeat*
 
