// Use these for links to issue and pulls. Note issues and pulls redirect one to
// each other on Github, so don't worry too much on using the right prefix.
:issue: https://github.com/elastic/beats/issues/
:pull: https://github.com/elastic/beats/pull/

=== Beats version HEAD
https://github.com/elastic/beats/compare/v7.0.0-alpha2...master[Check the HEAD diff]

==== Breaking changes

*Affecting all Beats*


*Auditbeat*


*Filebeat*


*Heartbeat*


*Metricbeat*


*Packetbeat*


*Winlogbeat*


*Functionbeat*


==== Bugfixes

*Affecting all Beats*


*Auditbeat*


*Filebeat*

- auditd: Prevent mapping explosion when truncated EXECVE records are ingested. {pull}30382[30382]
- elasticsearch: fix duplicate ingest when using a common appender configuration {issue}30428[30428] {pull}30440[30440]

*Heartbeat*

*Metricbeat*

- Enhance metricbeat on openshift documentation {pull}30054[30054]
- Fixed missing ZooKeeper metrics due compatibility issues with versions >= 3.6.0 {pull}30068[30068]
<<<<<<< HEAD
=======
- Fix Docker module: rename fields on dashboards. {pull}30500[30500]
>>>>>>> 259f54ee

*Packetbeat*


*Winlogbeat*


*Functionbeat*


*Elastic Logging Plugin*


==== Added

*Affecting all Beats*


*Auditbeat*


*Filebeat*


*Heartbeat*



*Metricbeat*


*Packetbeat*

*Functionbeat*


*Winlogbeat*


*Elastic Log Driver*


==== Deprecated

*Affecting all Beats*


*Filebeat*


*Heartbeat*

*Metricbeat*


*Packetbeat*

*Winlogbeat*

*Functionbeat*

==== Known Issue



<|MERGE_RESOLUTION|>--- conflicted
+++ resolved
@@ -51,10 +51,7 @@
 
 - Enhance metricbeat on openshift documentation {pull}30054[30054]
 - Fixed missing ZooKeeper metrics due compatibility issues with versions >= 3.6.0 {pull}30068[30068]
-<<<<<<< HEAD
-=======
 - Fix Docker module: rename fields on dashboards. {pull}30500[30500]
->>>>>>> 259f54ee
 
 *Packetbeat*
 
