// Use these for links to issue and pulls. Note issues and pulls redirect one to
// each other on Github, so don't worry too much on using the right prefix.
:issue: https://github.com/elastic/beats/issues/
:pull: https://github.com/elastic/beats/pull/

=== Beats version HEAD
https://github.com/elastic/beats/compare/v7.0.0-rc1...master[Check the HEAD diff]

==== Breaking changes

*Affecting all Beats*

*Auditbeat*

- Process dataset: Only report processes with executable. {pull}11232[11232]
- Shorten entity IDs. {pull}11405[11405]

*Filebeat*

*Heartbeat*

*Journalbeat*

*Metricbeat*

- Add connection and request timeouts for HTTP helper. {pull}11032[11032]

*Packetbeat*

*Winlogbeat*

*Functionbeat*

==== Bugfixes

*Affecting all Beats*

- Fixed OS family classification in `add_host_metadata` for Amazon Linux, Raspbian, and RedHat Linux. {issue}9134[9134] {pull}11494[11494]

*Auditbeat*

*Filebeat*

- Don't apply multiline rules in Logstash json logs. {pull}11346[11346]
<<<<<<< HEAD
- Fix goroutine leak happening when harvesters are dynamically stopped. {pull}11263[11263]
=======
- Fix panic in add_kubernetes_metadata processor when key `log` does not exist. {issue}11543[11543] {pull}11549[11549]
>>>>>>> 250c2dd0

*Heartbeat*

*Journalbeat*

*Metricbeat*

*Packetbeat*

*Winlogbeat*

*Functionbeat*

==== Added

*Affecting all Beats*

*Auditbeat*

- Login dataset: Add event category and type. {pull}11339[11339]

*Filebeat*

- Add support for MySQL 8.0, Percona 8.0 and MariaDB 10.3. {pull}11417[11417]

*Heartbeat*

*Journalbeat*

*Metricbeat*

*Packetbeat*

*Functionbeat*

==== Deprecated

*Affecting all Beats*

*Filebeat*

*Heartbeat*

*Journalbeat*

*Metricbeat*

*Packetbeat*

*Winlogbeat*

*Functionbeat*

==== Known Issue

*Affecting all Beats*

*Filebeat*

*Heartbeat*

*Journalbeat*

*Metricbeat*

*Packetbeat*

*Winlogbeat*

*Functionbeat*

*Journalbeat*
<|MERGE_RESOLUTION|>--- conflicted
+++ resolved
@@ -42,11 +42,8 @@
 *Filebeat*
 
 - Don't apply multiline rules in Logstash json logs. {pull}11346[11346]
-<<<<<<< HEAD
 - Fix goroutine leak happening when harvesters are dynamically stopped. {pull}11263[11263]
-=======
 - Fix panic in add_kubernetes_metadata processor when key `log` does not exist. {issue}11543[11543] {pull}11549[11549]
->>>>>>> 250c2dd0
 
 *Heartbeat*
 
