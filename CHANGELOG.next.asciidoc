// Use these for links to issue and pulls. Note issues and pulls redirect one to
// each other on Github, so don't worry too much on using the right prefix.
:issue: https://github.com/elastic/beats/issues/
:pull: https://github.com/elastic/beats/pull/

=== Beats version HEAD
https://github.com/elastic/beats/compare/v8.8.1\...main[Check the HEAD diff]

==== Breaking changes

*Affecting all Beats*


*Auditbeat*


*Filebeat*

- Convert netflow input to API v2 and disable event normalisation {pull}37901[37901]
- Removed deprecated Squid from Beats. See <<migrate-from-deprecated-module>> for migration options. {pull}38037[38037]
- Removed deprecated Sonicwall from Beats. Use the https://docs.elastic.co/integrations/sonicwall[SonicWall Firewall] Elastic integration instead. {pull}38037[38037]
- Removed deprecated Radware from Beats. See <<migrate-from-deprecated-module>> for migration options. {pull}38037[38037]
- Removed deprecated Netscout from Beats. See <<migrate-from-deprecated-module>> for migration options. {pull}38037[38037]
- Removed deprecated Juniper Netscreen from Beats. See <<migrate-from-deprecated-module>> for migration options. {pull}38037[38037]
- Removed deprecated Impreva from Beats. See <<migrate-from-deprecated-module>> for migration options. {pull}38037[38037]
- Removed deprecated Cylance from Beats. See <<migrate-from-deprecated-module>> for migration options. {pull}38037[38037]
- Removed deprecated Bluecoat from Beats. See <<migrate-from-deprecated-module>> for migration options. {pull}38037[38037]
- Introduce input/netmetrics and refactor netflow input metrics {pull}38055[38055]

*Heartbeat*


*Metricbeat*

- Setting period for counter cache for Prometheus remote_write at least to 60sec {pull}38553[38553]
<<<<<<< HEAD
- Add support of Graphite series 1.1.0+ tagging extension for statsd module. {pull}39619[39619]
- Allow metricsets to report their status via control v2 protocol. {pull}40025[40025]
- Remove fallback to the node limit for the `kubernetes.pod.cpu.usage.limit.pct` and `kubernetes.pod.memory.usage.limit.pct` metrics calculation
- Add support for Kibana status metricset in v8 format {pull}40275[40275]
- Add metrics for the vSphere Virtualmachine metricset. {pull}40485[40485]
- Add new metrics for the vSphere Datastore metricset. {pull}40441[40441]
- Update metrics for the vSphere Host metricset. {pull}40429[40429]
- Mark system process metricsets as running if metrics are partially available {pull}40565[40565]
- Added back `elasticsearch.node.stats.jvm.mem.pools.*` to the `node_stats` metricset {pull}40571[40571]

*Osquerybeat*

- Add action responses data stream, allowing osquerybeat to post action results directly to elasticsearch. {pull}39143[39143]
- Disable allow_unsafe osquery configuration. {pull}40130[40130]
- Upgrade to osquery 5.12.1. {pull}40368[40368]
=======
- Add new metrics for the vSphere Datastore metricset. {pull}40441[40441]
- Update metrics for the vSphere Host metricset. {pull}40429[40429]
>>>>>>> ef04f1c5

*Osquerybeat*


*Packetbeat*


*Winlogbeat*

- Add "event.category" and "event.type" to Sysmon module for EventIDs 8, 9, 19, 20, 27, 28, 255 {pull}35193[35193]

*Functionbeat*


*Elastic Logging Plugin*


==== Bugfixes

*Affecting all Beats*

- Support for multiline zookeeper logs {issue}2496[2496]
- Add checks to ensure reloading of units if the configuration actually changed. {pull}34346[34346]
- Fix namespacing on self-monitoring {pull}32336[32336]
- Fix namespacing on self-monitoring {pull}32336[32336]
- Fix Beats started by agent do not respect the allow_older_versions: true configuration flag {issue}34227[34227] {pull}34964[34964]
- Fix performance issues when we have a lot of inputs starting and stopping by allowing to disable global processors under fleet. {issue}35000[35000] {pull}35031[35031]
- 'add_cloud_metadata' processor - add cloud.region field for GCE cloud provider
- 'add_cloud_metadata' processor - update azure metadata api version to get missing `cloud.account.id` field
- Upgraded apache arrow library used in x-pack/libbeat/reader/parquet from v11 to v12.0.1 in order to fix cross-compilation issues {pull}35640[35640]
- Fix panic when MaxRetryInterval is specified, but RetryInterval is not {pull}35820[35820]
- Support build of projects outside of beats directory {pull}36126[36126]
- Support Elastic Agent control protocol chunking support {pull}37343[37343]
- Lower logging level to debug when attempting to configure beats with unknown fields from autodiscovered events/environments {pull}[37816][37816]
- Set timeout of 1 minute for FQDN requests {pull}37756[37756]

*Auditbeat*


*Filebeat*

- [Gcs Input] - Added missing locks for safe concurrency {pull}34914[34914]
- Fix the ignore_inactive option being ignored in Filebeat's filestream input {pull}34770[34770]
- Fix TestMultiEventForEOFRetryHandlerInput unit test of CometD input {pull}34903[34903]
- Add input instance id to request trace filename for httpjson and cel inputs {pull}35024[35024]
- Fixes "Can only start an input when all related states are finished" error when running under Elastic-Agent {pull}35250[35250] {issue}33653[33653]
- [system] sync system/auth dataset with system integration 1.29.0. {pull}35581[35581]
- [GCS Input] - Fixed an issue where bucket_timeout was being applied to the entire bucket poll interval and not individual bucket object read operations. Fixed a map write concurrency issue arising from data races when using a high number of workers. Fixed the flaky tests that were present in the GCS test suit. {pull}35605[35605]
- Fixed concurrency and flakey tests issue in azure blob storage input. {issue}35983[35983] {pull}36124[36124]
- Fix panic when sqs input metrics getter is invoked {pull}36101[36101] {issue}36077[36077]
- Fix handling of Juniper SRX structured data when there is no leading junos element. {issue}36270[36270] {pull}36308[36308]
- Fix Filebeat Cisco module with missing escape character {issue}36325[36325] {pull}36326[36326]
- Added a fix for Crowdstrike pipeline handling process arrays {pull}36496[36496]
- [threatintel] MISP pagination fixes {pull}37898[37898]
- Fix file handle leak when handling errors in filestream {pull}37973[37973]
- Fix a race condition that could crash Filebeat with a "negative WaitGroup counter" error {pull}38094[38094]
- Fix "failed processing S3 event for object key" error on aws-s3 input when key contains the "+" character {issue}38012[38012] {pull}38125[38125]
- Fix filebeat gcs input panic {pull}38407[38407]
- Fix filestream's registry GC: registry entries are now removed from the in-memory and disk store when they're older than the set TTL {issue}36761[36761] {pull}38488[38488]
- Fix filestream's registry GC: registry entries are now removed from the in-memory and disk store when they're older than the set TTL {issue}36761[36761] {pull}38488[38488]
- [threatintel] MISP splitting fix for empty responses {issue}38739[38739] {pull}38917[38917]
- Prevent GCP Pub/Sub input blockage by increasing default value of `max_outstanding_messages` {issue}35029[35029] {pull}38985[38985]
- Updated Websocket input title to align with existing inputs {pull}39006[39006]
- Fix publication of group data from the Okta entity analytics provider. {pull}40681[40681]
- Ensure netflow custom field configuration is applied. {issue}40735[40735] {pull}40730[40730]

*Heartbeat*


*Heartbeat*


*Metricbeat*

- Fix Azure Monitor 429 error by causing metricbeat to retry the request again. {pull}38294[38294]
- Fix fields not being parsed correctly in postgresql/database {issue}25301[25301] {pull}37720[37720]
- rabbitmq/queue - Change the mapping type of `rabbitmq.queue.consumers.utilisation.pct` to `scaled_float` from `long` because the values fall within the range of `[0.0, 1.0]`. Previously, conversion to integer resulted in reporting either `0` or `1`.

*Osquerybeat*


*Packetbeat*


*Winlogbeat*


*Elastic Logging Plugin*


==== Added

*Affecting all Beats*

- Added append Processor which will append concrete values or values from a field to target. {issue}29934[29934] {pull}33364[33364]
- dns processor: Add support for forward lookups (`A`, `AAAA`, and `TXT`). {issue}11416[11416] {pull}36394[36394]
- [Enhanncement for host.ip and host.mac] Disabling netinfo.enabled option of add-host-metadata processor {pull}36506[36506]
- allow `queue` configuration settings to be set under the output. {issue}35615[35615] {pull}36788[36788]
- Beats will now connect to older Elasticsearch instances by default {pull}36884[36884]
- Raise up logging level to warning when attempting to configure beats with unknown fields from autodiscovered events/environments
- elasticsearch output now supports `idle_connection_timeout`. {issue}35616[35615] {pull}36843[36843]
- Enable early event encoding in the Elasticsearch output, improving cpu and memory use {pull}38572[38572]
- The environment variable `BEATS_ADD_CLOUD_METADATA_PROVIDERS` overrides configured/default `add_cloud_metadata` providers {pull}38669[38669]

*Auditbeat*

- Added `add_session_metadata` processor, which enables session viewer on Auditbeat data. {pull}37640[37640]
- Add linux capabilities to processes in the system/process. {pull}37453[37453]
- Add linux capabilities to processes in the system/process. {pull}37453[37453]
- Add process.entity_id, process.group.name and process.group.id in add_process_metadata processor. Make fim module with kprobes backend to always add an appropriately configured add_process_metadata processor to enrich file events {pull}38776[38776]

*Auditbeat*


*Auditbeat*


*Filebeat*

- add documentation for decode_xml_wineventlog processor field mappings.  {pull}32456[32456]
- httpjson input: Add request tracing logger. {issue}32402[32402] {pull}32412[32412]
- Add cloudflare R2 to provider list in AWS S3 input. {pull}32620[32620]
- Add support for single string containing multiple relation-types in getRFC5988Link. {pull}32811[32811]
- Added separation of transform context object inside httpjson. Introduced new clause `.parent_last_response.*` {pull}33499[33499]
- Added metric `sqs_messages_waiting_gauge` for aws-s3 input. {pull}34488[34488]
- Add nginx.ingress_controller.upstream.ip to related.ip {issue}34645[34645] {pull}34672[34672]
- Add unix socket log parsing for nginx ingress_controller {pull}34732[34732]
- Added metric `sqs_worker_utilization` for aws-s3 input. {pull}34793[34793]
- Add MySQL authentication message parsing and `related.ip` and `related.user` fields {pull}34810[34810]
- Add nginx ingress_controller parsing if one of upstreams fails to return response {pull}34787[34787]
- Add oracle authentication messages parsing {pull}35127[35127]
- Add `clean_session` configuration setting for MQTT input.  {pull}35806[16204]
- Add support for a simplified input configuraton when running under Elastic-Agent {pull}36390[36390]
- Added support for Okta OAuth2 provider in the CEL input. {issue}36336[36336] {pull}36521[36521]
- Added support for new features & removed partial save mechanism in the Azure Blob Storage input. {issue}35126[35126] {pull}36690[36690]
- Added support for new features and removed partial save mechanism in the GCS input. {issue}35847[35847] {pull}36713[36713]
- Use filestream input with file_identity.fingerprint as default for hints autodiscover. {issue}35984[35984] {pull}36950[36950]
- Add setup option `--force-enable-module-filesets`, that will act as if all filesets have been enabled in a module during setup. {issue}30915[30915] {pull}99999[99999]
- Made Azure Blob Storage input GA and updated docs accordingly. {pull}37128[37128]
- Made GCS input GA and updated docs accordingly. {pull}37127[37127]
- Add parseDateInTZ value template for the HTTPJSON input {pull}37738[37738]
- Improve rate limit handling by HTTPJSON {issue}36207[36207] {pull}38161[38161] {pull}38237[38237]
- Parse more fields from Elasticsearch slowlogs {pull}38295[38295]
- added benchmark input {pull}37437[37437]
- added benchmark input and discard output {pull}37437[37437]

*Auditbeat*


*Libbeat*



*Heartbeat*

- Added status to monitor run log report.

*Metricbeat*

- Add per-thread metrics to system_summary {pull}33614[33614]
- Add GCP CloudSQL metadata {pull}33066[33066]
- Add GCP Carbon Footprint metricbeat data {pull}34820[34820]
- Add event loop utilization metric to Kibana module {pull}35020[35020]
- Add metrics grouping by dimensions and time to Azure app insights {pull}36634[36634]
- Align on the algorithm used to transform Prometheus histograms into Elasticsearch histograms {pull}36647[36647]
- Add linux IO metrics to system/process {pull}37213[37213]
- Add new memory/cgroup metrics to Kibana module {pull}37232[37232]
- Add SSL support to mysql module {pull}37997[37997]
- Add SSL support for aerospike module {pull}38126[38126]


*Metricbeat*


*Osquerybeat*


*Packetbeat*


*Winlogbeat*


*Functionbeat*

*Elastic Log Driver*
*Elastic Logging Plugin*


==== Deprecated

*Auditbeat*


*Filebeat*


*Heartbeat*



*Metricbeat*


*Osquerybeat*


*Packetbeat*


*Winlogbeat*


*Functionbeat*


*Elastic Logging Plugin*


==== Known Issues


<|MERGE_RESOLUTION|>--- conflicted
+++ resolved
@@ -33,26 +33,9 @@
 *Metricbeat*
 
 - Setting period for counter cache for Prometheus remote_write at least to 60sec {pull}38553[38553]
-<<<<<<< HEAD
-- Add support of Graphite series 1.1.0+ tagging extension for statsd module. {pull}39619[39619]
-- Allow metricsets to report their status via control v2 protocol. {pull}40025[40025]
-- Remove fallback to the node limit for the `kubernetes.pod.cpu.usage.limit.pct` and `kubernetes.pod.memory.usage.limit.pct` metrics calculation
-- Add support for Kibana status metricset in v8 format {pull}40275[40275]
 - Add metrics for the vSphere Virtualmachine metricset. {pull}40485[40485]
 - Add new metrics for the vSphere Datastore metricset. {pull}40441[40441]
 - Update metrics for the vSphere Host metricset. {pull}40429[40429]
-- Mark system process metricsets as running if metrics are partially available {pull}40565[40565]
-- Added back `elasticsearch.node.stats.jvm.mem.pools.*` to the `node_stats` metricset {pull}40571[40571]
-
-*Osquerybeat*
-
-- Add action responses data stream, allowing osquerybeat to post action results directly to elasticsearch. {pull}39143[39143]
-- Disable allow_unsafe osquery configuration. {pull}40130[40130]
-- Upgrade to osquery 5.12.1. {pull}40368[40368]
-=======
-- Add new metrics for the vSphere Datastore metricset. {pull}40441[40441]
-- Update metrics for the vSphere Host metricset. {pull}40429[40429]
->>>>>>> ef04f1c5
 
 *Osquerybeat*
 
