// Use these for links to issue and pulls. Note issues and pulls redirect one to
// each other on Github, so don't worry too much on using the right prefix.
:issue: https://github.com/elastic/beats/issues/
:pull: https://github.com/elastic/beats/pull/

=== Beats version HEAD
https://github.com/elastic/beats/compare/v8.8.1\...main[Check the HEAD diff]

==== Breaking changes

*Affecting all Beats*

- Fix FQDN being lowercased when used as `host.hostname` {issue}39993[39993]
- Beats won't log start up information when running under the Elastic Agent {40390}40390[40390]
- Drop support for Debian 10 and upgrade statically linked glibc from 2.28 to 2.31 {pull}41402[41402]
- Fix metrics not being ingested, due to "Limit of total fields [10000] has been exceeded while adding new fields [...]". The total fields limit has been increased to 12500. No significant performance impact on Elasticsearch is anticipated. {pull}41640[41640]
- Set default kafka version to 2.1.0 in kafka output and filebeat. {pull}41662[41662]
- Replace default Ubuntu-based images with UBI-minimal-based ones {pull}42150[42150]
- Fix templates and docs to use correct `--` version of command line arguments. {issue}42038[42038] {pull}42060[42060]
- removed support for a single `-` to precede multi-letter command line arguments.  Use `--` instead. {issue}42117[42117] {pull}42209[42209]
- Removed encryption from diskqueue V2 for fips compliance {issue}4534[4534]{pull}42848[42848]
- The Beats logger and file output rotate files when necessary. The beat now forces a file rotation when unexpectedly writing to a file through a symbolic link.
- Allow faccessat(2) in seccomp. {pull}43322[43322]

*Auditbeat*


*Filebeat*

- Convert netflow input to API v2 and disable event normalisation {pull}37901[37901]
- Removed deprecated Squid from Beats. See <<migrate-from-deprecated-module>> for migration options. {pull}38037[38037]
- Removed deprecated Sonicwall from Beats. Use the https://docs.elastic.co/integrations/sonicwall[SonicWall Firewall] Elastic integration instead. {pull}38037[38037]
- Removed deprecated Radware from Beats. See <<migrate-from-deprecated-module>> for migration options. {pull}38037[38037]
- Removed deprecated Netscout from Beats. See <<migrate-from-deprecated-module>> for migration options. {pull}38037[38037]
- Removed deprecated Juniper Netscreen from Beats. See <<migrate-from-deprecated-module>> for migration options. {pull}38037[38037]
- Removed deprecated Impreva from Beats. See <<migrate-from-deprecated-module>> for migration options. {pull}38037[38037]
- Removed deprecated Cylance from Beats. See <<migrate-from-deprecated-module>> for migration options. {pull}38037[38037]
- Removed deprecated Bluecoat from Beats. See <<migrate-from-deprecated-module>> for migration options. {pull}38037[38037]
- Introduce input/netmetrics and refactor netflow input metrics {pull}38055[38055]
- Update Salesforce module to use new Salesforce input. {pull}37509[37509]
- Tag events that come from a filestream in "take over" mode. {pull}39828[39828]
- Fix high IO and handling of a corrupted registry log file. {pull}35893[35893]
- Enable file ingestion to report detailed status to Elastic Agent {pull}40075[40075]
- Filebeat, when running with Elastic-Agent, reports status for Filestream input. {pull}40121[40121]
- Fix filestream's registry GC: registry entries will never be removed if clean_inactive is set to "-1". {pull}40258[40258]
- Added `ignore_empty_values` flag in `decode_cef` Filebeat processor. {pull}40268[40268]
- Added support for hyphens in extension keys in `decode_cef` Filebeat processor. {pull}40427[40427]
- Journald: removed configuration options `include_matches.or`, `include_matches.and`, `backoff`, `max_backoff`, `cursor_seek_fallback`. {pull}40061[40061]
- Journald: `include_matches.match` now behaves in the same way as matchers in `journalctl`. Users should carefully update their input configuration. {pull}40061[40061]
- Journald: `seek` and `since` behaviour have been simplified, if there is a cursor (state) `seek` and `since` are ignored and the cursor is used. {pull}40061[40061]
- Redis: Added replication role as a field to submitted slowlogs
- Added `container.image.name` to `journald` Filebeat input's Docker-specific translated fields. {pull}40450[40450]
- Change log.file.path field in awscloudwatch input to nested object. {pull}41099[41099]
- Remove deprecated awscloudwatch field from Filebeat. {pull}41089[41089]
- The performance of ingesting SQS data with the S3 input has improved by up to 60x for queues with many small events. `max_number_of_messages` config for SQS mode is now ignored, as the new design no longer needs a manual cap on messages. Instead, use `number_of_workers` to scale ingestion rate in both S3 and SQS modes. The increased efficiency may increase network bandwidth consumption, which can be throttled by lowering `number_of_workers`. It may also increase number of events stored in memory, which can be throttled by lowering the configured size of the internal queue. {pull}40699[40699]
- Fixes filestream logging the error "filestream input with ID 'ID' already exists, this will lead to data duplication[...]" on Kubernetes when using autodiscover. {pull}41585[41585]
- Add kafka compression support for ZSTD.
- Filebeat fails to start if there is any input with a duplicated ID. It logs the duplicated IDs and the offending inputs configurations. {pull}41731[41731]
- Filestream inputs with duplicated IDs will fail to start. An error is logged showing the ID and the full input configuration. {issue}41938[41938] {pull}41954[41954]
- Filestream inputs can define `allow_deprecated_id_duplication: true` to run keep the previous behaviour of running inputs with duplicated IDs. {issue}41938[41938] {pull}41954[41954]
- The Filestream input only starts to ingest a file when it is >= 1024 bytes in size. This happens because the fingerprint` is the default file identity now. To restore the previous behaviour, set `file_identity.native: ~` and `prospector.scanner.fingerprint.enabled: false` {issue}40197[40197] {pull}41762[41762]
- Filebeat fails to start when its configuration contains usage of the deprecated `log` or `container` inputs. However, they can still be using while setting `allow_deprecated_use: true` in their configuration {pull}42295[42295]
- The fields produced by the Journald input are updated to better match ECS. Renamed fields:
Dropped fields: `syslog.priority` and `syslog.facility` while keeping their duplicated equivalent:
`log.syslog.priority`,`log.syslog.facility.code`. Renamed fields: `syslog.identifier` -> `log.syslog.appname`,
`syslog.pid` -> `log.syslog.procid`. `container.id_truncated` is dropped because the full container ID is
already present as `container.id` and `container.log.tag` is dropped because it is already present as
`log.syslog.appname`. The field `container.partial` is replaced by the tag `partial_message` if it was `true`,
otherwise no tag is added. {issue}42208[42208] {pull}42403[42403]
- Fixed race conditions in the global ratelimit processor that could drop events or apply rate limiting incorrectly.
- Fixed password authentication for ACL users in the Redis input of Filebeat. {pull}44137[44137]


*Heartbeat*


*Metricbeat*

- Add support for `_nodes/stats` URIs that work with legacy versions of Elasticsearch {pull}44307[44307]
- Setting period for counter cache for Prometheus remote_write at least to 60sec {pull}38553[38553]
- Remove fallback to the node limit for the `kubernetes.pod.cpu.usage.limit.pct` and `kubernetes.pod.memory.usage.limit.pct` metrics calculation
- Add support for Kibana status metricset in v8 format {pull}40275[40275]
- Mark system process metricsets as running if metrics are partially available {pull}40565[40565]
- Added back `elasticsearch.node.stats.jvm.mem.pools.*` to the `node_stats` metricset {pull}40571[40571]
- Add GCP organization and project details to ECS cloud fields. {pull}40461[40461]
- Add support for specifying a custom endpoint for GCP service clients. {issue}40848[40848] {pull}40918[40918]
- Fix incorrect handling of types in SQL module. {issue}40090[40090] {pull}41607[41607]
- Remove kibana.settings metricset since the API was removed in 8.0 {issue}30592[30592] {pull}42937[42937]
- Removed support for the Enterprise Search module {pull}42915[42915]
- Update NATS module compatibility. Oldest version supported is now 2.2.6 {pull}43310[43310]
- Fix the function to determine CPU cores on windows {issue}42593[42593] {pull}43409[43409]
- Updated list of supported vSphere versions in the documentation. {pull}43642[43642]
- Handle permission errors while collecting data from Windows services and don't interrupt the overall collection by skipping affected services {issue}40765[40765] {pull}43665[43665]

*Osquerybeat*

- Add action responses data stream, allowing osquerybeat to post action results directly to elasticsearch. {pull}39143[39143]
- Disable allow_unsafe osquery configuration. {pull}40130[40130]
- Upgrade to osquery 5.12.1. {pull}40368[40368]
- Upgrade to osquery 5.13.1. {pull}40849[40849]
- Upgrade to osquery 5.15.0 {pull}43426[43426]


*Packetbeat*



*Winlogbeat*

- Add "event.category" and "event.type" to Sysmon module for EventIDs 8, 9, 19, 20, 27, 28, 255 {pull}35193[35193]
- Default to use raw api and delete older xml implementation. {pull}42275[42275]

*Functionbeat*


*Elastic Logging Plugin*


==== Bugfixes

*Affecting all Beats*

- Support for multiline zookeeper logs {issue}2496[2496]
- Add checks to ensure reloading of units if the configuration actually changed. {pull}34346[34346]
- Fix namespacing on self-monitoring {pull}32336[32336]
- Fix namespacing on self-monitoring {pull}32336[32336]
- Fix Beats started by agent do not respect the allow_older_versions: true configuration flag {issue}34227[34227] {pull}34964[34964]
- Fix performance issues when we have a lot of inputs starting and stopping by allowing to disable global processors under fleet. {issue}35000[35000] {pull}35031[35031]
- 'add_cloud_metadata' processor - add cloud.region field for GCE cloud provider
- 'add_cloud_metadata' processor - update azure metadata api version to get missing `cloud.account.id` field
- Upgraded apache arrow library used in x-pack/libbeat/reader/parquet from v11 to v12.0.1 in order to fix cross-compilation issues {pull}35640[35640]
- Fix panic when MaxRetryInterval is specified, but RetryInterval is not {pull}35820[35820]
- Support build of projects outside of beats directory {pull}36126[36126]
- Support Elastic Agent control protocol chunking support {pull}37343[37343]
- Lower logging level to debug when attempting to configure beats with unknown fields from autodiscovered events/environments {pull}[37816][37816]
- Set timeout of 1 minute for FQDN requests {pull}37756[37756]
- 'add_cloud_metadata' processor - improve AWS provider HTTP client overriding to support custom certificate bundle handling {pull}44189[44189]

*Auditbeat*

- auditd: Request status from a separate socket to avoid data congestion {pull}41207[41207]
- auditd: Use ECS `event.type: end` instead of `stop` for SERVICE_STOP, DAEMON_ABORT, and DAEMON_END messages. {pull}41558[41558]
- auditd: Update syscall names for Linux 6.11. {pull}41558[41558]
- hasher: Geneneral improvements and fixes. {pull}41863[41863]
- hasher: Add a cached hasher for upcoming backend. {pull}41952[41952]
- Split common tty definitions. {pull}42004[42004]
- Fix potential data loss in add_session_metadata. {pull}42795[42795]
- system/package: Fix an error that can occur while migrating the internal package database schema. {issue}44294[44294] {pull}44296[44296]

*Auditbeat*


*Filebeat*

- [Gcs Input] - Added missing locks for safe concurrency {pull}34914[34914]
- Fix the ignore_inactive option being ignored in Filebeat's filestream input {pull}34770[34770]
- Fix TestMultiEventForEOFRetryHandlerInput unit test of CometD input {pull}34903[34903]
- Add input instance id to request trace filename for httpjson and cel inputs {pull}35024[35024]
- Fixes "Can only start an input when all related states are finished" error when running under Elastic-Agent {pull}35250[35250] {issue}33653[33653]
- [system] sync system/auth dataset with system integration 1.29.0. {pull}35581[35581]
- [GCS Input] - Fixed an issue where bucket_timeout was being applied to the entire bucket poll interval and not individual bucket object read operations. Fixed a map write concurrency issue arising from data races when using a high number of workers. Fixed the flaky tests that were present in the GCS test suit. {pull}35605[35605]
- Fixed concurrency and flakey tests issue in azure blob storage input. {issue}35983[35983] {pull}36124[36124]
- Fix panic when sqs input metrics getter is invoked {pull}36101[36101] {issue}36077[36077]
- Fix handling of Juniper SRX structured data when there is no leading junos element. {issue}36270[36270] {pull}36308[36308]
- Fix Filebeat Cisco module with missing escape character {issue}36325[36325] {pull}36326[36326]
- Added a fix for Crowdstrike pipeline handling process arrays {pull}36496[36496]
- [threatintel] MISP pagination fixes {pull}37898[37898]
- Fix file handle leak when handling errors in filestream {pull}37973[37973]
- Fix a race condition that could crash Filebeat with a "negative WaitGroup counter" error {pull}38094[38094]
- Fix "failed processing S3 event for object key" error on aws-s3 input when key contains the "+" character {issue}38012[38012] {pull}38125[38125]
- Fix filebeat gcs input panic {pull}38407[38407]
- Fix filestream's registry GC: registry entries are now removed from the in-memory and disk store when they're older than the set TTL {issue}36761[36761] {pull}38488[38488]
- Fix filestream's registry GC: registry entries are now removed from the in-memory and disk store when they're older than the set TTL {issue}36761[36761] {pull}38488[38488]
- [threatintel] MISP splitting fix for empty responses {issue}38739[38739] {pull}38917[38917]
- Prevent GCP Pub/Sub input blockage by increasing default value of `max_outstanding_messages` {issue}35029[35029] {pull}38985[38985]
- Updated Websocket input title to align with existing inputs {pull}39006[39006]
- Restore netflow input on Windows {pull}39024[39024]
- Upgrade azure-event-hubs-go and azure-storage-blob-go dependencies. {pull}38861[38861]
- Fix request trace filename handling in http_endpoint input. {pull}39410[39410]
- Upgrade github.com/hashicorp/go-retryablehttp to mitigate CVE-2024-6104 {pull}40036[40036]
- Fix for Google Workspace duplicate events issue by adding canonical sorting over fingerprint keys array to maintain key order. {pull}40055[40055] {issue}39859[39859]
- Fix handling of deeply nested numeric values in HTTP Endpoint CEL programs. {pull}40115[40115]
- Prevent panic in CEL and salesforce inputs when github.com/hashicorp/go-retryablehttp exceeds maximum retries. {pull}40144[40144]
- Fix bug in CEL input rate limit logic. {issue}40106[40106] {pull}40270[40270]
- Relax requirements in Okta entity analytics provider user and device profile data shape. {pull}40359[40359]
- Fix bug in Okta entity analytics rate limit logic. {issue}40106[40106] {pull}40267[40267]
- Fix crashes in the journald input. {pull}40061[40061]
- Fix order of configuration for EntraID entity analytics provider. {pull}40487[40487]
- Ensure Entra ID request bodies are not truncated and trace logs are rotated before 100MB. {pull}40494[40494]
- The Elasticsearch output now correctly logs the event fields to the event log file {issue}40509[40509] {pull}40512[40512]
- Fix the "No such input type exist: 'azure-eventhub'" error on the Windows platform {issue}40608[40608] {pull}40609[40609]
- awss3 input: Fix handling of SQS notifications that don't contain a region. {pull}40628[40628]
- Fix credential handling when workload identity is being used in GCS input. {issue}39977[39977] {pull}40663[40663]
- Fix publication of group data from the Okta entity analytics provider. {pull}40681[40681]
- Ensure netflow custom field configuration is applied. {issue}40735[40735] {pull}40730[40730]
- Fix replace processor handling of zero string replacement validation. {pull}40751[40751]
- Fix long filepaths in diagnostics exceeding max path limits on Windows. {pull}40909[40909]
- Add backup and delete for AWS S3 polling mode feature back. {pull}41071[41071]
- Fix a bug in Salesforce input to only handle responses with 200 status code {pull}41015[41015]
- Fixed failed job handling and removed false-positive error logs in the GCS input. {pull}41142[41142]
- Bump github.com/elastic/go-sfdc dependency used by x-pack/filebeat/input/salesforce. {pull}41192[41192]
- Log bad handshake details when websocket connection fails {pull}41300[41300]
- Improve modification time handling for entities and entity deletion logic in the Active Directory entityanalytics input. {pull}41179[41179]
- Journald input now can read events from all boots {issue}41083[41083] {pull}41244[41244]
- Fix double encoding of client_secret in the Entity Analytics input's Azure Active Directory provider {pull}41393[41393]
- Fix aws region in aws-s3 input s3 polling mode.  {pull}41572[41572]
- Fix errors in SQS host resolution in the `aws-s3` input when using custom (non-AWS) endpoints. {pull}41504[41504]
- Fix double encoding of client_secret in the Entity Analytics input's Azure Active Directory provider {pull}41393[41393]
- The azure-eventhub input now correctly reports its status to the Elastic Agent on fatal errors {pull}41469[41469]
- Add support for Access Points in the `aws-s3` input. {pull}41495[41495]
- Fix the "No such input type exist: 'salesforce'" error on the Windows/AIX platform. {pull}41664[41664]
- Fix missing key in streaming input logging. {pull}41600[41600]
- Improve S3 object size metric calculation to support situations where Content-Length is not available. {pull}41755[41755]
- Fix handling of http_endpoint request exceeding memory limits. {issue}41764[41764] {pull}41765[41765]
- Rate limiting fixes in the Okta provider of the Entity Analytics input. {issue}40106[40106] {pull}41583[41583]
- Redact authorization headers in HTTPJSON debug logs. {pull}41920[41920]
- Further rate limiting fix in the Okta provider of the Entity Analytics input. {issue}40106[40106] {pull}41977[41977]
- Fix streaming input handling of invalid or empty websocket messages. {pull}42036[42036]
- Fix awss3 document ID construction when using the CSV decoder. {pull}42019[42019]
- The `_id` generation process for S3 events has been updated to incorporate the LastModified field. This enhancement ensures that the `_id` is unique. {pull}42078[42078]
- Fix Netflow Template Sharing configuration handling. {pull}42080[42080]
- Updated websocket retry error code list to allow more scenarios to be retried which could have been missed previously. {pull}42218[42218]
- In the `streaming` input, prevent panics on shutdown with a null check and apply a consistent namespace to contextual data in debug logs. {pull}42315[42315]
- Remove erroneous status reporting to Elastic-Agent from the Filestream input {pull}42435[42435]
- Fix truncation of bodies in request tracing by limiting bodies to 10% of the maximum file size. {pull}42327[42327]
- [Journald] Fixes handling of `journalctl` restart. A known symptom was broken multiline messages when there was a restart of journalctl while aggregating the lines. {issue}41331[41331] {pull}42595[42595]
- Fix entityanalytics activedirectory provider full sync use before initialization bug. {pull}42682[42682]
- In the `http_endpoint` input, fix the check for a missing HMAC HTTP header. {pull}42756[42756]
- Prevent computer details being returned for user queries by Activedirectory Entity Analytics provider. {issue}11818[11818] {pull}42796[42796]
- Handle unexpectedEOF error in aws-s3 input and enforce retrying using download failed error {pull}42420[42756]
- Prevent azureblobstorage input from logging key details during blob fetch operations. {pull}43169[43169]
- Handle special values of accountExpires in the Activedirectory Entity Analytics provider. {pull}43364[43364]
- Log bad handshake details when websocket connection fails {pull}41300[41300]
- Fix aws region in aws-s3 input s3 polling mode.  {pull}41572[41572]
- Fixed websocket input panic on sudden network error or server crash. {issue}44063[44063] {pull}44068[44068]
- [Filestream] Log the "reader closed" message on the debug level to avoid log spam. {pull}44051[44051]
- Fix links to CEL mito extension functions in input documentation. {pull}44098[44098]
- Fix endpoint path typo in Okta entity analytics provider. {pull}44147[44147]


*Heartbeat*

- Added maintenance windows support for Heartbeat. {pull}41508[41508]


*Metricbeat*

- Fix Azure Monitor 429 error by causing metricbeat to retry the request again. {pull}38294[38294]
- Fix fields not being parsed correctly in postgresql/database {issue}25301[25301] {pull}37720[37720]
- rabbitmq/queue - Change the mapping type of `rabbitmq.queue.consumers.utilisation.pct` to `scaled_float` from `long` because the values fall within the range of `[0.0, 1.0]`. Previously, conversion to integer resulted in reporting either `0` or `1`.
- Fix timeout caused by the retrival of which indices are hidden {pull}39165[39165]
- Fix Azure Monitor support for multiple aggregation types {issue}39192[39192] {pull}39204[39204]
- Fix handling of access errors when reading process metrics {pull}39627[39627]
- Fix behavior of cgroups path discovery when monitoring the host system from within a container {pull}39627[39627]
- Fix issue where beats may report incorrect metrics for its own process when running inside a container {pull}39627[39627]
- Normalize AWS RDS CPU Utilization values before making the metadata API call. {pull}39664[39664]
- Fix behavior of pagetypeinfo metrics {pull}39985[39985]
- Update beat module with apm-server monitoring metrics fields {pull}40127[40127]
- Fix Azure Monitor metric timespan to restore Storage Account PT1H metrics {issue}40376[40376] {pull}40367[40367]
- Remove excessive info-level logs in cgroups setup {pull}40491[40491]
- Add missing ECS Cloud fields in GCP `metrics` metricset when using `exclude_labels: true` {issue}40437[40437] {pull}40467[40467]
- Add AWS OwningAccount support for cross account monitoring {issue}40570[40570] {pull}40691[40691]
- Use namespace for GetListMetrics when exists in AWS {pull}41022[41022]
- Only fetch cluster-level index stats summary {issue}36019[36019] {pull}42901[42901]

*Osquerybeat*


*Packetbeat*

- Properly marshal nested structs in ECS fields, fixing issues with mixed cases in field names {pull}42116[42116]


*Winlogbeat*

- Fix message handling in the experimental api. {issue}19338[19338] {pull}41730[41730]
- Sync missing changes in modules pipelines. {pull}42619[42619]
- Reset EventLog if error EOF is encountered. {pull}42826[42826]
- Implement backoff on error retrial. {pull}42826[42826]
- Fix boolean key in security pipelines and sync pipelines with integration. {pull}43027[43027]


*Elastic Logging Plugin*


==== Added

*Affecting all Beats*

- Added append Processor which will append concrete values or values from a field to target. {issue}29934[29934] {pull}33364[33364]
- dns processor: Add support for forward lookups (`A`, `AAAA`, and `TXT`). {issue}11416[11416] {pull}36394[36394]
- [Enhanncement for host.ip and host.mac] Disabling netinfo.enabled option of add-host-metadata processor {pull}36506[36506]
- allow `queue` configuration settings to be set under the output. {issue}35615[35615] {pull}36788[36788]
- Beats will now connect to older Elasticsearch instances by default {pull}36884[36884]
- Raise up logging level to warning when attempting to configure beats with unknown fields from autodiscovered events/environments
- elasticsearch output now supports `idle_connection_timeout`. {issue}35616[35615] {pull}36843[36843]
- Enable early event encoding in the Elasticsearch output, improving cpu and memory use {pull}38572[38572]
- The environment variable `BEATS_ADD_CLOUD_METADATA_PROVIDERS` overrides configured/default `add_cloud_metadata` providers {pull}38669[38669]
- When running under Elastic-Agent Kafka output allows dynamic topic in `topic` field {pull}40415[40415]
- The script processor has a new configuration option that only uses the cached javascript sessions and prevents the creation of new javascript sessions.
- Update to Go 1.24.0. {pull}42705[42705]
- Replace Ubuntu 20.04 with 24.04 for Docker base images {issue}40743[40743] {pull}40942[40942]
- Replace `compress/gzip` with https://github.com/klauspost/compress/gzip library for gzip compression {pull}41584[41584]
- Add regex pattern matching to add_kubernetes_metadata processor {pull}41903[41903]
- Replace Ubuntu 20.04 with 24.04 for Docker base images {issue}40743[40743] {pull}40942[40942]
- Publish cloud.availability_zone by add_cloud_metadata processor in azure environments {issue}42601[42601] {pull}43618[43618]

*Auditbeat*

- Added `add_session_metadata` processor, which enables session viewer on Auditbeat data. {pull}37640[37640]
- Add linux capabilities to processes in the system/process. {pull}37453[37453]
- Add linux capabilities to processes in the system/process. {pull}37453[37453]
- Add process.entity_id, process.group.name and process.group.id in add_process_metadata processor. Make fim module with kprobes backend to always add an appropriately configured add_process_metadata processor to enrich file events {pull}38776[38776]
- Split module/system/process into common and provider bits. {pull}41868[41868]

*Auditbeat*



*Auditbeat*


*Filebeat*

- add documentation for decode_xml_wineventlog processor field mappings.  {pull}32456[32456]
- httpjson input: Add request tracing logger. {issue}32402[32402] {pull}32412[32412]
- Add cloudflare R2 to provider list in AWS S3 input. {pull}32620[32620]
- Add support for single string containing multiple relation-types in getRFC5988Link. {pull}32811[32811]
- Added separation of transform context object inside httpjson. Introduced new clause `.parent_last_response.*` {pull}33499[33499]
- Added metric `sqs_messages_waiting_gauge` for aws-s3 input. {pull}34488[34488]
- Add nginx.ingress_controller.upstream.ip to related.ip {issue}34645[34645] {pull}34672[34672]
- Add unix socket log parsing for nginx ingress_controller {pull}34732[34732]
- Added metric `sqs_worker_utilization` for aws-s3 input. {pull}34793[34793]
- Add MySQL authentication message parsing and `related.ip` and `related.user` fields {pull}34810[34810]
- Add nginx ingress_controller parsing if one of upstreams fails to return response {pull}34787[34787]
- Add oracle authentication messages parsing {pull}35127[35127]
- Add `clean_session` configuration setting for MQTT input.  {pull}35806[16204]
- Add support for a simplified input configuraton when running under Elastic-Agent {pull}36390[36390]
- Added support for Okta OAuth2 provider in the CEL input. {issue}36336[36336] {pull}36521[36521]
- Added support for new features & removed partial save mechanism in the Azure Blob Storage input. {issue}35126[35126] {pull}36690[36690]
- Added support for new features and removed partial save mechanism in the GCS input. {issue}35847[35847] {pull}36713[36713]
- Use filestream input with file_identity.fingerprint as default for hints autodiscover. {issue}35984[35984] {pull}36950[36950]
- Add setup option `--force-enable-module-filesets`, that will act as if all filesets have been enabled in a module during setup. {issue}30915[30915] {pull}99999[99999]
- Made Azure Blob Storage input GA and updated docs accordingly. {pull}37128[37128]
- Made GCS input GA and updated docs accordingly. {pull}37127[37127]
- Add parseDateInTZ value template for the HTTPJSON input {pull}37738[37738]
- Improve rate limit handling by HTTPJSON {issue}36207[36207] {pull}38161[38161] {pull}38237[38237]
- Parse more fields from Elasticsearch slowlogs {pull}38295[38295]
- added benchmark input {pull}37437[37437]
- added benchmark input and discard output {pull}37437[37437]
- Update CEL mito extensions to v1.11.0 to improve type checking. {pull}39460[39460]
- Update CEL mito extensions to v1.12.2. {pull}39755[39755]
- Add support for base64-encoded HMAC headers to HTTP Endpoint. {pull}39655[39655]
- Add user group membership support to Okta entity analytics provider. {issue}39814[39814] {pull}39815[39815]
- Add request trace support for Okta and EntraID entity analytics providers. {pull}39821[39821]
- Fix handling of infinite rate values in CEL rate limit handling logic. {pull}39940[39940]
- Allow elision of set and append failure logging. {issue}34544[34544] {pull}39929[39929]
- Add ability to remove request trace logs from CEL input. {pull}39969[39969]
- Add ability to remove request trace logs from HTTPJSON input. {pull}40003[40003]
- Added out of the box support for Amazon EventBridge notifications over SQS to S3 input {pull}40006[40006]
- Update CEL mito extensions to v1.13.0 {pull}40035[40035]
- Add Jamf entity analytics provider. {pull}39996[39996]
- Add ability to remove request trace logs from http_endpoint input. {pull}40005[40005]
- Add ability to remove request trace logs from entityanalytics input. {pull}40004[40004]
- Relax constraint on Base DN in entity analytics Active Directory provider. {pull}40054[40054]
- Implement Elastic Agent status and health reporting for Netflow Filebeat input. {pull}40080[40080]
- Enhance input state reporting for CEL evaluations that return a single error object in events. {pull}40083[40083]
- Allow absent credentials when using GCS with Application Default Credentials. {issue}39977[39977] {pull}40072[40072]
- Add SSL and username support for Redis input, now the input includes support for Redis 6.0+. {pull}40111[40111]
- Add scaling up support for Netflow input. {issue}37761[37761] {pull}40122[40122]
- Update CEL mito extensions to v1.15.0. {pull}40294[40294]
- Allow cross-region bucket configuration in s3 input. {issue}22161[22161] {pull}40309[40309]
- Improve logging in Okta Entity Analytics provider. {issue}40106[40106] {pull}40347[40347]
- Document `winlog` input. {issue}40074[40074] {pull}40462[40462]
- Added retry logic to websocket connections in the streaming input. {issue}40271[40271] {pull}40601[40601]
- Disable event normalization for netflow input {pull}40635[40635]
- Allow attribute selection in the Active Directory entity analytics provider. {issue}40482[40482] {pull}40662[40662]
- Improve error quality when CEL program does not correctly return an events array. {pull}40580[40580]
- Added support for Microsoft Entra ID RBAC authentication. {issue}40434[40434] {pull}40879[40879]
- Add `use_kubeadm` config option for filebeat (both filbeat.input and autodiscovery) in order to toggle kubeadm-config api requests {pull}40301[40301]
- Make HTTP library function inclusion non-conditional in CEL input. {pull}40912[40912]
- Add support for Crowdstrike streaming API to the streaming input. {issue}40264[40264] {pull}40838[40838]
- Add support to CEL for reading host environment variables. {issue}40762[40762] {pull}40779[40779]
- Add CSV decoder to awss3 input. {pull}40896[40896]
- Change request trace logging to include headers instead of complete request. {pull}41072[41072]
- Improved GCS input documentation. {pull}41143[41143]
- Add CSV decoding capacity to azureblobstorage input {pull}40978[40978]
- Add CSV decoding capacity to gcs input {pull}40979[40979]
- Add support to source AWS cloudwatch logs from linked accounts. {pull}41188[41188]
- Jounrald input now supports filtering by facilities {pull}41061[41061]
- Add ability to remove request trace logs from http_endpoint input. {pull}40005[40005]
- Add ability to remove request trace logs from entityanalytics input. {pull}40004[40004]
- Refactor & cleanup with updates to default values and documentation. {pull}41834[41834]
- Update CEL mito extensions to v1.16.0. {pull}41727[41727]
- Filebeat's registry is now added to the Elastic-Agent diagnostics bundle {issue}33238[33238] {pull}41795[41795]
- Add `unifiedlogs` input for MacOS. {pull}41791[41791]
- Add evaluation state dump debugging option to CEL input. {pull}41335[41335]
- Added support for retry configuration in GCS input. {issue}11580[11580] {pull}41862[41862]
- Improve S3 polling mode states registry when using list prefix option. {pull}41869[41869]
- Add support for SSL and Proxy configurations for websoket type in streaming input. {pull}41934[41934]
- AWS S3 input registry cleanup for untracked s3 objects. {pull}41694[41694]
- The environment variable `BEATS_AZURE_EVENTHUB_INPUT_TRACING_ENABLED: true` enables internal logs tracer for the azure-eventhub input. {issue}41931[41931] {pull}41932[41932]
- The Filestream input now uses the `fingerprint` file identity by default. The state from files are automatically migrated if the previous file identity was `native` (the default) or `path`. If the `file_identity` is explicitly set, there is no change in behaviour. {issue}40197[40197] {pull}41762[41762]
- Rate limiting operability improvements in the Okta provider of the Entity Analytics input. {issue}40106[40106] {pull}41977[41977]
- Added default values in the streaming input for websocket retries and put a cap on retry wait time to be lesser than equal to the maximum defined wait time. {pull}42012[42012]
- Rate limiting fault tolerance improvements in the Okta provider of the Entity Analytics input. {issue}40106[40106] {pull}42094[42094]
- Added OAuth2 support with auto token refresh for websocket streaming input. {issue}41989[41989] {pull}42212[42212]
- Added infinite & blanket retry options to websockets and improved logging and retry logic. {pull}42225[42225]
- Introduce ignore older and start timestamp filters for AWS S3 input. {pull}41804[41804]
- Journald input now can report its status to Elastic-Agent {issue}39791[39791] {pull}42462[42462]
- Publish events progressively in the Okta provider of the Entity Analytics input. {issue}40106[40106] {pull}42567[42567]
- Journald `include_matches.match` now accepts `+` to represent a logical disjunction (OR) {issue}40185[40185] {pull}42517[42517]
- The journald input is now generally available. {pull}42107[42107]
- Add metrics for number of events and pages published by HTTPJSON input. {issue}42340[42340] {pull}42442[42442]
- Filestram take over now supports taking over states from other Filestream inputs and dynamic loading of inputs (autodiscover and Elastic-Agent). {issue}42472[42472] {issue}42884[42884] {pull}42624[42624]
- Add `etw` input fallback to attach an already existing session. {pull}42847[42847]
- Update CEL mito extensions to v1.17.0. {pull}42851[42851]
- Winlog input now can report its status to Elastic-Agent {pull}43089[43089]
- Add configuration option to limit HTTP Endpoint body size. {pull}43171[43171]
- Refactor & cleanup with updates to default values and documentation. {pull}41834[41834]
- Allow a grace time for awss3 input shutdown to enable incomplete SQS message processing to be completed. {pull}43369[43369]
- Add pagination batch size support to Entity Analytics input's Okta provider. {pull}43655[43655]
- Update CEL mito extensions to v1.18.0. {pull}43855[43855]
- Added input metrics to Azure Blob Storage input. {issue}36641[36641] {pull}43954[43954]
- Update CEL mito extensions to v1.19.0. {pull}44098[44098]
<<<<<<< HEAD
- Segregated `max_workers`` from `batch_size` in the GCS input. {issue}44311[44311] {pull}44333[44333]
=======
- Added support for websocket keep_alive heartbeat in the streaming input. {issue}42277[42277] {pull}44204[44204]
>>>>>>> 73eed8ba

*Auditbeat*


*Libbeat*

- enrich events with EC2 tags in add_cloud_metadata processor {pull}41477[41477]


*Heartbeat*

- Added status to monitor run log report.
- Upgrade node to latest LTS v18.20.3. {pull}40038[40038]
- Add support for RFC7231 methods to http monitors. {pull}41975[41975]
- Upgrade node to latest LTS v18.20.7. {pull}43511[43511]

*Metricbeat*

- Add per-thread metrics to system_summary {pull}33614[33614]
- Add GCP CloudSQL metadata {pull}33066[33066]
- Add GCP Carbon Footprint metricbeat data {pull}34820[34820]
- Add event loop utilization metric to Kibana module {pull}35020[35020]
- Add metrics grouping by dimensions and time to Azure app insights {pull}36634[36634]
- Align on the algorithm used to transform Prometheus histograms into Elasticsearch histograms {pull}36647[36647]
- Add linux IO metrics to system/process {pull}37213[37213]
- Add new memory/cgroup metrics to Kibana module {pull}37232[37232]
- Add SSL support to mysql module {pull}37997[37997]
- Add SSL support for aerospike module {pull}38126[38126]
- Add `use_kubeadm` config option in kubernetes module in order to toggle kubeadm-config api requests {pull}40086[40086]
- Log the total time taken for GCP `ListTimeSeries` and `AggregatedList` requests {pull}40661[40661]
- Add new metrics for the vSphere Host metricset. {pull}40429[40429]
- Add new metrics for the vSphere Datastore metricset. {pull}40441[40441]
- Add new metricset cluster for the vSphere module. {pull}40536[40536]
- Add new metricset network for the vSphere module. {pull}40559[40559]
- Add new metricset resourcepool for the vSphere module. {pull}40456[40456]
- Add AWS Cloudwatch capability to retrieve tags from AWS/ApiGateway resources {pull}40755[40755]
- Add new metricset datastorecluster for vSphere module. {pull}40634[40634]
- Add support for new metrics in datastorecluster metricset. {pull}40694[40694]
- Add new metrics for the vSphere Virtualmachine metricset. {pull}40485[40485]
- Add support for snapshot in vSphere virtualmachine metricset {pull}40683[40683]
- Update fields to use mapstr in vSphere virtualmachine metricset  {pull}40707[40707]
- Add metrics related to triggered alarms in all the vSphere metricsets. {pull}40714[40714] {pull}40876[40876]
- Add support for period based intervalID in vSphere host and datastore metricsets {pull}40678[40678]
- Add new metrics fot datastore and minor changes to overall vSphere metrics {pull}40766[40766]
- Add `metrics_count` to Prometheus module if `metrics_count: true` is set. {pull}40411[40411]
- Added Cisco Meraki module {pull}40836[40836]
- Added Palo Alto Networks module {pull}40686[40686]
- Restore docker.network.in.* and docker.network.out.* fields in docker module {pull}40968[40968]
- Bump aerospike-client-go to version v7.7.1 and add support for basic auth in Aerospike module {pull}41233[41233]
- Only watch metadata for ReplicaSets in metricbeat k8s module {pull}41289[41289]
- Add support for region/zone for Vertex AI service in GCP module {pull}41551[41551]
- Add support for location label as an optional configuration parameter in GCP metrics metricset. {issue}41550[41550] {pull}41626[41626]
- Collect .NET CLR (IIS) Memory, Exceptions and LocksAndThreads metrics {pull}41929[41929]
- Added `tier_preference`, `creation_date` and `version` fields to the `elasticsearch.index` metricset. {pull}41944[41944]
- Add `use_performance_counters` to collect CPU metrics using performance counters on Windows for `system/cpu` and `system/core` {pull}41965[41965]
- Add support of additional `collstats` metrics in mongodb module. {pull}42171[42171]
- Preserve queries for debugging when `merge_results: true` in SQL module {pull}42271[42271]
- Add `enable_batch_api` option in azure monitor to allow metrics collection of multiple resources using azure batch Api {pull}41790[41790]
- Collect more fields from ES node/stats metrics and only those that are necessary {pull}42421[42421]
- Add new metricset wmi for the windows module. {pull}42017[42017]
- Update beat module with apm-server tail sampling monitoring metrics fields {pull}42569[42569]
- Log every 401 response from Kubernetes API Server {pull}42714[42714]
- Add a new `match_by_parent_instance` option to `perfmon` module. {pull}43002[43002]
- Add a warning log to metricbeat.vsphere in case vSphere connection has been configured as insecure. {pull}43104[43104]
- Changed the Elasticsearch module behavior to only pull settings from non-system indices. {pull}43243[43243]
- Exclude dotted indices from settings pull in Elasticsearch module. {pull}43306[43306]
- Add a `jetstream` metricset to the NATS module {pull}43310[43310]
- Updated Meraki API endpoint for Channel Utilization data. Switched to `GetOrganizationWirelessDevicesChannelUtilizationByDevice`. {pull}43485[43485]
- Upgrade Prometheus Library to v0.300.1. {pull}43540[43540]
- Add GCP Dataproc metadata collector in GCP module. {pull}43518[43518]

*Metricbeat*


*Osquerybeat*


*Packetbeat*

*Winlogbeat*

- Add handling for missing `EvtVarType`s in experimental api. {issue}19337[19337] {pull}41418[41418]


*Functionbeat*


*Elastic Log Driver*
*Elastic Logging Plugin*


==== Deprecated

*Auditbeat*


*Filebeat*


*Heartbeat*



*Metricbeat*


*Osquerybeat*


*Packetbeat*


*Winlogbeat*


*Functionbeat*


*Elastic Logging Plugin*


==== Known Issues







<|MERGE_RESOLUTION|>--- conflicted
+++ resolved
@@ -423,11 +423,8 @@
 - Update CEL mito extensions to v1.18.0. {pull}43855[43855]
 - Added input metrics to Azure Blob Storage input. {issue}36641[36641] {pull}43954[43954]
 - Update CEL mito extensions to v1.19.0. {pull}44098[44098]
-<<<<<<< HEAD
 - Segregated `max_workers`` from `batch_size` in the GCS input. {issue}44311[44311] {pull}44333[44333]
-=======
 - Added support for websocket keep_alive heartbeat in the streaming input. {issue}42277[42277] {pull}44204[44204]
->>>>>>> 73eed8ba
 
 *Auditbeat*
 
