--- conflicted
+++ resolved
@@ -147,7 +147,6 @@
 - Added missing "text/csv" content-type filter support in azureblobsortorage input. {issue}44596[44596] {pull}44824[44824]
 - Fix unexpected EOF detection and improve memory usage. {pull}44813[44813]
 - Added missing "text/csv" content-type filter support in GCS input. {issue}44922[44922] {pull}44923[44923]
-<<<<<<< HEAD
 - Fix handling of unnecessary BOM in UTF-8 text received by o365audit input. {issue}44327[44327] {pull}45739[45739]
 - Fix reading journald messages with more than 4kb. {issue}45511[45511] {pull}46017[46017]
 - Restore the Streaming input on Windows. {pull}46031[46031]
@@ -157,9 +156,7 @@
 - The Unix input now fails on errors listening to the socket and its status is set to failed when running under Elastic Agent. {pull}46302[46302]
 - Fix race condition that could cause Filebeat to hang during shutdown after failing to startup {issue}45034[45034] {pull}46331[46331]
 - Fixed hints autodiscover for Docker when the configuration is only `hints.enabled: true`. {issue}45156[45156] {pull}45864[45864]
-=======
 - Fix metrics from TCP & UDP inputs when the port number is > 32767 {pull}46486[46486]
->>>>>>> 891a7a0c
 
 *Heartbeat*
 
