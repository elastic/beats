--- conflicted
+++ resolved
@@ -503,11 +503,8 @@
 - Updated the `parse_aws_vpc_flow_log` processor to handle AWS VPC flow log v6, v7, and v8 fields. {pull}45746[45746]
 - Enhanced HTTPJSON input error logging with structured error metadata conforming to Elastic Common Schema (ECS) conventions. {pull}45653[45653]
 - Clarify behavior in logging for starting periodic evaluations and for exceeding the maximum execution budget. {pull}45633[45633]
-<<<<<<< HEAD
 - Add OAuth2 support for Okta provider in Entity Analytics input. {pull}45753[45753]
-=======
 - Add status reporting support for AWS CloudWatch input. {pull}45679[45679]
->>>>>>> 72b4c438
 
 *Auditbeat*
 
