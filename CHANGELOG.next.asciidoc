// Use these for links to issue and pulls. Note issues and pulls redirect one to
// each other on Github, so don't worry too much on using the right prefix.
:issue: https://github.com/elastic/beats/issues/
:pull: https://github.com/elastic/beats/pull/

=== Beats version HEAD
https://github.com/elastic/beats/compare/v8.8.1\...main[Check the HEAD diff]

==== Breaking changes

*Affecting all Beats*

- Fix FQDN being lowercased when used as `host.hostname` {issue}39993[39993]
- Beats won't log start up information when running under the Elastic Agent {40390}40390[40390]
- Drop support for Debian 10 and upgrade statically linked glibc from 2.28 to 2.31 {pull}41402[41402]
- Set default kafka version to 2.1.0 in kafka output and filebeat. {pull}41662[41662]
- Replace default Ubuntu-based images with UBI-minimal-based ones {pull}42150[42150]
- removed support for a single `-` to precede multi-letter command line arguments.  Use `--` instead. {issue}42117[42117] {pull}42209[42209]

*Auditbeat*


*Filebeat*

- Convert netflow input to API v2 and disable event normalisation {pull}37901[37901]
- Removed deprecated Squid from Beats. See <<migrate-from-deprecated-module>> for migration options. {pull}38037[38037]
- Removed deprecated Sonicwall from Beats. Use the https://docs.elastic.co/integrations/sonicwall[SonicWall Firewall] Elastic integration instead. {pull}38037[38037]
- Removed deprecated Radware from Beats. See <<migrate-from-deprecated-module>> for migration options. {pull}38037[38037]
- Removed deprecated Netscout from Beats. See <<migrate-from-deprecated-module>> for migration options. {pull}38037[38037]
- Removed deprecated Juniper Netscreen from Beats. See <<migrate-from-deprecated-module>> for migration options. {pull}38037[38037]
- Removed deprecated Impreva from Beats. See <<migrate-from-deprecated-module>> for migration options. {pull}38037[38037]
- Removed deprecated Cylance from Beats. See <<migrate-from-deprecated-module>> for migration options. {pull}38037[38037]
- Removed deprecated Bluecoat from Beats. See <<migrate-from-deprecated-module>> for migration options. {pull}38037[38037]
- Introduce input/netmetrics and refactor netflow input metrics {pull}38055[38055]
- Redis: Added replication role as a field to submitted slowlogs
- Change log.file.path field in awscloudwatch input to nested object. {pull}41099[41099]
- The Filestream input only starts to ingest a file when it is >= 1024 bytes in size. This happens because the fingerprint` is the default file identity now. To restore the previous behaviour, set `file_identity.native: ~` and `prospector.scanner.fingerprint.enabled: false` {issue}40197[40197] {pull}41762[41762]
- Filebeat fails to start when its configuration contains usage of the deprecated `log` or `container` inputs. However, they can still be using while setting `allow_deprecated_use: true` in their configuration {pull}42295[42295]
- Add experimental GZIP file ingestion in filestream. {pull}45301[45301]


*Heartbeat*


*Metricbeat*

- Change index summary metricset to use `_nodes/stats` API instead of `_stats` API to avoid data gaps. {pull}45049[45049]
- Add support for `_nodes/stats` URIs that work with legacy versions of Elasticsearch {pull}44307[44307]
- Setting period for counter cache for Prometheus remote_write at least to 60sec {pull}38553[38553]
- Remove fallback to the node limit for the `kubernetes.pod.cpu.usage.limit.pct` and `kubernetes.pod.memory.usage.limit.pct` metrics calculation
- Add support for Kibana status metricset in v8 format {pull}40275[40275]
- Mark system process metricsets as running if metrics are partially available {pull}40565[40565]
- Remove kibana.settings metricset since the API was removed in 8.0 {issue}30592[30592] {pull}42937[42937]
- Removed support for the Enterprise Search module {pull}42915[42915]
- Fix the function to determine CPU cores on windows {issue}42593[42593] {pull}43409[43409]
- Handle permission errors while collecting data from Windows services and don't interrupt the overall collection by skipping affected services {issue}40765[40765] {pull}43665[43665]
- Fixed a bug where `event.duration` could be missing from an event on Windows systems due to low-resolution clock. {pull}44440[44440]
- Add check for http error codes in the Metricbeat's Prometheus query submodule {pull}44493[44493]
- Sanitize error messages in Fetch method of SQL module {pull}44577[44577]
- Add NTP metricset to system module. {pull}44884[44884]

*Osquerybeat*

- Add action responses data stream, allowing osquerybeat to post action results directly to elasticsearch. {pull}39143[39143]
- Disable allow_unsafe osquery configuration. {pull}40130[40130]
- Upgrade to osquery 5.12.1. {pull}40368[40368]
- Upgrade to osquery 5.13.1. {pull}40849[40849]
- Upgrade to osquery 5.15.0 {pull}43426[43426]


*Packetbeat*



*Winlogbeat*

- Add "event.category" and "event.type" to Sysmon module for EventIDs 8, 9, 19, 20, 27, 28, 255 {pull}35193[35193]
- Default to use raw api and delete older xml implementation. {pull}42275[42275]

*Functionbeat*


*Elastic Logging Plugin*


==== Bugfixes

*Affecting all Beats*

- Support for multiline zookeeper logs {issue}2496[2496]
- Add checks to ensure reloading of units if the configuration actually changed. {pull}34346[34346]
- Fix namespacing on self-monitoring {pull}32336[32336]
- Fix namespacing on self-monitoring {pull}32336[32336]
- Fix Beats started by agent do not respect the allow_older_versions: true configuration flag {issue}34227[34227] {pull}34964[34964]
- Fix performance issues when we have a lot of inputs starting and stopping by allowing to disable global processors under fleet. {issue}35000[35000] {pull}35031[35031]
- 'add_cloud_metadata' processor - add cloud.region field for GCE cloud provider
- 'add_cloud_metadata' processor - update azure metadata api version to get missing `cloud.account.id` field
- Upgraded apache arrow library used in x-pack/libbeat/reader/parquet from v11 to v12.0.1 in order to fix cross-compilation issues {pull}35640[35640]
- Fix panic when MaxRetryInterval is specified, but RetryInterval is not {pull}35820[35820]
- Support build of projects outside of beats directory {pull}36126[36126]
- Support Elastic Agent control protocol chunking support {pull}37343[37343]
- Lower logging level to debug when attempting to configure beats with unknown fields from autodiscovered events/environments {pull}[37816][37816]
- Set timeout of 1 minute for FQDN requests {pull}37756[37756]
- 'add_cloud_metadata' processor - improve AWS provider HTTP client overriding to support custom certificate bundle handling {pull}44189[44189]
- Fix `dns` processor to handle IPv6 server addresses properly. {pull}44526[44526]
- Fix an issue where the Kafka output could get stuck if a proxied connection to the Kafka cluster was reset. {issue}44606[44606]
- Use Debian 11 to build linux/arm to match linux/amd64. Upgrades linux/arm64's statically linked glibc from 2.28 to 2.31. {issue}44816[44816]
- The Elasticsearch output now correctly applies exponential backoff when being throttled by 429s ("too many requests") from Elasticsarch. {issue}36926[36926] {pull}45073[45073]
- Fixed case where Beats would silently fail due to invalid input configuration, now the error is correctly reported. {issue}43118[43118] {pull}45733[45733]

*Auditbeat*

- auditd: Request status from a separate socket to avoid data congestion {pull}41207[41207]
- system/package: Fix an error that can occur while migrating the internal package database schema. {issue}44294[44294] {pull}44296[44296]

*Auditbeat*


*Filebeat*

- [Gcs Input] - Added missing locks for safe concurrency {pull}34914[34914]
- Fix the ignore_inactive option being ignored in Filebeat's filestream input {pull}34770[34770]
- Fix TestMultiEventForEOFRetryHandlerInput unit test of CometD input {pull}34903[34903]
- Add input instance id to request trace filename for httpjson and cel inputs {pull}35024[35024]
- Fixes "Can only start an input when all related states are finished" error when running under Elastic-Agent {pull}35250[35250] {issue}33653[33653]
- [system] sync system/auth dataset with system integration 1.29.0. {pull}35581[35581]
- [GCS Input] - Fixed an issue where bucket_timeout was being applied to the entire bucket poll interval and not individual bucket object read operations. Fixed a map write concurrency issue arising from data races when using a high number of workers. Fixed the flaky tests that were present in the GCS test suit. {pull}35605[35605]
- Fixed concurrency and flakey tests issue in azure blob storage input. {issue}35983[35983] {pull}36124[36124]
- Fix panic when sqs input metrics getter is invoked {pull}36101[36101] {issue}36077[36077]
- Fix handling of Juniper SRX structured data when there is no leading junos element. {issue}36270[36270] {pull}36308[36308]
- Fix Filebeat Cisco module with missing escape character {issue}36325[36325] {pull}36326[36326]
- Added a fix for Crowdstrike pipeline handling process arrays {pull}36496[36496]
- [threatintel] MISP pagination fixes {pull}37898[37898]
- Fix file handle leak when handling errors in filestream {pull}37973[37973]
- Fix a race condition that could crash Filebeat with a "negative WaitGroup counter" error {pull}38094[38094]
- Fix "failed processing S3 event for object key" error on aws-s3 input when key contains the "+" character {issue}38012[38012] {pull}38125[38125]
- Fix filebeat gcs input panic {pull}38407[38407]
- Fix filestream's registry GC: registry entries are now removed from the in-memory and disk store when they're older than the set TTL {issue}36761[36761] {pull}38488[38488]
- Fix filestream's registry GC: registry entries are now removed from the in-memory and disk store when they're older than the set TTL {issue}36761[36761] {pull}38488[38488]
- [threatintel] MISP splitting fix for empty responses {issue}38739[38739] {pull}38917[38917]
- Prevent GCP Pub/Sub input blockage by increasing default value of `max_outstanding_messages` {issue}35029[35029] {pull}38985[38985]
- Updated Websocket input title to align with existing inputs {pull}39006[39006]
- Restore netflow input on Windows {pull}39024[39024]
- Upgrade azure-event-hubs-go and azure-storage-blob-go dependencies. {pull}38861[38861]
- Fix request trace filename handling in http_endpoint input. {pull}39410[39410]
- Upgrade github.com/hashicorp/go-retryablehttp to mitigate CVE-2024-6104 {pull}40036[40036]
- Prevent panic in CEL and salesforce inputs when github.com/hashicorp/go-retryablehttp exceeds maximum retries. {pull}40144[40144]
- Fix publication of group data from the Okta entity analytics provider. {pull}40681[40681]
- Ensure netflow custom field configuration is applied. {issue}40735[40735] {pull}40730[40730]
- Fix a bug in Salesforce input to only handle responses with 200 status code {pull}41015[41015]
- Fix double encoding of client_secret in the Entity Analytics input's Azure Active Directory provider {pull}41393[41393]
- Fix double encoding of client_secret in the Entity Analytics input's Azure Active Directory provider {pull}41393[41393]
- The azure-eventhub input now correctly reports its status to the Elastic Agent on fatal errors {pull}41469[41469]
- Remove erroneous status reporting to Elastic-Agent from the Filestream input {pull}42435[42435]
<<<<<<< HEAD
- Fix a panic in the winlog input that prevented it from starting. {issue}45693[45693] {pull}45730[45730]
- Fix wrongly emitted missing input ID warning {issue}42969[42969] {pull}45747[45747]
- Fix error handling in ABS input when both root level `max_workers` and `batch_size` are empty. {issue}45680[45680] {pull}45743[45743]
=======
- Handle unexpectedEOF error in aws-s3 input and enforce retrying using download failed error {pull}42420[42756]
- Handle special values of accountExpires in the Activedirectory Entity Analytics provider. {pull}43364[43364]
- Fix endpoint path typo in Okta entity analytics provider. {pull}44147[44147]
- Fixed a websocket panic scenario which would occur after exhausting max retries. {pull}44342[44342]
- Fix publishing Okta entity analytics enrichments. {pull}44483[44483]
- Fix status reporting panic in GCP Pub/Sub input. {issue}44624[44624] {pull}44625[44625]
- If a Filestream input fails to be created, its ID is removed from the list of running input IDs {pull}44697[44697]
- Fix timeout handling by Crowdstrike streaming input. {pull}44720[44720]
- Ensure DEPROVISIONED Okta entities are published by Okta entityanalytics provider. {issue}12658[12658] {pull}44719[44719]
- Fix handling of cursors by the streaming input for Crowdstrike. {issue}44364[44364] {pull}44548[44548]
- Added missing "text/csv" content-type filter support in azureblobsortorage input. {issue}44596[44596] {pull}44824[44824]
- Fix unexpected EOF detection and improve memory usage. {pull}44813[44813]
- Added missing "text/csv" content-type filter support in GCS input. {issue}44922[44922] {pull}44923[44923]
- Fix handling of unnecessary BOM in UTF-8 text received by o365audit input. {issue}44327[44327] {pull}45739[45739]
- Fix reading journald messages with more than 4kb. {issue}45511[45511] {pull}46017[46017]
- Restore the Streaming input on Windows. {pull}46031[46031]
- Fix termination of input on API errors. {pull}45999[45999]
>>>>>>> b2e5a992

*Heartbeat*

- Add missing dependencies to ubi9-minimal distro. {pull}44556[44556]
- Add base64 encoding option to inline monitors. {pull}45100[45100]


*Metricbeat*

- Fix Azure Monitor 429 error by causing metricbeat to retry the request again. {pull}38294[38294]
- Fix fields not being parsed correctly in postgresql/database {issue}25301[25301] {pull}37720[37720]
- rabbitmq/queue - Change the mapping type of `rabbitmq.queue.consumers.utilisation.pct` to `scaled_float` from `long` because the values fall within the range of `[0.0, 1.0]`. Previously, conversion to integer resulted in reporting either `0` or `1`.
- Fix timeout caused by the retrival of which indices are hidden {pull}39165[39165]
- Fix Azure Monitor support for multiple aggregation types {issue}39192[39192] {pull}39204[39204]
- Fix handling of access errors when reading process metrics {pull}39627[39627]
- Fix behavior of cgroups path discovery when monitoring the host system from within a container {pull}39627[39627]
- Fix issue where beats may report incorrect metrics for its own process when running inside a container {pull}39627[39627]
- Normalize AWS RDS CPU Utilization values before making the metadata API call. {pull}39664[39664]
- Fix behavior of pagetypeinfo metrics {pull}39985[39985]
- Update beat module with apm-server monitoring metrics fields {pull}40127[40127]
- Fix Azure Monitor metric timespan to restore Storage Account PT1H metrics {issue}40376[40376] {pull}40367[40367]
- Remove excessive info-level logs in cgroups setup {pull}40491[40491]
- Add missing ECS Cloud fields in GCP `metrics` metricset when using `exclude_labels: true` {issue}40437[40437] {pull}40467[40467]
- Add AWS OwningAccount support for cross account monitoring {issue}40570[40570] {pull}40691[40691]
- Use namespace for GetListMetrics when exists in AWS {pull}41022[41022]
- Only fetch cluster-level index stats summary {issue}36019[36019] {pull}42901[42901]
- Fix panic in kafka consumergroup member assignment fetching when there are 0 members in consumer group. {pull}44576[44576]
- Upgrade `go.mongodb.org/mongo-driver` from `v1.14.0` to `v1.17.4` to fix connection leaks in MongoDB module {pull}44769[44769]
- Fix histogram values of zero are filtered out on non-amd64 platforms for openmetrics and prometheus {pull}44750[44750]
- Changed Kafka protocol version from 3.6.0 to 2.1.0 to fix compatibility with Kafka 2.x brokers. {pull}45761[45761]
- Enhance behavior of sanitizeError: replace sensitive info even if it is escaped and add pattern-based sanitization {pull}45857[45857]

*Osquerybeat*

- Fix bug preventing installation of osqueryd. Preserve the osquery.app/ directory and its contents when installing the Elastic Agent. {agent-issue}8245[8245] {pull}44501[44501]

*Packetbeat*

- Properly marshal nested structs in ECS fields, fixing issues with mixed cases in field names {pull}42116[42116]


*Winlogbeat*

- Fix message handling in the experimental api. {issue}19338[19338] {pull}41730[41730]
- Fix EvtVarTypeAnsiString conversion {pull}44026[44026]


*Elastic Logging Plugin*


==== Added

*Affecting all Beats*

- Added append Processor which will append concrete values or values from a field to target. {issue}29934[29934] {pull}33364[33364]
- dns processor: Add support for forward lookups (`A`, `AAAA`, and `TXT`). {issue}11416[11416] {pull}36394[36394]
- [Enhanncement for host.ip and host.mac] Disabling netinfo.enabled option of add-host-metadata processor {pull}36506[36506]
- allow `queue` configuration settings to be set under the output. {issue}35615[35615] {pull}36788[36788]
- Beats will now connect to older Elasticsearch instances by default {pull}36884[36884]
- Raise up logging level to warning when attempting to configure beats with unknown fields from autodiscovered events/environments
- elasticsearch output now supports `idle_connection_timeout`. {issue}35616[35615] {pull}36843[36843]
- Enable early event encoding in the Elasticsearch output, improving cpu and memory use {pull}38572[38572]
- The environment variable `BEATS_ADD_CLOUD_METADATA_PROVIDERS` overrides configured/default `add_cloud_metadata` providers {pull}38669[38669]
- When running under Elastic-Agent Kafka output allows dynamic topic in `topic` field {pull}40415[40415]
- Update to Go 1.24.4. {pull}44696[44696]
- Update to Go 1.24.5. {pull}45403[45403]
- Replace Ubuntu 20.04 with 24.04 for Docker base images {issue}40743[40743] {pull}40942[40942]
- Replace `compress/gzip` with https://github.com/klauspost/compress/gzip library for gzip compression {pull}41584[41584]
- Add regex pattern matching to add_kubernetes_metadata processor {pull}41903[41903]
- Replace Ubuntu 20.04 with 24.04 for Docker base images {issue}40743[40743] {pull}40942[40942]
- Publish cloud.availability_zone by add_cloud_metadata processor in azure environments {issue}42601[42601] {pull}43618[43618]
- Improve trimming of BOM from UTF-8 data in the libbeat reader/readfile.EncoderReader. {pull}45742[45742]

*Auditbeat*

- Added `add_session_metadata` processor, which enables session viewer on Auditbeat data. {pull}37640[37640]
- Add linux capabilities to processes in the system/process. {pull}37453[37453]
- Add linux capabilities to processes in the system/process. {pull}37453[37453]
- Add process.entity_id, process.group.name and process.group.id in add_process_metadata processor. Make fim module with kprobes backend to always add an appropriately configured add_process_metadata processor to enrich file events {pull}38776[38776]

*Auditbeat*



*Auditbeat*


*Filebeat*

- add documentation for decode_xml_wineventlog processor field mappings.  {pull}32456[32456]
- httpjson input: Add request tracing logger. {issue}32402[32402] {pull}32412[32412]
- Add cloudflare R2 to provider list in AWS S3 input. {pull}32620[32620]
- Add support for single string containing multiple relation-types in getRFC5988Link. {pull}32811[32811]
- Added separation of transform context object inside httpjson. Introduced new clause `.parent_last_response.*` {pull}33499[33499]
- Added metric `sqs_messages_waiting_gauge` for aws-s3 input. {pull}34488[34488]
- Add nginx.ingress_controller.upstream.ip to related.ip {issue}34645[34645] {pull}34672[34672]
- Add unix socket log parsing for nginx ingress_controller {pull}34732[34732]
- Added metric `sqs_worker_utilization` for aws-s3 input. {pull}34793[34793]
- Add MySQL authentication message parsing and `related.ip` and `related.user` fields {pull}34810[34810]
- Add nginx ingress_controller parsing if one of upstreams fails to return response {pull}34787[34787]
- Add oracle authentication messages parsing {pull}35127[35127]
- Add `clean_session` configuration setting for MQTT input.  {pull}35806[16204]
- Add support for a simplified input configuraton when running under Elastic-Agent {pull}36390[36390]
- Added support for Okta OAuth2 provider in the CEL input. {issue}36336[36336] {pull}36521[36521]
- Added support for new features & removed partial save mechanism in the Azure Blob Storage input. {issue}35126[35126] {pull}36690[36690]
- Added support for new features and removed partial save mechanism in the GCS input. {issue}35847[35847] {pull}36713[36713]
- Use filestream input with file_identity.fingerprint as default for hints autodiscover. {issue}35984[35984] {pull}36950[36950]
- Add setup option `--force-enable-module-filesets`, that will act as if all filesets have been enabled in a module during setup. {issue}30915[30915] {pull}99999[99999]
- Made Azure Blob Storage input GA and updated docs accordingly. {pull}37128[37128]
- Made GCS input GA and updated docs accordingly. {pull}37127[37127]
- Add parseDateInTZ value template for the HTTPJSON input {pull}37738[37738]
- Improve rate limit handling by HTTPJSON {issue}36207[36207] {pull}38161[38161] {pull}38237[38237]
- Parse more fields from Elasticsearch slowlogs {pull}38295[38295]
- added benchmark input {pull}37437[37437]
- added benchmark input and discard output {pull}37437[37437]
- Update CEL mito extensions to v1.11.0 to improve type checking. {pull}39460[39460]
- Update CEL mito extensions to v1.12.2. {pull}39755[39755]
- Added out of the box support for Amazon EventBridge notifications over SQS to S3 input {pull}40006[40006]
- Update CEL mito extensions to v1.13.0 {pull}40035[40035]
- Add ability to remove request trace logs from http_endpoint input. {pull}40005[40005]
- Add ability to remove request trace logs from entityanalytics input. {pull}40004[40004]
- Allow cross-region bucket configuration in s3 input. {issue}22161[22161] {pull}40309[40309]
- Disable event normalization for netflow input {pull}40635[40635]
- Add `use_kubeadm` config option for filebeat (both filbeat.input and autodiscovery) in order to toggle kubeadm-config api requests {pull}40301[40301]
- Add CSV decoding capacity to azureblobstorage input {pull}40978[40978]
- Add CSV decoding capacity to gcs input {pull}40979[40979]
- Jounrald input now supports filtering by facilities {pull}41061[41061]
- Add ability to remove request trace logs from http_endpoint input. {pull}40005[40005]
- Add ability to remove request trace logs from entityanalytics input. {pull}40004[40004]
- Filebeat's registry is now added to the Elastic-Agent diagnostics bundle {issue}33238[33238] {pull}41795[41795]
- The Filestream input now uses the `fingerprint` file identity by default. The state from files are automatically migrated if the previous file identity was `native` (the default) or `path`. If the `file_identity` is explicitly set, there is no change in behaviour. {issue}40197[40197] {pull}41762[41762]
- Journald `include_matches.match` now accepts `+` to represent a logical disjunction (OR) {issue}40185[40185] {pull}42517[42517]
- Winlog input now can report its status to Elastic-Agent {pull}43089[43089]
- The Filestream input now can remove files after they reach EOF or are inactive {pull}43368[43368]
- Update CEL mito extensions to v1.18.0. {pull}43855[43855]
- Added input metrics to Azure Blob Storage input. {issue}36641[36641] {pull}43954[43954]
- Added support for websocket keep_alive heartbeat in the streaming input. {issue}42277[42277] {pull}44204[44204]
- Add support to the Active Directory entity analytics provider for device entities. {pull}44309[44309]
- Add support for OPTIONS request to HTTP Endpoint input. {issue}43930[43930] {pull}44387[44387]
- Add Fleet status update functionality to lumberjack input. {issue}44283[44283] {pull}44339[44339]
- Add Fleet status updating to HTTP Endpoint input. {issue}44281[44281] {pull}44310[44310]
- Add Fleet status updating to streaming input. {issue}44284[44284] {pull}44340[44340]
- Add Fleet status update functionality to gcppubsub input. {issue}44272[44272] {pull}44507[44507]
- Add Fleet status updating to GCS input. {issue}44273[44273] {pull}44508[44508]
- Fix handling of ADC (Application Default Credentials) metadata server credentials in HTTPJSON input. {issue}44349[44349] {pull}44436[44436]
- Fix handling of ADC (Application Default Credentials) metadata server credentials in CEL input. {issue}44349[44349] {pull}44571[44571]
- Add Fleet status update functionality to udp input. {issue}44419[44419] {pull}44785[44785]
- Add Fleet status update functionality to tcp input. {issue}44420[44420] {pull}44786[44786]
- Filestream now logs at level warn the number of files that are too small to be ingested {pull}44751[44751]
- Add Fleet status updating to Azure Blob Storage input. {issue}44268[44268] {pull}44945[44945]
- Add Fleet status updating to HTTP JSON input. {issue}44282[44282] {pull}44365[44365]
- Added support for specifying custom content-types and encodings in gcs input. {issue}44628[44628] {pull}45088[45088]
- Update CEL mito extensions to v1.21.0. {issue}40762[40762] {pull}45107[45107]
- Add Fleet health status reporting to the entity analytics input. {issue}44269[44269] {pull}45152[45152]
- Add Fleet status updating to o356audit input. {issue}44651[44651] {pull}44957[44957]
- Add support for blob filtering using path_prefix in azureblobstorage input. {issue}35186[35186] {pull}45214[45214]
- Allow empty HTTPJSON cursor template value evaluations to be ignored by Fleet health status updates. {pull}45361[45361]
- Reuse OAuth2 clients in HTTP JSON input where possible. {issue}34834[34834] {pull}44976[44976]
- Add full event rendering for the ETW input {pull}44664[44664]
- Add status update functionality to Salesforce input. {issue}44653[44653] {pull}45227[45227]
- Improve CEL and Streaming input documentation of the `state` option. {pull}45616[45616]
- Clarify behavior in logging for starting periodic evaluations and for exceeding the maximum execution budget. {pull}45633[45633]
- Add mechanism to allow HTTP JSON templates to terminate without logging an error. {issue}45664[45664] {pull}45810[45810]
- Add status reporting support for AWS S3 input. {pull}45748[45748]

*Auditbeat*


*Libbeat*

- enrich events with EC2 tags in add_cloud_metadata processor {pull}41477[41477]


*Heartbeat*

- Added status to monitor run log report.
- Upgrade node to latest LTS v18.20.3. {pull}40038[40038]
- Add support for RFC7231 methods to http monitors. {pull}41975[41975]
- Upgrade node to latest LTS v18.20.7. {pull}43511[43511]
- Upgrade node to latest LTS v20.19.3. {pull}45087[45087]

*Metricbeat*

- Add per-thread metrics to system_summary {pull}33614[33614]
- Add GCP CloudSQL metadata {pull}33066[33066]
- Add GCP Carbon Footprint metricbeat data {pull}34820[34820]
- Add event loop utilization metric to Kibana module {pull}35020[35020]
- Add metrics grouping by dimensions and time to Azure app insights {pull}36634[36634]
- Align on the algorithm used to transform Prometheus histograms into Elasticsearch histograms {pull}36647[36647]
- Add linux IO metrics to system/process {pull}37213[37213]
- Add new memory/cgroup metrics to Kibana module {pull}37232[37232]
- Add SSL support to mysql module {pull}37997[37997]
- Add SSL support for aerospike module {pull}38126[38126]
- Add `use_kubeadm` config option in kubernetes module in order to toggle kubeadm-config api requests {pull}40086[40086]
- Log the total time taken for GCP `ListTimeSeries` and `AggregatedList` requests {pull}40661[40661]
- Add new metrics for the vSphere Host metricset. {pull}40429[40429]
- Add new metrics for the vSphere Datastore metricset. {pull}40441[40441]
- Add new metricset cluster for the vSphere module. {pull}40536[40536]
- Add new metricset network for the vSphere module. {pull}40559[40559]
- Add new metricset resourcepool for the vSphere module. {pull}40456[40456]
- Add AWS Cloudwatch capability to retrieve tags from AWS/ApiGateway resources {pull}40755[40755]
- Add new metricset datastorecluster for vSphere module. {pull}40634[40634]
- Add support for new metrics in datastorecluster metricset. {pull}40694[40694]
- Add support for snapshot in vSphere virtualmachine metricset {pull}40683[40683]
- Update fields to use mapstr in vSphere virtualmachine metricset  {pull}40707[40707]
- Add metrics related to triggered alarms in all the vSphere metricsets. {pull}40714[40714] {pull}40876[40876]
- Add support for period based intervalID in vSphere host and datastore metricsets {pull}40678[40678]
- Add new metrics fot datastore and minor changes to overall vSphere metrics {pull}40766[40766]
- Added Cisco Meraki module {pull}40836[40836]
- Added Palo Alto Networks module {pull}40686[40686]
- Restore docker.network.in.* and docker.network.out.* fields in docker module {pull}40968[40968]
- Bump aerospike-client-go to version v7.7.1 and add support for basic auth in Aerospike module {pull}41233[41233]
- Only watch metadata for ReplicaSets in metricbeat k8s module {pull}41289[41289]
- Preserve queries for debugging when `merge_results: true` in SQL module {pull}42271[42271]
- Add `enable_batch_api` option in azure monitor to allow metrics collection of multiple resources using azure batch Api {pull}41790[41790]
- Collect more fields from ES node/stats metrics and only those that are necessary {pull}42421[42421]
- Log every 401 response from Kubernetes API Server {pull}42714[42714]
- Add new metrics to vSphere Virtual Machine dataset (CPU usage percentage, disk average usage, disk read/write rate, number of disk reads/writes, memory usage percentage). {pull}44205[44205]
- Added checks for the Resty response object in all Meraki module API calls to ensure proper handling of nil responses. {pull}44193[44193]
- Add latency config option to Azure Monitor module. {pull}44366[44366]
- Increase default polling period for MongoDB module from 10s to 60s {pull}44781[44781]
- Upgrade github.com/microsoft/go-mssqldb from v1.7.2 to v1.8.2 {pull}44990[44990]

*Metricbeat*


*Osquerybeat*


*Packetbeat*
- Optionally ignore MAC address in flow matching {pull}44965[44965]

*Winlogbeat*

- Add handling for missing `EvtVarType`s in experimental api. {issue}19337[19337] {pull}41418[41418]

*Functionbeat*


*Elastic Log Driver*
*Elastic Logging Plugin*


==== Deprecated

*Auditbeat*


*Filebeat*


*Heartbeat*



*Metricbeat*


*Osquerybeat*


*Packetbeat*


*Winlogbeat*


*Functionbeat*


*Elastic Logging Plugin*


==== Known Issues













<|MERGE_RESOLUTION|>--- conflicted
+++ resolved
@@ -152,11 +152,9 @@
 - Fix double encoding of client_secret in the Entity Analytics input's Azure Active Directory provider {pull}41393[41393]
 - The azure-eventhub input now correctly reports its status to the Elastic Agent on fatal errors {pull}41469[41469]
 - Remove erroneous status reporting to Elastic-Agent from the Filestream input {pull}42435[42435]
-<<<<<<< HEAD
 - Fix a panic in the winlog input that prevented it from starting. {issue}45693[45693] {pull}45730[45730]
 - Fix wrongly emitted missing input ID warning {issue}42969[42969] {pull}45747[45747]
 - Fix error handling in ABS input when both root level `max_workers` and `batch_size` are empty. {issue}45680[45680] {pull}45743[45743]
-=======
 - Handle unexpectedEOF error in aws-s3 input and enforce retrying using download failed error {pull}42420[42756]
 - Handle special values of accountExpires in the Activedirectory Entity Analytics provider. {pull}43364[43364]
 - Fix endpoint path typo in Okta entity analytics provider. {pull}44147[44147]
@@ -174,7 +172,6 @@
 - Fix reading journald messages with more than 4kb. {issue}45511[45511] {pull}46017[46017]
 - Restore the Streaming input on Windows. {pull}46031[46031]
 - Fix termination of input on API errors. {pull}45999[45999]
->>>>>>> b2e5a992
 
 *Heartbeat*
 
