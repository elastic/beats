// Use these for links to issue and pulls. Note issues and pulls redirect one to
// each other on Github, so don't worry too much on using the right prefix.
:issue: https://github.com/elastic/beats/issues/
:pull: https://github.com/elastic/beats/pull/

=== Beats version HEAD
https://github.com/elastic/beats/compare/v8.2.0\...main[Check the HEAD diff]

==== Breaking changes

*Affecting all Beats*


*Auditbeat*


*Filebeat*


*Heartbeat*


*Metricbeat*


*Packetbeat*


*Winlogbeat*


*Functionbeat*


==== Bugfixes

*Affecting all Beats*

- Re-enable build optimizations to reduce binary size and improve performance. {pull}33620[33620]
- Fix namespacing for agent self-monitoring, CPU no longer reports as zero. {pull}32336[32336]
- Fix namespacing on self-monitoring {pull}32336[32336]
- Expand fields in `decode_json_fields` if target is set. {issue}31712[31712] {pull}32010[32010]
- Fix race condition when stopping runners {pull}32433[32433]
- Fix concurrent map writes when system/process code called from reporter code {pull}32491[32491]
- Fix in AWS related services initialisation relying on custom endpoint resolver. {issue}32888[32888] {pull}32921[32921]
- Keep `orchestrator.cluster.name` if `kubeconfig` is not returned in GKE metadata. {pull}33418[33418]
- Fix Windows service install/uninstall when Win32_Service returns error, add logic to wait until the Windows Service is stopped before proceeding. {pull}33322[33322]
- Support for multiline zookeeper logs {issue}2496[2496]

*Auditbeat*


*Filebeat*

- Fix `httpjson` input page number initialization and documentation. {pull}33400[33400]
- Add handling of AAA operations for Cisco ASA module. {issue}32257[32257] {pull}32789[32789]
- Fix gc.log always shipped even if gc fileset is disabled {issue}30995[30995]
- Fix handling of empty array in httpjson input. {pull}32001[32001]
- Fix reporting of `filebeat.events.active` in log events such that the current value is always reported instead of the difference from the last value. {pull}33597[33597]
- Fix splitting array of strings/arrays in httpjson input {issue}30345[30345] {pull}33609[33609]

*Heartbeat*
- Fix bug affecting let's encrypt and other users of cross-signed certs, where cert expiration was incorrectly calculated. {issue}33215[33215]
- Fix broken disable feature for kibana configured monitors. {pull}33293[33293]
- Fix states client support for output options. {pull}33405[33405]
- Fix states client reloader under managed mode. {pull}33405[33405]
- Fix bug where states.duration_ms was incorrect type. {pull}33563[33563]

*Auditbeat*


*Filebeat*


*Auditbeat*


*Filebeat*


*Heartbeat*


*Metricbeat*

- Fix GCP storage field naming {pull}32806[32806]
- in module/windows/perfmon, changed collection method of the second counter value required to create a displayable value {pull}32305[32305]
- Fix and improve AWS metric period calculation to avoid zero-length intervals {pull}32724[32724]
- Add missing cluster metadata to k8s module metricsets {pull}32979[32979] {pull}33032[33032]
- Change max query size for GetMetricData API to 500 and add RecentlyActive for ListMetrics API call {pull}33105[33105]
- Add GCP CloudSQL region filter {pull}32943[32943]
- Fix logstash cgroup mappings {pull}33131[33131]
- Remove unused `elasticsearch.node_stats.indices.bulk.avg_time.bytes` mapping {pull}33263[33263]
- Add tags to events based on parsed identifier. {pull}33472[33472]
<<<<<<< HEAD
- Upgrade Generic SQL module to support new connection string and special character support for Oracle Database. {issue}32089[32089]
=======
- Skip over unsupported filesystems in the system.filesystem metricset instead of failing immediately. Fix debug statement in system.fsstat metricset. {pull}33646[33646]

>>>>>>> 3e928b70

*Packetbeat*


*Winlogbeat*


*Functionbeat*



*Elastic Logging Plugin*


==== Added

*Affecting all Beats*

- Beats will now attempt to recover if a lockfile has not been removed {pull}[33169]
- Add `http.pprof` config options for enabling block and mutex profiling. {issue}33572[33572] {pull}33576[33576]

*Auditbeat*

- Add file parser processor to file_integrity module. {pull}28802[28802]
- Improve documentation for symlink handling behaviour in file integrity module. {pull}33430[33430]
- Ensure file integrity module watch paths are absolute. {pull}33430[33430]

*Filebeat*

- Add `text/csv` decoder to `httpjson` input {pull}28564[28564]
- Update `aws-s3` input to connect to non AWS S3 buckets {issue}28222[28222] {pull}28234[28234]
- Add support for '/var/log/pods/' path for add_kubernetes_metadata processor with `resource_type: pod`. {pull}28868[28868]
- Add documentation for add_kubernetes_metadata processors `log_path` matcher. {pull}28868[28868]
- Add support for parsers on journald input {pull}29070[29070]
- Add support in httpjson input for oAuth2ProviderDefault of password grant_type. {pull}29087[29087]
- threatintel module: Add new Recorded Future integration. {pull}30030[30030]
- Support SASL/SCRAM authentication in the Kafka input. {pull}31167[31167]
- checkpoint module: Add `network.transport` derived from IANA number. {pull}31076[31076]
- Add URL Encode template function for httpjson input. {pull}30962[30962]
- Add `application/zip` decoder to the `httpsjon` input. {issue}31282[31282] {pull}31304[31304]
- Default value of `filebeat.registry.flush` increased from 0s to 1s. CPU and disk I/O usage are reduced because the registry is not written to disk for each ingested log line. {issue}30279[30279]
- Cisco ASA/FTD: Add support for messages 434001 and 434003. {pull}31533[31533]
- Change threatintel module from beta to GA. {pull}31693[31693]
- Add template helper function for hashing strings. {issue}31613[31613] {pull}31630[31630]
- Add extended okta.debug_context.debug_data handling. {pull}31676[31676]
- Add `auth.oauth2.google.jwt_json` option to `httpjson` input. {pull}31750[31750]
- Add authentication fields to RabbitMQ module documents. {issue}31159[31159] {pull}31680[31680]
- Add template helper function for decoding hexadecimal strings. {pull}31886[31886]
- Add new `parser` called `include_message` to filter based on message contents. {issue}31794[31794] {pull}32094[32094]
- Allow iptables module to parse ulogd v2 TOS field in logs. {pull}32126[32126]
- httpjson input: Add `toJSON` helper function to template context. {pull}32472[32472]
- Optimize grok patterns in system.auth module pipeline. {pull}32360[32360]
- Checkpoint module: add authentication operation outcome enrichment. {issue}32230[32230] {pull}32431[32431]
- add documentation for decode_xml_wineventlog processor field mappings.  {pull}32456[32456]
- httpjson input: Add request tracing logger. {issue}32402[32402] {pull}32412[32412]
- Add cloudflare R2 to provider list in AWS S3 input. {pull}32620[32620]
- Add support for single string containing multiple relation-types in getRFC5988Link. {pull}32811[32811]
- Fix handling of invalid UserIP and LocalIP values. {pull}32896[32896]
- Allow http_endpoint instances to share ports. {issue}32578[32578] {pull}33377[33377]
- Improve httpjson documentation for split processor. {pull}33473[33473]
- Added separation of transform context object inside httpjson. Introduced new clause `.parent_last_response.*` {pull}33499[33499]
- Cloud Foundry input uses server-side filtering when retrieving logs. {pull}33456[33456]

*Auditbeat*


*Filebeat*


*Heartbeat*

- Add new states field for internal use by new synthetics app. {pull}30632[30632]
- Upgrade node to 18.12.0

*Metricbeat*

- Add Data Granularity option to AWS module to allow for for fewer API calls of longer periods and keep small intervals. {issue}33133[33133] {pull}33166[33166]
- Update README file on how to run Metricbeat on Kubernetes. {pull}33308[33308]
- Add per-thread metrics to system_summary {pull}33614[33614]

*Packetbeat*

- Add option to allow sniffer to change device when default route changes. {issue}31905[31905] {pull}32681[32681]
- Add option to allow sniffing multiple interface devices. {issue}31905[31905] {pull}32933[32933]
- Bump Windows Npcap version to v1.71. {issue}33164[33164] {pull}33172[33172]
- Add fragmented IPv4 packet reassembly. {issue}33012[33012] {pull}33296[33296]

*Functionbeat*


*Winlogbeat*


*Elastic Log Driver*


==== Deprecated

*Affecting all Beats*


*Filebeat*


*Heartbeat*


*Metricbeat*


*Packetbeat*

*Winlogbeat*


*Functionbeat*

==== Known Issue



























<|MERGE_RESOLUTION|>--- conflicted
+++ resolved
@@ -92,12 +92,9 @@
 - Fix logstash cgroup mappings {pull}33131[33131]
 - Remove unused `elasticsearch.node_stats.indices.bulk.avg_time.bytes` mapping {pull}33263[33263]
 - Add tags to events based on parsed identifier. {pull}33472[33472]
-<<<<<<< HEAD
 - Upgrade Generic SQL module to support new connection string and special character support for Oracle Database. {issue}32089[32089]
-=======
 - Skip over unsupported filesystems in the system.filesystem metricset instead of failing immediately. Fix debug statement in system.fsstat metricset. {pull}33646[33646]
 
->>>>>>> 3e928b70
 
 *Packetbeat*
 
