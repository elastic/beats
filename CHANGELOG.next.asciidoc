--- conflicted
+++ resolved
@@ -116,12 +116,9 @@
 - Add dashboard for AWS vpcflow fileset. {pull}16007[16007]
 - Add ECS tls fields to zeek:smtp,rdp,ssl and aws:s3access,elb {issue}15757[15757] {pull}15935[15936]
 - Add custom string mapping to CEF module to support Forcepoint NGFW {issue}14663[14663] {pull}15910[15910]
-<<<<<<< HEAD
 - Add ingress nginx controller fileset {pull}16197[16197]
-=======
 - move create-[module,fileset,fields] to mage and enable in x-pack/filebeat {pull}15836[15836]
 - Add ECS tls and categorization fields to apache module. {issue}16032[16032] {pull}16121[16121]
->>>>>>> f9403ce9
 
 *Heartbeat*
 
