--- conflicted
+++ resolved
@@ -40,8 +40,6 @@
 - Disable the option of running --machine-learning on its own. {pull}20241[20241]
 - Fix PANW field spelling "veredict" to "verdict" on event.action {pull}18808[18808]
 - Add support for GMT timezone offsets in `decode_cef`. {pull}20993[20993]
-<<<<<<< HEAD
-=======
 - API address and shard ID are required settings in the Cloud Foundry input. {pull}21759[21759]
 - Remove `suricata.eve.timestamp` alias field. {issue}10535[10535] {pull}22095[22095]
 - Rename bad ECS field name tracing.trace.id to trace.id in aws elb fileset. {pull}22571[22571]
@@ -49,7 +47,6 @@
 - Rename `network.direction` values in crowdstrike/falcon to `ingress`/`egress`. {pull}23041[23041]
 - Rename `s3` input to `aws-s3` input. {pull}23469[23469]
 - Possible values for Netflow's locality fields (source.locality, destination.locality and flow.locality) are now `internal` and `external`, instead of `private` and `public`. {issue}24272[24272] {pull}24295[24295]
->>>>>>> d83c3c46
 
 *Heartbeat*
 
@@ -178,9 +175,7 @@
 - Fix event.type for zeek/ssl and duplicate event.category for zeek/connection {pull}20696[20696]
 - Add json body check for sqs message. {pull}21727[21727]
 - Drop aws.vpcflow.pkt_srcaddr and aws.vpcflow.pkt_dstaddr when equal to "-". {pull}22721[22721] {issue}22716[22716]
-<<<<<<< HEAD
 to be consistent with ECS. {pull}23094[23094]
-=======
 - Fix cisco umbrella module config by adding input variable. {pull}22892[22892]
 - Fix network.direction logic in zeek connection fileset. {pull}22967[22967]
 - Fix aws s3 overview dashboard. {pull}23045[23045]
@@ -206,7 +201,6 @@
 - Fix Cisco ASA parser for message 722051. {pull}24410[24410]
 - Fix `google_workspace` pagination. {pull}24668[24668]
 - Fix netflow module ignoring detect_sequence_reset flag. {issue}24268[24268] {pull}24270[24270]
->>>>>>> d83c3c46
 
 *Heartbeat*
 
