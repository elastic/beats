// Use these for links to issue and pulls. Note issues and pulls redirect one to
// each other on Github, so don't worry too much on using the right prefix.
:issue: https://github.com/elastic/beats/issues/
:pull: https://github.com/elastic/beats/pull/

=== Beats version HEAD
https://github.com/elastic/beats/compare/v7.0.0-alpha2...master[Check the HEAD diff]

==== Breaking changes

*Affecting all Beats*

- The document id fields has been renamed from @metadata.id to @metadata._id {pull}15859[15859]
- Variable substitution from environment variables is not longer supported. {pull}15937{15937}
- Change aws_elb autodiscover provider field name from elb_listener.* to aws.elb.*. {issue}16219[16219] {pull}16402{16402}
- Remove `AddDockerMetadata` and `AddKubernetesMetadata` processors from the `script` processor. They can still be used as normal processors in the configuration. {issue}16349[16349] {pull}16514[16514]
- Introduce APM libbeat instrumentation, active when running the beat with ELASTIC_APM_ACTIVE=true. {pull}17938[17938]

*Auditbeat*

- File integrity dataset (macOS): Replace unnecessary `file.origin.raw` (type keyword) with `file.origin.text` (type `text`). {issue}12423[12423] {pull}15630[15630]

*Filebeat*
- Improve ECS field mappings in panw module.  event.outcome now only contains success/failure per ECS specification. {issue}16025[16025] {pull}17910[17910]
- Improve ECS categorization field mappings for nginx module. http.request.referrer is now lowercase & http.request.referrer only populated when nginx sets a value {issue}16174[16174] {pull}17844[17844]
- Improve ECS field mappings in santa module. move hash.sha256 to process.hash.sha256 & move certificate fields to santa.certificate . {issue}16180[16180] {pull}17982[17982]

*Heartbeat*


*Journalbeat*

- Improve parsing of syslog.pid in journalbeat to strip the username when present {pull}16116[16116]


*Metricbeat*

- Make use of secure port when accessing Kubelet API {pull}16063[16063]
- Add Tomcat overview dashboard {pull}14026[14026]

*Packetbeat*

- Redis: fix incorrectly handle with two-words redis command. {issue}14872[14872] {pull}14873[14873]

*Winlogbeat*

*Functionbeat*


==== Bugfixes

*Affecting all Beats*

- Fix Kubernetes autodiscovery provider to correctly handle pod states and avoid missing event data {pull}17223[17223]
- Fix `add_cloud_metadata` to better support modifying sub-fields with other processors. {pull}13808[13808]
- TLS or Beats that accept connections over TLS and validate client certificates. {pull}14146[14146]
- Fix panics that could result from invalid TLS certificates. This can affect Beats that connect over TLS, or Beats that accept connections over TLS and validate client certificates. {pull}14146[14146]
- Fix panic in the Logstash output when trying to send events to closed connection. {pull}15568[15568]
- Fix missing output in dockerlogbeat {pull}15719[15719]
- Fix logging target settings being ignored when Beats are started via systemd or docker. {issue}12024[12024] {pull}15422[15442]
- Do not load dashboards where not available. {pull}15802[15802]
- Fix issue where TLS settings would be ignored when a forward proxy was in use. {pull}15516{15516}
- Update replicaset group to apps/v1 {pull}15854[15802]
- Fix issue where default go logger is not discarded when either * or stdout is selected. {issue}10251[10251] {pull}15708[15708]
- Upgrade go-ucfg to latest v0.8.1. {pull}15937{15937}
- Fix index names for indexing not always guaranteed to be lower case. {pull}16081[16081]
- Add `ssl.ca_sha256` option to the supported TLS option, this allow to check that a specific certificate is used as part of the verified chain. {issue}15717[15717]
- Fix loading processors from annotation hints. {pull}16348[16348]
- Fix an issue that could cause redundant configuration reloads. {pull}16440[16440]
- Fix k8s pods labels broken schema. {pull}16480[16480]
- Fix k8s pods annotations broken schema. {pull}16554[16554]
- Upgrade go-ucfg to latest v0.8.3. {pull}16450{16450}
- Fix `NewContainerMetadataEnricher` to use default config for kubernetes module. {pull}16857[16857]
- Improve some logging messages for add_kubernetes_metadata processor {pull}16866[16866]
- Fix k8s metadata issue regarding node labels not shown up on root level of metadata. {pull}16834[16834]
- Fail to start if httpprof is used and it cannot be initialized. {pull}17028[17028]
- Fix concurrency issues in convert processor when used in the global context. {pull}17032[17032]
- Fix bug with `monitoring.cluster_uuid` setting not always being exposed via GET /state Beats API. {issue}16732[16732] {pull}17420[17420]
- Fix building on FreeBSD by removing build flags from `add_cloudfoundry_metadata` processor. {pull}17486[17486]
- Do not rotate log files on startup when interval is configured and rotateonstartup is disabled. {pull}17613[17613]
- Fix goroutine leak and Elasticsearch output file descriptor leak when output reloading is in use. {issue}10491[10491] {pull}17381[17381]
- Fix `setup.dashboards.index` setting not working. {pull}17749[17749]
- Fix Elasticsearch license endpoint URL referenced in error message. {issue}17880[17880] {pull}18030[18030]

*Auditbeat*

- system/socket: Fixed compatibility issue with kernel 5.x. {pull}15771[15771]
- system/package: Fix parsing of Installed-Size field of DEB packages. {issue}16661[16661] {pull}17188[17188]
- system module: Fix panic during initialisation when /proc/stat can't be read. {pull}17569[17569]

*Filebeat*

- Ensure all zeek timestamps include millisecond precision. {issue}14599[14599] {pull}16766[16766]
- Fix s3 input hanging with GetObjectRequest API call by adding context_timeout config. {issue}15502[15502] {pull}15590[15590]
- Add shared_credential_file to cloudtrail config {issue}15652[15652] {pull}15656[15656]
- Fix typos in zeek notice fileset config file. {issue}15764[15764] {pull}15765[15765]
- Fix mapping error when zeek weird logs do not contain IP addresses. {pull}15906[15906]
- Improve `elasticsearch/audit` fileset to handle timestamps correctly. {pull}15942[15942]
- Prevent Elasticsearch from spewing log warnings about redundant wildcards when setting up ingest pipelines for the `elasticsearch` module. {issue}15840[15840] {pull}15900[15900]
- Fix mapping error for cloudtrail additionalEventData field {pull}16088[16088]
- Fix a connection error in httpjson input. {pull}16123[16123]
- Fix s3 input with cloudtrail fileset reading json file. {issue}16374[16374] {pull}16441[16441]
- Rewrite azure filebeat dashboards, due to changes in kibana. {pull}16466[16466]
- Adding the var definitions in azure manifest files, fix for errors when executing command setup. {issue}16270[16270] {pull}16468[16468]
- Fix merging of fileset inputs to replace paths and append processors. {pull}16450{16450}
- Add queue_url definition in manifest file for aws module. {pull}16640{16640}
- Fix issue where autodiscover hints default configuration was not being copied. {pull}16987[16987]
- Fix Elasticsearch `_id` field set by S3 and Google Pub/Sub inputs. {pull}17026[17026]
- Fixed various Cisco FTD parsing issues. {issue}16863[16863] {pull}16889[16889]
- Fix default index pattern in IBM MQ filebeat dashboard. {pull}17146[17146]
- Fix `elasticsearch.gc` fileset to not collect _all_ logs when Elasticsearch is running in Docker. {issue}13164[13164] {issue}16583[16583] {pull}17164[17164]
- Fixed a mapping exception when ingesting CEF logs that used the spriv or dpriv extensions. {issue}17216[17216] {pull}17220[17220]
- CEF: Fixed decoding errors caused by trailing spaces in messages. {pull}17253[17253]
- Fixed a mapping exception when ingesting Logstash plain logs (7.4+) with pipeline ids containing non alphanumeric chars. {issue}17242[17242] {pull}17243[17243]
- Fixed MySQL slowlog module causing "regular expression has redundant nested repeat operator" warning in Elasticsearch. {issue}17086[17086] {pull}17156[17156]
- Fix `elasticsearch.audit` data ingest pipeline to be more forgiving with date formats found in Elasticsearch audit logs. {pull}17406[17406]
- Fixed activemq module causing "regular expression has redundant nested repeat operator" warning in Elasticsearch. {pull}17428[17428]
- Remove migrationVersion map 7.7.0 reference from Kibana dashboard file to fix backward compatibility issues. {pull}17425[17425]
- Fix issue 17734 to retry on rate-limit error in the Filebeat httpjson input. {issue}17734[17734] {pull}17735[17735]
- Fixed `cloudfoundry.access` to have the correct `cloudfoundry.app.id` contents. {pull}17847[17847]
- Fixing `ingress_controller.` fields to be of type keyword instead of text. {issue}17834[17834]
- Fixed typo in log message. {pull}17897[17897]
- Fix Cisco ASA ASA 3020** and 106023 messages {pull}17964[17964]

*Heartbeat*

- Fixed excessive memory usage introduced in 7.5 due to over-allocating memory for HTTP checks. {pull}15639[15639]
- Fixed TCP TLS checks to properly validate hostnames, this broke in 7.x and only worked for IP SANs. {pull}17549[17549]

*Journalbeat*


*Metricbeat*

- Add dedot for tags in ec2 metricset and cloudwatch metricset. {issue}15843[15843] {pull}15844[15844]
- Use RFC3339 format for timestamps collected using the SQL module. {pull}15847[15847]
- Avoid parsing errors returned from prometheus endpoints. {pull}15712[15712]
- Change lookup_fields from metricset.host to service.address {pull}15883[15883]
- Add dedot for cloudwatch metric name. {issue}15916[15916] {pull}15917[15917]
- Fixed issue `logstash-xpack` module suddenly ceasing to monitor Logstash. {issue}15974[15974] {pull}16044[16044]
- Fix skipping protocol scheme by light modules. {pull}16205[pull]
- Made `logstash-xpack` module once again have parity with internally-collected Logstash monitoring data. {pull}16198[16198]
- Change sqs metricset to use average as statistic method. {pull}16438[16438]
- Revert changes in `docker` module: add size flag to docker.container. {pull}16600[16600]
- Fix diskio issue for windows 32 bit on disk_performance struct alignment. {issue}16680[16680]
- Fix detection and logging of some error cases with light modules. {pull}14706[14706]
- Fix imports after PR was merged before rebase. {pull}16756[16756]
- Add dashboard for `redisenterprise` module. {pull}16752[16752]
- Dynamically choose a method for the system/service metricset to support older linux distros. {pull}16902[16902]
- Use max in k8s apiserver dashboard aggregations. {pull}17018[17018]
- Reduce memory usage in `elasticsearch/index` metricset. {issue}16503[16503] {pull}16538[16538]
- Check if CCR feature is available on Elasticsearch cluster before attempting to call CCR APIs from `elasticsearch/ccr` metricset. {issue}16511[16511] {pull}17073[17073]
- Use max in k8s overview dashboard aggregations. {pull}17015[17015]
- Fix Disk Used and Disk Usage visualizations in the Metricbeat System dashboards. {issue}12435[12435] {pull}17272[17272]
- Fix missing Accept header for Prometheus and OpenMetrics module. {issue}16870[16870] {pull}17291[17291]
- Further revise check for bad data in docker/memory. {pull}17400[17400]
- Fix issue in Jolokia module when mbean contains multiple quoted properties. {issue}17375[17375] {pull}17374[17374]
- Combine cloudwatch aggregated metrics into single event. {pull}17345[17345]
- Fix how we filter services by name in system/service {pull}17400[17400]
- Fix cloudwatch metricset missing tags collection. {issue}17419[17419] {pull}17424[17424]
- check if cpuOptions field is nil in DescribeInstances output in ec2 metricset. {pull}17418[17418]
- Fix aws.s3.bucket.name terms_field in s3 overview dashboard. {pull}17542[17542]
- Fix Unix socket path in memcached. {pull}17512[17512]
- Fix vsphere VM dashboard host aggregation visualizations. {pull}17555[17555]
- Fix azure storage dashboards. {pull}17590[17590]
- Metricbeat no longer needs to be started strictly after Logstash for `logstash-xpack` module to report correct data. {issue}17261[17261] {pull}17497[17497]
- Fix pubsub metricset to collect all GA stage metrics from gcp stackdriver. {issue}17154[17154] {pull}17600[17600]
- Add privileged option so as mb to access data dir in Openshift. {pull}17606[17606]
- Fix "ID" event generator of Google Cloud module {issue}17160[17160] {pull}17608[17608]
- Add privileged option for Auditbeat in Openshift {pull}17637[17637]
- Fix storage metricset to allow config without region/zone. {issue}17623[17623] {pull}17624[17624]
- Add a switch to the driver definition on SQL module to use pretty names. {pull}17378[17378]
- Fix overflow on Prometheus rates when new buckets are added on the go. {pull}17753[17753]

*Packetbeat*

- Enable setting promiscuous mode automatically. {pull}11366[11366]

*Winlogbeat*


*Functionbeat*

- Fix timeout option of GCP functions. {issue}16282[16282] {pull}16287[16287]

==== Added

*Affecting all Beats*

- Add document_id setting to decode_json_fields processor. {pull}15859[15859]
- Include network information by default on add_host_metadata and add_observer_metadata. {issue}15347[15347] {pull}16077[16077]
- Add `aws_ec2` provider for autodiscover. {issue}12518[12518] {pull}14823[14823]
- Add monitoring variable `libbeat.config.scans` to distinguish scans of the configuration directory from actual reloads of its contents. {pull}16440[16440]
- Add support for multiple password in redis output. {issue}16058[16058] {pull}16206[16206]
- Add support for Histogram type in fields.yml {pull}16570[16570]
- Windows .exe files now have embedded file version info. {issue}15232[15232]t
- Remove experimental flag from `setup.template.append_fields` {pull}16576[16576]
- Add `add_cloudfoundry_metadata` processor to annotate events with Cloud Foundry application data. {pull}16621[16621]
- Add Kerberos support to Kafka input and output. {pull}16781[16781]
- Add `add_cloudfoundry_metadata` processor to annotate events with Cloud Foundry application data. {pull}16621[16621
- Add support for kubernetes provider to recognize namespace level defaults {pull}16321[16321]
- Add `translate_sid` processor on Windows for converting Windows security identifier (SID) values to names. {issue}7451[7451] {pull}16013[16013]
- Add capability of enrich `container.id` with process id in `add_process_metadata` processor {pull}15947[15947]
- Update RPM packages contained in Beat Docker images. {issue}17035[17035]
- Update supported versions of `redis` output. {pull}17198[17198]
- Update documentation for system.process.memory fields to include clarification on Windows os's. {pull}17268[17268]
- Add `replace` processor for replacing string values of fields. {pull}17342[17342]
- Add optional regex based cid extractor to `add_kubernetes_metadata` processor. {pull}17360[17360]
- Add `urldecode` processor to for decoding URL-encoded fields. {pull}17505[17505]
- Add support for AWS IAM `role_arn` in credentials config. {pull}17658[17658] {issue}12464[12464]
- Add keystore support for autodiscover static configurations. {pull]16306[16306]
- Add Kerberos support to Elasticsearch output. {pull}17927[17927]
- Add support for fixed length extraction in `dissect` processor. {pull}17191[17191]
- Set `agent.name` to the hostname by default. {issue}16377[16377] {pull}18000[18000]

*Auditbeat*

- Reference kubernetes manifests include configuration for auditd and enrichment with kubernetes metadata. {pull}17431[17431]
- Reference kubernetes manifests mount data directory from the host, so data persist between executions in the same node. {pull}17429[17429]
- Log to stderr when running using reference kubernetes manifests. {pull}17443[174443]
- Fix syscall kprobe arguments for 32-bit systems in socket module. {pull}17500[17500]
- Fix memory leak on when we miss socket close kprobe events. {pull}17500[17500]
- Add system module process dataset ECS categorization fields. {pull}18032[18032]

*Filebeat*

- Set event.outcome field based on googlecloud audit log output. {pull}15731[15731]
- Add dashboard for AWS ELB fileset. {pull}15804[15804]
- Add dashboard for AWS vpcflow fileset. {pull}16007[16007]
- Add ECS tls fields to zeek:smtp,rdp,ssl and aws:s3access,elb {issue}15757[15757] {pull}15935[15936]
- Add custom string mapping to CEF module to support Forcepoint NGFW {issue}14663[14663] {pull}15910[15910]
- Add ingress nginx controller fileset {pull}16197[16197]
- move create-[module,fileset,fields] to mage and enable in x-pack/filebeat {pull}15836[15836]
- Add ECS tls and categorization fields to apache module. {issue}16032[16032] {pull}16121[16121]
- Work on e2e ACK's for the azure-eventhub input {issue}15671[15671] {pull}16215[16215]
- Add MQTT input. {issue}15602[15602] {pull}16204[16204]
- Add ECS categorization fields to activemq module. {issue}16151[16151] {pull}16201[16201]
- Add a TLS test and more debug output to httpjson input {pull}16315[16315]
- Add an SSL config example in config.yml for filebeat MISP module. {pull}16320[16320]
- Improve ECS categorization, container & process field mappings in auditd module. {issue}16153[16153] {pull}16280[16280]
- Improve ECS field mappings in aws module. {issue}16154[16154] {pull}16307[16307]
- Improve ECS categorization field mappings in googlecloud module. {issue}16030[16030] {pull}16500[16500]
- Improve ECS field mappings in haproxy module. {issue}16162[16162] {pull}16529[16529]
- Add cloudwatch fileset and ec2 fileset in aws module. {issue}13716[13716] {pull}16579[16579]
- Improve ECS categorization field mappings in kibana module. {issue}16168[16168] {pull}16652[16652]
- Improve the decode_cef processor by reducing the number of memory allocations. {pull}16587[16587]
- Add `cloudfoundry` input to send events from Cloud Foundry. {pull}16586[16586]
- Improve ECS categorization field mappings in iis module. {issue}16165[16165] {pull}16618[16618]
- Improve ECS categorization field mapping in kafka module. {issue}16167[16167] {pull}16645[16645]
- Allow users to override pipeline ID in fileset input config. {issue}9531[9531] {pull}16561[16561]
- Add `o365audit` input type for consuming events from Office 365 Management Activity API. {issue}16196[16196] {pull}16244[16244]
- Improve ECS categorization field mappings in logstash module. {issue}16169[16169] {pull}16668[16668]
- Update filebeat httpjson input to support pagination via Header and Okta module. {pull}16354[16354]
- Improve ECS categorization field mapping in icinga module. {issue}16164[16164] {pull}16533[16533]
- Improve ECS categorization field mappings in ibmmq module. {issue}16163[16163] {pull}16532[16532]
- Improve ECS categorization, host field mappings in elasticsearch module. {issue}16160[16160] {pull}16469[16469]
- Add ECS related fields to CEF module {issue}16157[16157] {pull}16338[16338]
- Improve ECS categorization field mappings in suricata module. {issue}16181[16181] {pull}16843[16843]
- Release ActiveMQ module as GA. {issue}17047[17047] {pull}17049[17049]
- Improve ECS categorization field mappings in iptables module. {issue}16166[16166] {pull}16637[16637]
- Add Filebeat Okta module. {pull}16362[16362]
- Add custom string mapping to CEF module to support Check Point devices. {issue}16041[16041] {pull}16907[16907]
- Add pattern for Cisco ASA / FTD Message 734001 {issue}16212[16212] {pull}16612[16612]
- Added new module `o365` for ingesting Office 365 management activity API events. {issue}16196[16196] {pull}16386[16386]
- Add source field in k8s events {pull}17209[17209]
- Improve AWS cloudtrail field mappings {issue}16086[16086] {issue}16110[16110] {pull}17155[17155]
- Added new module `crowdstrike` for ingesting Crowdstrike Falcon streaming API endpoint event data. {pull}16988[16988]
- Added documentation for running Filebeat in Cloud Foundry. {pull}17275[17275]
- Move azure-eventhub input to GA. {issue}15671[15671] {pull}17313[17313]
- Improve ECS categorization field mappings in mongodb module. {issue}16170[16170] {pull}17371[17371]
- Improve ECS categorization field mappings for mssql module. {issue}16171[16171] {pull}17376[17376]
- Added access_key_id, secret_access_key and session_token into aws module config. {pull}17456[17456]
- Add dashboard for Google Cloud Audit and AWS CloudTrail. {pull}17379[17379]
- Improve ECS categorization field mappings for mysql module. {issue}16172[16172] {pull}17491[17491]
- Release Google Cloud module as GA. {pull}17511[17511]
- Add config option to select a different azure cloud env in the azure-eventhub input and azure module. {issue}17649[17649] {pull}17659[17659]
- Added new Checkpoint Syslog filebeat module. {pull}17682[17682]
- Improve ECS categorization field mappings for nats module. {issue}16173[16173] {pull}17550[17550]
- Enhance `elasticsearch/server` fileset to handle ECS-compatible logs emitted by Elasticsearch. {issue}17715[17715] {pull}17714[17714]
- Add support for Google Application Default Credentials to the Google Pub/Sub input and Google Cloud modules. {pull}15668[15668]
- Enhance `elasticsearch/deprecation` fileset to handle ECS-compatible logs emitted by Elasticsearch. {issue}17715[17715] {pull}17728[17728]
- Enhance `elasticsearch/slowlog` fileset to handle ECS-compatible logs emitted by Elasticsearch. {issue}17715[17715] {pull}17729[17729]
- Improve ECS categorization field mappings in misp module. {issue}16026[16026] {pull}17344[17344]
- Added Unix stream socket support as an input source and a syslog input source. {pull}17492[17492]
- Improve ECS categorization field mappings in postgresql module. {issue}16177[16177] {pull}17914[17914]
- Improve ECS categorization field mappings in rabbitmq module. {issue}16178[16178] {pull}17916[17916]
- Make `decode_cef` processor GA. {pull}17944[17944]
- Improve ECS categorization field mappings in redis module. {issue}16179[16179] {pull}17918[17918]
- Improve ECS categorization field mappings for zeek module. {issue}16029[16029] {pull}17738[17738]
- Improve ECS categorization field mappings for netflow module. {issue}16135[16135] {pull}18108[18108]
- Improve ECS categorization field mappings in system module. {issue}16031[16031] {pull}18065[18065]

*Heartbeat*

- Allow a list of status codes for HTTP checks. {pull}15587[15587]
- Add additional ECS compatible fields for TLS information. {pull}17687[17687]

*Journalbeat*

*Metricbeat*

- Move the windows pdh implementation from perfmon to a shared location in order for future modules/metricsets to make use of. {pull}15503[15503]
- Add lambda metricset in aws module. {pull}15260[15260]
- Expand data for the `system/memory` metricset {pull}15492[15492]
- Add azure `storage` metricset in order to retrieve metric values for storage accounts. {issue}14548[14548] {pull}15342[15342]
- Add cost warnings for the azure module. {pull}15356[15356]
- Add DynamoDB AWS Metricbeat light module {pull}15097[15097]
- Release elb module as GA. {pull}15485[15485]
- Add a `system/network_summary` metricset {pull}15196[15196]
- Add mesh metricset for Istio Metricbeat module {pull}15535[15535]
- Add mixer metricset for Istio Metricbeat module {pull}15696[15696]
- Add pilot metricset for Istio Metricbeat module {pull}15761[15761]
- Make the `system/cpu` metricset collect normalized CPU metrics by default. {issue}15618[15618] {pull}15729[15729]
- Add galley metricset for Istio Metricbeat module {pull}15857[15857]
- Add `key/value` mode for SQL module. {issue}15770[15770] {pull]15845[15845]
- Add STAN dashboard {pull}15654[15654]
- Add support for Unix socket in Memcached metricbeat module. {issue}13685[13685] {pull}15822[15822]
- Add `up` metric to prometheus metrics collected from host {pull}15948[15948]
- Add citadel metricset for Istio Metricbeat module {pull}15990[15990]
- Add support for processors in light modules. {issue}14740[14740] {pull}15923[15923]
- Add collecting AuroraDB metrics in rds metricset. {issue}14142[14142] {pull}16004[16004]
- Reuse connections in SQL module. {pull}16001[16001]
- Improve the `logstash` module (when `xpack.enabled` is set to `true`) to use the override `cluster_uuid` returned by Logstash APIs. {issue}15772[15772] {pull}15795[15795]
- Add region parameter in googlecloud module. {issue}15780[15780] {pull}16203[16203]
- Add kubernetes storage class support via kube-state-metrics. {pull}16145[16145]
- Add database_account azure metricset. {issue}15758[15758]
- Add support for NATS 2.1. {pull}16317[16317]
- Add Load Balancing metricset to GCP {pull}15559[15559]
- Add support for Dropwizard metrics 4.1. {pull}16332[16332]
- Add azure container metricset in order to monitor containers. {issue}15751[15751] {pull}16421[16421]
- Improve the `haproxy` module to support metrics exposed via HTTPS. {issue}14579[14579] {pull}16333[16333]
- Add filtering option for prometheus collector. {pull}16420[16420]
- Add metricsets based on Ceph Manager Daemon to the `ceph` module. {issue}7723[7723] {pull}16254[16254]
- Release `statsd` module as GA. {pull}16447[16447] {issue}14280[14280]
- Add collecting tags and tags_filter for rds metricset in aws module. {pull}16605[16605] {issue}16358[16358]
- Add OpenMetrics Metricbeat module {pull}16596[16596]
- Add `cloudfoundry` module to send events from Cloud Foundry. {pull}16671[16671]
- Add `redisenterprise` module. {pull}16482[16482] {issue}15269[15269]
- Add system/users metricset as beta {pull}16569[16569]
- Align fields to ECS and add more tests for the azure module. {issue}16024[16024] {pull}16754[16754]
- Add additional cgroup fields to docker/diskio{pull}16638[16638]
- Add PubSub metricset to Google Cloud Platform module {pull}15536[15536]
- Add overview dashboard for googlecloud compute metricset. {issue}16534[16534] {pull}16819[16819]
- Add Prometheus remote write endpoint {pull}16609[16609]
- Release STAN module as GA. {pull}16980[16980]
- Add query metricset for prometheus module. {pull}17104[17104]
- Release ActiveMQ module as GA. {issue}17047[17047] {pull}17049[17049]
- Release Zookeeper/connection module as GA. {issue}14281[14281] {pull}17043[17043]
- Add support for CouchDB v2 {issue}16352[16352] {pull}16455[16455]
- Add dashboard for pubsub metricset in googlecloud module. {pull}17161[17161]
- Add dashboards for the azure container metricsets. {pull}17194[17194]
- Replace vpc metricset into vpn, transitgateway and natgateway metricsets. {pull}16892[16892]
- Use Elasticsearch histogram type to store Prometheus histograms {pull}17061[17061]
- Allow to rate Prometheus counters when scraping them {pull}17061[17061]
- Release Oracle module as GA. {issue}14279[14279] {pull}16833[16833]
- Release vsphere module as GA. {issue}15798[15798] {pull}17119[17119]
- Add Storage metricsets to GCP module {pull}15598[15598]
- Added documentation for running Metricbeat in Cloud Foundry. {pull}17275[17275]
- Add test for documented fields check for metricsets without a http input. {issue}17315[17315] {pull}17334[17334]
- Add final tests and move label to GA for the azure module in metricbeat. {pull}17319[17319]
- Refactor windows/perfmon metricset configuration options and event output. {pull}17596[17596]
- Reference kubernetes manifests mount data directory from the host when running metricbeat as daemonset, so data persist between executions in the same node. {pull}17429[17429]
- Add more detailed error messages, system tests and small refactoring to the service metricset in windows. {pull}17725[17725]
- Stack Monitoring modules now auto-configure required metricsets when `xpack.enabled: true` is set. {issue}16471[[16471] {pull}17609[17609]
- Add Metricbeat IIS module dashboards. {pull}17966[17966]
- Add dashboard for the azure database account metricset. {pull}17901[17901]
- Allow partial region and zone name in googlecloud module config. {pull}17913[17913]
- Add aggregation aligner as a config parameter for googlecloud stackdriver metricset. {issue}17141[[17141] {pull}17719[17719]
- Move the perfmon metricset to GA. {issue}16608[16608] {pull}17879[17879]
- Add static mapping for metricsets under aws module. {pull}17614[17614] {pull}17650[17650]

*Packetbeat*

*Functionbeat*


*Winlogbeat*

- Add more DNS error codes to the Sysmon module. {issue}15685[15685]
- Add experimental event log reader implementation that should be faster in most cases. {issue}6585[6585] {pull}16849[16849]
<<<<<<< HEAD
- Set process.command_line and process.parent.command_line from Sysmon Event ID 1. {pull}17327[17327]
=======
- Add support for event IDs 4673,4674,4697,4698,4699,4700,4701,4702,4768,4769,4770,4771,4776,4778,4779,4964 to the Security module {pull}17517[17517]
>>>>>>> a81bbda6

==== Deprecated

*Affecting all Beats*

*Filebeat*


*Heartbeat*

*Journalbeat*

*Metricbeat*


*Packetbeat*

*Winlogbeat*

*Functionbeat*

==== Known Issue

*Journalbeat*<|MERGE_RESOLUTION|>--- conflicted
+++ resolved
@@ -378,11 +378,8 @@
 
 - Add more DNS error codes to the Sysmon module. {issue}15685[15685]
 - Add experimental event log reader implementation that should be faster in most cases. {issue}6585[6585] {pull}16849[16849]
-<<<<<<< HEAD
 - Set process.command_line and process.parent.command_line from Sysmon Event ID 1. {pull}17327[17327]
-=======
 - Add support for event IDs 4673,4674,4697,4698,4699,4700,4701,4702,4768,4769,4770,4771,4776,4778,4779,4964 to the Security module {pull}17517[17517]
->>>>>>> a81bbda6
 
 ==== Deprecated
 
