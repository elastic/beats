// Use these for links to issue and pulls. Note issues and pulls redirect one to
// each other on Github, so don't worry too much on using the right prefix.
:issue: https://github.com/elastic/beats/issues/
:pull: https://github.com/elastic/beats/pull/

=== Beats version HEAD
https://github.com/elastic/beats/compare/v7.0.0-alpha2...master[Check the HEAD diff]

==== Breaking changes

*Affecting all Beats*

- The document id fields has been renamed from @metadata.id to @metadata._id {pull}15859[15859]
- Variable substitution from environment variables is not longer supported. {pull}15937{15937}
- Change aws_elb autodiscover provider field name from elb_listener.* to aws.elb.*. {issue}16219[16219] {pull}16402{16402}
- Remove `AddDockerMetadata` and `AddKubernetesMetadata` processors from the `script` processor. They can still be used as normal processors in the configuration. {issue}16349[16349] {pull}16514[16514]
- Introduce APM libbeat instrumentation, active when running the beat with ELASTIC_APM_ACTIVE=true. {pull}17938[17938]
- Remove the non-ECS `agent.hostname` field. Use the `agent.name` or `agent.id` fields for an identifier. {issue}16377[16377] {pull}18328[18328]
- Make error message about locked data path actionable. {pull}18667[18667]
- Ensure dynamic template names are unique for the same field. {pull}18849[18849]
- Remove the deprecated `xpack.monitoring.*` settings. Going forward only `monitoring.*` settings may be used. {issue}9424[9424] {pull}18608[18608]
- Added `certificate` TLS verification mode to ignore server name mismatch. {issue}12283[12283] {pull}20293[20293]

*Auditbeat*

- File integrity dataset (macOS): Replace unnecessary `file.origin.raw` (type keyword) with `file.origin.text` (type `text`). {issue}12423[12423] {pull}15630[15630]
- Change event.kind=error to event.kind=event to comply with ECS. {issue}18870[18870] {pull}20685[20685]
- Change network.direction values to ECS recommended values (inbound, outbound). {issue}12445[12445] {pull}20695[20695]

*Filebeat*

- Improve ECS field mappings in panw module.  event.outcome now only contains success/failure per ECS specification. {issue}16025[16025] {pull}17910[17910]
- Improve ECS categorization field mappings for nginx module. http.request.referrer only populated when nginx sets a value {issue}16174[16174] {pull}17844[17844]
- Improve ECS field mappings in santa module. move hash.sha256 to process.hash.sha256 & move certificate fields to santa.certificate . {issue}16180[16180] {pull}17982[17982]
- With the default configuration the cloud modules (aws, azure, googlecloud, o365, okta)
  will no longer send the `host` field that contains information about the host Filebeat is
  running on. This is because the `host` field specifies the host on which the event
  happened. {issue}13920[13920] {pull}18223[18223]
- With the default configuration the following modules will no longer send the `host`
  field that contains information about the host on which Filebeat is running.
  You can revert this change by configuring tags for the module and omitting
  `forwarded` from the list. {issue}13920[13920]
* CEF {pull}18223[18223]
* PANW {pull}18223[18223]
* Cisco {pull}18753[18753]
* CrowdStrike {pull}19132[19132]
* Fortinet {pull}19133[19133]
* iptables {pull}18756[18756]
* Checkpoint {pull}18754[18754]
* Netflow {pull}19087[19087]
* Zeek {pull}19113[19113] (`forwarded` tag is not included by default)
* Suricata {pull}19107[19107] (`forwarded` tag is not included by default)
* CoreDNS {pull}19134[19134] (`forwarded` tag is not included by default)
* Envoy Proxy {pull}19134[19134] (`forwarded` tag is not included by default)
- Preserve case of http.request.method.  ECS prior to 1.6 specified normalizing to lowercase, which lost information. Affects filesets: apache/access, elasticsearch/audit, iis/access, iis/error, nginx/access, nginx/ingress_controller, aws/elb, suricata/eve, zeek/http. {issue}18154[18154] {pull}18359[18359]
- Adds check on `<no value>` config option value for the azure input `resource_manager_endpoint`. {pull}18890[18890]
- Okta module now requires objects instead of JSON strings for the `http_headers`, `http_request_body`, `pagination`, `rate_limit`, and `ssl` variables. {pull}18953[18953]
- Adds oauth support for httpjson input. {issue}18415[18415] {pull}18892[18892]
- Adds `split_events_by` option to httpjson input. {pull}19246[19246]
- Adds `date_cursor` option to httpjson input. {pull}19483[19483]
- Adds Gsuite module with SAML support. {pull}19329[19329]
- Adds Gsuite User Accounts support. {pull}19329[19329]
- Adds Gsuite Login audit support. {pull}19702[19702]
- Adds Gsuite Admin support. {pull}19769[19769]
- Adds Gsuite Drive support. {pull}19704[19704]
- Adds Gsuite Groups support. {pull}19725[19725]
- Move file metrics to dataset endpoint {pull}19977[19977]
- Add `while_pattern` type to multiline reader. {pull}19662[19662]
- Tracking session end reason in panw module. {pull}18705[18705]
- Fix PANW field spelling "veredict" to "verdict" on event.action {pull}18808[18808]
- Removed experimental modules `citrix`, `kaspersky`, `rapid7` and `tenable`. {pull}20706[20706]

*Heartbeat*


*Journalbeat*

- Improve parsing of syslog.pid in journalbeat to strip the username when present {pull}16116[16116]


*Metricbeat*

- Make use of secure port when accessing Kubelet API {pull}16063[16063]
- Add Tomcat overview dashboard {pull}14026[14026]
- Move service config under metrics and simplify metric types. {pull}18691[18691]
- Fix ECS compliance of user.id field in system/users  metricset {pull}19019[19019]
- Rename googlecloud stackdriver metricset to metrics. {pull}19718[19718]

*Packetbeat*

- Redis: fix incorrectly handle with two-words redis command. {issue}14872[14872] {pull}14873[14873]
- `event.category` no longer contains the value `network_traffic` because this is not a valid ECS event category value. {pull}20556[20556]

*Winlogbeat*

- Add support to Sysmon file delete events (event ID 23). {issue}18094[18094]
- Improve ECS field mappings in Sysmon module. `related.hash`, `related.ip`, and `related.user` are now populated. {issue}18364[18364]
- Improve ECS field mappings in Sysmon module. Hashes are now also populated to the corresponding `process.hash`, `process.pe.imphash`, `file.hash`, or `file.pe.imphash`. {issue}18364[18364]
- Improve ECS field mappings in Sysmon module. `file.name`, `file.directory`, and `file.extension` are now populated. {issue}18364[18364]
- Improve ECS field mappings in Sysmon module. `rule.name` is populated for all events when present. {issue}18364[18364]
- Add Powershell module. Support for event ID's: `400`, `403`, `600`, `800`, `4103`, `4014`, `4105`, `4106`. {issue}16262[16262] {pull}18526[18526]
- Fix Powershell processing of downgraded engine events. {pull}18966[18966]
- Fix unprefixed fields in `fields.yml` for Powershell module {issue}18984[18984]
- Remove top level `hash` property from sysmon events {pull}20653[20653]

*Functionbeat*


==== Bugfixes

*Affecting all Beats*

- Fix Kubernetes autodiscovery provider to correctly handle pod states and avoid missing event data {pull}17223[17223]
- Fix `add_cloud_metadata` to better support modifying sub-fields with other processors. {pull}13808[13808]
- TLS or Beats that accept connections over TLS and validate client certificates. {pull}14146[14146]
- Fix panics that could result from invalid TLS certificates. This can affect Beats that connect over TLS, or Beats that accept connections over TLS and validate client certificates. {pull}14146[14146]
- Fix panic in the Logstash output when trying to send events to closed connection. {pull}15568[15568]
- Fix missing output in dockerlogbeat {pull}15719[15719]
- Fix logging target settings being ignored when Beats are started via systemd or docker. {issue}12024[12024] {pull}15422[15442]
- Do not load dashboards where not available. {pull}15802[15802]
- Fix issue where TLS settings would be ignored when a forward proxy was in use. {pull}15516{15516}
- Update replicaset group to apps/v1 {pull}15854[15802]
- Fix issue where default go logger is not discarded when either * or stdout is selected. {issue}10251[10251] {pull}15708[15708]
- Upgrade go-ucfg to latest v0.8.1. {pull}15937{15937}
- Fix index names for indexing not always guaranteed to be lower case. {pull}16081[16081]
- Add `ssl.ca_sha256` option to the supported TLS option, this allow to check that a specific certificate is used as part of the verified chain. {issue}15717[15717]
- Fix loading processors from annotation hints. {pull}16348[16348]
- Fix an issue that could cause redundant configuration reloads. {pull}16440[16440]
- Fix k8s pods labels broken schema. {pull}16480[16480]
- Fix k8s pods annotations broken schema. {pull}16554[16554]
- Upgrade go-ucfg to latest v0.8.3. {pull}16450{16450}
- Fix `NewContainerMetadataEnricher` to use default config for kubernetes module. {pull}16857[16857]
- Improve some logging messages for add_kubernetes_metadata processor {pull}16866[16866]
- Fix k8s metadata issue regarding node labels not shown up on root level of metadata. {pull}16834[16834]
- Fail to start if httpprof is used and it cannot be initialized. {pull}17028[17028]
- Fix concurrency issues in convert processor when used in the global context. {pull}17032[17032]
- Fix bug with `monitoring.cluster_uuid` setting not always being exposed via GET /state Beats API. {issue}16732[16732] {pull}17420[17420]
- Fix building on FreeBSD by removing build flags from `add_cloudfoundry_metadata` processor. {pull}17486[17486]
- Do not rotate log files on startup when interval is configured and rotateonstartup is disabled. {pull}17613[17613]
- Fix goroutine leak and Elasticsearch output file descriptor leak when output reloading is in use. {issue}10491[10491] {pull}17381[17381]
- Fix `setup.dashboards.index` setting not working. {pull}17749[17749]
- Fix Elasticsearch license endpoint URL referenced in error message. {issue}17880[17880] {pull}18030[18030]
- Fix panic when assigning a key to a `nil` value in an event. {pull}18143[18143]
- Gives monitoring reporter hosts, if configured, total precedence over corresponding output hosts. {issue}17937[17937] {pull}17991[17991]
- Change `decode_json_fields` processor, to merge parsed json objects with existing objects in the event instead of fully replacing them. {pull}17958[17958]
- [Autodiscover] Check if runner is already running before starting again. {pull}18564[18564]
- Fix `keystore add` hanging under Windows. {issue}18649[18649] {pull}18654[18654]
- Fix an issue where error messages are not accurate in mapstriface. {issue}18662[18662] {pull}18663[18663]
- Fix regression in `add_kubernetes_metadata`, so configured `indexers` and `matchers` are used if defaults are not disabled. {issue}18481[18481] {pull}18818[18818]
- Fix potential race condition in fingerprint processor. {pull}18738[18738]
- Add better handling for Kubernetes Update and Delete watcher events. {pull}18882[18882]
- Fix the `translate_sid` processor's handling of unconfigured target fields. {issue}18990[18990] {pull}18991[18991]
- Fixed a service restart failure under Windows. {issue}18914[18914] {pull}18916[18916]
- The `monitoring.elasticsearch.api_key` value is correctly base64-encoded before being sent to the monitoring Elasticsearch cluster. {issue}18939[18939] {pull}18945[18945]
- Fix kafka topic setting not allowing upper case characters. {pull}18854[18854] {issue}18640[18640]
- Fix redis key setting not allowing upper case characters. {pull}18854[18854] {issue}18640[18640]
- Fix config reload metrics (`libbeat.config.module.start/stops/running`). {pull}19168[19168]
- Fix metrics hints builder to avoid wrong container metadata usage when port is not exposed {pull}18979[18979]
- Server-side TLS config now validates certificate and key are both specified {pull}19584[19584]
- Fix terminating pod autodiscover issue. {pull}20084[20084]
- Fix seccomp policy for calls to `chmod` and `chown`. {pull}20054[20054]
- Remove unnecessary restarts of metricsets while using Node autodiscover {pull}19974[19974]
- Output errors when Kibana index pattern setup fails. {pull}20121[20121]
- Fix issue in autodiscover that kept inputs stopped after config updates. {pull}20305[20305]
- Log debug message if the Kibana dashboard can not be imported from the archive because of the invalid archive directory structure {issue}12211[12211], {pull}13387[13387]
- Add service resource in k8s cluster role. {pull}20546[20546]
- [Metricbeat][Kubernetes] Change cluster_ip field from ip to keyword. {pull}20571[20571]

*Auditbeat*

- system/socket: Fixed compatibility issue with kernel 5.x. {pull}15771[15771]
- system/package: Fix parsing of Installed-Size field of DEB packages. {issue}16661[16661] {pull}17188[17188]
- system module: Fix panic during initialisation when /proc/stat can't be read. {pull}17569[17569]
- system/package: Fix an error that can occur while trying to persist package metadata. {issue}18536[18536] {pull}18887[18887]
- system/socket: Fix dataset using 100% CPU and becoming unresponsive in some scenarios. {pull}19033[19033] {pull}19764[19764]
- system/socket: Fixed tracking of long-running connections. {pull}19033[19033]
- system/package: Fix librpm loading on Fedora 31/32. {pull}NNNN[NNNN]
- file_integrity: Create fsnotify watcher only when starting file_integrity module {pull}19505[19505]
- auditd: Fix spelling of anomaly in `event.category`.
- auditd: Fix typo in `event.action` of `removed-user-role-from`. {pull}19300[19300]
- auditd: Fix typo in `event.action` of `used-suspicious-link`. {pull}19300[19300]
- system/socket: Fix kprobe grouping to allow running more than one instance. {pull}20325[20325]

*Filebeat*

- Fix mapping of fortinet.firewall.mem as integer. {pull}19335[19335]
- Ensure all zeek timestamps include millisecond precision. {issue}14599[14599] {pull}16766[16766]
- Fix s3 input hanging with GetObjectRequest API call by adding context_timeout config. {issue}15502[15502] {pull}15590[15590]
- Add shared_credential_file to cloudtrail config {issue}15652[15652] {pull}15656[15656]
- Fix typos in zeek notice fileset config file. {issue}15764[15764] {pull}15765[15765]
- Fix mapping error when zeek weird logs do not contain IP addresses. {pull}15906[15906]
- Improve `elasticsearch/audit` fileset to handle timestamps correctly. {pull}15942[15942]
- Prevent Elasticsearch from spewing log warnings about redundant wildcards when setting up ingest pipelines for the `elasticsearch` module. {issue}15840[15840] {pull}15900[15900]
- Fix mapping error for cloudtrail additionalEventData field {pull}16088[16088]
- Fix a connection error in httpjson input. {pull}16123[16123]
- Fix s3 input with cloudtrail fileset reading json file. {issue}16374[16374] {pull}16441[16441]
- Rewrite azure filebeat dashboards, due to changes in kibana. {pull}16466[16466]
- Adding the var definitions in azure manifest files, fix for errors when executing command setup. {issue}16270[16270] {pull}16468[16468]
- Fix merging of fileset inputs to replace paths and append processors. {pull}16450{16450}
- Add queue_url definition in manifest file for aws module. {pull}16640{16640}
- Fix issue where autodiscover hints default configuration was not being copied. {pull}16987[16987]
- Fix Elasticsearch `_id` field set by S3 and Google Pub/Sub inputs. {pull}17026[17026]
- Fixed various Cisco FTD parsing issues. {issue}16863[16863] {pull}16889[16889]
- Fix default index pattern in IBM MQ filebeat dashboard. {pull}17146[17146]
- Fix `elasticsearch.gc` fileset to not collect _all_ logs when Elasticsearch is running in Docker. {issue}13164[13164] {issue}16583[16583] {pull}17164[17164]
- Fixed a mapping exception when ingesting CEF logs that used the spriv or dpriv extensions. {issue}17216[17216] {pull}17220[17220]
- CEF: Fixed decoding errors caused by trailing spaces in messages. {pull}17253[17253]
- Fixed a mapping exception when ingesting Logstash plain logs (7.4+) with pipeline ids containing non alphanumeric chars. {issue}17242[17242] {pull}17243[17243]
- Fixed MySQL slowlog module causing "regular expression has redundant nested repeat operator" warning in Elasticsearch. {issue}17086[17086] {pull}17156[17156]
- Fix `elasticsearch.audit` data ingest pipeline to be more forgiving with date formats found in Elasticsearch audit logs. {pull}17406[17406]
- Fixed activemq module causing "regular expression has redundant nested repeat operator" warning in Elasticsearch. {pull}17428[17428]
- Remove migrationVersion map 7.7.0 reference from Kibana dashboard file to fix backward compatibility issues. {pull}17425[17425]
- Fix issue 17734 to retry on rate-limit error in the Filebeat httpjson input. {issue}17734[17734] {pull}17735[17735]
- Fixed `cloudfoundry.access` to have the correct `cloudfoundry.app.id` contents. {pull}17847[17847]
- Fixing `ingress_controller.` fields to be of type keyword instead of text. {issue}17834[17834]
- Fixed typo in log message. {pull}17897[17897]
- Fix Cisco ASA ASA 3020** and 106023 messages {pull}17964[17964]
- Unescape file name from SQS message. {pull}18370[18370]
- Improve cisco asa and ftd pipelines' failure handler to avoid mapping temporary fields. {issue}18391[18391] {pull}18392[18392]
- Fix source.address not being set for nginx ingress_controller {pull}18511[18511]
- Fix PANW module wrong mappings for bytes and packets counters. {issue}18522[18522] {pull}18525[18525]
- Fixed ingestion of some Cisco ASA and FTD messages when a hostname was used instead of an IP for NAT fields. {issue}14034[14034] {pull}18376[18376]
- Fix a rate limit related issue in httpjson input for Okta module. {issue}18530[18530] {pull}18534[18534]
- Fix `googlecloud.audit` pipeline to only take in fields that are explicitly defined by the dataset. {issue}18465[18465] {pull}18472[18472]
- Fix `o365.audit` failing to ingest events when ip address is surrounded by square brackets. {issue}18587[18587] {pull}18591[18591]
- Fix Kubernetes Watcher goroutine leaks when input config is invalid and `input.reload` is enabled. {issue}18629[18629] {pull}18630[18630]
- Okta module now sets the Elasticsearch `_id` field to the Okta UUID value contained in each system log to minimize the possibility of duplicating events. {pull}18953[18953]
- Fix improper nesting of session_issuer object in aws cloudtrail fileset. {issue}18894[18894] {pull}18915[18915]
- Fix `o365` module ignoring `var.api` settings. {pull}18948[18948]
- Fix `netflow` module to support 7 bytepad for IPFIX template. {issue}18098[18098]
- Fix Cisco ASA dissect pattern for 313008 & 313009 messages. {pull}19149[19149]
- Fix date and timestamp formats for fortigate module {pull}19316[19316]
- Fix memory leak in tcp and unix input sources. {pull}19459[19459]
- Add missing `default_field: false` to aws filesets fields.yml. {pull}19568[19568]
- Fix tls mapping in suricata module {issue}19492[19492] {pull}19494[19494]
- Update container name for the azure filesets. {pull}19899[19899]
- Fix bug with empty filter values in system/service {pull}19812[19812]
- Fix S3 input to trim delimiter /n from each log line. {pull}19972[19972]
- Ignore missing in Zeek module when dropping unecessary fields. {pull}19984[19984]
- Fix auditd module syscall table for ppc64 and ppc64le. {pull}20052[20052]
- Fix Filebeat OOMs on very long lines {issue}19500[19500], {pull}19552[19552]
- Fix s3 input parsing json file without expand_event_list_from_field. {issue}19902[19902] {pull}19962[19962] {pull}20370[20370]
- Fix millisecond timestamp normalization issues in CrowdStrike module {issue}20035[20035], {pull}20138[20138]
- Fix support for message code 106100 in Cisco ASA and FTD. {issue}19350[19350] {pull}20245[20245]
- Fix event.outcome logic for azure/siginlogs fileset {pull}20254[20254]
- Fix `fortinet` setting `event.timezone` to the system one when no `tz` field present {pull}20273[20273]
- Fix `okta` geoip lookup in pipeline for `destination.ip` {pull}20454[20454]
- Fix mapping exception in the `googlecloud/audit` dataset pipeline. {issue}18465[18465] {pull}20465[20465]
- Fix `cisco` asa and ftd parsing of messages 106102 and 106103. {pull}20469[20469]
- Improve validation checks for Azure configuration {issue}20369[20369] {pull}20389[20389]
- Fix event.kind for system/syslog pipeline {issue}20365[20365] {pull}20390[20390]
- Clone value when copy fields in processors to avoid crash. {issue}19206[19206] {pull}20500[20500]
- Fix event.type for zeek/ssl and duplicate event.category for zeek/connection {pull}20696[20696]

*Heartbeat*

- Fixed excessive memory usage introduced in 7.5 due to over-allocating memory for HTTP checks. {pull}15639[15639]
- Fixed TCP TLS checks to properly validate hostnames, this broke in 7.x and only worked for IP SANs. {pull}17549[17549]
- Add support for new `service_name` option to all monitors. {pull}19932[19932].
- Stop rescheduling tasks of stopped monitors. {pull}20570[20570]

*Journalbeat*


*Metricbeat*

- Add dedot for tags in ec2 metricset and cloudwatch metricset. {issue}15843[15843] {pull}15844[15844]
- Use RFC3339 format for timestamps collected using the SQL module. {pull}15847[15847]
- Avoid parsing errors returned from prometheus endpoints. {pull}15712[15712]
- Change lookup_fields from metricset.host to service.address {pull}15883[15883]
- Add dedot for cloudwatch metric name. {issue}15916[15916] {pull}15917[15917]
- Fixed issue `logstash-xpack` module suddenly ceasing to monitor Logstash. {issue}15974[15974] {pull}16044[16044]
- Fix skipping protocol scheme by light modules. {pull}16205[pull]
- Made `logstash-xpack` module once again have parity with internally-collected Logstash monitoring data. {pull}16198[16198]
- Change sqs metricset to use average as statistic method. {pull}16438[16438]
- Revert changes in `docker` module: add size flag to docker.container. {pull}16600[16600]
- Fix diskio issue for windows 32 bit on disk_performance struct alignment. {issue}16680[16680]
- Fix detection and logging of some error cases with light modules. {pull}14706[14706]
- Fix imports after PR was merged before rebase. {pull}16756[16756]
- Add dashboard for `redisenterprise` module. {pull}16752[16752]
- Dynamically choose a method for the system/service metricset to support older linux distros. {pull}16902[16902]
- Use max in k8s apiserver dashboard aggregations. {pull}17018[17018]
- Reduce memory usage in `elasticsearch/index` metricset. {issue}16503[16503] {pull}16538[16538]
- Check if CCR feature is available on Elasticsearch cluster before attempting to call CCR APIs from `elasticsearch/ccr` metricset. {issue}16511[16511] {pull}17073[17073]
- Use max in k8s overview dashboard aggregations. {pull}17015[17015]
- Fix Disk Used and Disk Usage visualizations in the Metricbeat System dashboards. {issue}12435[12435] {pull}17272[17272]
- Fix missing Accept header for Prometheus and OpenMetrics module. {issue}16870[16870] {pull}17291[17291]
- Further revise check for bad data in docker/memory. {pull}17400[17400]
- Fix issue in Jolokia module when mbean contains multiple quoted properties. {issue}17375[17375] {pull}17374[17374]
- Combine cloudwatch aggregated metrics into single event. {pull}17345[17345]
- Fix how we filter services by name in system/service {pull}17400[17400]
- Fix cloudwatch metricset missing tags collection. {issue}17419[17419] {pull}17424[17424]
- check if cpuOptions field is nil in DescribeInstances output in ec2 metricset. {pull}17418[17418]
- Fix aws.s3.bucket.name terms_field in s3 overview dashboard. {pull}17542[17542]
- Fix Unix socket path in memcached. {pull}17512[17512]
- Fix vsphere VM dashboard host aggregation visualizations. {pull}17555[17555]
- Fix azure storage dashboards. {pull}17590[17590]
- Metricbeat no longer needs to be started strictly after Logstash for `logstash-xpack` module to report correct data. {issue}17261[17261] {pull}17497[17497]
- Fix pubsub metricset to collect all GA stage metrics from gcp stackdriver. {issue}17154[17154] {pull}17600[17600]
- Add privileged option so as mb to access data dir in Openshift. {pull}17606[17606]
- Fix "ID" event generator of Google Cloud module {issue}17160[17160] {pull}17608[17608]
- Add privileged option for Auditbeat in Openshift {pull}17637[17637]
- Fix storage metricset to allow config without region/zone. {issue}17623[17623] {pull}17624[17624]
- Add a switch to the driver definition on SQL module to use pretty names. {pull}17378[17378]
- Fix overflow on Prometheus rates when new buckets are added on the go. {pull}17753[17753]
- Remove specific win32 api errors from events in perfmon. {issue}18292[18292] {pull}18361[18361]
- Fix application_pool metricset after pdh changes. {pull}18477[18477]
- Fix tags_filter for cloudwatch metricset in aws. {pull}18524[18524]
- Fix panic on `metricbeat test modules` when modules are configured in `metricbeat.modules`. {issue}18789[18789] {pull}18797[18797]
- Fix getting gcp compute instance metadata with partial zone/region in config. {pull}18757[18757]
- Add missing network.sent_packets_count metric into compute metricset in googlecloud module. {pull}18802[18802]
- Fix compute and pubsub dashboard for googlecloud module. {issue}18962[18962] {pull}18980[18980]
- Fix crash on vsphere module when Host information is not available. {issue}18996[18996] {pull}19078[19078]
- Fix incorrect usage of hints builder when exposed port is a substring of the hint {pull}19052[19052]
- Remove dedot for tag values in aws module. {issue}19112[19112] {pull}19221[19221]
- Stop counterCache only when already started {pull}19103[19103]
- Fix empty field name errors in the application pool metricset. {pull}19537[19537]
- Set tags correctly if the dimension value is ARN {issue}19111[19111] {pull}19433[19433]
- Fix bug incorrect parsing of float numbers as integers in Couchbase module {issue}18949[18949] {pull}19055[19055]
- Fix mapping of service start type in the service metricset, windows module. {pull}19551[19551]
- Fix config example in the perfmon configuration files. {pull}19539[19539]
- Add missing info about the rest of the azure metricsets in the documentation. {pull}19601[19601]
- Fix k8s scheduler compatibility issue. {pull}19699[19699]
- Fix SQL module mapping NULL values as string {pull}18955[18955] {issue}18898[18898
- Modify doc for app_insights metricset to contain example of config. {pull}20185[20185]
- Add required option for `metrics` in app_insights. {pull}20406[20406]
- Groups same timestamp metric values to one event in the app_insights metricset. {pull}20403[20403]
- Updates vm_compute metricset with more info on guest metrics. {pull}20448[20448]
<<<<<<< HEAD
- Add fallback for PdhExpandWildCardPathW failing in perfmon metricset. {issue}20139[20139] {pull}20630[20630]
=======
- Fix resource tags in aws cloudwatch metricset {issue}20326[20326]  {pull}20385[20385]
- Fix ec2 disk and network metrics to use Sum statistic method. {pull}20680[20680]
- Fill cloud.account.name with accountID if account alias doesn't exist. {pull}20736[20736]
>>>>>>> 807cf06b

*Packetbeat*

- Enable setting promiscuous mode automatically. {pull}11366[11366]
- Fix process monitoring when ipv6 is disabled under Linux. {issue}19941[19941] {pull}19945[19945]
- Add "network" to event.category {issue}20364[20364] {pull}20392[20392]

*Winlogbeat*

- Fix invalid IP addresses in DNS query results from Sysmon data. {issue}18432[18432] {pull}18436[18436]
- Fields from Winlogbeat modules were not being included in index templates and patterns. {pull}18983[18983]
- Fix `event.outcome` in the security module for non-English languages. {issue}20079[20079] {pull}20564[20564]
- Fix duplicated field error when exporting index-pattern with migration.6_to_7.enabled. {issue}20521[20521] {pull}20540[20540]

*Functionbeat*

- Fix timeout option of GCP functions. {issue}16282[16282] {pull}16287[16287]

==== Added

*Affecting all Beats*

- Add configuration for APM instrumentation and expose the tracer trough the Beat object. {pull}17938[17938]
- Add document_id setting to decode_json_fields processor. {pull}15859[15859]
- Include network information by default on add_host_metadata and add_observer_metadata. {issue}15347[15347] {pull}16077[16077]
- Add `aws_ec2` provider for autodiscover. {issue}12518[12518] {pull}14823[14823]
- Add monitoring variable `libbeat.config.scans` to distinguish scans of the configuration directory from actual reloads of its contents. {pull}16440[16440]
- Add support for multiple password in redis output. {issue}16058[16058] {pull}16206[16206]
- Add support for Histogram type in fields.yml {pull}16570[16570]
- Windows .exe files now have embedded file version info. {issue}15232[15232]t
- Remove experimental flag from `setup.template.append_fields` {pull}16576[16576]
- Add `add_cloudfoundry_metadata` processor to annotate events with Cloud Foundry application data. {pull}16621[16621]
- Add Kerberos support to Kafka input and output. {pull}16781[16781]
- Add `add_cloudfoundry_metadata` processor to annotate events with Cloud Foundry application data. {pull}16621[16621
- Add support for kubernetes provider to recognize namespace level defaults {pull}16321[16321]
- Add `translate_sid` processor on Windows for converting Windows security identifier (SID) values to names. {issue}7451[7451] {pull}16013[16013]
- Add capability of enrich `container.id` with process id in `add_process_metadata` processor {pull}15947[15947]
- Update RPM packages contained in Beat Docker images. {issue}17035[17035]
- Update supported versions of `redis` output. {pull}17198[17198]
- Update documentation for system.process.memory fields to include clarification on Windows os's. {pull}17268[17268]
- Add `replace` processor for replacing string values of fields. {pull}17342[17342]
- Add optional regex based cid extractor to `add_kubernetes_metadata` processor. {pull}17360[17360]
- Add `urldecode` processor to for decoding URL-encoded fields. {pull}17505[17505]
- Add support for AWS IAM `role_arn` in credentials config. {pull}17658[17658] {issue}12464[12464]
- Add keystore support for autodiscover static configurations. {pull]16306[16306]
- Add Kerberos support to Elasticsearch output. {pull}17927[17927]
- Add k8s keystore backend. {pull}18096[18096]
- Add support for fixed length extraction in `dissect` processor. {pull}17191[17191]
- Set `agent.name` to the hostname by default. {issue}16377[16377] {pull}18000[18000]
- Add support for basic ECS logging. {pull}17974[17974]
- Add config example of how to skip the `add_host_metadata` processor when forwarding logs. {issue}13920[13920] {pull}18153[18153]
- When using the `decode_json_fields` processor, decoded fields are now deep-merged into existing event. {pull}17958[17958]
- Add backoff configuration options for the Kafka output. {issue}16777[16777] {pull}17808[17808]
- Add TLS support to Kerberos authentication in Elasticsearch. {pull}18607[18607]
- Change ownership of files in docker images so they can be used in secured environments. {pull}12905[12905]
- Upgrade k8s.io/client-go and k8s keystore tests. {pull}18817[18817]
- Add support for multiple sets of hints on autodiscover {pull}18883[18883]
- Add a configurable delay between retries when an app metadata cannot be retrieved by `add_cloudfoundry_metadata`. {pull}19181[19181]
- Add data type conversion in `dissect` processor for converting string values to other basic data types. {pull}18683[18683]
- Add the `ignore_failure` configuration option to the dissect processor. {pull}19464[19464]
- Add the `overwrite_keys` configuration option to the dissect processor. {pull}19464[19464]
- Add support to trim captured values in the dissect processor. {pull}19464[19464]
- Added the `max_cached_sessions` option to the script processor. {pull}19562[19562]
- Add support for DNS over TLS for the dns_processor. {pull}19321[19321]
- Add minimum cache TTL for successful DNS responses. {pull}18986[18986]
- Set index.max_docvalue_fields_search in index template to increase value to 200 fields. {issue}20215[20215]
- Add leader election for Kubernetes autodiscover. {pull}20281[20281]
- Add capability of enriching process metadata with contianer id also for non-privileged containers in `add_process_metadata` processor. {pull}19767[19767]
- Add replace_fields config option in add_host_metadata for replacing host fields. {pull}20490[20490] {issue}20464[20464]

*Auditbeat*

- Reference kubernetes manifests include configuration for auditd and enrichment with kubernetes metadata. {pull}17431[17431]
- Reference kubernetes manifests mount data directory from the host, so data persist between executions in the same node. {pull}17429[17429]
- Log to stderr when running using reference kubernetes manifests. {pull}17443[174443]
- Fix syscall kprobe arguments for 32-bit systems in socket module. {pull}17500[17500]
- Fix memory leak on when we miss socket close kprobe events. {pull}17500[17500]
- Add system module process dataset ECS categorization fields. {pull}18032[18032]
- Add system module socket dataset ECS categorization fields. {pull}18036[18036]
- Add ECS categories for system module host dataset. {pull}18031[18031]
- Add system module package dataset ECS categorization fields. {pull}18033[18033]
- Add system module login dataset ECS categorization fields. {pull}18034[18034]
- Add system module user dataset ECS categorization fields. {pull}18035[18035]
- Add file integrity module ECS categorization fields. {pull}18012[18012]
- Add `file.mime_type`, `file.extension`, and `file.drive_letter` for file integrity module. {pull}18012[18012]
- Add ECS categorization info for auditd module {pull}18596[18596]
- Add enrichment of auditd seccomp events with name of the architecture, syscall, and signal. {issue}14055[14055] {pull}19300[19300]

*Filebeat*

- Set event.outcome field based on googlecloud audit log output. {pull}15731[15731]
- Add dashboard for AWS ELB fileset. {pull}15804[15804]
- Add dashboard for AWS vpcflow fileset. {pull}16007[16007]
- Add ECS tls fields to zeek:smtp,rdp,ssl and aws:s3access,elb {issue}15757[15757] {pull}15935[15936]
- Add custom string mapping to CEF module to support Forcepoint NGFW {issue}14663[14663] {pull}15910[15910]
- Add ingress nginx controller fileset {pull}16197[16197]
- move create-[module,fileset,fields] to mage and enable in x-pack/filebeat {pull}15836[15836]
- Add ECS tls and categorization fields to apache module. {issue}16032[16032] {pull}16121[16121]
- Work on e2e ACK's for the azure-eventhub input {issue}15671[15671] {pull}16215[16215]
- Add MQTT input. {issue}15602[15602] {pull}16204[16204]
- Add ECS categorization fields to activemq module. {issue}16151[16151] {pull}16201[16201]
- Add a TLS test and more debug output to httpjson input {pull}16315[16315]
- Add an SSL config example in config.yml for filebeat MISP module. {pull}16320[16320]
- Improve ECS categorization, container & process field mappings in auditd module. {issue}16153[16153] {pull}16280[16280]
- Improve ECS field mappings in aws module. {issue}16154[16154] {pull}16307[16307]
- Improve ECS categorization field mappings in googlecloud module. {issue}16030[16030] {pull}16500[16500]
- Improve ECS field mappings in haproxy module. {issue}16162[16162] {pull}16529[16529]
- Add cloudwatch fileset and ec2 fileset in aws module. {issue}13716[13716] {pull}16579[16579]
- Improve ECS categorization field mappings in kibana module. {issue}16168[16168] {pull}16652[16652]
- Improve the decode_cef processor by reducing the number of memory allocations. {pull}16587[16587]
- Add `cloudfoundry` input to send events from Cloud Foundry. {pull}16586[16586]
- Improve ECS categorization field mappings in iis module. {issue}16165[16165] {pull}16618[16618]
- Improve ECS categorization field mapping in kafka module. {issue}16167[16167] {pull}16645[16645]
- Allow users to override pipeline ID in fileset input config. {issue}9531[9531] {pull}16561[16561]
- Add `o365audit` input type for consuming events from Office 365 Management Activity API. {issue}16196[16196] {pull}16244[16244]
- Improve ECS categorization field mappings in logstash module. {issue}16169[16169] {pull}16668[16668]
- Update filebeat httpjson input to support pagination via Header and Okta module. {pull}16354[16354]
- Improve ECS categorization field mapping in icinga module. {issue}16164[16164] {pull}16533[16533]
- Improve ECS categorization field mappings in ibmmq module. {issue}16163[16163] {pull}16532[16532]
- Improve ECS categorization, host field mappings in elasticsearch module. {issue}16160[16160] {pull}16469[16469]
- Add ECS related fields to CEF module {issue}16157[16157] {pull}16338[16338]
- Improve ECS categorization field mappings in suricata module. {issue}16181[16181] {pull}16843[16843]
- Release ActiveMQ module as GA. {issue}17047[17047] {pull}17049[17049]
- Improve ECS categorization field mappings in iptables module. {issue}16166[16166] {pull}16637[16637]
- Add Filebeat Okta module. {pull}16362[16362]
- Add custom string mapping to CEF module to support Check Point devices. {issue}16041[16041] {pull}16907[16907]
- Add pattern for Cisco ASA / FTD Message 734001 {issue}16212[16212] {pull}16612[16612]
- Added new module `o365` for ingesting Office 365 management activity API events. {issue}16196[16196] {pull}16386[16386]
- Add source field in k8s events {pull}17209[17209]
- Improve AWS cloudtrail field mappings {issue}16086[16086] {issue}16110[16110] {pull}17155[17155]
- Added new module `crowdstrike` for ingesting Crowdstrike Falcon streaming API endpoint event data. {pull}16988[16988]
- Added documentation for running Filebeat in Cloud Foundry. {pull}17275[17275]
- Move azure-eventhub input to GA. {issue}15671[15671] {pull}17313[17313]
- Improve ECS categorization field mappings in mongodb module. {issue}16170[16170] {pull}17371[17371]
- Improve ECS categorization field mappings for mssql module. {issue}16171[16171] {pull}17376[17376]
- Added access_key_id, secret_access_key and session_token into aws module config. {pull}17456[17456]
- Add dashboard for Google Cloud Audit and AWS CloudTrail. {pull}17379[17379]
- Improve ECS categorization field mappings for mysql module. {issue}16172[16172] {pull}17491[17491]
- Release Google Cloud module as GA. {pull}17511[17511]
- Add config option to select a different azure cloud env in the azure-eventhub input and azure module. {issue}17649[17649] {pull}17659[17659]
- Added new Checkpoint Syslog filebeat module. {pull}17682[17682]
- Improve ECS categorization field mappings for nats module. {issue}16173[16173] {pull}17550[17550]
- Add support for v10, v11 and v12 logs on Postgres {issue}13810[13810] {pull}17732[17732]
- Enhance `elasticsearch/server` fileset to handle ECS-compatible logs emitted by Elasticsearch. {issue}17715[17715] {pull}17714[17714]
- Add support for Google Application Default Credentials to the Google Pub/Sub input and Google Cloud modules. {pull}15668[15668]
- Enhance `elasticsearch/deprecation` fileset to handle ECS-compatible logs emitted by Elasticsearch. {issue}17715[17715] {pull}17728[17728]
- Enhance `elasticsearch/slowlog` fileset to handle ECS-compatible logs emitted by Elasticsearch. {issue}17715[17715] {pull}17729[17729]
- Improve ECS categorization field mappings in misp module. {issue}16026[16026] {pull}17344[17344]
- Added Unix stream socket support as an input source and a syslog input source. {pull}17492[17492]
- Added new Fortigate Syslog filebeat module. {pull}17890[17890]
- Improve ECS categorization field mappings in postgresql module. {issue}16177[16177] {pull}17914[17914]
- Improve ECS categorization field mappings in rabbitmq module. {issue}16178[16178] {pull}17916[17916]
- Make `decode_cef` processor GA. {pull}17944[17944]
- Improve ECS categorization field mappings in redis module. {issue}16179[16179] {pull}17918[17918]
- Improve ECS categorization field mappings for zeek module. {issue}16029[16029] {pull}17738[17738]
- Improve ECS categorization field mappings for netflow module. {issue}16135[16135] {pull}18108[18108]
- Added an input option `publisher_pipeline.disable_host` to disable `host.name`
  from being added to events by default. {pull}18159[18159]
- Improve ECS categorization field mappings in system module. {issue}16031[16031] {pull}18065[18065]
- Change the `json.*` input settings implementation to merge parsed json objects with existing objects in the event instead of fully replacing them. {pull}17958[17958]
- Improve ECS categorization field mappings in osquery module. {issue}16176[16176] {pull}17881[17881]
- Add http_endpoint input. {pull}18298[18298]
- Add support for array parsing in azure-eventhub input. {pull}18585[18585]
- Added `observer.vendor`, `observer.product`, and `observer.type` to PANW module events. {pull}18223[18223]
- The `logstash` module can now automatically detect the log file format (JSON or plaintext) and process it accordingly. {issue}9964[9964] {pull}18095[18095]
- Improve ECS categorization field mappings in envoyproxy module. {issue}16161[16161] {pull}18395[18395]
- Improve ECS categorization field mappings in coredns module. {issue}16159[16159] {pull}18424[18424]
- Improve ECS categorization field mappings in cisco module. {issue}16028[16028] {pull}18537[18537]
- The s3 input can now automatically detect gzipped objects. {issue}18283[18283] {pull}18764[18764]
- Add geoip AS lookup & improve ECS categorization in aws cloudtrail fileset. {issue}18644[18644] {pull}18958[18958]
- Improved performance of PANW sample dashboards. {issue}19031[19031] {pull}19032[19032]
- Add support for v1 consumer API in Cloud Foundry input, use it by default. {pull}19125[19125]
- Explicitly set ECS version in all Filebeat modules. {pull}19198[19198]
- Add new mode to multiline reader to aggregate constant number of lines {pull}18352[18352]
- Add automatic retries and exponential backoff to httpjson input. {pull}18956[18956]
- Add awscloudwatch input. {pull}19025[19025]
- Changed the panw module to pass through (rather than drop) message types other than threat and traffic. {issue}16815[16815] {pull}19375[19375]
- Add support for timezone offsets and `Z` to decode_cef timestamp parser. {pull}19346[19346]
- Improve ECS categorization field mappings in traefik module. {issue}16183[16183] {pull}19379[19379]
- Improve ECS categorization field mappings in azure module. {issue}16155[16155] {pull}19376[19376]
- Add text & flattened versions of fields with unknown subfields in aws cloudtrail fileset. {issue}18866[18866] {pull}19121[19121]
- Added Microsoft Defender ATP Module. {issue}17997[17997] {pull}19197[19197]
- Add experimental dataset tomcat/log for Apache TomCat logs {pull}19713[19713]
- Add experimental dataset netscout/sightline for Netscout Arbor Sightline logs {pull}19713[19713]
- Add experimental dataset barracuda/waf for Barracuda Web Application Firewall logs {pull}19713[19713]
- Add experimental dataset f5/bigipapm for F5 Big-IP Access Policy Manager logs {pull}19713[19713]
- Add experimental dataset bluecoat/director for Bluecoat Director logs {pull}19713[19713]
- Add experimental dataset cisco/nexus for Cisco Nexus logs {pull}19713[19713]
- Add experimental dataset citrix/virtualapps for Citrix Virtual Apps logs {pull}19713[19713]
- Add experimental dataset cylance/protect for Cylance Protect logs {pull}19713[19713]
- Add experimental dataset fortinet/clientendpoint for Fortinet FortiClient Endpoint Protection logs {pull}19713[19713]
- Add experimental dataset imperva/securesphere for Imperva Secure Sphere logs {pull}19713[19713]
- Add experimental dataset infoblox/nios for Infoblox Network Identity Operating System logs {pull}19713[19713]
- Add experimental dataset juniper/junos for Juniper Junos OS logs {pull}19713[19713]
- Add experimental dataset kaspersky/av for Kaspersky Anti-Virus logs {pull}19713[19713]
- Add experimental dataset microsoft/dhcp for Microsoft DHCP Server logs {pull}19713[19713]
- Add experimental dataset tenable/nessus_security for Tenable Nessus Security Scanner logs {pull}19713[19713]
- Add experimental dataset rapid7/nexpose for Rapid7 Nexpose logs {pull}19713[19713]
- Add experimental dataset radware/defensepro for Radware DefensePro logs {pull}19713[19713]
- Add experimental dataset sonicwall/firewall for Sonicwall Firewalls logs {pull}19713[19713]
- Add experimental dataset squid/log for Squid Proxy Server logs {pull}19713[19713]
- Add experimental dataset zscaler/zia for Zscaler Internet Access logs {pull}19713[19713]
- Add initial support for configurable file identity tracking. {pull}18748[18748]
- Add support for reading auditd logs that are prefixed with `node=`. {pull}19659[19659]
- Add event.ingested for CrowdStrike module {pull}20138[20138]
- Add support for additional fields and FirewallMatchEvent type events in CrowdStrike module {pull}20138[20138]
- Add event.ingested for Suricata module {pull}20220[20220]
- Add support for custom header and headersecret for filebeat http_endpoint input {pull}20435[20435]
- Add event.ingested to all Filebeat modules. {pull}20386[20386]
- Return error when log harvester tries to open a named pipe. {issue}18682[18682] {pull}20450[20450]
- Avoid goroutine leaks in Filebeat readers. {issue}19193[19193] {pull}20455[20455]
- Convert httpjson to v2 input {pull}20226[20226]

*Heartbeat*

- Allow a list of status codes for HTTP checks. {pull}15587[15587]
- Add additional ECS compatible fields for TLS information. {pull}17687[17687]
- Record HTTP response headers. {pull}18327[18327]
- Add index and pipeline settings to monitor configurations. {pull}20610[20610]

*Journalbeat*

- Added an `id` config option to inputs to allow running multiple inputs on the
  same journal. {pull}18467[18467]
- Add basic ECS categorization and `log.syslog` fields. {pull}19176[19176]

*Metricbeat*

- Move the windows pdh implementation from perfmon to a shared location in order for future modules/metricsets to make use of. {pull}15503[15503]
- Add lambda metricset in aws module. {pull}15260[15260]
- Expand data for the `system/memory` metricset {pull}15492[15492]
- Add azure `storage` metricset in order to retrieve metric values for storage accounts. {issue}14548[14548] {pull}15342[15342]
- Add cost warnings for the azure module. {pull}15356[15356]
- Add DynamoDB AWS Metricbeat light module {pull}15097[15097]
- Release elb module as GA. {pull}15485[15485]
- Add a `system/network_summary` metricset {pull}15196[15196]
- Add mesh metricset for Istio Metricbeat module {pull}15535[15535]
- Add mixer metricset for Istio Metricbeat module {pull}15696[15696]
- Add pilot metricset for Istio Metricbeat module {pull}15761[15761]
- Make the `system/cpu` metricset collect normalized CPU metrics by default. {issue}15618[15618] {pull}15729[15729]
- Add galley metricset for Istio Metricbeat module {pull}15857[15857]
- Add `key/value` mode for SQL module. {issue}15770[15770] {pull]15845[15845]
- Add STAN dashboard {pull}15654[15654]
- Add support for Unix socket in Memcached metricbeat module. {issue}13685[13685] {pull}15822[15822]
- Add `up` metric to prometheus metrics collected from host {pull}15948[15948]
- Add citadel metricset for Istio Metricbeat module {pull}15990[15990]
- Add support for processors in light modules. {issue}14740[14740] {pull}15923[15923]
- Add collecting AuroraDB metrics in rds metricset. {issue}14142[14142] {pull}16004[16004]
- Reuse connections in SQL module. {pull}16001[16001]
- Improve the `logstash` module (when `xpack.enabled` is set to `true`) to use the override `cluster_uuid` returned by Logstash APIs. {issue}15772[15772] {pull}15795[15795]
- Add region parameter in googlecloud module. {issue}15780[15780] {pull}16203[16203]
- Add kubernetes storage class support via kube-state-metrics. {pull}16145[16145]
- Add database_account azure metricset. {issue}15758[15758]
- Add support for NATS 2.1. {pull}16317[16317]
- Add Load Balancing metricset to GCP {pull}15559[15559]
- Add support for Dropwizard metrics 4.1. {pull}16332[16332]
- Add azure container metricset in order to monitor containers. {issue}15751[15751] {pull}16421[16421]
- Improve the `haproxy` module to support metrics exposed via HTTPS. {issue}14579[14579] {pull}16333[16333]
- Add filtering option for prometheus collector. {pull}16420[16420]
- Add metricsets based on Ceph Manager Daemon to the `ceph` module. {issue}7723[7723] {pull}16254[16254]
- Release `statsd` module as GA. {pull}16447[16447] {issue}14280[14280]
- Add collecting tags and tags_filter for rds metricset in aws module. {pull}16605[16605] {issue}16358[16358]
- Add OpenMetrics Metricbeat module {pull}16596[16596]
- Add `cloudfoundry` module to send events from Cloud Foundry. {pull}16671[16671]
- Add `redisenterprise` module. {pull}16482[16482] {issue}15269[15269]
- Add system/users metricset as beta {pull}16569[16569]
- Align fields to ECS and add more tests for the azure module. {issue}16024[16024] {pull}16754[16754]
- Add additional cgroup fields to docker/diskio{pull}16638[16638]
- Add PubSub metricset to Google Cloud Platform module {pull}15536[15536]
- Add overview dashboard for googlecloud compute metricset. {issue}16534[16534] {pull}16819[16819]
- Add Prometheus remote write endpoint {pull}16609[16609]
- Release STAN module as GA. {pull}16980[16980]
- Add query metricset for prometheus module. {pull}17104[17104]
- Release ActiveMQ module as GA. {issue}17047[17047] {pull}17049[17049]
- Release Zookeeper/connection module as GA. {issue}14281[14281] {pull}17043[17043]
- Add support for CouchDB v2 {issue}16352[16352] {pull}16455[16455]
- Add dashboard for pubsub metricset in googlecloud module. {pull}17161[17161]
- Add dashboards for the azure container metricsets. {pull}17194[17194]
- Replace vpc metricset into vpn, transitgateway and natgateway metricsets. {pull}16892[16892]
- Use Elasticsearch histogram type to store Prometheus histograms {pull}17061[17061]
- Allow to rate Prometheus counters when scraping them {pull}17061[17061]
- Release Oracle module as GA. {issue}14279[14279] {pull}16833[16833]
- Release vsphere module as GA. {issue}15798[15798] {pull}17119[17119]
- Add Storage metricsets to GCP module {pull}15598[15598]
- Added documentation for running Metricbeat in Cloud Foundry. {pull}17275[17275]
- Add test for documented fields check for metricsets without a http input. {issue}17315[17315] {pull}17334[17334]
- Add final tests and move label to GA for the azure module in metricbeat. {pull}17319[17319]
- Refactor windows/perfmon metricset configuration options and event output. {pull}17596[17596]
- Reference kubernetes manifests mount data directory from the host when running metricbeat as daemonset, so data persist between executions in the same node. {pull}17429[17429]
- Add `state_statefulset` metricset to Metricbeat recommended configuration for k8s. {pull}17627[17627]
- Add more detailed error messages, system tests and small refactoring to the service metricset in windows. {pull}17725[17725]
- Stack Monitoring modules now auto-configure required metricsets when `xpack.enabled: true` is set. {issue}16471[[16471] {pull}17609[17609]
- Add Metricbeat IIS module dashboards. {pull}17966[17966]
- Add dashboard for the azure database account metricset. {pull}17901[17901]
- Allow partial region and zone name in googlecloud module config. {pull}17913[17913]
- Add aggregation aligner as a config parameter for googlecloud stackdriver metricset. {issue}17141[[17141] {pull}17719[17719]
- Move the perfmon metricset to GA. {issue}16608[16608] {pull}17879[17879]
- Add static mapping for metricsets under aws module. {pull}17614[17614] {pull}17650[17650]
- Add dashboard for googlecloud storage metricset. {pull}18172[18172]
- Collect new `bulk` indexing metrics from Elasticsearch when `xpack.enabled:true` is set. {issue} {pull}17992[17992]
- Remove requirement to connect as sysdba in Oracle module {issue}15846[15846] {pull}18182[18182]
- Update MSSQL module to fix some SSPI authentication and add brackets to USE statements {pull}17862[17862]]
- Add client address to events from http server module {pull}18336[18336]
- Remove required for region/zone and make stackdriver a metricset in googlecloud. {issue}16785[16785] {pull}18398[18398]
- Add memory metrics into compute googlecloud. {pull}18802[18802]
- Add new fields to HAProxy module. {issue}18523[18523]
- Add Tomcat overview dashboard {pull}14026[14026]
- Accept prefix as metric_types config parameter in googlecloud stackdriver metricset. {pull}19345[19345]
- Update Couchbase to version 6.5 {issue}18595[18595] {pull}19055[19055]
- Add dashboards for googlecloud load balancing metricset. {pull}18369[18369]
- Add support for v1 consumer API in Cloud Foundry module, use it by default. {pull}19268[19268]
- Add support for named ports in autodiscover. {pull}19398[19398]
- Add param `aws_partition` to support aws-cn, aws-us-gov regions. {issue}18850[18850] {pull}19423[19423]
- Add support for wildcard `*` in dimension value of AWS CloudWatch metrics config. {issue}18050[18050] {pull}19660[19660]
- The `elasticsearch/index` metricset now collects metrics for hidden indices as well. {issue}18639[18639] {pull}18703[18703]
- Added `performance` and `query` metricsets to `mysql` module. {pull}18955[18955]
- The `elasticsearch-xpack/index` metricset now reports hidden indices as such. {issue}18639[18639] {pull}18706[18706]
- Adds support for app insights metrics in the azure module. {issue}18570[18570] {pull}18940[18940]
- Infer types in Prometheus remote_write. {pull}19944[19944]
- Added cache and connection_errors metrics to status metricset of MySQL module {issue}16955[16955] {pull}19844[19844]
- Update MySQL dashboard with connection errors and cache metrics {pull}19913[19913] {issue}16955[16955]
- Add cloud.instance.name into aws ec2 metricset. {pull}20077[20077]
- Add host inventory metrics into aws ec2 metricset. {pull}20171[20171]
- Add `scope` setting for elasticsearch module, allowing it to monitor an Elasticsearch cluster behind a load-balancing proxy. {issue}18539[18539] {pull}18547[18547]
- Add host inventory metrics to azure compute_vm metricset. {pull}20641[20641]
- Add host inventory metrics to googlecloud compute metricset. {pull}20391[20391]

*Packetbeat*

- Add an example to packetbeat.yml of using the `forwarded` tag to disable
  `host` metadata fields when processing network data from network tap or mirror
  port. {pull}19209[19209]
- Add ECS fields for x509 certs, event categorization, and related IP info. {pull}19167[19167]
- Add 100-continue support {issue}15830[15830] {pull}19349[19349]


*Functionbeat*
- Add basic ECS categorization and `cloud` fields. {pull}19174[19174]

*Winlogbeat*

- Add more DNS error codes to the Sysmon module. {issue}15685[15685]
- Add experimental event log reader implementation that should be faster in most cases. {issue}6585[6585] {pull}16849[16849]
- Set process.command_line and process.parent.command_line from Sysmon Event ID 1. {pull}17327[17327]
- Add support for event IDs 4673,4674,4697,4698,4699,4700,4701,4702,4768,4769,4770,4771,4776,4778,4779,4964 to the Security module {pull}17517[17517]
- Add registry and code signature information and ECS categorization fields for sysmon module {pull}18058[18058]
- Add new winlogbeat security dashboard {pull}18775[18775]
- Add `event.outcome` to events based on the audit success and audit failure keywords. {pull}20564[20564]

*Elastic Log Driver*
- Add support for `docker logs` command {pull}19531[19531]
- Add support to change beat name, and support for Kibana Logs. {pull}20522[20522]

==== Deprecated

*Affecting all Beats*

*Filebeat*


*Heartbeat*

*Journalbeat*

*Metricbeat*

- Deprecate tags config parameter in cloudwatch metricset. {pull}16733[16733]
- Deprecate tags.resource_type_filter config parameter and replace with resource_type. {pull}19688[19688]

*Packetbeat*

*Winlogbeat*

*Functionbeat*

==== Known Issue

*Journalbeat*<|MERGE_RESOLUTION|>--- conflicted
+++ resolved
@@ -326,13 +326,10 @@
 - Add required option for `metrics` in app_insights. {pull}20406[20406]
 - Groups same timestamp metric values to one event in the app_insights metricset. {pull}20403[20403]
 - Updates vm_compute metricset with more info on guest metrics. {pull}20448[20448]
-<<<<<<< HEAD
 - Add fallback for PdhExpandWildCardPathW failing in perfmon metricset. {issue}20139[20139] {pull}20630[20630]
-=======
 - Fix resource tags in aws cloudwatch metricset {issue}20326[20326]  {pull}20385[20385]
 - Fix ec2 disk and network metrics to use Sum statistic method. {pull}20680[20680]
 - Fill cloud.account.name with accountID if account alias doesn't exist. {pull}20736[20736]
->>>>>>> 807cf06b
 
 *Packetbeat*
 
