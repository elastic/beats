--- conflicted
+++ resolved
@@ -32,11 +32,8 @@
 - Change Docker base image from CentOS 7 to Ubuntu 20.04 {pull}29681[29681]
 - Enrich kubernetes metadata with node annotations. {pull}29605[29605]
 - Allign kubernetes configuration settings. {pull}29908[29908]
-<<<<<<< HEAD
 - The extension of the log files of Beats and Elastic Agent is changed to `.ndjson`. If you are collecting the logs, you must change the path configuration to `/path/to/logs/{beatname}*.ndjson` to avoid any issues. {pull}28927[28927]
-=======
 - Remove legacy support for SSLv3. {pull}30071[30071]
->>>>>>> 70ce544c
 
 *Auditbeat*
 
