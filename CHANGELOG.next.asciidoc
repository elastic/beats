--- conflicted
+++ resolved
@@ -140,11 +140,8 @@
 - Fixed issue `logstash-xpack` module suddenly ceasing to monitor Logstash. {issue}15974[15974] {pull}16044[16044]
 - Fix skipping protocol scheme by light modules. {pull}16205[pull]
 - Made `logstash-xpack` module once again have parity with internally-collected Logstash monitoring data. {pull}16198[16198]
-<<<<<<< HEAD
+- Change sqs metricset to use average as statistic method. {pull}16438[16438]
 - Revert changes in `docker` module: add size flag to docker.container. {pull}16600[16600]
-=======
-- Change sqs metricset to use average as statistic method. {pull}16438[16438]
->>>>>>> d5aa1f98
 
 *Packetbeat*
 
