--- conflicted
+++ resolved
@@ -249,13 +249,10 @@
 - Fix getting gcp compute instance metadata with partial zone/region in config. {pull}18757[18757]
 - Add missing network.sent_packets_count metric into compute metricset in googlecloud module. {pull}18802[18802]
 - Fix compute and pubsub dashboard for googlecloud module. {issue}18962[18962] {pull}18980[18980]
-<<<<<<< HEAD
 - Update Couchbase to version 6.5 {issue}18595[18595] {pull}19055[19055]
-=======
 - Fix crash on vsphere module when Host information is not available. {issue}18996[18996] {pull}19078[19078]
 - Fix incorrect usage of hints builder when exposed port is a substring of the hint {pull}19052[19052]
 - Stop counterCache only when already started {pull}19103[19103]
->>>>>>> 0f523ef4
 
 *Packetbeat*
 
