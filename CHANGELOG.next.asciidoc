--- conflicted
+++ resolved
@@ -495,11 +495,8 @@
 - Updated Meraki API endpoint for Channel Utilization data. Switched to `GetOrganizationWirelessDevicesChannelUtilizationByDevice`. {pull}43485[43485]
 - Upgrade Prometheus Library to v0.300.1. {pull}43540[43540]
 - Add GCP Dataproc metadata collector in GCP module. {pull}43518[43518]
-<<<<<<< HEAD
+- Added checks for the Resty response object in all Meraki module API calls to ensure proper handling of nil responses. {pull}44193[44193]
 - Add latency config option to Azure Monitor module. {pull}44366[44366]
-=======
-- Added checks for the Resty response object in all Meraki module API calls to ensure proper handling of nil responses. {pull}44193[44193]
->>>>>>> 2ec67975
 
 *Metricbeat*
 
