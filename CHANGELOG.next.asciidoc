--- conflicted
+++ resolved
@@ -369,11 +369,8 @@
 - Add module for MISP (Malware Information Sharing Platform). {pull}13805[13805]
 - Add `source.bytes` and `source.packets` for uni-directional netflow events. {pull}14111[14111]
 - Add Kibana Dashboard for MISP module. {pull}14147[14147]
-<<<<<<< HEAD
 - Add JSON options to autodiscover hints {pull}14208[14208]
-=======
 - Add more filesets to Zeek module. {pull}14150[14150]
->>>>>>> 6acde25e
 
 *Heartbeat*
 - Add non-privileged icmp on linux and darwin(mac). {pull}13795[13795] {issue}11498[11498]
