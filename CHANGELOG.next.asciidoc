// Use these for links to issue and pulls. Note issues and pulls redirect one to
// each other on Github, so don't worry too much on using the right prefix.
:issue: https://github.com/elastic/beats/issues/
:pull: https://github.com/elastic/beats/pull/

=== Beats version HEAD
https://github.com/elastic/beats/compare/v7.0.0-alpha2...master[Check the HEAD diff]

==== Breaking changes

*Affecting all Beats*

- Update to Golang 1.12.1. {pull}11330[11330]
- Disable Alibaba Cloud and Tencent Cloud metadata providers by default. {pull}13812[12812]
- Libbeat: Do not overwrite agent.*, ecs.version, and host.name. {pull}14407[14407]
- Libbeat: Cleanup the x-pack licenser code to use the new license endpoint and the new format. {pull}15091[15091]
- Refactor metadata generator to support adding metadata across resources {pull}14875[14875]
- Remove `AddDockerMetadata` and `AddKubernetesMetadata` processors from the `script` processor. They can still be used as normal processors in the configuration. {issue}16349[16349] {pull}16514[16514]
- Introduce APM libbeat instrumentation, active when running the beat with ELASTIC_APM_ACTIVE=true. {pull}17938[17938]
- Make error message about locked data path actionable. {pull}18667[18667]
- Fix panic with inline SSL when the certificate or key were small than 256 bytes. {pull}23820[23820]
- Ensure dynamic template names are unique for the same field. {pull}18849[18849]
- Remove the deprecated `xpack.monitoring.*` settings. Going forward only `monitoring.*` settings may be used. {issue}9424[9424] {pull}18608[18608]
- Added `certificate` TLS verification mode to ignore server name mismatch. {issue}12283[12283] {pull}20293[20293]
- Autodiscover doesn't generate any configuration when a variable is missing. Previously it generated an incomplete configuration. {pull}20898[20898]
- Remove redundant `cloudfoundry.*.timestamp` fields. This value is set in `@timestamp`. {pull}21175[21175]
- Allow embedding of CAs, Certificate of private keys for anything that support TLS in ouputs and inputs. {pull}21179[21179]
- Update to Golang 1.12.1. {pull}11330[11330]
- Disable Alibaba Cloud and Tencent Cloud metadata providers by default. {pull}13812[12812]
- API address is a required setting in `add_cloudfoundry_metadata`. {pull}21759[21759]
- Update to ECS 1.7.0. {pull}22571[22571]
- Add support for SCRAM-SHA-512 and SCRAM-SHA-256 in Kafka output. {pull}12867[12867]
- Remove id_field_data {pull}25239[25239]
- Removed beats central management {pull}25696[25696], {issue}23908[23908]
- MacOSX minimum supported version set to 10.14 {issue}24193{24193}

*Auditbeat*

- File integrity dataset (macOS): Replace unnecessary `file.origin.raw` (type keyword) with `file.origin.text` (type `text`). {issue}12423[12423] {pull}15630[15630]
- Change event.kind=error to event.kind=event to comply with ECS. {issue}18870[18870] {pull}20685[20685]
- Change network.direction values to ECS recommended values (inbound, outbound). {issue}12445[12445] {pull}20695[20695]
- Docker container needs to be explicitly run as user root for auditing. {pull}21202[21202]
- File integrity dataset no longer includes the leading dot in `file.extension` values (e.g. it will report "png" instead of ".png") to comply with ECS. {pull}21644[21644]
- Use ECS 1.7 ingress/egress network directions instead of inbound/outbound. {pull}22991[22991]
- Use ingress/egress instead of inbound/outbound for ECS 1.7 in auditd module. {pull}23000[23000]

*Auditbeat*

*Filebeat*

- Fix parsing of Elasticsearch node name by `elasticsearch/slowlog` fileset. {pull}14547[14547]
- Improve ECS field mappings in panw module.  event.outcome now only contains success/failure per ECS specification. {issue}16025[16025] {pull}17910[17910]
- Improve ECS categorization field mappings for nginx module. http.request.referrer only populated when nginx sets a value {issue}16174[16174] {pull}17844[17844]
- Improve ECS field mappings in santa module. move hash.sha256 to process.hash.sha256 & move certificate fields to santa.certificate . {issue}16180[16180] {pull}17982[17982]
- Preserve case of http.request.method.  ECS prior to 1.6 specified normalizing to lowercase, which lost information. Affects filesets: apache/access, elasticsearch/audit, iis/access, iis/error, nginx/access, nginx/ingress_controller, aws/elb, suricata/eve, zeek/http. {issue}18154[18154] {pull}18359[18359]
- Adds oauth support for httpjson input. {issue}18415[18415] {pull}18892[18892]
- Adds `split_events_by` option to httpjson input. {pull}19246[19246]
- Adds `date_cursor` option to httpjson input. {pull}19483[19483]
- Adds Gsuite module with SAML support. {pull}19329[19329]
- Adds Gsuite User Accounts support. {pull}19329[19329]
- Adds Gsuite Login audit support. {pull}19702[19702]
- Adds Gsuite Admin support. {pull}19769[19769]
- Adds Gsuite Drive support. {pull}19704[19704]
- Adds Gsuite Groups support. {pull}19725[19725]
- Disable the option of running --machine-learning on its own. {pull}20241[20241]
- Fix PANW field spelling "veredict" to "verdict" on event.action {pull}18808[18808]
- Add support for GMT timezone offsets in `decode_cef`. {pull}20993[20993]
- API address and shard ID are required settings in the Cloud Foundry input. {pull}21759[21759]
- Remove `suricata.eve.timestamp` alias field. {issue}10535[10535] {pull}22095[22095]
- Rename bad ECS field name tracing.trace.id to trace.id in aws elb fileset. {pull}22571[22571]
- Fix parsing issues with nested JSON payloads in Elasticsearch audit log fileset. {pull}22975[22975]
- Rename `network.direction` values in crowdstrike/falcon to `ingress`/`egress`. {pull}23041[23041]
- Rename `s3` input to `aws-s3` input. {pull}23469[23469]
- Add User Agent Parser for Azure Sign In Logs Ingest Pipeline {pull}23201[23201]
- Changes filebeat httpjson input's append transform to create a list even with only a single value{pull}25074[25074]
- Change logging in logs input to structure logging. Some log message formats have changed. {pull}25299[25299]
- All url.* fields apart from url.original in the Apache, Nginx, IIS, Traefik, S3Access, Cisco, F5, Fortinet, Google Workspace, Imperva, Microsoft, Netscout, O365, Sophos, Squid, Suricata, Zeek, Zia, Zoom, and ZScaler modules are now url unescaped due to using the Elasticsearch uri_parts processor. {pull}24699[24699]
- Deprecated the cyberark module (replaced by cyberarkpas). {issue}25261[25261] {pull}25505[25505]

*Heartbeat*
- Add support for screenshot blocks and use newer synthetics flags that only works in newer synthetics betas. {pull}25808[25808]

*Journalbeat*

- Improve parsing of syslog.pid in journalbeat to strip the username when present {pull}16116[16116]


*Metricbeat*

- Add new dashboard for VSphere host cluster and virtual machine {pull}14135[14135]
- kubernetes.container.cpu.limit.cores and kubernetes.container.cpu.requests.cores are now floats. {issue}11975[11975]
- Fix ECS compliance of user.id field in system/users  metricset {pull}19019[19019]
- Remove "invalid zero" metrics on Windows and Darwin, don't report linux-only memory and diskio metrics when running under agent. {pull}21457[21457]
- Change cloud.provider from googlecloud to gcp. {pull}21775[21775]
- API address and shard ID are required settings in the Cloud Foundry module. {pull}21759[21759]
- Rename googlecloud module to gcp module. {pull}22246[22246]
- Use ingress/egress instead of inbound/outbound for system/socket metricset. {pull}22992[22992]
- Change types of numeric metrics from Kubelet summary api to double so as to cover big numbers. {pull}23335[23335]
- Add container.image.name and containe.name ECS fields for state_container. {pull}23802[23802]
- Add support for Consul 1.9. {pull}24123[24123]
- Add support for the MemoryPressure, DiskPressure, OutOfDisk and PIDPressure status conditions in state_node. {pull}23905[23905]
- Store `cloudfoundry.container.cpu.pct` in decimal form and as `scaled_float`. {pull}24219[24219]
- Remove `index_stats.created` field from Elasticsearch/index Metricset {pull}25113[25113]
- Adjust host fields to adopt new names from 1.9.0 ECS. {pull}24312[24312]
- Add replicas.ready field to state_statefulset in Kubernetes module{pull}26088[26088]

*Packetbeat*

- Added redact_headers configuration option, to allow HTTP request headers to be redacted whilst keeping the header field included in the beat. {pull}15353[15353]
- Add dns.question.subdomain and dns.question.top_level_domain fields. {pull}14578[14578]

*Winlogbeat*

- Add support to Sysmon file delete events (event ID 23). {issue}18094[18094]
- Improve ECS field mappings in Sysmon module. `related.hash`, `related.ip`, and `related.user` are now populated. {issue}18364[18364]
- Improve ECS field mappings in Sysmon module. Hashes are now also populated to the corresponding `process.hash`, `process.pe.imphash`, `file.hash`, or `file.pe.imphash`. {issue}18364[18364]
- Improve ECS field mappings in Sysmon module. `file.name`, `file.directory`, and `file.extension` are now populated. {issue}18364[18364]
- Improve ECS field mappings in Sysmon module. `rule.name` is populated for all events when present. {issue}18364[18364]
- Add Powershell module. Support for event ID's: `400`, `403`, `600`, `800`, `4103`, `4014`, `4105`, `4106`. {issue}16262[16262] {pull}18526[18526]
- Fix Powershell processing of downgraded engine events. {pull}18966[18966]
- Fix unprefixed fields in `fields.yml` for Powershell module {issue}18984[18984]

*Functionbeat*


==== Bugfixes

*Affecting all Beats*

- Fix events being dropped if they contain a floating point value of NaN or Inf. {pull}25051[25051]
- Fix a race condition with the Kafka pipeline client, it is possible that `Close()` get called before `Connect()` . {issue}11945[11945]
- Allow users to configure only `cluster_uuid` setting under `monitoring` namespace. {pull}14338[14338]
- Update replicaset group to apps/v1 {pull}15854[15802]
- Fix missing output in dockerlogbeat {pull}15719[15719]
- Do not load dashboards where not available. {pull}15802[15802]
- Remove superfluous use of number_of_routing_shards setting from the default template. {pull}16038[16038]
- Fix index names for indexing not always guaranteed to be lower case. {pull}16081[16081]
- Fix loading processors from annotation hints. {pull}16348[16348]
- Add `ssl.ca_sha256` option to the supported TLS option, this allow to check that a specific certificate is used as part of the verified chain. {issue}15717[15717]
- Fix `NewContainerMetadataEnricher` to use default config for kubernetes module. {pull}16857[16857]
- Improve some logging messages for add_kubernetes_metadata processor {pull}16866{16866}
- Do not rotate log files on startup when interval is configured and rotateonstartup is disabled. {pull}17613[17613]
- Fix `setup.dashboards.index` setting not working. {pull}17749[17749]
- Fix goroutine leak and Elasticsearch output file descriptor leak when output reloading is in use. {issue}10491[10491] {pull}17381[17381]
- Fix Elasticsearch license endpoint URL referenced in error message. {issue}17880[17880] {pull}18030[18030]
- Change `decode_json_fields` processor, to merge parsed json objects with existing objects in the event instead of fully replacing them. {pull}17958[17958]
- Gives monitoring reporter hosts, if configured, total precedence over corresponding output hosts. {issue}17937[17937] {pull}17991[17991]
- [Autodiscover] Check if runner is already running before starting again. {pull}18564[18564]
- Fix `keystore add` hanging under Windows. {issue}18649[18649] {pull}18654[18654]
- Fix regression in `add_kubernetes_metadata`, so configured `indexers` and `matchers` are used if defaults are not disabled. {issue}18481[18481] {pull}18818[18818]
- Fix the `translate_sid` processor's handling of unconfigured target fields. {issue}18990[18990] {pull}18991[18991]
- Fixed a service restart failure under Windows. {issue}18914[18914] {pull}18916[18916]
- Fix metrics hints builder to avoid wrong container metadata usage when port is not exposed {pull}18979[18979]
- Server-side TLS config now validates certificate and key are both specified {pull}19584[19584]
- Fix terminating pod autodiscover issue. {pull}20084[20084]
- Fix seccomp policy for calls to `chmod` and `chown`. {pull}20054[20054]
- Output errors when Kibana index pattern setup fails. {pull}20121[20121]
- Fix issue in autodiscover that kept inputs stopped after config updates. {pull}20305[20305]
- Add service resource in k8s cluster role. {pull}20546[20546]
- [Metricbeat][Kubernetes] Change cluster_ip field from ip to keyword. {pull}20571[20571]
- The `o365input` and `o365` module now recover from an authentication problem or other fatal errors, instead of terminating. {pull}21258[21258]
- Use PROGRAMDATA environment variable instead of C:\ProgramData for windows install service {pull}22874[22874]
- Fix reporting of cgroup metrics when running under Docker {pull}22879[22879]
- Fix typo in config docs {pull}23185[23185]
- Fix `nested` subfield handling in generated Elasticsearch templates. {issue}23178[23178] {pull}23183[23183]
- Fix CPU usage metrics on VMs with dynamic CPU config {pull}23154[23154]
- Fix panic due to unhandled DeletedFinalStateUnknown in k8s OnDelete {pull}23419[23419]
- Fix error loop with runaway CPU use when the Kafka output encounters some connection errors {pull}23484[23484]
- Allow configuring credential_profile_name and shared_credential_file when using role_arn. {pull}24174[24174]
- Add `expand_keys` to the list of permitted config fields for `decode_json_fields` {24862}[24862]
- Fix discovery of short-living and failing pods in Kubernetes autodiscover {issue}22718[22718] {pull}24742[24742]
- Fix panic when overwriting metadata {pull}24741[24741]
- Fix role_arn to work with access keys for AWS. {pull}25446[25446]
- Fix `community_id` processor so that ports greater than 65535 aren't valid. {pull}25409[25409]
- Fix ILM alias creation when write alias exists and initial index does not exist {pull}26143[26143]
<<<<<<< HEAD
- Include date separator in the filename prefix of `dateRotator` to make sure nothing gets purged accidentally {pull}26176[26176]
- Omit full index template from errors that occur while loading the template. {pull}25743[25743]
=======
>>>>>>> 3c9c96a5
- In the script processor, the `decode_xml` and `decode_xml_wineventlog` processors are now available as `DecodeXML` and `DecodeXMLWineventlog` respectively.

*Auditbeat*

- system/socket: Fixed compatibility issue with kernel 5.x. {pull}15771[15771]
- system/package: Fix parsing of Installed-Size field of DEB packages. {issue}16661[16661] {pull}17188[17188]
- system module: Fix panic during initialisation when /proc/stat can't be read. {pull}17569[17569]
- system/package: Fix an error that can occur while trying to persist package metadata. {issue}18536[18536] {pull}18887[18887]
- system/socket: Fix dataset using 100% CPU and becoming unresponsive in some scenarios. {pull}19033[19033] {pull}19764[19764]
- system/socket: Fixed tracking of long-running connections. {pull}19033[19033]
- system/package: Fix librpm loading on Fedora 31/32. {pull}NNNN[NNNN]
- file_integrity: Create fsnotify watcher only when starting file_integrity module {pull}19505[19505]
- auditd: Fix spelling of anomaly in `event.category`.
- auditd: Fix typo in `event.action` of `removed-user-role-from`. {pull}19300[19300]
- auditd: Fix typo in `event.action` of `used-suspicious-link`. {pull}19300[19300]
- system/socket: Fix kprobe grouping to allow running more than one instance. {pull}20325[20325]
- system/socket: Fixed a crash due to concurrent map read and write. {issue}21192[21192] {pull}21690[21690]
- file_integrity: stop monitoring excluded paths {issue}21278[21278] {pull}21282[21282]
- auditd: Fix an error condition causing a lot of `audit_send_reply` kernel threads being created. {pull}22673[22673]
- system/socket: Fixed start failure when run under config reloader. {issue}20851[20851] {pull}21693[21693]
- system/socket: Having some CPUs unavailable to Auditbeat could cause startup errors or event loss. {pull}22827[22827]
- Note incompatibility of system/socket on ARM. {pull}23381[23381]

*Filebeat*

- Fix mapping of fortinet.firewall.mem as integer. {pull}19335[19335]
- Ensure all zeek timestamps include millisecond precision. {issue}14599[14599] {pull}16766[16766]
- Fix s3 input hanging with GetObjectRequest API call by adding context_timeout config. {issue}15502[15502] {pull}15590[15590]
- Add shared_credential_file to cloudtrail config {issue}15652[15652] {pull}15656[15656]
- Fix typos in zeek notice fileset config file. {issue}15764[15764] {pull}15765[15765]
- Fix mapping error when zeek weird logs do not contain IP addresses. {pull}15906[15906]
- Improve `elasticsearch/audit` fileset to handle timestamps correctly. {pull}15942[15942]
- Prevent Elasticsearch from spewing log warnings about redundant wildcards when setting up ingest pipelines for the `elasticsearch` module. {issue}15840[15840] {pull}15900[15900]
- Fix mapping error for cloudtrail additionalEventData field {pull}16088[16088]
- Fix a connection error in httpjson input. {pull}16123[16123]
- Fix integer overflow in S3 offsets when collecting very large files. {pull}22523[22523]
- Fix CredentialsJSON unpacking for `gcp-pubsub` and `httpjson` inputs. {pull}23277[23277]
- Strip Azure Eventhub connection string in debug logs. {pulll}25066[25066]
- Fix o365 module config when client_secret contains special characters. {issue}25058[25058]
- Fix issue with m365_defender, when parsing incidents that has no alerts attached: {pull}25421[25421]
- Improve inode reuse handling by removing state for removed files more eagerly from the internal state table in the logs inputs. {pull}25756[25756]
- Fix default config template values for paths on oracle module: {pull}26276[26276]
- Fix bug in aws-s3 input where the end of gzipped log files might have been discarded. {pull}26260[26260]

*Filebeat*

- cisco/asa fileset: Fix parsing of 302021 message code. {pull}14519[14519]
- Fix filebeat azure dashboards, event category should be `Alert`. {pull}14668[14668]
- Fixed dashboard for Cisco ASA Firewall. {issue}15420[15420] {pull}15553[15553]
- Add shared_credential_file to cloudtrail config {issue}15652[15652] {pull}15656[15656]
- Fix s3 input with cloudtrail fileset reading json file. {issue}16374[16374] {pull}16441[16441]
- Add queue_url definition in manifest file for aws module. {pull}16640{16640}
- Fixed various Cisco FTD parsing issues. {issue}16863[16863] {pull}16889[16889]
- Fix default index pattern in IBM MQ filebeat dashboard. {pull}17146[17146]
- Fix `elasticsearch.gc` fileset to not collect _all_ logs when Elasticsearch is running in Docker. {issue}13164[13164] {issue}16583[16583] {pull}17164[17164]
- Fixed a mapping exception when ingesting CEF logs that used the spriv or dpriv extensions. {issue}17216[17216] {pull}17220[17220]
- Fixed a mapping exception when ingesting Logstash plain logs (7.4+) with pipeline ids containing non alphanumeric chars. {issue}17242[17242] {pull}17243[17243]
- Fixed MySQL slowlog module causing "regular expression has redundant nested repeat operator" warning in Elasticsearch. {issue}17086[17086] {pull}17156[17156]
- CEF: Fixed decoding errors caused by trailing spaces in messages. {pull}17253[17253]
- Fixed activemq module causing "regular expression has redundant nested repeat operator" warning in Elasticsearch. {pull}17428[17428]
- Fix issue 17734 to retry on rate-limit error in the Filebeat httpjson input. {issue}17734[17734] {pull}17735[17735]
- Remove migrationVersion map 7.7.0 reference from Kibana dashboard file to fix backward compatibility issues. {pull}17425[17425]
- Fixed `cloudfoundry.access` to have the correct `cloudfoundry.app.id` contents. {pull}17847[17847]
- Fixing `ingress_controller.` fields to be of type keyword instead of text. {issue}17834[17834]
- Fixed typo in log message. {pull}17897[17897]
- Unescape file name from SQS message. {pull}18370[18370]
- Improve cisco asa and ftd pipelines' failure handler to avoid mapping temporary fields. {issue}18391[18391] {pull}18392[18392]
- Fix source.address not being set for nginx ingress_controller {pull}18511[18511]
- Fix PANW module wrong mappings for bytes and packets counters. {issue}18522[18522] {pull}18525[18525]
- Fixed ingestion of some Cisco ASA and FTD messages when a hostname was used instead of an IP for NAT fields. {issue}14034[14034] {pull}18376[18376]
- Fix `o365.audit` failing to ingest events when ip address is surrounded by square brackets. {issue}18587[18587] {pull}18591[18591]
- Fix `o365` module ignoring `var.api` settings. {pull}18948[18948]
- Fix improper nesting of session_issuer object in aws cloudtrail fileset. {issue}18894[18894] {pull}18915[18915]
- Fix Cisco ASA ASA 3020** and 106023 messages {pull}17964[17964]
- Add missing `default_field: false` to aws filesets fields.yml. {pull}19568[19568]
- Fix bug with empty filter values in system/service {pull}19812[19812]
- Fix S3 input to trim delimiter /n from each log line. {pull}19972[19972]
- Fix s3 input parsing json file without expand_event_list_from_field. {issue}19902[19902] {pull}19962[19962]
- Fix s3 input parsing json file without expand_event_list_from_field. {issue}19902[19902] {pull}19962[19962] {pull}20370[20370]
- Fix millisecond timestamp normalization issues in CrowdStrike module {issue}20035[20035], {pull}20138[20138]
- Fix support for message code 106100 in Cisco ASA and FTD. {issue}19350[19350] {pull}20245[20245]
- Fix event.outcome logic for azure/siginlogs fileset {pull}20254[20254]
- Fix `fortinet` setting `event.timezone` to the system one when no `tz` field present {pull}20273[20273]
- Fix `okta` geoip lookup in pipeline for `destination.ip` {pull}20454[20454]
- Fix mapping exception in the `googlecloud/audit` dataset pipeline. {issue}18465[18465] {pull}20465[20465]
- Fix `cisco` asa and ftd parsing of messages 106102 and 106103. {pull}20469[20469]
- Fix event.kind for system/syslog pipeline {issue}20365[20365] {pull}20390[20390]
- Fix event.type for zeek/ssl and duplicate event.category for zeek/connection {pull}20696[20696]
- Add json body check for sqs message. {pull}21727[21727]
- Drop aws.vpcflow.pkt_srcaddr and aws.vpcflow.pkt_dstaddr when equal to "-". {pull}22721[22721] {issue}22716[22716]
- Fix cisco umbrella module config by adding input variable. {pull}22892[22892]
- Fix network.direction logic in zeek connection fileset. {pull}22967[22967]
- Fix aws s3 overview dashboard. {pull}23045[23045]
- Fix bad `network.direction` values in Fortinet/firewall fileset. {pull}23072[23072]
- Fix Cisco ASA/FTD module's parsing of WebVPN log message 716002. {pull}22966[22966]
- Add support for organization and custom prefix in AWS/CloudTrail fileset. {issue}23109[23109] {pull}23126[23126]
- Simplify regex for organization custom prefix in AWS/CloudTrail fileset. {issue}23203[23203] {pull}23204[23204]
- Fix syslog header parsing in infoblox module. {issue}23272[23272] {pull}23273[23273]
- Fix CredentialsJSON unpacking for `gcp-pubsub` and `httpjson` inputs. {pull}23277[23277]
- Fix concurrent modification exception in Suricata ingest node pipeline. {pull}23534[23534]
- Change the `event.created` in Netflow events to be the time the event was created by Filebeat
  to be consistent with ECS. {pull}23094[23094]
- Fix Zoom module parameters for basic auth and url path. {pull}23779[23779]
- Fix handling of ModifiedProperties field in Office 365. {pull}23777[23777]
- Use rfc6587 framing for fortinet firewall and clientendpoint filesets when transferring over tcp. {pull}23837[23837]
- Fix httpjson input logging so it doesn't conflict with ECS. {pull}23972[23972]
- Fix Logstash module handling of logstash.log.log_event.action field. {issue}20709[20709]
- aws/s3access dataset was populating event.duration using the wrong unit. {pull}23920[23920]
- Zoom module pipeline failed to ingest some chat_channel events. {pull}23904[23904]
- Fix Netlow module issue with missing `internal_networks` config parameter. {issue}24094[24094] {pull}24110[24110]
- in httpjson input using encode_as "application/x-www-form-urlencoded" now sets Content-Type correctly {issue}24331[24331] {pull}24336[24336]
- Fix default `scope` in `add_nomad_metadata`. {issue}24559[24559]
- Improve Cisco ASA/FTD parsing of messages - better support for identity FW messages. Change network.bytes, source.bytes, and destination.bytes to long from integer since value can exceed integer capacity.  Add descriptions for various processors for easier pipeline editing in Kibana UI. {pull}23766[23766]
- Updating Oauth2 flow for m365_defender fileset. {pull}24829[24829]
- Fix usage of unallowed ECS event.outcome values in Cisco ASA/FTD pipeline. {pull}24744[24744].
- Updating Oauth2 flow for m365_defender fileset. {pull}24829[24829]
- Fix IPtables Pipeline and Ubiquiti dashboard. {issue}24878[24878] {pull}24928[24928]
- Strip Azure Eventhub connection string in debug logs. {pulll}25066[25066]
- Change `checkpoint.source_object` from Long to Keyword. {issue}25124[25124] {pull}25145[25145]
- Fix s3 input when there is a blank line in the log file. {pull}25357[25357]
- Fix Nginx module pipelines. {issue}19088[19088] {pull}24699[24699]
- Remove space from field `sophos.xg.trans_src_ ip`. {issue}25154[25154] {pull}25250[25250]
- Fix `checkpoint.action_reason` when its a string, not a Long. {issue}25575[25575] {pull}25609[25609]
- Fix incorrect field name appending to `related.hash` in `threatintel.abusechmalware` ingest pipeline. {issue}25151[25151] {pull}25674[25674]
- Add improvements to the azure activitylogs and platformlogs ingest pipelines. {pull}26148[26148]
- Fix `kibana.log` pipeline when `event.duration` calculation becomes a Long. {issue}24556[24556] {pull}25675[25675]

*Heartbeat*

- Fixed excessive memory usage introduced in 7.5 due to over-allocating memory for HTTP checks. {pull}15639[15639]
- Fixed scheduler shutdown issues which would in rare situations cause a panic due to semaphore misuse. {pull}16397[16397]
- Fixed TCP TLS checks to properly validate hostnames, this broke in 7.x and only worked for IP SANs. {pull}17549[17549]

*Journalbeat*


*Metricbeat*

- Fix checking tagsFilter using length in cloudwatch metricset. {pull}14525[14525]
- Fixed bug with `elasticsearch/cluster_stats` metricset not recording license expiration date correctly. {issue}14541[14541] {pull}14591[14591]
- Log bulk failures from bulk API requests to monitoring cluster. {issue}14303[14303] {pull}14356[14356]
- Fixed bug with `elasticsearch/cluster_stats` metricset not recording license ID in the correct field. {pull}14592[14592]
- Fix skipping protocol scheme by light modules. {pull}16205[pull]
- Made `logstash-xpack` module once again have parity with internally-collected Logstash monitoring data. {pull}16198[16198]
- Revert changes in `docker` module: add size flag to docker.container. {pull}16600[16600]
- Fix detection and logging of some error cases with light modules. {pull}14706[14706]
- Dynamically choose a method for the system/service metricset to support older linux distros. {pull}16902[16902]
- Reduce memory usage in `elasticsearch/index` metricset. {issue}16503[16503] {pull}16538[16538]
- Fix issue in Jolokia module when mbean contains multiple quoted properties. {issue}17375[17375] {pull}17374[17374]
- Further revise check for bad data in docker/memory. {pull}17400[17400]
- Fix how we filter services by name in system/service {pull}17400[17400]
- Fix cloudwatch metricset missing tags collection. {issue}17419[17419] {pull}17424[17424]
- check if cpuOptions field is nil in DescribeInstances output in ec2 metricset. {pull}17418[17418]
- Fix aws.s3.bucket.name terms_field in s3 overview dashboard. {pull}17542[17542]
- Fix Unix socket path in memcached. {pull}17512[17512]
- Fix azure storage dashboards. {pull}17590[17590]
- Metricbeat no longer needs to be started strictly after Logstash for `logstash-xpack` module to report correct data. {issue}17261[17261] {pull}17497[17497]
- Fix pubsub metricset to collect all GA stage metrics from gcp stackdriver. {issue}17154[17154] {pull}17600[17600]
- Add privileged option so as mb to access data dir in Openshift. {pull}17606[17606]
- Fix "ID" event generator of Google Cloud module {issue}17160[17160] {pull}17608[17608]
- Add privileged option for Auditbeat in Openshift {pull}17637[17637]
- Fix storage metricset to allow config without region/zone. {issue}17623[17623] {pull}17624[17624]
- Fix overflow on Prometheus rates when new buckets are added on the go. {pull}17753[17753]
- Add a switch to the driver definition on SQL module to use pretty names {pull}17378[17378]
- Remove specific win32 api errors from events in perfmon. {issue}18292[18292] {pull}18361[18361]
- Remove required for region/zone and make stackdriver a metricset in googlecloud. {issue}16785[16785] {pull}18398[18398]
- Fix application_pool metricset after pdh changes. {pull}18477[18477]
- Fix tags_filter for cloudwatch metricset in aws. {pull}18524[18524]
- Fix panic on `metricbeat test modules` when modules are configured in `metricbeat.modules`. {issue}18789[18789] {pull}18797[18797]
- Fix getting gcp compute instance metadata with partial zone/region in config. {pull}18757[18757]
- Add missing network.sent_packets_count metric into compute metricset in googlecloud module. {pull}18802[18802]
- Fix compute and pubsub dashboard for googlecloud module. {issue}18962[18962] {pull}18980[18980]
- Fix crash on vsphere module when Host information is not available. {issue}18996[18996] {pull}19078[19078]
- Fix incorrect usage of hints builder when exposed port is a substring of the hint {pull}19052[19052]
- Stop counterCache only when already started {pull}19103[19103]
- Remove dedot for tag values in aws module. {issue}19112[19112] {pull}19221[19221]
- Fix mapping of service start type in the service metricset, windows module. {pull}19551[19551]
- Fix SQL module mapping NULL values as string {pull}18955[18955] {issue}18898[18898
- Modify doc for app_insights metricset to contain example of config. {pull}20185[20185]
- Add required option for `metrics` in app_insights. {pull}20406[20406]
- Groups same timestamp metric values to one event in the app_insights metricset. {pull}20403[20403]
- Add support for azure light metricset app_stats. {pull}20639[20639]
- Fix remote_write flaky test. {pull}21173[21173]
- Remove io.time from windows {pull}22237[22237]
- Fix `logstash` module when `xpack.enabled: true` is set from emitting redundant events. {pull}22808[22808]
- Change vsphere.datastore.capacity.used.pct value to betweeen 0 and 1. {pull}23148[23148]
- Fix incorrect types of fields GetHits and Ops in NodeInterestingStats for Couchbase module in Metricbeat {issue}21021[21021] {pull}23287[23287]
- Update config in `windows.yml` file. {issue}23027[23027]{pull}23327[23327]
- Add stack monitoring section to elasticsearch module documentation {pull}#23286[23286]
- Fix metric grouping for windows/perfmon module {issue}23489[23489] {pull}23505[23505]
- Fix ec2 metricset fields.yml and the integration test {pull}23726[23726]
- Unskip s3_request integration test. {pull}23887[23887]
- Add system.hostfs configuration option for system module. {pull}23831[23831]
- Fix GCP not able to request Cloudfunctions metrics if a region filter was set {pull}24218[24218]
- Fix type of `uwsgi.status.worker.rss` type. {pull}24468[24468]
- Accept text/plain type by default for prometheus client scraping. {pull}24622[24622]
- Use working set bytes to calculate the pod memory limit pct when memory usage is not reported (ie. Windows pods). {pull}25428[25428]
- Fix copy-paste error in libbeat docs. {pull}25448[25448]
- Fix azure billing dashboard. {pull}25554[25554]

*Packetbeat*



*Winlogbeat*

- Change `event.code` and `winlog.event_id` from int to keyword. {pull}25176[25176]
- Fix related.ip field in renameCommonAuthFields {pull}24892[24892]

*Functionbeat*

*Elastic Logging Plugin*


==== Added

*Affecting all Beats*

- Decouple Debug logging from fail_on_error logic for rename, copy, truncate processors {pull}12451[12451]
- Allow a beat to ship monitoring data directly to an Elasticsearch monitoring cluster. {pull}9260[9260]
- Updated go-seccomp-bpf library to v1.1.0 which updates syscall lists for Linux v5.0. {pull}11394[11394]
- add_host_metadata is no GA. {pull}13148[13148]
- Add `providers` setting to `add_cloud_metadata` processor. {pull}13812[13812]
- Ensure that init containers are no longer tailed after they stop {pull}14394[14394]
- Fingerprint processor adds a new xxhash hashing algorithm {pull}15418[15418]
- Add configuration for APM instrumentation and expose the tracer trough the Beat object. {pull}17938[17938]
- Include network information by default on add_host_metadata and add_observer_metadata. {issue}15347[15347] {pull}16077[16077]
- Add `aws_ec2` provider for autodiscover. {issue}12518[12518] {pull}14823[14823]
- Add support for multiple password in redis output. {issue}16058[16058] {pull}16206[16206]
- Add support for Histogram type in fields.yml {pull}16570[16570]
- Remove experimental flag from `setup.template.append_fields` {pull}16576[16576]
- Add support for kubernetes provider to recognize namespace level defaults {pull}16321[16321]
- Add capability of enrich `container.id` with process id in `add_process_metadata` processor {pull}15947[15947]
- Update documentation for system.process.memory fields to include clarification on Windows os's. {pull}17268[17268]
- Add `urldecode` processor to for decoding URL-encoded fields. {pull}17505[17505]
- Add keystore support for autodiscover static configurations. {pull]16306[16306]
- When using the `decode_json_fields` processor, decoded fields are now deep-merged into existing event. {pull}17958[17958]
- Add keystore support for autodiscover static configurations. {pull]16306[16306]
- Add TLS support to Kerberos authentication in Elasticsearch. {pull}18607[18607]
- Add support for multiple sets of hints on autodiscover {pull}18883[18883]
- Add a configurable delay between retries when an app metadata cannot be retrieved by `add_cloudfoundry_metadata`. {pull}19181[19181]
- Added the `max_cached_sessions` option to the script processor. {pull}19562[19562]
- Set index.max_docvalue_fields_search in index template to increase value to 200 fields. {issue}20215[20215]
- Add capability of enriching process metadata with contianer id also for non-privileged containers in `add_process_metadata` processor. {pull}19767[19767]
- Add replace_fields config option in add_host_metadata for replacing host fields. {pull}20490[20490] {issue}20464[20464]
- Add option to select the type of index template to load: legacy, component, index. {pull}21212[21212]
- Add `wineventlog` schema to `decode_xml` processor. {issue}23910[23910] {pull}24726[24726]
- Add new ECS 1.9 field `cloud.service.name` to `add_cloud_metadata` processor. {pull}24993[24993]
- Libbeat: report queue capacity, output batch size, and output client count to monitoring. {pull}24700[24700]
- Add kubernetes.pod.ip field in kubernetes metadata. {pull}25037[25037]
- Discover changes in Kubernetes namespace metadata as soon as they happen. {pull}25117[25117]
- Add `decode_xml_wineventlog` processor. {issue}23910[23910] {pull}25115[25115]
- Add support for defining explicitly named dynamic templates without path/type match criteria {pull}25422[25422]
- Add new setting `gc_percent` for tuning the garbage collector limits via configuration file. {pull}25394[25394]
- Add `unit` and `metric_type` properties to fields.yml for populating field metadata in Elasticsearch templates {pull}25419[25419]
- Add new option `suffix` to `logging.files` to control how log files are rotated. {pull}25464[25464]
- Validate that required functionality in Elasticsearch is available upon initial connection. {pull}25351[25351]
- Improve ES output error insights. {pull}25825[25825]
- Libbeat: report beat version to monitoring. {pull}26214[26214]

*Auditbeat*

- Reference kubernetes manifests include configuration for auditd and enrichment with kubernetes metadata. {pull}17431[17431]
- Reference kubernetes manifests mount data directory from the host, so data persist between executions in the same node. {pull}17429[17429]
- Log to stderr when running using reference kubernetes manifests. {pull}17443[174443]
- Fix syscall kprobe arguments for 32-bit systems in socket module. {pull}17500[17500]
- Add ECS categorization info for auditd module {pull}18596[18596]

*Filebeat*


- `container` and `docker` inputs now support reading of labels and env vars written by docker JSON file logging driver. {issue}8358[8358]
- Add `index` option to all inputs to directly set a per-input index value. {pull}14010[14010]
- Add ECS tls fields to zeek:smtp,rdp,ssl and aws:s3access,elb {issue}15757[15757] {pull}15935[15936]
- Add ingress nginx controller fileset {pull}16197[16197]
- move create-[module,fileset,fields] to mage and enable in x-pack/filebeat {pull}15836[15836]
- Work on e2e ACK's for the azure-eventhub input {issue}15671[15671] {pull}16215[16215]
- Add a TLS test and more debug output to httpjson input {pull}16315[16315]
- Add an SSL config example in config.yml for filebeat MISP module. {pull}16320[16320]
- Improve ECS categorization, container & process field mappings in auditd module. {issue}16153[16153] {pull}16280[16280]
- Add cloudwatch fileset and ec2 fileset in aws module. {issue}13716[13716] {pull}16579[16579]
- Improve the decode_cef processor by reducing the number of memory allocations. {pull}16587[16587]
- Add custom string mapping to CEF module to support Forcepoint NGFW {issue}14663[14663] {pull}15910[15910]
- Add ECS related fields to CEF module {issue}16157[16157] {pull}16338[16338]
- Improve ECS categorization, host field mappings in elasticsearch module. {issue}16160[16160] {pull}16469[16469]
- Add pattern for Cisco ASA / FTD Message 734001 {issue}16212[16212] {pull}16612[16612]
- Added new module `o365` for ingesting Office 365 management activity API events. {issue}16196[16196] {pull}16386[16386]
- Add Filebeat Okta module. {pull}16362[16362]
- Add source field in k8s events {pull}17209[17209]
- Improve AWS cloudtrail field mappings {issue}16086[16086] {issue}16110[16110] {pull}17155[17155]
- Added new module `crowdstrike` for ingesting Crowdstrike Falcon streaming API endpoint event data. {pull}16988[16988]
- Move azure-eventhub input to GA. {issue}15671[15671] {pull}17313[17313]
- Added documentation for running Filebeat in Cloud Foundry. {pull}17275[17275]
- Added access_key_id, secret_access_key and session_token into aws module config. {pull}17456[17456]
- Release Google Cloud module as GA. {pull}17511[17511]
- Update filebeat httpjson input to support pagination via Header and Okta module. {pull}16354[16354]
- Added new Checkpoint Syslog filebeat module. {pull}17682[17682]
- Added Unix stream socket support as an input source and a syslog input source. {pull}17492[17492]
- Added new Fortigate Syslog filebeat module. {pull}17890[17890]
- Change the `json.*` input settings implementation to merge parsed json objects with existing objects in the event instead of fully replacing them. {pull}17958[17958]
- Added http_endpoint input{pull}18298[18298]
- Add support for array parsing in azure-eventhub input. {pull}18585[18585]
- Added `observer.vendor`, `observer.product`, and `observer.type` to PANW module events. {pull}18223[18223]
- Improve ECS categorization field mappings in coredns module. {issue}16159[16159] {pull}18424[18424]
- Improve ECS categorization field mappings in envoyproxy module. {issue}16161[16161] {pull}18395[18395]
- Improve ECS categorization field mappings in cisco module. {issue}16028[16028] {pull}18537[18537]
- Add geoip AS lookup & improve ECS categorization in aws cloudtrail fileset. {issue}18644[18644] {pull}18958[18958]
- Improved performance of PANW sample dashboards. {issue}19031[19031] {pull}19032[19032]
- Add support for v1 consumer API in Cloud Foundry input, use it by default. {pull}19125[19125]
- Add new mode to multiline reader to aggregate constant number of lines {pull}18352[18352]
- Changed the panw module to pass through (rather than drop) message types other than threat and traffic. {issue}16815[16815] {pull}19375[19375]
- Improve ECS categorization field mappings in traefik module. {issue}16183[16183] {pull}19379[19379]
- Improve ECS categorization field mappings in azure module. {issue}16155[16155] {pull}19376[19376]
- Add text & flattened versions of fields with unknown subfields in aws cloudtrail fileset. {issue}18866[18866] {pull}19121[19121]
- Added Microsoft Defender ATP Module. {issue}17997[17997] {pull}19197[19197]
- Add experimental dataset tomcat/log for Apache TomCat logs {pull}19713[19713]
- Add experimental dataset netscout/sightline for Netscout Arbor Sightline logs {pull}19713[19713]
- Add experimental dataset barracuda/waf for Barracuda Web Application Firewall logs {pull}19713[19713]
- Add experimental dataset f5/bigipapm for F5 Big-IP Access Policy Manager logs {pull}19713[19713]
- Add experimental dataset bluecoat/director for Bluecoat Director logs {pull}19713[19713]
- Add experimental dataset cisco/nexus for Cisco Nexus logs {pull}19713[19713]
- Add experimental dataset citrix/virtualapps for Citrix Virtual Apps logs {pull}19713[19713]
- Add experimental dataset cylance/protect for Cylance Protect logs {pull}19713[19713]
- Add experimental dataset fortinet/clientendpoint for Fortinet FortiClient Endpoint Protection logs {pull}19713[19713]
- Add experimental dataset imperva/securesphere for Imperva Secure Sphere logs {pull}19713[19713]
- Add experimental dataset infoblox/nios for Infoblox Network Identity Operating System logs {pull}19713[19713]
- Add experimental dataset juniper/junos for Juniper Junos OS logs {pull}19713[19713]
- Add experimental dataset kaspersky/av for Kaspersky Anti-Virus logs {pull}19713[19713]
- Add experimental dataset microsoft/dhcp for Microsoft DHCP Server logs {pull}19713[19713]
- Add experimental dataset tenable/nessus_security for Tenable Nessus Security Scanner logs {pull}19713[19713]
- Add experimental dataset rapid7/nexpose for Rapid7 Nexpose logs {pull}19713[19713]
- Add experimental dataset radware/defensepro for Radware DefensePro logs {pull}19713[19713]
- Add experimental dataset sonicwall/firewall for Sonicwall Firewalls logs {pull}19713[19713]
- Add experimental dataset squid/log for Squid Proxy Server logs {pull}19713[19713]
- Add experimental dataset zscaler/zia for Zscaler Internet Access logs {pull}19713[19713]
- Add event.ingested for CrowdStrike module {pull}20138[20138]
- Add support for additional fields and FirewallMatchEvent type events in CrowdStrike module {pull}20138[20138]
- Add event.ingested to all Filebeat modules. {pull}20386[20386]
- Add event.ingested for Suricata module {pull}20220[20220]
- Add support for custom header and headersecret for filebeat http_endpoint input {pull}20435[20435]
- Convert httpjson to v2 input {pull}20226[20226]
- Add event.ingested to all Filebeat modules. {pull}20386[20386]
- Added new properties field support for event.outcome in azure module {pull}20998[20998]
- Add type and sub_type to panw panos fileset {pull}20912[20912]
- Add related.hosts ecs field to all modules {pull}21160[21160]
- Keep cursor state between httpjson input restarts {pull}20751[20751]
- New juniper.srx dataset for Juniper SRX logs. {pull}20017[20017]
- Added DNS response IP addresses to `related.ip` in Suricata module. {pull}22291[22291]
- Added support for first_event context in filebeat httpjson input {pull}23437[23437]
- Added feature to modules to adapt Ingest Node pipelines for compatibility with older Elasticsearch versions by
  removing unsupported processors. {pull}23763[23763]
- Added support for Cisco AMP API as a new fileset. {pull}22768[22768]
- Added RFC6587 framing option for tcp and unix inputs {issue}23663[23663] {pull}23724[23724]
- Added `application/x-ndjson` as decode option for httpjson input {pull}23521[23521]
- Added `application/x-www-form-urlencoded` as encode option for httpjson input {pull}23521[23521]
- Move aws-s3 input to GA. {pull}23631[23631]
- Populate `source.mac` and `destination.mac` for Suricata EVE events. {issue}23706[23706] {pull}23721[23721]
- Added string splitting for httpjson input {pull}24022[24022]
- Added Signatures fileset to Zeek module {pull}23772[23772]
- Upgrade Cisco ASA/FTD/Umbrella to ECS 1.8.0. {pull}23819[23819]
- Add new ECS user and categories features to google_workspace/gsuite {issue}23118[23118] {pull}23709[23709]
- Move crowdstrike JS processor to ingest pipelines and upgrade to ECS 1.8.0 {issue}23118[23118] {pull}23875[23875]
- Update Filebeat auditd dataset to ECS 1.8.0. {pull}23723[23723] {issue}23118[23118]
- Updated microsoft defender_atp and m365_defender to ECS 1.8. {pull}23897[23897] {issue}23118[23118]
- Updated o365 module to ECS 1.8. {issue}23118[23118] {pull}23896[23896]
- Upgrade CEF module to ECS 1.8.0. {pull}23832[23832]
- Upgrade fortinet/firewall to ECS 1.8 {issue}23118[23118] {pull}23902[23902]
- Upgrade Zeek to ECS 1.8.0. {issue}23118[23118] {pull}23847[23847]
- Updated azure module to ECS 1.8. {issue}23118[23118] {pull}23927[23927]
- Update aws/s3access to ECS 1.8. {issue}23118[23118] {pull}23920[23920]
- Upgrade panw module to ecs 1.8 {issue}23118[23118] {pull}23931[23931]
- Upgrade juniper/srx to ecs 1.8.0. {issue}23118[23118] {pull}23936[23936]
- Upgrade okta to ecs 1.8.0 and move js processor to ingest pipeline {issue}23118[23118] {pull}23929[23929]
- Update zoom module to ECS 1.8. {pull}23904[23904] {issue}23118[23118]
- Support X-Forwarder-For in IIS logs. {pull}19142[192142]
- Add support for logs generated by servers configured with `log_statement` and `log_duration` in PostgreSQL module. {pull}24607[24607]
- Added fifteen new message IDs to Cisco ASA/FTD pipeline. {pull}24744[24744]
- Added NTP fileset to Zeek module {pull}24224[24224]
- Add `proxy_url` config for httpjson v2 input. {issue}24615[24615] {pull}24662[24662]
- Change `okta.target` to `flattened` field type.  {issue}24354[24354] {pull}24636[24636]
- Added `http.request.id` to `nginx/ingress_controller` and `elasticsearch/audit`. {pull}24994[24994]
- Add `awsfargate` module to collect container logs from Amazon ECS on Fargate. {pull}25041[25041]
- New module `cyberarkpas` for CyberArk Privileged Access Security audit logs. {pull}24803[24803]
- Add `uri_parts` processor to Apache, Nginx, IIS, Traefik, S3Access, Cisco, F5, Fortinet, Google Workspace, Imperva, Microsoft, Netscout, O365, Sophos, Squid, Suricata, Zeek, Zia, Zoom, and ZScaler modules ingest pipelines. {issue}19088[19088] {pull}24699[24699]
- New module `zookeeper` for Zookeeper service and audit logs {issue}25061[25061] {pull}25128[25128]
- Add parsing for `haproxy.http.request.raw_request_line` field  {issue}25480[25480] {pull}25482[25482]
- Mark `filestream` input beta. {pull}25560[25560]
- Update PanOS module to parse Global Protect & User ID logs. {issue}24722[24722] {issue}24724[24724] {pull}24927[24927]
- Add HMAC signature validation support for http_endpoint input. {pull}24918[24918]
- Add multiline support to aws-s3 input. {issue}25249[25249] {pull}25710[25710]
- Add monitoring metrics to the `aws-s3` input. {pull}25711[25711]
- Add Content-Type override to aws-s3 input. {issue}25697[25697] {pull}25772[25772]
- In Cisco Umbrella fileset add users from cisco.umbrella.identities to related.user. {pull}25776[25776]
- Add fingerprint processor to generate fixed ids for `google_workspace` events. {pull}25841[25841]
- Enhance GCP module to populate orchestrator.* fields for GKE / K8S logs {pull}25368[25368]
- Move Filebeat azure module to GA. {pull}26114[26114] {pull}26168[26168]
- Make `filestream` input GA. {pull}26127[26127]
- http_endpoint: Support multiple documents in a single request by POSTing an array or NDJSON format. {pull}25764[25764]
- Add new `parser` to `filestream` input: `container`. {pull}26115[26115]
- Add support for ISO8601 timestamps in Zeek fileset {pull}25564[25564]
- Add `preserve_original_event` option to `o365audit` input. {pull}26273[26273]
- Add `log.flags` to events created by the `aws-s3` input. {pull}26267[26267]
- Add `include_s3_metadata` config option to the `aws-s3` input for including object metadata in events. {pull}26267[26267]

*Heartbeat*

- Bundle synthetics deps with heartbeat docker image. {pull}23274[23274]

*Heartbeat*


*Heartbeat*

*Journalbeat*

*Metricbeat*

- Move the windows pdh implementation from perfmon to a shared location in order for future modules/metricsets to make use of. {pull}15503[15503]
- Add DynamoDB AWS Metricbeat light module {pull}15097[15097]
- Add IBM MQ light-weight Metricbeat module {pull}15301[15301]
- Add mixer metricset for Istio Metricbeat module {pull}15696[15696]
- Add mesh metricset for Istio Metricbeat module{pull}15535[15535]
- Add pilot metricset for Istio Metricbeat module {pull}15761[15761]
- Add galley metricset for Istio Metricbeat module {pull}15857[15857]
- Add `key/value` mode for SQL module. {issue}15770[15770] {pull]15845[15845]
- Add support for Unix socket in Memcached metricbeat module. {issue}13685[13685] {pull}15822[15822]
- Add `up` metric to prometheus metrics collected from host {pull}15948[15948]
- Add citadel metricset for Istio Metricbeat module {pull}15990[15990]
- Add collecting AuroraDB metrics in rds metricset. {issue}14142[14142] {pull}16004[16004]
- Add database_account azure metricset. {issue}15758[15758]
- Add Load Balancing metricset to GCP {pull}15559[15559]
- Add OpenMetrics Metricbeat module {pull}16596[16596]
- Add system/users metricset as beta {pull}16569[16569]
- Add additional cgroup fields to docker/diskio{pull}16638[16638]
- Add Prometheus remote write endpoint {pull}16609[16609]
- Add support for CouchDB v2 {issue}16352[16352] {pull}16455[16455]
- Release Zookeeper/connection module as GA. {issue}14281[14281] {pull}17043[17043]
- Add dashboard for pubsub metricset in googlecloud module. {pull}17161[17161]
- Replace vpc metricset into vpn, transitgateway and natgateway metricsets. {pull}16892[16892]
- Use Elasticsearch histogram type to store Prometheus histograms {pull}17061[17061]
- Allow to rate Prometheus counters when scraping them {pull}17061[17061]
- Release Oracle module as GA. {issue}14279[14279] {pull}16833[16833]
- Add Storage metricsets to GCP module {pull}15598[15598]
- Release vsphere module as GA. {issue}15798[15798] {pull}17119[17119]
- Add PubSub metricset to Google Cloud Platform module {pull}15536[15536]
- Add final tests and move label to GA for the azure module in metricbeat. {pull}17319[17319]
- Added documentation for running Metricbeat in Cloud Foundry. {pull}17275[17275]
- Reference kubernetes manifests mount data directory from the host when running metricbeat as daemonset, so data persist between executions in the same node. {pull}17429[17429]
- Stack Monitoring modules now auto-configure required metricsets when `xpack.enabled: true` is set. {issue}16471[[16471] {pull}17609[17609]
- Add aggregation aligner as a config parameter for googlecloud stackdriver metricset. {issue}17141[[17141] {pull}17719[17719]
- Stack Monitoring modules now auto-configure required metricsets when `xpack.enabled: true` is set. {issue}16471[[16471] {pull}17609[17609]
- Collect new `bulk` indexing metrics from Elasticsearch when `xpack.enabled:true` is set. {issue} {pull}17992[17992]
- Remove requirement to connect as sysdba in Oracle module {issue}15846[15846] {pull}18182[18182]
- Update MSSQL module to fix some SSPI authentication and add brackets to USE statements {pull}17862[17862]]
- Add client address to events from http server module {pull}18336[18336]
- Add memory metrics into compute googlecloud. {pull}18802[18802]
- Add Tomcat overview dashboard {pull}14026[14026]
- Add support for v1 consumer API in Cloud Foundry module, use it by default. {pull}19268[19268]
- The `elasticsearch/index` metricset now collects metrics for hidden indices as well. {issue}18639[18639] {pull}18703[18703]
- Adds support for app insights metrics in the azure module. {issue}18570[18570] {pull}18940[18940]
- Added cache and connection_errors metrics to status metricset of MySQL module {issue}16955[16955] {pull}19844[19844]
- Update MySQL dashboard with connection errors and cache metrics {pull}19913[19913] {issue}16955[16955]
- Add cloud.instance.name into aws ec2 metricset. {pull}20077[20077]
- Add `scope` setting for elasticsearch module, allowing it to monitor an Elasticsearch cluster behind a load-balancing proxy. {issue}18539[18539] {pull}18547[18547]
- Add state_daemonset metricset for Kubernetes Metricbeat module {pull}20649[20649]
- Add billing metricset into googlecloud module. {pull}20812[20812] {issue}20738[20738]
- Release lambda metricset in aws module as GA. {issue}21251[21251] {pull}21255[21255]
- Add dashboard for pubsub metricset in googlecloud module. {pull}21326[21326] {issue}17137[17137]
- Enrich events of `state_service` metricset with kubernetes services' metadata. {pull}23730[23730]
- Check fields are documented in aws metricsets. {pull}23887[23887]
- Add support for defining metrics_filters for prometheus module in hints. {pull}24264[24264]
- Add support for PostgreSQL 10, 11, 12 and 13. {pull}24402[24402]
- Add support for SASL/SCRAM authentication to the Kafka module. {pull}24810[24810]
- Refactor state_* metricsets to share response from endpoint. {pull}25640[25640]
- Add server id to zookeeper events. {pull}25550[25550]
- Add additional network metrics to docker/network {pull}25354[25354]
- Migrate ec2 metricsets to use cloudwatch input. {pull}25924[25924]
- Reduce number of requests done by kubernetes metricsets to kubelet. {pull}25782[25782]
- Migrate rds metricsets to use cloudwatch input. {pull}26077[26077]
- Migrate sqs metricsets to use cloudwatch input. {pull}26117[26117]
- Add total CPU to vSphere virtual machine metrics. {pull}26167[26167]

*Packetbeat*



*Functionbeat*


*Heartbeat*


*Winlogbeat*

- Set process.command_line and process.parent.command_line from Sysmon Event ID 1. {pull}17327[17327]
- Add support for event IDs 4673,4674,4697,4698,4699,4700,4701,4702,4768,4769,4770,4771,4776,4778,4779,4964 to the Security module {pull}17517[17517]
- Add registry and code signature information and ECS categorization fields for sysmon module {pull}18058[18058]
- Add support for sysmon v13 events 24 and 25. {issue}24217[24217] {pull}24945[24945]
- Changed the log level of the "Successfully published events" message from `info` to `debug` to reduce verbosity of the `info` logging level. To track event log reader activity use the `published_events` metric. {pull}25617[25617]

*Elastic Log Driver*

- Add support for `docker logs` command {pull}19531[19531]

==== Deprecated

*Affecting all Beats*


*Filebeat*


*Heartbeat*

*Journalbeat*

*Metricbeat*


*Packetbeat*

*Winlogbeat*

*Functionbeat*

==== Known Issue

*Journalbeat*<|MERGE_RESOLUTION|>--- conflicted
+++ resolved
@@ -173,11 +173,8 @@
 - Fix role_arn to work with access keys for AWS. {pull}25446[25446]
 - Fix `community_id` processor so that ports greater than 65535 aren't valid. {pull}25409[25409]
 - Fix ILM alias creation when write alias exists and initial index does not exist {pull}26143[26143]
-<<<<<<< HEAD
 - Include date separator in the filename prefix of `dateRotator` to make sure nothing gets purged accidentally {pull}26176[26176]
 - Omit full index template from errors that occur while loading the template. {pull}25743[25743]
-=======
->>>>>>> 3c9c96a5
 - In the script processor, the `decode_xml` and `decode_xml_wineventlog` processors are now available as `DecodeXML` and `DecodeXMLWineventlog` respectively.
 
 *Auditbeat*
