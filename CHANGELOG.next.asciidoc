// Use these for links to issue and pulls. Note issues and pulls redirect one to
// each other on Github, so don't worry too much on using the right prefix.
:issue: https://github.com/elastic/beats/issues/
:pull: https://github.com/elastic/beats/pull/

=== Beats version HEAD
https://github.com/elastic/beats/compare/v8.8.1\...main[Check the HEAD diff]

==== Breaking changes

*Affecting all Beats*

*Auditbeat*


*Filebeat*

- Convert netflow input to API v2 and disable event normalisation {pull}37901[37901]
- Removed deprecated ZScaler from Beats. Use the https://docs.elastic.co/integrations/zscaler_zia[Zscaler Internet Access] Elastic integration instead. {pull}38037[38037]
- Removed deprecated Tomcat from Beats. Use the https://docs.elastic.co/integrations/apache_tomcat[Apache Tomcat] Elastic integration instead. {pull}38037[38037]
- Removed deprecated Squid from Beats. See <<migrate-from-deprecated-module>> for migration options. {pull}38037[38037]
- Removed deprecated SonicWall from Beats. Use the https://docs.elastic.co/integrations/sonicwall[SonicWall Firewall] Elastic integration instead. {pull}38037[38037]
- Removed deprecated Sonicwall from Beats. Use the https://docs.elastic.co/integrations/sonicwall[SonicWall Firewall] Elastic integration instead. {pull}38037[38037]
- Removed deprecated Snort from Beats. Use the https://docs.elastic.co/integrations/snort[Snort] Elastic integration instead. {pull}38037[38037]
- Removed deprecated Radware from Beats. See <<migrate-from-deprecated-module>> for migration options. {pull}38037[38037]
- Removed deprecated Proofpoint from Beats. Use the https://docs.elastic.co/integrations/proofpoint_tap[Proofpoint TAP] Elastic integration instead. {pull}38037[38037]
- Removed deprecated Netscout from Beats. See <<migrate-from-deprecated-module>> for migration options. {pull}38037[38037]
- Removed deprecated Microsoft DHCP from Beats. Use the https://docs.elastic.co/integrations/microsoft_dhcp[Microsoft DHCP] Elastic integration instead. {pull}38037[38037]
- Removed deprecated Juniper Junos from Beats. Use the https://docs.elastic.co/integrations/juniper_srx[Juniper SRX] Elastic integration instead. {pull}38037[38037]
- Removed deprecated Juniper Netscreen from Beats. See <<migrate-from-deprecated-module>> for migration options. {pull}38037[38037]
- Removed deprecated Infoblox from Beats. Use the https://docs.elastic.co/integrations/infoblox_nios[Infoblox NIOS] Elastic integration instead. {pull}38037[38037]
- Removed deprecated Impreva from Beats. See <<migrate-from-deprecated-module>> for migration options. {pull}38037[38037]
- Removed deprecated Fortinet Client Endpoint from Beats. Use the https://docs.elastic.co/integrations/fortinet_forticlient[Fortinet FortiClient Logs] Elastic integration instead. {pull}38037[38037]
- Removed deprecated Fortinet Fortimail from Beats. Use the https://docs.elastic.co/integrations/fortinet_fortimail[Fortinet FortiMail] Elastic integration instead. {pull}38037[38037]
- Removed deprecated Fortinet Fortimanager from Beats. Use the https://docs.elastic.co/integrations/fortinet_fortimanager[Fortinet FortiManager Logs] Elastic integration instead. {pull}38037[38037]
- Removed deprecated F5 from Beats. Use the https://docs.elastic.co/integrations/f5_bigip[F5 BIG-IP] Elastic integration instead. {pull}38037[38037]
- Removed deprecated Cylance from Beats. See <<migrate-from-deprecated-module>> for migration options. {pull}38037[38037]
- Removed deprecated Cisco Meraki from Beats. Use the https://docs.elastic.co/integrations/cisco_meraki[Cisco Meraki] Elastic integration instead. {pull}38037[38037]
- Removed deprecated Cisco Nexus from Beats. Use the https://docs.elastic.co/integrations/cisco_nexus[Cisco Nexus] Elastic integration instead. {pull}38037[38037]
- Removed deprecated Bluecoat from Beats. See <<migrate-from-deprecated-module>> for migration options. {pull}38037[38037]
- Removed deprecated Barracuda from Beats. Use the https://docs.elastic.co/integrations/barracuda[Barracuda Web Application Firewall] Elastic integration instead. {pull}38037[38037]
- Removed deprecated Sophos UTM from Beats. Use the https://docs.elastic.co/integrations/sophos[Sophos] Elastic integration instead. {pull}38037[38037]
- Introduce input/netmetrics and refactor netflow input metrics {pull}38055[38055]
- Update Salesforce module to use new Salesforce input. {pull}37509[37509]
- Tag events that come from a filestream in "take over" mode. {pull}39828[39828]
- Fix high IO and handling of a corrupted registry log file. {pull}35893[35893]

*Heartbeat*


*Metricbeat*

- Setting period for counter cache for Prometheus remote_write at least to 60sec {pull}38553[38553]
- Add support of Graphite series 1.1.0+ tagging extension for statsd module. {pull}39619[39619]
<<<<<<< HEAD
- Allow metricsets to report their status via control v2 protocol. {pull}40025[40025]
=======
- Remove fallback to the node limit for the `kubernetes.pod.cpu.usage.limit.pct` and `kubernetes.pod.memory.usage.limit.pct` metrics calculation
>>>>>>> 53bf67ce

*Osquerybeat*

- Add action responses data stream, allowing osquerybeat to post action results directly to elasticsearch. {pull}39143[39143]

*Packetbeat*


*Winlogbeat*

- Add "event.category" and "event.type" to Sysmon module for EventIDs 8, 9, 19, 20, 27, 28, 255 {pull}35193[35193]

*Functionbeat*


*Elastic Logging Plugin*


==== Bugfixes

*Affecting all Beats*

- Fix `namespace` filter option on `add_kubernetes_metadata` processor. {pull}39934[39934]
- Support for multiline zookeeper logs {issue}2496[2496]
- Add checks to ensure reloading of units if the configuration actually changed. {pull}34346[34346]
- Fix namespacing on self-monitoring {pull}32336[32336]
- Fix namespacing on self-monitoring {pull}32336[32336]
- Fix Beats started by agent do not respect the allow_older_versions: true configuration flag {issue}34227[34227] {pull}34964[34964]
- Fix performance issues when we have a lot of inputs starting and stopping by allowing to disable global processors under fleet. {issue}35000[35000] {pull}35031[35031]
- 'add_cloud_metadata' processor - add cloud.region field for GCE cloud provider
- 'add_cloud_metadata' processor - update azure metadata api version to get missing `cloud.account.id` field
- Upgraded apache arrow library used in x-pack/libbeat/reader/parquet from v11 to v12.0.1 in order to fix cross-compilation issues {pull}35640[35640]
- Fix panic when MaxRetryInterval is specified, but RetryInterval is not {pull}35820[35820]
- Support build of projects outside of beats directory {pull}36126[36126]
- Support Elastic Agent control protocol chunking support {pull}37343[37343]
- Lower logging level to debug when attempting to configure beats with unknown fields from autodiscovered events/environments {pull}[37816][37816]
- Set timeout of 1 minute for FQDN requests {pull}37756[37756]
- Fix the paths in the .cmd script added to the path by the Windows MSI to point to the new C:\Program Files installation location. https://github.com/elastic/elastic-stack-installers/pull/238
- Change cache processor documentation from `write_period` to `write_interval`. {pull}38561[38561]
- Fix cache processor expiries heap cleanup on partial file writes. {pull}38561[38561]
- Fix cache processor expiries infinite growth when large a large TTL is used and recurring keys are cached. {pull}38561[38561]
- Fix parsing of RFC 3164 process IDs in syslog processor. {issue}38947[38947] {pull}38982[38982]
- Rename the field "apache2.module.error" to "apache.module.error" in Apache error visualization. {issue}39480[39480] {pull}39481[39481]

*Auditbeat*



*Filebeat*

- [Gcs Input] - Added missing locks for safe concurrency {pull}34914[34914]
- Fix the ignore_inactive option being ignored in Filebeat's filestream input {pull}34770[34770]
- Fix TestMultiEventForEOFRetryHandlerInput unit test of CometD input {pull}34903[34903]
- Add input instance id to request trace filename for httpjson and cel inputs {pull}35024[35024]
- Fixes "Can only start an input when all related states are finished" error when running under Elastic-Agent {pull}35250[35250] {issue}33653[33653]
- [system] sync system/auth dataset with system integration 1.29.0. {pull}35581[35581]
- [GCS Input] - Fixed an issue where bucket_timeout was being applied to the entire bucket poll interval and not individual bucket object read operations. Fixed a map write concurrency issue arising from data races when using a high number of workers. Fixed the flaky tests that were present in the GCS test suit. {pull}35605[35605]
- Fixed concurrency and flakey tests issue in azure blob storage input. {issue}35983[35983] {pull}36124[36124]
- Fix panic when sqs input metrics getter is invoked {pull}36101[36101] {issue}36077[36077]
- Fix handling of Juniper SRX structured data when there is no leading junos element. {issue}36270[36270] {pull}36308[36308]
- Fix Filebeat Cisco module with missing escape character {issue}36325[36325] {pull}36326[36326]
- Added a fix for Crowdstrike pipeline handling process arrays {pull}36496[36496]
- [threatintel] MISP pagination fixes {pull}37898[37898]
- Fix file handle leak when handling errors in filestream {pull}37973[37973]
- Fix a race condition that could crash Filebeat with a "negative WaitGroup counter" error {pull}38094[38094]
- Prevent HTTPJSON holding response bodies between executions. {issue}35219[35219] {pull}38116[38116]
- Fix "failed processing S3 event for object key" error on aws-s3 input when key contains the "+" character {issue}38012[38012] {pull}38125[38125]
- Fix duplicated addition of regexp extension in CEL input. {pull}38181[38181]
- Fix the incorrect values generated by the uri_parts processor. {pull}38216[38216]
- Fix HTTPJSON handling of empty object bodies in POST requests. {issue}33961[33961] {pull}38290[38290]
- Fix PEM key validation for CEL and HTTPJSON inputs. {pull}38405[38405]
- Fix filebeat gcs input panic {pull}38407[38407]
- Rename `activity_guid` to `activity_id` in ETW input events to suit other Windows inputs. {pull}38530[38530]
- Add missing provider registration and fix published entity for Active Directory entityanalytics provider. {pull}38645[38645]
- Fix handling of un-parsed JSON in O365 module. {issue}37800[37800] {pull}38709[38709]
- Fix filestream's registry GC: registry entries are now removed from the in-memory and disk store when they're older than the set TTL {issue}36761[36761] {pull}38488[38488]
- Fix indexing failures by re-enabling event normalisation in netflow input. {issue}38703[38703] {pull}38780[38780]
- Fix handling of truncated files in Filestream {issue}38070[38070] {pull}38416[38416]
- Fix panic when more than 32767 pipeline clients are active. {issue}38197[38197] {pull}38556[38556]
- Fix filestream's registry GC: registry entries are now removed from the in-memory and disk store when they're older than the set TTL {issue}36761[36761] {pull}38488[38488]
- [threatintel] MISP splitting fix for empty responses {issue}38739[38739] {pull}38917[38917]
- Fix a bug in cloudwatch task allocation that could skip some logs {issue}38918[38918] {pull}38953[38953]
- Prevent GCP Pub/Sub input blockage by increasing default value of `max_outstanding_messages` {issue}35029[35029] {pull}38985[38985]
- entity-analytics input: Improve structured logging. {pull}38990[38990]
- Fix config validation for CEL and HTTPJSON inputs when using password grant authentication and `client.id` or `client.secret` are not present. {pull}38962[38962]
- Updated Websocket input title to align with existing inputs {pull}39006[39006]
- Restore netflow input on Windows {pull}39024[39024]
- Upgrade azure-event-hubs-go and azure-storage-blob-go dependencies. {pull}38861[38861]
- Fix concurrency/error handling bugs in the AWS S3 input that could drop data and prevent ingestion of large buckets. {pull}39131[39131]
- Fix EntraID query handling. {issue}39419[39419] {pull}39420[39420]
- Fix request trace filename handling in http_endpoint input. {pull}39410[39410]
- Fix filestream not correctly tracking the offset of a file when using the `include_message` parser. {pull}39873[39873] {issue}39653[39653]
- Upgrade github.com/hashicorp/go-retryablehttp to mitigate CVE-2024-6104 {pull}40036[40036]

*Heartbeat*


*Heartbeat*


*Metricbeat*

- Fix `namespace` filter option on metricset `state_namespace` enricher. {pull}39934[39934]
- Fix `namespace` filter option at Kubernetes provider level. {pull}39881[39881]
- Fix Azure Monitor 429 error by causing metricbeat to retry the request again. {pull}38294[38294]
- Fix fields not being parsed correctly in postgresql/database {issue}25301[25301] {pull}37720[37720]
- rabbitmq/queue - Change the mapping type of `rabbitmq.queue.consumers.utilisation.pct` to `scaled_float` from `long` because the values fall within the range of `[0.0, 1.0]`. Previously, conversion to integer resulted in reporting either `0` or `1`.
- Fix timeout caused by the retrival of which indices are hidden {pull}39165[39165]
- Fix Azure Monitor support for multiple aggregation types {issue}39192[39192] {pull}39204[39204]
- Fix handling of access errors when reading process metrics {pull}39627[39627]
- Fix behavior of cgroups path discovery when monitoring the host system from within a container {pull}39627[39627]
- Fix issue where beats may report incorrect metrics for its own process when running inside a container {pull}39627[39627]
- Fix for MySQL/Performance - Query failure for MySQL versions below v8.0.1, for performance metric `quantile_95`. {pull}38710[38710]
- Normalize AWS RDS CPU Utilization values before making the metadata API call. {pull}39664[39664]
- Fix behavior of pagetypeinfo metrics {pull}39985[39985]
- Fix query logic for temp and non-temp tablespaces in Oracle module. {issue}38051[38051] {pull}39787[39787]

*Osquerybeat*


*Packetbeat*


*Winlogbeat*


*Elastic Logging Plugin*


==== Added

*Affecting all Beats*

- Added append Processor which will append concrete values or values from a field to target. {issue}29934[29934] {pull}33364[33364]
- dns processor: Add support for forward lookups (`A`, `AAAA`, and `TXT`). {issue}11416[11416] {pull}36394[36394]
- [Enhanncement for host.ip and host.mac] Disabling netinfo.enabled option of add-host-metadata processor {pull}36506[36506]
- allow `queue` configuration settings to be set under the output. {issue}35615[35615] {pull}36788[36788]
- Beats will now connect to older Elasticsearch instances by default {pull}36884[36884]
- Raise up logging level to warning when attempting to configure beats with unknown fields from autodiscovered events/environments
- elasticsearch output now supports `idle_connection_timeout`. {issue}35616[35615] {pull}36843[36843]
- Update to Go 1.21.11. {pull}39851[39851]
- Enable early event encoding in the Elasticsearch output, improving cpu and memory use {pull}38572[38572]
- The environment variable `BEATS_ADD_CLOUD_METADATA_PROVIDERS` overrides configured/default `add_cloud_metadata` providers {pull}38669[38669]
- Introduce log message for not supported annotations for Hints based autodiscover {pull}38213[38213]
- Add persistent volume claim name to volume if available {pull}38839[38839]
- Raw events are now logged to a different file, this prevents potentially sensitive information from leaking into log files {pull}38767[38767]
- Websocket input: Added runtime URL modification support based on state and cursor values {issue}39858[39858] {pull}39997[39997]

*Auditbeat*

- Added `add_session_metadata` processor, which enables session viewer on Auditbeat data. {pull}37640[37640]
- Add linux capabilities to processes in the system/process. {pull}37453[37453]
- Add opt-in eBPF backend for file_integrity module. {pull}37223[37223]
- Add linux capabilities to processes in the system/process. {pull}37453[37453]
- Add opt-in eBPF backend for file_integrity module. {pull}37223[37223]
- Add process data to file events (Linux only, eBPF backend). {pull}38199[38199]
- Add container id to file events (Linux only, eBPF backend). {pull}38328[38328]
- Add procfs backend to the `add_session_metadata` processor. {pull}38799[38799]
- Add process.entity_id, process.group.name and process.group.id in add_process_metadata processor. Make fim module with kprobes backend to always add an appropriately configured add_process_metadata processor to enrich file events {pull}38776[38776]
- Reduce data size for add_session_metadata processor by removing unneeded fields {pull}39500[39500]
- Enrich process events with user and group names, with add_session_metadata processor  {pull}39537[39537]

*Auditbeat*


*Auditbeat*


*Filebeat*

- add documentation for decode_xml_wineventlog processor field mappings.  {pull}32456[32456]
- httpjson input: Add request tracing logger. {issue}32402[32402] {pull}32412[32412]
- Add cloudflare R2 to provider list in AWS S3 input. {pull}32620[32620]
- Add support for single string containing multiple relation-types in getRFC5988Link. {pull}32811[32811]
- Added separation of transform context object inside httpjson. Introduced new clause `.parent_last_response.*` {pull}33499[33499]
- Added metric `sqs_messages_waiting_gauge` for aws-s3 input. {pull}34488[34488]
- Add nginx.ingress_controller.upstream.ip to related.ip {issue}34645[34645] {pull}34672[34672]
- Add unix socket log parsing for nginx ingress_controller {pull}34732[34732]
- Added metric `sqs_worker_utilization` for aws-s3 input. {pull}34793[34793]
- Add MySQL authentication message parsing and `related.ip` and `related.user` fields {pull}34810[34810]
- Add nginx ingress_controller parsing if one of upstreams fails to return response {pull}34787[34787]
- Add oracle authentication messages parsing {pull}35127[35127]
- Add `clean_session` configuration setting for MQTT input.  {pull}35806[16204]
- Add support for a simplified input configuraton when running under Elastic-Agent {pull}36390[36390]
- Added support for Okta OAuth2 provider in the CEL input. {issue}36336[36336] {pull}36521[36521]
- Added support for new features & removed partial save mechanism in the Azure Blob Storage input. {issue}35126[35126] {pull}36690[36690]
- Added support for new features and removed partial save mechanism in the GCS input. {issue}35847[35847] {pull}36713[36713]
- Use filestream input with file_identity.fingerprint as default for hints autodiscover. {issue}35984[35984] {pull}36950[36950]
- Add setup option `--force-enable-module-filesets`, that will act as if all filesets have been enabled in a module during setup. {issue}30915[30915] {pull}99999[99999]
- Made Azure Blob Storage input GA and updated docs accordingly. {pull}37128[37128]
- Made GCS input GA and updated docs accordingly. {pull}37127[37127]
- Suppress and log max HTTP request retry errors in CEL input. {pull}37160[37160]
- Prevent CEL input from re-entering the eval loop when an evaluation failed. {pull}37161[37161]
- Update CEL extensions library to v1.7.0. {pull}37172[37172]
- Add support for complete URL replacement in HTTPJSON chain steps. {pull}37486[37486]
- Add support for user-defined query selection in EntraID entity analytics provider. {pull}37653[37653]
- Update CEL extensions library to v1.8.0 to provide runtime error location reporting. {issue}37304[37304] {pull}37718[37718]
- Add request trace logging for chained API requests. {issue}37551[36551] {pull}37682[37682]
- Relax TCP/UDP metric polling expectations to improve metric collection. {pull}37714[37714]
- Add support for PEM-based Okta auth in HTTPJSON. {pull}37772[37772]
- Prevent complete loss of long request trace data. {issue}37826[37826] {pull}37836[37836]
- Added experimental version of the Websocket Input. {pull}37774[37774]
- Add support for PEM-based Okta auth in CEL. {pull}37813[37813]
- Add Salesforce input. {pull}37331[37331]
- Add ETW input. {pull}36915[36915]
- Update CEL mito extensions to v1.9.0 to add keys/values helper. {pull}37971[37971]
- Add logging for cache processor file reads and writes. {pull}38052[38052]
- Add parseDateInTZ value template for the HTTPJSON input {pull}37738[37738]
- Support VPC endpoint for aws-s3 input SQS queue url. {pull}38189[38189]
- Improve rate limit handling by HTTPJSON {issue}36207[36207] {pull}38161[38161] {pull}38237[38237]
- Add parseDateInTZ value template for the HTTPJSON input. {pull}37738[37738]
- Add support for complex event objects in the HTTP Endpoint input. {issue}37910[37910] {pull}38193[38193]
- Parse more fields from Elasticsearch slowlogs {pull}38295[38295]
- Update CEL mito extensions to v1.10.0 to add base64 decode functions. {pull}38504[38504]
- Add support for Active Directory an entity analytics provider. {pull}37919[37919]
- Add AWS AWSHealth metricset. {pull}38370[38370]
- Add debugging breadcrumb to logs when writing request trace log. {pull}38636[38636]
- added benchmark input {pull}37437[37437]
- added benchmark input and discard output {pull}37437[37437]
- Ensure all responses sent by HTTP Endpoint are HTML-escaped. {pull}39329[39329]
- Update CEL mito extensions to v1.11.0 to improve type checking. {pull}39460[39460]
- Improve logging of request and response with request trace logging in error conditions. {pull}39455[39455]
- Implement Elastic Agent status and health reporting for CEL Filebeat input. {pull}39209[39209]
- Add HTTP metrics to CEL input. {issue}39501[39501] {pull}39503[39503]
- Add default user-agent to CEL HTTP requests. {issue}39502[39502] {pull}39587[39587]
- Improve reindexing support in security module pipelines. {issue}38224[38224] {pull}39588[39588]
- Make HTTP Endpoint input GA. {issue}38979[38979] {pull}39410[39410]
- Update CEL mito extensions to v1.12.2. {pull}39755[39755]
- Add support for base64-encoded HMAC headers to HTTP Endpoint. {pull}39655[39655]
- Add user group membership support to Okta entity analytics provider. {issue}39814[39814] {pull}39815[39815]
- Add request trace support for Okta and EntraID entity analytics providers. {pull}39821[39821]
- Fix handling of infinite rate values in CEL rate limit handling logic. {pull}39940[39940]
- Allow elision of set and append failure logging. {issue}34544[34544] {pull}39929[39929]
- Add ability to remove request trace logs from CEL input. {pull}39969[39969]
- Add ability to remove request trace logs from HTTPJSON input. {pull}40003[40003]
- Update CEL mito extensions to v1.13.0 {pull}40035[40035]
- Add Jamf entity analytics provider. {pull}39996[39996]
- Add ability to remove request trace logs from http_endpoint input. {pull}40005[40005]
- Add ability to remove request trace logs from entityanalytics input. {pull}40004[40004]
- Relax constraint on Base DN in entity analytics Active Directory provider. {pull}40054[40054]

*Auditbeat*


*Libbeat*



*Heartbeat*

- Added status to monitor run log report.
- Upgrade node to latest LTS v18.20.3. {pull}40038[40038]

*Metricbeat*

- Add per-thread metrics to system_summary {pull}33614[33614]
- Add GCP CloudSQL metadata {pull}33066[33066]
- Add GCP Carbon Footprint metricbeat data {pull}34820[34820]
- Add event loop utilization metric to Kibana module {pull}35020[35020]
- Add metrics grouping by dimensions and time to Azure app insights {pull}36634[36634]
- Align on the algorithm used to transform Prometheus histograms into Elasticsearch histograms {pull}36647[36647]
- Add linux IO metrics to system/process {pull}37213[37213]
- Add new memory/cgroup metrics to Kibana module {pull}37232[37232]
- Support schema_name for MySQL performance metricset {pull}38363[38363]
- Add SSL support to mysql module {pull}37997[37997]
- Add SSL support for aerospike module {pull}38126[38126]
- Add last_terminated_timestamp metric in kubernetes module {pull}39200[39200] {issue}3802[3802]
- Add pod.status.ready_time and pod.status.reason metrics in kubernetes module {pull}39316[39316]


*Metricbeat*


*Osquerybeat*


*Packetbeat*


*Winlogbeat*

- Use fixed size buffer at first pass for event parsing, improving throughput {issue}39530[39530] {pull}39544[39544]
- Add ERROR_INVALID_PARAMETER to the list of recoverable errors. {pull}39781[39781]

*Functionbeat*

*Elastic Log Driver*
*Elastic Logging Plugin*


==== Deprecated

*Auditbeat*


*Filebeat*


*Heartbeat*



*Metricbeat*


*Osquerybeat*


*Packetbeat*


*Winlogbeat*


*Functionbeat*


*Elastic Logging Plugin*


==== Known Issues
<|MERGE_RESOLUTION|>--- conflicted
+++ resolved
@@ -52,11 +52,8 @@
 
 - Setting period for counter cache for Prometheus remote_write at least to 60sec {pull}38553[38553]
 - Add support of Graphite series 1.1.0+ tagging extension for statsd module. {pull}39619[39619]
-<<<<<<< HEAD
 - Allow metricsets to report their status via control v2 protocol. {pull}40025[40025]
-=======
 - Remove fallback to the node limit for the `kubernetes.pod.cpu.usage.limit.pct` and `kubernetes.pod.memory.usage.limit.pct` metrics calculation
->>>>>>> 53bf67ce
 
 *Osquerybeat*
 
