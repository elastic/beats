// Use these for links to issue and pulls. Note issues and pulls redirect one to
// each other on Github, so don't worry too much on using the right prefix.
:issue: https://github.com/elastic/beats/issues/
:pull: https://github.com/elastic/beats/pull/

=== Beats version HEAD
https://github.com/elastic/beats/compare/v8.2.0\...main[Check the HEAD diff]

==== Breaking changes

*Affecting all Beats*


*Auditbeat*


*Filebeat*

- Fixed error spam from `add_kubernetes_metadata` processor when running on AKS. {pull}33697[33697]
- Metrics hosted by the HTTP monitoring endpoint for the `aws-cloudwatch`, `aws-s3`, `cel`, and `lumberjack` inputs are now available under `/inputs/` instead of `/dataset`.

*Heartbeat*


*Metricbeat*


*Packetbeat*


*Winlogbeat*


*Functionbeat*


==== Bugfixes

*Affecting all Beats*

- Fix namespacing for agent self-monitoring, CPU no longer reports as zero. {pull}32336[32336]
- Fix namespacing on self-monitoring {pull}32336[32336]
- Fix race condition when stopping runners {pull}32433[32433]
- Fix concurrent map writes when system/process code called from reporter code {pull}32491[32491]
- Fix Windows service install/uninstall when Win32_Service returns error, add logic to wait until the Windows Service is stopped before proceeding. {pull}33322[33322]
- Support for multiline zookeeper logs {issue}2496[2496]
- Allow `clock_nanosleep` in the default seccomp profiles for amd64 and 386. Newer versions of glibc (e.g. 2.31) require it. {issue}33792[33792]
- Disable lockfile when running under elastic-agent. {pull}33988[33988]

*Auditbeat*


*Filebeat*
- [Azure blob storage] Added support for more mime types & introduced offset tracking via cursor state. {pull}33981[33981]
- Fix EOF on single line not producing any event. {issue}30436[30436] {pull}33568[33568]
- Fix handling of error in states in direct aws-s3 listing input {issue}33513[33513] {pull}33722[33722]
- Fix `httpjson` input page number initialization and documentation. {pull}33400[33400]
- Add handling of AAA operations for Cisco ASA module. {issue}32257[32257] {pull}32789[32789]
- Fix gc.log always shipped even if gc fileset is disabled {issue}30995[30995]
- Fix handling of empty array in httpjson input. {pull}32001[32001]
- Fix reporting of `filebeat.events.active` in log events such that the current value is always reported instead of the difference from the last value. {pull}33597[33597]
- Fix splitting array of strings/arrays in httpjson input {issue}30345[30345] {pull}33609[33609]
- Fix Google workspace pagination and document ID generation. {pull}33666[33666]
- Fix PANW handling of messages with event.original already set. {issue}33829[33829] {pull}33830[33830]
- Rename identity as identity_name when the value is a string in Azure Platform Logs. {pull}33654[33654]
- Fix 'requires pointer' error while getting cursor metadata. {pull}33956[33956]
- Fix input cancellation handling when HTTP client does not support contexts. {issue}33962[33962] {pull}33968[33968]
- Update mito CEL extension library to v0.0.0-20221207004749-2f0f2875e464 {pull}33974[33974]
- Fix CEL result deserialisation when evaluation fails. {issue}33992[33992] {pull}33996[33996]
- Fix handling of non-200/non-429 status codes. {issue}33999[33999] {pull}34002[34002]

*Heartbeat*
- Fix broken zip URL monitors. NOTE: Zip URL Monitors will be removed in version 8.7 and replaced with project monitors. {pull}33723[33723]
- Fix bug where states.duration_ms was incorrect type. {pull}33563[33563]
- Fix handling of long UDP messages in UDP input. {issue}33836[33836] {pull}33837[33837]
- Fix browser monitor summary reporting as up when monitor is down. {issue}33374[33374] {pull}33819[33819]


*Auditbeat*


*Filebeat*


*Auditbeat*


*Filebeat*


*Heartbeat*


*Metricbeat*

- Fix GCP storage field naming {pull}32806[32806]
- in module/windows/perfmon, changed collection method of the second counter value required to create a displayable value {pull}32305[32305]
- Fix and improve AWS metric period calculation to avoid zero-length intervals {pull}32724[32724]
- Add missing cluster metadata to k8s module metricsets {pull}32979[32979] {pull}33032[33032]
- Change max query size for GetMetricData API to 500 and add RecentlyActive for ListMetrics API call {pull}33105[33105]
- Add GCP CloudSQL region filter {pull}32943[32943]
- Fix logstash cgroup mappings {pull}33131[33131]
- Remove unused `elasticsearch.node_stats.indices.bulk.avg_time.bytes` mapping {pull}33263[33263]
- Support Oracle-specific connection strings in SQL module {issue}32089[32089] {pull}32293[32293]

*Packetbeat*

- Fix panic on memcache transaction with no request or response. {issue}33852[33852] {pull}33853[33853]
- Fix termination logic. {pull}33979[33979]

*Winlogbeat*


*Functionbeat*

- Fix Kinesis events timestamp to use timestamp of the event record instead of when the record was processed {pull}33593[33593]


*Elastic Logging Plugin*


==== Added

*Affecting all Beats*

- Beats will now attempt to recover if a lockfile has not been removed {pull}[33169]
- Add `http.pprof` config options for enabling block and mutex profiling. {issue}33572[33572] {pull}33576[33576]
- Added append Processor which will append concrete values or values from a field to target. {issue}29934[29934] {pull}33364[33364]
- Add `add_formatted_index` processor that allows the resulting index for an event to be changed based on content from the event. {pull}33800[33800]
- deps: Updated to github.com/elastic/go-sysinfo v1.9.0. {pull}33864[33864]
- Fix panic due to close of already closed channel during shutdown {pull}33971[33971]

*Auditbeat*

- Add file parser processor to file_integrity module. {pull}28802[28802]
- Improve documentation for symlink handling behaviour in file integrity module. {pull}33430[33430]
- Ensure file integrity module watch paths are absolute. {pull}33430[33430]

*Filebeat*

- Add `text/csv` decoder to `httpjson` input {pull}28564[28564]
- Update `aws-s3` input to connect to non AWS S3 buckets {issue}28222[28222] {pull}28234[28234]
- Add support for '/var/log/pods/' path for add_kubernetes_metadata processor with `resource_type: pod`. {pull}28868[28868]
- Add documentation for add_kubernetes_metadata processors `log_path` matcher. {pull}28868[28868]
- Add support for parsers on journald input {pull}29070[29070]
- Add support in httpjson input for oAuth2ProviderDefault of password grant_type. {pull}29087[29087]
- threatintel module: Add new Recorded Future integration. {pull}30030[30030]
- Support SASL/SCRAM authentication in the Kafka input. {pull}31167[31167]
- checkpoint module: Add `network.transport` derived from IANA number. {pull}31076[31076]
- Add URL Encode template function for httpjson input. {pull}30962[30962]
- Add `application/zip` decoder to the `httpsjon` input. {issue}31282[31282] {pull}31304[31304]
- Default value of `filebeat.registry.flush` increased from 0s to 1s. CPU and disk I/O usage are reduced because the registry is not written to disk for each ingested log line. {issue}30279[30279]
- Cisco ASA/FTD: Add support for messages 434001 and 434003. {pull}31533[31533]
- Change threatintel module from beta to GA. {pull}31693[31693]
- Add template helper function for hashing strings. {issue}31613[31613] {pull}31630[31630]
- Add extended okta.debug_context.debug_data handling. {pull}31676[31676]
- Add `auth.oauth2.google.jwt_json` option to `httpjson` input. {pull}31750[31750]
- Add authentication fields to RabbitMQ module documents. {issue}31159[31159] {pull}31680[31680]
- Add template helper function for decoding hexadecimal strings. {pull}31886[31886]
- Add new `parser` called `include_message` to filter based on message contents. {issue}31794[31794] {pull}32094[32094]
- Allow iptables module to parse ulogd v2 TOS field in logs. {pull}32126[32126]
- httpjson input: Add `toJSON` helper function to template context. {pull}32472[32472]
- Optimize grok patterns in system.auth module pipeline. {pull}32360[32360]
- Checkpoint module: add authentication operation outcome enrichment. {issue}32230[32230] {pull}32431[32431]
- add documentation for decode_xml_wineventlog processor field mappings.  {pull}32456[32456]
- httpjson input: Add request tracing logger. {issue}32402[32402] {pull}32412[32412]
- Add cloudflare R2 to provider list in AWS S3 input. {pull}32620[32620]
- Add support for single string containing multiple relation-types in getRFC5988Link. {pull}32811[32811]
- Fix handling of invalid UserIP and LocalIP values. {pull}32896[32896]
- Allow http_endpoint instances to share ports. {issue}32578[32578] {pull}33377[33377]
- Improve httpjson documentation for split processor. {pull}33473[33473]
- Added separation of transform context object inside httpjson. Introduced new clause `.parent_last_response.*` {pull}33499[33499]
- Cloud Foundry input uses server-side filtering when retrieving logs. {pull}33456[33456]
- Add `parse_aws_vpc_flow_log` processor. {pull}33656[33656]
- Update `aws.vpcflow` dataset in AWS module have a configurable log `format` and to produce ECS 8.x fields. {pull}33699[33699]
- Modified `aws-s3` input to reduce mutex contention when multiple SQS message are being processed concurrently. {pull}33658[33658]
- Disable "event normalization" processing for the aws-s3 input to reduce allocations. {pull}33673[33673]
- Add Common Expression Language input. {pull}31233[31233]
- Add support for http+unix and http+npipe schemes in httpjson input. {issue}33571[33571] {pull}33610[33610]
- Add support for http+unix and http+npipe schemes in cel input. {issue}33571[33571] {pull}33712[33712]
- Add `decode_duration`, `move_fields` processors. {pull}31301[31301]
- Add metrics for UDP packet processing. {pull}33870[33870]
- Convert UDP input to v2 input. {pull}33930[33930]
- Improve collection of risk information from Okta debug data. {issue}33677[33677] {pull}34030[34030]
<<<<<<< HEAD
- Add pagination support for Salesforce module. {issue}34057[34057]
=======
- Adding filename details from zip to response for httpjson {issue}33952[33952] {pull}34044[34044]
- Allow user configuration of keep-alive behaviour for HTTPJSON and CEL inputs. {issue}33951[33951] {pull}34014[34014]
>>>>>>> c379db03

*Auditbeat*


*Filebeat*


*Heartbeat*

- Add new states field for internal use by new synthetics app. {pull}30632[30632]
- Upgrade node to 18.12.0

*Metricbeat*

- Add Data Granularity option to AWS module to allow for for fewer API calls of longer periods and keep small intervals. {issue}33133[33133] {pull}33166[33166]
- Update README file on how to run Metricbeat on Kubernetes. {pull}33308[33308]
- Add per-thread metrics to system_summary {pull}33614[33614]
- Add GCP CloudSQL metadata {pull}33066[33066]
- Remove GCP Compute metadata cache {pull}33655[33655]
- Add support for multiple regions in GCP {pull}32964[32964]
- Add GCP Redis regions support {pull}33728[33728]
- Add namespace metadata to all namespaced kubernetes resources. {pull}33763[33763]

*Packetbeat*

- Add option to allow sniffer to change device when default route changes. {issue}31905[31905] {pull}32681[32681]
- Add option to allow sniffing multiple interface devices. {issue}31905[31905] {pull}32933[32933]
- Bump Windows Npcap version to v1.71. {issue}33164[33164] {pull}33172[33172]
- Add fragmented IPv4 packet reassembly. {issue}33012[33012] {pull}33296[33296]
- Reduce logging level for ENOENT to WARN when mapping sockets to processes. {issue}33793[33793] {pull}[]

*Functionbeat*


*Winlogbeat*


*Elastic Log Driver*


==== Deprecated

*Affecting all Beats*


*Filebeat*


*Heartbeat*


*Metricbeat*


*Packetbeat*

*Winlogbeat*


*Functionbeat*

==== Known Issue





<|MERGE_RESOLUTION|>--- conflicted
+++ resolved
@@ -182,12 +182,9 @@
 - Add metrics for UDP packet processing. {pull}33870[33870]
 - Convert UDP input to v2 input. {pull}33930[33930]
 - Improve collection of risk information from Okta debug data. {issue}33677[33677] {pull}34030[34030]
-<<<<<<< HEAD
-- Add pagination support for Salesforce module. {issue}34057[34057]
-=======
 - Adding filename details from zip to response for httpjson {issue}33952[33952] {pull}34044[34044]
 - Allow user configuration of keep-alive behaviour for HTTPJSON and CEL inputs. {issue}33951[33951] {pull}34014[34014]
->>>>>>> c379db03
+- Add pagination support for Salesforce module. {issue}34057[34057] {pull}34065[34065]
 
 *Auditbeat*
 
