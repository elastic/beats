// Use these for links to issue and pulls. Note issues and pulls redirect one to
// each other on Github, so don't worry too much on using the right prefix.
:issue: https://github.com/elastic/beats/issues/
:pull: https://github.com/elastic/beats/pull/

=== Beats version HEAD
https://github.com/elastic/beats/compare/v8.8.1\...main[Check the HEAD diff]

==== Breaking changes

*Affecting all Beats*

- Fix FQDN being lowercased when used as `host.hostname` {issue}39993[39993]
- Beats won't log start up information when running under the Elastic Agent {40390}40390[40390]
- Drop support for Debian 10 and upgrade statically linked glibc from 2.28 to 2.31 {pull}41402[41402]
- Fix metrics not being ingested, due to "Limit of total fields [10000] has been exceeded while adding new fields [...]". The total fields limit has been increased to 12500. No significant performance impact on Elasticsearch is anticipated. {pull}41640[41640]
- Fix templates and docs to use correct `--` version of command line arguments. {issue}42038[42038] {pull}42060[42060]
- removed support for a single `-` to precede multi-letter command line arguments.  Use `--` instead. {issue}42117[42117] {pull}42209[42209]
- The Beats logger and file output rotate files when necessary. The beat now forces a file rotation when unexpectedly writing to a file through a symbolic link.
- Allow faccessat(2) in seccomp. {pull}43322[43322]

*Auditbeat*


*Filebeat*

- Convert netflow input to API v2 and disable event normalisation {pull}37901[37901]
- Removed deprecated Squid from Beats. See <<migrate-from-deprecated-module>> for migration options. {pull}38037[38037]
- Removed deprecated Sonicwall from Beats. Use the https://docs.elastic.co/integrations/sonicwall[SonicWall Firewall] Elastic integration instead. {pull}38037[38037]
- Removed deprecated Radware from Beats. See <<migrate-from-deprecated-module>> for migration options. {pull}38037[38037]
- Removed deprecated Netscout from Beats. See <<migrate-from-deprecated-module>> for migration options. {pull}38037[38037]
- Removed deprecated Juniper Netscreen from Beats. See <<migrate-from-deprecated-module>> for migration options. {pull}38037[38037]
- Removed deprecated Impreva from Beats. See <<migrate-from-deprecated-module>> for migration options. {pull}38037[38037]
- Removed deprecated Cylance from Beats. See <<migrate-from-deprecated-module>> for migration options. {pull}38037[38037]
- Removed deprecated Bluecoat from Beats. See <<migrate-from-deprecated-module>> for migration options. {pull}38037[38037]
- Introduce input/netmetrics and refactor netflow input metrics {pull}38055[38055]
- Redis: Added replication role as a field to submitted slowlogs
- Change log.file.path field in awscloudwatch input to nested object. {pull}41099[41099]

- Remove deprecated awscloudwatch field from Filebeat. {pull}41089[41089]
- The performance of ingesting SQS data with the S3 input has improved by up to 60x for queues with many small events. `max_number_of_messages` config for SQS mode is now ignored, as the new design no longer needs a manual cap on messages. Instead, use `number_of_workers` to scale ingestion rate in both S3 and SQS modes. The increased efficiency may increase network bandwidth consumption, which can be throttled by lowering `number_of_workers`. It may also increase number of events stored in memory, which can be throttled by lowering the configured size of the internal queue. {pull}40699[40699]
- Fixes filestream logging the error "filestream input with ID 'ID' already exists, this will lead to data duplication[...]" on Kubernetes when using autodiscover. {pull}41585[41585]
- Add kafka compression support for ZSTD.
- Filebeat fails to start if there is any input with a duplicated ID. It logs the duplicated IDs and the offending inputs configurations. {pull}41731[41731]
- Filestream inputs with duplicated IDs will fail to start. An error is logged showing the ID and the full input configuration. {issue}41938[41938] {pull}41954[41954]
- Filestream inputs can define `allow_deprecated_id_duplication: true` to run keep the previous behaviour of running inputs with duplicated IDs. {issue}41938[41938] {pull}41954[41954]
- The Filestream input only starts to ingest a file when it is >= 1024 bytes in size. This happens because the fingerprint` is the default file identity now. To restore the previous behaviour, set `file_identity.native: ~` and `prospector.scanner.fingerprint.enabled: false` {issue}40197[40197] {pull}41762[41762]
- Filebeat fails to start when its configuration contains usage of the deprecated `log` or `container` inputs. However, they can still be using while setting `allow_deprecated_use: true` in their configuration {pull}42295[42295]
- The fields produced by the Journald input are updated to better match ECS. Renamed fields:
Dropped fields: `syslog.priority` and `syslog.facility` while keeping their duplicated equivalent:
`log.syslog.priority`,`log.syslog.facility.code`. Renamed fields: `syslog.identifier` -> `log.syslog.appname`,
`syslog.pid` -> `log.syslog.procid`. `container.id_truncated` is dropped because the full container ID is
already present as `container.id` and `container.log.tag` is dropped because it is already present as
`log.syslog.appname`. The field `container.partial` is replaced by the tag `partial_message` if it was `true`,
otherwise no tag is added. {issue}42208[42208] {pull}42403[42403]
- Fixed race conditions in the global ratelimit processor that could drop events or apply rate limiting incorrectly.


*Heartbeat*


*Metricbeat*

- Setting period for counter cache for Prometheus remote_write at least to 60sec {pull}38553[38553]
- Remove fallback to the node limit for the `kubernetes.pod.cpu.usage.limit.pct` and `kubernetes.pod.memory.usage.limit.pct` metrics calculation
- Fix incorrect handling of types in SQL module. {issue}40090[40090] {pull}41607[41607]
- Add GCP organization and project details to ECS cloud fields. {pull}40461[40461]
- Fix the function to determine CPU cores on windows {issue}42593[42593] {pull}43409[43409]
- Handle permission errors while collecting data from Windows services and don't interrupt the overall collection by skipping affected services {issue}40765[40765] {pull}43665[43665]

*Osquerybeat*

- Add action responses data stream, allowing osquerybeat to post action results directly to elasticsearch. {pull}39143[39143]
- Disable allow_unsafe osquery configuration. {pull}40130[40130]
- Upgrade to osquery 5.12.1. {pull}40368[40368]
- Upgrade to osquery 5.13.1. {pull}40849[40849]
- Upgrade to osquery 5.15.0 {pull}43426[43426]


*Packetbeat*



*Winlogbeat*

- Add "event.category" and "event.type" to Sysmon module for EventIDs 8, 9, 19, 20, 27, 28, 255 {pull}35193[35193]

*Functionbeat*

- Removal of functionbeat binaries from CI pipelines {issue}40745[40745] {pull}TODO[TODO]

*Elastic Logging Plugin*


==== Bugfixes

*Affecting all Beats*

- Support for multiline zookeeper logs {issue}2496[2496]
- Add checks to ensure reloading of units if the configuration actually changed. {pull}34346[34346]
- Fix namespacing on self-monitoring {pull}32336[32336]
- Fix namespacing on self-monitoring {pull}32336[32336]
- Fix Beats started by agent do not respect the allow_older_versions: true configuration flag {issue}34227[34227] {pull}34964[34964]
- Fix performance issues when we have a lot of inputs starting and stopping by allowing to disable global processors under fleet. {issue}35000[35000] {pull}35031[35031]
- 'add_cloud_metadata' processor - add cloud.region field for GCE cloud provider
- 'add_cloud_metadata' processor - update azure metadata api version to get missing `cloud.account.id` field
- Upgraded apache arrow library used in x-pack/libbeat/reader/parquet from v11 to v12.0.1 in order to fix cross-compilation issues {pull}35640[35640]
- Fix panic when MaxRetryInterval is specified, but RetryInterval is not {pull}35820[35820]
- Support build of projects outside of beats directory {pull}36126[36126]
- Support Elastic Agent control protocol chunking support {pull}37343[37343]
- Lower logging level to debug when attempting to configure beats with unknown fields from autodiscovered events/environments {pull}[37816][37816]
- Set timeout of 1 minute for FQDN requests {pull}37756[37756]
- Fix issue where old data could be saved in the memory queue after acknowledgment, increasing memory use {pull}41356[41356]
- Ensure Elasticsearch output can always recover from network errors {pull}40794[40794]
- Add `translate_ldap_attribute` processor. {pull}41472[41472]
- Remove unnecessary debug logs during idle connection teardown {issue}40824[40824]
- Remove unnecessary reload for Elastic Agent managed beats when apm tracing config changes from nil to nil {pull}41794[41794]
- Fix incorrect cloud provider identification in add_cloud_metadata processor using provider priority mechanism {pull}41636[41636]
- Prevent panic if libbeat processors are loaded more than once. {issue}41475[41475] {pull}41857[51857]
- Allow network condition to handle field values that are arrays of IP addresses. {pull}41918[41918]
- Fix a bug where log files are rotated on startup when interval is configured and rotateonstartup is disabled {issue}41894[41894] {pull}41895[41895]
- Fix setting unique registry for non beat receivers {issue}42288[42288] {pull}42292[42292]
- The Kafka output now drops events when there is an authorisation error {issue}42343[42343] {pull}42401[42401]
- Fix autodiscovery memory leak related to metadata of start events {pull}41748[41748]
- All standard queue metrics are now included in metrics monitoring, including: `added.{events, bytes}`, `consumed.{events, bytes}`, `removed.{events, bytes}`, and `filled.{events, bytes, pct}`. {pull}42439[42439]
- The following output latency metrics are now included in metrics monitoring: `output.latency.{count, max, median, p99}`. {pull}42439[42439]
- Restored event Meta fields in the Elasticsearch output's error logs. {pull}42559[42559]
- Restore `maintainer` label for container images {pull}43683[43683]

*Auditbeat*

- auditd: Request status from a separate socket to avoid data congestion {pull}41207[41207]
- auditd: Use ECS `event.type: end` instead of `stop` for SERVICE_STOP, DAEMON_ABORT, and DAEMON_END messages. {pull}41558[41558]
- auditd: Update syscall names for Linux 6.11. {pull}41558[41558]
- hasher: Geneneral improvements and fixes. {pull}41863[41863]
- hasher: Add a cached hasher for upcoming backend. {pull}41952[41952]
- Split common tty definitions. {pull}42004[42004]
- Fix potential data loss in add_session_metadata. {pull}42795[42795]

*Auditbeat*


*Filebeat*

- [Gcs Input] - Added missing locks for safe concurrency {pull}34914[34914]
- Fix the ignore_inactive option being ignored in Filebeat's filestream input {pull}34770[34770]
- Fix TestMultiEventForEOFRetryHandlerInput unit test of CometD input {pull}34903[34903]
- Add input instance id to request trace filename for httpjson and cel inputs {pull}35024[35024]
- Fixes "Can only start an input when all related states are finished" error when running under Elastic-Agent {pull}35250[35250] {issue}33653[33653]
- [system] sync system/auth dataset with system integration 1.29.0. {pull}35581[35581]
- [GCS Input] - Fixed an issue where bucket_timeout was being applied to the entire bucket poll interval and not individual bucket object read operations. Fixed a map write concurrency issue arising from data races when using a high number of workers. Fixed the flaky tests that were present in the GCS test suit. {pull}35605[35605]
- Fixed concurrency and flakey tests issue in azure blob storage input. {issue}35983[35983] {pull}36124[36124]
- Fix panic when sqs input metrics getter is invoked {pull}36101[36101] {issue}36077[36077]
- Fix handling of Juniper SRX structured data when there is no leading junos element. {issue}36270[36270] {pull}36308[36308]
- Fix Filebeat Cisco module with missing escape character {issue}36325[36325] {pull}36326[36326]
- Added a fix for Crowdstrike pipeline handling process arrays {pull}36496[36496]
- [threatintel] MISP pagination fixes {pull}37898[37898]
- Fix file handle leak when handling errors in filestream {pull}37973[37973]
- Fix a race condition that could crash Filebeat with a "negative WaitGroup counter" error {pull}38094[38094]
- Fix "failed processing S3 event for object key" error on aws-s3 input when key contains the "+" character {issue}38012[38012] {pull}38125[38125]
- Fix filebeat gcs input panic {pull}38407[38407]
- Fix filestream's registry GC: registry entries are now removed from the in-memory and disk store when they're older than the set TTL {issue}36761[36761] {pull}38488[38488]
- Fix filestream's registry GC: registry entries are now removed from the in-memory and disk store when they're older than the set TTL {issue}36761[36761] {pull}38488[38488]
- [threatintel] MISP splitting fix for empty responses {issue}38739[38739] {pull}38917[38917]
- Prevent GCP Pub/Sub input blockage by increasing default value of `max_outstanding_messages` {issue}35029[35029] {pull}38985[38985]
- Updated Websocket input title to align with existing inputs {pull}39006[39006]
- Restore netflow input on Windows {pull}39024[39024]
- Upgrade azure-event-hubs-go and azure-storage-blob-go dependencies. {pull}38861[38861]
- Fix request trace filename handling in http_endpoint input. {pull}39410[39410]
- Upgrade github.com/hashicorp/go-retryablehttp to mitigate CVE-2024-6104 {pull}40036[40036]
- Prevent panic in CEL and salesforce inputs when github.com/hashicorp/go-retryablehttp exceeds maximum retries. {pull}40144[40144]
- Fix publication of group data from the Okta entity analytics provider. {pull}40681[40681]
- Ensure netflow custom field configuration is applied. {issue}40735[40735] {pull}40730[40730]
- Fix a bug in Salesforce input to only handle responses with 200 status code {pull}41015[41015]
- Fixed failed job handling and removed false-positive error logs in the GCS input. {pull}41142[41142]
- Bump github.com/elastic/go-sfdc dependency used by x-pack/filebeat/input/salesforce. {pull}41192[41192]
- Improve modification time handling for entities and entity deletion logic in the Active Directory entityanalytics input. {pull}41179[41179]
- Log bad handshake details when websocket connection fails {pull}41300[41300]
- Journald input now can read events from all boots {issue}41083[41083] {pull}41244[41244]
- Fix double encoding of client_secret in the Entity Analytics input's Azure Active Directory provider {pull}41393[41393]
- Fix aws region in aws-s3 input s3 polling mode.  {pull}41572[41572]
- Fix missing key in streaming input logging. {pull}41600[41600]

- Fix errors in SQS host resolution in the `aws-s3` input when using custom (non-AWS) endpoints. {pull}41504[41504]
- Fix double encoding of client_secret in the Entity Analytics input's Azure Active Directory provider {pull}41393[41393]
- The azure-eventhub input now correctly reports its status to the Elastic Agent on fatal errors {pull}41469[41469]
- Add support for Access Points in the `aws-s3` input. {pull}41495[41495]
- Fix the "No such input type exist: 'salesforce'" error on the Windows/AIX platform. {pull}41664[41664]
- Improve S3 object size metric calculation to support situations where Content-Length is not available. {pull}41755[41755]
- Fix handling of http_endpoint request exceeding memory limits. {issue}41764[41764] {pull}41765[41765]
- Rate limiting fixes in the Okta provider of the Entity Analytics input. {issue}40106[40106] {pull}41583[41583]
- Redact authorization headers in HTTPJSON debug logs. {pull}41920[41920]
- Further rate limiting fix in the Okta provider of the Entity Analytics input. {issue}40106[40106] {pull}41977[41977]
- Fix streaming input handling of invalid or empty websocket messages. {pull}42036[42036]
- Fix awss3 document ID construction when using the CSV decoder. {pull}42019[42019]
- The `_id` generation process for S3 events has been updated to incorporate the LastModified field. This enhancement ensures that the `_id` is unique. {pull}42078[42078]
- Fix Netflow Template Sharing configuration handling. {pull}42080[42080]
- Updated websocket retry error code list to allow more scenarios to be retried which could have been missed previously. {pull}42218[42218]
- In the `streaming` input, prevent panics on shutdown with a null check and apply a consistent namespace to contextual data in debug logs. {pull}42315[42315]
- Remove erroneous status reporting to Elastic-Agent from the Filestream input {pull}42435[42435]
- Fix truncation of bodies in request tracing by limiting bodies to 10% of the maximum file size. {pull}42327[42327]
- [Journald] Fixes handling of `journalctl` restart. A known symptom was broken multiline messages when there was a restart of journalctl while aggregating the lines. {issue}41331[41331] {pull}42595[42595]
- Fix entityanalytics activedirectory provider full sync use before initialization bug. {pull}42682[42682]
- In the `http_endpoint` input, fix the check for a missing HMAC HTTP header. {pull}42756[42756]
- Prevent computer details being returned for user queries by Activedirectory Entity Analytics provider. {issue}11818[11818] {pull}42796[42796]
- Handle unexpectedEOF error in aws-s3 input and enforce retrying using download failed error {pull}42420[42756]
- Prevent azureblobstorage input from logging key details during blob fetch operations. {pull}43169[43169]
- Handle special values of accountExpires in the Activedirectory Entity Analytics provider. {pull}43364[43364]
- Journald input now works on Docker containers (except Wolfi) {issue}41278[41278] {issue}44040[44040] {pull}44056[44056]
- Fixed websocket input panic on sudden network error or server crash. {issue}44063[44063] {pull}44068[44068]
- [Filestream] Log the "reader closed" message on the debug level to avoid log spam. {pull}44051[44051]
- Fix links to CEL mito extension functions in input documentation. {pull}44098[44098]
- Fix endpoint path typo in Okta entity analytics provider. {pull}44147[44147]


*Heartbeat*



*Metricbeat*

- Fix Azure Monitor 429 error by causing metricbeat to retry the request again. {pull}38294[38294]
- Fix fields not being parsed correctly in postgresql/database {issue}25301[25301] {pull}37720[37720]
- rabbitmq/queue - Change the mapping type of `rabbitmq.queue.consumers.utilisation.pct` to `scaled_float` from `long` because the values fall within the range of `[0.0, 1.0]`. Previously, conversion to integer resulted in reporting either `0` or `1`.
- Fix timeout caused by the retrival of which indices are hidden {pull}39165[39165]
- Fix Azure Monitor support for multiple aggregation types {issue}39192[39192] {pull}39204[39204]
- Fix handling of access errors when reading process metrics {pull}39627[39627]
- Fix behavior of cgroups path discovery when monitoring the host system from within a container {pull}39627[39627]
- Fix issue where beats may report incorrect metrics for its own process when running inside a container {pull}39627[39627]
- Normalize AWS RDS CPU Utilization values before making the metadata API call. {pull}39664[39664]
- Fix behavior of pagetypeinfo metrics {pull}39985[39985]
- Update beat module with apm-server monitoring metrics fields {pull}40127[40127]
- Fix Azure Monitor metric timespan to restore Storage Account PT1H metrics {issue}40376[40376] {pull}40367[40367]
- Remove excessive info-level logs in cgroups setup {pull}40491[40491]
- Add missing ECS Cloud fields in GCP `metrics` metricset when using `exclude_labels: true` {issue}40437[40437] {pull}40467[40467]
- Add AWS OwningAccount support for cross account monitoring {issue}40570[40570] {pull}40691[40691]
- Use namespace for GetListMetrics when exists in AWS {pull}41022[41022]
- Fix Kubernetes metadata sometimes not being present after startup {pull}41216[41216]
- Do not report non-existant 0 values for RSS metrics in docker/memory {pull}41449[41449]
- Don't skip first bucket value in GCP metrics metricset for distribution type metrics {pull}41822[41822]
- [K8s Integration] Enhance HTTP authentication in case of token updates for Apiserver, Controllermanager and Scheduler metricsets  {issue}41910[41910] {pull}42016[42016]
- Remove `hostname` field from zookeeper's `mntr` data stream. {pull}41887[41887]
- Only fetch cluster-level index stats summary {issue}36019[36019] {pull}42901[42901]
- Changed `tier_preference`, `creation_date` and `version` fields to be omitted from the resulting documents when not pulled from source indices {pull}43637[43637]

*Osquerybeat*


*Packetbeat*

- Properly marshal nested structs in ECS fields, fixing issues with mixed cases in field names {pull}42116[42116]


*Winlogbeat*

- Sync missing changes in modules pipelines. {pull}42619[42619]
- Reset EventLog if error EOF is encountered. {pull}42826[42826]
- Implement backoff on error retrial. {pull}42826[42826]
- Fix boolean key in security pipelines and sync pipelines with integration. {pull}43027[43027]


*Elastic Logging Plugin*


==== Added

*Affecting all Beats*

- Added append Processor which will append concrete values or values from a field to target. {issue}29934[29934] {pull}33364[33364]
- dns processor: Add support for forward lookups (`A`, `AAAA`, and `TXT`). {issue}11416[11416] {pull}36394[36394]
- [Enhanncement for host.ip and host.mac] Disabling netinfo.enabled option of add-host-metadata processor {pull}36506[36506]
- allow `queue` configuration settings to be set under the output. {issue}35615[35615] {pull}36788[36788]
- Beats will now connect to older Elasticsearch instances by default {pull}36884[36884]
- Raise up logging level to warning when attempting to configure beats with unknown fields from autodiscovered events/environments
- elasticsearch output now supports `idle_connection_timeout`. {issue}35616[35615] {pull}36843[36843]
- Enable early event encoding in the Elasticsearch output, improving cpu and memory use {pull}38572[38572]
- The environment variable `BEATS_ADD_CLOUD_METADATA_PROVIDERS` overrides configured/default `add_cloud_metadata` providers {pull}38669[38669]
- When running under Elastic-Agent Kafka output allows dynamic topic in `topic` field {pull}40415[40415]
- The script processor has a new configuration option that only uses the cached javascript sessions and prevents the creation of new javascript sessions.
- Update to Go 1.24.0. {pull}42705[42705]
- Replace Ubuntu 20.04 with 24.04 for Docker base images {issue}40743[40743] {pull}40942[40942]
- Replace `compress/gzip` with https://github.com/klauspost/compress/gzip library for gzip compression {pull}41584[41584]
- Add regex pattern matching to add_kubernetes_metadata processor {pull}41903[41903]
- Publish cloud.availability_zone by add_cloud_metadata processor in azure environments {issue}42601[42601] {pull}43618[43618]

*Auditbeat*

- Added `add_session_metadata` processor, which enables session viewer on Auditbeat data. {pull}37640[37640]
- Add linux capabilities to processes in the system/process. {pull}37453[37453]
- Add linux capabilities to processes in the system/process. {pull}37453[37453]
- Add process.entity_id, process.group.name and process.group.id in add_process_metadata processor. Make fim module with kprobes backend to always add an appropriately configured add_process_metadata processor to enrich file events {pull}38776[38776]

*Auditbeat*



*Auditbeat*


*Filebeat*

- add documentation for decode_xml_wineventlog processor field mappings.  {pull}32456[32456]
- httpjson input: Add request tracing logger. {issue}32402[32402] {pull}32412[32412]
- Add cloudflare R2 to provider list in AWS S3 input. {pull}32620[32620]
- Add support for single string containing multiple relation-types in getRFC5988Link. {pull}32811[32811]
- Added separation of transform context object inside httpjson. Introduced new clause `.parent_last_response.*` {pull}33499[33499]
- Added metric `sqs_messages_waiting_gauge` for aws-s3 input. {pull}34488[34488]
- Add nginx.ingress_controller.upstream.ip to related.ip {issue}34645[34645] {pull}34672[34672]
- Add unix socket log parsing for nginx ingress_controller {pull}34732[34732]
- Added metric `sqs_worker_utilization` for aws-s3 input. {pull}34793[34793]
- Add MySQL authentication message parsing and `related.ip` and `related.user` fields {pull}34810[34810]
- Add nginx ingress_controller parsing if one of upstreams fails to return response {pull}34787[34787]
- Add oracle authentication messages parsing {pull}35127[35127]
- Add `clean_session` configuration setting for MQTT input.  {pull}35806[16204]
- Add support for a simplified input configuraton when running under Elastic-Agent {pull}36390[36390]
- Added support for Okta OAuth2 provider in the CEL input. {issue}36336[36336] {pull}36521[36521]
- Added support for new features & removed partial save mechanism in the Azure Blob Storage input. {issue}35126[35126] {pull}36690[36690]
- Added support for new features and removed partial save mechanism in the GCS input. {issue}35847[35847] {pull}36713[36713]
- Use filestream input with file_identity.fingerprint as default for hints autodiscover. {issue}35984[35984] {pull}36950[36950]
- Add setup option `--force-enable-module-filesets`, that will act as if all filesets have been enabled in a module during setup. {issue}30915[30915] {pull}99999[99999]
- Made Azure Blob Storage input GA and updated docs accordingly. {pull}37128[37128]
- Made GCS input GA and updated docs accordingly. {pull}37127[37127]
- Add parseDateInTZ value template for the HTTPJSON input {pull}37738[37738]
- Improve rate limit handling by HTTPJSON {issue}36207[36207] {pull}38161[38161] {pull}38237[38237]
- Parse more fields from Elasticsearch slowlogs {pull}38295[38295]
- added benchmark input {pull}37437[37437]
- added benchmark input and discard output {pull}37437[37437]
- Update CEL mito extensions to v1.11.0 to improve type checking. {pull}39460[39460]
- Update CEL mito extensions to v1.12.2. {pull}39755[39755]
- Allow cross-region bucket configuration in s3 input. {issue}22161[22161] {pull}40309[40309]
- Disable event normalization for netflow input {pull}40635[40635]
- Add `use_kubeadm` config option for filebeat (both filbeat.input and autodiscovery) in order to toggle kubeadm-config api requests {pull}40301[40301]
- Add CSV decoding capacity to azureblobstorage input {pull}40978[40978]
- Add CSV decoding capacity to gcs input {pull}40979[40979]
- Add CSV decoding capacity to azureblobstorage input {pull}40978[40978]
- Jounrald input now supports filtering by facilities {pull}41061[41061]
- Add ability to remove request trace logs from http_endpoint input. {pull}40005[40005]
- Add ability to remove request trace logs from entityanalytics input. {pull}40004[40004]
- Refactor & cleanup with updates to default values and documentation. {pull}41834[41834]
- Update CEL mito extensions to v1.16.0. {pull}41727[41727]
- Filebeat's registry is now added to the Elastic-Agent diagnostics bundle {issue}33238[33238] {pull}41795[41795]
- Add `unifiedlogs` input for MacOS. {pull}41791[41791]
- Add evaluation state dump debugging option to CEL input. {pull}41335[41335]
- Added support for retry configuration in GCS input. {issue}11580[11580] {pull}41862[41862]
- Improve S3 polling mode states registry when using list prefix option. {pull}41869[41869]
- Add support for SSL and Proxy configurations for websoket type in streaming input. {pull}41934[41934]
- AWS S3 input registry cleanup for untracked s3 objects. {pull}41694[41694]
- The environment variable `BEATS_AZURE_EVENTHUB_INPUT_TRACING_ENABLED: true` enables internal logs tracer for the azure-eventhub input. {issue}41931[41931] {pull}41932[41932]
- Add support for SSL and Proxy configurations for websoket type in streaming input. {pull}41934[41934]
- Refactor & cleanup with updates to default values and documentation. {pull}41834[41834]
- The Filestream input can automatically migrate state from files when changing the `file_identity` if the previous file identity was `native` (the default) or `path`. {issue}40197[40197] {pull}41762[41762]
- Rate limiting operability improvements in the Okta provider of the Entity Analytics input. {issue}40106[40106] {pull}41977[41977]
- Added default values in the streaming input for websocket retries and put a cap on retry wait time to be lesser than equal to the maximum defined wait time. {pull}42012[42012]
- Added OAuth2 support with auto token refresh for websocket streaming input. {issue}41989[41989] {pull}42212[42212]
- Added infinite & blanket retry options to websockets and improved logging and retry logic. {pull}42225[42225]
- Introduce ignore older and start timestamp filters for AWS S3 input. {pull}41804[41804]
- Journald input now can report its status to Elastic-Agent {issue}39791[39791] {pull}42462[42462]
- Journald `include_matches.match` now accepts `+` to represent a logical disjunction (OR) {issue}40185[40185] {pull}42517[42517]
- The journald input is now generally available. {pull}42107[42107]
- Add metrics for number of events and pages published by HTTPJSON input. {issue}42340[42340] {pull}42442[42442]
- Publish events progressively in the Okta provider of the Entity Analytics input. {issue}40106[40106] {pull}42567[42567]
- Add `etw` input fallback to attach an already existing session. {pull}42847[42847]
- Update CEL mito extensions to v1.17.0. {pull}42851[42851]
- Winlog input now can report its status to Elastic-Agent {pull}43089[43089]
- Add configuration option to limit HTTP Endpoint body size. {pull}43171[43171]
- Allow a grace time for awss3 input shutdown to enable incomplete SQS message processing to be completed. {pull}43369[43369]
- Add pagination batch size support to Entity Analytics input's Okta provider. {pull}43655[43655]
- Update CEL mito extensions to v1.18.0. {pull}43855[43855]
- Update CEL mito extensions to v1.19.0. {pull}44098[44098]

*Auditbeat*


*Libbeat*



*Heartbeat*

- Added status to monitor run log report.
- Upgrade node to latest LTS v18.20.3. {pull}40038[40038]
- Upgrade node to latest LTS v18.20.7. {pull}43511[43511]

*Metricbeat*

- Add per-thread metrics to system_summary {pull}33614[33614]
- Add GCP CloudSQL metadata {pull}33066[33066]
- Add GCP Carbon Footprint metricbeat data {pull}34820[34820]
- Add event loop utilization metric to Kibana module {pull}35020[35020]
- Add metrics grouping by dimensions and time to Azure app insights {pull}36634[36634]
- Align on the algorithm used to transform Prometheus histograms into Elasticsearch histograms {pull}36647[36647]
- Add linux IO metrics to system/process {pull}37213[37213]
- Add new memory/cgroup metrics to Kibana module {pull}37232[37232]
- Add SSL support to mysql module {pull}37997[37997]
- Add SSL support for aerospike module {pull}38126[38126]
- Add new metricset network for the vSphere module. {pull}40559[40559]
- Add new metricset resourcepool for the vSphere module. {pull}40456[40456]
- Add metrics for the vSphere Virtualmachine metricset. {pull}40485[40485]
- Log the total time taken for GCP `ListTimeSeries` and `AggregatedList` requests {pull}40661[40661]
- Add metrics related to triggered alarms in all the vSphere metricsets. {pull}40714[40714] {pull}40876[40876]
- Add support for new metrics in datastorecluster metricset. {pull}40694[40694]
- Add metrics related to alert in all the vSphere metricsets. {pull}40714[40714]
- Add new metrics fot datastore and minor changes to overall vSphere metrics {pull}40766[40766]
- Add new metrics for the vSphere Host metricset. {pull}40429[40429]
- Add new metrics for the vSphere Datastore metricset. {pull}40441[40441]
- Add new metricset cluster for the vSphere module. {pull}40536[40536]
- Add new metricset network for the vSphere module. {pull}40559[40559]
- Add new metricset resourcepool for the vSphere module. {pull}40456[40456]
- Add support for new metrics in datastorecluster metricset. {pull}40694[40694]
- Add support for period based intervalID in vSphere host and datastore metricsets {pull}40678[40678]
- Added Cisco Meraki module {pull}40836[40836]
- Added Palo Alto Networks module {pull}40686[40686]
- Restore docker.network.in.* and docker.network.out.* fields in docker module {pull}40968[40968]
- Bump aerospike-client-go to version v7.7.1 and add support for basic auth in Aerospike module {pull}41233[41233]
- Only watch metadata for ReplicaSets in metricbeat k8s module {pull}41289[41289]
- Add support for region/zone for Vertex AI service in GCP module {pull}41551[41551]
- Add support for location label as an optional configuration parameter in GCP metrics metricset. {issue}41550[41550] {pull}41626[41626]
- Add support for podman metrics in docker module. {pull}41889[41889]
- Collect .NET CLR (IIS) Memory, Exceptions and LocksAndThreads metrics {pull}41929[41929]
- Added `tier_preference`, `creation_date` and `version` fields to the `elasticsearch.index` metricset. {pull}41944[41944]
- Add new OpenAI (`openai`) module for tracking usage data. {pull}41516[41516]
- Add `use_performance_counters` to collect CPU metrics using performance counters on Windows for `system/cpu` and `system/core` {pull}41965[41965]
- Add support of additional `collstats` metrics in mongodb module. {pull}42171[42171]
- Preserve queries for debugging when `merge_results: true` in SQL module {pull}42271[42271]
- Collect more fields from ES node/stats metrics and only those that are necessary {pull}42421[42421]
- Add new metricset wmi for the windows module. {pull}42017[42017]
- Update beat module with apm-server tail sampling monitoring metrics fields {pull}42569[42569]
- Log every 401 response from Kubernetes API Server {pull}42714[42714]
- Add a new `match_by_parent_instance` option to `perfmon` module. {pull}43002[43002]
- Changed the Elasticsearch module behavior to only pull settings from non-system indices. {pull}43243[43243]
- Exclude dotted indices from settings pull in Elasticsearch module. {pull}43306[43306]
- Add a warning log to metricbeat.vsphere in case vSphere connection has been configured as insecure. {pull}43104[43104]
- Upgrade Prometheus Library to v0.300.1. {pull}43540[43540]

*Metricbeat*


*Osquerybeat*

- Increase maximum query timeout to 24 hours {pull}42356[42356]

*Packetbeat*

*Winlogbeat*

- Add handling for missing `EvtVarType`s in experimental api. {issue}19337[19337] {pull}41418[41418]


*Functionbeat*

*Elastic Log Driver*
*Elastic Logging Plugin*


==== Deprecated

*Auditbeat*


*Filebeat*


*Heartbeat*



*Metricbeat*


*Osquerybeat*


*Packetbeat*


*Winlogbeat*


*Functionbeat*


*Elastic Logging Plugin*


==== Known Issues














<<<<<<< HEAD





















=======
>>>>>>> 995d047a
<|MERGE_RESOLUTION|>--- conflicted
+++ resolved
@@ -484,40 +484,3 @@
 
 ==== Known Issues
 
-
-
-
-
-
-
-
-
-
-
-
-
-
-<<<<<<< HEAD
-
-
-
-
-
-
-
-
-
-
-
-
-
-
-
-
-
-
-
-
-
-=======
->>>>>>> 995d047a
