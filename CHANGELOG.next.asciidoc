--- conflicted
+++ resolved
@@ -45,11 +45,8 @@
 - Support for multiline zookeeper logs {issue}2496[2496]
 - Allow `clock_nanosleep` in the default seccomp profiles for amd64 and 386. Newer versions of glibc (e.g. 2.31) require it. {issue}33792[33792]
 - Disable lockfile when running under elastic-agent. {pull}33988[33988]
-<<<<<<< HEAD
 - Fix lockfile logic, retry locking {pull}34194[34194]
-=======
 - Add checks to ensure reloading of units if the configuration actually changed. {pull}34346[34346]
->>>>>>> 870215c6
 
 *Auditbeat*
 
