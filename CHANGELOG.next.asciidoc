// Use these for links to issue and pulls. Note issues and pulls redirect one to
// each other on Github, so don't worry too much on using the right prefix.
:issue: https://github.com/elastic/beats/issues/
:pull: https://github.com/elastic/beats/pull/

=== Beats version HEAD
https://github.com/elastic/beats/compare/v8.8.1\...main[Check the HEAD diff]

==== Breaking changes

*Affecting all Beats*

- Fix FQDN being lowercased when used as `host.hostname` {issue}39993[39993]
- Beats won't log start up information when running under the Elastic Agent {40390}40390[40390]
- Drop support for Debian 10 and upgrade statically linked glibc from 2.28 to 2.31 {pull}41402[41402]
- Fix metrics not being ingested, due to "Limit of total fields [10000] has been exceeded while adding new fields [...]". The total fields limit has been increased to 12500. No significant performance impact on Elasticsearch is anticipated. {pull}41640[41640]
- Set default kafka version to 2.1.0 in kafka output and filebeat. {pull}41662[41662]
- Replace default Ubuntu-based images with UBI-minimal-based ones {pull}42150[42150]
- Fix templates and docs to use correct `--` version of command line arguments. {issue}42038[42038] {pull}42060[42060]
- removed support for a single `-` to precede multi-letter command line arguments.  Use `--` instead. {issue}42117[42117] {pull}42209[42209]
- Removed encryption from diskqueue V2 for fips compliance {issue}4534[4534]{pull}42848[42848]
- The Beats logger and file output rotate files when necessary. The beat now forces a file rotation when unexpectedly writing to a file through a symbolic link.
- Allow faccessat(2) in seccomp. {pull}43322[43322]

*Auditbeat*


*Filebeat*

- Convert netflow input to API v2 and disable event normalisation {pull}37901[37901]
- Removed deprecated Squid from Beats. See <<migrate-from-deprecated-module>> for migration options. {pull}38037[38037]
- Removed deprecated Sonicwall from Beats. Use the https://docs.elastic.co/integrations/sonicwall[SonicWall Firewall] Elastic integration instead. {pull}38037[38037]
- Removed deprecated Radware from Beats. See <<migrate-from-deprecated-module>> for migration options. {pull}38037[38037]
- Removed deprecated Netscout from Beats. See <<migrate-from-deprecated-module>> for migration options. {pull}38037[38037]
- Removed deprecated Juniper Netscreen from Beats. See <<migrate-from-deprecated-module>> for migration options. {pull}38037[38037]
- Removed deprecated Impreva from Beats. See <<migrate-from-deprecated-module>> for migration options. {pull}38037[38037]
- Removed deprecated Cylance from Beats. See <<migrate-from-deprecated-module>> for migration options. {pull}38037[38037]
- Removed deprecated Bluecoat from Beats. See <<migrate-from-deprecated-module>> for migration options. {pull}38037[38037]
- Introduce input/netmetrics and refactor netflow input metrics {pull}38055[38055]
- Update Salesforce module to use new Salesforce input. {pull}37509[37509]
- Tag events that come from a filestream in "take over" mode. {pull}39828[39828]
- Fix high IO and handling of a corrupted registry log file. {pull}35893[35893]
- Enable file ingestion to report detailed status to Elastic Agent {pull}40075[40075]
- Filebeat, when running with Elastic-Agent, reports status for Filestream input. {pull}40121[40121]
- Fix filestream's registry GC: registry entries will never be removed if clean_inactive is set to "-1". {pull}40258[40258]
- Added `ignore_empty_values` flag in `decode_cef` Filebeat processor. {pull}40268[40268]
- Added support for hyphens in extension keys in `decode_cef` Filebeat processor. {pull}40427[40427]
- Journald: removed configuration options `include_matches.or`, `include_matches.and`, `backoff`, `max_backoff`, `cursor_seek_fallback`. {pull}40061[40061]
- Journald: `include_matches.match` now behaves in the same way as matchers in `journalctl`. Users should carefully update their input configuration. {pull}40061[40061]
- Journald: `seek` and `since` behaviour have been simplified, if there is a cursor (state) `seek` and `since` are ignored and the cursor is used. {pull}40061[40061]
- Redis: Added replication role as a field to submitted slowlogs
- Added `container.image.name` to `journald` Filebeat input's Docker-specific translated fields. {pull}40450[40450]
- Change log.file.path field in awscloudwatch input to nested object. {pull}41099[41099]
- Remove deprecated awscloudwatch field from Filebeat. {pull}41089[41089]
- The performance of ingesting SQS data with the S3 input has improved by up to 60x for queues with many small events. `max_number_of_messages` config for SQS mode is now ignored, as the new design no longer needs a manual cap on messages. Instead, use `number_of_workers` to scale ingestion rate in both S3 and SQS modes. The increased efficiency may increase network bandwidth consumption, which can be throttled by lowering `number_of_workers`. It may also increase number of events stored in memory, which can be throttled by lowering the configured size of the internal queue. {pull}40699[40699]
- Fixes filestream logging the error "filestream input with ID 'ID' already exists, this will lead to data duplication[...]" on Kubernetes when using autodiscover. {pull}41585[41585]
- Add kafka compression support for ZSTD.
- Filebeat fails to start if there is any input with a duplicated ID. It logs the duplicated IDs and the offending inputs configurations. {pull}41731[41731]
- Filestream inputs with duplicated IDs will fail to start. An error is logged showing the ID and the full input configuration. {issue}41938[41938] {pull}41954[41954]
- Filestream inputs can define `allow_deprecated_id_duplication: true` to run keep the previous behaviour of running inputs with duplicated IDs. {issue}41938[41938] {pull}41954[41954]
- The Filestream input only starts to ingest a file when it is >= 1024 bytes in size. This happens because the fingerprint` is the default file identity now. To restore the previous behaviour, set `file_identity.native: ~` and `prospector.scanner.fingerprint.enabled: false` {issue}40197[40197] {pull}41762[41762]
- Filebeat fails to start when its configuration contains usage of the deprecated `log` or `container` inputs. However, they can still be using while setting `allow_deprecated_use: true` in their configuration {pull}42295[42295]
- The fields produced by the Journald input are updated to better match ECS. Renamed fields:
Dropped fields: `syslog.priority` and `syslog.facility` while keeping their duplicated equivalent:
`log.syslog.priority`,`log.syslog.facility.code`. Renamed fields: `syslog.identifier` -> `log.syslog.appname`,
`syslog.pid` -> `log.syslog.procid`. `container.id_truncated` is dropped because the full container ID is
already present as `container.id` and `container.log.tag` is dropped because it is already present as
`log.syslog.appname`. The field `container.partial` is replaced by the tag `partial_message` if it was `true`,
otherwise no tag is added. {issue}42208[42208] {pull}42403[42403]
- Fixed race conditions in the global ratelimit processor that could drop events or apply rate limiting incorrectly.
- Fixed password authentication for ACL users in the Redis input of Filebeat. {pull}44137[44137]


*Heartbeat*


*Metricbeat*

- Add support for `_nodes/stats` URIs that work with legacy versions of Elasticsearch {pull}44307[44307]
- Setting period for counter cache for Prometheus remote_write at least to 60sec {pull}38553[38553]
- Remove fallback to the node limit for the `kubernetes.pod.cpu.usage.limit.pct` and `kubernetes.pod.memory.usage.limit.pct` metrics calculation
- Add support for Kibana status metricset in v8 format {pull}40275[40275]
- Mark system process metricsets as running if metrics are partially available {pull}40565[40565]
- Added back `elasticsearch.node.stats.jvm.mem.pools.*` to the `node_stats` metricset {pull}40571[40571]
- Add GCP organization and project details to ECS cloud fields. {pull}40461[40461]
- Add support for specifying a custom endpoint for GCP service clients. {issue}40848[40848] {pull}40918[40918]
- Fix incorrect handling of types in SQL module. {issue}40090[40090] {pull}41607[41607]
- Remove kibana.settings metricset since the API was removed in 8.0 {issue}30592[30592] {pull}42937[42937]
- Removed support for the Enterprise Search module {pull}42915[42915]
- Update NATS module compatibility. Oldest version supported is now 2.2.6 {pull}43310[43310]
- Fix the function to determine CPU cores on windows {issue}42593[42593] {pull}43409[43409]
- Updated list of supported vSphere versions in the documentation. {pull}43642[43642]
- Handle permission errors while collecting data from Windows services and don't interrupt the overall collection by skipping affected services {issue}40765[40765] {pull}43665[43665]
- Fixed a bug where `event.duration` could be missing from an event on Windows systems due to low-resolution clock. {pull}44440[44440]

*Osquerybeat*

- Add action responses data stream, allowing osquerybeat to post action results directly to elasticsearch. {pull}39143[39143]
- Disable allow_unsafe osquery configuration. {pull}40130[40130]
- Upgrade to osquery 5.12.1. {pull}40368[40368]
- Upgrade to osquery 5.13.1. {pull}40849[40849]
- Upgrade to osquery 5.15.0 {pull}43426[43426]


*Packetbeat*



*Winlogbeat*

- Add "event.category" and "event.type" to Sysmon module for EventIDs 8, 9, 19, 20, 27, 28, 255 {pull}35193[35193]
- Default to use raw api and delete older xml implementation. {pull}42275[42275]

*Functionbeat*


*Elastic Logging Plugin*


==== Bugfixes

*Affecting all Beats*

- Support for multiline zookeeper logs {issue}2496[2496]
- Add checks to ensure reloading of units if the configuration actually changed. {pull}34346[34346]
- Fix namespacing on self-monitoring {pull}32336[32336]
- Fix namespacing on self-monitoring {pull}32336[32336]
- Fix Beats started by agent do not respect the allow_older_versions: true configuration flag {issue}34227[34227] {pull}34964[34964]
- Fix performance issues when we have a lot of inputs starting and stopping by allowing to disable global processors under fleet. {issue}35000[35000] {pull}35031[35031]
- 'add_cloud_metadata' processor - add cloud.region field for GCE cloud provider
- 'add_cloud_metadata' processor - update azure metadata api version to get missing `cloud.account.id` field
- Upgraded apache arrow library used in x-pack/libbeat/reader/parquet from v11 to v12.0.1 in order to fix cross-compilation issues {pull}35640[35640]
- Fix panic when MaxRetryInterval is specified, but RetryInterval is not {pull}35820[35820]
- Support build of projects outside of beats directory {pull}36126[36126]
- Support Elastic Agent control protocol chunking support {pull}37343[37343]
- Lower logging level to debug when attempting to configure beats with unknown fields from autodiscovered events/environments {pull}[37816][37816]
- Set timeout of 1 minute for FQDN requests {pull}37756[37756]
- 'add_cloud_metadata' processor - improve AWS provider HTTP client overriding to support custom certificate bundle handling {pull}44189[44189]

*Auditbeat*

- auditd: Request status from a separate socket to avoid data congestion {pull}41207[41207]
- auditd: Use ECS `event.type: end` instead of `stop` for SERVICE_STOP, DAEMON_ABORT, and DAEMON_END messages. {pull}41558[41558]
- auditd: Update syscall names for Linux 6.11. {pull}41558[41558]
- hasher: Geneneral improvements and fixes. {pull}41863[41863]
- hasher: Add a cached hasher for upcoming backend. {pull}41952[41952]
- Split common tty definitions. {pull}42004[42004]
- Fix potential data loss in add_session_metadata. {pull}42795[42795]
- system/package: Fix an error that can occur while migrating the internal package database schema. {issue}44294[44294] {pull}44296[44296]
- auditbeat/fim: Fix FIM@ebpfevents for new kernels #44371. {pull}44371[44371]

*Auditbeat*


*Filebeat*

- [Gcs Input] - Added missing locks for safe concurrency {pull}34914[34914]
- Fix the ignore_inactive option being ignored in Filebeat's filestream input {pull}34770[34770]
- Fix TestMultiEventForEOFRetryHandlerInput unit test of CometD input {pull}34903[34903]
- Add input instance id to request trace filename for httpjson and cel inputs {pull}35024[35024]
- Fixes "Can only start an input when all related states are finished" error when running under Elastic-Agent {pull}35250[35250] {issue}33653[33653]
- [system] sync system/auth dataset with system integration 1.29.0. {pull}35581[35581]
- [GCS Input] - Fixed an issue where bucket_timeout was being applied to the entire bucket poll interval and not individual bucket object read operations. Fixed a map write concurrency issue arising from data races when using a high number of workers. Fixed the flaky tests that were present in the GCS test suit. {pull}35605[35605]
- Fixed concurrency and flakey tests issue in azure blob storage input. {issue}35983[35983] {pull}36124[36124]
- Fix panic when sqs input metrics getter is invoked {pull}36101[36101] {issue}36077[36077]
- Fix handling of Juniper SRX structured data when there is no leading junos element. {issue}36270[36270] {pull}36308[36308]
- Fix Filebeat Cisco module with missing escape character {issue}36325[36325] {pull}36326[36326]
- Added a fix for Crowdstrike pipeline handling process arrays {pull}36496[36496]
- [threatintel] MISP pagination fixes {pull}37898[37898]
- Fix file handle leak when handling errors in filestream {pull}37973[37973]
- Fix a race condition that could crash Filebeat with a "negative WaitGroup counter" error {pull}38094[38094]
- Fix "failed processing S3 event for object key" error on aws-s3 input when key contains the "+" character {issue}38012[38012] {pull}38125[38125]
- Fix filebeat gcs input panic {pull}38407[38407]
- Fix filestream's registry GC: registry entries are now removed from the in-memory and disk store when they're older than the set TTL {issue}36761[36761] {pull}38488[38488]
- Fix filestream's registry GC: registry entries are now removed from the in-memory and disk store when they're older than the set TTL {issue}36761[36761] {pull}38488[38488]
- [threatintel] MISP splitting fix for empty responses {issue}38739[38739] {pull}38917[38917]
- Prevent GCP Pub/Sub input blockage by increasing default value of `max_outstanding_messages` {issue}35029[35029] {pull}38985[38985]
- Updated Websocket input title to align with existing inputs {pull}39006[39006]
- Restore netflow input on Windows {pull}39024[39024]
- Upgrade azure-event-hubs-go and azure-storage-blob-go dependencies. {pull}38861[38861]
- Fix request trace filename handling in http_endpoint input. {pull}39410[39410]
- Upgrade github.com/hashicorp/go-retryablehttp to mitigate CVE-2024-6104 {pull}40036[40036]
- Fix for Google Workspace duplicate events issue by adding canonical sorting over fingerprint keys array to maintain key order. {pull}40055[40055] {issue}39859[39859]
- Fix handling of deeply nested numeric values in HTTP Endpoint CEL programs. {pull}40115[40115]
- Prevent panic in CEL and salesforce inputs when github.com/hashicorp/go-retryablehttp exceeds maximum retries. {pull}40144[40144]
- Fix bug in CEL input rate limit logic. {issue}40106[40106] {pull}40270[40270]
- Relax requirements in Okta entity analytics provider user and device profile data shape. {pull}40359[40359]
- Fix bug in Okta entity analytics rate limit logic. {issue}40106[40106] {pull}40267[40267]
- Fix crashes in the journald input. {pull}40061[40061]
- Fix order of configuration for EntraID entity analytics provider. {pull}40487[40487]
- Ensure Entra ID request bodies are not truncated and trace logs are rotated before 100MB. {pull}40494[40494]
- The Elasticsearch output now correctly logs the event fields to the event log file {issue}40509[40509] {pull}40512[40512]
- Fix the "No such input type exist: 'azure-eventhub'" error on the Windows platform {issue}40608[40608] {pull}40609[40609]
- awss3 input: Fix handling of SQS notifications that don't contain a region. {pull}40628[40628]
- Fix credential handling when workload identity is being used in GCS input. {issue}39977[39977] {pull}40663[40663]
- Fix publication of group data from the Okta entity analytics provider. {pull}40681[40681]
- Ensure netflow custom field configuration is applied. {issue}40735[40735] {pull}40730[40730]
- Fix replace processor handling of zero string replacement validation. {pull}40751[40751]
- Fix long filepaths in diagnostics exceeding max path limits on Windows. {pull}40909[40909]
- Add backup and delete for AWS S3 polling mode feature back. {pull}41071[41071]
- Fix a bug in Salesforce input to only handle responses with 200 status code {pull}41015[41015]
- Fixed failed job handling and removed false-positive error logs in the GCS input. {pull}41142[41142]
- Bump github.com/elastic/go-sfdc dependency used by x-pack/filebeat/input/salesforce. {pull}41192[41192]
- Log bad handshake details when websocket connection fails {pull}41300[41300]
- Improve modification time handling for entities and entity deletion logic in the Active Directory entityanalytics input. {pull}41179[41179]
- Journald input now can read events from all boots {issue}41083[41083] {pull}41244[41244]
- Fix double encoding of client_secret in the Entity Analytics input's Azure Active Directory provider {pull}41393[41393]
- Fix aws region in aws-s3 input s3 polling mode.  {pull}41572[41572]
- Fix errors in SQS host resolution in the `aws-s3` input when using custom (non-AWS) endpoints. {pull}41504[41504]
- Fix double encoding of client_secret in the Entity Analytics input's Azure Active Directory provider {pull}41393[41393]
- The azure-eventhub input now correctly reports its status to the Elastic Agent on fatal errors {pull}41469[41469]
- Add support for Access Points in the `aws-s3` input. {pull}41495[41495]
- Fix the "No such input type exist: 'salesforce'" error on the Windows/AIX platform. {pull}41664[41664]
- Fix missing key in streaming input logging. {pull}41600[41600]
- Improve S3 object size metric calculation to support situations where Content-Length is not available. {pull}41755[41755]
- Fix handling of http_endpoint request exceeding memory limits. {issue}41764[41764] {pull}41765[41765]
- Rate limiting fixes in the Okta provider of the Entity Analytics input. {issue}40106[40106] {pull}41583[41583]
- Redact authorization headers in HTTPJSON debug logs. {pull}41920[41920]
- Further rate limiting fix in the Okta provider of the Entity Analytics input. {issue}40106[40106] {pull}41977[41977]
- Fix streaming input handling of invalid or empty websocket messages. {pull}42036[42036]
- Fix awss3 document ID construction when using the CSV decoder. {pull}42019[42019]
- The `_id` generation process for S3 events has been updated to incorporate the LastModified field. This enhancement ensures that the `_id` is unique. {pull}42078[42078]
- Fix Netflow Template Sharing configuration handling. {pull}42080[42080]
- Updated websocket retry error code list to allow more scenarios to be retried which could have been missed previously. {pull}42218[42218]
- In the `streaming` input, prevent panics on shutdown with a null check and apply a consistent namespace to contextual data in debug logs. {pull}42315[42315]
- Remove erroneous status reporting to Elastic-Agent from the Filestream input {pull}42435[42435]
- Fix truncation of bodies in request tracing by limiting bodies to 10% of the maximum file size. {pull}42327[42327]
- [Journald] Fixes handling of `journalctl` restart. A known symptom was broken multiline messages when there was a restart of journalctl while aggregating the lines. {issue}41331[41331] {pull}42595[42595]
- Fix entityanalytics activedirectory provider full sync use before initialization bug. {pull}42682[42682]
- In the `http_endpoint` input, fix the check for a missing HMAC HTTP header. {pull}42756[42756]
- Prevent computer details being returned for user queries by Activedirectory Entity Analytics provider. {issue}11818[11818] {pull}42796[42796]
- Handle unexpectedEOF error in aws-s3 input and enforce retrying using download failed error {pull}42420[42756]
- Prevent azureblobstorage input from logging key details during blob fetch operations. {pull}43169[43169]
- Handle special values of accountExpires in the Activedirectory Entity Analytics provider. {pull}43364[43364]
- Log bad handshake details when websocket connection fails {pull}41300[41300]
- Fix aws region in aws-s3 input s3 polling mode.  {pull}41572[41572]
- Fixed websocket input panic on sudden network error or server crash. {issue}44063[44063] {pull}44068[44068]
- [Filestream] Log the "reader closed" message on the debug level to avoid log spam. {pull}44051[44051]
- Fix links to CEL mito extension functions in input documentation. {pull}44098[44098]
- Fix endpoint path typo in Okta entity analytics provider. {pull}44147[44147]
- Fixed a websocket panic scenario which would occur after exhausting max retries. {pull}44342[44342]
- Fix publishing Okta entity analytics enrichments. {pull}44483[44483]

*Heartbeat*

- Added maintenance windows support for Heartbeat. {pull}41508[41508]


*Metricbeat*

- Fix Azure Monitor 429 error by causing metricbeat to retry the request again. {pull}38294[38294]
- Fix fields not being parsed correctly in postgresql/database {issue}25301[25301] {pull}37720[37720]
- rabbitmq/queue - Change the mapping type of `rabbitmq.queue.consumers.utilisation.pct` to `scaled_float` from `long` because the values fall within the range of `[0.0, 1.0]`. Previously, conversion to integer resulted in reporting either `0` or `1`.
- Fix timeout caused by the retrival of which indices are hidden {pull}39165[39165]
- Fix Azure Monitor support for multiple aggregation types {issue}39192[39192] {pull}39204[39204]
- Fix handling of access errors when reading process metrics {pull}39627[39627]
- Fix behavior of cgroups path discovery when monitoring the host system from within a container {pull}39627[39627]
- Fix issue where beats may report incorrect metrics for its own process when running inside a container {pull}39627[39627]
- Normalize AWS RDS CPU Utilization values before making the metadata API call. {pull}39664[39664]
- Fix behavior of pagetypeinfo metrics {pull}39985[39985]
- Update beat module with apm-server monitoring metrics fields {pull}40127[40127]
- Fix Azure Monitor metric timespan to restore Storage Account PT1H metrics {issue}40376[40376] {pull}40367[40367]
- Remove excessive info-level logs in cgroups setup {pull}40491[40491]
- Add missing ECS Cloud fields in GCP `metrics` metricset when using `exclude_labels: true` {issue}40437[40437] {pull}40467[40467]
- Add AWS OwningAccount support for cross account monitoring {issue}40570[40570] {pull}40691[40691]
- Use namespace for GetListMetrics when exists in AWS {pull}41022[41022]
- Only fetch cluster-level index stats summary {issue}36019[36019] {pull}42901[42901]

*Osquerybeat*


*Packetbeat*

- Properly marshal nested structs in ECS fields, fixing issues with mixed cases in field names {pull}42116[42116]


*Winlogbeat*

- Fix message handling in the experimental api. {issue}19338[19338] {pull}41730[41730]
- Sync missing changes in modules pipelines. {pull}42619[42619]
- Reset EventLog if error EOF is encountered. {pull}42826[42826]
- Implement backoff on error retrial. {pull}42826[42826]
- Fix boolean key in security pipelines and sync pipelines with integration. {pull}43027[43027]


*Elastic Logging Plugin*


==== Added

*Affecting all Beats*

- Added append Processor which will append concrete values or values from a field to target. {issue}29934[29934] {pull}33364[33364]
- dns processor: Add support for forward lookups (`A`, `AAAA`, and `TXT`). {issue}11416[11416] {pull}36394[36394]
- [Enhanncement for host.ip and host.mac] Disabling netinfo.enabled option of add-host-metadata processor {pull}36506[36506]
- allow `queue` configuration settings to be set under the output. {issue}35615[35615] {pull}36788[36788]
- Beats will now connect to older Elasticsearch instances by default {pull}36884[36884]
- Raise up logging level to warning when attempting to configure beats with unknown fields from autodiscovered events/environments
- elasticsearch output now supports `idle_connection_timeout`. {issue}35616[35615] {pull}36843[36843]
- Enable early event encoding in the Elasticsearch output, improving cpu and memory use {pull}38572[38572]
- The environment variable `BEATS_ADD_CLOUD_METADATA_PROVIDERS` overrides configured/default `add_cloud_metadata` providers {pull}38669[38669]
- When running under Elastic-Agent Kafka output allows dynamic topic in `topic` field {pull}40415[40415]
- The script processor has a new configuration option that only uses the cached javascript sessions and prevents the creation of new javascript sessions.
- Update to Go 1.24.3. {pull}44270[44270]
- Replace Ubuntu 20.04 with 24.04 for Docker base images {issue}40743[40743] {pull}40942[40942]
- Replace `compress/gzip` with https://github.com/klauspost/compress/gzip library for gzip compression {pull}41584[41584]
- Add regex pattern matching to add_kubernetes_metadata processor {pull}41903[41903]
- Replace Ubuntu 20.04 with 24.04 for Docker base images {issue}40743[40743] {pull}40942[40942]
- Publish cloud.availability_zone by add_cloud_metadata processor in azure environments {issue}42601[42601] {pull}43618[43618]

*Auditbeat*

- Added `add_session_metadata` processor, which enables session viewer on Auditbeat data. {pull}37640[37640]
- Add linux capabilities to processes in the system/process. {pull}37453[37453]
- Add linux capabilities to processes in the system/process. {pull}37453[37453]
- Add process.entity_id, process.group.name and process.group.id in add_process_metadata processor. Make fim module with kprobes backend to always add an appropriately configured add_process_metadata processor to enrich file events {pull}38776[38776]
- Split module/system/process into common and provider bits. {pull}41868[41868]

*Auditbeat*



*Auditbeat*


*Filebeat*

- add documentation for decode_xml_wineventlog processor field mappings.  {pull}32456[32456]
- httpjson input: Add request tracing logger. {issue}32402[32402] {pull}32412[32412]
- Add cloudflare R2 to provider list in AWS S3 input. {pull}32620[32620]
- Add support for single string containing multiple relation-types in getRFC5988Link. {pull}32811[32811]
- Added separation of transform context object inside httpjson. Introduced new clause `.parent_last_response.*` {pull}33499[33499]
- Added metric `sqs_messages_waiting_gauge` for aws-s3 input. {pull}34488[34488]
- Add nginx.ingress_controller.upstream.ip to related.ip {issue}34645[34645] {pull}34672[34672]
- Add unix socket log parsing for nginx ingress_controller {pull}34732[34732]
- Added metric `sqs_worker_utilization` for aws-s3 input. {pull}34793[34793]
- Add MySQL authentication message parsing and `related.ip` and `related.user` fields {pull}34810[34810]
- Add nginx ingress_controller parsing if one of upstreams fails to return response {pull}34787[34787]
- Add oracle authentication messages parsing {pull}35127[35127]
- Add `clean_session` configuration setting for MQTT input.  {pull}35806[16204]
- Add support for a simplified input configuraton when running under Elastic-Agent {pull}36390[36390]
- Added support for Okta OAuth2 provider in the CEL input. {issue}36336[36336] {pull}36521[36521]
- Added support for new features & removed partial save mechanism in the Azure Blob Storage input. {issue}35126[35126] {pull}36690[36690]
- Added support for new features and removed partial save mechanism in the GCS input. {issue}35847[35847] {pull}36713[36713]
- Use filestream input with file_identity.fingerprint as default for hints autodiscover. {issue}35984[35984] {pull}36950[36950]
- Add setup option `--force-enable-module-filesets`, that will act as if all filesets have been enabled in a module during setup. {issue}30915[30915] {pull}99999[99999]
- Made Azure Blob Storage input GA and updated docs accordingly. {pull}37128[37128]
- Made GCS input GA and updated docs accordingly. {pull}37127[37127]
- Add parseDateInTZ value template for the HTTPJSON input {pull}37738[37738]
- Improve rate limit handling by HTTPJSON {issue}36207[36207] {pull}38161[38161] {pull}38237[38237]
- Parse more fields from Elasticsearch slowlogs {pull}38295[38295]
- added benchmark input {pull}37437[37437]
- added benchmark input and discard output {pull}37437[37437]
- Update CEL mito extensions to v1.11.0 to improve type checking. {pull}39460[39460]
- Update CEL mito extensions to v1.12.2. {pull}39755[39755]
- Add support for base64-encoded HMAC headers to HTTP Endpoint. {pull}39655[39655]
- Add user group membership support to Okta entity analytics provider. {issue}39814[39814] {pull}39815[39815]
- Add request trace support for Okta and EntraID entity analytics providers. {pull}39821[39821]
- Fix handling of infinite rate values in CEL rate limit handling logic. {pull}39940[39940]
- Allow elision of set and append failure logging. {issue}34544[34544] {pull}39929[39929]
- Add ability to remove request trace logs from CEL input. {pull}39969[39969]
- Add ability to remove request trace logs from HTTPJSON input. {pull}40003[40003]
- Added out of the box support for Amazon EventBridge notifications over SQS to S3 input {pull}40006[40006]
- Update CEL mito extensions to v1.13.0 {pull}40035[40035]
- Add Jamf entity analytics provider. {pull}39996[39996]
- Add ability to remove request trace logs from http_endpoint input. {pull}40005[40005]
- Add ability to remove request trace logs from entityanalytics input. {pull}40004[40004]
- Relax constraint on Base DN in entity analytics Active Directory provider. {pull}40054[40054]
- Implement Elastic Agent status and health reporting for Netflow Filebeat input. {pull}40080[40080]
- Enhance input state reporting for CEL evaluations that return a single error object in events. {pull}40083[40083]
- Allow absent credentials when using GCS with Application Default Credentials. {issue}39977[39977] {pull}40072[40072]
- Add SSL and username support for Redis input, now the input includes support for Redis 6.0+. {pull}40111[40111]
- Add scaling up support for Netflow input. {issue}37761[37761] {pull}40122[40122]
- Update CEL mito extensions to v1.15.0. {pull}40294[40294]
- Allow cross-region bucket configuration in s3 input. {issue}22161[22161] {pull}40309[40309]
- Improve logging in Okta Entity Analytics provider. {issue}40106[40106] {pull}40347[40347]
- Document `winlog` input. {issue}40074[40074] {pull}40462[40462]
- Added retry logic to websocket connections in the streaming input. {issue}40271[40271] {pull}40601[40601]
- Disable event normalization for netflow input {pull}40635[40635]
- Allow attribute selection in the Active Directory entity analytics provider. {issue}40482[40482] {pull}40662[40662]
- Improve error quality when CEL program does not correctly return an events array. {pull}40580[40580]
- Added support for Microsoft Entra ID RBAC authentication. {issue}40434[40434] {pull}40879[40879]
- Add `use_kubeadm` config option for filebeat (both filbeat.input and autodiscovery) in order to toggle kubeadm-config api requests {pull}40301[40301]
- Make HTTP library function inclusion non-conditional in CEL input. {pull}40912[40912]
- Add support for Crowdstrike streaming API to the streaming input. {issue}40264[40264] {pull}40838[40838]
- Add support to CEL for reading host environment variables. {issue}40762[40762] {pull}40779[40779]
- Add CSV decoder to awss3 input. {pull}40896[40896]
- Change request trace logging to include headers instead of complete request. {pull}41072[41072]
- Improved GCS input documentation. {pull}41143[41143]
- Add CSV decoding capacity to azureblobstorage input {pull}40978[40978]
- Add CSV decoding capacity to gcs input {pull}40979[40979]
- Add support to source AWS cloudwatch logs from linked accounts. {pull}41188[41188]
- Jounrald input now supports filtering by facilities {pull}41061[41061]
- Add ability to remove request trace logs from http_endpoint input. {pull}40005[40005]
- Add ability to remove request trace logs from entityanalytics input. {pull}40004[40004]
- Refactor & cleanup with updates to default values and documentation. {pull}41834[41834]
- Update CEL mito extensions to v1.16.0. {pull}41727[41727]
- Filebeat's registry is now added to the Elastic-Agent diagnostics bundle {issue}33238[33238] {pull}41795[41795]
- Add `unifiedlogs` input for MacOS. {pull}41791[41791]
- Add evaluation state dump debugging option to CEL input. {pull}41335[41335]
- Added support for retry configuration in GCS input. {issue}11580[11580] {pull}41862[41862]
- Improve S3 polling mode states registry when using list prefix option. {pull}41869[41869]
- Add support for SSL and Proxy configurations for websoket type in streaming input. {pull}41934[41934]
- AWS S3 input registry cleanup for untracked s3 objects. {pull}41694[41694]
- The environment variable `BEATS_AZURE_EVENTHUB_INPUT_TRACING_ENABLED: true` enables internal logs tracer for the azure-eventhub input. {issue}41931[41931] {pull}41932[41932]
- The Filestream input now uses the `fingerprint` file identity by default. The state from files are automatically migrated if the previous file identity was `native` (the default) or `path`. If the `file_identity` is explicitly set, there is no change in behaviour. {issue}40197[40197] {pull}41762[41762]
- Rate limiting operability improvements in the Okta provider of the Entity Analytics input. {issue}40106[40106] {pull}41977[41977]
- Added default values in the streaming input for websocket retries and put a cap on retry wait time to be lesser than equal to the maximum defined wait time. {pull}42012[42012]
- Rate limiting fault tolerance improvements in the Okta provider of the Entity Analytics input. {issue}40106[40106] {pull}42094[42094]
- Added OAuth2 support with auto token refresh for websocket streaming input. {issue}41989[41989] {pull}42212[42212]
- Added infinite & blanket retry options to websockets and improved logging and retry logic. {pull}42225[42225]
- Introduce ignore older and start timestamp filters for AWS S3 input. {pull}41804[41804]
- Journald input now can report its status to Elastic-Agent {issue}39791[39791] {pull}42462[42462]
- Publish events progressively in the Okta provider of the Entity Analytics input. {issue}40106[40106] {pull}42567[42567]
- Journald `include_matches.match` now accepts `+` to represent a logical disjunction (OR) {issue}40185[40185] {pull}42517[42517]
- The journald input is now generally available. {pull}42107[42107]
- Add metrics for number of events and pages published by HTTPJSON input. {issue}42340[42340] {pull}42442[42442]
- Filestram take over now supports taking over states from other Filestream inputs and dynamic loading of inputs (autodiscover and Elastic-Agent). {issue}42472[42472] {issue}42884[42884] {pull}42624[42624]
- Add `etw` input fallback to attach an already existing session. {pull}42847[42847]
- Update CEL mito extensions to v1.17.0. {pull}42851[42851]
- Winlog input now can report its status to Elastic-Agent {pull}43089[43089]
- Add configuration option to limit HTTP Endpoint body size. {pull}43171[43171]
- Refactor & cleanup with updates to default values and documentation. {pull}41834[41834]
- Allow a grace time for awss3 input shutdown to enable incomplete SQS message processing to be completed. {pull}43369[43369]
- Add pagination batch size support to Entity Analytics input's Okta provider. {pull}43655[43655]
- Update CEL mito extensions to v1.18.0. {pull}43855[43855]
- Added input metrics to Azure Blob Storage input. {issue}36641[36641] {pull}43954[43954]
- Update CEL mito extensions to v1.19.0. {pull}44098[44098]
- Segregated `max_workers`` from `batch_size` in the GCS input. {issue}44311[44311] {pull}44333[44333]
- Added support for websocket keep_alive heartbeat in the streaming input. {issue}42277[42277] {pull}44204[44204]
- Add milliseconds to document timestamp from awscloudwatch Filebeat input {pull}44306[44306]
- Add support to the Active Directory entity analytics provider for device entities. {pull}44309[44309]
- Add support for OPTIONS request to HTTP Endpoint input. {issue}43930[43930] {pull}44387[44387]
<<<<<<< HEAD
- Fix handling of ADC (Application Default Credentials) metadata server credentials in HTTPJSON input. {issue}44349[44349] {pull}44436[44436]

=======
- Add Fleet status update functionality to lumberjack input. {issue}44283[44283] {pull}44339[44339]
- Add Fleet status updating to HTTP Endpoint input. {issue}44281[44281] {pull}44310[44310]
>>>>>>> 4cd3179f

*Auditbeat*


*Libbeat*

- enrich events with EC2 tags in add_cloud_metadata processor {pull}41477[41477]


*Heartbeat*

- Added status to monitor run log report.
- Upgrade node to latest LTS v18.20.3. {pull}40038[40038]
- Add support for RFC7231 methods to http monitors. {pull}41975[41975]
- Upgrade node to latest LTS v18.20.7. {pull}43511[43511]

*Metricbeat*

- Add per-thread metrics to system_summary {pull}33614[33614]
- Add GCP CloudSQL metadata {pull}33066[33066]
- Add GCP Carbon Footprint metricbeat data {pull}34820[34820]
- Add event loop utilization metric to Kibana module {pull}35020[35020]
- Add metrics grouping by dimensions and time to Azure app insights {pull}36634[36634]
- Align on the algorithm used to transform Prometheus histograms into Elasticsearch histograms {pull}36647[36647]
- Add linux IO metrics to system/process {pull}37213[37213]
- Add new memory/cgroup metrics to Kibana module {pull}37232[37232]
- Add SSL support to mysql module {pull}37997[37997]
- Add SSL support for aerospike module {pull}38126[38126]
- Add `use_kubeadm` config option in kubernetes module in order to toggle kubeadm-config api requests {pull}40086[40086]
- Log the total time taken for GCP `ListTimeSeries` and `AggregatedList` requests {pull}40661[40661]
- Add new metrics for the vSphere Host metricset. {pull}40429[40429]
- Add new metrics for the vSphere Datastore metricset. {pull}40441[40441]
- Add new metricset cluster for the vSphere module. {pull}40536[40536]
- Add new metricset network for the vSphere module. {pull}40559[40559]
- Add new metricset resourcepool for the vSphere module. {pull}40456[40456]
- Add AWS Cloudwatch capability to retrieve tags from AWS/ApiGateway resources {pull}40755[40755]
- Add new metricset datastorecluster for vSphere module. {pull}40634[40634]
- Add support for new metrics in datastorecluster metricset. {pull}40694[40694]
- Add new metrics for the vSphere Virtualmachine metricset. {pull}40485[40485]
- Add support for snapshot in vSphere virtualmachine metricset {pull}40683[40683]
- Update fields to use mapstr in vSphere virtualmachine metricset  {pull}40707[40707]
- Add metrics related to triggered alarms in all the vSphere metricsets. {pull}40714[40714] {pull}40876[40876]
- Add support for period based intervalID in vSphere host and datastore metricsets {pull}40678[40678]
- Add new metrics fot datastore and minor changes to overall vSphere metrics {pull}40766[40766]
- Add `metrics_count` to Prometheus module if `metrics_count: true` is set. {pull}40411[40411]
- Added Cisco Meraki module {pull}40836[40836]
- Added Palo Alto Networks module {pull}40686[40686]
- Restore docker.network.in.* and docker.network.out.* fields in docker module {pull}40968[40968]
- Bump aerospike-client-go to version v7.7.1 and add support for basic auth in Aerospike module {pull}41233[41233]
- Only watch metadata for ReplicaSets in metricbeat k8s module {pull}41289[41289]
- Add support for region/zone for Vertex AI service in GCP module {pull}41551[41551]
- Add support for location label as an optional configuration parameter in GCP metrics metricset. {issue}41550[41550] {pull}41626[41626]
- Collect .NET CLR (IIS) Memory, Exceptions and LocksAndThreads metrics {pull}41929[41929]
- Added `tier_preference`, `creation_date` and `version` fields to the `elasticsearch.index` metricset. {pull}41944[41944]
- Add `use_performance_counters` to collect CPU metrics using performance counters on Windows for `system/cpu` and `system/core` {pull}41965[41965]
- Add support of additional `collstats` metrics in mongodb module. {pull}42171[42171]
- Preserve queries for debugging when `merge_results: true` in SQL module {pull}42271[42271]
- Add `enable_batch_api` option in azure monitor to allow metrics collection of multiple resources using azure batch Api {pull}41790[41790]
- Collect more fields from ES node/stats metrics and only those that are necessary {pull}42421[42421]
- Add new metricset wmi for the windows module. {pull}42017[42017]
- Update beat module with apm-server tail sampling monitoring metrics fields {pull}42569[42569]
- Log every 401 response from Kubernetes API Server {pull}42714[42714]
- Add a new `match_by_parent_instance` option to `perfmon` module. {pull}43002[43002]
- Add a warning log to metricbeat.vsphere in case vSphere connection has been configured as insecure. {pull}43104[43104]
- Changed the Elasticsearch module behavior to only pull settings from non-system indices. {pull}43243[43243]
- Exclude dotted indices from settings pull in Elasticsearch module. {pull}43306[43306]
- Add a `jetstream` metricset to the NATS module {pull}43310[43310]
- Updated Meraki API endpoint for Channel Utilization data. Switched to `GetOrganizationWirelessDevicesChannelUtilizationByDevice`. {pull}43485[43485]
- Upgrade Prometheus Library to v0.300.1. {pull}43540[43540]
- Add GCP Dataproc metadata collector in GCP module. {pull}43518[43518]
- Add new metrics to vSphere Virtual Machine dataset (CPU usage percentage, disk average usage, disk read/write rate, number of disk reads/writes, memory usage percentage). {pull}44205[44205]
- Added checks for the Resty response object in all Meraki module API calls to ensure proper handling of nil responses. {pull}44193[44193]
- Add latency config option to Azure Monitor module. {pull}44366[44366]

*Metricbeat*


*Osquerybeat*


*Packetbeat*

*Winlogbeat*

- Add handling for missing `EvtVarType`s in experimental api. {issue}19337[19337] {pull}41418[41418]


*Functionbeat*


*Elastic Log Driver*
*Elastic Logging Plugin*


==== Deprecated

*Auditbeat*


*Filebeat*


*Heartbeat*



*Metricbeat*


*Osquerybeat*


*Packetbeat*


*Winlogbeat*


*Functionbeat*


*Elastic Logging Plugin*


==== Known Issues







<|MERGE_RESOLUTION|>--- conflicted
+++ resolved
@@ -431,13 +431,9 @@
 - Add milliseconds to document timestamp from awscloudwatch Filebeat input {pull}44306[44306]
 - Add support to the Active Directory entity analytics provider for device entities. {pull}44309[44309]
 - Add support for OPTIONS request to HTTP Endpoint input. {issue}43930[43930] {pull}44387[44387]
-<<<<<<< HEAD
-- Fix handling of ADC (Application Default Credentials) metadata server credentials in HTTPJSON input. {issue}44349[44349] {pull}44436[44436]
-
-=======
 - Add Fleet status update functionality to lumberjack input. {issue}44283[44283] {pull}44339[44339]
 - Add Fleet status updating to HTTP Endpoint input. {issue}44281[44281] {pull}44310[44310]
->>>>>>> 4cd3179f
+- Fix handling of ADC (Application Default Credentials) metadata server credentials in HTTPJSON input. {issue}44349[44349] {pull}44436[44436]
 
 *Auditbeat*
 
