--- conflicted
+++ resolved
@@ -166,11 +166,8 @@
 - Add support for AWS external IDs. {issue}36321[36321] {pull}36322[36322]
 - [Enhanncement for host.ip and host.mac] Disabling netinfo.enabled option of add-host-metadata processor {pull}36506[36506]
   Setting environmental variable ELASTIC_NETINFO:false in Elastic Agent pod will disable the netinfo.enabled option of add_host_metadata processor
-<<<<<<< HEAD
 - allow `queue` configuration settings to be set under the output. {issue}35615[35615] {pull}36788[36788]
-=======
 - Beats will now connect to older Elasticsearch instances by default {pull}36884[36884]
->>>>>>> e39b37e0
 
 *Auditbeat*
 
