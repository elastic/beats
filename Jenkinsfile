--- conflicted
+++ resolved
@@ -471,52 +471,28 @@
           stages {
             stage('Generators Metricbeat Linux'){
               steps {
-<<<<<<< HEAD
-                makeTarget("Generators Metricbeat Linux", "-C generator/metricbeat test")
-                makeTarget("Generators Metricbeat Linux", "-C generator/metricbeat test-package")
-=======
-                withBeatsEnv(){
-                  makeTarget("Generators Metricbeat Linux", "-C generator/_templates/metricbeat test test-package")
-                }
->>>>>>> cb071762
+                makeTarget("Generators Metricbeat Linux", "-C generator/_templates/metricbeat test")
+                makeTarget("Generators Metricbeat Linux", "-C generator/_templates/metricbeat test-package")
               }
             }
             stage('Generators Beat Linux'){
               steps {
-<<<<<<< HEAD
-                makeTarget("Generators Beat Linux", "-C generator/beat test")
-                makeTarget("Generators Beat Linux", "-C generator/beat test-package")
-=======
-                withBeatsEnv(){
-                  makeTarget("Generators Beat Linux", "-C generator/_templates/beat test test-package")
-                }
->>>>>>> cb071762
+                makeTarget("Generators Beat Linux", "-C generator/_templates/beat test")
+                makeTarget("Generators Beat Linux", "-C generator/_templates/beat test-package")
               }
             }
             stage('Generators Metricbeat Mac OS X'){
               agent { label 'macosx' }
               options { skipDefaultCheckout() }
               steps {
-<<<<<<< HEAD
-                makeTarget("Generators Metricbeat Mac OS X", "-C generator/metricbeat test")
-=======
-                withBeatsEnv(){
-                  makeTarget("Generators Metricbeat Mac OS X", "-C generator/_templates/metricbeat test")
-                }
->>>>>>> cb071762
+                makeTarget("Generators Metricbeat Mac OS X", "-C generator/_templates/metricbeat test")
               }
             }
             stage('Generators Beat Mac OS X'){
               agent { label 'macosx' }
               options { skipDefaultCheckout() }
               steps {
-<<<<<<< HEAD
-                makeTarget("Generators Beat Mac OS X", "-C generator/beat test")
-=======
-                withBeatsEnv(){
-                  makeTarget("Generators Beat Mac OS X", "-C generator/_templates/beat test")
-                }
->>>>>>> cb071762
+                makeTarget("Generators Beat Mac OS X", "-C generator/_templates/beat test")
               }
             }
           }
