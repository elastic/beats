--- conflicted
+++ resolved
@@ -682,30 +682,6 @@
 }
 
 /**
-<<<<<<< HEAD
-* Guarantee a specific worker can only be used for a specific build. This was not the case
-* with the customise node provisioner that reuses workers in some cases when there is a peak load.
-*/
-def withNode(def label, Closure body) {
-  def labels
-  // There are immutable workers and static ones, so the static ones are only metal, macosx and arm
-  if (label?.contains('arm') || label?.contains('macosx') || label?.contains('metal')) {
-    labels = label
-  } else {
-    // Otherwise use the dynamic UUID for the gobld
-    def uuid = UUID.randomUUID().toString()
-    labels = label?.trim() ? "${label} && extra/${uuid}" : "extra/${uuid}"
-  }
-  log(level: 'INFO', text: "Allocating a worker with the labels '${labels}'.")
-  // Ensure no double quotes are added to the labels.
-  node(labels.replaceAll('"', '')) {
-    body()
-  }
-}
-
-/**
-=======
->>>>>>> 9157d183
 * This class is the one used for running the parallel stages, therefore
 * its arguments are passed by the beatsStages step.
 *
