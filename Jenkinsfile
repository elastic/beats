#!/usr/bin/env groovy

@Library('apm@current') _

pipeline {
  agent { label 'ubuntu && immutable' }
  environment {
    BASE_DIR = 'src/github.com/elastic/beats'
    GOX_FLAGS = "-arch amd64"
    DOCKER_COMPOSE_VERSION = "1.21.0"
  }
  options {
    timeout(time: 2, unit: 'HOURS')
    buildDiscarder(logRotator(numToKeepStr: '20', artifactNumToKeepStr: '20', daysToKeepStr: '30'))
    timestamps()
    ansiColor('xterm')
    disableResume()
    durabilityHint('PERFORMANCE_OPTIMIZED')
    disableConcurrentBuilds()
//    checkoutToSubdirectory "${env.BASE_DIR}"
  }
  triggers {
    issueCommentTrigger('(?i).*(?:jenkins\\W+)?run\\W+(?:the\\W+)?tests(?:\\W+please)?.*')
  }
  parameters {
    booleanParam(name: 'runAllStages', defaultValue: false, description: 'Allow to run all stages.')
    booleanParam(name: 'windowsTest', defaultValue: true, description: 'Allow Windows stages.')
  }
  stages {
    /**
     Checkout the code and stash it, to use it on other stages.
    */
    stage('Checkout') {
      options { skipDefaultCheckout() }
      steps {
        deleteDir()
        gitCheckout(basedir: "${BASE_DIR}")
        dir("${BASE_DIR}"){
          loadConfigEnvVars()
        }
        stash allowEmpty: true, name: 'source', useDefaultExcludes: false
      }
    }
    stage('Lint'){
      options { skipDefaultCheckout() }
      steps {
        makeTarget("Lint", "check")
      }
    }
    stage('Build and Test'){
      failFast false
      parallel {
        stage('Filebeat oss'){
          agent { label 'ubuntu && immutable' }
          options { skipDefaultCheckout() }
          when {
            beforeAgent true
            expression {
              return env.BUILD_FILEBEAT != "false"
            }
          }
          steps {
            makeTarget("Filebeat oss Linux", "-C filebeat testsuite")
          }
        }
        stage('Filebeat x-pack'){
          agent { label 'ubuntu && immutable' }
          options { skipDefaultCheckout() }
          when {
            beforeAgent true
            expression {
              return env.BUILD_FILEBEAT_XPACK != "false"
            }
          }
          steps {
            makeTarget("Filebeat x-pack Linux", "-C x-pack/filebeat testsuite")
          }
        }
        stage('Filebeat Mac OS X'){
          agent { label 'macosx' }
          options { skipDefaultCheckout() }
          when {
            beforeAgent true
            expression {
              return env.BUILD_FILEBEAT != "false"
            }
          }
          steps {
            makeTarget("Filebeat oss Mac OS X", "TEST_ENVIRONMENT=0 -C filebeat testsuite")
          }
        }
        stage('Filebeat Windows'){
          agent { label 'windows-immutable && windows-2019' }
          options { skipDefaultCheckout() }
          when {
            beforeAgent true
            expression {
              return env.BUILD_FILEBEAT != "false" && params.windowsTest
            }
          }
          steps {
            mageTargetWin("Filebeat oss Windows Unit test", "-d filebeat goUnitTest")
            //mageTargetWin("Filebeat oss Windows Integration test", "-d filebeat goIntegTest")
          }
        }
        stage('Heartbeat'){
          agent { label 'ubuntu && immutable' }
          options { skipDefaultCheckout() }
          when {
            beforeAgent true
            expression {
              return env.BUILD_HEARTBEAT != "false"
            }
          }
          stages {
            stage('Heartbeat oss'){
              steps {
                makeTarget("Heartbeat oss Linux", "-C heartbeat testsuite")
              }
            }
            stage('Heartbeat Mac OS X'){
              agent { label 'macosx' }
              options { skipDefaultCheckout() }
              steps {
                makeTarget("Heartbeat oss Mac OS X", "TEST_ENVIRONMENT=0 -C heartbeat testsuite")
              }
            }
            stage('Heartbeat Windows'){
              agent { label 'windows-immutable && windows-2019' }
              options { skipDefaultCheckout() }
              when {
                beforeAgent true
                expression {
                  return params.windowsTest
                }
              }
              steps {
                mageTargetWin("Heartbeat oss Windows Unit test", "-d heartbeat goTestUnit")
              }
            }
          }
        }
        stage('Auditbeat oss'){
          agent { label 'ubuntu && immutable' }
          options { skipDefaultCheckout() }
          when {
            beforeAgent true
            expression {
              return env.BUILD_AUDITBEAT != "false"
            }
          }
          stages {
            stage('Auditbeat Linux'){
              steps {
                makeTarget("Auditbeat oss Linux", "-C auditbeat testsuite")
              }
            }
            stage('Auditbeat crosscompile'){
              steps {
                makeTarget("Auditbeat oss crosscompile", "-C auditbeat crosscompile")
              }
            }
            stage('Auditbeat Mac OS X'){
              agent { label 'macosx' }
              options { skipDefaultCheckout() }
              steps {
                makeTarget("Auditbeat oss Mac OS X", "TEST_ENVIRONMENT=0 -C auditbeat testsuite")
              }
            }
            stage('Auditbeat Windows'){
              agent { label 'windows-immutable && windows-2019' }
              options { skipDefaultCheckout() }
              when {
                beforeAgent true
                expression {
                  return params.windowsTest
                }
              }
              steps {
                mageTargetWin("Auditbeat Windows Unit test", "-d auditbeat goUnitTest")
                //mageTargetWin("Auditbeat Windows Integration test", "-d auditbeat goIntegTest")
              }
            }
          }
        }
        stage('Auditbeat x-pack'){
          agent { label 'ubuntu && immutable' }
          options { skipDefaultCheckout() }
          when {
            beforeAgent true
            expression {
              return env.BUILD_AUDITBEAT_XPACK != "false"
            }
          }
          steps {
            makeTarget("Auditbeat x-pack Linux", "-C x-pack/auditbeat testsuite")
          }
        }
        stage('Libbeat'){
          agent { label 'ubuntu && immutable' }
          options { skipDefaultCheckout() }
          when {
            beforeAgent true
            expression {
              return env.BUILD_LIBBEAT != "false"
            }
          }
          stages {
            stage('Libbeat oss'){
              steps {
                makeTarget("Libbeat oss Linux", "-C libbeat testsuite")
              }
            }
            stage('Libbeat crosscompile'){
              steps {
                makeTarget("Libbeat oss crosscompile", "-C libbeat crosscompile")
              }
            }
            stage('Libbeat stress-tests'){
              steps {
                makeTarget("Libbeat stress-tests", "STRESS_TEST_OPTIONS='-timeout=20m -race -v -parallel 1' -C libbeat stress-tests")
              }
            }
          }
        }
        stage('Libbeat x-pack'){
          agent { label 'ubuntu && immutable' }
          options { skipDefaultCheckout() }
          when {
            beforeAgent true
            expression {
              return env.BUILD_LIBBEAT_XPACK != "false"
            }
          }
          steps {
            makeTarget("Libbeat x-pack Linux", "-C x-pack/libbeat testsuite")
          }
        }
        stage('Metricbeat Unit tests'){
          agent { label 'ubuntu && immutable' }
          options { skipDefaultCheckout() }
          when {
            beforeAgent true
            expression {
              return env.BUILD_METRICBEAT != "false"
            }
          }
          steps {
            makeTarget("Metricbeat Unit tests", "-C metricbeat unit-tests coverage-report")
          }
        }
        stage('Metricbeat Integration tests'){
          agent { label 'ubuntu && immutable' }
          options { skipDefaultCheckout() }
          when {
            beforeAgent true
            expression {
              return env.BUILD_METRICBEAT != "false"
            }
          }
          steps {
            makeTarget("Metricbeat Integration tests", "-C metricbeat integration-tests-environment coverage-report")
          }
        }
        stage('Metricbeat System tests'){
          agent { label 'ubuntu && immutable' }
          options { skipDefaultCheckout() }
          when {
            beforeAgent true
            expression {
              return env.BUILD_METRICBEAT != "false"
            }
          }
          steps {
            makeTarget("Metricbeat System tests", "-C metricbeat update system-tests-environment coverage-report")
          }
        }
        stage('Metricbeat x-pack'){
          agent { label 'ubuntu && immutable' }
          options { skipDefaultCheckout() }
          when {
            beforeAgent true
            expression {
              return env.BUILD_METRICBEAT_XPACK != "false"
            }
          }
          steps {
            makeTarget("Metricbeat x-pack Linux", "-C x-pack/metricbeat testsuite")
          }
        }
        stage('Metricbeat crosscompile'){
          agent { label 'ubuntu && immutable' }
          options { skipDefaultCheckout() }
          when {
            beforeAgent true
            expression {
              return env.BUILD_METRICBEAT != "false"
            }
          }
          steps {
            makeTarget("Metricbeat oss crosscompile", "-C metricbeat crosscompile")
          }
        }
        stage('Metricbeat Mac OS X'){
          agent { label 'macosx' }
          options { skipDefaultCheckout() }
          when {
            beforeAgent true
            expression {
              return env.BUILD_METRICBEAT != "false"
            }
          }
          steps {
            makeTarget("Metricbeat oss Mac OS X", "TEST_ENVIRONMENT=0 -C metricbeat testsuite")
          }
        }
        stage('Metricbeat Windows'){
          agent { label 'windows-immutable && windows-2019' }
          options { skipDefaultCheckout() }
          when {
            beforeAgent true
            expression {
              return env.BUILD_METRICBEAT != "false" && params.windowsTest
            }
          }
          steps {
            mageTargetWin("Metricbeat Windows Unit test", "-d metricbeat goUnitTest")
            //mageTargetWin("Metricbeat Windows Integration test", "-d metricbeat goIntegTest")
          }
        }
        stage('Packetbeat'){
          agent { label 'ubuntu && immutable' }
          options { skipDefaultCheckout() }
          when {
            beforeAgent true
            expression {
              return env.BUILD_PACKETBEAT != "false"
            }
          }
          stages {
            stage('Packetbeat oss'){
              steps {
                makeTarget("Packetbeat oss Linux", "-C packetbeat testsuite")
              }
            }
          }
        }
        stage('dockerlogbeat'){
          agent { label 'ubuntu && immutable' }
          options { skipDefaultCheckout() }
          when {
            beforeAgent true
            expression {
              return env.BUILD_DOCKERLOGBEAT_XPACK != "false"
            }
          }
          stages {
            stage('Dockerlogbeat'){
              steps {
                makeTarget("Elastic Log Plugin unit tests", "-C x-pack/dockerlogbeat testsuite")
              }
            }
          }
        }
        stage('Winlogbeat'){
          agent { label 'ubuntu && immutable' }
          options { skipDefaultCheckout() }
          when {
            beforeAgent true
            expression {
              return env.BUILD_WINLOGBEAT != "false"
            }
          }
          stages {
            stage('Winlogbeat oss'){
              steps {
                makeTarget("Winlogbeat oss crosscompile", "-C winlogbeat crosscompile")
              }
            }
            stage('Winlogbeat Windows'){
              agent { label 'windows-immutable && windows-2019' }
              options { skipDefaultCheckout() }
              when {
                beforeAgent true
                expression {
                  return params.windowsTest
                }
              }
              steps {
                mageTargetWin("Winlogbeat Windows Unit test", "-d winlogbeat goUnitTest")
              }
            }
          }
        }
        stage('Winlogbeat Windows x-pack'){
          agent { label 'windows-immutable && windows-2019' }
          options { skipDefaultCheckout() }
          when {
            beforeAgent true
            expression {
              return params.windowsTest && env.BUILD_WINLOGBEAT_XPACK != "false"
            }
          }
          steps {
            mageTargetWin("Winlogbeat Windows Unit test", "-d x-pack/winlogbeat  update:fields goUnitTest")
          }
        }
        stage('Functionbeat'){
          agent { label 'ubuntu && immutable' }
          options { skipDefaultCheckout() }
          when {
            beforeAgent true
            expression {
              return env.BUILD_FUNCTIONBEAT_XPACK != "false"
            }
          }
          stages {
            stage('Functionbeat x-pack'){
              steps {
                makeTarget("Functionbeat x-pack Linux", "-C x-pack/functionbeat testsuite")
              }
            }
            stage('Functionbeat Mac OS X x-pack'){
              agent { label 'macosx' }
              options { skipDefaultCheckout() }
              steps {
                makeTarget("Functionbeat x-pack Mac OS X", "TEST_ENVIRONMENT=0 -C x-pack/functionbeat testsuite")
              }
            }
            stage('Functionbeat Windows'){
              agent { label 'windows-immutable && windows-2019' }
              options { skipDefaultCheckout() }
              when {
                beforeAgent true
                expression {
                  return params.windowsTest
                }
              }
              steps {
                mageTargetWin("Functionbeat Windows Unit test", "-d x-pack/functionbeat goUnitTest")
              }
            }
          }
        }
        stage('Journalbeat'){
          agent { label 'ubuntu && immutable' }
          options { skipDefaultCheckout() }
          when {
            beforeAgent true
            expression {
              return env.BUILD_JOURNALBEAT != "false"
            }
          }
          stages {
            stage('Journalbeat oss'){
              steps {
                makeTarget("Journalbeat Linux", "-C journalbeat testsuite")
              }
            }
          }
        }
        stage('Generators'){
          agent { label 'ubuntu && immutable' }
          options { skipDefaultCheckout() }
          when {
            beforeAgent true
            expression {
              return env.BUILD_GENERATOR != "false"
            }
          }
          stages {
            stage('Generators Metricbeat Linux'){
              steps {
                makeTarget("Generators Metricbeat Linux", "-C generator/metricbeat test")
                makeTarget("Generators Metricbeat Linux", "-C generator/metricbeat test-package")
              }
            }
            stage('Generators Beat Linux'){
              steps {
                makeTarget("Generators Beat Linux", "-C generator/beat test")
                makeTarget("Generators Beat Linux", "-C generator/beat test-package")
              }
            }
            stage('Generators Metricbeat Mac OS X'){
              agent { label 'macosx' }
              options { skipDefaultCheckout() }
              steps {
                makeTarget("Generators Metricbeat Mac OS X", "-C generator/metricbeat test")
              }
            }
            stage('Generators Beat Mac OS X'){
              agent { label 'macosx' }
              options { skipDefaultCheckout() }
              steps {
                makeTarget("Generators Beat Mac OS X", "-C generator/beat test")
              }
            }
          }
        }
        stage('Kubernetes'){
          agent { label 'ubuntu && immutable' }
          options { skipDefaultCheckout() }
          when {
            beforeAgent true
            expression {
              return env.BUILD_KUBERNETES != "false"
            }
          }
          steps {
            k8sTest(["v1.16.2","v1.15.3","v1.14.6","v1.13.10","v1.12.10","v1.11.10"])
          }
        }
        stage('Docs'){
          agent { label 'ubuntu && immutable' }
          options { skipDefaultCheckout() }
          when {
            beforeAgent true
            expression { return env.BUILD_DOCS != "false" }
          }
          steps {
            makeTarget("Docs", "docs")
          }
        }
      }
    }
  }
}

def makeTarget(context, target){
  withGithubNotify(context: "${context}") {
<<<<<<< HEAD
    sh(label: "Make ${target}", script: "make ${target}")
    if(clean) {
      sh(script: 'script/fix_permissions.sh ${HOME}')
=======
    withBeatsEnv(){
      sh(label: "Make ${target}", script: """
        eval "\$(gvm use ${GO_VERSION} --format=bash)"
        make ${target}
      """)
    }
  }
}

def mageTargetWin(context, target){
  withGithubNotify(context: "${context}") {
    withBeatsEnvWin(){
      bat(label: "Mage ${target}", script: """
        set
        mage ${target}
      """)
>>>>>>> 0d9f03e1
    }
  }
}

def withBeatsEnv(Closure body){
  withEnv([
    "HOME=${env.WORKSPACE}",
    "GOPATH=${env.WORKSPACE}",
    "PATH+GO=${env.WORKSPACE}/bin:${env.PATH}",
    "MAGEFILE_CACHE=${WORKSPACE}\\.magefile",
    "TEST_COVERAGE=true",
    "RACE_DETECTOR=true",
  ]){
    deleteDir()
    unstash 'source'
    dir("${BASE_DIR}"){
      sh(label: "Install Go ${GO_VERSION}", script: ".ci/scripts/install-go.sh")
      sh(label: "Install docker-compose ${DOCKER_COMPOSE_VERSION}", script: ".ci/scripts/install-docker-compose.sh")
      try {
        body()
      } finally {
        reportCoverage()
      }
    }
  }
}

def withBeatsEnvWin(Closure body){
  def goRoot = "${env.USERPROFILE}\\.gvm\\versions\\go${GO_VERSION}.windows.amd64"
  withEnv([
    "HOME=${WORKSPACE}",
    "GOPATH=${WORKSPACE}",
    "PATH+GO=${WORKSPACE}\\bin;${goRoot}\\bin;C:\\ProgramData\\chocolatey\\bin",
    "MAGEFILE_CACHE=${WORKSPACE}\\.magefile",
    "GOROOT=${goRoot}",
    "TEST_COVERAGE=true",
    "RACE_DETECTOR=true",
  ]){
    deleteDir()
    unstash 'source'
    dir("${BASE_DIR}"){
      bat(label: "Install Go ${GO_VERSION}", script: ".ci/scripts/install-tools.bat")
      try {
        body()
      } finally {
        catchError(buildResult: 'SUCCESS', stageResult: 'UNSTABLE') {
          junit(allowEmptyResults: true, keepLongStdio: true, testResults: "**\\build\\TEST*.xml")
          archiveArtifacts(allowEmptyArchive: true, artifacts: '**\\build\\TEST*.out')
        }
      }
    }
  }
}

def k8sTest(versions){
  versions.each{ v ->
    stage("k8s ${v}"){
      withEnv(["K8S_VERSION=${v}"]){
        withGithubNotify(context: "K8s ${v}") {
          withBeatsEnv(){
            sh(label: "Install k8s", script: """
              eval "\$(gvm use ${GO_VERSION} --format=bash)"
              .ci/scripts/kind-setup.sh
            """)
            sh(label: "Kubernetes Kind",script: "make KUBECONFIG=\"\$(kind get kubeconfig-path)\" -C deploy/kubernetes test")
            sh(label: 'Delete cluster', script: 'kind delete cluster')
          }
        }
      }
    }
  }
}

def reportCoverage(){
  catchError(buildResult: 'SUCCESS', stageResult: 'UNSTABLE') {
    junit(allowEmptyResults: true, keepLongStdio: true, testResults: "**/TEST-*.xml")
    archiveArtifacts(allowEmptyArchive: true, artifacts: '**/TEST-*.out')
    retry(2){
      sh(label: 'Report to Codecov', script: '''
        curl -sSLo codecov https://codecov.io/bash
        for i in auditbeat filebeat heartbeat libbeat metricbeat packetbeat winlogbeat journalbeat
        do
          FILE="${i}/build/coverage/full.cov"
          if [ -f "${FILE}" ]; then
            bash codecov -f "${FILE}"
          fi
        done
      ''')
    }
  }
}

def isChanged(patterns){
  return (
    params.runAllStages
    || isGitRegionMatch(patterns: patterns, comparator: 'regexp')
  )
}

def loadConfigEnvVars(){
  env.BUILD_AUDITBEAT = isChanged(["^auditbeat/.*"])
  env.BUILD_AUDITBEAT_XPACK = isChanged([
    "^auditbeat/.*",
    "^x-pack/auditbeat/.*",
    "^x-pack/libbeat/.*",
  ])
  env.BUILD_DOCKERLOGBEAT_XPACK = isChanged([
    "^x-pack/dockerlogbeat/.*",
    "^x-pack/libbeat/.*",
  ])
  env.BUILD_DOCS = isChanged(
    patterns: ["^docs/.*"],
    comparator: 'regexp'
  )
  env.BUILD_FILEBEAT = isChanged(["^filebeat/.*"])
  env.BUILD_FILEBEAT_XPACK = isChanged([
    "^filebeat/.*",
    "^x-pack/filebeat/.*",
    "^x-pack/libbeat/.*",
  ])
  env.BUILD_FUNCTIONBEAT_XPACK = isChanged([
    "^x-pack/functionbeat/.*",
    "^x-pack/libbeat/.*",
  ])
  env.BUILD_GENERATOR = isChanged(["^generator/.*"])
  env.BUILD_HEARTBEAT = isChanged(["^heartbeat/.*"])
  env.BUILD_HEARTBEAT_XPACK = isChanged([
    "^heartbeat/.*",
    "^x-pack/heartbeat/.*",
    "^x-pack/libbeat/.*",
  ])
  env.BUILD_JOURNALBEAT = isChanged(["^journalbeat/.*"])
  env.BUILD_JOURNALBEAT_XPACK = isChanged([
    "^journalbeat/.*",
    "^x-pack/journalbeat/.*",
    "^x-pack/libbeat/.*",
  ])
  env.BUILD_KUBERNETES = isChanged(["^deploy/kubernetes/*"])
  env.BUILD_LIBBEAT = isChanged(
    patterns: ["^libbeat/.*"],
    comparator: 'regexp'
  )
  env.BUILD_LIBBEAT_XPACK = isChanged([
    "^libbeat/.*",
    "^x-pack/libbeat/.*",
  ])
  env.BUILD_METRICBEAT = isChanged(["^metricbeat/.*"])
  env.BUILD_METRICBEAT_XPACK = isChanged([
    "^metricbeat/.*",
    "^x-pack/libbeat/.*",
    "^x-pack/metricbeat/.*",
  ])
  env.BUILD_PACKETBEAT = isChanged(["^packetbeat/.*"])
  env.BUILD_PACKETBEAT_XPACK = isChanged([
    "^packetbeat/.*",
    "^x-pack/libbeat/.*",
    "^x-pack/packetbeat/.*",
  ])
  env.BUILD_WINLOGBEAT = isChanged(["^winlogbeat/.*"])
  env.BUILD_WINLOGBEAT_XPACK = isChanged([
    "^winlogbeat/.*",
    "^x-pack/libbeat/.*",
    "^x-pack/winlogbeat/.*",
  ])
  env.GO_VERSION = readFile(".go-version").trim()
}<|MERGE_RESOLUTION|>--- conflicted
+++ resolved
@@ -526,18 +526,16 @@
   }
 }
 
-def makeTarget(context, target){
+def makeTarget(context, target, clean = true){
   withGithubNotify(context: "${context}") {
-<<<<<<< HEAD
-    sh(label: "Make ${target}", script: "make ${target}")
-    if(clean) {
-      sh(script: 'script/fix_permissions.sh ${HOME}')
-=======
     withBeatsEnv(){
       sh(label: "Make ${target}", script: """
         eval "\$(gvm use ${GO_VERSION} --format=bash)"
         make ${target}
       """)
+      if(clean) {
+        sh(script: 'script/fix_permissions.sh ${HOME}')
+      }
     }
   }
 }
@@ -549,7 +547,6 @@
         set
         mage ${target}
       """)
->>>>>>> 0d9f03e1
     }
   }
 }
