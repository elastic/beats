#!/usr/bin/env groovy

@Library('apm@current') _

<<<<<<< HEAD
import groovy.transform.Field
/**
 This is required to store the stashed id with the test results to be digested with runbld
*/
@Field def stashedTestReports = [:]

/**
 This is required to store any environmental issues to retry if so
*/
@Field def environmentalIssues = [:]

=======
>>>>>>> 1b31c268
pipeline {
  agent { label 'ubuntu-18 && immutable' }
  environment {
    AWS_ACCOUNT_SECRET = 'secret/observability-team/ci/elastic-observability-aws-account-auth'
    AWS_REGION = "${params.awsRegion}"
    REPO = 'beats'
    BASE_DIR = "src/github.com/elastic/${env.REPO}"
    DOCKER_ELASTIC_SECRET = 'secret/observability-team/ci/docker-registry/prod'
    DOCKER_COMPOSE_VERSION = "1.21.0"
    DOCKER_REGISTRY = 'docker.elastic.co'
    JOB_GCS_BUCKET = 'beats-ci-temp'
    JOB_GCS_CREDENTIALS = 'beats-ci-gcs-plugin'
    JOB_GCS_EXT_CREDENTIALS = 'beats-ci-gcs-plugin-file-credentials'
    OSS_MODULE_PATTERN = '^[a-z0-9]+beat\\/module\\/([^\\/]+)\\/.*'
    PIPELINE_LOG_LEVEL = 'INFO'
    PYTEST_ADDOPTS = "${params.PYTEST_ADDOPTS}"
    RUNBLD_DISABLE_NOTIFICATIONS = 'true'
    SLACK_CHANNEL = "#beats-build"
    SNAPSHOT = 'true'
    TERRAFORM_VERSION = "0.12.24"
    XPACK_MODULE_PATTERN = '^x-pack\\/[a-z0-9]+beat\\/module\\/([^\\/]+)\\/.*'
  }
  options {
    timeout(time: 3, unit: 'HOURS')
    buildDiscarder(logRotator(numToKeepStr: '60', artifactNumToKeepStr: '20', daysToKeepStr: '30'))
    timestamps()
    ansiColor('xterm')
    disableResume()
    durabilityHint('PERFORMANCE_OPTIMIZED')
    quietPeriod(10)
    rateLimitBuilds(throttle: [count: 60, durationName: 'hour', userBoost: true])
  }
  triggers {
    issueCommentTrigger('(?i)(.*(?:jenkins\\W+)?run\\W+(?:the\\W+)?tests(?:\\W+please)?.*|^/test(?:\\W+.*)?$)')
  }
  parameters {
    booleanParam(name: 'allCloudTests', defaultValue: false, description: 'Run all cloud integration tests.')
    booleanParam(name: 'awsCloudTests', defaultValue: false, description: 'Run AWS cloud integration tests.')
    string(name: 'awsRegion', defaultValue: 'eu-central-1', description: 'Default AWS region to use for testing.')
    booleanParam(name: 'runAllStages', defaultValue: false, description: 'Allow to run all stages.')
    booleanParam(name: 'armTest', defaultValue: false, description: 'Allow ARM stages.')
    booleanParam(name: 'macosTest', defaultValue: false, description: 'Allow macOS stages.')
    string(name: 'PYTEST_ADDOPTS', defaultValue: '', description: 'Additional options to pass to pytest. Use PYTEST_ADDOPTS="-k pattern" to only run tests matching the specified pattern. For retries you can use `--reruns 3 --reruns-delay 15`')
  }
  stages {
    stage('Checkout') {
      options { skipDefaultCheckout() }
      steps {
        pipelineManager([ cancelPreviousRunningBuilds: [ when: 'PR' ] ])
        deleteDir()
        gitCheckout(basedir: "${BASE_DIR}", githubNotifyFirstTimeContributor: true)
        stashV2(name: 'source', bucket: "${JOB_GCS_BUCKET}", credentialsId: "${JOB_GCS_CREDENTIALS}")
        dir("${BASE_DIR}"){
          // Skip all the stages except docs for PR's with asciidoc and md changes only
          setEnvVar('ONLY_DOCS', isGitRegionMatch(patterns: [ '.*\\.(asciidoc|md)' ], shouldMatchAll: true).toString())
          setEnvVar('GO_MOD_CHANGES', isGitRegionMatch(patterns: [ '^go.mod' ], shouldMatchAll: false).toString())
          setEnvVar('PACKAGING_CHANGES', isGitRegionMatch(patterns: [ '^dev-tools/packaging/.*' ], shouldMatchAll: false).toString())
          setEnvVar('GO_VERSION', readFile(".go-version").trim())
          withEnv(["HOME=${env.WORKSPACE}"]) {
            retryWithSleep(retries: 2, seconds: 5){ sh(label: "Install Go ${env.GO_VERSION}", script: '.ci/scripts/install-go.sh') }
          }
        }
      }
    }
    stage('Lint'){
      options { skipDefaultCheckout() }
      environment {
        GOFLAGS = '-mod=readonly'
      }
      steps {
        withGithubNotify(context: "Lint") {
          withBeatsEnv(archive: false, id: "lint") {
            dumpVariables()
            setEnvVar('VERSION', sh(label: 'Get beat version', script: 'make get-version', returnStdout: true)?.trim())
            whenTrue(env.ONLY_DOCS == 'true') {
              cmd(label: "make check", script: "make check")
            }
            whenTrue(env.ONLY_DOCS == 'false') {
              cmd(label: "make check-python", script: "make check-python")
              cmd(label: "make check-go", script: "make check-go")
              cmd(label: "make notice", script: "make notice")
              cmd(label: "Check for changes", script: "make check-no-changes")
            }
          }
        }
      }
    }
    stage('Build&Test') {
      options { skipDefaultCheckout() }
      when {
        // Always when running builds on branches/tags
        // On a PR basis, skip if changes are only related to docs.
        // Always when forcing the input parameter
        anyOf {
          not { changeRequest() }                           // If no PR
          allOf {                                           // If PR and no docs changes
            expression { return env.ONLY_DOCS == "false" }
            changeRequest()
          }
          expression { return params.runAllStages }         // If UI forced
        }
      }
      steps {
        deleteDir()
        unstashV2(name: 'source', bucket: "${JOB_GCS_BUCKET}", credentialsId: "${JOB_GCS_CREDENTIALS}")
        dir("${BASE_DIR}"){
          script {
            def mapParallelTasks = [:]
            def content = readYaml(file: 'Jenkinsfile.yml')
            if (content?.disabled?.when?.labels && beatsWhen(project: 'top-level', content: content?.disabled?.when)) {
              error 'Pull Request has been configured to be disabled when there is a skip-ci label match'
            } else {
              content['projects'].each { projectName ->
                generateStages(project: projectName, changeset: content['changeset']).each { k,v ->
                  mapParallelTasks["${k}"] = v
                }
              }
              notifyBuildReason()
              parallel(mapParallelTasks)
            }
          }
        }
      }
    }
    stage('Packaging') {
      agent none
      options { skipDefaultCheckout() }
      when {
        allOf {
          anyOf {
            expression { return env.GO_MOD_CHANGES == "true" }
            expression { return env.PACKAGING_CHANGES == "true" }
          }
          changeRequest()
        }
      }
      steps {
        withGithubNotify(context: 'Packaging') {
          build(job: "Beats/packaging/${env.BRANCH_NAME}", propagate: true,  wait: true)
        }
      }
    }
  }
  post {
    success {
      writeFile(file: 'packaging.properties', text: """## To be consumed by the packaging pipeline
COMMIT=${env.GIT_BASE_COMMIT}
VERSION=${env.VERSION}-SNAPSHOT""")
      archiveArtifacts artifacts: 'packaging.properties'
    }
    cleanup {
      // Required to enable the flaky test reporting with GitHub. Workspace exists since the post/always runs earlier
      dir("${BASE_DIR}"){
        notifyBuildResult(prComment: true,
                          slackComment: true, slackNotify: (isBranch() || isTag()),
                          analyzeFlakey: !isTag(), flakyReportIdx: "reporter-beats-beats-${getIdSuffix()}")
      }
    }
  }
}

/**
* There are only two supported branches, master and 7.x
*/
def getIdSuffix() {
  if(isPR()) {
    return getBranchIndice(env.CHANGE_TARGET)
  }
  if(isBranch()) {
    return getBranchIndice(env.BRANCH_NAME)
  }
}

/**
* There are only two supported branches, master and 7.x
*/
def getBranchIndice(String compare) {
  if (compare?.equals('master') || compare.equals('7.x')) {
    return compare
  } else {
    if (compare.startsWith('7.')) {
      return '7.x'
    }
  }
  return 'master'
}


/**
* This method is the one used for running the parallel stages, therefore
* its arguments are passed by the beatsStages step.
*/
def generateStages(Map args = [:]) {
  def projectName = args.project
  def changeset = args.changeset
  def mapParallelStages = [:]
  def fileName = "${projectName}/Jenkinsfile.yml"
  if (fileExists(fileName)) {
    def content = readYaml(file: fileName)
    // changesetFunction argument is only required for the top-level when, stage specific when don't need it since it's an aggregation.
    if (beatsWhen(project: projectName, content: content?.when, changeset: changeset, changesetFunction: new GetProjectDependencies(steps: this))) {
      mapParallelStages = beatsStages(project: projectName, content: content, changeset: changeset, function: new RunCommand(steps: this))
    }
  } else {
    log(level: 'WARN', text: "${fileName} file does not exist. Please review the top-level Jenkinsfile.yml")
  }
  return mapParallelStages
}

def cloud(Map args = [:]) {
  withNode(args.label) {
    startCloudTestEnv(name: args.directory, dirs: args.dirs)
  }
  withCloudTestEnv() {
    try {
      target(context: args.context, command: args.command, directory: args.directory, label: args.label, withModule: args.withModule, isMage: true, id: args.id)
    } finally {
      terraformCleanup(name: args.directory, dir: args.directory)
    }
  }
}

def k8sTest(Map args = [:]) {
  def versions = args.versions
  versions.each{ v ->
    withNode(args.label) {
      stage("${args.context} ${v}"){
        withEnv(["K8S_VERSION=${v}", "KIND_VERSION=v0.7.0", "KUBECONFIG=${env.WORKSPACE}/kubecfg"]){
          withGithubNotify(context: "${args.context} ${v}") {
            withBeatsEnv(archive: false, withModule: false) {
              retryWithSleep(retries: 2, seconds: 5, backoff: true){ sh(label: "Install kind", script: ".ci/scripts/install-kind.sh") }
              retryWithSleep(retries: 2, seconds: 5, backoff: true){ sh(label: "Install kubectl", script: ".ci/scripts/install-kubectl.sh") }
              try {
                // Add some environmental resilience when setup does not work the very first time.
                def i = 0
                retryWithSleep(retries: 3, seconds: 5, backoff: true){
                  try {
                    sh(label: "Setup kind", script: ".ci/scripts/kind-setup.sh")
                  } catch(err) {
                    i++
                    sh(label: 'Delete cluster', script: 'kind delete cluster')
                    if (i > 2) {
                      error("Setup kind failed with error '${err.toString()}'")
                    }
                  }
                }
                sh(label: "Integration tests", script: "MODULE=kubernetes make -C metricbeat integration-tests")
                sh(label: "Deploy to kubernetes",script: "make -C deploy/kubernetes test")
              } finally {
                sh(label: 'Delete cluster', script: 'kind delete cluster')
              }
            }
          }
        }
      }
    }
  }
}

/**
<<<<<<< HEAD
* This method is a wrapper to run the runCommand method and retry if there are 
* environmental issues. Therefore it passes the arguments to the runCommand.
* For further details regarding the arguments please refers to the runCommand method.
*/
def target(Map args = [:]) {
  try {
    runCommand(args)
  } catch (err) {
    if(environmentalIssues?.get(args.id, false)) {
      sleep 10
      runCommand(args)
=======
* This method runs the packaging
*/
def packagingLinux(Map args = [:]) {
  def PLATFORMS = [ '+all',
                'linux/amd64',
                'linux/386',
                'linux/arm64',
                'linux/armv7',
                // The platforms above are disabled temporarly as crossbuild images are
                // not available. See: https://github.com/elastic/golang-crossbuild/issues/71
                //'linux/ppc64le',
                //'linux/mips64',
                //'linux/s390x',
                'windows/amd64',
                'windows/386',
                (params.macos ? '' : 'darwin/amd64'),
              ].join(' ')
  withEnv([
    "PLATFORMS=${PLATFORMS}"
  ]) {
    target(args)
  }
}


/**
* Upload the packages to their snapshot or pull request buckets
* @param beatsFolder beats folder
*/
def publishPackages(beatsFolder){
  def bucketUri = "gs://beats-ci-artifacts/snapshots"
  if (isPR()) {
    bucketUri = "gs://beats-ci-artifacts/pull-requests/pr-${env.CHANGE_ID}"
  }
  def beatsFolderName = getBeatsName(beatsFolder)
  uploadPackages("${bucketUri}/${beatsFolderName}", beatsFolder)

  // Copy those files to another location with the sha commit to test them
  // afterward.
  bucketUri = "gs://beats-ci-artifacts/commits/${env.GIT_BASE_COMMIT}"
  uploadPackages("${bucketUri}/${beatsFolderName}", beatsFolder)
}

/**
* Upload the distribution files to google cloud.
* TODO: There is a known issue with Google Storage plugin.
* @param bucketUri the buckets URI.
* @param beatsFolder the beats folder.
*/
def uploadPackages(bucketUri, beatsFolder){
  googleStorageUploadExt(bucket: bucketUri,
    credentialsId: "${JOB_GCS_EXT_CREDENTIALS}",
    pattern: "${beatsFolder}/build/distributions/**/*",
    sharedPublicly: true)
}

/**
* Push the docker images for the given beat.
* @param beatsFolder beats folder
*/
def pushCIDockerImages(beatsFolder){
  catchError(buildResult: 'UNSTABLE', message: 'Unable to push Docker images', stageResult: 'FAILURE') {
    if (beatsFolder.endsWith('auditbeat')) {
      tagAndPush('auditbeat')
    } else if (beatsFolder.endsWith('filebeat')) {
      tagAndPush('filebeat')
    } else if (beatsFolder.endsWith('heartbeat')) {
      tagAndPush('heartbeat')
    } else if ("${beatsFolder}" == "journalbeat"){
      tagAndPush('journalbeat')
    } else if (beatsFolder.endsWith('metricbeat')) {
      tagAndPush('metricbeat')
    } else if ("${beatsFolder}" == "packetbeat"){
      tagAndPush('packetbeat')
    } else if ("${beatsFolder}" == "x-pack/elastic-agent") {
      tagAndPush('elastic-agent')
    }
  }
}

/**
* Tag and push all the docker images for the given beat.
* @param beatName name of the Beat
*/
def tagAndPush(beatName){
  def libbetaVer = env.VERSION
  if("${env?.SNAPSHOT.trim()}" == "true"){
    aliasVersion = libbetaVer.substring(0, libbetaVer.lastIndexOf(".")) // remove third number in version

    libbetaVer += "-SNAPSHOT"
    aliasVersion += "-SNAPSHOT"
  }

  def tagName = "${libbetaVer}"
  if (isPR()) {
    tagName = "pr-${env.CHANGE_ID}"
  }

  // supported image flavours
  def variants = ["", "-oss", "-ubi8"]
  variants.each { variant ->
    doTagAndPush(beatName, variant, libbetaVer, tagName)
    doTagAndPush(beatName, variant, libbetaVer, "${env.GIT_BASE_COMMIT}")

    if (!isPR() && aliasVersion != "") {
      doTagAndPush(beatName, variant, libbetaVer, aliasVersion)
    }
  }
}

/**
* Tag and push the given sourceTag docker image with the tag name targetTag.
* @param beatName name of the Beat
* @param variant name of the variant used to build the docker image name
* @param sourceTag tag to be used as source for the docker tag command, usually under the 'beats' namespace
* @param targetTag tag to be used as target for the docker tag command, usually under the 'observability-ci' namespace
*/
def doTagAndPush(beatName, variant, sourceTag, targetTag) {
  def sourceName = "${DOCKER_REGISTRY}/beats/${beatName}${variant}:${sourceTag}"
  def targetName = "${DOCKER_REGISTRY}/observability-ci/${beatName}${variant}:${targetTag}"

  def iterations = 0
  retryWithSleep(retries: 3, seconds: 5, backoff: true) {
    iterations++
    def status = sh(label: "Change tag and push ${targetName}", script: """#!/usr/bin/env bash
      docker images
      if docker image inspect "${sourceName}" &> /dev/null ; then
        docker tag ${sourceName} ${targetName}
        docker push ${targetName}
      else
        echo 'docker image ${sourceName} does not exist'
      fi
    """, returnStatus: true)
    if ( status > 0 && iterations < 3) {
      error("tag and push failed for ${beatName}, retry")
    } else if ( status > 0 ) {
      log(level: 'WARN', text: "${beatName} doesn't have ${variant} docker images. See https://github.com/elastic/beats/pull/21621")
    }
  }
}

/**
* There is a specific folder structure in https://staging.elastic.co/ and https://artifacts.elastic.co/downloads/
* therefore the storage bucket in GCP should follow the same folder structure.
* This is required by https://github.com/elastic/beats-tester
* e.g.
* baseDir=name -> return name
* baseDir=name1/name2/name3-> return name2
*/
def getBeatsName(baseDir) {
  return baseDir.replace('x-pack/', '')
}

/**
* This method runs the end 2 end testing in the same worker where the packages have been
* generated, this should help to speed up the things
*/
def e2e(Map args = [:]) {
  def enabled = args.e2e?.get('enabled', false)
  def entrypoint = args.e2e?.get('entrypoint')
  def dockerLogFile = "docker_logs_${entrypoint}.log"
  if (!enabled) { return }
  dir("${env.WORKSPACE}/src/github.com/elastic/e2e-testing") {
    // TBC with the target branch if running on a PR basis.
    git(branch: 'master', credentialsId: '2a9602aa-ab9f-4e52-baf3-b71ca88469c7-UserAndToken', url: 'https://github.com/elastic/e2e-testing.git')
    if(isDockerInstalled()) {
      dockerLogin(secret: "${DOCKER_ELASTIC_SECRET}", registry: "${DOCKER_REGISTRY}")
    }
    def goVersionForE2E = readFile('.go-version').trim()
    withEnv(["GO_VERSION=${goVersionForE2E}",
              "BEATS_LOCAL_PATH=${env.WORKSPACE}/${env.BASE_DIR}",
              "LOG_LEVEL=TRACE"]) {
      def status = 0
      filebeat(output: dockerLogFile){
        status = sh(script: ".ci/scripts/${entrypoint}",
                    label: "Run functional tests ${entrypoint}",
                    returnStatus: true)
      }
      junit(allowEmptyResults: true, keepLongStdio: true, testResults: "outputs/TEST-*.xml")
      archiveArtifacts allowEmptyArchive: true, artifacts: "outputs/TEST-*.xml"
      if (status != 0) {
        error("ERROR: functional tests for ${args?.directory?.trim()} has failed. See the test report and ${dockerLogFile}.")
      }
>>>>>>> 1b31c268
    }
  }
}

/**
* This method runs the given command supporting two kind of scenarios:
*  - make -C <folder> then the dir(location) is not required, aka by disaling isMage: false
*  - mage then the dir(location) is required, aka by enabling isMage: true.
*/
<<<<<<< HEAD
def runCommand(Map args = [:]) {
  def context = args.context
=======
def target(Map args = [:]) {
>>>>>>> 1b31c268
  def command = args.command
  def context = args.context
  def directory = args.get('directory', '')
  def withModule = args.get('withModule', false)
  def isMage = args.get('isMage', false)
  def isE2E = args.e2e?.get('enabled', false)
  def isPackaging = args.get('package', false)
  withNode(args.label) {
    withGithubNotify(context: "${context}") {
      withBeatsEnv(archive: true, withModule: withModule, directory: directory, id: args.id) {
        dumpVariables()
        // make commands use -C <folder> while mage commands require the dir(folder)
        // let's support this scenario with the location variable.
        dir(isMage ? directory : '') {
          cmd(label: "${args.id?.trim() ? args.id : env.STAGE_NAME} - ${command}", script: "${command}")
        }
        // TODO:
        // Packaging should happen only after the e2e?
        if (isPackaging) {
          publishPackages("${directory}")
        }
        if(isE2E) {
          e2e(args)
        }
        // TODO:
        // push docker images should happen only after the e2e?
        if (isPackaging) {
          pushCIDockerImages("${directory}")
        }
      }
    }
  }
}

/**
* This method wraps the node call with some latency to avoid the known issue with the scalabitity in gobld.
*/
def withNode(String label, Closure body) {
  sleep randomNumber(min: 10, max: 200)
  node(label) {
    body()
  }
}

/**
* This method wraps all the environment setup and pre-requirements to run any commands.
*/
def withBeatsEnv(Map args = [:], Closure body) {
  def archive = args.get('archive', true)
  def withModule = args.get('withModule', false)
  def directory = args.get('directory', '')

  def goRoot, path, magefile, pythonEnv, testResults, artifacts, gox_flags, userProfile

  if(isUnix()) {
    if (isArm() && is64arm()) {
      // TODO: nodeOS() should support ARM
      goRoot = "${env.WORKSPACE}/.gvm/versions/go${GO_VERSION}.linux.arm64"
      gox_flags = '-arch arm'
    } else {
      goRoot = "${env.WORKSPACE}/.gvm/versions/go${GO_VERSION}.${nodeOS()}.amd64"
      gox_flags = '-arch amd64'
    }
    path = "${env.WORKSPACE}/bin:${goRoot}/bin:${env.PATH}"
    magefile = "${WORKSPACE}/.magefile"
    pythonEnv = "${WORKSPACE}/python-env"
    testResults = '**/build/TEST*.xml'
    artifacts = '**/build/TEST*.out'
  } else {
    // NOTE: to support Windows 7 32 bits the arch in the mingw and go context paths is required.
    def mingwArch = is32() ? '32' : '64'
    def goArch = is32() ? '386' : 'amd64'
    def chocoPath = 'C:\\ProgramData\\chocolatey\\bin'
    def chocoPython3Path = 'C:\\Python38;C:\\Python38\\Scripts'
    userProfile="${env.WORKSPACE}"
    goRoot = "${userProfile}\\.gvm\\versions\\go${GO_VERSION}.windows.${goArch}"
    path = "${env.WORKSPACE}\\bin;${goRoot}\\bin;${chocoPath};${chocoPython3Path};C:\\tools\\mingw${mingwArch}\\bin;${env.PATH}"
    magefile = "${env.WORKSPACE}\\.magefile"
    testResults = "**\\build\\TEST*.xml"
    artifacts = "**\\build\\TEST*.out"
    gox_flags = '-arch 386'
  }

  deleteDir()
  unstashV2(name: 'source', bucket: "${JOB_GCS_BUCKET}", credentialsId: "${JOB_GCS_CREDENTIALS}")
  // NOTE: This is required to run after the unstash
  def module = withModule ? getCommonModuleInTheChangeSet(directory) : ''
  withEnv([
    "DOCKER_PULL=0",
    "GOPATH=${env.WORKSPACE}",
    "GOROOT=${goRoot}",
    "GOX_FLAGS=${gox_flags}",
    "HOME=${env.WORKSPACE}",
    "MAGEFILE_CACHE=${magefile}",
    "MODULE=${module}",
    "PATH=${path}",
    "PYTHON_ENV=${pythonEnv}",
    "RACE_DETECTOR=true",
    "TEST_COVERAGE=true",
    "TEST_TAGS=${env.TEST_TAGS},oracle",
    "OLD_USERPROFILE=${env.USERPROFILE}",
    "USERPROFILE=${userProfile}"
  ]) {
    if(isDockerInstalled()) {
      dockerLogin(secret: "${DOCKER_ELASTIC_SECRET}", registry: "${DOCKER_REGISTRY}")
    }
    dir("${env.BASE_DIR}") {
<<<<<<< HEAD
      def environmentalIssue = true
      installTools()
      if(isUnix()) {
        // TODO (2020-04-07): This is a work-around to fix the Beat generator tests.
        // See https://github.com/elastic/beats/issues/17787.
        sh(label: 'check git config', script: '''
          if [ -z "$(git config --get user.email)" ]; then
            git config --global user.email "beatsmachine@users.noreply.github.com"
            git config --global user.name "beatsmachine"
          fi''')
      }
      // Pre-requisites to configure the environment were ok.
      environmentalIssue = false
=======
      installTools(args)
>>>>>>> 1b31c268
      // Skip to upload the generated files by default.
      def upload = false
      try {
        // Add more stability when dependencies are not accessible temporarily
        // See https://github.com/elastic/beats/issues/21609
        // retry/try/catch approach reports errors, let's avoid it to keep the
        // notifications cleaner.
        if (cmd(label: 'Download modules to local cache', script: 'go mod download', returnStatus: true) > 0) {
          cmd(label: 'Download modules to local cache - retry', script: 'go mod download', returnStatus: true)
        }
        body()
      } catch(err) {
        // Upload the generated files ONLY if the step failed. This will avoid any overhead with Google Storage
        upload = true
        error("Error '${err.toString()}'")
      } finally {
        // If there are environmental issues then let's avoid the archiving of none files.
        if (archive && !environmentalIssue) {
          archiveTestOutput(testResults: testResults, artifacts: artifacts, id: args.id, upload: upload)
        }
        // Tear down the setup for the permanent workers.
        catchError(buildResult: 'SUCCESS', stageResult: 'SUCCESS') {
          fixPermissions("${WORKSPACE}")
          deleteDir()
        }
        analyseEnvironmentalIssues(id: args.id, environmentalIssue: environmentalIssue)
      }
    }
  }
}

/**
* This method analyse if the existing stage failed with some enviornmental issues.
* So far the analysis is just purely based on a boolean that detects if the installation of
* the required tools for building and testing in the agent were successfully installed.
* We can use this method in the future to analyse the build logs for searching specific patterns
* such as, not able to access the docker registry, or failed when pulling some docker images.
*/
def analyseEnvironmentalIssues(args) {
  environmentalIssues[args.id] = args.environmentalIssue
}

/**
* This method fixes the filesystem permissions after the build has happenend. The reason is to
* ensure any non-ephemeral workers don't have any leftovers that could cause some environmental
* issues.
*/
def fixPermissions(location) {
  if(isUnix()) {
    sh(label: 'Fix permissions', script: """#!/usr/bin/env bash
      set +x
      source ./dev-tools/common.bash
      docker_setup
      script/fix_permissions.sh ${location}""", returnStatus: true)
  }
}

/**
* This method installs the required dependencies that are for some reason not available in the
* CI Workers.
*/
def installTools(args) {
  def stepHeader = "${args.id?.trim() ? args.id : env.STAGE_NAME}"
  if(isUnix()) {
    retryWithSleep(retries: 2, seconds: 5, backoff: true){ sh(label: "${stepHeader} - Install Go/Mage/Python/Docker/Terraform ${GO_VERSION}", script: '.ci/scripts/install-tools.sh') }
    // TODO (2020-04-07): This is a work-around to fix the Beat generator tests.
    // See https://github.com/elastic/beats/issues/17787.
    sh(label: 'check git config', script: '''
      if [ -z "$(git config --get user.email)" ]; then
        git config --global user.email "beatsmachine@users.noreply.github.com"
        git config --global user.name "beatsmachine"
      fi''')
  } else {
    retryWithSleep(retries: 2, seconds: 5, backoff: true){ bat(label: "${stepHeader} - Install Go/Mage/Python ${GO_VERSION}", script: ".ci/scripts/install-tools.bat") }
  }
}

/**
* This method gathers the module name, if required, in order to run the ITs only if
* the changeset affects a specific module.
*
* For such, it's required to look for changes under the module folder and exclude anything else
* such as asciidoc and png files.
*/
def getCommonModuleInTheChangeSet(String directory) {
  // Use contains to support the target(target: 'make -C <folder>') while target(directory: '<folder>', target: '...')
  def pattern = (directory.contains('x-pack') ? env.XPACK_MODULE_PATTERN : env.OSS_MODULE_PATTERN)
  def module = ''

  // Transform folder structure in regex format since path separator is required to be escaped
  def transformedDirectory = directory.replaceAll('/', '\\/')
  def directoryExclussion = "((?!^${transformedDirectory}\\/).)*\$"
  def exclude = "^(${directoryExclussion}|((?!\\/module\\/).)*\$|.*\\.asciidoc|.*\\.png)"
  dir("${env.BASE_DIR}") {
    module = getGitMatchingGroup(pattern: pattern, exclude: exclude)
  }
  return module
}

/**
* This method archives and report the tests output, for such, it searches in certain folders
* to bypass some issues when working with big repositories.
*/
def archiveTestOutput(Map args = [:]) {
  catchError(buildResult: 'SUCCESS', stageResult: 'UNSTABLE') {
    if (isUnix()) {
      fixPermissions("${WORKSPACE}")
    }
    cmd(label: 'Prepare test output', script: 'python .ci/scripts/pre_archive_test.py')
    dir('build') {
      if (isUnix()) {
        cmd(label: 'Delete folders that are causing exceptions (See JENKINS-58421)',
            returnStatus: true,
            script: 'rm -rf ve || true; find . -type d -name vendor -exec rm -r {} \\;')
      } else { log(level: 'INFO', text: 'Delete folders that are causing exceptions (See JENKINS-58421) is disabled for Windows.') }
        junit(allowEmptyResults: true, keepLongStdio: true, testResults: args.testResults)
      if (args.upload) {
        tarAndUploadArtifacts(file: "test-build-artifacts-${args.id}.tgz", location: '.')
      }
    }
    if (args.upload) {
      catchError(buildResult: 'SUCCESS', message: 'Failed to archive the build test results', stageResult: 'SUCCESS') {
        def folder = cmd(label: 'Find system-tests', returnStdout: true, script: 'python .ci/scripts/search_system_tests.py').trim()
        log(level: 'INFO', text: "system-tests='${folder}'. If no empty then let's create a tarball")
        if (folder.trim()) {
          // TODO: nodeOS() should support ARM
          def os_suffix = isArm() ? 'linux' : nodeOS()
          def name = folder.replaceAll('/', '-').replaceAll('\\\\', '-').replaceAll('build', '').replaceAll('^-', '') + '-' + os_suffix
          tarAndUploadArtifacts(file: "${name}.tgz", location: folder)
        }
      }
    }
  }
}

/**
* Wrapper to tar and upload artifacts to Google Storage to avoid killing the
* disk space of the jenkins instance
*/
def tarAndUploadArtifacts(Map args = [:]) {
  tar(file: args.file, dir: args.location, archive: false, allowMissing: true)
  googleStorageUploadExt(bucket: "gs://${JOB_GCS_BUCKET}/${env.JOB_NAME}-${env.BUILD_ID}",
                         credentialsId: "${JOB_GCS_EXT_CREDENTIALS}",
                         pattern: "${args.file}",
                         sharedPublicly: true)
}

/**
* This method executes a closure with credentials for cloud test
* environments.
*/
def withCloudTestEnv(Closure body) {
  def maskedVars = []
  def testTags = "${env.TEST_TAGS}"

  // AWS
  if (params.allCloudTests || params.awsCloudTests) {
    testTags = "${testTags},aws"
    def aws = getVaultSecret(secret: "${AWS_ACCOUNT_SECRET}").data
    if (!aws.containsKey('access_key')) {
      error("${AWS_ACCOUNT_SECRET} doesn't contain 'access_key'")
    }
    if (!aws.containsKey('secret_key')) {
      error("${AWS_ACCOUNT_SECRET} doesn't contain 'secret_key'")
    }
    maskedVars.addAll([
      [var: "AWS_REGION", password: "${env.AWS_REGION}"],
      [var: "AWS_ACCESS_KEY_ID", password: aws.access_key],
      [var: "AWS_SECRET_ACCESS_KEY", password: aws.secret_key],
    ])
  }

  withEnv([
    "TEST_TAGS=${testTags}",
  ]) {
    withEnvMask(vars: maskedVars) {
      body()
    }
  }
}

/**
* Start testing environment on cloud using terraform. Terraform files are
* stashed so they can be used by other stages. They are also archived in
* case manual cleanup is needed.
*
* Example:
*   startCloudTestEnv(name: 'x-pack-metricbeat', dirs: ['x-pack/metricbeat/module/aws'])
*   ...
*   terraformCleanup(name: 'x-pack-metricbeat', dir: 'x-pack/metricbeat')
*/
def startCloudTestEnv(Map args = [:]) {
  String name = normalise(args.name)
  def dirs = args.get('dirs',[])
  stage("${name}-prepare-cloud-env"){
    withCloudTestEnv() {
      withBeatsEnv(archive: false, withModule: false) {
        try {
          dirs?.each { folder ->
            retryWithSleep(retries: 2, seconds: 5, backoff: true){
              terraformApply(folder)
            }
          }
        } catch(err) {
          dirs?.each { folder ->
            // If it failed then cleanup without failing the build
            sh(label: 'Terraform Cleanup', script: ".ci/scripts/terraform-cleanup.sh ${folder}", returnStatus: true)
          }
        } finally {
          // Archive terraform states in case manual cleanup is needed.
          archiveArtifacts(allowEmptyArchive: true, artifacts: '**/terraform.tfstate')
        }
        stash(name: "terraform-${name}", allowEmpty: true, includes: '**/terraform.tfstate,**/.terraform/**')
      }
    }
  }
}

/**
* Run terraform in the given directory
*/
def terraformApply(String directory) {
  terraformInit(directory)
  dir(directory) {
    sh(label: "Terraform Apply on ${directory}", script: "terraform apply -auto-approve")
  }
}

/**
* Tear down the terraform environments, by looking for all terraform states in directory
* then it runs terraform destroy for each one.
* It uses terraform states previously stashed by startCloudTestEnv.
*/
def terraformCleanup(Map args = [:]) {
  String name = normalise(args.name)
  String directory = args.dir
  stage("${name}-tear-down-cloud-env"){
    withCloudTestEnv() {
      withBeatsEnv(archive: false, withModule: false) {
        unstash("terraform-${name}")
        retryWithSleep(retries: 2, seconds: 5, backoff: true) {
          sh(label: "Terraform Cleanup", script: ".ci/scripts/terraform-cleanup.sh ${directory}")
        }
      }
    }
  }
}

/**
* Prepare the terraform context in the given directory
*/
def terraformInit(String directory) {
  dir(directory) {
    sh(label: "Terraform Init on ${directory}", script: "terraform init")
  }
}

/**
* Replace the slashes in the directory in case there are nested folders.
*/
def normalise(String directory) {
  return directory.replaceAll("[\\W]|_",'-')
}

/**
* For debugging purposes.
*/
def dumpVariables(){
  echo "### MAGE DUMP ###"
  cmd(label: 'Dump mage variables', script: 'mage dumpVariables')
  echo "### END MAGE DUMP ###"
  echo """
  ### ENV DUMP ###
  BEAT_VERSION: ${env.BEAT_VERSION}
  BEATS: ${env.BEATS}
  BUILD_DIR: ${env.BUILD_DIR}
  COMMIT_ID: ${env.COMMIT_ID}
  COVERAGE_DIR: ${env.COVERAGE_DIR}
  COVERAGE_TOOL: ${env.COVERAGE_TOOL}
  COVERAGE_TOOL_REPO: ${env.COVERAGE_TOOL_REPO}
  DOCKER_CACHE: ${env.DOCKER_CACHE}
  DOCKER_COMPOSE_PROJECT_NAME: ${env.DOCKER_COMPOSE_PROJECT_NAME}
  DOCKER_COMPOSE: ${env.DOCKER_COMPOSE}
  FIND: ${env.FIND}
  GOBUILD_FLAGS: ${env.GOBUILD_FLAGS}
  GOIMPORTS: ${env.GOIMPORTS}
  GOIMPORTS_REPO: ${env.GOIMPORTS_REPO}
  GOIMPORTS_LOCAL_PREFIX: ${env.GOIMPORTS_LOCAL_PREFIX}
  GOLINT: ${env.GOLINT}
  GOLINT_REPO: ${env.GOLINT_REPO}
  GOPACKAGES_COMMA_SEP: ${env.GOPACKAGES_COMMA_SEP}
  GOX_FLAGS: ${env.GOX_FLAGS}
  GOX_OS: ${env.GOX_OS}
  GOX_OSARCH: ${env.GOX_OSARCH}
  HOME: ${env.HOME}
  NOSETESTS_OPTIONS: ${env.NOSETESTS_OPTIONS}
  NOW: ${env.NOW}
  PATH: ${env.PATH}
  PKG_BUILD_DIR: ${env.PKG_BUILD_DIR}
  PKG_UPLOAD_DIR: ${env.PKG_UPLOAD_DIR}
  PIP_INSTALL_PARAMS: ${env.PIP_INSTALL_PARAMS}
  PROJECTS: ${env.PROJECTS}
  PROJECTS_ENV: ${env.PROJECTS_ENV}
  PYTHON_ENV: ${env.PYTHON_ENV}
  PYTHON_ENV_EXE: ${env.PYTHON_ENV_EXE}
  PYTHON_EXE: ${env.PYTHON_EXE}
  PYTHON_TEST_FILES: ${env.PYTHON_TEST_FILES}
  PROCESSES: ${env.PROCESSES}
  STRESS_TESTS: ${env.STRESS_TESTS}
  STRESS_TEST_OPTIONS: ${env.STRESS_TEST_OPTIONS}
  SYSTEM_TESTS: ${env.SYSTEM_TESTS}
  TESTIFY_TOOL_REPO: ${env.TESTIFY_TOOL_REPO}
  TEST_ENVIRONMENT: ${env.TEST_ENVIRONMENT}
  TEST_TAGS: ${env.TEST_TAGS}
  TESTING_ENVIRONMENT: ${env.TESTING_ENVIRONMENT}
  TIMEOUT: ${env.TIMEOUT}
  USERPROFILE: ${env.USERPROFILE}
  VENV_PARAMS: ${env.VENV_PARAMS}
  XPACK_SUFFIX: ${env.XPACK_SUFFIX}
  ### END ENV DUMP ###
  """
}

def isDockerInstalled(){
  if (env?.NODE_LABELS?.toLowerCase().contains('macosx')) {
    log(level: 'WARN', text: "Macosx workers require some docker-machine context. They are not used for anything related to docker stuff yet.")
    return false
  }
  if (isUnix()) {
    return sh(label: 'check for Docker', script: 'command -v docker', returnStatus: true) == 0
  }
  return false
}

/**
* Notify the build reason.
*/
def notifyBuildReason() {
  // Archive the build reason here, since the workspace can be deleted when running the parallel stages.
  archiveArtifacts(allowEmptyArchive: true, artifacts: 'build-reasons/*.*')
  if (isPR()) {
    echo 'TODO: Add a comment with the build reason (this is required to be implemented in the shared library)'
  }
}

/**
* This class is the one used for running the parallel stages, therefore
* its arguments are passed by the beatsStages step.
*
*  What parameters/arguments are supported:
*    - label -> the worker labels
*    - project -> the name of the project that should match with the folder name.
*    - content -> the specific stage data in the <project>/Jenkinsfile.yml
*    - context -> the name of the stage, normally <project>-<stage>(-<platform>)?
*/
class RunCommand extends co.elastic.beats.BeatsFunction {
  public RunCommand(Map args = [:]){
    super(args)
  }
  public run(Map args = [:]){
    def withModule = args.content.get('withModule', false)
    if(args?.content?.containsKey('make')) {
      steps.target(context: args.context, command: args.content.make, directory: args.project, label: args.label, withModule: withModule, isMage: false, id: args.id)
    }
    if(args?.content?.containsKey('mage')) {
      steps.target(context: args.context, command: args.content.mage, directory: args.project, label: args.label, withModule: withModule, isMage: true, id: args.id)
    }
    if(args?.content?.containsKey('packaging-linux')) {
      steps.packagingLinux(context: args.context, command: args.content.get('packaging-linux'), directory: args.project, label: args.label, isMage: true, id: args.id, e2e: args.content.get('e2e'), package: true)
    }
    if(args?.content?.containsKey('k8sTest')) {
      steps.k8sTest(context: args.context, versions: args.content.k8sTest.split(','), label: args.label, id: args.id)
    }
    if(args?.content?.containsKey('cloud')) {
      steps.cloud(context: args.context, command: args.content.cloud, directory: args.project, label: args.label, withModule: withModule, dirs: args.content.dirs, id: args.id)
    }
  }
}

/**
* This class retrieves the dependencies of a Go module for such it transforms them in a
* regex pattern.
*/
class GetProjectDependencies extends co.elastic.beats.BeatsFunction {
  public GetProjectDependencies(Map args = [:]){
    super(args)
  }
  public run(Map args = [:]){
    def output = ""
    steps.withEnv(["HOME=${steps.env.WORKSPACE}"]) {
      output = steps.sh(label: 'Get vendor dependency patterns', returnStdout: true,
                        script: ".ci/scripts/get-vendor-dependencies.sh ${args.project}")
    }
    return output?.split('\n').collect{ item -> item as String }
  }
}<|MERGE_RESOLUTION|>--- conflicted
+++ resolved
@@ -2,20 +2,13 @@
 
 @Library('apm@current') _
 
-<<<<<<< HEAD
 import groovy.transform.Field
-/**
- This is required to store the stashed id with the test results to be digested with runbld
-*/
-@Field def stashedTestReports = [:]
 
 /**
  This is required to store any environmental issues to retry if so
 */
 @Field def environmentalIssues = [:]
 
-=======
->>>>>>> 1b31c268
 pipeline {
   agent { label 'ubuntu-18 && immutable' }
   environment {
@@ -276,19 +269,6 @@
 }
 
 /**
-<<<<<<< HEAD
-* This method is a wrapper to run the runCommand method and retry if there are 
-* environmental issues. Therefore it passes the arguments to the runCommand.
-* For further details regarding the arguments please refers to the runCommand method.
-*/
-def target(Map args = [:]) {
-  try {
-    runCommand(args)
-  } catch (err) {
-    if(environmentalIssues?.get(args.id, false)) {
-      sleep 10
-      runCommand(args)
-=======
 * This method runs the packaging
 */
 def packagingLinux(Map args = [:]) {
@@ -472,7 +452,25 @@
       if (status != 0) {
         error("ERROR: functional tests for ${args?.directory?.trim()} has failed. See the test report and ${dockerLogFile}.")
       }
->>>>>>> 1b31c268
+    }
+  }
+}
+
+/**
+* This method is a wrapper to run the runCommand method and retry if there are 
+* environmental issues. Therefore it passes the arguments to the runCommand.
+* For further details regarding the arguments please refers to the runCommand method.
+*/
+def target(Map args = [:]) {
+  try {
+    runCommand(args)
+  } catch (err) {
+    if(environmentalIssues?.get(args.id, false)) {
+      // Retry if environmental issues
+      sleep randomNumber(min: 10, max: 30)
+      runCommand(args)
+    } else {
+      error("Error '${err.toString()}'")
     }
   }
 }
@@ -482,12 +480,7 @@
 *  - make -C <folder> then the dir(location) is not required, aka by disaling isMage: false
 *  - mage then the dir(location) is required, aka by enabling isMage: true.
 */
-<<<<<<< HEAD
 def runCommand(Map args = [:]) {
-  def context = args.context
-=======
-def target(Map args = [:]) {
->>>>>>> 1b31c268
   def command = args.command
   def context = args.context
   def directory = args.get('directory', '')
@@ -539,7 +532,8 @@
   def archive = args.get('archive', true)
   def withModule = args.get('withModule', false)
   def directory = args.get('directory', '')
-
+  def environmentalIssue = true
+  def uploadGeneratedFiles = false // Skip the uploading of generated files by default.
   def goRoot, path, magefile, pythonEnv, testResults, artifacts, gox_flags, userProfile
 
   if(isUnix()) {
@@ -571,50 +565,34 @@
     gox_flags = '-arch 386'
   }
 
-  deleteDir()
-  unstashV2(name: 'source', bucket: "${JOB_GCS_BUCKET}", credentialsId: "${JOB_GCS_CREDENTIALS}")
-  // NOTE: This is required to run after the unstash
-  def module = withModule ? getCommonModuleInTheChangeSet(directory) : ''
-  withEnv([
-    "DOCKER_PULL=0",
-    "GOPATH=${env.WORKSPACE}",
-    "GOROOT=${goRoot}",
-    "GOX_FLAGS=${gox_flags}",
-    "HOME=${env.WORKSPACE}",
-    "MAGEFILE_CACHE=${magefile}",
-    "MODULE=${module}",
-    "PATH=${path}",
-    "PYTHON_ENV=${pythonEnv}",
-    "RACE_DETECTOR=true",
-    "TEST_COVERAGE=true",
-    "TEST_TAGS=${env.TEST_TAGS},oracle",
-    "OLD_USERPROFILE=${env.USERPROFILE}",
-    "USERPROFILE=${userProfile}"
-  ]) {
-    if(isDockerInstalled()) {
-      dockerLogin(secret: "${DOCKER_ELASTIC_SECRET}", registry: "${DOCKER_REGISTRY}")
-    }
-    dir("${env.BASE_DIR}") {
-<<<<<<< HEAD
-      def environmentalIssue = true
-      installTools()
-      if(isUnix()) {
-        // TODO (2020-04-07): This is a work-around to fix the Beat generator tests.
-        // See https://github.com/elastic/beats/issues/17787.
-        sh(label: 'check git config', script: '''
-          if [ -z "$(git config --get user.email)" ]; then
-            git config --global user.email "beatsmachine@users.noreply.github.com"
-            git config --global user.name "beatsmachine"
-          fi''')
-      }
-      // Pre-requisites to configure the environment were ok.
-      environmentalIssue = false
-=======
-      installTools(args)
->>>>>>> 1b31c268
-      // Skip to upload the generated files by default.
-      def upload = false
-      try {
+  try {
+    deleteDir()
+    unstashV2(name: 'source', bucket: "${JOB_GCS_BUCKET}", credentialsId: "${JOB_GCS_CREDENTIALS}")
+    // NOTE: This is required to run after the unstash
+    def module = withModule ? getCommonModuleInTheChangeSet(directory) : ''
+    withEnv([
+      "DOCKER_PULL=0",
+      "GOPATH=${env.WORKSPACE}",
+      "GOROOT=${goRoot}",
+      "GOX_FLAGS=${gox_flags}",
+      "HOME=${env.WORKSPACE}",
+      "MAGEFILE_CACHE=${magefile}",
+      "MODULE=${module}",
+      "PATH=${path}",
+      "PYTHON_ENV=${pythonEnv}",
+      "RACE_DETECTOR=true",
+      "TEST_COVERAGE=true",
+      "TEST_TAGS=${env.TEST_TAGS},oracle",
+      "OLD_USERPROFILE=${env.USERPROFILE}",
+      "USERPROFILE=${userProfile}"
+    ]) {
+      if(isDockerInstalled()) {
+        dockerLogin(secret: "${DOCKER_ELASTIC_SECRET}", registry: "${DOCKER_REGISTRY}")
+      }
+      dir("${env.BASE_DIR}") {
+        installTools(args)
+        // Pre-requisites to configure the environment were ok.
+        environmentalIssue = false
         // Add more stability when dependencies are not accessible temporarily
         // See https://github.com/elastic/beats/issues/21609
         // retry/try/catch approach reports errors, let's avoid it to keep the
@@ -622,24 +600,24 @@
         if (cmd(label: 'Download modules to local cache', script: 'go mod download', returnStatus: true) > 0) {
           cmd(label: 'Download modules to local cache - retry', script: 'go mod download', returnStatus: true)
         }
+        // Upload the generated files ONLY if the step failed. This will avoid any overhead with Google Storage
+        uploadGeneratedFiles = true
         body()
-      } catch(err) {
-        // Upload the generated files ONLY if the step failed. This will avoid any overhead with Google Storage
-        upload = true
-        error("Error '${err.toString()}'")
-      } finally {
-        // If there are environmental issues then let's avoid the archiving of none files.
-        if (archive && !environmentalIssue) {
-          archiveTestOutput(testResults: testResults, artifacts: artifacts, id: args.id, upload: upload)
-        }
-        // Tear down the setup for the permanent workers.
-        catchError(buildResult: 'SUCCESS', stageResult: 'SUCCESS') {
-          fixPermissions("${WORKSPACE}")
-          deleteDir()
-        }
-        analyseEnvironmentalIssues(id: args.id, environmentalIssue: environmentalIssue)
-      }
-    }
+        // Skip the generated files by default.
+        uploadGeneratedFiles = false
+      }
+    }
+  } finally {
+    // If there are environmental issues then let's avoid the archiving of none files.
+    if (archive && !environmentalIssue) {
+      archiveTestOutput(testResults: testResults, artifacts: artifacts, id: args.id, upload: uploadGeneratedFiles)
+    }
+    // Tear down the setup for the permanent workers.
+    catchError(buildResult: 'SUCCESS', stageResult: 'SUCCESS') {
+      fixPermissions("${WORKSPACE}")
+      deleteDir()
+    }
+    analyseEnvironmentalIssues(id: args.id, environmentalIssue: environmentalIssue)
   }
 }
 
