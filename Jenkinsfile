--- conflicted
+++ resolved
@@ -836,23 +836,13 @@
 }
 
 def isChangedOSSCode(patterns) {
-<<<<<<< HEAD
   def allPatterns = [
-    "Jenkinsfile",
-    "^vendor/*",
-    "^libbeat/*",
-    "^testing/*",
-    "^dev-tools/*",
-    "^\\.ci/*",
-=======
-  def always = [
     "^Jenkinsfile",
     "^vendor/.*",
     "^libbeat/.*",
     "^testing/.*",
     "^dev-tools/.*",
     "^\\.ci/.*",
->>>>>>> eaa85cbd
   ]
   allPatterns.addAll(patterns)
   allPatterns.addAll(getVendorPatterns('libbeat'))
@@ -860,21 +850,12 @@
 }
 
 def isChangedXPackCode(patterns) {
-<<<<<<< HEAD
   def allPatterns = [
-    "Jenkinsfile",
-    "^vendor/*",
-    "^libbeat/*",
-    "^dev-tools/*",
-    "^testing/*",
-=======
-  def always = [
     "^Jenkinsfile",
     "^vendor/.*",
     "^libbeat/.*",
     "^dev-tools/.*",
     "^testing/.*",
->>>>>>> eaa85cbd
     "^x-pack/libbeat/.*",
     "^\\.ci/.*",
   ]
