#!/usr/bin/env groovy

@Library('apm@current') _

pipeline {
  agent { label 'ubuntu-18 && immutable' }
  environment {
    AWS_ACCOUNT_SECRET = 'secret/observability-team/ci/elastic-observability-aws-account-auth'
    AWS_REGION = "${params.awsRegion}"
    REPO = 'beats'
    BASE_DIR = "src/github.com/elastic/${env.REPO}"
    DOCKER_ELASTIC_SECRET = 'secret/observability-team/ci/docker-registry/prod'
    DOCKER_COMPOSE_VERSION = "1.21.0"
    DOCKER_REGISTRY = 'docker.elastic.co'
    JOB_GCS_BUCKET = 'beats-ci-temp'
    JOB_GCS_CREDENTIALS = 'beats-ci-gcs-plugin'
    JOB_GCS_EXT_CREDENTIALS = 'beats-ci-gcs-plugin-file-credentials'
    OSS_MODULE_PATTERN = '^[a-z0-9]+beat\\/module\\/([^\\/]+)\\/.*'
    PIPELINE_LOG_LEVEL = 'INFO'
    PYTEST_ADDOPTS = "${params.PYTEST_ADDOPTS}"
    RUNBLD_DISABLE_NOTIFICATIONS = 'true'
    SLACK_CHANNEL = "#beats-build"
    SNAPSHOT = 'true'
    TERRAFORM_VERSION = "0.12.24"
    XPACK_MODULE_PATTERN = '^x-pack\\/[a-z0-9]+beat\\/module\\/([^\\/]+)\\/.*'
  }
  options {
    timeout(time: 3, unit: 'HOURS')
    buildDiscarder(logRotator(numToKeepStr: '60', artifactNumToKeepStr: '20', daysToKeepStr: '30'))
    timestamps()
    ansiColor('xterm')
    disableResume()
    durabilityHint('PERFORMANCE_OPTIMIZED')
    quietPeriod(10)
    rateLimitBuilds(throttle: [count: 60, durationName: 'hour', userBoost: true])
  }
  triggers {
    issueCommentTrigger('(?i)(.*(?:jenkins\\W+)?run\\W+(?:the\\W+)?tests(?:\\W+please)?.*|^/test(?:\\W+.*)?$)')
  }
  parameters {
    booleanParam(name: 'allCloudTests', defaultValue: false, description: 'Run all cloud integration tests.')
    booleanParam(name: 'awsCloudTests', defaultValue: false, description: 'Run AWS cloud integration tests.')
    string(name: 'awsRegion', defaultValue: 'eu-central-1', description: 'Default AWS region to use for testing.')
    booleanParam(name: 'runAllStages', defaultValue: false, description: 'Allow to run all stages.')
    booleanParam(name: 'armTest', defaultValue: false, description: 'Allow ARM stages.')
    booleanParam(name: 'macosTest', defaultValue: false, description: 'Allow macOS stages.')
    string(name: 'PYTEST_ADDOPTS', defaultValue: '', description: 'Additional options to pass to pytest. Use PYTEST_ADDOPTS="-k pattern" to only run tests matching the specified pattern. For retries you can use `--reruns 3 --reruns-delay 15`')
  }
  stages {
    stage('Checkout') {
      options { skipDefaultCheckout() }
      steps {
        pipelineManager([ cancelPreviousRunningBuilds: [ when: 'PR' ] ])
        deleteDir()
        gitCheckout(basedir: "${BASE_DIR}", githubNotifyFirstTimeContributor: true)
        stashV2(name: 'source', bucket: "${JOB_GCS_BUCKET}", credentialsId: "${JOB_GCS_CREDENTIALS}")
        dir("${BASE_DIR}"){
          // Skip all the stages except docs for PR's with asciidoc and md changes only
          setEnvVar('ONLY_DOCS', isGitRegionMatch(patterns: [ '.*\\.(asciidoc|md)' ], shouldMatchAll: true).toString())
          setEnvVar('GO_MOD_CHANGES', isGitRegionMatch(patterns: [ '^go.mod' ], shouldMatchAll: false).toString())
          setEnvVar('PACKAGING_CHANGES', isGitRegionMatch(patterns: [ '^dev-tools/packaging/.*' ], shouldMatchAll: false).toString())
          setEnvVar('GO_VERSION', readFile(".go-version").trim())
          withEnv(["HOME=${env.WORKSPACE}"]) {
            retryWithSleep(retries: 2, seconds: 5){ sh(label: "Install Go ${env.GO_VERSION}", script: '.ci/scripts/install-go.sh') }
          }
        }
      }
    }
    stage('Lint'){
      options { skipDefaultCheckout() }
      environment {
        GOFLAGS = '-mod=readonly'
      }
      steps {
        withGithubNotify(context: "Lint") {
          withBeatsEnv(archive: false, id: "lint") {
            dumpVariables()
            setEnvVar('VERSION', sh(label: 'Get beat version', script: 'make get-version', returnStdout: true)?.trim())
            whenTrue(env.ONLY_DOCS == 'true') {
              cmd(label: "make check", script: "make check")
            }
            whenTrue(env.ONLY_DOCS == 'false') {
              cmd(label: "make check-python", script: "make check-python")
              cmd(label: "make check-go", script: "make check-go")
              cmd(label: "make notice", script: "make notice")
              cmd(label: "Check for changes", script: "make check-no-changes")
            }
          }
        }
      }
    }
    stage('Build&Test') {
      options { skipDefaultCheckout() }
      when {
        // Always when running builds on branches/tags
        // On a PR basis, skip if changes are only related to docs.
        // Always when forcing the input parameter
        anyOf {
          not { changeRequest() }                           // If no PR
          allOf {                                           // If PR and no docs changes
            expression { return env.ONLY_DOCS == "false" }
            changeRequest()
          }
          expression { return params.runAllStages }         // If UI forced
        }
      }
      steps {
        deleteDir()
        unstashV2(name: 'source', bucket: "${JOB_GCS_BUCKET}", credentialsId: "${JOB_GCS_CREDENTIALS}")
        dir("${BASE_DIR}"){
          script {
            def mapParallelTasks = [:]
            def content = readYaml(file: 'Jenkinsfile.yml')
            if (content?.disabled?.when?.labels && beatsWhen(project: 'top-level', content: content?.disabled?.when)) {
              error 'Pull Request has been configured to be disabled when there is a skip-ci label match'
            } else {
              content['projects'].each { projectName ->
                generateStages(project: projectName, changeset: content['changeset']).each { k,v ->
                  mapParallelTasks["${k}"] = v
                }
              }
              notifyBuildReason()
              parallel(mapParallelTasks)
            }
          }
        }
      }
    }
    stage('Packaging') {
      agent none
      options { skipDefaultCheckout() }
      when {
        allOf {
          anyOf {
            expression { return env.GO_MOD_CHANGES == "true" }
            expression { return env.PACKAGING_CHANGES == "true" }
          }
          changeRequest()
        }
      }
      steps {
        withGithubNotify(context: 'Packaging') {
          build(job: "Beats/packaging/${env.BRANCH_NAME}", propagate: true,  wait: true)
        }
      }
    }
  }
  post {
    success {
      writeFile(file: 'packaging.properties', text: """## To be consumed by the packaging pipeline
COMMIT=${env.GIT_BASE_COMMIT}
VERSION=${env.VERSION}-SNAPSHOT""")
      archiveArtifacts artifacts: 'packaging.properties'
    }
    cleanup {
      // Required to enable the flaky test reporting with GitHub. Workspace exists since the post/always runs earlier
      dir("${BASE_DIR}"){
        notifyBuildResult(prComment: true,
                          slackComment: true, slackNotify: (isBranch() || isTag()),
                          analyzeFlakey: !isTag(), flakyReportIdx: "reporter-beats-beats-${getIdSuffix()}")
      }
    }
  }
}

/**
* There are only two supported branches, master and 7.x
*/
def getIdSuffix() {
  if(isPR()) {
    return getBranchIndice(env.CHANGE_TARGET)
  }
  if(isBranch()) {
    return getBranchIndice(env.BRANCH_NAME)
  }
}

/**
* There are only two supported branches, master and 7.x
*/
def getBranchIndice(String compare) {
  if (compare?.equals('master') || compare.equals('7.x')) {
    return compare
  } else {
    if (compare.startsWith('7.')) {
      return '7.x'
    }
  }
  return 'master'
}


/**
* This method is the one used for running the parallel stages, therefore
* its arguments are passed by the beatsStages step.
*/
def generateStages(Map args = [:]) {
  def projectName = args.project
  def changeset = args.changeset
  def mapParallelStages = [:]
  def fileName = "${projectName}/Jenkinsfile.yml"
  if (fileExists(fileName)) {
    def content = readYaml(file: fileName)
    // changesetFunction argument is only required for the top-level when, stage specific when don't need it since it's an aggregation.
    if (beatsWhen(project: projectName, content: content?.when, changeset: changeset, changesetFunction: new GetProjectDependencies(steps: this))) {
      mapParallelStages = beatsStages(project: projectName, content: content, changeset: changeset, function: new RunCommand(steps: this))
    }
  } else {
    log(level: 'WARN', text: "${fileName} file does not exist. Please review the top-level Jenkinsfile.yml")
  }
  return mapParallelStages
}

def cloud(Map args = [:]) {
  withNode(args.label) {
    startCloudTestEnv(name: args.directory, dirs: args.dirs)
  }
  withCloudTestEnv() {
    try {
      target(context: args.context, command: args.command, directory: args.directory, label: args.label, withModule: args.withModule, isMage: true, id: args.id)
    } finally {
      terraformCleanup(name: args.directory, dir: args.directory)
    }
  }
}

def k8sTest(Map args = [:]) {
  def versions = args.versions
  versions.each{ v ->
    withNode(args.label) {
      stage("${args.context} ${v}"){
        withEnv(["K8S_VERSION=${v}", "KIND_VERSION=v0.7.0", "KUBECONFIG=${env.WORKSPACE}/kubecfg"]){
          withGithubNotify(context: "${args.context} ${v}") {
            withBeatsEnv(archive: false, withModule: false) {
              retryWithSleep(retries: 2, seconds: 5, backoff: true){ sh(label: "Install kind", script: ".ci/scripts/install-kind.sh") }
              retryWithSleep(retries: 2, seconds: 5, backoff: true){ sh(label: "Install kubectl", script: ".ci/scripts/install-kubectl.sh") }
              try {
                // Add some environmental resilience when setup does not work the very first time.
                def i = 0
                retryWithSleep(retries: 3, seconds: 5, backoff: true){
                  try {
                    sh(label: "Setup kind", script: ".ci/scripts/kind-setup.sh")
                  } catch(err) {
                    i++
                    sh(label: 'Delete cluster', script: 'kind delete cluster')
                    if (i > 2) {
                      error("Setup kind failed with error '${err.toString()}'")
                    }
                  }
                }
                sh(label: "Integration tests", script: "MODULE=kubernetes make -C metricbeat integration-tests")
                sh(label: "Deploy to kubernetes",script: "make -C deploy/kubernetes test")
              } finally {
                sh(label: 'Delete cluster', script: 'kind delete cluster')
              }
            }
          }
        }
      }
    }
  }
}

/**
* This method runs the packaging
*/
def packagingLinux(Map args = [:]) {
  def PLATFORMS = [ '+all',
                'linux/amd64',
                'linux/386',
                'linux/arm64',
                'linux/armv7',
                // The platforms above are disabled temporarly as crossbuild images are
                // not available. See: https://github.com/elastic/golang-crossbuild/issues/71
                //'linux/ppc64le',
                //'linux/mips64',
                //'linux/s390x',
                'windows/amd64',
                'windows/386',
                (params.macos ? '' : 'darwin/amd64'),
              ].join(' ')
  withEnv([
    "PLATFORMS=${PLATFORMS}"
  ]) {
    target(args)
  }
}


/**
* Upload the packages to their snapshot or pull request buckets
* @param beatsFolder beats folder
*/
def publishPackages(beatsFolder){
  def bucketUri = "gs://beats-ci-artifacts/snapshots"
  if (isPR()) {
    bucketUri = "gs://beats-ci-artifacts/pull-requests/pr-${env.CHANGE_ID}"
  }
  def beatsFolderName = getBeatsName(beatsFolder)
  uploadPackages("${bucketUri}/${beatsFolderName}", beatsFolder)

  // Copy those files to another location with the sha commit to test them
  // afterward.
  bucketUri = "gs://beats-ci-artifacts/commits/${env.GIT_BASE_COMMIT}"
  uploadPackages("${bucketUri}/${beatsFolderName}", beatsFolder)
}

/**
* Upload the distribution files to google cloud.
* TODO: There is a known issue with Google Storage plugin.
* @param bucketUri the buckets URI.
* @param beatsFolder the beats folder.
*/
def uploadPackages(bucketUri, beatsFolder){
  googleStorageUploadExt(bucket: bucketUri,
    credentialsId: "${JOB_GCS_EXT_CREDENTIALS}",
    pattern: "${beatsFolder}/build/distributions/**/*",
    sharedPublicly: true)
}

/**
* Push the docker images for the given beat.
* @param beatsFolder beats folder
* @param arch what architecture
*/
def pushCIDockerImages(Map args = [:]) {
  def arch = args.get('arch', 'amd64')
  def beatsFolder = args.beatsFolder
  catchError(buildResult: 'UNSTABLE', message: 'Unable to push Docker images', stageResult: 'FAILURE') {
    if (beatsFolder.endsWith('auditbeat')) {
      tagAndPush(beatName: 'auditbeat', arch: arch)
    } else if (beatsFolder.endsWith('filebeat')) {
      tagAndPush(beatName: 'filebeat', arch: arch)
    } else if (beatsFolder.endsWith('heartbeat')) {
      tagAndPush(beatName: 'heartbeat', arch: arch)
    } else if ("${beatsFolder}" == "journalbeat"){
      tagAndPush(beatName: 'journalbeat', arch: arch)
    } else if (beatsFolder.endsWith('metricbeat')) {
      tagAndPush(beatName: 'metricbeat', arch: arch)
    } else if ("${beatsFolder}" == "packetbeat"){
      tagAndPush(beatName: 'packetbeat', arch: arch)
    } else if ("${beatsFolder}" == "x-pack/elastic-agent") {
      tagAndPush(beatName: 'elastic-agent', arch: arch)
    }
  }
}

/**
* Tag and push all the docker images for the given beat.
* @param beatName name of the Beat
*/
def tagAndPush(Map args = [:]) {
  def beatName = args.beatName
  def arch = args.get('arch', 'amd64')
  def libbetaVer = env.VERSION
  if("${env?.SNAPSHOT.trim()}" == "true"){
    aliasVersion = libbetaVer.substring(0, libbetaVer.lastIndexOf(".")) // remove third number in version

    libbetaVer += "-SNAPSHOT"
    aliasVersion += "-SNAPSHOT"
  }

  def tagName = "${libbetaVer}"
  if (isPR()) {
    tagName = "pr-${env.CHANGE_ID}"
  }

  // supported tags
  def tags = [tagName, "${env.GIT_BASE_COMMIT}"]
  if (!isPR() && aliasVersion != "") {
    tags << aliasVersion
  }
  // supported image flavours
  def variants = ["", "-oss", "-ubi8"]
  variants.each { variant ->
    tags.each { tag ->
      doTagAndPush(beatName: beatName, variant: variant, sourceTag: libbetaVer, targetTag: "${tag}-${arch}")
    }
  }
}

/**
* @param beatName name of the Beat
* @param variant name of the variant used to build the docker image name
* @param sourceTag tag to be used as source for the docker tag command, usually under the 'beats' namespace
* @param targetTag tag to be used as target for the docker tag command, usually under the 'observability-ci' namespace
*/
def doTagAndPush(Map args = [:]) {
  def beatName = args.beatName
  def variant = args.variant
  def sourceTag = args.sourceTag
  def targetTag = args.targetTag
  def sourceName = "${DOCKER_REGISTRY}/beats/${beatName}${variant}:${sourceTag}"
  def targetName = "${DOCKER_REGISTRY}/observability-ci/${beatName}${variant}:${targetTag}"

  def iterations = 0
  retryWithSleep(retries: 3, seconds: 5, backoff: true) {
    iterations++
    def status = sh(label: "Change tag and push ${targetName}",
                    script: ".ci/scripts/docker-tag-push.sh ${sourceName} ${targetName}",
                    returnStatus: true)
    if ( status > 0 && iterations < 3) {
      error("tag and push failed for ${beatName}, retry")
    } else if ( status > 0 ) {
      log(level: 'WARN', text: "${beatName} doesn't have ${variant} docker images. See https://github.com/elastic/beats/pull/21621")
    }
  }
}

/**
* There is a specific folder structure in https://staging.elastic.co/ and https://artifacts.elastic.co/downloads/
* therefore the storage bucket in GCP should follow the same folder structure.
* This is required by https://github.com/elastic/beats-tester
* e.g.
* baseDir=name -> return name
* baseDir=name1/name2/name3-> return name2
*/
def getBeatsName(baseDir) {
  return baseDir.replace('x-pack/', '')
}

/**
* This method runs the end 2 end testing in the same worker where the packages have been
* generated, this should help to speed up the things
*/
def e2e(Map args = [:]) {
  def enabled = args.e2e?.get('enabled', false)
  def entrypoint = args.e2e?.get('entrypoint')
  def dockerLogFile = "docker_logs_${entrypoint}.log"
  if (!enabled) { return }
  dir("${env.WORKSPACE}/src/github.com/elastic/e2e-testing") {
    // TBC with the target branch if running on a PR basis.
    git(branch: 'master', credentialsId: '2a9602aa-ab9f-4e52-baf3-b71ca88469c7-UserAndToken', url: 'https://github.com/elastic/e2e-testing.git')
    if(isDockerInstalled()) {
      dockerLogin(secret: "${DOCKER_ELASTIC_SECRET}", registry: "${DOCKER_REGISTRY}")
    }
    def goVersionForE2E = readFile('.go-version').trim()
    withEnv(["GO_VERSION=${goVersionForE2E}",
              "BEATS_LOCAL_PATH=${env.WORKSPACE}/${env.BASE_DIR}",
              "LOG_LEVEL=TRACE"]) {
      def status = 0
      filebeat(output: dockerLogFile){
        try {
          sh(script: ".ci/scripts/${entrypoint}", label: "Run functional tests ${entrypoint}")
        } finally {
          junit(allowEmptyResults: true, keepLongStdio: true, testResults: "outputs/TEST-*.xml")
          archiveArtifacts allowEmptyArchive: true, artifacts: "outputs/TEST-*.xml"
        }
      }
    }
  }
}

/**
* This method runs the given command supporting two kind of scenarios:
*  - make -C <folder> then the dir(location) is not required, aka by disaling isMage: false
*  - mage then the dir(location) is required, aka by enabling isMage: true.
*/
def target(Map args = [:]) {
  def command = args.command
  def context = args.context
  def directory = args.get('directory', '')
  def withModule = args.get('withModule', false)
  def isMage = args.get('isMage', false)
  def isE2E = args.e2e?.get('enabled', false)
  def isPackaging = args.get('package', false)
  def dockerArch = args.get('dockerArch', 'amd64')
  withNode(args.label) {
    withGithubNotify(context: "${context}") {
      withBeatsEnv(archive: true, withModule: withModule, directory: directory, id: args.id) {
        dumpVariables()
        // make commands use -C <folder> while mage commands require the dir(folder)
        // let's support this scenario with the location variable.
        dir(isMage ? directory : '') {
          cmd(label: "${args.id?.trim() ? args.id : env.STAGE_NAME} - ${command}", script: "${command}")
        }
        // Publish packages shoud happen always to easily consume those artifacts if the
        // e2e were triggered and failed.
        if (isPackaging) {
          publishPackages("${directory}")
          pushCIDockerImages("${directory}")
        }
        if(isE2E) {
          e2e(args)
        }
<<<<<<< HEAD
=======
        // TODO:
        // push docker images should happen only after the e2e?
        if (isPackaging) {
          pushCIDockerImages(beatsFolder: "${directory}", arch: dockerArch)
        }
>>>>>>> 239f2438
      }
    }
  }
}

/**
* This method wraps the node call with some latency to avoid the known issue with the scalabitity in gobld.
*/
def withNode(String label, Closure body) {
  sleep randomNumber(min: 10, max: 200)
  node(label) {
    body()
  }
}

/**
* This method wraps all the environment setup and pre-requirements to run any commands.
*/
def withBeatsEnv(Map args = [:], Closure body) {
  def archive = args.get('archive', true)
  def withModule = args.get('withModule', false)
  def directory = args.get('directory', '')

  def goRoot, path, magefile, pythonEnv, testResults, artifacts, gox_flags, userProfile

  if(isUnix()) {
    if (isArm() && is64arm()) {
      // TODO: nodeOS() should support ARM
      goRoot = "${env.WORKSPACE}/.gvm/versions/go${GO_VERSION}.linux.arm64"
      gox_flags = '-arch arm'
    } else {
      goRoot = "${env.WORKSPACE}/.gvm/versions/go${GO_VERSION}.${nodeOS()}.amd64"
      gox_flags = '-arch amd64'
    }
    path = "${env.WORKSPACE}/bin:${goRoot}/bin:${env.PATH}"
    magefile = "${WORKSPACE}/.magefile"
    pythonEnv = "${WORKSPACE}/python-env"
    testResults = '**/build/TEST*.xml'
    artifacts = '**/build/TEST*.out'
  } else {
    // NOTE: to support Windows 7 32 bits the arch in the mingw and go context paths is required.
    def mingwArch = is32() ? '32' : '64'
    def goArch = is32() ? '386' : 'amd64'
    def chocoPath = 'C:\\ProgramData\\chocolatey\\bin'
    def chocoPython3Path = 'C:\\Python38;C:\\Python38\\Scripts'
    userProfile="${env.WORKSPACE}"
    goRoot = "${userProfile}\\.gvm\\versions\\go${GO_VERSION}.windows.${goArch}"
    path = "${env.WORKSPACE}\\bin;${goRoot}\\bin;${chocoPath};${chocoPython3Path};C:\\tools\\mingw${mingwArch}\\bin;${env.PATH}"
    magefile = "${env.WORKSPACE}\\.magefile"
    testResults = "**\\build\\TEST*.xml"
    artifacts = "**\\build\\TEST*.out"
    gox_flags = '-arch 386'
  }

  deleteDir()
  unstashV2(name: 'source', bucket: "${JOB_GCS_BUCKET}", credentialsId: "${JOB_GCS_CREDENTIALS}")
  // NOTE: This is required to run after the unstash
  def module = withModule ? getCommonModuleInTheChangeSet(directory) : ''
  withEnv([
    "DOCKER_PULL=0",
    "GOPATH=${env.WORKSPACE}",
    "GOROOT=${goRoot}",
    "GOX_FLAGS=${gox_flags}",
    "HOME=${env.WORKSPACE}",
    "MAGEFILE_CACHE=${magefile}",
    "MODULE=${module}",
    "PATH=${path}",
    "PYTHON_ENV=${pythonEnv}",
    "RACE_DETECTOR=true",
    "TEST_COVERAGE=true",
    "TEST_TAGS=${env.TEST_TAGS},oracle",
    "OLD_USERPROFILE=${env.USERPROFILE}",
    "USERPROFILE=${userProfile}"
  ]) {
    if(isDockerInstalled()) {
      dockerLogin(secret: "${DOCKER_ELASTIC_SECRET}", registry: "${DOCKER_REGISTRY}")
    }
    dir("${env.BASE_DIR}") {
      installTools(args)
      // Skip to upload the generated files by default.
      def upload = false
      try {
        // Add more stability when dependencies are not accessible temporarily
        // See https://github.com/elastic/beats/issues/21609
        // retry/try/catch approach reports errors, let's avoid it to keep the
        // notifications cleaner.
        if (cmd(label: 'Download modules to local cache', script: 'go mod download', returnStatus: true) > 0) {
          cmd(label: 'Download modules to local cache - retry', script: 'go mod download', returnStatus: true)
        }
        body()
      } catch(err) {
        // Upload the generated files ONLY if the step failed. This will avoid any overhead with Google Storage
        upload = true
        error("Error '${err.toString()}'")
      } finally {
        if (archive) {
          archiveTestOutput(testResults: testResults, artifacts: artifacts, id: args.id, upload: upload)
        }
        // Tear down the setup for the permamnent workers.
        catchError(buildResult: 'SUCCESS', stageResult: 'SUCCESS') {
          fixPermissions("${WORKSPACE}")
          deleteDir()
        }
      }
    }
  }
}

/**
* This method fixes the filesystem permissions after the build has happenend. The reason is to
* ensure any non-ephemeral workers don't have any leftovers that could cause some environmental
* issues.
*/
def fixPermissions(location) {
  if(isUnix()) {
    sh(label: 'Fix permissions', script: """#!/usr/bin/env bash
      set +x
      source ./dev-tools/common.bash
      docker_setup
      script/fix_permissions.sh ${location}""", returnStatus: true)
  }
}

/**
* This method installs the required dependencies that are for some reason not available in the
* CI Workers.
*/
def installTools(args) {
  def stepHeader = "${args.id?.trim() ? args.id : env.STAGE_NAME}"
  if(isUnix()) {
    retryWithSleep(retries: 2, seconds: 5, backoff: true){ sh(label: "${stepHeader} - Install Go/Mage/Python/Docker/Terraform ${GO_VERSION}", script: '.ci/scripts/install-tools.sh') }
    // TODO (2020-04-07): This is a work-around to fix the Beat generator tests.
    // See https://github.com/elastic/beats/issues/17787.
    sh(label: 'check git config', script: '''
      if [ -z "$(git config --get user.email)" ]; then
        git config --global user.email "beatsmachine@users.noreply.github.com"
        git config --global user.name "beatsmachine"
      fi''')
  } else {
    retryWithSleep(retries: 2, seconds: 5, backoff: true){ bat(label: "${stepHeader} - Install Go/Mage/Python ${GO_VERSION}", script: ".ci/scripts/install-tools.bat") }
  }
}

/**
* This method gathers the module name, if required, in order to run the ITs only if
* the changeset affects a specific module.
*
* For such, it's required to look for changes under the module folder and exclude anything else
* such as asciidoc and png files.
*/
def getCommonModuleInTheChangeSet(String directory) {
  // Use contains to support the target(target: 'make -C <folder>') while target(directory: '<folder>', target: '...')
  def pattern = (directory.contains('x-pack') ? env.XPACK_MODULE_PATTERN : env.OSS_MODULE_PATTERN)
  def module = ''

  // Transform folder structure in regex format since path separator is required to be escaped
  def transformedDirectory = directory.replaceAll('/', '\\/')
  def directoryExclussion = "((?!^${transformedDirectory}\\/).)*\$"
  def exclude = "^(${directoryExclussion}|((?!\\/module\\/).)*\$|.*\\.asciidoc|.*\\.png)"
  dir("${env.BASE_DIR}") {
    module = getGitMatchingGroup(pattern: pattern, exclude: exclude)
  }
  return module
}

/**
* This method archives and report the tests output, for such, it searches in certain folders
* to bypass some issues when working with big repositories.
*/
def archiveTestOutput(Map args = [:]) {
  catchError(buildResult: 'SUCCESS', stageResult: 'UNSTABLE') {
    if (isUnix()) {
      fixPermissions("${WORKSPACE}")
    }
    cmd(label: 'Prepare test output', script: 'python .ci/scripts/pre_archive_test.py')
    dir('build') {
      if (isUnix()) {
        cmd(label: 'Delete folders that are causing exceptions (See JENKINS-58421)',
            returnStatus: true,
            script: 'rm -rf ve || true; find . -type d -name vendor -exec rm -r {} \\;')
      } else { log(level: 'INFO', text: 'Delete folders that are causing exceptions (See JENKINS-58421) is disabled for Windows.') }
        junit(allowEmptyResults: true, keepLongStdio: true, testResults: args.testResults)
      if (args.upload) {
        tarAndUploadArtifacts(file: "test-build-artifacts-${args.id}.tgz", location: '.')
      }
    }
    if (args.upload) {
      catchError(buildResult: 'SUCCESS', message: 'Failed to archive the build test results', stageResult: 'SUCCESS') {
        def folder = cmd(label: 'Find system-tests', returnStdout: true, script: 'python .ci/scripts/search_system_tests.py').trim()
        log(level: 'INFO', text: "system-tests='${folder}'. If no empty then let's create a tarball")
        if (folder.trim()) {
          // TODO: nodeOS() should support ARM
          def os_suffix = isArm() ? 'linux' : nodeOS()
          def name = folder.replaceAll('/', '-').replaceAll('\\\\', '-').replaceAll('build', '').replaceAll('^-', '') + '-' + os_suffix
          tarAndUploadArtifacts(file: "${name}.tgz", location: folder)
        }
      }
    }
  }
}

/**
* Wrapper to tar and upload artifacts to Google Storage to avoid killing the
* disk space of the jenkins instance
*/
def tarAndUploadArtifacts(Map args = [:]) {
  tar(file: args.file, dir: args.location, archive: false, allowMissing: true)
  googleStorageUploadExt(bucket: "gs://${JOB_GCS_BUCKET}/${env.JOB_NAME}-${env.BUILD_ID}",
                         credentialsId: "${JOB_GCS_EXT_CREDENTIALS}",
                         pattern: "${args.file}",
                         sharedPublicly: true)
}

/**
* This method executes a closure with credentials for cloud test
* environments.
*/
def withCloudTestEnv(Closure body) {
  def maskedVars = []
  def testTags = "${env.TEST_TAGS}"

  // AWS
  if (params.allCloudTests || params.awsCloudTests) {
    testTags = "${testTags},aws"
    def aws = getVaultSecret(secret: "${AWS_ACCOUNT_SECRET}").data
    if (!aws.containsKey('access_key')) {
      error("${AWS_ACCOUNT_SECRET} doesn't contain 'access_key'")
    }
    if (!aws.containsKey('secret_key')) {
      error("${AWS_ACCOUNT_SECRET} doesn't contain 'secret_key'")
    }
    maskedVars.addAll([
      [var: "AWS_REGION", password: "${env.AWS_REGION}"],
      [var: "AWS_ACCESS_KEY_ID", password: aws.access_key],
      [var: "AWS_SECRET_ACCESS_KEY", password: aws.secret_key],
    ])
  }

  withEnv([
    "TEST_TAGS=${testTags}",
  ]) {
    withEnvMask(vars: maskedVars) {
      body()
    }
  }
}

/**
* Start testing environment on cloud using terraform. Terraform files are
* stashed so they can be used by other stages. They are also archived in
* case manual cleanup is needed.
*
* Example:
*   startCloudTestEnv(name: 'x-pack-metricbeat', dirs: ['x-pack/metricbeat/module/aws'])
*   ...
*   terraformCleanup(name: 'x-pack-metricbeat', dir: 'x-pack/metricbeat')
*/
def startCloudTestEnv(Map args = [:]) {
  String name = normalise(args.name)
  def dirs = args.get('dirs',[])
  stage("${name}-prepare-cloud-env"){
    withCloudTestEnv() {
      withBeatsEnv(archive: false, withModule: false) {
        try {
          dirs?.each { folder ->
            retryWithSleep(retries: 2, seconds: 5, backoff: true){
              terraformApply(folder)
            }
          }
        } catch(err) {
          dirs?.each { folder ->
            // If it failed then cleanup without failing the build
            sh(label: 'Terraform Cleanup', script: ".ci/scripts/terraform-cleanup.sh ${folder}", returnStatus: true)
          }
        } finally {
          // Archive terraform states in case manual cleanup is needed.
          archiveArtifacts(allowEmptyArchive: true, artifacts: '**/terraform.tfstate')
        }
        stash(name: "terraform-${name}", allowEmpty: true, includes: '**/terraform.tfstate,**/.terraform/**')
      }
    }
  }
}

/**
* Run terraform in the given directory
*/
def terraformApply(String directory) {
  terraformInit(directory)
  dir(directory) {
    sh(label: "Terraform Apply on ${directory}", script: "terraform apply -auto-approve")
  }
}

/**
* Tear down the terraform environments, by looking for all terraform states in directory
* then it runs terraform destroy for each one.
* It uses terraform states previously stashed by startCloudTestEnv.
*/
def terraformCleanup(Map args = [:]) {
  String name = normalise(args.name)
  String directory = args.dir
  stage("${name}-tear-down-cloud-env"){
    withCloudTestEnv() {
      withBeatsEnv(archive: false, withModule: false) {
        unstash("terraform-${name}")
        retryWithSleep(retries: 2, seconds: 5, backoff: true) {
          sh(label: "Terraform Cleanup", script: ".ci/scripts/terraform-cleanup.sh ${directory}")
        }
      }
    }
  }
}

/**
* Prepare the terraform context in the given directory
*/
def terraformInit(String directory) {
  dir(directory) {
    sh(label: "Terraform Init on ${directory}", script: "terraform init")
  }
}

/**
* Replace the slashes in the directory in case there are nested folders.
*/
def normalise(String directory) {
  return directory.replaceAll("[\\W]|_",'-')
}

/**
* For debugging purposes.
*/
def dumpVariables(){
  echo "### MAGE DUMP ###"
  cmd(label: 'Dump mage variables', script: 'mage dumpVariables')
  echo "### END MAGE DUMP ###"
  echo """
  ### ENV DUMP ###
  BEAT_VERSION: ${env.BEAT_VERSION}
  BEATS: ${env.BEATS}
  BUILD_DIR: ${env.BUILD_DIR}
  COMMIT_ID: ${env.COMMIT_ID}
  COVERAGE_DIR: ${env.COVERAGE_DIR}
  COVERAGE_TOOL: ${env.COVERAGE_TOOL}
  COVERAGE_TOOL_REPO: ${env.COVERAGE_TOOL_REPO}
  DOCKER_CACHE: ${env.DOCKER_CACHE}
  DOCKER_COMPOSE_PROJECT_NAME: ${env.DOCKER_COMPOSE_PROJECT_NAME}
  DOCKER_COMPOSE: ${env.DOCKER_COMPOSE}
  FIND: ${env.FIND}
  GOBUILD_FLAGS: ${env.GOBUILD_FLAGS}
  GOIMPORTS: ${env.GOIMPORTS}
  GOIMPORTS_REPO: ${env.GOIMPORTS_REPO}
  GOIMPORTS_LOCAL_PREFIX: ${env.GOIMPORTS_LOCAL_PREFIX}
  GOLINT: ${env.GOLINT}
  GOLINT_REPO: ${env.GOLINT_REPO}
  GOPACKAGES_COMMA_SEP: ${env.GOPACKAGES_COMMA_SEP}
  GOX_FLAGS: ${env.GOX_FLAGS}
  GOX_OS: ${env.GOX_OS}
  GOX_OSARCH: ${env.GOX_OSARCH}
  HOME: ${env.HOME}
  NOSETESTS_OPTIONS: ${env.NOSETESTS_OPTIONS}
  NOW: ${env.NOW}
  PATH: ${env.PATH}
  PKG_BUILD_DIR: ${env.PKG_BUILD_DIR}
  PKG_UPLOAD_DIR: ${env.PKG_UPLOAD_DIR}
  PIP_INSTALL_PARAMS: ${env.PIP_INSTALL_PARAMS}
  PROJECTS: ${env.PROJECTS}
  PROJECTS_ENV: ${env.PROJECTS_ENV}
  PYTHON_ENV: ${env.PYTHON_ENV}
  PYTHON_ENV_EXE: ${env.PYTHON_ENV_EXE}
  PYTHON_EXE: ${env.PYTHON_EXE}
  PYTHON_TEST_FILES: ${env.PYTHON_TEST_FILES}
  PROCESSES: ${env.PROCESSES}
  STRESS_TESTS: ${env.STRESS_TESTS}
  STRESS_TEST_OPTIONS: ${env.STRESS_TEST_OPTIONS}
  SYSTEM_TESTS: ${env.SYSTEM_TESTS}
  TESTIFY_TOOL_REPO: ${env.TESTIFY_TOOL_REPO}
  TEST_ENVIRONMENT: ${env.TEST_ENVIRONMENT}
  TEST_TAGS: ${env.TEST_TAGS}
  TESTING_ENVIRONMENT: ${env.TESTING_ENVIRONMENT}
  TIMEOUT: ${env.TIMEOUT}
  USERPROFILE: ${env.USERPROFILE}
  VENV_PARAMS: ${env.VENV_PARAMS}
  XPACK_SUFFIX: ${env.XPACK_SUFFIX}
  ### END ENV DUMP ###
  """
}

def isDockerInstalled(){
  if (env?.NODE_LABELS?.toLowerCase().contains('macosx')) {
    log(level: 'WARN', text: "Macosx workers require some docker-machine context. They are not used for anything related to docker stuff yet.")
    return false
  }
  if (isUnix()) {
    return sh(label: 'check for Docker', script: 'command -v docker', returnStatus: true) == 0
  }
  return false
}

/**
* Notify the build reason.
*/
def notifyBuildReason() {
  // Archive the build reason here, since the workspace can be deleted when running the parallel stages.
  archiveArtifacts(allowEmptyArchive: true, artifacts: 'build-reasons/*.*')
  if (isPR()) {
    echo 'TODO: Add a comment with the build reason (this is required to be implemented in the shared library)'
  }
}

/**
* This class is the one used for running the parallel stages, therefore
* its arguments are passed by the beatsStages step.
*
*  What parameters/arguments are supported:
*    - label -> the worker labels
*    - project -> the name of the project that should match with the folder name.
*    - content -> the specific stage data in the <project>/Jenkinsfile.yml
*    - context -> the name of the stage, normally <project>-<stage>(-<platform>)?
*/
class RunCommand extends co.elastic.beats.BeatsFunction {
  public RunCommand(Map args = [:]){
    super(args)
  }
  public run(Map args = [:]){
    def withModule = args.content.get('withModule', false)
    if(args?.content?.containsKey('make')) {
      steps.target(context: args.context, command: args.content.make, directory: args.project, label: args.label, withModule: withModule, isMage: false, id: args.id)
    }
    if(args?.content?.containsKey('mage')) {
      steps.target(context: args.context, command: args.content.mage, directory: args.project, label: args.label, withModule: withModule, isMage: true, id: args.id)
    }
    if(args?.content?.containsKey('packaging-linux')) {
      steps.packagingLinux(context: args.context,
                           command: args.content.get('packaging-linux'),
                           directory: args.project,
                           label: args.label,
                           isMage: true,
                           id: args.id,
                           e2e: args.content.get('e2e'),
                           package: true,
                           dockerArch: 'amd64')
    }
    if(args?.content?.containsKey('k8sTest')) {
      steps.k8sTest(context: args.context, versions: args.content.k8sTest.split(','), label: args.label, id: args.id)
    }
    if(args?.content?.containsKey('cloud')) {
      steps.cloud(context: args.context, command: args.content.cloud, directory: args.project, label: args.label, withModule: withModule, dirs: args.content.dirs, id: args.id)
    }
  }
}

/**
* This class retrieves the dependencies of a Go module for such it transforms them in a
* regex pattern.
*/
class GetProjectDependencies extends co.elastic.beats.BeatsFunction {
  public GetProjectDependencies(Map args = [:]){
    super(args)
  }
  public run(Map args = [:]){
    def output = ""
    steps.withEnv(["HOME=${steps.env.WORKSPACE}"]) {
      output = steps.sh(label: 'Get vendor dependency patterns', returnStdout: true,
                        script: ".ci/scripts/get-vendor-dependencies.sh ${args.project}")
    }
    return output?.split('\n').collect{ item -> item as String }
  }
}<|MERGE_RESOLUTION|>--- conflicted
+++ resolved
@@ -478,19 +478,11 @@
         // e2e were triggered and failed.
         if (isPackaging) {
           publishPackages("${directory}")
-          pushCIDockerImages("${directory}")
+          pushCIDockerImages(beatsFolder: "${directory}", arch: dockerArch)
         }
         if(isE2E) {
           e2e(args)
         }
-<<<<<<< HEAD
-=======
-        // TODO:
-        // push docker images should happen only after the e2e?
-        if (isPackaging) {
-          pushCIDockerImages(beatsFolder: "${directory}", arch: dockerArch)
-        }
->>>>>>> 239f2438
       }
     }
   }
