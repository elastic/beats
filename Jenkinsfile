--- conflicted
+++ resolved
@@ -603,13 +603,11 @@
     }
   }
   post {
-<<<<<<< HEAD
     always {
       runbld()
-=======
+    }
     cleanup {
       notifyBuildResult(prComment: true)
->>>>>>> 41b9f867
     }
   }
 }
