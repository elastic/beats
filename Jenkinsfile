--- conflicted
+++ resolved
@@ -8,12 +8,9 @@
     BASE_DIR = 'src/github.com/elastic/beats'
     GOX_FLAGS = "-arch amd64"
     DOCKER_COMPOSE_VERSION = "1.21.0"
-<<<<<<< HEAD
     PIPELINE_LOG_LEVEL = "INFO"
-=======
     DOCKERELASTIC_SECRET = 'secret/observability-team/ci/docker-registry/prod'
     DOCKER_REGISTRY = 'docker.elastic.co'
->>>>>>> c072a247
   }
   options {
     timeout(time: 2, unit: 'HOURS')
