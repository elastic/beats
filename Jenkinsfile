--- conflicted
+++ resolved
@@ -678,21 +678,11 @@
           if (cmd(label: 'Download modules to local cache', script: 'go mod download', returnStatus: true) > 0) {
             cmd(label: 'Download modules to local cache - retry', script: 'go mod download', returnStatus: true)
           }
-<<<<<<< HEAD
-<<<<<<< HEAD
-          body()
-=======
           withOtelEnv() {
             withTerraformEnv(version: env.TERRAFORM_VERSION) {
               body()
             }
           }
->>>>>>> b98101dc67 (ci: use withTerraformEnv (#31663))
-=======
-          withOtelEnv() {
-            body()
-          }
->>>>>>> b0fc1f09
         } catch(err) {
           // Upload the generated files ONLY if the step failed. This will avoid any overhead with Google Storage
           upload = true
