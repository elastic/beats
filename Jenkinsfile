--- conflicted
+++ resolved
@@ -918,7 +918,6 @@
   }
 }
 
-<<<<<<< HEAD
 /**
   This method archives and report the tests output, for such, it searches in certain folders
   to bypass some issues when working with big repositories.
@@ -944,15 +943,12 @@
   }
 }
 
-def withBeatsEnvWin(Closure body) {
-=======
 def withBeatsEnvWin(Map args = [:], Closure body) {
   def withModule = args.get('withModule', false)
   def modulePattern
   if (withModule) {
     modulePattern = args.containsKey('modulePattern') ? args.modulePattern : error('withBeatsEnvWin: modulePattern parameter is required.')
   }
->>>>>>> 925b36e5
   final String chocoPath = 'C:\\ProgramData\\chocolatey\\bin'
   final String chocoPython3Path = 'C:\\Python38;C:\\Python38\\Scripts'
   def goRoot = "${env.USERPROFILE}\\.gvm\\versions\\go${GO_VERSION}.windows.amd64"
