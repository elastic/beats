--- conflicted
+++ resolved
@@ -243,14 +243,9 @@
     // NOTE: to support Windows 7 32 bits the arch in the mingw context path is required.
     def mingwArch =  is32bit() ? '32' : '64'
     def chocoPath = 'C:\\ProgramData\\chocolatey\\bin'
-    def mingw64Path = 'C:\\tools\\mingw64\\bin'
     def chocoPython3Path = 'C:\\Python38;C:\\Python38\\Scripts'
     goRoot = "${env.USERPROFILE}\\.gvm\\versions\\go${GO_VERSION}.windows.amd64"
-<<<<<<< HEAD
     path = "${env.WORKSPACE}\\bin;${goRoot}\\bin;${chocoPath};${chocoPython3Path};C:\\tools\\mingw${mingwArch}\\bin;${env.PATH}"
-=======
-    path = "${env.WORKSPACE}\\bin;${goRoot}\\bin;${chocoPath};${chocoPython3Path};${env.PATH};${mingw64Path}"
->>>>>>> f8ff7cec
     magefile = "${env.WORKSPACE}\\.magefile"
     testResults = "**\\build\\TEST*.xml"
     artifacts = "**\\build\\TEST*.out"
