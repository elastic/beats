--- conflicted
+++ resolved
@@ -573,27 +573,6 @@
   def installK8s = args.get('installK8s', false)
   def dockerArch = args.get('dockerArch', 'amd64')
   def enableRetry = args.get('enableRetry', false)
-<<<<<<< HEAD
-<<<<<<< HEAD
-=======
-  def withGCP = args.get('withGCP', false)
->>>>>>> d1eac881
-  withNode(labels: args.label, forceWorkspace: true){
-    withGithubNotify(context: "${context}") {
-      withBeatsEnv(archive: true, withModule: withModule, directory: directory, id: args.id) {
-        dumpVariables()
-        withTools(k8s: installK8s, gcp: withGCP) {
-          // make commands use -C <folder> while mage commands require the dir(folder)
-          // let's support this scenario with the location variable.
-          dir(isMage ? directory : '') {
-            if (enableRetry) {
-              // Retry the same command to bypass any kind of flakiness.
-              // Downside: genuine failures will be repeated.
-              retry(3) {
-                cmd(label: "${args.id?.trim() ? args.id : env.STAGE_NAME} - ${command}", script: "${command}")
-              }
-            } else {
-=======
   def withGCP = args.get('withGCP', false)
   withGithubNotify(context: "${context}") {
     withBeatsEnv(archive: true, withModule: withModule, directory: directory, id: args.id) {
@@ -606,7 +585,6 @@
             // Retry the same command to bypass any kind of flakiness.
             // Downside: genuine failures will be repeated.
             retry(3) {
->>>>>>> aa475907dc ([ci][terraform] tags with metadata (#31355))
               cmd(label: "${args.id?.trim() ? args.id : env.STAGE_NAME} - ${command}", script: "${command}")
             }
           } else {
