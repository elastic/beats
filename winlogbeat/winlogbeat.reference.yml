--- conflicted
+++ resolved
@@ -517,10 +517,7 @@
   # Kerberos realm.
   #kerberos.realm: ELASTIC
 
-<<<<<<< HEAD
-
-=======
->>>>>>> 8e56f10a
+
 # ------------------------------ Logstash Output -------------------------------
 #output.logstash:
   # Boolean flag to enable or disable the output module.
@@ -779,19 +776,9 @@
   # purposes.  The default is "beats".
   #client_id: beats
 
-<<<<<<< HEAD
   # Use SSL settings for HTTPS.
   #ssl.enabled: true
 
-=======
-  # Enables Kerberos FAST authentication in the Kafka output. This may
-  # conflict with certain Active Directory configurations.
-  #enable_krb5_fast: false
-
-  # Use SSL settings for HTTPS.
-  #ssl.enabled: true
-
->>>>>>> 8e56f10a
   # Controls the verification of certificates. Valid values are:
   # * full, which verifies that the provided certificate is signed by a trusted
   # authority (CA) and also verifies that the server's hostname (or IP address)
@@ -867,13 +854,10 @@
   # Kerberos realm.
   #kerberos.realm: ELASTIC
 
-<<<<<<< HEAD
   # Enables Kerberos FAST authentication. This may
   # conflict with certain Active Directory configurations.
   #kerberos.enable_krb5_fast: false
 
-=======
->>>>>>> 8e56f10a
 # -------------------------------- Redis Output --------------------------------
 #output.redis:
   # Boolean flag to enable or disable the output module.
@@ -1043,13 +1027,9 @@
 
   # Permissions to use for file creation. The default is 0600.
   #permissions: 0600
-<<<<<<< HEAD
   
   # Configure automatic file rotation on every startup. The default is true.
   #rotate_on_startup: true
-=======
-
->>>>>>> 8e56f10a
 # ------------------------------- Console Output -------------------------------
 #output.console:
   # Boolean flag to enable or disable the output module.
@@ -1258,13 +1238,10 @@
   # Optional Kibana space ID.
   #space.id: ""
 
-<<<<<<< HEAD
   # Custom HTTP headers to add to each request
   #headers:
   #  X-My-Header: Contents of the header
 
-=======
->>>>>>> 8e56f10a
   # Use SSL settings for HTTPS.
   #ssl.enabled: true
 
@@ -1318,6 +1295,7 @@
   # The pin is a base64 encoded string of the SHA-256 fingerprint.
   #ssl.ca_sha256: ""
 
+# ================================== Logging ===================================
 
 # ================================== Logging ===================================
 
