// Licensed to Elasticsearch B.V. under one or more contributor
// license agreements. See the NOTICE file distributed with
// this work for additional information regarding copyright
// ownership. Elasticsearch B.V. licenses this file to you under
// the Apache License, Version 2.0 (the "License"); you may
// not use this file except in compliance with the License.
// You may obtain a copy of the License at
//
//     http://www.apache.org/licenses/LICENSE-2.0
//
// Unless required by applicable law or agreed to in writing,
// software distributed under the License is distributed on an
// "AS IS" BASIS, WITHOUT WARRANTIES OR CONDITIONS OF ANY
// KIND, either express or implied.  See the License for the
// specific language governing permissions and limitations
// under the License.

//go:build windows

package eventlog

import (
	"expvar"
	"strconv"
	"syscall"
	"time"

	"github.com/rcrowley/go-metrics"

	"github.com/elastic/elastic-agent-libs/monitoring"
	"github.com/elastic/elastic-agent-libs/monitoring/adapter"
)

var (
	// dropReasons contains counters for the number of dropped events for each
	// reason.
	dropReasons = expvar.NewMap("drop_reasons")

	// readErrors contains counters for the read error types that occur.
	readErrors = expvar.NewMap("read_errors")
)

// incrementMetric increments a value in the specified expvar.Map. The key
// should be a windows syscall.Errno or a string. Any other types will be
// reported under the "other" key.
func incrementMetric(v *expvar.Map, key interface{}) {
	switch t := key.(type) {
	default:
		v.Add("other", 1)
	case string:
		v.Add(t, 1)
	case syscall.Errno:
		v.Add(strconv.Itoa(int(t)), 1)
	}
}

// inputMetrics handles event log metric reporting.
type inputMetrics struct {
	lastBatch time.Time

	name        *monitoring.String // name of the provider being read
	events      *monitoring.Uint   // total number of events received
	dropped     *monitoring.Uint   // total number of discarded events
	errors      *monitoring.Uint   // total number of errors
	batchSize   metrics.Sample     // histogram of the number of events in each non-zero batch
	sourceLag   metrics.Sample     // histogram of the difference between timestamped event's creation and reading
	batchPeriod metrics.Sample     // histogram of the elapsed time between non-zero batch reads
}

// newInputMetrics returns an input metric for windows event logs. If id is empty
// a nil inputMetric is returned.
<<<<<<< HEAD
func newInputMetrics(name, id string) *inputMetrics {
	if id == "" {
		return nil
	}
	reg, unreg := inputmon.NewDeprecatedMetricsRegistry("winlog", id, nil)
=======
func newInputMetrics(name string, reg *monitoring.Registry) *inputMetrics {
>>>>>>> e6914ca1
	out := &inputMetrics{
		name:        monitoring.NewString(reg, "provider"),
		events:      monitoring.NewUint(reg, "received_events_total"),
		dropped:     monitoring.NewUint(reg, "discarded_events_total"),
		errors:      monitoring.NewUint(reg, "errors_total"),
		batchSize:   metrics.NewUniformSample(1024),
		sourceLag:   metrics.NewUniformSample(1024),
		batchPeriod: metrics.NewUniformSample(1024),
	}
	out.name.Set(name)
	_ = adapter.NewGoMetrics(reg, "received_events_count", adapter.Accept).
		Register("histogram", metrics.NewHistogram(out.batchSize))
	_ = adapter.NewGoMetrics(reg, "source_lag_time", adapter.Accept).
		Register("histogram", metrics.NewHistogram(out.sourceLag))
	_ = adapter.NewGoMetrics(reg, "batch_read_period", adapter.Accept).
		Register("histogram", metrics.NewHistogram(out.batchPeriod))

	return out
}

// log logs metric for the given batch.
func (m *inputMetrics) log(batch []Record) {
	if m == nil {
		return
	}
	if len(batch) == 0 {
		return
	}

	now := time.Now()
	if !m.lastBatch.IsZero() {
		m.batchPeriod.Update(now.Sub(m.lastBatch).Nanoseconds())
	}
	m.lastBatch = now

	m.events.Add(uint64(len(batch)))
	m.batchSize.Update(int64(len(batch)))
	for _, r := range batch {
		m.sourceLag.Update(now.Sub(r.TimeCreated.SystemTime).Nanoseconds())
	}
}

// logError logs error metrics. Nil errors do not increment the error
// count but the err value is currently otherwise not used. It is included
// to allow easier extension of the metrics to include error stratification.
func (m *inputMetrics) logError(err error) {
	if m == nil {
		return
	}
	if err == nil {
		return
	}
	m.errors.Inc()
}

// logDropped logs dropped event metrics. Nil errors *do* increment the dropped
// count; the value is currently otherwise not used, but is included to allow
// easier extension of the metrics to include error stratification.
func (m *inputMetrics) logDropped(_ error) {
	if m == nil {
		return
	}
	m.dropped.Inc()
}

func (m *inputMetrics) close() {
}<|MERGE_RESOLUTION|>--- conflicted
+++ resolved
@@ -69,15 +69,7 @@
 
 // newInputMetrics returns an input metric for windows event logs. If id is empty
 // a nil inputMetric is returned.
-<<<<<<< HEAD
-func newInputMetrics(name, id string) *inputMetrics {
-	if id == "" {
-		return nil
-	}
-	reg, unreg := inputmon.NewDeprecatedMetricsRegistry("winlog", id, nil)
-=======
 func newInputMetrics(name string, reg *monitoring.Registry) *inputMetrics {
->>>>>>> e6914ca1
 	out := &inputMetrics{
 		name:        monitoring.NewString(reg, "provider"),
 		events:      monitoring.NewUint(reg, "received_events_total"),
