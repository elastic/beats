--- conflicted
+++ resolved
@@ -507,15 +507,9 @@
 	bufferPtr := uint64(reflect.ValueOf(&buffer[0]).Pointer())
 	offset := dataPtr - bufferPtr
 
-<<<<<<< HEAD
-	if offset < 0 || offset > uint64(len(buffer)) {
-		return 0, fmt.Errorf("Invalid pointer %x. Cannot dereference an "+
-			"address outside of the buffer [%x:%x].", dataPtr, bufferPtr,
-=======
 	if offset > uint64(len(buffer)) {
 		return 0, fmt.Errorf("invalid pointer %x: cannot dereference an "+
 			"address outside of the buffer [%x:%x]", dataPtr, bufferPtr,
->>>>>>> 34bdc3d468 (winlogbeat: fix event handling for Windows 2022 (#30942))
 			bufferPtr+uint64(len(buffer)))
 	}
 
