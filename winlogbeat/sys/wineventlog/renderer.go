--- conflicted
+++ resolved
@@ -474,9 +474,6 @@
 		}
 	}
 
-<<<<<<< HEAD
-	return event, string(outBytes), errors.Join(errs...)
-=======
 	var pairs *[]winevent.KeyValue
 	if len(event.UserData.Pairs) > 0 {
 		pairs = &event.UserData.Pairs
@@ -490,11 +487,7 @@
 		}
 	}
 
-	if len(errs) > 0 {
-		return event, string(outBytes), multierr.Combine(errs...)
-	}
-	return event, string(outBytes), nil
->>>>>>> 66fff42c
+	return event, string(outBytes), errors.Join(errs...)
 }
 
 func (r *XMLRenderer) buildEventFromXML(x []byte, recoveredErr error) *winevent.Event {
