// Licensed to Elasticsearch B.V. under one or more contributor
// license agreements. See the NOTICE file distributed with
// this work for additional information regarding copyright
// ownership. Elasticsearch B.V. licenses this file to you under
// the Apache License, Version 2.0 (the "License"); you may
// not use this file except in compliance with the License.
// You may obtain a copy of the License at
//
//     http://www.apache.org/licenses/LICENSE-2.0
//
// Unless required by applicable law or agreed to in writing,
// software distributed under the License is distributed on an
// "AS IS" BASIS, WITHOUT WARRANTIES OR CONDITIONS OF ANY
// KIND, either express or implied.  See the License for the
// specific language governing permissions and limitations
// under the License.

//go:build windows

package wineventlog

import (
	"encoding/binary"
	"errors"
	"fmt"
	"io"
	"regexp"
	"strconv"
	"strings"
	"syscall"
	"text/template"
	"time"
	"unsafe"

	"github.com/cespare/xxhash/v2"
	"golang.org/x/sys/windows"

	"github.com/elastic/beats/v7/winlogbeat/sys"
	"github.com/elastic/beats/v7/winlogbeat/sys/winevent"
	"github.com/elastic/elastic-agent-libs/logp"
)

type EventRenderer interface {
	Render(handle EvtHandle) (event *winevent.Event, xml string, err error)
	Close() error
}

// Renderer is used for converting event log handles into complete events.
type Renderer struct {
	metadataCache *publisherMetadataCache
	systemContext EvtHandle // Render context for system values.
	userContext   EvtHandle // Render context for user values (event data).
	log           *logp.Logger
}

// NewRenderer returns a new Renderer.
func NewRenderer(locale uint32, session EvtHandle, log *logp.Logger) (*Renderer, error) {
	systemContext, err := _EvtCreateRenderContext(0, nil, EvtRenderContextSystem)
	if err != nil {
		return nil, fmt.Errorf("failed in EvtCreateRenderContext for system context: %w", err)
	}

	userContext, err := _EvtCreateRenderContext(0, nil, EvtRenderContextUser)
	if err != nil {
		return nil, fmt.Errorf("failed in EvtCreateRenderContext for user context: %w", err)
	}

	rlog := log.Named("renderer")

	return &Renderer{
		metadataCache: newPublisherMetadataCache(session, locale, rlog),
		systemContext: systemContext,
		userContext:   userContext,
		log:           rlog,
	}, nil
}

// Close closes all handles held by the Renderer.
func (r *Renderer) Close() error {
	if r == nil {
		return errors.New("closing nil renderer")
	}
	return errors.Join(
		r.metadataCache.close(),
		r.systemContext.Close(),
		r.userContext.Close(),
	)
}

// Render renders the event handle into an Event.
func (r *Renderer) Render(handle EvtHandle) (*winevent.Event, string, error) {
	event := &winevent.Event{}

	if err := r.renderSystem(handle, event); err != nil {
		return nil, "", fmt.Errorf("failed to render system properties: %w", err)
	}

	// From this point on it will return both the event and any errors. It's
	// critical to not drop data.
	var errs []error

	// This always returns a non-nil value (even on error).
	md, err := r.metadataCache.getPublisherStore(event.Provider.Name)
	if err != nil {
		errs = append(errs, err)
	}

	// Associate raw system properties to names (e.g. level=2 to Error).
	enrichRawValuesWithNames(&md.WinMeta, event)

	eventData, fingerprint, err := r.renderUser(md, handle, event)
	if err != nil {
		errs = append(errs, fmt.Errorf("failed to render event data: %w", err))
	}

	// Load cached event metadata or try to bootstrap it from the event's XML.
	eventMeta := md.getEventMetadata(uint16(event.EventIdentifier.ID), uint8(event.Version), fingerprint, handle)

	// Associate key names with the event data values.
	r.addEventData(eventMeta, eventData, event)

	if event.Message, err = r.formatMessage(md.Metadata, eventMeta, handle, eventData, uint16(event.EventIdentifier.ID)); err != nil {
		errs = append(errs, fmt.Errorf("failed to get the event message string: %w", err))
	}

<<<<<<< HEAD
	return event, "", errors.Join(errs...)
=======
	return event, "", multierr.Combine(errs...)
>>>>>>> e15909d8
}

// renderSystem writes all the system context properties into the event.
func (r *Renderer) renderSystem(handle EvtHandle, event *winevent.Event) error {
	bb, propertyCount, err := r.render(r.systemContext, handle)
	if err != nil {
		return fmt.Errorf("failed to get system values: %w", err)
	}
	defer bb.Free()

	for i := 0; i < propertyCount; i++ {
		property := EvtSystemPropertyID(i)
		offset := i * int(sizeofEvtVariant)
		evtVar := (*EvtVariant)(unsafe.Pointer(bb.PtrAt(offset)))

		data, err := evtVar.Data(bb.Bytes())
		if err != nil || data == nil {
			continue
		}

		switch property {
		case EvtSystemProviderName:
			event.Provider.Name = data.(string)
		case EvtSystemProviderGuid:
			event.Provider.GUID = data.(windows.GUID).String()
		case EvtSystemEventID:
			event.EventIdentifier.ID = uint32(data.(uint16))
		case EvtSystemQualifiers:
			event.EventIdentifier.Qualifiers = data.(uint16)
		case EvtSystemLevel:
			event.LevelRaw = data.(uint8)
		case EvtSystemTask:
			event.TaskRaw = data.(uint16)
		case EvtSystemOpcode:
			if event.OpcodeRaw == nil {
				event.OpcodeRaw = new(uint8)
			}
			*event.OpcodeRaw = data.(uint8)
		case EvtSystemKeywords:
			event.KeywordsRaw = winevent.HexInt64(data.(hexInt64))
		case EvtSystemTimeCreated:
			event.TimeCreated.SystemTime = data.(time.Time)
		case EvtSystemEventRecordId:
			event.RecordID = data.(uint64)
		case EvtSystemActivityID:
			event.Correlation.ActivityID = data.(windows.GUID).String()
		case EvtSystemRelatedActivityID:
			event.Correlation.RelatedActivityID = data.(windows.GUID).String()
		case EvtSystemProcessID:
			event.Execution.ProcessID = data.(uint32)
		case EvtSystemThreadID:
			event.Execution.ThreadID = data.(uint32)
		case EvtSystemChannel:
			event.Channel = data.(string)
		case EvtSystemComputer:
			event.Computer = data.(string)
		case EvtSystemUserID:
			sid := data.(*windows.SID)
			event.User.Identifier = sid.String()
			var accountType uint32
			event.User.Name, event.User.Domain, accountType, _ = sid.LookupAccount("")
			event.User.Type = winevent.SIDType(accountType)
		case EvtSystemVersion:
			event.Version = winevent.Version(data.(uint8))
		}
	}

	return nil
}

// renderUser returns the event/user data values. This does not provide the
// parameter names. It computes a fingerprint of the values types to help the
// caller match the correct names to the returned values.
func (r *Renderer) renderUser(mds *PublisherMetadataStore, handle EvtHandle, event *winevent.Event) (values []interface{}, fingerprint uint64, err error) {
	bb, propertyCount, err := r.render(r.userContext, handle)
	if err != nil {
		return nil, 0, fmt.Errorf("failed to get user values: %w", err)
	}
	defer bb.Free()

	if propertyCount == 0 {
		return nil, 0, nil
	}

	// Fingerprint the argument types to help ensure we match these values with
	// the correct event data parameter names.
	argumentHash := xxhash.New()
	err = binary.Write(argumentHash, binary.LittleEndian, int64(propertyCount))
	if err != nil {
		return nil, 0, fmt.Errorf("failed to hash property count: %w", err)
	}

	values = make([]interface{}, propertyCount)
	for i := 0; i < propertyCount; i++ {
		offset := i * int(sizeofEvtVariant)
		evtVar := (*EvtVariant)(unsafe.Pointer(bb.PtrAt(offset)))
		binary.Write(argumentHash, binary.LittleEndian, uint32(evtVar.Type)) //nolint:errcheck // Hash writes never fail.

		values[i], err = evtVar.Data(bb.Bytes())
		if err != nil {
			r.log.Warnw("Failed to read event/user data value. Using nil.",
				"provider", event.Provider.Name,
				"event_id", event.EventIdentifier.ID,
				"value_index", i,
				"value_type", evtVar.Type.String(),
				"error", err,
			)
		}
		if str, ok := values[i].(string); ok {
			values[i] = expandMessageIDs(mds, str)
		}
	}

	return values, argumentHash.Sum64(), nil
}

var messageIDsRegexp = regexp.MustCompile(`%%\d+`)

func expandMessageIDs(mds *PublisherMetadataStore, v string) string {
	// Replace each occurrence by finding a message based on its value
	return messageIDsRegexp.ReplaceAllStringFunc(v, func(match string) string {
		messageID, err := strconv.Atoi(strings.Trim(match, `%`))
		if err != nil {
			return match
		}
		return mds.getMessageByID(uint32(messageID))
	})
}

// render uses EvtRender to event data. The caller must free() the returned when
// done accessing the bytes.
func (r *Renderer) render(context EvtHandle, eventHandle EvtHandle) (*sys.PooledByteBuffer, int, error) {
	var bufferUsed, propertyCount uint32

	err := _EvtRender(context, eventHandle, EvtRenderEventValues, 0, nil, &bufferUsed, &propertyCount)
	if err != nil && err != windows.ERROR_INSUFFICIENT_BUFFER { //nolint:errorlint // This is an errno or nil.
		return nil, 0, fmt.Errorf("failed in EvtRender: %w", err)
	}

	if propertyCount == 0 {
		return nil, 0, nil
	}

	bb := sys.NewPooledByteBuffer()
	bb.Reserve(int(bufferUsed))

	err = _EvtRender(context, eventHandle, EvtRenderEventValues, uint32(bb.Len()), bb.PtrAt(0), &bufferUsed, &propertyCount)
	if err != nil {
		bb.Free()
		return nil, 0, fmt.Errorf("failed in EvtRender: %w", err)
	}

	return bb, int(propertyCount), nil
}

// addEventData adds the event/user data values to the event.
func (r *Renderer) addEventData(evtMeta *EventMetadata, values []interface{}, event *winevent.Event) {
	if len(values) == 0 {
		return
	}

	if evtMeta == nil {
		r.log.Warnw("Event metadata not found.",
			"provider", event.Provider.Name,
			"event_id", event.EventIdentifier.ID)
	} else if len(values) != len(evtMeta.EventData.Params) {
		r.log.Warnw("The number of event data parameters doesn't match the number "+
			"of parameters in the template.",
			"provider", event.Provider.Name,
			"event_id", event.EventIdentifier.ID,
			"event_parameter_count", len(values),
			"template_parameter_count", len(evtMeta.EventData.Params),
			"template_version", evtMeta.Version,
			"event_version", event.Version)
	}

	// Fallback to paramN naming when the value does not exist in event data.
	// This can happen for legacy providers without manifests. This can also
	// happen if the installed provider manifest doesn't match the version that
	// produced the event (forwarded events, reading from evtx, or software was
	// updated). If software was updated it could also be that this cached
	// template is now stale.
	paramName := func(idx int) string {
		if evtMeta != nil && idx < len(evtMeta.EventData.Params) {
			return evtMeta.EventData.Params[idx].Name
		}
		return "param" + strconv.Itoa(idx)
	}

	pairs := make([]winevent.KeyValue, len(values))
	for i, v := range values {
		var strVal string
		switch t := v.(type) {
		case string:
			strVal = t
		case *windows.SID:
			strVal = t.String()
		default:
			strVal = fmt.Sprintf("%v", v)
		}

		pairs[i] = winevent.KeyValue{
			Key:   paramName(i),
			Value: strVal,
		}
	}

	if evtMeta != nil && evtMeta.EventData.IsUserData {
		event.UserData.Name = evtMeta.EventData.Name
		event.UserData.Pairs = pairs
	} else {
		event.EventData.Pairs = pairs
	}
}

// formatMessage adds the message to the event.
func (r *Renderer) formatMessage(publisherMeta *PublisherMetadata,
	eventMeta *EventMetadata, eventHandle EvtHandle, values []interface{},
	eventID uint16) (string, error,
) {
	if eventMeta != nil {
		if eventMeta.MsgStatic != "" {
			return eventMeta.MsgStatic, nil
		} else if eventMeta.MsgTemplate != nil {
			return r.formatMessageFromTemplate(eventMeta.MsgTemplate, values)
		}
	}

	// Fallback to the trying EvtFormatMessage mechanism.
	// This is the path for forwarded events in RenderedText mode where the
	// local publisher metadata is not present.
	r.log.Debugf("Falling back to EvtFormatMessage for event ID %d.", eventID)
	metadata := publisherMeta
	return getMessageString(metadata, eventHandle, 0, nil)
}

// formatMessageFromTemplate creates the message by executing the stored Go
// text/template with the event/user data values.
func (r *Renderer) formatMessageFromTemplate(msgTmpl *template.Template, values []interface{}) (string, error) {
	bb := sys.NewPooledByteBuffer()
	defer bb.Free()

	if err := msgTmpl.Execute(bb, values); err != nil {
		return "", fmt.Errorf("failed to execute template with data=%#v template=%v: %w", values, msgTmpl.Root.String(), err)
	}

	return string(bb.Bytes()), nil
}

// XMLRenderer is used for converting event log handles into complete events.
type XMLRenderer struct {
	isForwarded   bool
	metadataCache *publisherMetadataCache
	renderBuf     []byte
	outBuf        *sys.ByteBuffer

	render func(event EvtHandle, out io.Writer) error // Function for rendering the event to XML.

	log *logp.Logger
}

// NewXMLRenderer returns a new Renderer.
func NewXMLRenderer(locale uint32, isForwarded bool, session EvtHandle, log *logp.Logger) *XMLRenderer {
	const renderBufferSize = 1 << 19 // 512KB, 256K wide characters
	rlog := log.Named("xml_renderer")
	r := &XMLRenderer{
		isForwarded:   isForwarded,
		renderBuf:     make([]byte, renderBufferSize),
		outBuf:        sys.NewByteBuffer(renderBufferSize),
		metadataCache: newPublisherMetadataCache(session, locale, rlog),
		log:           rlog,
	}
	// Forwarded events should be rendered using RenderEventXML. It is more
	// efficient and does not attempt to use local message files for rendering
	// the event's message.
	switch isForwarded {
	case true:
		r.render = func(event EvtHandle, out io.Writer) error {
			return RenderEventXML(event, r.renderBuf, out)
		}
	case false:
		r.render = func(event EvtHandle, out io.Writer) error {
			get := func(providerName string) EvtHandle {
				md, _ := r.metadataCache.getPublisherStore(providerName)
				if md.Metadata != nil {
					return md.Metadata.Handle
				}
				return NilHandle
			}
			return RenderEvent(event, locale, r.renderBuf, get, out)
		}
	}
	return r
}

// Close closes all handles held by the Renderer.
func (r *XMLRenderer) Close() error {
	if r == nil {
		return errors.New("closing nil renderer")
	}
	return r.metadataCache.close()
}

// Render renders the event handle into an Event.
func (r *XMLRenderer) Render(handle EvtHandle) (*winevent.Event, string, error) {
	// From this point on it will return both the event and any errors. It's
	// critical to not drop data.
	var errs []error

	r.outBuf.Reset()
	err := r.render(handle, r.outBuf)
	if err != nil {
		errs = append(errs, err)
	}
	outBytes := r.outBuf.Bytes()
	event := r.buildEventFromXML(outBytes, err)

	// For forwarded events, avoid publisher metadata cache to prevent pollution
	// and version mismatches. Use static enrichment only.
	if r.isForwarded {
		enrichRawValuesWithNames(nil, event)
		return event, string(outBytes), multierr.Combine(errs...)
	}

	// This always returns a non-nil value (even on error).
	md, err := r.metadataCache.getPublisherStore(event.Provider.Name)
	if err != nil {
		errs = append(errs, err)
	}

	// Associate raw system properties to names (e.g. level=2 to Error).
	enrichRawValuesWithNames(&md.WinMeta, event)

	if event.Message == "" {
		if event.Message, err = getMessageString(md.Metadata, handle, 0, nil); err != nil {
			errs = append(errs, fmt.Errorf("failed to get the event message string: %w", err))
		}
	}

	var pairs *[]winevent.KeyValue
	if len(event.UserData.Pairs) > 0 {
		pairs = &event.UserData.Pairs
	} else if len(event.EventData.Pairs) > 0 {
		pairs = &event.EventData.Pairs
	}

	if pairs != nil {
		for i, pair := range *pairs {
			(*pairs)[i].Value = expandMessageIDs(md, pair.Value)
		}
	}

<<<<<<< HEAD
	return event, string(outBytes), errors.Join(errs...)
=======
	return event, string(outBytes), multierr.Combine(errs...)
>>>>>>> e15909d8
}

func (r *XMLRenderer) buildEventFromXML(x []byte, recoveredErr error) *winevent.Event {
	e, err := winevent.UnmarshalXML(x)
	if err != nil {
		e.RenderErr = append(e.RenderErr, err.Error())
	}

	err = winevent.PopulateAccount(&e.User)
	if err != nil {
		r.log.Debugf("SID %s account lookup failed. %v",
			e.User.Identifier, err)
	}

	if e.RenderErrorCode != 0 {
		// Convert the render error code to an error message that can be
		// included in the "error.message" field.
		e.RenderErr = append(e.RenderErr, syscall.Errno(e.RenderErrorCode).Error())
	} else if recoveredErr != nil {
		e.RenderErr = append(e.RenderErr, recoveredErr.Error())
	}

	return &e
}

func enrichRawValuesWithNames(m *winevent.WinMeta, event *winevent.Event) {
	winevent.EnrichRawValuesWithNames(m, event)
	if event.Level == "" {
		// Fallback on LevelRaw if the Level is not set in the RenderingInfo.
		event.Level = EventLevel(event.LevelRaw).String()
	}
}<|MERGE_RESOLUTION|>--- conflicted
+++ resolved
@@ -123,11 +123,7 @@
 		errs = append(errs, fmt.Errorf("failed to get the event message string: %w", err))
 	}
 
-<<<<<<< HEAD
 	return event, "", errors.Join(errs...)
-=======
-	return event, "", multierr.Combine(errs...)
->>>>>>> e15909d8
 }
 
 // renderSystem writes all the system context properties into the event.
@@ -449,7 +445,7 @@
 	// and version mismatches. Use static enrichment only.
 	if r.isForwarded {
 		enrichRawValuesWithNames(nil, event)
-		return event, string(outBytes), multierr.Combine(errs...)
+		return event, string(outBytes), errors.Join(errs...)
 	}
 
 	// This always returns a non-nil value (even on error).
@@ -480,11 +476,7 @@
 		}
 	}
 
-<<<<<<< HEAD
 	return event, string(outBytes), errors.Join(errs...)
-=======
-	return event, string(outBytes), multierr.Combine(errs...)
->>>>>>> e15909d8
 }
 
 func (r *XMLRenderer) buildEventFromXML(x []byte, recoveredErr error) *winevent.Event {
