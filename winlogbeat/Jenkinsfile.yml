--- conflicted
+++ resolved
@@ -47,7 +47,7 @@
                 - "windows-2012"
             branches: true     ## for all the branches
             tags: true         ## for all the tags
-    # windows-10:  See https://github.com/elastic/beats/issues/22046
+    #windows-10:  See https://github.com/elastic/beats/issues/22046
     #    mage: "mage build unitTest"
     #    platforms:             ## override default labels in this specific stage.
     #        - "windows-10"
@@ -58,8 +58,7 @@
     #            - "windows-10"
     #        branches: true     ## for all the branches
     #        tags: true         ## for all the tags
-<<<<<<< HEAD
-    # windows-7-32:  See https://github.com/elastic/beats/issues/19829
+    #windows-7-32:  See https://github.com/elastic/beats/issues/19829
     #    mage: "mage build unitTest"
     #    platforms:             ## override default labels in this specific stage.
     #        - "windows-7-32-bit"
@@ -70,7 +69,6 @@
     #            - "windows-7-32"
     #        branches: true     ## for all the branches
     #        tags: true         ## for all the tags
-=======
     windows-8:
         mage: "mage build unitTest"
         platforms:             ## override default labels in this specific stage.
@@ -81,5 +79,4 @@
             labels:
                 - "windows-8"
             branches: true     ## for all the branches
-            tags: true         ## for all the tags
->>>>>>> fc4d0093
+            tags: true         ## for all the tags