--- conflicted
+++ resolved
@@ -18,11 +18,9 @@
 - Fixed merge of config {pull}17399[17399]
 - Handle abs paths on windows correctly {pull}17461[17461]
 - Improved cancellation of agent {pull}17318[17318]
-<<<<<<< HEAD
 - Remove the kbn-version on each request to the Kibana API. {pull}17764[17764]
-=======
 - Fixed process spawning on Windows {pull}17751[17751]
->>>>>>> b3576ca5
+
 
 ==== New features
 
