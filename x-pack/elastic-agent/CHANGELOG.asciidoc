// Use these for links to issue and pulls. Note issues and pulls redirect one to
// each other on Github, so don't worry too much on using the right prefix.
:issue: https://github.com/elastic/beats/issues/
:pull: https://github.com/elastic/beats/pull/

[[release-notes-7.9.0]]
=== Elastic Agent version 7.9.0


==== Breaking changes
- Change fleet.yml structure, causes upgraded agent to register as new agent {pull}19248[19248]
- Remove obfuscation of fleet.yml, causes re-enroll of agent to Fleet {pull}19678[19678]
- Rename enroll --ca_sha256 to --ca-sha256 {pull}19900[19900]
- Rename enroll --certificate_authorities to --certificate-authorities {pull}19900[19900]

==== Bugfixes

- Fix install service script for windows {pull}18814[18814]
- Properly stops subprocess on shutdown {pull}19567[19567]
- Forward revision number of the configuration to the endpoint. {pull}19759[19759]
- Remove support for logs type and use logfile {pull}19761[19761]
- Avoid comparing uncomparable types on enroll {issue}19976[19976]
- Fix issues with merging of elastic-agent.yml and fleet.yml {pull}20026[20026]
- Unzip failures on Windows 8/Windows server 2012 {pull}20088[20088]
- Fix failing unit tests on windows {pull}20127[20127]
- Prevent closing closed reader {pull}20214[20214]
- Improve GRPC stop to be more relaxed {pull}20118[20118]
- Fix Windows service installation script {pull}20203[20203]
- Fix timeout issue stopping service applications {pull}20256[20256]

==== New features

- Change monitoring defaults for agent {pull}18927[18927]
- Agent verifies packages before using them {pull}18876[18876]
- Change stream.* to dataset.* fields {pull}18967[18967]
- Agent now runs the GRPC server and spawned application connect by to Agent {pull}18973[18973]
- Rename input.type logs to logfile {pull}19360[19360]
- Agent now installs/uninstalls Elastic Endpoint {pull}19248[19248]
- Agent now downloads Elastic Endpoint {pull}19503[19503]
- Refuse invalid stream values in configuration {pull}19587[19587]
- Agent now load balances across multiple Kibana instances {pull}19628[19628]
- Configuration cleanup {pull}19848[19848]
- Agent now sends its own logs to elasticsearch {pull}19811[19811]
- Add --insecure option to enroll command {pull}19900[19900]
- Will retry to enroll if the server return a 429. {pull}19918[19811]
- Add --staging option to enroll command {pull}20026[20026]
- Add `event.dataset` to all events {pull}20076[20076]
- Send datastreams fields {pull}20416[20416]

[[release-notes-7.8.0]]
=== Elastic Agent version 7.8.0

==== Breaking changes
- Rename agent to elastic-agent {pull}17391[17391]

==== Bugfixes

- Fixed tests on windows {pull}16922[16922]
- Fixed installers for SNAPSHOTs and windows {pull}17077[17077]
- Fixed merge of config {pull}17399[17399]
- Handle abs paths on windows correctly {pull}17461[17461]
- Improved cancellation of agent {pull}17318[17318]
- Fixed process spawning on Windows {pull}17751[17751]
- Fix issues when running `mage package` for all the platforms. {pull}17767[17767]
- Rename the User-Agent string from Beats Agent to Elastic Agent. {pull}17765[17765]
- Remove the kbn-version on each request to the Kibana API. {pull}17764[17764]
- Fixed injected log path to monitoring beat {pull}17833[17833]
- Make sure that the Elastic Agent connect over TLS in cloud. {pull}17843[17843]
- Moved stream.* fields to top of event {pull}17858[17858]
- Use /tmp for default monitoring endpoint location for libbeat {pull}18131[18131]
- Use default output by default {pull}18091[18091]
- Fix panic and flaky tests for the Agent. {pull}18135[18135]
- Fix default configuration after enroll {pull}18232[18232]
- Fix make sure the collected logs or metrics include streams information. {pull}18261[18261]
- Fix version to 7.8 {pull}18286[18286]
- Fix an issue where the checkin_frequency, jitter, and backoff options where not configurable. {pull}17843[17843]
- Ensure that the beats uses the params prefer_v2_templates on bulk request. {pull}18318[18318]
- Stop monitoring on config change {pull}18284[18284]
- Enable more granular control of monitoring {pull}18346[18346]
- Fix jq: command not found {pull}18408[18408]
- Avoid Chown on windows {pull}18512[18512]
- Clean action store after enrolling to new configuration {pull}18656[18656]
- Avoid watching monitor logs {pull}18723[18723]
- Correctly report platform and family. {issue}18665[18665]
- Guard against empty stream.datasource and namespace {pull}18769[18769]
- Fix install service script for windows {pull}18814[18814]
<<<<<<< HEAD
- Properly stops subprocess on shutdown {pull}19567[19567]
- Forward revision number of the configuration to the endpoint. {pull}19759[19759]
- Remove support for logs type and use logfile {pull}19761[19761]
- Avoid comparing uncomparable types on enroll {issue}19976[19976]
- Fix issues with merging of elastic-agent.yml and fleet.yml {pull}20026[20026]
- Unzip failures on Windows 8/Windows server 2012 {pull}20088[20088]
- Fix failing unit tests on windows {pull}20127[20127]
- Improve GRPC stop to be more relaxed {pull}20118[20118]
- Prevent closing closed reader {pull}20214[20214]
- Fix Windows service installation script {pull}20203[20203]
- Fix timeout issue stopping service applications {pull}20256[20256]
- Fix rename *ConfigChange to *PolicyChange to align on changes in the UI. {pull}20779[20779]
=======
>>>>>>> 7326d5dc

==== New features

- Generate index name in a format type-dataset-namespace {pull}16903[16903]
- OS agnostic default configuration {pull}17016[17016]
- Introduced post install hooks {pull}17241[17241]
- Support for config constraints {pull}17112[17112]
- Introduced `mage demo` command {pull}17312[17312]
- Display the stability of the agent at enroll and start.  {pull}17336[17336]
- Expose stream.* variables in events {pull}17468[17468]
- Monitoring configuration reloadable {pull}17855[17855]
- Pack ECS metadata to request payload send to fleet {pull}17894[17894]
- Allow CLI overrides of paths {pull}17781[17781]
- Enable Filebeat input: S3, Azureeventhub, cloudfoundry, httpjson, netflow, o365audit. {pull}17909[17909]
- Configurable log level {pull}18083[18083]
- Use data subfolder as default for process logs {pull}17960[17960]
- Enable introspecting configuration {pull}18124[18124]
- Follow home path for all config files {pull}18161[18161]
- Do not require unnecessary configuration {pull}18003[18003]
- Use nested objects so fleet can handle metadata correctly {pull}18234[18234]
- Enable debug log level for Metricbeat and Filebeat when run under the Elastic Agent. {pull}17935[17935]
- Pick up version from libbeat {pull}18350[18350]
- More clear output of inspect command {pull}18405[18405]
- When not port are specified and the https is used fallback to 443 {pull}18844[18844]<|MERGE_RESOLUTION|>--- conflicted
+++ resolved
@@ -84,7 +84,6 @@
 - Correctly report platform and family. {issue}18665[18665]
 - Guard against empty stream.datasource and namespace {pull}18769[18769]
 - Fix install service script for windows {pull}18814[18814]
-<<<<<<< HEAD
 - Properly stops subprocess on shutdown {pull}19567[19567]
 - Forward revision number of the configuration to the endpoint. {pull}19759[19759]
 - Remove support for logs type and use logfile {pull}19761[19761]
@@ -97,8 +96,6 @@
 - Fix Windows service installation script {pull}20203[20203]
 - Fix timeout issue stopping service applications {pull}20256[20256]
 - Fix rename *ConfigChange to *PolicyChange to align on changes in the UI. {pull}20779[20779]
-=======
->>>>>>> 7326d5dc
 
 ==== New features
 
