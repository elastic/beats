// Use these for links to issue and pulls. Note issues and pulls redirect one to
// each other on Github, so don't worry too much on using the right prefix.
:issue: https://github.com/elastic/beats/issues/
:pull: https://github.com/elastic/beats/pull/


[[release-notes-8.0.0]]
=== Agent version 8.0.0


==== Breaking changes
- Rename agent to elastic-agent {pull}17391[17391]

==== Bugfixes

- Fixed tests on windows {pull}16922[16922]
- Fixed installers for SNAPSHOTs and windows {pull}17077[17077]
- Fixed merge of config {pull}17399[17399]
- Handle abs paths on windows correctly {pull}17461[17461]
- Improved cancellation of agent {pull}17318[17318]
<<<<<<< HEAD
- Fix issues when running `mage package` for all the platforms. {pull}17767[17767]
=======
- Rename the User-Agent string from Beats Agent to Elastic Agent. {pull}17765[17765]
- Remove the kbn-version on each request to the Kibana API. {pull}17764[17764]
>>>>>>> 59deeb15

==== New features

- Generate index name in a format type-dataset-namespace {pull}16903[16903]
- OS agnostic default configuration {pull}17016[17016]
- Introduced post install hooks {pull}17241[17241]
- Support for config constraints {pull}17112[17112]
- Introduced `mage demo` command {pull}17312[17312]
- Display the stability of the agent at enroll and start.  {pull}17336[17336]
- Expose stream.* variables in events {pull}17468[17468]<|MERGE_RESOLUTION|>--- conflicted
+++ resolved
@@ -18,12 +18,9 @@
 - Fixed merge of config {pull}17399[17399]
 - Handle abs paths on windows correctly {pull}17461[17461]
 - Improved cancellation of agent {pull}17318[17318]
-<<<<<<< HEAD
 - Fix issues when running `mage package` for all the platforms. {pull}17767[17767]
-=======
 - Rename the User-Agent string from Beats Agent to Elastic Agent. {pull}17765[17765]
 - Remove the kbn-version on each request to the Kibana API. {pull}17764[17764]
->>>>>>> 59deeb15
 
 ==== New features
 
