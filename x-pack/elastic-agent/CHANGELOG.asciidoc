--- conflicted
+++ resolved
@@ -38,12 +38,6 @@
 - Display the stability of the agent at enroll and start.  {pull}17336[17336]
 - Expose stream.* variables in events {pull}17468[17468]
 - Monitoring configuration reloadable {pull}17855[17855]
-<<<<<<< HEAD
 - Allow CLI overrides of paths {pull}17781[17781]
 - Enable Filebeat input: S3, Azureeventhub, cloudfoundry, httpjson, netflow, o365audit. {pull}17909[17909]
-- Use data subfolder as default for process logs {pull}17960[17960]
-- Enable debug log level for Metricbeat and Filebeat when run under the Elastic Agent. {pull}17935[17935]
-=======
-- Enable Filebeat input: S3, Azureeventhub, cloudfoundry, httpjson, netflow, o365audit. {pull}17909[17909]
-- Use data subfolder as default for process logs {pull}17960[17960]
->>>>>>> 4fc7288f
+- Use data subfolder as default for process logs {pull}17960[17960]