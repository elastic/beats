--- conflicted
+++ resolved
@@ -32,11 +32,8 @@
 	ns func(string) *monitoring.Namespace,
 	routesFetchFn func() *sorted.Set,
 	enableProcessStats bool,
-<<<<<<< HEAD
+	enableBuffer bool,
 	tracer *apm.Tracer,
-=======
-	enableBuffer bool,
->>>>>>> 0099f5cf
 ) (*api.Server, error) {
 	if err := createAgentMonitoringDrop(endpointConfig.Host); err != nil {
 		// log but ignore
@@ -48,8 +45,7 @@
 		return nil, err
 	}
 
-<<<<<<< HEAD
-	return exposeMetricsEndpoint(log, cfg, ns, routesFetchFn, enableProcessStats, tracer)
+	return exposeMetricsEndpoint(log, cfg, ns, routesFetchFn, enableProcessStats, enableBuffer, tracer)
 }
 
 func exposeMetricsEndpoint(
@@ -58,14 +54,9 @@
 	ns func(string) *monitoring.Namespace,
 	routesFetchFn func() *sorted.Set,
 	enableProcessStats bool,
+	enableBuffer bool,
 	tracer *apm.Tracer,
 ) (*api.Server, error) {
-=======
-	return exposeMetricsEndpoint(log, cfg, ns, routesFetchFn, enableProcessStats, enableBuffer)
-}
-
-func exposeMetricsEndpoint(log *logger.Logger, config *common.Config, ns func(string) *monitoring.Namespace, routesFetchFn func() *sorted.Set, enableProcessStats bool, enableBuffer bool) (*api.Server, error) {
->>>>>>> 0099f5cf
 	r := mux.NewRouter()
 	if tracer != nil {
 		r.Use(apmgorilla.Middleware(apmgorilla.WithTracer(tracer)))
