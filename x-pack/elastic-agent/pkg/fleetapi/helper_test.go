// Copyright Elasticsearch B.V. and/or licensed to Elasticsearch B.V. under one
// or more contributor license agreements. Licensed under the Elastic License;
// you may not use this file except in compliance with the Elastic License.

package fleetapi

import (
	"net/http"
	"net/http/httptest"
	"strings"
	"testing"

	"github.com/stretchr/testify/require"

	"github.com/elastic/beats/v7/x-pack/elastic-agent/pkg/core/logger"
	"github.com/elastic/beats/v7/x-pack/elastic-agent/pkg/fleetapi/client"
	"github.com/elastic/beats/v7/x-pack/elastic-agent/pkg/remote"
)

func authHandler(handler http.HandlerFunc, apiKey string) http.HandlerFunc {
	return func(w http.ResponseWriter, r *http.Request) {
		const key = "Authorization"
		const prefix = "ApiKey "

		v := strings.TrimPrefix(r.Header.Get(key), prefix)
		if v != apiKey {
			http.Error(w, "Unauthorized", http.StatusUnauthorized)
			return
		}
		handler(w, r)
	}
}

func withServer(m func(t *testing.T) *http.ServeMux, test func(t *testing.T, host string)) func(t *testing.T) {
	return func(t *testing.T) {
		s := httptest.NewServer(m(t))
		defer s.Close()
		test(t, s.Listener.Addr().String())
	}
}

func withServerWithAuthClient(
	m func(t *testing.T) *http.ServeMux,
	apiKey string,
	test func(t *testing.T, client client.Sender),
) func(t *testing.T) {

	return withServer(m, func(t *testing.T, host string) {
<<<<<<< HEAD
		log, _ := logger.New("")
		cfg := remote.Config{
=======
		log, _ := logger.New("", false)
		cfg := &kibana.Config{
>>>>>>> 23efd31a
			Host: host,
		}

		client, err := client.NewAuthWithConfig(log, apiKey, cfg)
		require.NoError(t, err)
		test(t, client)
	})
}<|MERGE_RESOLUTION|>--- conflicted
+++ resolved
@@ -46,13 +46,8 @@
 ) func(t *testing.T) {
 
 	return withServer(m, func(t *testing.T, host string) {
-<<<<<<< HEAD
-		log, _ := logger.New("")
+		log, _ := logger.New("", false)
 		cfg := remote.Config{
-=======
-		log, _ := logger.New("", false)
-		cfg := &kibana.Config{
->>>>>>> 23efd31a
 			Host: host,
 		}
 
