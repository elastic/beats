// Copyright Elasticsearch B.V. and/or licensed to Elasticsearch B.V. under one
// or more contributor license agreements. Licensed under the Elastic License;
// you may not use this file except in compliance with the Elastic License.

package fleetapi

import (
	"encoding/json"
	"fmt"
	"strings"

	"github.com/mitchellh/mapstructure"

	"github.com/elastic/beats/v7/x-pack/elastic-agent/pkg/agent/errors"
)

const (
	// ActionTypeUpgrade specifies upgrade action.
	ActionTypeUpgrade = "UPGRADE"
	// ActionTypeUnenroll specifies unenroll action.
	ActionTypeUnenroll = "UNENROLL"
	// ActionTypePolicyChange specifies policy change action.
	ActionTypePolicyChange = "POLICY_CHANGE"
	// ActionTypePolicyReassign specifies policy reassign action.
	ActionTypePolicyReassign = "POLICY_REASSIGN"
	// ActionTypeSettings specifies change of agent settings.
	ActionTypeSettings = "SETTINGS"
	// ActionTypeInputAction specifies agent action.
	ActionTypeInputAction = "INPUT_ACTION"
)

// Action base interface for all the implemented action from the fleet API.
type Action interface {
	fmt.Stringer
	Type() string
	ID() string
}

// ActionUnknown is an action that is not know by the current version of the Agent and we don't want
// to return an error at parsing time but at execution time we can report or ignore.
//
// NOTE: We only keep the original type and the action id, the payload of the event is dropped, we
// do this to make sure we do not leak any unwanted information.
type ActionUnknown struct {
	originalType string
	ActionID     string
	ActionType   string
}

// Type returns the type of the Action.
func (a *ActionUnknown) Type() string {
	return "UNKNOWN"
}

// ID returns the ID of the Action.
func (a *ActionUnknown) ID() string {
	return a.ActionID
}

func (a *ActionUnknown) String() string {
	var s strings.Builder
	s.WriteString("action_id: ")
	s.WriteString(a.ActionID)
	s.WriteString(", type: ")
	s.WriteString(a.ActionType)
	s.WriteString(" (original type: ")
	s.WriteString(a.OriginalType())
	s.WriteString(")")
	return s.String()
}

// OriginalType returns the original type of the action as returned by the API.
func (a *ActionUnknown) OriginalType() string {
	return a.originalType
}

// ActionPolicyReassign is a request to apply a new
type ActionPolicyReassign struct {
	ActionID   string
	ActionType string
}

func (a *ActionPolicyReassign) String() string {
	var s strings.Builder
	s.WriteString("action_id: ")
	s.WriteString(a.ActionID)
	s.WriteString(", type: ")
	s.WriteString(a.ActionType)
	return s.String()
}

// Type returns the type of the Action.
func (a *ActionPolicyReassign) Type() string {
	return a.ActionType
}

// ID returns the ID of the Action.
func (a *ActionPolicyReassign) ID() string {
	return a.ActionID
}

// ActionPolicyChange is a request to apply a new
type ActionPolicyChange struct {
	ActionID   string
	ActionType string
	Policy     map[string]interface{} `json:"policy"`
}

func (a *ActionPolicyChange) String() string {
	var s strings.Builder
	s.WriteString("action_id: ")
	s.WriteString(a.ActionID)
	s.WriteString(", type: ")
	s.WriteString(a.ActionType)
	return s.String()
}

// Type returns the type of the Action.
func (a *ActionPolicyChange) Type() string {
	return a.ActionType
}

// ID returns the ID of the Action.
func (a *ActionPolicyChange) ID() string {
	return a.ActionID
}

// ActionUpgrade is a request for agent to upgrade.
type ActionUpgrade struct {
	ActionID   string `json:"id" yaml:"id"`
	ActionType string `json:"type" yaml:"type"`
	Version    string `json:"version" yaml:"version"`
	SourceURI  string `json:"source_uri,omitempty" yaml:"source_uri,omitempty"`
}

func (a *ActionUpgrade) String() string {
	var s strings.Builder
	s.WriteString("action_id: ")
	s.WriteString(a.ActionID)
	s.WriteString(", type: ")
	s.WriteString(a.ActionType)
	return s.String()
}

// Type returns the type of the Action.
func (a *ActionUpgrade) Type() string {
	return a.ActionType
}

// ID returns the ID of the Action.
func (a *ActionUpgrade) ID() string {
	return a.ActionID
}

// ActionUnenroll is a request for agent to unhook from fleet.
type ActionUnenroll struct {
	ActionID   string
	ActionType string
	IsDetected bool
}

func (a *ActionUnenroll) String() string {
	var s strings.Builder
	s.WriteString("action_id: ")
	s.WriteString(a.ActionID)
	s.WriteString(", type: ")
	s.WriteString(a.ActionType)
	return s.String()
}

// Type returns the type of the Action.
func (a *ActionUnenroll) Type() string {
	return a.ActionType
}

// ID returns the ID of the Action.
func (a *ActionUnenroll) ID() string {
	return a.ActionID
}

// ActionSettings is a request to change agent settings.
type ActionSettings struct {
	ActionID   string
	ActionType string
	LogLevel   string `json:"log_level"`
}

// ID returns the ID of the Action.
func (a *ActionSettings) ID() string {
	return a.ActionID
}

// Type returns the type of the Action.
func (a *ActionSettings) Type() string {
	return a.ActionType
}

func (a *ActionSettings) String() string {
	var s strings.Builder
	s.WriteString("action_id: ")
	s.WriteString(a.ActionID)
	s.WriteString(", type: ")
	s.WriteString(a.ActionType)
	s.WriteString(", log_level: ")
	s.WriteString(a.LogLevel)
	return s.String()
}

// ActionApp is the application action request.
type ActionApp struct {
	ActionID    string          `json:"id" mapstructure:"id"`
	ActionType  string          `json:"type" mapstructure:"type"`
	InputType   string          `json:"input_type" mapstructure:"input_type"`
	Data        json.RawMessage `json:"data" mapstructure:"data"`
	StartedAt   string          `json:"started_at,omitempty" mapstructure:"started_at,omitempty"`
	CompletedAt string          `json:"completed_at,omitempty" mapstructure:"completed_at,omitempty"`
	Error       string          `json:"error,omitempty" mapstructure:"error,omitempty"`
}

func (a *ActionApp) String() string {
	var s strings.Builder
	s.WriteString("action_id: ")
	s.WriteString(a.ActionID)
	s.WriteString(", type: ")
	s.WriteString(a.ActionType)
	s.WriteString(", input_type: ")
	s.WriteString(a.InputType)
	return s.String()
}

// ID returns the ID of the Action.
func (a *ActionApp) ID() string {
	return a.ActionID
}

// Type returns the type of the Action.
func (a *ActionApp) Type() string {
	return a.ActionType
}

// MarshalMap marshals ActionApp into a corresponding map
func (a *ActionApp) MarshalMap() (map[string]interface{}, error) {
	var res map[string]interface{}
	err := mapstructure.Decode(a, &res)
	return res, err
}

// Actions is a list of Actions to executes and allow to unmarshal heterogenous action type.
type Actions []Action

// UnmarshalJSON takes every raw representation of an action and try to decode them.
func (a *Actions) UnmarshalJSON(data []byte) error {

	var responses []ActionApp

	if err := json.Unmarshal(data, &responses); err != nil {
		return errors.New(err,
			"fail to decode actions",
			errors.TypeConfig)
	}

	actions := make([]Action, 0, len(responses))
	var action Action

	for _, response := range responses {
		switch response.ActionType {
		case ActionTypePolicyChange:
			action = &ActionPolicyChange{
				ActionID:   response.ActionID,
				ActionType: response.ActionType,
			}
			if err := json.Unmarshal(response.Data, action); err != nil {
				return errors.New(err,
					"fail to decode POLICY_CHANGE action",
					errors.TypeConfig)
			}
<<<<<<< HEAD
		case ActionTypeInputAction:
=======
		case ActionTypePolicyReassign:
			action = &ActionPolicyReassign{
				ActionID:   response.ActionID,
				ActionType: response.ActionType,
			}
		case ActionTypeApplication:
>>>>>>> e40b421b
			action = &ActionApp{
				ActionID:   response.ActionID,
				ActionType: response.ActionType,
				InputType:  response.InputType,
				Data:       response.Data,
			}
		case ActionTypeUnenroll:
			action = &ActionUnenroll{
				ActionID:   response.ActionID,
				ActionType: response.ActionType,
			}
		case ActionTypeUpgrade:
			action = &ActionUpgrade{
				ActionID:   response.ActionID,
				ActionType: response.ActionType,
			}

			if err := json.Unmarshal(response.Data, action); err != nil {
				return errors.New(err,
					"fail to decode UPGRADE_ACTION action",
					errors.TypeConfig)
			}
		case ActionTypeSettings:
			action = &ActionSettings{
				ActionID:   response.ActionID,
				ActionType: response.ActionType,
			}

			if err := json.Unmarshal(response.Data, action); err != nil {
				return errors.New(err,
					"fail to decode SETTINGS_ACTION action",
					errors.TypeConfig)
			}
		default:
			action = &ActionUnknown{
				ActionID:     response.ActionID,
				ActionType:   "UNKNOWN",
				originalType: response.ActionType,
			}
		}
		actions = append(actions, action)
	}

	*a = actions
	return nil
}<|MERGE_RESOLUTION|>--- conflicted
+++ resolved
@@ -274,16 +274,12 @@
 					"fail to decode POLICY_CHANGE action",
 					errors.TypeConfig)
 			}
-<<<<<<< HEAD
-		case ActionTypeInputAction:
-=======
 		case ActionTypePolicyReassign:
 			action = &ActionPolicyReassign{
 				ActionID:   response.ActionID,
 				ActionType: response.ActionType,
 			}
-		case ActionTypeApplication:
->>>>>>> e40b421b
+		case ActionTypeInputAction:
 			action = &ActionApp{
 				ActionID:   response.ActionID,
 				ActionType: response.ActionType,
