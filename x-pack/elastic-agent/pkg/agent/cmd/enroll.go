--- conflicted
+++ resolved
@@ -323,20 +323,6 @@
 		DelayEnroll:          delayEnroll,
 		DaemonTimeout:        daemonTimeout,
 		FleetServer: enrollCmdFleetServerOption{
-<<<<<<< HEAD
-			ConnStr:         fServer,
-			ElasticsearchCA: fElasticSearchCA,
-			ServiceToken:    fServiceToken,
-			PolicyID:        fPolicy,
-			Host:            fHost,
-			Port:            fPort,
-			Cert:            fCert,
-			CertKey:         fCertKey,
-			Insecure:        fInsecure,
-			SpawnAgent:      !fromInstall,
-			Headers:         mapFromEnvList(fHeaders),
-			Timeout:         fTimeout,
-=======
 			ConnStr:               fServer,
 			ElasticsearchCA:       fElasticSearchCA,
 			ElasticsearchInsecure: fElasticSearchInsecure,
@@ -349,7 +335,7 @@
 			Insecure:              fInsecure,
 			SpawnAgent:            !fromInstall,
 			Headers:               mapFromEnvList(fHeaders),
->>>>>>> 5cc5d0f6
+      Timeout:               fTimeout,
 		},
 	}
 
