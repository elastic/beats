--- conflicted
+++ resolved
@@ -11,22 +11,13 @@
 
 type noopController struct{}
 
-<<<<<<< HEAD
 func (*noopController) RegisterComponent(_ string) status.Reporter     { return &noopReporter{} }
+func (*noopController) RegisterComponentWithPersistance(_ string, _ bool) status.Reporter     { return &noopReporter{} }
 func (*noopController) RegisterApp(_ string, _ string) status.Reporter { return &noopReporter{} }
 func (*noopController) Status() status.AgentStatus                     { return status.AgentStatus{Status: status.Healthy} }
 func (*noopController) StatusCode() status.AgentStatusCode             { return status.Healthy }
 func (*noopController) UpdateStateID(_ string)                         {}
 func (*noopController) StatusString() string                           { return "online" }
-=======
-func (*noopController) Register(_ string) status.Reporter { return &noopReporter{} }
-func (*noopController) RegisterWithPersistance(_ string, _ bool) status.Reporter {
-	return &noopReporter{}
-}
-func (*noopController) Status() status.AgentStatus { return status.Healthy }
-func (*noopController) UpdateStateID(_ string)     {}
-func (*noopController) StatusString() string       { return "online" }
->>>>>>> 5538a21b
 
 type noopReporter struct{}
 
