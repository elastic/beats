--- conflicted
+++ resolved
@@ -56,13 +56,8 @@
 	}
 }
 
-<<<<<<< HEAD
 func newOperator(ctx context.Context, log *logger.Logger, agentInfo *info.AgentInfo, id routingKey, config *configuration.SettingsConfig, srv *server.Server, r state.Reporter, m monitoring.Monitor) (*operation.Operator, error) {
-	fetcher := downloader.NewDownloader(log, config.DownloadConfig)
-=======
-func newOperator(ctx context.Context, log *logger.Logger, id routingKey, config *configuration.SettingsConfig, srv *server.Server, r state.Reporter, m monitoring.Monitor) (*operation.Operator, error) {
 	fetcher := downloader.NewDownloader(log, config.DownloadConfig, false)
->>>>>>> 66172ad4
 	allowEmptyPgp, pgp := release.PGP()
 	verifier, err := downloader.NewVerifier(log, config.DownloadConfig, allowEmptyPgp, pgp, false)
 	if err != nil {
