// Copyright Elasticsearch B.V. and/or licensed to Elasticsearch B.V. under one
// or more contributor license agreements. Licensed under the Elastic License;
// you may not use this file except in compliance with the Elastic License.

package application

import (
<<<<<<< HEAD
	"github.com/elastic/beats/v7/x-pack/elastic-agent/pkg/agent/application/paths"
=======
	"os"
	"path/filepath"

	"github.com/elastic/beats/v7/libbeat/common"
>>>>>>> 0df53d32
	"github.com/elastic/beats/v7/x-pack/elastic-agent/pkg/agent/errors"
	"github.com/elastic/beats/v7/x-pack/elastic-agent/pkg/config"
)

<<<<<<< HEAD
=======
var (
	homePath   string
	dataPath   string
	overwrites *common.Config
)

func init() {
	homePath = retrieveExecutablePath()
	dataPath = retrieveDataPath()
	overwrites = common.NewConfig()
	common.ConfigOverwriteFlag(nil, overwrites, "path.home", "path.home", "", "Agent root path")
	common.ConfigOverwriteFlag(nil, overwrites, "path.data", "path.data", "", "Data path contains Agent managed binaries")
}

// HomePath returns home path where.
func HomePath() string {
	if val, err := overwrites.String("path.home", -1); err == nil {
		return val
	}

	return homePath
}

// DataPath returns data path where.
func DataPath() string {
	if val, err := overwrites.String("path.data", -1); err == nil {
		return val
	}

	return dataPath
}

>>>>>>> 0df53d32
// InjectAgentConfig injects config to a provided configuration.
func InjectAgentConfig(c *config.Config) error {
	globalConfig := agentGlobalConfig()
	if err := c.Merge(globalConfig); err != nil {
		return errors.New("failed to inject agent global config", err, errors.TypeConfig)
	}

	return injectOverwrites(c)
}

func injectOverwrites(c *config.Config) error {
	if err := c.Merge(overwrites); err != nil {
		return errors.New("failed to inject agent overwrites", err, errors.TypeConfig)
	}

	return nil
}

// agentGlobalConfig gets global config used for resolution of variables inside configuration
// such as ${path.data}.
func agentGlobalConfig() map[string]interface{} {
	return map[string]interface{}{
		"path": map[string]interface{}{
			"data": paths.Data(),
			"home": paths.Home(),
		},
	}
}<|MERGE_RESOLUTION|>--- conflicted
+++ resolved
@@ -5,66 +5,17 @@
 package application
 
 import (
-<<<<<<< HEAD
 	"github.com/elastic/beats/v7/x-pack/elastic-agent/pkg/agent/application/paths"
-=======
-	"os"
-	"path/filepath"
 
-	"github.com/elastic/beats/v7/libbeat/common"
->>>>>>> 0df53d32
 	"github.com/elastic/beats/v7/x-pack/elastic-agent/pkg/agent/errors"
 	"github.com/elastic/beats/v7/x-pack/elastic-agent/pkg/config"
 )
 
-<<<<<<< HEAD
-=======
-var (
-	homePath   string
-	dataPath   string
-	overwrites *common.Config
-)
-
-func init() {
-	homePath = retrieveExecutablePath()
-	dataPath = retrieveDataPath()
-	overwrites = common.NewConfig()
-	common.ConfigOverwriteFlag(nil, overwrites, "path.home", "path.home", "", "Agent root path")
-	common.ConfigOverwriteFlag(nil, overwrites, "path.data", "path.data", "", "Data path contains Agent managed binaries")
-}
-
-// HomePath returns home path where.
-func HomePath() string {
-	if val, err := overwrites.String("path.home", -1); err == nil {
-		return val
-	}
-
-	return homePath
-}
-
-// DataPath returns data path where.
-func DataPath() string {
-	if val, err := overwrites.String("path.data", -1); err == nil {
-		return val
-	}
-
-	return dataPath
-}
-
->>>>>>> 0df53d32
 // InjectAgentConfig injects config to a provided configuration.
 func InjectAgentConfig(c *config.Config) error {
 	globalConfig := agentGlobalConfig()
 	if err := c.Merge(globalConfig); err != nil {
 		return errors.New("failed to inject agent global config", err, errors.TypeConfig)
-	}
-
-	return injectOverwrites(c)
-}
-
-func injectOverwrites(c *config.Config) error {
-	if err := c.Merge(overwrites); err != nil {
-		return errors.New("failed to inject agent overwrites", err, errors.TypeConfig)
 	}
 
 	return nil
