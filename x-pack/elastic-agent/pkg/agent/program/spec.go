--- conflicted
+++ resolved
@@ -32,11 +32,7 @@
 	Cmd               string               `yaml:"cmd"`
 	Args              []string             `yaml:"args"`
 	Artifact          string               `yaml:"artifact"`
-<<<<<<< HEAD
-	ActionInputTypes  []string             `yaml:"action_input_types"`
-=======
 	ActionInputTypes  []string             `yaml:"action_input_types,omitempty"`
->>>>>>> 36ad2fc5
 	LogPaths          map[string]string    `yaml:"log_paths,omitempty"`
 	MetricEndpoints   map[string]string    `yaml:"metric_endpoints,omitempty"`
 	Rules             *transpiler.RuleList `yaml:"rules"`
