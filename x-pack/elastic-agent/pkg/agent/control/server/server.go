--- conflicted
+++ resolved
@@ -39,17 +39,6 @@
 
 // Server is the daemon side of the control protocol.
 type Server struct {
-<<<<<<< HEAD
-	logger     *logger.Logger
-	rex        reexec.ExecManager
-	statusCtrl status.Controller
-	up         *upgrade.Upgrader
-	routeFn    func() *sorted.Set
-	listener   net.Listener
-	server     *grpc.Server
-	tracer     *apm.Tracer
-	lock       sync.RWMutex
-=======
 	logger        *logger.Logger
 	rex           reexec.ExecManager
 	statusCtrl    status.Controller
@@ -58,8 +47,8 @@
 	monitoringCfg *monitoringCfg.MonitoringConfig
 	listener      net.Listener
 	server        *grpc.Server
+	tracer        *apm.Tracer
 	lock          sync.RWMutex
->>>>>>> 03bf1690
 }
 
 type specer interface {
