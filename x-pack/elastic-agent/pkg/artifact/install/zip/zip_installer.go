--- conflicted
+++ resolved
@@ -111,11 +111,8 @@
 				return err
 			}
 
-<<<<<<< HEAD
-=======
 			// sometimes we try executing binary too fast and run into text file busy after unpacking
 			// syncing prevents this
->>>>>>> ed772cd8
 			f.Sync()
 		}
 		return nil
