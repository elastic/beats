--- conflicted
+++ resolved
@@ -79,12 +79,8 @@
 - Fix apm-server supported outputs not being in sync with supported output types. {pull}26885[26885]
 - Set permissions during installation {pull}26665[26665]
 - Disable monitoring during fleet-server bootstrapping. {pull}27222[27222]
-<<<<<<< HEAD
 - Fix issue with atomic extract running in K8s {pull}27396[27396]
 - Fix issue with install directory in state path in K8s {pull}27396[27396]
-- Disable monitoring during fleet-server bootstrapping. {pull}27222[27222]
-=======
->>>>>>> 489b9b4b
 
 ==== New features
 
