--- conflicted
+++ resolved
@@ -68,11 +68,8 @@
 - Handle case where policy doesn't contain Fleet connection information {pull}25707[25707]
 - Fix fleet-server.yml spec to not overwrite existing keys {pull}25741[25741]
 - Agent sends wrong log level to Endpoint {issue}25583[25583]
-<<<<<<< HEAD
 - Fix startup with failing configuration {pull}26057[26057]
-=======
 - Change timestamp in elatic-agent-json.log to use UTC {issue}25391[25391]
->>>>>>> c65305b7
 
 ==== New features
 
