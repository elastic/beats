// Use these for links to issue and pulls. Note issues and pulls redirect one to
// each other on Github, so don't worry too much on using the right prefix.
:issue: https://github.com/elastic/beats/issues/
:pull: https://github.com/elastic/beats/pull/

=== Elastic Agent version HEAD

==== Breaking changes

- Docker container is not run as root by default. {pull}21213[21213]

==== Bugfixes
- Fix rename *ConfigChange to *PolicyChange to align on changes in the UI. {pull}20779[20779]
- Thread safe sorted set {pull}21290[21290]
- Copy Action store on upgrade {pull}21298[21298]
- Include inputs in action store actions {pull}21298[21298]
- Fix issue where inputs without processors defined would panic {pull}21628[21628]
- Prevent reporting ecs version twice {pull}21616[21616]
- Partial extracted beat result in failure to spawn beat {issue}21718[21718]
- Use symlink path for reexecutions {pull}21835[21835]
- Use ML_SYSTEM to detect if agent is running as a service {pull}21884[21884]
- Use local temp instead of system one {pull}21883[21883]
- Rename monitoring index from `elastic.agent` to `elastic_agent` {pull}21932[21932]
- Fix issue with named pipes on Windows 7 {pull}21931[21931]
- Fix missing elastic_agent event data {pull}21994[21994]
- Ensure shell wrapper path exists before writing wrapper on install {pull}22144[22144]
- Fix deb/rpm packaging for Elastic Agent {pull}22153[22153]
- Fix composable input processor promotion to fix duplicates {pull}22344[22344]
- Fix sysv init files for deb/rpm installation {pull}22543[22543]
<<<<<<< HEAD
- Fix shell wrapper for deb/rpm packaging {pull}23038[23038]
=======
- Fixed parsing of npipe URI {pull}22978[22978]
>>>>>>> 7b7bbe97

==== New features

- Prepare packaging for endpoint and asc files {pull}20186[20186]
- Improved version CLI {pull}20359[20359]
- Enroll CLI now restarts running daemon {pull}20359[20359]
- Add restart CLI cmd {pull}20359[20359]
- Users of the Docker image can now pass `FLEET_ENROLL_INSECURE=1` to include the `--insecure` flag with the `elastic-agent enroll` command {issue}20312[20312] {pull}20713[20713]
- Add `docker` composable dynamic provider. {pull}20842[20842]
- Add support for dynamic inputs with providers and `{{variable|"default"}}` substitution. {pull}20839[20839]
- Add support for EQL based condition on inputs {pull}20994[20994]
- Send `fleet.host.id` to Endpoint Security {pull}21042[21042]
- Add `install` and `uninstall` subcommands {pull}21206[21206]
- Use new form of fleet API paths {pull}21478[21478]
- Add `kubernetes` composable dynamic provider. {pull}21480[21480]
- Send updating state {pull}21461[21461]
- Add `elastic.agent.id` and `elastic.agent.version` to published events from filebeat and metricbeat {pull}21543[21543]
- Add `upgrade` subcommand to perform upgrade of installed Elastic Agent {pull}21425[21425]
- Update `fleet.yml` and Kibana hosts when a policy change updates the Kibana hosts {pull}21599[21599]
- Update `install` command to perform enroll before starting Elastic Agent {pull}21772[21772]
- Update `fleet.kibana.path` from a POLICY_CHANGE {pull}21804[21804]
- Removed `install-service.ps1` and `uninstall-service.ps1` from Windows .zip packaging {pull}21694[21694]
- Add `priority` to `AddOrUpdate` on dynamic composable input providers communication channel {pull}22352[22352]
- Ship `endpoint-security` logs to elasticsearch {pull}22526[22526]
- Log level reloadable from fleet {pull}22690[22690]
- Push log level downstream {pull}22815[22815]<|MERGE_RESOLUTION|>--- conflicted
+++ resolved
@@ -27,11 +27,8 @@
 - Fix deb/rpm packaging for Elastic Agent {pull}22153[22153]
 - Fix composable input processor promotion to fix duplicates {pull}22344[22344]
 - Fix sysv init files for deb/rpm installation {pull}22543[22543]
-<<<<<<< HEAD
 - Fix shell wrapper for deb/rpm packaging {pull}23038[23038]
-=======
 - Fixed parsing of npipe URI {pull}22978[22978]
->>>>>>> 7b7bbe97
 
 ==== New features
 
