// Use these for links to issue and pulls. Note issues and pulls redirect one to
// each other on Github, so don't worry too much on using the right prefix.
:issue: https://github.com/elastic/beats/issues/
:pull: https://github.com/elastic/beats/pull/

=== Elastic Agent version HEAD

==== Breaking changes

- Docker container is not run as root by default. {pull}21213[21213]
- Read Fleet connection information from `fleet.*` instead of `fleet.kibana.*`. {pull}24713[24713]
- Beats build for 32Bit Windows or Linux system will refuse to run on a 64bit system. {pull}25186[25186]
- Remove the `--kibana-url` from `install` and `enroll` command. {pull}25529[25529]
- Default to port 80 and 443 for Kibana and Fleet Server connections. {pull}25723[25723]

==== Bugfixes
- Fix rename *ConfigChange to *PolicyChange to align on changes in the UI. {pull}20779[20779]
- Thread safe sorted set {pull}21290[21290]
- Copy Action store on upgrade {pull}21298[21298]
- Include inputs in action store actions {pull}21298[21298]
- Fix issue where inputs without processors defined would panic {pull}21628[21628]
- Prevent reporting ecs version twice {pull}21616[21616]
- Partial extracted beat result in failure to spawn beat {issue}21718[21718]
- Use symlink path for reexecutions {pull}21835[21835]
- Use ML_SYSTEM to detect if agent is running as a service {pull}21884[21884]
- Use local temp instead of system one {pull}21883[21883]
- Rename monitoring index from `elastic.agent` to `elastic_agent` {pull}21932[21932]
- Fix issue with named pipes on Windows 7 {pull}21931[21931]
- Fix missing elastic_agent event data {pull}21994[21994]
- Ensure shell wrapper path exists before writing wrapper on install {pull}22144[22144]
- Fix deb/rpm packaging for Elastic Agent {pull}22153[22153]
- Fix composable input processor promotion to fix duplicates {pull}22344[22344]
- Fix sysv init files for deb/rpm installation {pull}22543[22543]
- Fix shell wrapper for deb/rpm packaging {pull}23038[23038]
- Fixed parsing of npipe URI {pull}22978[22978]
- Select default agent policy if no enrollment token provided. {pull}23973[23973]
- Remove artifacts on transient download errors {pull}23235[23235]
- Support for linux/arm64 {pull}23479[23479]
- Skip top level files when unziping archive during upgrade {pull}23456[23456]
- Do not take ownership of Endpoint log path {pull}23444[23444]
- Fixed fetching DBus service PID {pull}23496[23496]
- Fix issue of missing log messages from filebeat monitor {pull}23514[23514]
- Increase checkin grace period to 30 seconds {pull}23568[23568]
- Fix libbeat from reporting back degraded on config update {pull}23537[23537]
- Rewrite check if agent is running with admin rights on Windows {pull}23970[23970]
- Fix issues with dynamic inputs and conditions {pull}23886[23886]
- Fix bad substitution of API key. {pull}24036[24036]
- Fix docker enrollment issue related to Fleet Server change. {pull}24155[24155]
- Improve log on failure of Endpoint Security installation. {pull}24429[24429]
- Verify communication to Kibana before updating Fleet client. {pull}24489[24489]
- Fix nil pointer when null is generated as list item. {issue}23734[23734]
- Add support for filestream input. {pull}24820[24820]
- Add check for URL set when cert and cert key. {pull}24904[24904]
- Fix install command for Fleet Server bootstrap, remove need for --enrollment-token when using --fleet-server {pull}24981[24981]
- Respect host configuration for exposed processes endpoint {pull}25114[25114]
- Set --inscure in container when FLEET_SERVER_ENABLE and FLEET_INSECURE set {pull}25137[25137]
- Fixed: limit for retries to Kibana configurable {issue}25063[25063]
- Fix issue with status and inspect inside of container {pull}25204[25204]
- Remove FLEET_SERVER_POLICY_NAME env variable as it was not used {pull}25149[25149]
- Reduce log level for listener cleanup to debug {pull}25274
- Passing in policy id to container command works {pull}25352[25352]
- Reduce log level for listener cleanup to debug {pull}25274[25274]
- Delay the restart of application when a status report of failure is given {pull}25339[25339]
- Don't log when upgrade capability doesn't apply {pull}25386[25386]
- Fixed issue when unversioned home is set and invoked watcher failing with ENOENT {issue}25371[25371]
- Fixed Elastic Agent: expecting Dict and received *transpiler.Key for '0' {issue}24453[24453]
- Fix AckBatch to do nothing when no actions passed {pull}25562[25562]
- Add error log entry when listener creation fails {issue}23483[23482]
- Handle case where policy doesn't contain Fleet connection information {pull}25707[25707]
- Fix fleet-server.yml spec to not overwrite existing keys {pull}25741[25741]
- Agent sends wrong log level to Endpoint {issue}25583[25583]
- Fix startup with failing configuration {pull}26057[26057]
- Change timestamp in elatic-agent-json.log to use UTC {issue}25391[25391]
- Fix add support for Logstash output. {pull}24305[24305]

==== New features

- Prepare packaging for endpoint and asc files {pull}20186[20186]
- Improved version CLI {pull}20359[20359]
- Enroll CLI now restarts running daemon {pull}20359[20359]
- Add restart CLI cmd {pull}20359[20359]
- Add new `synthetics/*` inputs to run Heartbeat {pull}20387[20387]
- Users of the Docker image can now pass `FLEET_ENROLL_INSECURE=1` to include the `--insecure` flag with the `elastic-agent enroll` command {issue}20312[20312] {pull}20713[20713]
- Add `docker` composable dynamic provider. {pull}20842[20842]
- Add support for dynamic inputs with providers and `{{variable|"default"}}` substitution. {pull}20839[20839]
- Add support for EQL based condition on inputs {pull}20994[20994]
- Send `fleet.host.id` to Endpoint Security {pull}21042[21042]
- Add `install` and `uninstall` subcommands {pull}21206[21206]
- Use new form of fleet API paths {pull}21478[21478]
- Add `kubernetes` composable dynamic provider. {pull}21480[21480]
- Send updating state {pull}21461[21461]
- Add `elastic.agent.id` and `elastic.agent.version` to published events from filebeat and metricbeat {pull}21543[21543]
- Add `upgrade` subcommand to perform upgrade of installed Elastic Agent {pull}21425[21425]
- Update `fleet.yml` and Kibana hosts when a policy change updates the Kibana hosts {pull}21599[21599]
- Update `install` command to perform enroll before starting Elastic Agent {pull}21772[21772]
- Update `fleet.kibana.path` from a POLICY_CHANGE {pull}21804[21804]
- Removed `install-service.ps1` and `uninstall-service.ps1` from Windows .zip packaging {pull}21694[21694]
- Add `priority` to `AddOrUpdate` on dynamic composable input providers communication channel {pull}22352[22352]
- Ship `endpoint-security` logs to elasticsearch {pull}22526[22526]
- Log level reloadable from fleet {pull}22690[22690]
- Push log level downstream {pull}22815[22815]
- Add metrics collection for Agent {pull}22793[22793]
- Add support for Fleet Server {pull}23736[23736]
- Add support for enrollment with local bootstrap of Fleet Server {pull}23865[23865]
- Add TLS support for Fleet Server {pull}24142[24142]
- Add support for Fleet Server running under Elastic Agent {pull}24220[24220]
- Add CA support to Elastic Agent docker image {pull}24486[24486]
- Add k8s secrets provider for Agent {pull}24789[24789]
- Add STATE_PATH, CONFIG_PATH, LOGS_PATH to Elastic Agent docker image {pull}24817[24817]
- Add status subcommand {pull}24856[24856]
- Add leader_election provider for k8s {pull}24267[24267]
- Add --fleet-server-service-token and FLEET_SERVER_SERVICE_TOKEN options {pull}25083[25083]
- Keep http and logging config during enroll {pull}25132[25132]
- Log output of container to $LOGS_PATH/elastic-agent-start.log when LOGS_PATH set {pull}25150[25150]
- Use `filestream` input for internal log collection. {pull}25660[25660]
- Enable agent to send custom headers to kibana/ES {pull}26275[26275]
- Set `agent.id` to the Fleet Agent ID in events published from inputs backed by Beats. {issue}21121[21121] {pull}26394[26394]
<<<<<<< HEAD
- Add proxy support to artifact downloader and communication with fleet server. {pull}25219[25219]
=======
- Enable configuring monitoring namespace {issue}26439[26439]
- Communicate with Fleet Server over HTTP2. {pull}26474[26474]
>>>>>>> b17daafd
<|MERGE_RESOLUTION|>--- conflicted
+++ resolved
@@ -115,9 +115,6 @@
 - Use `filestream` input for internal log collection. {pull}25660[25660]
 - Enable agent to send custom headers to kibana/ES {pull}26275[26275]
 - Set `agent.id` to the Fleet Agent ID in events published from inputs backed by Beats. {issue}21121[21121] {pull}26394[26394]
-<<<<<<< HEAD
 - Add proxy support to artifact downloader and communication with fleet server. {pull}25219[25219]
-=======
 - Enable configuring monitoring namespace {issue}26439[26439]
-- Communicate with Fleet Server over HTTP2. {pull}26474[26474]
->>>>>>> b17daafd
+- Communicate with Fleet Server over HTTP2. {pull}26474[26474]