// Use these for links to issue and pulls. Note issues and pulls redirect one to
// each other on Github, so don't worry too much on using the right prefix.
:issue: https://github.com/elastic/beats/issues/
:pull: https://github.com/elastic/beats/pull/

=== Elastic Agent version HEAD

==== Breaking changes

- Docker container is not run as root by default. {pull}21213[21213]

==== Bugfixes
<<<<<<< HEAD
- Fix rename *ConfigChange to *PolicyChange to align on changes in the UI. {pull}20779[20779]
=======
- Thread safe sorted set {pull}21290[21290]
- Copy Action store on upgrade {pull}21298[21298]
- Include inputs in action store actions {pull}21298[21298]
>>>>>>> b65b1232

==== New features

- Prepare packaging for endpoint and asc files {pull}20186[20186]
- Improved version CLI {pull}20359[20359]
- Enroll CLI now restarts running daemon {pull}20359[20359]
- Add restart CLI cmd {pull}20359[20359]
- Add new `synthetics/*` inputs to run Heartbeat {pull}20387[20387]
- Users of the Docker image can now pass `FLEET_ENROLL_INSECURE=1` to include the `--insecure` flag with the `elastic-agent enroll` command {issue}20312[20312] {pull}20713[20713]
- Add `docker` composable dynamic provider. {pull}20842[20842]
- Add support for dynamic inputs with providers and `{{variable|"default"}}` substitution. {pull}20839[20839]
- Add support for EQL based condition on inputs {pull}20994[20994]
- Send `fleet.host.id` to Endpoint Security {pull}21042[21042]<|MERGE_RESOLUTION|>--- conflicted
+++ resolved
@@ -10,13 +10,10 @@
 - Docker container is not run as root by default. {pull}21213[21213]
 
 ==== Bugfixes
-<<<<<<< HEAD
 - Fix rename *ConfigChange to *PolicyChange to align on changes in the UI. {pull}20779[20779]
-=======
 - Thread safe sorted set {pull}21290[21290]
 - Copy Action store on upgrade {pull}21298[21298]
 - Include inputs in action store actions {pull}21298[21298]
->>>>>>> b65b1232
 
 ==== New features
 
