--- conflicted
+++ resolved
@@ -28,11 +28,8 @@
 - Add support for EQL based condition on inputs {pull}20994[20994]
 - Send `fleet.host.id` to Endpoint Security {pull}21042[21042]
 - Add `install` and `uninstall` subcommands {pull}21206[21206]
-<<<<<<< HEAD
 - Use new form of fleet API paths {pull}21478[21478]
-=======
 - Add `kubernetes` composable dynamic provider. {pull}21480[21480]
->>>>>>> d6ee968b
 - Send updating state {pull}21461[21461]
 - Add `elastic.agent.id` and `elastic.agent.version` to published events from filebeat and metricbeat {pull}21543[21543]
 - Add `upgrade` subcommand to perform upgrade of installed Elastic Agent {pull}21425[21425]