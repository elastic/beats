--- conflicted
+++ resolved
@@ -43,12 +43,11 @@
 #   # Default is local.
 #   mode: "local"
 
-<<<<<<< HEAD
 # fleet:
 #   access_api_key: ""
 #   kibana:
 #     # kibana minimal configuration
-#     host: "localhost:5601"
+#     hosts: ["localhost:5601"]
 #     ssl.certificate_authorities: ["/etc/pki/root/ca.pem"]
 
 #     # optional values
@@ -60,25 +59,6 @@
 #     #ssl.supported_protocols: [TLSv1.0, TLSv1.1, TLSv1.2]
 #     #ssl.cipher_suites: []
 #     #ssl.curve_types: []
-=======
-#   fleet:
-#     access_token: ""
-#     kibana:
-#       # kibana minimal configuration
-#       hosts: ["localhost:5601"]
-#       ssl.certificate_authorities: ["/etc/pki/root/ca.pem"]
-
-#       # optional values
-#       #protocol: "https"
-#       #username: "elastic"
-#       #password: "changeme"
-#       #path: ""
-#       #ssl.verification_mode: full
-#       #ssl.supported_protocols: [TLSv1.0, TLSv1.1, TLSv1.2]
-#       #ssl.cipher_suites: []
-#       #ssl.curve_types: []
-
->>>>>>> d0f70585
 #   reporting:
 #     # Reporting threshold indicates how many events should be kept in-memory before reporting them to fleet.
 #     #reporting_threshold: 10000
