when:
    branches: true             ## for all the branches
    changeset:                 ## when PR contains any of those entries in the changeset
        - "^x-pack/elastic-agent/.*"
        - "@ci"                ## special token regarding the changeset for the ci
        - "@xpack"             ## special token regarding the changeset for the xpack
    comments:                  ## when PR comment contains any of those entries
        - "/test x-pack/elastic-agent"
    labels:                    ## when PR labels matches any of those entries
        - "x-pack-elastic-agent"
    parameters:                ## when parameter was selected in the UI.
        - "x-pack-elastic-agent"
    tags: true                 ## for all the tags
platform: "linux && ubuntu-18" ## default label for all the stages
stages:
    arm:
        mage: "mage build unitTest"
        platforms:             ## override default label in this specific stage.
          - "arm"
        when:                  ## Override the top-level when.
            comments:
                - "/test x-pack/elastic-agent for arm"
            labels:
                - "arm"
            parameters:
                - "armTest"
            branches: true     ## for all the branches
            tags: true         ## for all the tags
    build:
        mage: "mage build test"
    macos:
        mage: "mage build unitTest"
        platforms:             ## override default label in this specific stage.
            - "macosx"
        when:                  ## Override the top-level when.
            comments:
                - "/test x-pack/elastic-agent for macos"
            labels:
                - "macOS"
            parameters:
                - "macosTest"
            branches: true     ## for all the branches
            tags: true         ## for all the tags
    windows:
        mage: "mage build unitTest"
        platforms:             ## override default labels in this specific stage.
            - "windows-2019"
    windows-2016:
        mage: "mage build unitTest"
        platforms:             ## override default labels in this specific stage.
            - "windows-2016"
        when:                  ## Override the top-level when.
            comments:
                - "/test x-pack/elastic-agent for windows-2016"
            labels:
                - "windows-2016"
            branches: true     ## for all the branches
            tags: true         ## for all the tags
<<<<<<< HEAD
    windows-10:
        mage: "mage build unitTest"
        platforms:             ## override default labels in this specific stage.
            - "windows-10"
        when:                  ## Override the top-level when.
            comments:
                - "/test x-pack/elastic-agent for windows-10"
            labels:
                - "windows-10"
=======
    windows-2012:
        mage: "mage build unitTest"
        platforms:             ## override default labels in this specific stage.
            - "windows-2012-r2"
        when:                  ## Override the top-level when.
            comments:
                - "/test x-pack/elastic-agent for windows-2012"
            labels:
                - "windows-2012"
>>>>>>> f8ff7cec
            branches: true     ## for all the branches
            tags: true         ## for all the tags<|MERGE_RESOLUTION|>--- conflicted
+++ resolved
@@ -56,7 +56,17 @@
                 - "windows-2016"
             branches: true     ## for all the branches
             tags: true         ## for all the tags
-<<<<<<< HEAD
+    windows-2012:
+        mage: "mage build unitTest"
+        platforms:             ## override default labels in this specific stage.
+            - "windows-2012-r2"
+        when:                  ## Override the top-level when.
+            comments:
+                - "/test x-pack/elastic-agent for windows-2012"
+            labels:
+                - "windows-2012"
+            branches: true     ## for all the branches
+            tags: true         ## for all the tags
     windows-10:
         mage: "mage build unitTest"
         platforms:             ## override default labels in this specific stage.
@@ -66,16 +76,5 @@
                 - "/test x-pack/elastic-agent for windows-10"
             labels:
                 - "windows-10"
-=======
-    windows-2012:
-        mage: "mage build unitTest"
-        platforms:             ## override default labels in this specific stage.
-            - "windows-2012-r2"
-        when:                  ## Override the top-level when.
-            comments:
-                - "/test x-pack/elastic-agent for windows-2012"
-            labels:
-                - "windows-2012"
->>>>>>> f8ff7cec
             branches: true     ## for all the branches
             tags: true         ## for all the tags