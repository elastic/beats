when:
    branches: true             ## for all the branches
    changeset:                 ## when PR contains any of those entries in the changeset
        - "^x-pack/elastic-agent/.*"
        - "@ci"                ## special token regarding the changeset for the ci
        - "@xpack"             ## special token regarding the changeset for the xpack
    comments:                  ## when PR comment contains any of those entries
        - "/test x-pack/elastic-agent"
    labels:                    ## when PR labels matches any of those entries
        - "x-pack-elastic-agent"
    parameters:                ## when parameter was selected in the UI.
        - "x-pack-elastic-agent"
    tags: true                 ## for all the tags
platform: "immutable && ubuntu-18" ## default label for all the stages
stages:
    Lint:
        make: |
          make -C x-pack/elastic-agent check;
          make -C x-pack/elastic-agent update;
          make check-no-changes;
    arm:
        mage: "mage build unitTest"
        platforms:             ## override default label in this specific stage.
          - "arm"
        when:                  ## Override the top-level when.
            comments:
                - "/test x-pack/elastic-agent for arm"
            labels:
                - "arm"
            parameters:
                - "armTest"
            branches: true     ## for all the branches
            tags: true         ## for all the tags
    build:
        mage: "mage build test"
    macos:
        mage: "mage build unitTest"
        platforms:             ## override default label in this specific stage.
            - "macosx"
        when:                  ## Override the top-level when.
            comments:
                - "/test x-pack/elastic-agent for macos"
            labels:
                - "macOS"
            parameters:
                - "macosTest"
            branches: true     ## for all the branches
            tags: true         ## for all the tags
    windows:
        mage: "mage build unitTest"
        platforms:             ## override default labels in this specific stage.
            - "windows-2019"
    windows-2016:
        mage: "mage build unitTest"
        platforms:             ## override default labels in this specific stage.
            - "windows-2016"
    windows-2012:
        mage: "mage build unitTest"
        platforms:             ## override default labels in this specific stage.
            - "windows-2012-r2"
    windows-10:
        mage: "mage build unitTest"
        platforms:             ## override default labels in this specific stage.
            - "windows-10"
    windows-2008:
        mage: "mage build unitTest"
        platforms:             ## override default labels in this specific stage.
            - "windows-2008-r2"
    windows-8:
        mage: "mage build unitTest"
        platforms:             ## override default labels in this specific stage.
            - "windows-8"
    windows-7:
        mage: "mage build unitTest"
        platforms:             ## override default labels in this specific stage.
            - "windows-7"
    #windows-7-32:  See https://github.com/elastic/beats/issues/22316
    #    mage: "mage build unitTest"
    #    platforms:             ## override default labels in this specific stage.
    #        - "windows-7-32-bit"
    #    when:                  ## Override the top-level when.
    #        comments:
    #            - "/test x-pack/elastic-agent for windows-7-32"
    #        labels:
    #            - "windows-7-32"
    #        branches: true     ## for all the branches
    #        tags: true         ## for all the tags
    packaging-linux:
        packaging-linux: "mage package"
        e2e:
<<<<<<< HEAD
            enabled: true
            entrypoint: 'fleet-test.sh'
=======
            enabled: false
    packaging-arm:
        packaging-arm: "mage package"
        e2e:
            enabled: false
        platforms:             ## override default label in this specific stage.
          - "arm"
>>>>>>> 9e6b6760
<|MERGE_RESOLUTION|>--- conflicted
+++ resolved
@@ -88,15 +88,11 @@
     packaging-linux:
         packaging-linux: "mage package"
         e2e:
-<<<<<<< HEAD
             enabled: true
             entrypoint: 'fleet-test.sh'
-=======
-            enabled: false
     packaging-arm:
         packaging-arm: "mage package"
         e2e:
             enabled: false
         platforms:             ## override default label in this specific stage.
-          - "arm"
->>>>>>> 9e6b6760
+          - "arm"