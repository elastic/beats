--- conflicted
+++ resolved
@@ -95,22 +95,12 @@
     packaging-linux:
         packaging-linux: "mage package"
         e2e:
-<<<<<<< HEAD
-<<<<<<< HEAD
-            enabled: false
-=======
             enabled: true
             job: 'e2e-tests/e2e-testing-mbp'
             testMatrixFile: '.ci/.e2e-tests-for-elastic-agent.yaml'
             when:                  ## Customise when to run this subtask in the packaging stage.
                 branches: false    ## Only on a PR basis for the time being
                 tags: false        ## e2e on branches/tags is already in place with the downstream build.
->>>>>>> d1bcb503b7 (CI: disable e2e for elastic-agent on tags/branches (#28481))
-=======
-            enabled: true
-            job: 'e2e-tests/e2e-testing-mbp'
-            testMatrixFile: '.ci/.e2e-tests-for-elastic-agent.yaml'
->>>>>>> 4219d329
         stage: packaging
     packaging-arm:
         packaging-arm: "mage package"
