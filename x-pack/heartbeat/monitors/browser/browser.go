// Copyright Elasticsearch B.V. and/or licensed to Elasticsearch B.V. under one
// or more contributor license agreements. Licensed under the Elastic License;
// you may not use this file except in compliance with the Elastic License.

package browser

import (
	"fmt"
	"os"
	"os/user"
	"sync"

	"github.com/elastic/beats/v7/heartbeat/monitors/plugin"
	"github.com/elastic/beats/v7/libbeat/common"
	"github.com/elastic/beats/v7/libbeat/logp"
)

func init() {
	plugin.Register("browser", create, "synthetic", "synthetics/synthetic")
}

var showExperimentalOnce = sync.Once{}

var ErrNotSyntheticsCapableError = fmt.Errorf("synthetic monitors cannot be created outside the official elastic docker image")

func create(name string, cfg *common.Config) (p plugin.Plugin, err error) {
	// We don't want users running synthetics in environments that don't have the required GUI libraries etc, so we check
	// this flag. When we're ready to support the many possible configurations of systems outside the docker environment
	// we can remove this check.
	if os.Getenv("ELASTIC_SYNTHETICS_CAPABLE") != "true" {
		return plugin.Plugin{}, ErrNotSyntheticsCapableError
	}

	showExperimentalOnce.Do(func() {
		logp.Info("Synthetic browser monitor detected! Please note synthetic monitors are a beta feature!")
	})

	curUser, err := user.Current()
	if err != nil {
		return plugin.Plugin{}, fmt.Errorf("could not determine current user for script monitor %w: ", err)
	}
	if curUser.Uid == "0" {
		return plugin.Plugin{}, fmt.Errorf("script monitors cannot be run as root! Current UID is %s", curUser.Uid)
	}

	s, err := NewSuite(cfg)
	if err != nil {
		return plugin.Plugin{}, err
	}

<<<<<<< HEAD
	extraArgs := []string{}
	if ss.suiteCfg.Sandbox {
		extraArgs = append(extraArgs, "--sandbox")
	}

	var j jobs.Job
	if src, ok := ss.InlineSource(); ok {
		j = synthexec.InlineJourneyJob(context.TODO(), src, ss.Params(), extraArgs...)
	} else {
		j = func(event *beat.Event) ([]jobs.Job, error) {
			err := ss.Fetch()
			if err != nil {
				return nil, fmt.Errorf("could not fetch for suite job: %w", err)
			}
			sj, err := synthexec.SuiteJob(context.TODO(), ss.Workdir(), ss.Params(), extraArgs...)
			if err != nil {
				return nil, err
			}
			return sj(event)
		}
	}

	return plugin.Plugin{
		Jobs:      []jobs.Job{j},
		DoClose:   ss.Close,
		Endpoints: 1,
	}, nil
=======
	return s.plugin(), nil
>>>>>>> 53e5d236
}<|MERGE_RESOLUTION|>--- conflicted
+++ resolved
@@ -5,14 +5,18 @@
 package browser
 
 import (
+	"context"
 	"fmt"
 	"os"
 	"os/user"
 	"sync"
 
+	"github.com/elastic/beats/v7/heartbeat/monitors/jobs"
 	"github.com/elastic/beats/v7/heartbeat/monitors/plugin"
+	"github.com/elastic/beats/v7/libbeat/beat"
 	"github.com/elastic/beats/v7/libbeat/common"
 	"github.com/elastic/beats/v7/libbeat/logp"
+	"github.com/elastic/beats/v7/x-pack/heartbeat/monitors/browser/synthexec"
 )
 
 func init() {
@@ -48,22 +52,21 @@
 		return plugin.Plugin{}, err
 	}
 
-<<<<<<< HEAD
 	extraArgs := []string{}
-	if ss.suiteCfg.Sandbox {
+	if s.suiteCfg.Sandbox {
 		extraArgs = append(extraArgs, "--sandbox")
 	}
 
 	var j jobs.Job
-	if src, ok := ss.InlineSource(); ok {
-		j = synthexec.InlineJourneyJob(context.TODO(), src, ss.Params(), extraArgs...)
+	if src, ok := s.InlineSource(); ok {
+		j = synthexec.InlineJourneyJob(context.TODO(), src, s.Params(), extraArgs...)
 	} else {
 		j = func(event *beat.Event) ([]jobs.Job, error) {
-			err := ss.Fetch()
+			err := s.Fetch()
 			if err != nil {
 				return nil, fmt.Errorf("could not fetch for suite job: %w", err)
 			}
-			sj, err := synthexec.SuiteJob(context.TODO(), ss.Workdir(), ss.Params(), extraArgs...)
+			sj, err := synthexec.SuiteJob(context.TODO(), s.Workdir(), s.Params(), s.FilterJourneys(), extraArgs...)
 			if err != nil {
 				return nil, err
 			}
@@ -73,10 +76,7 @@
 
 	return plugin.Plugin{
 		Jobs:      []jobs.Job{j},
-		DoClose:   ss.Close,
+		DoClose:   s.Close,
 		Endpoints: 1,
 	}, nil
-=======
-	return s.plugin(), nil
->>>>>>> 53e5d236
 }