--- conflicted
+++ resolved
@@ -60,7 +60,6 @@
 		},
 	})
 	if len(se.Payload) > 0 {
-<<<<<<< HEAD
 		_, _ = m.Put("synthetics.payload", se.Payload)
 	}
 	if se.Blob != "" {
@@ -77,36 +76,6 @@
 	}
 	if se.Error != nil {
 		_, _ = m.Put("synthetics.error", se.Error.toMap())
-=======
-		//nolint:errcheck // There are no new changes to this line but
-		// linter has been activated in the meantime. We'll cleanup separately.
-		m.Put("synthetics.payload", se.Payload)
-	}
-	if se.Blob != "" {
-		//nolint:errcheck // There are no new changes to this line but
-		// linter has been activated in the meantime. We'll cleanup separately.
-		m.Put("synthetics.blob", se.Blob)
-	}
-	if se.BlobMime != "" {
-		//nolint:errcheck // There are no new changes to this line but
-		// linter has been activated in the meantime. We'll cleanup separately.
-		m.Put("synthetics.blob_mime", se.BlobMime)
-	}
-	if se.Step != nil {
-		//nolint:errcheck // There are no new changes to this line but
-		// linter has been activated in the meantime. We'll cleanup separately.
-		m.Put("synthetics.step", se.Step.ToMap())
-	}
-	if se.Journey != nil {
-		//nolint:errcheck // There are no new changes to this line but
-		// linter has been activated in the meantime. We'll cleanup separately.
-		m.Put("synthetics.journey", se.Journey.ToMap())
-	}
-	if se.Error != nil {
-		//nolint:errcheck // There are no new changes to this line but
-		// linter has been activated in the meantime. We'll cleanup separately.
-		m.Put("synthetics.error", se.Error.toMap())
->>>>>>> 343abb6f
 	}
 
 	if se.URL != "" {
@@ -114,13 +83,7 @@
 		if e != nil {
 			logp.Warn("Could not parse synthetics URL '%s': %s", se.URL, e.Error())
 		} else {
-<<<<<<< HEAD
 			_, _ = m.Put("url", wrappers.URLFields(u))
-=======
-			//nolint:errcheck // There are no new changes to this line but
-			// linter has been activated in the meantime. We'll cleanup separately.
-			m.Put("url", wrappers.URLFields(u))
->>>>>>> 343abb6f
 		}
 	}
 
