// Copyright Elasticsearch B.V. and/or licensed to Elasticsearch B.V. under one
// or more contributor license agreements. Licensed under the Elastic License;
// you may not use this file except in compliance with the Elastic License.

package synthexec

import (
	"fmt"
	"net/url"
	"testing"
	"time"

	"github.com/stretchr/testify/require"
	"go.uber.org/zap"
	"go.uber.org/zap/zapcore"
	"go.uber.org/zap/zaptest/observer"

	"github.com/elastic/beats/v7/heartbeat/monitors/logger"
	"github.com/elastic/beats/v7/heartbeat/monitors/wrappers"
	"github.com/elastic/beats/v7/libbeat/beat"
	"github.com/elastic/beats/v7/libbeat/beat/events"
	"github.com/elastic/beats/v7/libbeat/logp"
	"github.com/elastic/beats/v7/libbeat/processors/add_data_stream"
	"github.com/elastic/elastic-agent-libs/mapstr"
	"github.com/elastic/go-lookslike"
	"github.com/elastic/go-lookslike/testslike"
	"github.com/elastic/go-lookslike/validator"
)

func makeStepEvent(typ string, ts float64, name string, status string, urlstr string, err *SynthError) *SynthEvent {
	return &SynthEvent{
		Type:                 typ,
		TimestampEpochMicros: 1000 + ts,
		PackageVersion:       "1.0.0",
		Step:                 &Step{Name: name, Index: 1, Status: status},
		Error:                err,
		Payload:              mapstr.M{},
		URL:                  urlstr,
	}
}

func TestJourneyEnricher(t *testing.T) {
	var stdFields = StdSuiteFields{
		Id:       "mysuite",
		Name:     "mysuite",
		Type:     "browser",
		IsInline: false,
	}
	journey := &Journey{
		Name: "A Journey Name",
		Id:   "my-journey-id",
	}
	syntherr := &SynthError{
		Message: "my-errmsg",
		Name:    "my-errname",
		Stack:   "my\nerr\nstack",
	}
	otherErr := &SynthError{
		Message: "last-errmsg",
		Name:    "last-errname",
		Stack:   "last\nerr\nstack",
	}
	journeyStart := &SynthEvent{
		Type:                 JourneyStart,
		TimestampEpochMicros: 1000,
		PackageVersion:       "1.0.0",
		Journey:              journey,
		Payload:              mapstr.M{},
	}
	journeyEnd := &SynthEvent{
		Type:                 JourneyEnd,
		TimestampEpochMicros: 2000,
		PackageVersion:       "1.0.0",
		Journey:              journey,
		Payload:              mapstr.M{},
	}
	url1 := "http://example.net/url1" //nolint:goconst // silly warning for a test
	url2 := "http://example.net/url2"
	url3 := "http://example.net/url3"

	synthEvents := []*SynthEvent{
		journeyStart,
<<<<<<< HEAD
		makeStepEvent("step/start", 10, "Step1", "succeeded", "", nil),
		makeStepEvent("step/end", 20, "Step1", "", url1, nil),
		makeStepEvent("step/start", 21, "Step2", "", "", nil),
		makeStepEvent("step/end", 30, "Step2", "failed", url2, syntherr),
		makeStepEvent("step/start", 31, "Step3", "", "", nil),
		makeStepEvent("step/end", 40, "Step3", "", url3, otherErr),
=======
		makeStepEvent("step/start", 10, "Step1", 1, "succeeded", "", nil),
		makeStepEvent("step/end", 20, "Step1", 1, "", url1, nil),
		makeStepEvent("step/start", 21, "Step2", 2, "", "", nil),
		makeStepEvent("step/end", 30, "Step2", 2, "failed", url2, syntherr),
		makeStepEvent("step/start", 31, "Step3", 3, "", "", nil),
		makeStepEvent("step/end", 40, "Step3", 3, "", url3, otherErr),
>>>>>>> 343abb6f
		journeyEnd,
	}

	suiteValidator := func() validator.Validator {
		return lookslike.MustCompile(mapstr.M{
			"suite.id":     stdFields.Id,
			"suite.name":   stdFields.Name,
			"monitor.id":   fmt.Sprintf("%s-%s", stdFields.Id, journey.Id),
			"monitor.name": fmt.Sprintf("%s - %s", stdFields.Name, journey.Name),
			"monitor.type": stdFields.Type,
		})
	}
	inlineValidator := func() validator.Validator {
		return lookslike.MustCompile(mapstr.M{
			"monitor.id":   stdFields.Id,
			"monitor.name": stdFields.Name,
			"monitor.type": stdFields.Type,
		})
	}
	commonValidator := func(se *SynthEvent) validator.Validator {
		var v []validator.Validator

		// We need an expectation for each input plus a final
		// expectation for the summary which comes on the nil data.
<<<<<<< HEAD
=======

>>>>>>> 343abb6f
		if se.Type != JourneyEnd {
			// Test that the created event includes the mapped
			// version of the event
			v = append(v, lookslike.MustCompile(se.ToMap()))
		} else {
			u, _ := url.Parse(url1)
			// journey end gets a summary
			v = append(v, lookslike.MustCompile(mapstr.M{
				"synthetics.type":     "heartbeat/summary",
				"url":                 wrappers.URLFields(u),
				"monitor.duration.us": int64(journeyEnd.Timestamp().Sub(journeyStart.Timestamp()) / time.Microsecond),
			}))
		}
		return lookslike.Compose(v...)
	}

	je := &journeyEnricher{}
	check := func(t *testing.T, se *SynthEvent, ssf StdSuiteFields) {
		e := &beat.Event{}
		t.Run(fmt.Sprintf("event: %s", se.Type), func(t *testing.T) {
			enrichErr := je.enrich(e, se, ssf)
			if se.Error != nil {
				require.Equal(t, stepError(se.Error), enrichErr)
			}
			if ssf.IsInline {
				sv, _ := e.Fields.GetValue("suite")
				require.Nil(t, sv)
				testslike.Test(t, inlineValidator(), e.Fields)
			} else {
				testslike.Test(t, suiteValidator(), e.Fields)
			}
			testslike.Test(t, commonValidator(se), e.Fields)

			require.Equal(t, se.Timestamp().Unix(), e.Timestamp.Unix())
		})
	}

	tests := []struct {
		name     string
		isInline bool
	}{
		{
			name:     "suite monitor",
			isInline: false,
		},
		{
			name:     "inline monitor",
			isInline: true,
		},
	}

	for _, tt := range tests {
		t.Run(tt.name, func(t *testing.T) {
			stdFields.IsInline = tt.isInline
			for _, se := range synthEvents {
				check(t, se, stdFields)
			}
		})
	}
}

func TestEnrichConsoleSynthEvents(t *testing.T) {
	tests := []struct {
		name  string
		je    *journeyEnricher
		se    *SynthEvent
		check func(t *testing.T, e *beat.Event, je *journeyEnricher)
	}{
		{
			"stderr",
			&journeyEnricher{},
			&SynthEvent{
				Type: "stderr",
				Payload: mapstr.M{
					"message": "Error from synthetics",
				},
				PackageVersion: "1.0.0",
			},
			func(t *testing.T, e *beat.Event, je *journeyEnricher) {
				v := lookslike.MustCompile(mapstr.M{
					"synthetics": mapstr.M{
						"payload": mapstr.M{
							"message": "Error from synthetics",
						},
						"type":            "stderr",
						"package_version": "1.0.0",
						"index":           0,
					},
				})
				testslike.Test(t, v, e.Fields)
			},
		},
		{
			"stdout",
			&journeyEnricher{},
			&SynthEvent{
				Type: "stdout",
				Payload: mapstr.M{
					"message": "debug output",
				},
				PackageVersion: "1.0.0",
			},
			func(t *testing.T, e *beat.Event, je *journeyEnricher) {
				v := lookslike.MustCompile(mapstr.M{
					"synthetics": mapstr.M{
						"payload": mapstr.M{
							"message": "debug output",
						},
						"type":            "stdout",
						"package_version": "1.0.0",
						"index":           0,
					},
				})
				testslike.Test(t, lookslike.Strict(v), e.Fields)
			},
		},
	}

	for _, tt := range tests {
		t.Run(tt.name, func(t *testing.T) {
			e := &beat.Event{}
<<<<<<< HEAD
			err := tt.je.enrichSynthEvent(e, tt.se)
			require.NoError(t, err)
=======
			//nolint:errcheck // There are no new changes to this line but
			// linter has been activated in the meantime. We'll cleanup separately.
			tt.je.enrichSynthEvent(e, tt.se)
>>>>>>> 343abb6f
			tt.check(t, e, tt.je)
		})
	}
}

func TestEnrichSynthEvent(t *testing.T) {
	tests := []struct {
		name    string
		je      *journeyEnricher
		se      *SynthEvent
		wantErr bool
		check   func(t *testing.T, e *beat.Event, je *journeyEnricher)
	}{
		{
			"cmd/status - with error",
			&journeyEnricher{},
			&SynthEvent{
				Type:  CmdStatus,
				Error: &SynthError{Name: "cmdexit", Message: "cmd err msg"},
			},
			true,
			func(t *testing.T, e *beat.Event, je *journeyEnricher) {
				v := lookslike.MustCompile(mapstr.M{
					"summary": map[string]int{
						"up":   0,
						"down": 1,
					},
				})
				testslike.Test(t, v, e.Fields)
			},
		},
		{
			// If a journey did not emit `journey/end` but exited without
			// errors, we consider the journey to be up.
			"cmd/status - without error",
			&journeyEnricher{},
			&SynthEvent{
				Type:  CmdStatus,
				Error: nil,
			},
			true,
			func(t *testing.T, e *beat.Event, je *journeyEnricher) {
				v := lookslike.MustCompile(mapstr.M{
					"summary": map[string]int{
						"up":   1,
						"down": 0,
					},
				})
				testslike.Test(t, v, e.Fields)
			},
		},
		{
			"journey/end",
			&journeyEnricher{},
			&SynthEvent{Type: JourneyEnd},
			false,
			func(t *testing.T, e *beat.Event, je *journeyEnricher) {
				v := lookslike.MustCompile(mapstr.M{
					"summary": map[string]int{
						"up":   1,
						"down": 0,
					},
				})
				testslike.Test(t, v, e.Fields)
			},
		},
		{
			"step/end",
			&journeyEnricher{},
			&SynthEvent{Type: "step/end"},
			false,
			func(t *testing.T, e *beat.Event, je *journeyEnricher) {
				require.Equal(t, 1, je.stepCount)
			},
		},
		{
			"step/screenshot",
			&journeyEnricher{},
			&SynthEvent{Type: "step/screenshot"},
			false,
			func(t *testing.T, e *beat.Event, je *journeyEnricher) {
				require.Equal(t, "browser.screenshot", e.Meta[add_data_stream.FieldMetaCustomDataset])
			},
		},
		{
			"step/screenshot_ref",
			&journeyEnricher{},
			&SynthEvent{Type: "step/screenshot_ref"},
			false,
			func(t *testing.T, e *beat.Event, je *journeyEnricher) {
				require.Equal(t, "browser.screenshot", e.Meta[add_data_stream.FieldMetaCustomDataset])
			},
		},
		{
			"step/screenshot_block",
			&journeyEnricher{},
			&SynthEvent{Type: "screenshot/block", Id: "my_id"},
			false,
			func(t *testing.T, e *beat.Event, je *journeyEnricher) {
				require.Equal(t, "my_id", e.Meta["_id"])
				require.Equal(t, events.OpTypeCreate, e.Meta[events.FieldMetaOpType])
				require.Equal(t, "browser.screenshot", e.Meta[add_data_stream.FieldMetaCustomDataset])
			},
		},
		{
			"journey/network_info",
			&journeyEnricher{},
			&SynthEvent{Type: "journey/network_info"},
			false,
			func(t *testing.T, e *beat.Event, je *journeyEnricher) {
				require.Equal(t, "browser.network", e.Meta[add_data_stream.FieldMetaCustomDataset])
			},
		},
	}

	for _, tt := range tests {
		t.Run(tt.name, func(t *testing.T) {
			e := &beat.Event{}
			if err := tt.je.enrichSynthEvent(e, tt.se); (err == nil && tt.wantErr) || (err != nil && !tt.wantErr) {
				t.Errorf("journeyEnricher.enrichSynthEvent() error = %v, wantErr %v", err, tt.wantErr)
			}
			tt.check(t, e, tt.je)
		})
	}
}

func TestNoSummaryOnAfterHook(t *testing.T) {
	journey := &Journey{
		Name: "A journey that fails after completing",
		Id:   "my-bad-after-all-hook",
	}
	journeyStart := &SynthEvent{
		Type:                 JourneyStart,
		TimestampEpochMicros: 1000,
		PackageVersion:       "1.0.0",
		Journey:              journey,
		Payload:              mapstr.M{},
	}
	syntherr := &SynthError{
		Message: "my-errmsg",
		Name:    "my-errname",
		Stack:   "my\nerr\nstack",
	}
	journeyEnd := &SynthEvent{
		Type:                 JourneyEnd,
		TimestampEpochMicros: 2000,
		PackageVersion:       "1.0.0",
		Journey:              journey,
		Payload:              mapstr.M{},
	}
	cmdStatus := &SynthEvent{
		Type:                 CmdStatus,
		Error:                &SynthError{Name: "cmdexit", Message: "cmd err msg"},
		TimestampEpochMicros: 3000,
	}

	badStepUrl := "https://example.com/bad-step"
	synthEvents := []*SynthEvent{
		journeyStart,
		makeStepEvent("step/start", 10, "Step1", "", "", nil),
		makeStepEvent("step/end", 20, "Step1", "failed", badStepUrl, syntherr),
		journeyEnd,
		cmdStatus,
	}

	je := &journeyEnricher{}

	for idx, se := range synthEvents {
		e := &beat.Event{}
		stdFields := StdSuiteFields{IsInline: false}
		t.Run(fmt.Sprintf("event %d", idx), func(t *testing.T) {
			enrichErr := je.enrich(e, se, stdFields)

			if se != nil && se.Type == CmdStatus {
				t.Run("no summary in cmd/status", func(t *testing.T) {
					require.NotContains(t, e.Fields, "summary")
				})
			}

			// Only the journey/end event should get a summary when
			// it's emitted before the cmd/status (when an afterX hook fails).
			if se != nil && se.Type == JourneyEnd {
				require.Equal(t, stepError(syntherr), enrichErr)

				u, _ := url.Parse(badStepUrl)
				t.Run("summary in journey/end", func(t *testing.T) {
					v := lookslike.MustCompile(mapstr.M{
						"synthetics.type":     "heartbeat/summary",
						"url":                 wrappers.URLFields(u),
						"monitor.duration.us": int64(journeyEnd.Timestamp().Sub(journeyStart.Timestamp()) / time.Microsecond),
					})

					testslike.Test(t, v, e.Fields)
				})
			}
		})
	}
}

func TestSummaryWithoutJourneyEnd(t *testing.T) {
	journey := &Journey{
		Name: "A journey that never emits journey/end but exits successfully",
		Id:   "no-journey-end-but-success",
	}
	journeyStart := &SynthEvent{
		Type:                 "journey/start",
		TimestampEpochMicros: 1000,
		PackageVersion:       "1.0.0",
		Journey:              journey,
		Payload:              mapstr.M{},
	}

	cmdStatus := &SynthEvent{
		Type:                 CmdStatus,
		Error:                nil,
		TimestampEpochMicros: 3000,
	}

	url1 := "http://example.net/url1"
	synthEvents := []*SynthEvent{
		journeyStart,
		makeStepEvent("step/end", 20, "Step1", "", url1, nil),
		cmdStatus,
	}

	je := &journeyEnricher{}

	hasCmdStatus := false

	for idx, se := range synthEvents {
		e := &beat.Event{}
		stdFields := StdSuiteFields{IsInline: false}
		t.Run(fmt.Sprintf("event %d", idx), func(t *testing.T) {
			enrichErr := je.enrich(e, se, stdFields)

			if se != nil && se.Type == CmdStatus {
				hasCmdStatus = true
				require.Error(t, enrichErr, "journey did not finish executing, 1 steps ran")

				u, _ := url.Parse(url1)

				v := lookslike.MustCompile(mapstr.M{
					"synthetics.type":     "heartbeat/summary",
					"url":                 wrappers.URLFields(u),
					"monitor.duration.us": int64(cmdStatus.Timestamp().Sub(journeyStart.Timestamp()) / time.Microsecond),
				})

				testslike.Test(t, v, e.Fields)
			}
		})
	}

	require.True(t, hasCmdStatus)
}

func TestCreateSummaryEvent(t *testing.T) {
	baseTime := time.Now()

	defaultLogValidator := func(stepCount int) func(t *testing.T, summary mapstr.M, observed []observer.LoggedEntry) {
		return func(t *testing.T, summary mapstr.M, observed []observer.LoggedEntry) {
			require.Len(t, observed, 1)
			require.Equal(t, "Monitor finished", observed[0].Message)

			durationMs := baseTime.Add(10 * time.Microsecond).Sub(baseTime).Milliseconds()
			expectedMonitor := logger.NewMonitorRunInfo("my-monitor", "browser", durationMs)
			expectedMonitor.Steps = &stepCount
			require.ElementsMatch(t, []zap.Field{
				logp.Any("event", map[string]string{"action": logger.ActionMonitorRun}),
				logp.Any("monitor", &expectedMonitor),
			}, observed[0].Context)
		}
	}

	tests := []struct {
		name         string
		je           *journeyEnricher
		expected     mapstr.M
		wantErr      bool
		logValidator func(t *testing.T, summary mapstr.M, observed []observer.LoggedEntry)
	}{{
		name: "completed without errors",
		je: &journeyEnricher{
			journey:         &Journey{},
			start:           baseTime,
			end:             baseTime.Add(10 * time.Microsecond),
			journeyComplete: true,
			stepCount:       3,
		},
		expected: mapstr.M{
			"monitor.duration.us": int64(10),
			"summary": mapstr.M{
				"down": 0,
				"up":   1,
			},
		},
		wantErr:      false,
		logValidator: defaultLogValidator(3),
	}, {
		name: "completed with error",
		je: &journeyEnricher{
			journey:         &Journey{},
			start:           baseTime,
			end:             baseTime.Add(10 * time.Microsecond),
			journeyComplete: true,
			errorCount:      1,
			firstError:      fmt.Errorf("journey errored"),
		},
		expected: mapstr.M{
			"monitor.duration.us": int64(10),
			"summary": mapstr.M{
				"down": 1,
				"up":   0,
			},
		},
		wantErr:      true,
		logValidator: defaultLogValidator(0),
	}, {
		name: "started, but exited without running steps",
		je: &journeyEnricher{
			journey:         &Journey{},
			start:           baseTime,
			end:             baseTime.Add(10 * time.Microsecond),
			stepCount:       0,
			journeyComplete: false,
		},
		expected: mapstr.M{
			"monitor.duration.us": int64(10),
			"summary": mapstr.M{
				"down": 0,
				"up":   1,
			},
		},
		wantErr:      true,
		logValidator: defaultLogValidator(0),
	}, {
		name: "syntax error - exited without starting",
		je: &journeyEnricher{
			journey:         &Journey{},
			end:             time.Now().Add(10 * time.Microsecond),
			journeyComplete: false,
			errorCount:      1,
		},
		expected: mapstr.M{
			"summary": mapstr.M{
				"down": 1,
				"up":   0,
			},
		},
		logValidator: func(t *testing.T, summary mapstr.M, observed []observer.LoggedEntry) {
			// We don't log run data without duration
			require.Len(t, observed, 1)
			require.Equal(t, "Error gathering information to log event", observed[0].Message)
		},
		wantErr: true,
	}}

	for _, tt := range tests {
		t.Run(tt.name, func(t *testing.T) {
			core, observed := observer.New(zapcore.InfoLevel)
			logger.SetLogger(logp.NewLogger("t", zap.WrapCore(func(in zapcore.Core) zapcore.Core {
				return zapcore.NewTee(in, core)
			})))

			monitorField := mapstr.M{"id": "my-monitor", "type": "browser"}

			e := &beat.Event{
				Fields: mapstr.M{"monitor": monitorField},
			}
			err := tt.je.createSummary(e)
			if tt.wantErr {
				require.Error(t, err)
			} else {
				require.NoError(t, err)
			}
<<<<<<< HEAD
			_ = common.MergeFields(tt.expected, common.MapStr{
				"url":                common.MapStr{},
=======
			//nolint:errcheck // There are no new changes to this line but
			// linter has been activated in the meantime. We'll cleanup separately.
			mapstr.MergeFields(tt.expected, mapstr.M{
				"monitor":            monitorField,
				"url":                mapstr.M{},
>>>>>>> 343abb6f
				"event.type":         "heartbeat/summary",
				"synthetics.type":    "heartbeat/summary",
				"synthetics.journey": Journey{},
			}, true)
			testslike.Test(t, lookslike.Strict(lookslike.MustCompile(tt.expected)), e.Fields)

			if tt.logValidator != nil {
				tt.logValidator(t, tt.expected, observed.All())
			}
		})
	}
}<|MERGE_RESOLUTION|>--- conflicted
+++ resolved
@@ -27,12 +27,12 @@
 	"github.com/elastic/go-lookslike/validator"
 )
 
-func makeStepEvent(typ string, ts float64, name string, status string, urlstr string, err *SynthError) *SynthEvent {
+func makeStepEvent(typ string, ts float64, name string, index int, status string, urlstr string, err *SynthError) *SynthEvent {
 	return &SynthEvent{
 		Type:                 typ,
 		TimestampEpochMicros: 1000 + ts,
 		PackageVersion:       "1.0.0",
-		Step:                 &Step{Name: name, Index: 1, Status: status},
+		Step:                 &Step{Name: name, Index: index, Status: status},
 		Error:                err,
 		Payload:              mapstr.M{},
 		URL:                  urlstr,
@@ -74,27 +74,18 @@
 		Journey:              journey,
 		Payload:              mapstr.M{},
 	}
-	url1 := "http://example.net/url1" //nolint:goconst // silly warning for a test
+	url1 := "http://example.net/url1"
 	url2 := "http://example.net/url2"
 	url3 := "http://example.net/url3"
 
 	synthEvents := []*SynthEvent{
 		journeyStart,
-<<<<<<< HEAD
-		makeStepEvent("step/start", 10, "Step1", "succeeded", "", nil),
-		makeStepEvent("step/end", 20, "Step1", "", url1, nil),
-		makeStepEvent("step/start", 21, "Step2", "", "", nil),
-		makeStepEvent("step/end", 30, "Step2", "failed", url2, syntherr),
-		makeStepEvent("step/start", 31, "Step3", "", "", nil),
-		makeStepEvent("step/end", 40, "Step3", "", url3, otherErr),
-=======
 		makeStepEvent("step/start", 10, "Step1", 1, "succeeded", "", nil),
 		makeStepEvent("step/end", 20, "Step1", 1, "", url1, nil),
 		makeStepEvent("step/start", 21, "Step2", 2, "", "", nil),
 		makeStepEvent("step/end", 30, "Step2", 2, "failed", url2, syntherr),
 		makeStepEvent("step/start", 31, "Step3", 3, "", "", nil),
 		makeStepEvent("step/end", 40, "Step3", 3, "", url3, otherErr),
->>>>>>> 343abb6f
 		journeyEnd,
 	}
 
@@ -119,10 +110,6 @@
 
 		// We need an expectation for each input plus a final
 		// expectation for the summary which comes on the nil data.
-<<<<<<< HEAD
-=======
-
->>>>>>> 343abb6f
 		if se.Type != JourneyEnd {
 			// Test that the created event includes the mapped
 			// version of the event
@@ -244,14 +231,8 @@
 	for _, tt := range tests {
 		t.Run(tt.name, func(t *testing.T) {
 			e := &beat.Event{}
-<<<<<<< HEAD
 			err := tt.je.enrichSynthEvent(e, tt.se)
 			require.NoError(t, err)
-=======
-			//nolint:errcheck // There are no new changes to this line but
-			// linter has been activated in the meantime. We'll cleanup separately.
-			tt.je.enrichSynthEvent(e, tt.se)
->>>>>>> 343abb6f
 			tt.check(t, e, tt.je)
 		})
 	}
@@ -411,8 +392,8 @@
 	badStepUrl := "https://example.com/bad-step"
 	synthEvents := []*SynthEvent{
 		journeyStart,
-		makeStepEvent("step/start", 10, "Step1", "", "", nil),
-		makeStepEvent("step/end", 20, "Step1", "failed", badStepUrl, syntherr),
+		makeStepEvent("step/start", 10, "Step1", 1, "", "", nil),
+		makeStepEvent("step/end", 20, "Step1", 2, "failed", badStepUrl, syntherr),
 		journeyEnd,
 		cmdStatus,
 	}
@@ -473,7 +454,7 @@
 	url1 := "http://example.net/url1"
 	synthEvents := []*SynthEvent{
 		journeyStart,
-		makeStepEvent("step/end", 20, "Step1", "", url1, nil),
+		makeStepEvent("step/end", 20, "Step1", 1, "", url1, nil),
 		cmdStatus,
 	}
 
@@ -626,16 +607,11 @@
 			} else {
 				require.NoError(t, err)
 			}
-<<<<<<< HEAD
-			_ = common.MergeFields(tt.expected, common.MapStr{
-				"url":                common.MapStr{},
-=======
 			//nolint:errcheck // There are no new changes to this line but
 			// linter has been activated in the meantime. We'll cleanup separately.
 			mapstr.MergeFields(tt.expected, mapstr.M{
 				"monitor":            monitorField,
 				"url":                mapstr.M{},
->>>>>>> 343abb6f
 				"event.type":         "heartbeat/summary",
 				"synthetics.type":    "heartbeat/summary",
 				"synthetics.journey": Journey{},
