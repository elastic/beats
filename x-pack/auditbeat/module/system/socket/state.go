--- conflicted
+++ resolved
@@ -976,9 +976,6 @@
 			"complete": f.complete,
 		},
 	}
-<<<<<<< HEAD
-	var errs []error
-=======
 	if communityid := flowhash.CommunityID.Hash(flowhash.Flow{
 		SourceIP:        localAddr.IP,
 		SourcePort:      uint16(localAddr.Port),
@@ -990,7 +987,6 @@
 	}
 
 	var errs multierror.Errors
->>>>>>> 3823c011
 	rootPut := func(key string, value interface{}) {
 		if _, err := root.Put(key, value); err != nil {
 			errs = append(errs, err)
