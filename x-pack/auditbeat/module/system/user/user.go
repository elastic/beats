--- conflicted
+++ resolved
@@ -402,21 +402,11 @@
 			// Check for changes to users
 			missingUserMap := make(map[string](*User))
 			for _, missingUser := range missingFromCache {
-<<<<<<< HEAD
 				missingUserMap[missingUser.UID] = missingUser
 			}
 
 			for _, userFromCache := range newInCache {
 				newUser := userFromCache
-=======
-				//nolint:errcheck // ignore
-				missingUserMap[missingUser.(*User).UID] = missingUser.(*User)
-			}
-
-			for _, userFromCache := range newInCache {
-				//nolint:errcheck // ignore
-				newUser := userFromCache.(*User)
->>>>>>> 6409d005
 				oldUser, found := missingUserMap[newUser.UID]
 
 				if found {
