// Copyright Elasticsearch B.V. and/or licensed to Elasticsearch B.V. under one
// or more contributor license agreements. Licensed under the Elastic License;
// you may not use this file except in compliance with the Elastic License.

// Code generated by beats/x-pack/osquerybeat/ext/osquery-extension/pkg/jumplists/parsers/application_id_generate.go - DO NOT EDIT.

//go:build windows

package main

import (
	"fmt"
	"os"
	"regexp"
	"sort"
	"strings"

	"github.com/elastic/beats/v7/x-pack/osquerybeat/ext/osquery-extension/pkg/logger"
)

const appIdSourceUrl = "https://raw.githubusercontent.com/EricZimmerman/JumpList/refs/heads/master/JumpList/Resources/AppIDs.txt"

// scrapeJumpListAppIDs pulls the app ids from appSourceUrl and returns a map of app ids to app names.
// the app ids are in the format of a hex string, and the app names are in the format of a string.
func scrapeJumpListAppIDs(log *logger.Logger) (map[string]string, error) {
	appIDs := make(map[string]string)
	valueRegex := regexp.MustCompile(`.*"(.*)"`)
	bodyString, err := downloadPage(appIdSourceUrl, log)
	if err != nil {
		return nil, err
	}

	lines := strings.Split(bodyString, "\n")
	for _, line := range lines {
		line = strings.TrimSpace(line)
		if line == "" {
			continue // Skip empty lines
		}

		// app_id_raw, app_name_raw = line.strip().split('|')
		parts := strings.Split(line, "|")
		if len(parts) != 2 {
			log.Infof("invalid line in response: %s", line)
			continue
		}
		appIDRaw := parts[0]
		appNameRaw := parts[1]

		appIDMatches := valueRegex.FindStringSubmatch(appIDRaw)
		appNameMatches := valueRegex.FindStringSubmatch(appNameRaw)

		if len(appIDMatches) < 2 || len(appNameMatches) < 2 {
			log.Infof("failed to parse quoted values from response: %s", line)
			continue
		}

		appID := appIDMatches[1]
		appName := appNameMatches[1]

		if isHexString.MatchString(appID) {
			appIDs[strings.ToLower(appID)] = appName
		} else {
			log.Infof("Invalid app id in response: %s", line)
		}
	}

	return appIDs, nil
}

<<<<<<< HEAD
=======
// writeAppIdGeneratedFile writes the app ids to a generated source file
// that can be used to lookup app ids by name.
>>>>>>> 254de1d7
func writeAppIdGeneratedFile(outputFile string, log *logger.Logger) error {
	appIDs, err := scrapeJumpListAppIDs(log)
	if err != nil {
		return err
	}

	// Build the Go map literal string
	var sb strings.Builder
	writeCopyrightHeader(&sb)
	sb.WriteString("// knownAppIds is a lookup table for known windows AppIDs.\n")
	sb.WriteString(fmt.Sprintf("// Source: %s\n", appIdSourceUrl))
	sb.WriteString("var knownAppIds = map[string]string{\n")

	// Sort keys for consistent output
	keys := make([]string, 0, len(appIDs))
	for k := range appIDs {
		keys = append(keys, k)
	}
	sort.Strings(keys)

	for _, appID := range keys {
		appName := appIDs[appID]
		sb.WriteString(fmt.Sprintf("\t%-20s: %q,\n", fmt.Sprintf("\"%s\"", appID), appName))
	}
	sb.WriteString("}\n")

	err = os.WriteFile(outputFile, []byte(sb.String()), 0644)
	if err != nil {
		return err
	}

	log.Infof("Generated %s successfully", outputFile)
	return nil
}<|MERGE_RESOLUTION|>--- conflicted
+++ resolved
@@ -67,11 +67,8 @@
 	return appIDs, nil
 }
 
-<<<<<<< HEAD
-=======
 // writeAppIdGeneratedFile writes the app ids to a generated source file
 // that can be used to lookup app ids by name.
->>>>>>> 254de1d7
 func writeAppIdGeneratedFile(outputFile string, log *logger.Logger) error {
 	appIDs, err := scrapeJumpListAppIDs(log)
 	if err != nil {
