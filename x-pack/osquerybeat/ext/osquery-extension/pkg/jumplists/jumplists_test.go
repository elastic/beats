--- conflicted
+++ resolved
@@ -12,11 +12,8 @@
 	"os"
 	"strings"
 	"testing"
-<<<<<<< HEAD
-=======
 
 	"github.com/stretchr/testify/assert"
->>>>>>> 254de1d7
 
 	"github.com/elastic/beats/v7/x-pack/osquerybeat/ext/osquery-extension/pkg/logger"
 )
@@ -32,6 +29,9 @@
 
 	tests := []testCase{
 		{
+			name:        "test_custom_jumplist_1",
+			filePath:    "./testdata/custom/7e4dca80246863e3.customDestinations-ms",
+			expectError: true,
 			name:        "test_custom_jumplist_1",
 			filePath:    "./testdata/custom/7e4dca80246863e3.customDestinations-ms",
 			expectError: true,
