// Copyright Elasticsearch B.V. and/or licensed to Elasticsearch B.V. under one
// or more contributor license agreements. Licensed under the Elastic License;
// you may not use this file except in compliance with the Elastic License.

//go:build windows

package jumplists

import (
	"fmt"
	"github.com/stretchr/testify/assert"
	"os"
<<<<<<< HEAD
	"path/filepath"
	"strings"
=======
>>>>>>> 01368bf3
	"testing"

	"github.com/elastic/beats/v7/x-pack/osquerybeat/ext/osquery-extension/pkg/logger"
)

func TestCustomJumplists(t *testing.T) {

	type testCase struct {
		name         string
		filePath     string
		expectError  bool
		expectedRows int
	}

	tests := []testCase{
		{
			name:         "test_custom_jumplist_1",
			filePath:     "./testdata/custom/7e4dca80246863e3.customDestinations-ms",
			expectError:  true,
		},
		{
			name:         "test_custom_jumplist_2",
			filePath:     "./testdata/custom/590aee7bdd69b59b.customDestinations-ms",
			expectError:  false,
			expectedRows: 3,
		},
		{
			name:         "test_custom_jumplist_3",
			filePath:     "./testdata/custom/ccba5a5986c77e43.customDestinations-ms",
			expectError:  false,
			expectedRows: 2,
		},
		{
			name:         "test_custom_jumplist_4",
			filePath:     "./testdata/custom/f4ed0c515fdbcbc.customDestinations-ms",
			expectError:  false,
			expectedRows: 3,
		},
		{
			name:         "test_custom_jumplist_5",
			filePath:     "./testdata/custom/ff99ba2fb2e34b73.customDestinations-ms",
			expectError:  false,
			expectedRows: 5,
		},
	}

	log := logger.New(os.Stdout, true)
	for _, test := range tests {
		t.Run(test.name, func(t *testing.T) {
			jumplist, err := ParseCustomJumpListFile(test.filePath, log)
			if test.expectError {
				assert.Error(t, err, "expected error when parsing custom jumplist")
				assert.Nil(t, jumplist, "expected nil jumplist when parsing custom jumplist")
				return
			}
			assert.NoError(t, err, "expected no error when parsing custom jumplist")
			assert.NotNil(t, jumplist, "expected non-nil jumplist when parsing custom jumplist")
			rows := jumplist.ToRows()
			assert.Equal(t, test.expectedRows, len(rows), "expected %d rows in the jumplist", test.expectedRows)
		})
	}
}

<<<<<<< HEAD
func TestGetColumns(t *testing.T) {
	columns := GetColumns()
	assert.NotNil(t, columns, "expected non-nil columns")
	assert.Greater(t, len(columns), 0, "expected at least 1 column")
	for _, column := range columns {
		fmt.Printf("column: %+v\n", column)
	}
}

func TestLnkFromPath(t *testing.T) {
=======
func TestLnk(t *testing.T) {
>>>>>>> 01368bf3
	type args struct {
		filePath string
	}
	tests := []struct {
		name    string
		args    args
		want    *Lnk
		wantErr bool
	}{
		{
			name: "test_lnk_36.bin",
			args: args{
				filePath: "./testdata/lnks/lnk_36.bin",
			},
		},
		{
			name: "test_lnk_48.bin",
			args: args{
				filePath: "./testdata/lnks/lnk_48.bin",
			},
		},
		{
			name: "test_lnk_1332.bin",
			args: args{
				filePath: "./testdata/lnks/lnk_1332.bin",
			},
		},
		{
			name: "test_lnk_5312.bin",
			args: args{
				filePath: "./testdata/lnks/lnk_5312.bin",
			},
		},
	}

	log := logger.New(os.Stdout, true)
	for _, tt := range tests {
		t.Run(tt.name, func(t *testing.T) {
			bytes, err := os.ReadFile(tt.args.filePath)
			assert.NoError(t, err, "expected no error when reading LNK file")
			got, err := NewLnkFromBytes(bytes, log)
			if tt.wantErr {
				assert.Error(t, err, "expected error when parsing LNK file")
				assert.Nil(t, got, "expected nil LNK when parsing LNK file")
				return
			}
			assert.NoError(t, err, "expected no error when parsing LNK file")
			assert.NotNil(t, got, "expected non-nil LNK when parsing LNK file")
		})
	}
}

func TestAutomaticJumpList(t *testing.T) {
	type testCase struct {
		name        string
		filePath    string
		expectError bool
	}
	tests := []testCase{
		// {
		// 	name:        "test_olecfb_1",
		// 	filePath:    "./testdata/automatic/4db07e3587413f4d.automaticDestinations-ms",
		// 	expectError: false,
		// },
		// {
		// 	name:        "test_olecfb_2",
		// 	filePath:    "./testdata/automatic/5f7b5f1e01b83767.automaticDestinations-ms",
		// 	expectError: false,
		// },
		// {
		// 	name:        "test_olecfb_3",
		// 	filePath:    "./testdata/automatic/6cbc8013911ed22e.automaticDestinations-ms",
		// 	expectError: false,
		// },
		{
			name:        "test_olecfb_4",
			filePath:    "./testdata/automatic/7e4dca80246863e3.automaticDestinations-ms",
			expectError: false,
		},
		// {
		// 	name:        "test_olecfb_5",
		// 	filePath:    "./testdata/automatic/9b9cdc69c1c24e2b.automaticDestinations-ms",
		// 	expectError: false,
		// },
		// {
		// 	name:        "test_olecfb_6",
		// 	filePath:    "./testdata/automatic/13d57d9bec61a0b3.automaticDestinations-ms",
		// 	expectError: false,
		// },
		// {
		// 	name:        "test_olecfb_7",
		// 	filePath:    "./testdata/automatic/47c6675663a92f2a.automaticDestinations-ms",
		// 	expectError: false,
		// },
		// {
		// 	name:        "test_olecfb_8",
		// 	filePath:    "./testdata/automatic/607c8cee3ce959c.automaticDestinations-ms",
		// 	expectError: false,
		// },
		// {
		// 	name:        "test_olecfb_9",
		// 	filePath:    "./testdata/automatic/918e0ecb43d17e23.automaticDestinations-ms",
		// 	expectError: false,
		// },
		// {
		// 	name:        "test_olecfb_10",
		// 	filePath:    "./testdata/automatic/292870913bb56cc1.automaticDestinations-ms",
		// 	expectError: false,
		// },
		// {
		// 	name:        "test_olecfb_11",
		// 	filePath:    "./testdata/automatic/befe8a0a7d3eeb43.automaticDestinations-ms",
		// 	expectError: false,
		// },
		// {
		// 	name:        "test_olecfb_12",
		// 	filePath:    "./testdata/automatic/ccba5a5986c77e43.automaticDestinations-ms",
		// 	expectError: false,
		// },
		// {
		// 	name:        "test_olecfb_13",
		// 	filePath:    "./testdata/automatic/cf02284227526d80.automaticDestinations-ms",
		// 	expectError: false,
		// },
		// {
		// 	name:        "test_olecfb_14",
		// 	filePath:    "./testdata/automatic/d06c94537ecaee12.automaticDestinations-ms",
		// 	expectError: false,
		// },
		// {
		// 	name:        "test_olecfb_15",
		// 	filePath:    "./testdata/automatic/db9172b310c92fa6.automaticDestinations-ms",
		// 	expectError: false,
		// },
		// {
		// 	name:        "test_olecfb_16",
		// 	filePath:    "./testdata/automatic/f01b4d95cf55d32a.automaticDestinations-ms",
		// 	expectError: false,
		// },
	}
	log := logger.New(os.Stdout, true)
	for _, test := range tests {
		automaticJumpList, err := ParseAutomaticJumpListFile(test.filePath, log)
		if err != nil {
			t.Fatalf("%s %s ParseAutomaticJumpListFile() returned error: %v", test.filePath, test.name, err)
		}
		if test.expectError {
			assert.Error(t, err, "expected error when parsing Automatic Jump List")
			assert.Nil(t, automaticJumpList, "expected nil Automatic Jump List when parsing Automatic Jump List")
			return
		}
		assert.NoError(t, err, "expected no error when parsing Automatic Jump List")
		assert.NotNil(t, automaticJumpList, "expected non-nil Automatic Jump List when parsing Automatic Jump List")
		rows := automaticJumpList.ToRows()
		assert.Greater(t, len(rows), 0, "expected at least 1 row in the Automatic Jump List")

		// If an automatic jumplist has only one row, it could mean that the jumplist is empty.
		// or it could mean that the jumplist has only one entry.  If the jumplist is empty,
		// both the DestListEntry and the Lnk will be nil.  If the jumplist has only one entry,
		// the DestListEntry will be non-nil and the Lnk will be non-nil.
		if len(rows) == 1 && rows[0].DestListEntry == nil {
			assert.Nil(t, rows[0].Lnk, "expected nil LNK when parsing Automatic Jump List")
		} else {
			for _, row := range rows {
				assert.NotNil(t, row.Lnk, "expected non-nil LNK when parsing Automatic Jump List")
				assert.NotNil(t, row.DestListEntry, "expected non-nil DestListEntry when parsing Automatic Jump List")
			}
		}
	}
}

func TestRegexp(t *testing.T) {
	input := `::{26EE0668-A00A-44D7-9371-BEB064C98683}\3\::{8E908FC9-BECC-40F6-915B-F4CA0E70D03D}`

	parts := strings.Split(input, "\\")

	for _, part := range parts {
		fmt.Printf("part: %s\n", part)
		part = strings.Trim(part, ":{}")
		fmt.Printf("trimmed part: %s\n", part)
	}

	// Output the result
	fmt.Printf("%#v\n", parts)
}<|MERGE_RESOLUTION|>--- conflicted
+++ resolved
@@ -10,11 +10,7 @@
 	"fmt"
 	"github.com/stretchr/testify/assert"
 	"os"
-<<<<<<< HEAD
-	"path/filepath"
 	"strings"
-=======
->>>>>>> 01368bf3
 	"testing"
 
 	"github.com/elastic/beats/v7/x-pack/osquerybeat/ext/osquery-extension/pkg/logger"
@@ -78,7 +74,6 @@
 	}
 }
 
-<<<<<<< HEAD
 func TestGetColumns(t *testing.T) {
 	columns := GetColumns()
 	assert.NotNil(t, columns, "expected non-nil columns")
@@ -88,10 +83,7 @@
 	}
 }
 
-func TestLnkFromPath(t *testing.T) {
-=======
 func TestLnk(t *testing.T) {
->>>>>>> 01368bf3
 	type args struct {
 		filePath string
 	}
