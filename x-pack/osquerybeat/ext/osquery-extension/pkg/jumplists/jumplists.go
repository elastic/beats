--- conflicted
+++ resolved
@@ -25,10 +25,7 @@
 
 const (
 	JumpListTypeCustom    JumpListType = "custom"
-<<<<<<< HEAD
 	JumpListTypeAutomatic JumpListType = "automatic"
-=======
->>>>>>> 202fcfb1
 )
 
 // JumpListMeta is the metadata for a jump list.
@@ -37,15 +34,12 @@
 type JumpListMeta struct {
 	ApplicationId
 	JumplistType JumpListType `osquery:"jumplist_type"`
-	Path         string       `osquery:"path"`
+	Path         string       `osquery:"jumplist_file_path"`
 }
 
 // JumpListEntry is a single entry in a jump list.
 type JumpListEntry struct {
-<<<<<<< HEAD
 	*DestListEntry // Only used for automatic jumplists
-=======
->>>>>>> 202fcfb1
 	*Lnk
 }
 
@@ -84,10 +78,7 @@
 			{
 				JumpListMeta: &j.JumpListMeta,
 				JumpListEntry: &JumpListEntry{
-<<<<<<< HEAD
 					DestListEntry: nil,
-=======
->>>>>>> 202fcfb1
 					Lnk:           nil,
 				},
 			},
@@ -96,15 +87,17 @@
 	return rows
 }
 
-// FindJumplistFiles finds all the jump list files of a given type.
+// FindJumpListFiles finds all the jump list files of a given type.
 // It returns a slice of file paths.
-func FindJumplistFiles(jumplistType JumpListType, log *logger.Logger) ([]string, error) {
+func FindJumpListFiles(jumplistType JumpListType, log *logger.Logger) ([]string, error) {
 	// Get the path to the automatic jumplist directory
 	var path string
 
 	switch jumplistType {
 	case JumpListTypeCustom:
 		path = "$APPDATA\\Microsoft\\Windows\\Recent\\CustomDestinations"
+	case JumpListTypeAutomatic:
+		path = "$APPDATA\\Microsoft\\Windows\\Recent\\AutomaticDestinations"
 	}
 
 	expandedPath := os.ExpandEnv(path)
@@ -143,7 +136,9 @@
 // It returns a function that can be used to generate a table of JumpListRow objects.
 func GetGenerateFunc(log *logger.Logger) table.GenerateFunc {
 	return func(ctx context.Context, queryContext table.QueryContext) ([]map[string]string, error) {
-		jumpLists := GetCustomJumpLists(log)
+		customJumpLists := GetCustomJumpLists(log)
+		automaticJumpLists := GetAutomaticJumpLists(log)
+		jumpLists := append(customJumpLists, automaticJumpLists...)
 
 		var rows []map[string]string
 		for _, jumpList := range jumpLists {
