--- conflicted
+++ resolved
@@ -8,13 +8,10 @@
 	"fmt"
 	"reflect"
 	"strconv"
-<<<<<<< HEAD
-
-	"github.com/osquery/osquery-go/plugin/table"
-=======
 	"strings"
 	"time"
->>>>>>> 873334b6
+
+	"github.com/osquery/osquery-go/plugin/table"
 )
 
 type EncodingFlag int
@@ -106,7 +103,6 @@
 	return result, nil
 }
 
-<<<<<<< HEAD
 func GenerateColumnDefinitions(in any) ([]table.ColumnDefinition, error) {
 	if in == nil {
 		return nil, fmt.Errorf("input cannot be nil")
@@ -176,13 +172,10 @@
 	return columns, nil
 }
 
-func convertValueToString(fieldValue reflect.Value, flag EncodingFlag) (string, error) {
-=======
 // convertValueToStringWithTag converts a reflect.Value to a string, handling pointers,
 // booleans, integers, unsigned integers, floats, time.Time, and unsupported types.
 // It also handles the EncodingFlagUseNumbersZeroValues flag and the tag format and tz attributes.
 func convertValueToStringWithTag(fieldValue reflect.Value, flag EncodingFlag, tag *reflect.StructTag) (string, error) {
->>>>>>> 873334b6
 	// Handle pointers first
 	if fieldValue.Kind() == reflect.Ptr {
 		if fieldValue.IsNil() {
