--- conflicted
+++ resolved
@@ -132,11 +132,7 @@
 	if err != nil {
 		return fmt.Errorf("%v: %w", err, ErrQueryExecution)
 	}
-<<<<<<< HEAD
-	return a.executeQuery(ctx, config.Datastream(config.DefaultNamespace), ad.ID, ad.Query, "", req)
-=======
-	return a.executeQuery(ctx, config.DefaultStreamIndex, ad, "", req)
->>>>>>> 53d7c2e8
+	return a.executeQuery(ctx, config.Datastream(config.DefaultNamespace), ad, "", req)
 }
 
 func (a *actionHandler) executeQuery(ctx context.Context, index string, ad actionData, responseID string, req map[string]interface{}) error {
