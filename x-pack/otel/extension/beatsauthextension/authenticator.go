--- conflicted
+++ resolved
@@ -126,15 +126,7 @@
 		return nil, fmt.Errorf("failed creating config: %w", err)
 	}
 
-<<<<<<< HEAD
-<<<<<<< HEAD
-	beatAuthConfig := httpcommon.HTTPTransportSettings{}
-=======
 	beatAuthConfig := BeatsAuthConfig{}
->>>>>>> d4ec03346 (Add string method to kerberos AuthType (#47687))
-=======
-	beatAuthConfig := esAuthConfig{}
->>>>>>> c9cc1945
 	err = parsedCfg.Unpack(&beatAuthConfig)
 	if err != nil {
 		return nil, fmt.Errorf("failed unpacking config: %w", err)
