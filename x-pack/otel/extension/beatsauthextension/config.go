// Copyright Elasticsearch B.V. and/or licensed to Elasticsearch B.V. under one
// or more contributor license agreements. Licensed under the Elastic License;
// you may not use this file except in compliance with the Elastic License.

package beatsauthextension

import (
	"go.opentelemetry.io/collector/component"

<<<<<<< HEAD
=======
	"github.com/elastic/beats/v7/libbeat/common/transport/kerberos"
>>>>>>> 3fa1a5ef
	"github.com/elastic/elastic-agent-libs/transport/httpcommon"
)

type Config struct {
	BeatAuthConfig  map[string]interface{} `mapstructure:",remain"`
	ContinueOnError bool                   `mapstructure:"continue_on_error"`
}

<<<<<<< HEAD
type BeatsAuthConfig struct {
	Transport   httpcommon.HTTPTransportSettings `config:",inline"`
	LoadBalance bool                             `config:"loadbalance"`
	Endpoints   []string                         `config:"hosts"`
	Path        string                           `config:"path"`
	Protocol    string                           `config:"protocol"`
=======
type esAuthConfig struct {
	Kerberos  *kerberos.Config                 `config:"kerberos"`
	Transport httpcommon.HTTPTransportSettings `config:",inline"`
>>>>>>> 3fa1a5ef
}

func createDefaultConfig() component.Config {
	return &Config{}
}<|MERGE_RESOLUTION|>--- conflicted
+++ resolved
@@ -7,10 +7,7 @@
 import (
 	"go.opentelemetry.io/collector/component"
 
-<<<<<<< HEAD
-=======
 	"github.com/elastic/beats/v7/libbeat/common/transport/kerberos"
->>>>>>> 3fa1a5ef
 	"github.com/elastic/elastic-agent-libs/transport/httpcommon"
 )
 
@@ -19,18 +16,13 @@
 	ContinueOnError bool                   `mapstructure:"continue_on_error"`
 }
 
-<<<<<<< HEAD
 type BeatsAuthConfig struct {
+	Kerberos    *kerberos.Config                 `config:"kerberos"`
 	Transport   httpcommon.HTTPTransportSettings `config:",inline"`
 	LoadBalance bool                             `config:"loadbalance"`
 	Endpoints   []string                         `config:"hosts"`
 	Path        string                           `config:"path"`
 	Protocol    string                           `config:"protocol"`
-=======
-type esAuthConfig struct {
-	Kerberos  *kerberos.Config                 `config:"kerberos"`
-	Transport httpcommon.HTTPTransportSettings `config:",inline"`
->>>>>>> 3fa1a5ef
 }
 
 func createDefaultConfig() component.Config {
