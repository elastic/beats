// Copyright Elasticsearch B.V. and/or licensed to Elasticsearch B.V. under one
// or more contributor license agreements. Licensed under the Elastic License;
// you may not use this file except in compliance with the Elastic License.

package beatsauthextension

import (
	"go.opentelemetry.io/collector/component"

	"github.com/elastic/beats/v7/libbeat/common/transport/kerberos"
	"github.com/elastic/elastic-agent-libs/transport/httpcommon"
)

type Config struct {
	BeatAuthConfig  map[string]interface{} `mapstructure:",remain"`
	ContinueOnError bool                   `mapstructure:"continue_on_error"`
}

<<<<<<< HEAD
<<<<<<< HEAD
=======
type BeatsAuthConfig struct {
=======
type esAuthConfig struct {
>>>>>>> c9cc1945
	Kerberos  *kerberos.Config                 `config:"kerberos"`
	Transport httpcommon.HTTPTransportSettings `config:",inline"`
}

<<<<<<< HEAD
>>>>>>> d4ec03346 (Add string method to kerberos AuthType (#47687))
=======
>>>>>>> c9cc1945
func createDefaultConfig() component.Config {
	return &Config{}
}<|MERGE_RESOLUTION|>--- conflicted
+++ resolved
@@ -16,21 +16,11 @@
 	ContinueOnError bool                   `mapstructure:"continue_on_error"`
 }
 
-<<<<<<< HEAD
-<<<<<<< HEAD
-=======
 type BeatsAuthConfig struct {
-=======
-type esAuthConfig struct {
->>>>>>> c9cc1945
 	Kerberos  *kerberos.Config                 `config:"kerberos"`
 	Transport httpcommon.HTTPTransportSettings `config:",inline"`
 }
 
-<<<<<<< HEAD
->>>>>>> d4ec03346 (Add string method to kerberos AuthType (#47687))
-=======
->>>>>>> c9cc1945
 func createDefaultConfig() component.Config {
 	return &Config{}
 }