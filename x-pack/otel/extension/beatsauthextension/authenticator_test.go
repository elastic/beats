// Copyright Elasticsearch B.V. and/or licensed to Elasticsearch B.V. under one
// or more contributor license agreements. Licensed under the Elastic License;
// you may not use this file except in compliance with the Elastic License.

package beatsauthextension

import (
	"context"
	"crypto/tls"
	"crypto/x509"
	"encoding/pem"
	"net"
	"net/http"
	"net/http/httptest"
	"testing"

	"github.com/stretchr/testify/require"
	"go.opentelemetry.io/collector/component"
	"go.opentelemetry.io/collector/component/componentstatus"
	"go.opentelemetry.io/collector/component/componenttest"
	"go.opentelemetry.io/collector/config/configauth"
	"go.opentelemetry.io/collector/config/confighttp"
	"go.opentelemetry.io/collector/config/configoptional"
	"go.uber.org/goleak"
	"go.uber.org/zap/zaptest"

	"github.com/elastic/elastic-agent-libs/transport/tlscommontest"
)

func TestMain(m *testing.M) {
	goleak.VerifyTestMain(m, []goleak.Option{
		goleak.IgnoreAnyFunction("net/http.(*persistConn).readLoop"),
		goleak.IgnoreTopFunction("net/http.(*persistConn).writeLoop")}...)

}

func TestAuthenticator(t *testing.T) {
	// Pre-generate CA and certificates for the TLS test case
	caCert, err := tlscommontest.GenCA()
	require.NoError(t, err)

	serverCerts, err := tlscommontest.GenSignedCert(caCert, x509.KeyUsageCertSign, false, "", []string{}, []net.IP{net.IPv4(127, 0, 0, 1)}, false)
	require.NoError(t, err)

	testCases := []struct {
		name                     string
		setupConfig              func(t *testing.T) *Config
		continueOnError          bool
		skipStart                bool
		expectStartError         bool
		expectStatus             componentstatus.Status
		expectHTTPClientType     string // "httpClientProvider" or "errorRoundTripperProvider"
		testHTTPRequest          bool
		testRoundTripError       bool
		testRoundTripperPreStart bool
		tlsCerts                 *tls.Certificate // for test server
	}{
		{
			name: "successful authentication with valid TLS config",
			setupConfig: func(t *testing.T) *Config {
				return &Config{
					BeatAuthConfig: map[string]any{
						"proxy_disable":           true,
						"timeout":                 "60s",
						"idle_connection_timeout": "3s",
						"loadbalance":             true,
						"ssl": map[string]any{
							"enabled":           "true",
							"verification_mode": "full",
							"certificate_authorities": []string{
								string(
									pem.EncodeToMemory(&pem.Block{
										Type:  "CERTIFICATE",
										Bytes: caCert.Leaf.Raw,
									})),
							},
						},
					},
				}
			},
			expectStartError:     false,
			expectStatus:         componentstatus.StatusOK,
			expectHTTPClientType: "httpClientProvider",
			testHTTPRequest:      true,
			tlsCerts:             &serverCerts,
		},
		{
			name: "invalid TLS certificate - continueOnError false",
			setupConfig: func(t *testing.T) *Config {
				return &Config{
					BeatAuthConfig: map[string]any{
						"ssl": map[string]any{
							"enabled":     "true",
							"certificate": "/nonexistent/cert.pem",
							"key":         "/nonexistent/key.pem",
						},
					},
					ContinueOnError: false,
				}
			},
			expectStartError: true,
			expectStatus:     componentstatus.StatusPermanentError,
		},
		{
			name: "invalid TLS certificate - continueOnError true",
			setupConfig: func(t *testing.T) *Config {
				return &Config{
					BeatAuthConfig: map[string]any{
						"ssl": map[string]any{
							"enabled":     "true",
							"certificate": "/nonexistent/cert.pem",
							"key":         "/nonexistent/key.pem",
						},
					},
					ContinueOnError: true,
				}
			},
			expectStartError:     false,
			expectStatus:         componentstatus.StatusPermanentError,
			expectHTTPClientType: "errorRoundTripperProvider",
			testRoundTripError:   true,
		},
		{
			name: "successful client creation with minimal config",
			setupConfig: func(t *testing.T) *Config {
				return &Config{
					BeatAuthConfig: map[string]any{
						"loadbalance": true,
					},
				}
			},
			expectStartError:     false,
			expectStatus:         componentstatus.StatusOK,
			expectHTTPClientType: "httpClientProvider",
		},
		{
			name: "RoundTripper called before Start",
			setupConfig: func(t *testing.T) *Config {
				return &Config{
					BeatAuthConfig: map[string]any{},
				}
			},
			skipStart:                true,
			testRoundTripperPreStart: true,
		},
		{
<<<<<<< HEAD
			name: "when loadbalance is false and endpoints are not configured",
			setupConfig: func(t *testing.T) *Config {
				return &Config{
					BeatAuthConfig: map[string]any{
						"loadbalance": false,
=======
			name: "invalid kerberos auth type - continueOnError true",
			setupConfig: func(t *testing.T) *Config {
				return &Config{
					BeatAuthConfig: map[string]any{
						"kerberos": map[string]any{
							"auth_type": "invalid_auth_type",
						},
>>>>>>> 3fa1a5ef
					},
					ContinueOnError: true,
				}
			},
			expectStartError:     false,
			expectStatus:         componentstatus.StatusPermanentError,
			expectHTTPClientType: "errorRoundTripperProvider",
			testRoundTripError:   true,
		},
		{
<<<<<<< HEAD
			name: "when loadbalance is false and endpoints are configured",
			setupConfig: func(t *testing.T) *Config {
				return &Config{
					BeatAuthConfig: map[string]any{
						"loadbalance": false,
						"hosts": []string{
							"http://localhost:9200",
=======
			name: "valid kerberos config",
			setupConfig: func(t *testing.T) *Config {
				return &Config{
					BeatAuthConfig: map[string]any{
						"kerberos": map[string]any{
							"auth_type":   "password",
							"config_path": "../../../../libbeat/outputs/elasticsearch/testdata/krb5.conf",
							"username":    "user",
							"password":    "pass",
							"realm":       "elastic",
>>>>>>> 3fa1a5ef
						},
					},
					ContinueOnError: true,
				}
			},
			expectStartError:     false,
			expectStatus:         componentstatus.StatusOK,
<<<<<<< HEAD
			expectHTTPClientType: "singleRouterProvider",
=======
			expectHTTPClientType: "kerberosClientProvider",
>>>>>>> 3fa1a5ef
		},
	}

	for _, tc := range testCases {
		t.Run(tc.name, func(t *testing.T) {
			settings := componenttest.NewNopTelemetrySettings()
			settings.Logger = zaptest.NewLogger(t)
			cfg := tc.setupConfig(t)

			auth, err := newAuthenticator(cfg, settings)
			require.NoError(t, err)

			if tc.testRoundTripperPreStart {
				rt, err := auth.RoundTripper(nil)
				require.Error(t, err)
				require.Nil(t, rt)
				require.Contains(t, err.Error(), "authenticator not started")
				return
			}

			if tc.skipStart {
				return
			}

			var reportedStatuses []componentstatus.Status
			host := &mockHost{
				extensions: extensionsMap{component.NewID(Type): auth},
				reportStatusFunc: func(ev *componentstatus.Event) {
					reportedStatuses = append(reportedStatuses, ev.Status())
				},
			}

			err = auth.Start(context.Background(), host)
			if tc.expectStartError {
				require.Error(t, err)
			} else {
				require.NoError(t, err)
			}

			// Validate component status
			require.Len(t, reportedStatuses, 1)
			require.Equal(t, tc.expectStatus, reportedStatuses[0])

			// Validate provider type if specified
			if tc.expectHTTPClientType != "" {
				require.NotNil(t, auth.rtProvider)

				switch tc.expectHTTPClientType {
				case "httpClientProvider":
					_, ok := (auth.rtProvider).(*httpClientProvider)
					require.True(t, ok, "Provider should be an httpClientProvider")
				case "errorRoundTripperProvider":
					_, ok := (auth.rtProvider).(*errorRoundTripperProvider)
					require.True(t, ok, "Provider should be an errorRoundTripperProvider")
<<<<<<< HEAD
				case "singleRouterProvider":
					_, ok := (auth.rtProvider).(*singleRouterProvider)
					require.True(t, ok, "Provider should be a singleRouterProvider")
=======
				case "kerberosClientProvider":
					_, ok := (auth.rtProvider).(*kerberosClientProvider)
					require.True(t, ok, "Provider should be a kerberosClientProvider")
>>>>>>> 3fa1a5ef
				}

				rt, err := auth.RoundTripper(nil)
				require.NoError(t, err)
				require.NotNil(t, rt)

				if tc.expectHTTPClientType == "errorRoundTripperProvider" {
					_, ok := rt.(*errorRoundTripper)
					require.True(t, ok, "RoundTripper should be an errorRoundTripper")
				}
			}

			// Test RoundTrip error if specified
			if tc.testRoundTripError {
				rt, err := auth.RoundTripper(nil)
				require.NoError(t, err)

				req, err := http.NewRequest("GET", "http://example.com", nil) //nolint:noctx // this is only in test
				require.NoError(t, err)
				resp, err := rt.RoundTrip(req) //nolint:bodyclose // response is nil
				require.Error(t, err)
				require.Nil(t, resp)
				require.Contains(t, err.Error(), "failed")
			}

			// Test HTTP request if specified
			if tc.testHTTPRequest {
				require.NotNil(t, tc.tlsCerts, "tlsCerts must be provided for testHTTPRequest")

				serverURL := startTestServer(t, []tls.Certificate{*tc.tlsCerts})

				httpClientConfig := confighttp.NewDefaultClientConfig()
				httpClientConfig.Auth = configoptional.Some(configauth.Config{
					AuthenticatorID: component.NewID(Type),
				})

				client, err := httpClientConfig.ToClient(context.Background(), host, settings)
				require.NoError(t, err)
				require.NotNil(t, client)

				resp, err := client.Get(serverURL) //nolint:noctx // this is a test
				require.NoError(t, err)
				_ = resp.Body.Close()
			}
		})
	}
}

func TestSingleRouterProvider(t *testing.T) {

	var requestReceived bool
	var startServer = func(url string, requestReceived *bool) {
		l, err := net.Listen("tcp", url)
		require.NoError(t, err)
		server := &http.Server{ //nolint:gosec // testing
			Handler: http.HandlerFunc(func(w http.ResponseWriter, r *http.Request) {
				*requestReceived = true
				if _, err := w.Write([]byte("Hello, World!")); err != nil {
					t.Errorf("could not write to client: %s", err)
				}
			}),
		}

		// Start server and shut it down when the tests are over.
		go func() {
			_ = server.Serve(l)
		}()

		t.Cleanup(
			func() {
				if l == nil {
					return
				} else {
					_ = server.Close()
				}
			},
		)
	}

	cfg := &Config{
		BeatAuthConfig: map[string]any{
			"loadbalance": false,
			"hosts": []string{
				"http://localhost:8080",
				"http://localhost:8090",
			},
		},
	}
	settings := componenttest.NewNopTelemetrySettings()
	auth, err := newAuthenticator(cfg, settings)
	require.NoError(t, err)

	err = auth.Start(context.Background(), nil)
	require.NoError(t, err)

	startServer("localhost:8080", &requestReceived)

	rt, err := auth.RoundTripper(nil)
	require.NoError(t, err)

	// we set wrong endpoint to see if it uses the correct one set on beatsauth
	req1, err := http.NewRequest("GET", "http://example.com", nil)
	require.NoError(t, err)

	_, err = rt.RoundTrip(req1)
	// if err is not nil, we retry again and this time it should connect to the active server
	if err != nil {
		_, err = rt.RoundTrip(req1)
		require.NoError(t, err)
	}
	require.Equal(t, true, requestReceived)

}

// startTestServer starts a HTTP server for testing using the provided
// certificates
//
// All requests are responded with an HTTP 200 OK and a plain
// text string
//
// The HTTP server will shutdown at the end of the test.
func startTestServer(t *testing.T, serverCerts []tls.Certificate) string {
	server := httptest.NewUnstartedServer(http.HandlerFunc(func(w http.ResponseWriter, r *http.Request) {
		if _, err := w.Write([]byte("SSL test server")); err != nil {
			t.Errorf("coluld not write to client: %s", err)
		}
	}))
	server.TLS = &tls.Config{
		MinVersion:   tls.VersionTLS12,
		Certificates: serverCerts,
	}
	server.StartTLS()
	t.Cleanup(func() { server.Close() })
	return server.URL
}

type extensionsMap map[component.ID]component.Component

func (m extensionsMap) GetExtensions() map[component.ID]component.Component {
	return m
}

type mockHost struct {
	extensions       extensionsMap
	reportStatusFunc func(*componentstatus.Event)
}

func (m *mockHost) GetExtensions() map[component.ID]component.Component {
	return m.extensions
}

func (m *mockHost) Report(event *componentstatus.Event) {
	if m.reportStatusFunc != nil {
		m.reportStatusFunc(event)
	}
}<|MERGE_RESOLUTION|>--- conflicted
+++ resolved
@@ -144,13 +144,6 @@
 			testRoundTripperPreStart: true,
 		},
 		{
-<<<<<<< HEAD
-			name: "when loadbalance is false and endpoints are not configured",
-			setupConfig: func(t *testing.T) *Config {
-				return &Config{
-					BeatAuthConfig: map[string]any{
-						"loadbalance": false,
-=======
 			name: "invalid kerberos auth type - continueOnError true",
 			setupConfig: func(t *testing.T) *Config {
 				return &Config{
@@ -158,7 +151,6 @@
 						"kerberos": map[string]any{
 							"auth_type": "invalid_auth_type",
 						},
->>>>>>> 3fa1a5ef
 					},
 					ContinueOnError: true,
 				}
@@ -169,15 +161,6 @@
 			testRoundTripError:   true,
 		},
 		{
-<<<<<<< HEAD
-			name: "when loadbalance is false and endpoints are configured",
-			setupConfig: func(t *testing.T) *Config {
-				return &Config{
-					BeatAuthConfig: map[string]any{
-						"loadbalance": false,
-						"hosts": []string{
-							"http://localhost:9200",
-=======
 			name: "valid kerberos config",
 			setupConfig: func(t *testing.T) *Config {
 				return &Config{
@@ -188,7 +171,6 @@
 							"username":    "user",
 							"password":    "pass",
 							"realm":       "elastic",
->>>>>>> 3fa1a5ef
 						},
 					},
 					ContinueOnError: true,
@@ -196,11 +178,39 @@
 			},
 			expectStartError:     false,
 			expectStatus:         componentstatus.StatusOK,
-<<<<<<< HEAD
+			expectHTTPClientType: "kerberosClientProvider",
+		},
+		{
+			name: "when loadbalance is false and endpoints are not configured",
+			setupConfig: func(t *testing.T) *Config {
+				return &Config{
+					BeatAuthConfig: map[string]any{
+						"loadbalance": false,
+					},
+					ContinueOnError: true,
+				}
+			},
+			expectStartError:     false,
+			expectStatus:         componentstatus.StatusPermanentError,
+			expectHTTPClientType: "errorRoundTripperProvider",
+			testRoundTripError:   true,
+		},
+		{
+			name: "when loadbalance is false and endpoints are configured",
+			setupConfig: func(t *testing.T) *Config {
+				return &Config{
+					BeatAuthConfig: map[string]any{
+						"loadbalance": false,
+						"hosts": []string{
+							"http://localhost:9200",
+						},
+					},
+					ContinueOnError: true,
+				}
+			},
+			expectStartError:     false,
+			expectStatus:         componentstatus.StatusOK,
 			expectHTTPClientType: "singleRouterProvider",
-=======
-			expectHTTPClientType: "kerberosClientProvider",
->>>>>>> 3fa1a5ef
 		},
 	}
 
@@ -255,15 +265,12 @@
 				case "errorRoundTripperProvider":
 					_, ok := (auth.rtProvider).(*errorRoundTripperProvider)
 					require.True(t, ok, "Provider should be an errorRoundTripperProvider")
-<<<<<<< HEAD
 				case "singleRouterProvider":
 					_, ok := (auth.rtProvider).(*singleRouterProvider)
 					require.True(t, ok, "Provider should be a singleRouterProvider")
-=======
 				case "kerberosClientProvider":
 					_, ok := (auth.rtProvider).(*kerberosClientProvider)
 					require.True(t, ok, "Provider should be a kerberosClientProvider")
->>>>>>> 3fa1a5ef
 				}
 
 				rt, err := auth.RoundTripper(nil)
