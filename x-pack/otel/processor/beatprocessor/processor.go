// Copyright Elasticsearch B.V. and/or licensed to Elasticsearch B.V. under one
// or more contributor license agreements. Licensed under the Elastic License;
// you may not use this file except in compliance with the Elastic License.

package beatprocessor

import (
	"context"
	"errors"
	"fmt"

	"github.com/elastic/beats/v7/libbeat/beat"
	"github.com/elastic/beats/v7/libbeat/otelbeat/otelmap"
	"github.com/elastic/beats/v7/libbeat/processors/add_host_metadata"
	"github.com/elastic/beats/v7/libbeat/processors/add_kubernetes_metadata"
	"github.com/elastic/elastic-agent-libs/config"
	"github.com/elastic/elastic-agent-libs/logp"
	"github.com/elastic/elastic-agent-libs/mapstr"

	"go.opentelemetry.io/collector/pdata/plog"
	"go.opentelemetry.io/collector/processor"
	"go.uber.org/zap"
)

type beatProcessor struct {
	logger     *zap.Logger
	processors []beat.Processor
}

func newBeatProcessor(set processor.Settings, cfg *Config) (*beatProcessor, error) {
	bp := &beatProcessor{
		logger:     set.Logger,
		processors: []beat.Processor{},
	}

	logpLogger, err := logp.ConfigureWithCoreLocal(logp.Config{}, set.Logger.Core())
	if err != nil {
		return nil, fmt.Errorf("failed to configure logp logger: %w", err)
	}

<<<<<<< HEAD
	for _, processorNameAndConfig := range cfg.Processors {
		processor, err := createProcessor(processorNameAndConfig, logpLogger)
=======
	for _, processorConfig := range cfg.Processors {
		processor, err := createProcessor(processorConfig, logpLogger)
>>>>>>> 6e0b5e08
		if err != nil {
			return nil, fmt.Errorf("failed to create processor: %w", err)
		}
		if processor != nil {
			bp.processors = append(bp.processors, processor)
			bp.logger.Info("Configured Beat processor", zap.String("processor_name", processor.String()))
		}
	}

	return bp, nil
}

// createProcessor creates a Beat processor using the provided configuration.
// The configuration is expected to be a map with a single key containing the processor name
// and the processor's configuration as the value for that key.
// For example: {"add_host_metadata":{"netinfo":{"enabled":false}}}
<<<<<<< HEAD
func createProcessor(processorNameAndConfig map[string]any, logpLogger *logp.Logger) (beat.Processor, error) {
	if len(processorNameAndConfig) == 0 {
=======
func createProcessor(cfg map[string]any, logpLogger *logp.Logger) (beat.Processor, error) {
	if len(cfg) == 0 {
>>>>>>> 6e0b5e08
		return nil, nil
	}
	if len(processorNameAndConfig) > 1 {
		if len(processorNameAndConfig) < 10 {
			configKeys := make([]string, 0, len(processorNameAndConfig))
			for k := range processorNameAndConfig {
				configKeys = append(configKeys, k)
			}
			return nil, fmt.Errorf("expected single processor name but got %v: %v", len(processorNameAndConfig), configKeys)
		}
		return nil, fmt.Errorf("expected single processor name but got %v", len(processorNameAndConfig))
	}

<<<<<<< HEAD
	for processorName, processorConfig := range processorNameAndConfig {
		processorConfig, configError := config.NewConfigFrom(processorConfig)
		if configError != nil {
			return nil, fmt.Errorf("failed to create config for processor '%s': %w", processorName, configError)
		}

		var processorInstance beat.Processor
		var createProcessorError error

		switch processorName {
		case "add_host_metadata":
			processorInstance, createProcessorError = add_host_metadata.New(processorConfig, logpLogger)
		case "add_kubernetes_metadata":
			processorInstance, createProcessorError = add_kubernetes_metadata.New(processorConfig, logpLogger)
=======
	for processorName, processorConfig := range cfg {
		switch processorName {
		case "add_host_metadata":
			return createAddHostMetadataProcessor(processorConfig, logpLogger)
		case "add_kubernetes_metadata":
			return createAddKubernetesMetadataProcessor(processorConfig, logpLogger)
>>>>>>> 6e0b5e08
		default:
			return nil, fmt.Errorf("invalid processor name '%s'", processorName)
		}

<<<<<<< HEAD
		if createProcessorError != nil {
			return nil, fmt.Errorf("failed to create processor '%s': %w", processorName, createProcessorError)
		}

		return processorInstance, nil
=======
func createAddHostMetadataProcessor(cfg any, logpLogger *logp.Logger) (beat.Processor, error) {
	addHostMetadataConfig, err := config.NewConfigFrom(cfg)
	if err != nil {
		return nil, fmt.Errorf("failed to create add_host_metadata processor config: %w", err)
	}
	addHostMetadataProcessor, err := add_host_metadata.New(addHostMetadataConfig, logpLogger)
	if err != nil {
		return nil, fmt.Errorf("failed to create add_host_metadata processor: %w", err)
>>>>>>> 6e0b5e08
	}

	return nil, errors.New("malformed processor config")
}

func createAddKubernetesMetadataProcessor(cfg any, logpLogger *logp.Logger) (beat.Processor, error) {
	addKubernetesMetadataConfig, err := config.NewConfigFrom(cfg)
	if err != nil {
		return nil, fmt.Errorf("failed to create add_kubernetes_metadata processor config: %w", err)
	}
	addKubernetesMetadataProcessor, err := add_kubernetes_metadata.New(addKubernetesMetadataConfig, logpLogger)
	if err != nil {
		return nil, fmt.Errorf("failed to create add_kubernetes_metadata processor: %w", err)
	}
	return addKubernetesMetadataProcessor, nil
}

func (p *beatProcessor) ConsumeLogs(_ context.Context, logs plog.Logs) (plog.Logs, error) {
	if len(p.processors) == 0 {
		return logs, nil
	}

	for _, resourceLogs := range logs.ResourceLogs().All() {
		for _, scopeLogs := range resourceLogs.ScopeLogs().All() {
			for _, logRecord := range scopeLogs.LogRecords().All() {
				beatEvent, err := unpackBeatEventFromOTelLogRecord(logRecord)
				if err != nil {
					p.logger.Error("error converting OTel log to Beat event", zap.Error(err))
					continue
				}

				for _, processor := range p.processors {
					processedEvent, err := processor.Run(beatEvent)
					if err != nil {
						p.logger.Error("error processing Beat event", zap.Error(err))
						continue
					}
					beatEvent = processedEvent
				}

				packingError := packBeatEventIntoOTelLogRecord(beatEvent, logRecord)
				if packingError != nil {
					p.logger.Error("error converting processed Beat event to OTel log record", zap.Error(packingError))
				}
			}
		}
	}

	return logs, nil
}

func unpackBeatEventFromOTelLogRecord(logRecord plog.LogRecord) (*beat.Event, error) {
	beatEvent := &beat.Event{}
	beatEvent.Timestamp = logRecord.Timestamp().AsTime()

	beatEvent.Meta = mapstr.M{}

	beatEvent.Fields = logRecord.Body().Map().AsRaw()

	return beatEvent, nil
}

func packBeatEventIntoOTelLogRecord(beatEvent *beat.Event, logRecord plog.LogRecord) error {
	beatEvent.Fields = beatEvent.Fields.Clone()
	otelmap.ConvertNonPrimitive((map[string]any)(beatEvent.Fields))
	err := logRecord.Body().Map().FromRaw(beatEvent.Fields)
	return err
}<|MERGE_RESOLUTION|>--- conflicted
+++ resolved
@@ -38,13 +38,8 @@
 		return nil, fmt.Errorf("failed to configure logp logger: %w", err)
 	}
 
-<<<<<<< HEAD
 	for _, processorNameAndConfig := range cfg.Processors {
 		processor, err := createProcessor(processorNameAndConfig, logpLogger)
-=======
-	for _, processorConfig := range cfg.Processors {
-		processor, err := createProcessor(processorConfig, logpLogger)
->>>>>>> 6e0b5e08
 		if err != nil {
 			return nil, fmt.Errorf("failed to create processor: %w", err)
 		}
@@ -61,13 +56,8 @@
 // The configuration is expected to be a map with a single key containing the processor name
 // and the processor's configuration as the value for that key.
 // For example: {"add_host_metadata":{"netinfo":{"enabled":false}}}
-<<<<<<< HEAD
 func createProcessor(processorNameAndConfig map[string]any, logpLogger *logp.Logger) (beat.Processor, error) {
 	if len(processorNameAndConfig) == 0 {
-=======
-func createProcessor(cfg map[string]any, logpLogger *logp.Logger) (beat.Processor, error) {
-	if len(cfg) == 0 {
->>>>>>> 6e0b5e08
 		return nil, nil
 	}
 	if len(processorNameAndConfig) > 1 {
@@ -81,7 +71,6 @@
 		return nil, fmt.Errorf("expected single processor name but got %v", len(processorNameAndConfig))
 	}
 
-<<<<<<< HEAD
 	for processorName, processorConfig := range processorNameAndConfig {
 		processorConfig, configError := config.NewConfigFrom(processorConfig)
 		if configError != nil {
@@ -96,49 +85,18 @@
 			processorInstance, createProcessorError = add_host_metadata.New(processorConfig, logpLogger)
 		case "add_kubernetes_metadata":
 			processorInstance, createProcessorError = add_kubernetes_metadata.New(processorConfig, logpLogger)
-=======
-	for processorName, processorConfig := range cfg {
-		switch processorName {
-		case "add_host_metadata":
-			return createAddHostMetadataProcessor(processorConfig, logpLogger)
-		case "add_kubernetes_metadata":
-			return createAddKubernetesMetadataProcessor(processorConfig, logpLogger)
->>>>>>> 6e0b5e08
 		default:
 			return nil, fmt.Errorf("invalid processor name '%s'", processorName)
 		}
 
-<<<<<<< HEAD
 		if createProcessorError != nil {
 			return nil, fmt.Errorf("failed to create processor '%s': %w", processorName, createProcessorError)
 		}
 
 		return processorInstance, nil
-=======
-func createAddHostMetadataProcessor(cfg any, logpLogger *logp.Logger) (beat.Processor, error) {
-	addHostMetadataConfig, err := config.NewConfigFrom(cfg)
-	if err != nil {
-		return nil, fmt.Errorf("failed to create add_host_metadata processor config: %w", err)
-	}
-	addHostMetadataProcessor, err := add_host_metadata.New(addHostMetadataConfig, logpLogger)
-	if err != nil {
-		return nil, fmt.Errorf("failed to create add_host_metadata processor: %w", err)
->>>>>>> 6e0b5e08
 	}
 
 	return nil, errors.New("malformed processor config")
-}
-
-func createAddKubernetesMetadataProcessor(cfg any, logpLogger *logp.Logger) (beat.Processor, error) {
-	addKubernetesMetadataConfig, err := config.NewConfigFrom(cfg)
-	if err != nil {
-		return nil, fmt.Errorf("failed to create add_kubernetes_metadata processor config: %w", err)
-	}
-	addKubernetesMetadataProcessor, err := add_kubernetes_metadata.New(addKubernetesMetadataConfig, logpLogger)
-	if err != nil {
-		return nil, fmt.Errorf("failed to create add_kubernetes_metadata processor: %w", err)
-	}
-	return addKubernetesMetadataProcessor, nil
 }
 
 func (p *beatProcessor) ConsumeLogs(_ context.Context, logs plog.Logs) (plog.Logs, error) {
