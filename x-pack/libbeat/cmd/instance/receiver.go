// Copyright Elasticsearch B.V. and/or licensed to Elasticsearch B.V. under one
// or more contributor license agreements. Licensed under the Elastic License;
// you may not use this file except in compliance with the Elastic License.

package instance

import (
	"context"
	"encoding/json"
	"fmt"
	"io"
	"time"

	"github.com/elastic/beats/v7/libbeat/api"
	"github.com/elastic/beats/v7/libbeat/beat"
	"github.com/elastic/beats/v7/libbeat/cfgfile"
	"github.com/elastic/beats/v7/libbeat/cmd/instance"
<<<<<<< HEAD
	"github.com/elastic/beats/v7/libbeat/pprof"
	"github.com/elastic/beats/v7/libbeat/version"
=======
	"github.com/elastic/beats/v7/libbeat/common/backoff"
	"github.com/elastic/beats/v7/x-pack/libbeat/common/otelbeat/otelmanager"
>>>>>>> 9da0f31e
	"github.com/elastic/beats/v7/x-pack/libbeat/common/otelbeat/status"
	_ "github.com/elastic/beats/v7/x-pack/libbeat/include"
	"github.com/elastic/elastic-agent-libs/logp"
	"github.com/elastic/elastic-agent-libs/monitoring"
	metricreport "github.com/elastic/elastic-agent-system-metrics/report"

	"go.opentelemetry.io/collector/component"
)

// BaseReceiver holds common configurations for beatreceivers.
type BeatReceiver struct {
	beat   *instance.Beat
	beater beat.Beater
	Logger *logp.Logger
}

// NewBeatReceiver creates a BeatReceiver.  This will also create the beater and start the monitoring server if configured
func NewBeatReceiver(ctx context.Context, b *instance.Beat, creator beat.Creator) (BeatReceiver, error) {
	beatConfig, err := b.BeatConfig()
	if err != nil {
		return BeatReceiver{}, fmt.Errorf("error getting beat config: %w", err)
	}

	b.RegisterMetrics()

	statsReg := b.Monitoring.StatsRegistry()

	// stats.beat
	processReg := statsReg.GetOrCreateRegistry("beat")

	// stats.system
	systemReg := statsReg.GetOrCreateRegistry("system")

	err = metricreport.SetupMetricsOptions(metricreport.MetricOptions{
		Logger:         b.Info.Logger.Named("metrics"),
		Name:           b.Info.Name,
		Version:        b.Info.Version,
		SystemMetrics:  systemReg,
		ProcessMetrics: processReg,
	})
	if err != nil {
		return BeatReceiver{}, fmt.Errorf("error setting up metrics report: %w", err)
	}

	if b.Config.HTTP.Enabled() {
		retryer := backoff.NewRetryer(50, 100*time.Millisecond, 1*time.Second)
		err := retryer.Retry(ctx, func() error {
			var err error
			b.API, err = api.NewWithDefaultRoutes(
				b.Info.Logger.Named("metrics.http"),
				b.Config.HTTP,
				b.Monitoring.InfoRegistry(),
				b.Monitoring.StateRegistry(),
				b.Monitoring.StatsRegistry(),
				b.Monitoring.InputsRegistry())
			if err != nil {
				return fmt.Errorf("could not start the HTTP server for the API: %w", err)
			}
			b.API.Start()
			return nil
		})
		if err != nil {
			return BeatReceiver{}, fmt.Errorf("error creating api listener after 100 retries: %w", err)
		}
<<<<<<< HEAD
		b.API.Start()
		if b.Config.HTTPPprof.IsEnabled() {
			pprof.SetRuntimeProfilingParameters(b.Config.HTTPPprof)

			if err := pprof.HttpAttach(b.Config.HTTPPprof, b.API); err != nil {
				return BeatReceiver{}, fmt.Errorf("failed to attach http handlers for pprof: %w", err)
			}
		}
=======
>>>>>>> 9da0f31e
	}

	beater, err := creator(&b.Beat, beatConfig)
	if err != nil {
		return BeatReceiver{}, fmt.Errorf("error getting %s creator:%w", b.Info.Beat, err)
	}
	return BeatReceiver{
		beat:   b,
		beater: beater,
		Logger: b.Info.Logger,
	}, nil
}

// BeatReceiver.Start() starts the beat receiver.
func (br *BeatReceiver) Start(host component.Host) error {
	if w, ok := br.beater.(cfgfile.WithOtelFactoryWrapper); ok {
		groupReporter := status.NewGroupStatusReporter(host)
		w.WithOtelFactoryWrapper(status.StatusReporterFactory(groupReporter))
	}

	// We go through all extensions to find any that implement the DiagnosticExtension interface.
	// This is done so that we can register a diagnostic hook to collect beat metrics.
	extensions := host.GetExtensions()
	for _, ext := range extensions {
		if diagExt, ok := ext.(otelmanager.DiagnosticExtension); ok {
			// if the manager also implements WithDiagnosticExtension interface then set the extension.
			if m, ok := br.beat.Manager.(otelmanager.WithDiagnosticExtension); ok {
				m.SetDiagnosticExtension(br.beat.Info.ComponentID, diagExt)
			}

			// Register a diagnostic hook to collect beat metrics.
			// This is registered once per beat receiver.
			diagExt.RegisterDiagnosticHook(br.beat.Info.ComponentID, "Metrics from the default monitoring namespace and expvar.",
				"beat_metrics.json", "application/json", func() []byte {
					m := monitoring.CollectStructSnapshot((br.beat.Monitoring.StatsRegistry()), monitoring.Full, true)
					data, err := json.MarshalIndent(m, "", "  ")
					if err != nil {
						return fmt.Appendf(nil, "Failed to collect beat metric snapshot for Agent diagnostics: %v", err)
					}
					return data
				})
		}
	}

	if err := br.beater.Run(&br.beat.Beat); err != nil {
		return fmt.Errorf("beat receiver run error: %w", err)
	}

	return nil
}

// BeatReceiver.Stop() stops beat receiver.
func (br *BeatReceiver) Shutdown() error {
	br.beater.Stop()

	br.beat.Instrumentation.Tracer().Close()
	proc := br.beat.GetProcessors()
	if err := proc.Close(); err != nil {
		br.beat.Info.Logger.Warnf("failed to close global processing: %s", err)
	}

	if c, ok := br.beat.Publisher.(io.Closer); ok {
		if err := c.Close(); err != nil {
			return fmt.Errorf("error closing beat receiver publisher: %w", err)
		}
	}

	if err := br.stopMonitoring(); err != nil {
		return fmt.Errorf("error stopping monitoring server: %w", err)
	}
	if err := br.beat.Info.Logger.Close(); err != nil {
		return fmt.Errorf("error closing beat receiver logging: %w", err)
	}
	return nil
}

func (br *BeatReceiver) stopMonitoring() error {
	if br.beat.API != nil {
		return br.beat.API.Stop()
	}
	return nil
}<|MERGE_RESOLUTION|>--- conflicted
+++ resolved
@@ -15,13 +15,8 @@
 	"github.com/elastic/beats/v7/libbeat/beat"
 	"github.com/elastic/beats/v7/libbeat/cfgfile"
 	"github.com/elastic/beats/v7/libbeat/cmd/instance"
-<<<<<<< HEAD
-	"github.com/elastic/beats/v7/libbeat/pprof"
-	"github.com/elastic/beats/v7/libbeat/version"
-=======
 	"github.com/elastic/beats/v7/libbeat/common/backoff"
 	"github.com/elastic/beats/v7/x-pack/libbeat/common/otelbeat/otelmanager"
->>>>>>> 9da0f31e
 	"github.com/elastic/beats/v7/x-pack/libbeat/common/otelbeat/status"
 	_ "github.com/elastic/beats/v7/x-pack/libbeat/include"
 	"github.com/elastic/elastic-agent-libs/logp"
@@ -86,17 +81,6 @@
 		if err != nil {
 			return BeatReceiver{}, fmt.Errorf("error creating api listener after 100 retries: %w", err)
 		}
-<<<<<<< HEAD
-		b.API.Start()
-		if b.Config.HTTPPprof.IsEnabled() {
-			pprof.SetRuntimeProfilingParameters(b.Config.HTTPPprof)
-
-			if err := pprof.HttpAttach(b.Config.HTTPPprof, b.API); err != nil {
-				return BeatReceiver{}, fmt.Errorf("failed to attach http handlers for pprof: %w", err)
-			}
-		}
-=======
->>>>>>> 9da0f31e
 	}
 
 	beater, err := creator(&b.Beat, beatConfig)
