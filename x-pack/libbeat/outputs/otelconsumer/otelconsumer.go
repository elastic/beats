--- conflicted
+++ resolved
@@ -34,13 +34,10 @@
 	esDocumentIDAttribute = "elasticsearch.document_id"
 	beatNameCtxKey        = "beat_name"
 	beatVersionCtxtKey    = "beat_version"
-<<<<<<< HEAD
 	// otelComponentIDKey is the key used to store the Beat receiver's component id in the beat event.
 	otelComponentIDKey = "otelcol.component.id"
 	// otelComponentKindKey is the key used to store the Beat receiver's component kind in the beat event. This is always "receiver".
 	otelComponentKindKey = "otelcol.component.kind"
-=======
->>>>>>> 91407e1f
 )
 
 func init() {
