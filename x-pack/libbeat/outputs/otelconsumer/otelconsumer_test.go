--- conflicted
+++ resolved
@@ -254,7 +254,6 @@
 		assert.Len(t, batch.Signals, 1)
 		assert.Equal(t, outest.BatchACK, batch.Signals[0].Tag)
 	})
-<<<<<<< HEAD
 	t.Run("sets otel specific-fields", func(t *testing.T) {
 		testCases := []struct {
 			name                  string
@@ -301,8 +300,7 @@
 				}
 			})
 		}
-=======
-
+	})
 	t.Run("sets the client context metadata with the beat info", func(t *testing.T) {
 		batch := outest.NewBatch(event1)
 		otelConsumer := makeOtelConsumer(t, func(ctx context.Context, ld plog.Logs) error {
@@ -316,6 +314,5 @@
 		assert.NoError(t, err)
 		assert.Len(t, batch.Signals, 1)
 		assert.Equal(t, outest.BatchACK, batch.Signals[0].Tag)
->>>>>>> 1df4889c
 	})
 }