--- conflicted
+++ resolved
@@ -101,11 +101,7 @@
 		}))
 	}
 
-<<<<<<< HEAD
-	return internalBuilder(uuid, bus, config, newAPIFetcher(clients, logger), keystore)
-=======
-	return internalBuilder(uuid, bus, config, newAPIFetcher(clients), keystore, logger)
->>>>>>> 1a9498d0
+	return internalBuilder(uuid, bus, config, newAPIFetcher(clients, logger), keystore, logger)
 }
 
 // internalBuilder is mainly intended for testing via mocks and stubs.
