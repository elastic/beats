// Copyright Elasticsearch B.V. and/or licensed to Elasticsearch B.V. under one
// or more contributor license agreements. Licensed under the Elastic License;
// you may not use this file except in compliance with the Elastic License.

package ec2

import (
	"fmt"

	awssdk "github.com/aws/aws-sdk-go-v2/aws"

	"github.com/aws/aws-sdk-go-v2/service/ec2"
	"github.com/gofrs/uuid/v5"

	"github.com/elastic/beats/v7/libbeat/autodiscover"
	"github.com/elastic/beats/v7/libbeat/autodiscover/template"
	"github.com/elastic/beats/v7/libbeat/common/cfgwarn"
	awsauto "github.com/elastic/beats/v7/x-pack/libbeat/autodiscover/providers/aws"
	awscommon "github.com/elastic/beats/v7/x-pack/libbeat/common/aws"
	"github.com/elastic/elastic-agent-autodiscover/bus"
	conf "github.com/elastic/elastic-agent-libs/config"
	"github.com/elastic/elastic-agent-libs/keystore"
	"github.com/elastic/elastic-agent-libs/logp"
	"github.com/elastic/elastic-agent-libs/mapstr"
)

func init() {
	_ = autodiscover.Registry.AddProvider("aws_ec2", AutodiscoverBuilder)
}

// Provider implements autodiscover provider for aws EC2s.
type Provider struct {
	config    *awsauto.Config
	bus       bus.Bus
	templates *template.Mapper
	watcher   *watcher
	uuid      uuid.UUID
}

// AutodiscoverBuilder is the main builder for this provider.
func AutodiscoverBuilder(
	beatName string,
	bus bus.Bus,
	uuid uuid.UUID,
	c *conf.C,
	keystore keystore.Keystore,
<<<<<<< HEAD
	log *logp.Logger,
=======
	_ *logp.Logger,
>>>>>>> 38d238ec
) (autodiscover.Provider, error) {
	cfgwarn.Experimental("aws_ec2 autodiscover is experimental")

	config := awsauto.DefaultConfig()
	err := c.Unpack(&config)
	if err != nil {
		return nil, err
	}

	awsCfg, err := awscommon.InitializeAWSConfig(
		awscommon.ConfigAWS{
			AccessKeyID:     config.AWSConfig.AccessKeyID,
			SecretAccessKey: config.AWSConfig.SecretAccessKey,
			SessionToken:    config.AWSConfig.SessionToken,
			ProfileName:     config.AWSConfig.ProfileName,
		})

	// Construct MetricSet with a full regions list if there is no region specified.
	if config.Regions == nil {
		// set default region to make initial aws api call
		awsCfg.Region = "us-west-1"
		svcEC2 := ec2.NewFromConfig(awsCfg, func(o *ec2.Options) {
			if config.AWSConfig.FIPSEnabled {
				o.EndpointOptions.UseFIPSEndpoint = awssdk.FIPSEndpointStateEnabled
			}
		})

		completeRegionsList, err := awsauto.GetRegions(svcEC2)
		if err != nil {
			return nil, err
		}

		config.Regions = completeRegionsList
	}

	clients := make([]ec2.DescribeInstancesAPIClient, 0, len(config.Regions))
	for _, region := range config.Regions {
		if err != nil {
			logp.Error(fmt.Errorf("error loading AWS config for aws_ec2 autodiscover provider: %w", err))
		}
		awsCfg.Region = region
		clients = append(clients, ec2.NewFromConfig(awsCfg, func(o *ec2.Options) {
			if config.AWSConfig.FIPSEnabled {
				o.EndpointOptions.UseFIPSEndpoint = awssdk.FIPSEndpointStateEnabled
			}
		}))
	}

	return internalBuilder(uuid, bus, config, newAPIFetcher(clients, log), keystore, log)
}

// internalBuilder is mainly intended for testing via mocks and stubs.
// it can be configured to use a fetcher that doesn't actually hit the AWS API.
func internalBuilder(
	uuid uuid.UUID,
	bus bus.Bus,
	config *awsauto.Config,
	fetcher fetcher,
	keystore keystore.Keystore,
	log *logp.Logger) (*Provider, error) {
	mapper, err := template.NewConfigMapper(config.Templates, keystore, nil)
	if err != nil {
		return nil, err
	}

	p := &Provider{
		config:    config,
		bus:       bus,
		templates: &mapper,
		uuid:      uuid,
	}

	p.watcher = newWatcher(
		fetcher,
		config.Period,
		p.onWatcherStart,
		p.onWatcherStop,
		log,
	)

	return p, nil
}

// Start the autodiscover process.
func (p *Provider) Start() {
	p.watcher.start()
}

// Stop the autodiscover process.
func (p *Provider) Stop() {
	p.watcher.stop()
}

func (p *Provider) onWatcherStart(instanceID string, instance *ec2Instance) {
	e := bus.Event{
		"start":    true,
		"provider": p.uuid,
		"id":       instanceID,
		"aws": mapstr.M{
			"ec2": instance.toMap(),
		},
		"cloud": instance.toCloudMap(),
		"meta": mapstr.M{
			"aws": mapstr.M{
				"ec2": instance.toMap(),
			},
			"cloud": instance.toCloudMap(),
		},
	}

	if configs := p.templates.GetConfig(e); configs != nil {
		e["config"] = configs
	}
	p.bus.Publish(e)
}

func (p *Provider) onWatcherStop(instanceID string) {
	e := bus.Event{
		"stop":     true,
		"id":       instanceID,
		"provider": p.uuid,
	}
	p.bus.Publish(e)
}

func (p *Provider) String() string {
	return "aws_ec2"
}<|MERGE_RESOLUTION|>--- conflicted
+++ resolved
@@ -5,8 +5,6 @@
 package ec2
 
 import (
-	"fmt"
-
 	awssdk "github.com/aws/aws-sdk-go-v2/aws"
 
 	"github.com/aws/aws-sdk-go-v2/service/ec2"
@@ -44,11 +42,7 @@
 	uuid uuid.UUID,
 	c *conf.C,
 	keystore keystore.Keystore,
-<<<<<<< HEAD
 	log *logp.Logger,
-=======
-	_ *logp.Logger,
->>>>>>> 38d238ec
 ) (autodiscover.Provider, error) {
 	cfgwarn.Experimental("aws_ec2 autodiscover is experimental")
 
@@ -87,7 +81,7 @@
 	clients := make([]ec2.DescribeInstancesAPIClient, 0, len(config.Regions))
 	for _, region := range config.Regions {
 		if err != nil {
-			logp.Error(fmt.Errorf("error loading AWS config for aws_ec2 autodiscover provider: %w", err))
+			log.Errorf("error loading AWS config for aws_ec2 autodiscover provider: %w", err)
 		}
 		awsCfg.Region = region
 		clients = append(clients, ec2.NewFromConfig(awsCfg, func(o *ec2.Options) {
