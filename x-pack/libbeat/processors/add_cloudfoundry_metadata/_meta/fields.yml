--- conflicted
+++ resolved
@@ -11,11 +11,7 @@
         - name: app.id
           type: keyword
           description: >
-<<<<<<< HEAD
-            Cloud Foundry application ID.
-=======
             Cloud Foundry application identifier.
->>>>>>> 35272649
 
         - name: app.name
           type: keyword
@@ -25,11 +21,7 @@
         - name: space.id
           type: keyword
           description: >
-<<<<<<< HEAD
-            Cloud Foundry space name.
-=======
             Cloud Foundry space identifier.
->>>>>>> 35272649
 
         - name: space.name
           type: keyword
@@ -39,24 +31,19 @@
         - name: org.id
           type: keyword
           description: >
-<<<<<<< HEAD
-            Cloud Foundry organization ID.
-=======
             Cloud Foundry organization identifier.
->>>>>>> 35272649
 
         - name: org.name
           type: keyword
           description: >
             Cloud Foundry organization name.
 
-<<<<<<< HEAD
         - name: tags.*
           type: object
           object_type: keyword
           description: >
             Cloud Foundry tags.
-=======
+
         - name: envelope
           type: group
           fields:
@@ -83,5 +70,4 @@
             - name: origin
               type: keyword
               description: >
-                Name of the deployment that created this event.
->>>>>>> 35272649
+                Name of the deployment that created this event.