// Copyright Elasticsearch B.V. and/or licensed to Elasticsearch B.V. under one
// or more contributor license agreements. Licensed under the Elastic License;
// you may not use this file except in compliance with the Elastic License.

package status

import (
	"testing"

	"github.com/stretchr/testify/assert"
	"github.com/stretchr/testify/require"
	"go.opentelemetry.io/collector/component"
	"go.opentelemetry.io/collector/component/componentstatus"

	"github.com/elastic/beats/v7/libbeat/management/status"
	"github.com/elastic/beats/v7/libbeat/otelbeat/oteltest"
)

func TestGroupStatus(t *testing.T) {
	m := &oteltest.MockHost{}
	reporter := NewGroupStatusReporter(m)

	subReporter1, subReporter2, subReporter3 := reporter.GetReporterForRunner("1"), reporter.GetReporterForRunner("2"), reporter.GetReporterForRunner("3")

	subReporter1.UpdateStatus(status.Running, "")
	subReporter2.UpdateStatus(status.Running, "")
	subReporter3.UpdateStatus(status.Running, "")

	require.Equalf(t, componentstatus.StatusOK, m.Evt.Status(), "expected StatusOK, got %v", m.Evt.Status())
	require.Nilf(t, m.Evt.Err(), "expected nil, got %v")

	subReporter1.UpdateStatus(status.Degraded, "Degrade Runner1")
	require.Equalf(t, m.Evt.Status(), componentstatus.StatusRecoverableError, "expected StatusDegraded, got %v", m.Evt.Status())
	require.NotNil(t, m.Evt.Err(), "expected non-nil error, got nil")
	require.Equalf(t, m.Evt.Err().Error(), "Degrade Runner1", "expected 'Degrade Runner1', got %v", m.Evt.Err())

	subReporter3.UpdateStatus(status.Degraded, "Degrade Runner3")
	subReporter2.UpdateStatus(status.Failed, "Failed Runner2")

	require.Equalf(t, m.Evt.Status(), componentstatus.StatusPermanentError, "expected StatusPermanentError, got %v", m.Evt.Status())
	require.NotNil(t, m.Evt.Err(), "expected non-nil error, got nil")
	require.Equalf(t, m.Evt.Err().Error(), "Failed Runner2", "expected 'Failed Runner1', got %v", m.Evt.Err())
<<<<<<< HEAD

	// group reporter is updated directly
	reporter.UpdateStatus(status.Failed, "beatreceiver failed to start")

	require.Equalf(t, m.Evt.Status(), componentstatus.StatusPermanentError, "expected StatusPermanentError, got %v", m.Evt.Status())
	require.NotNil(t, m.Evt.Err(), "expected non-nil error, got nil")
	require.Equalf(t, m.Evt.Err().Error(), "beatreceiver failed to start", "expected 'beatreceiver failed to start', got %v", m.Evt.Err())
=======
}

func TestToPdata(t *testing.T) {
	tests := []struct {
		name     string
		state    status.Status
		msg      string
		wantKeys map[string]string
	}{
		{
			name:  "running state with no message",
			state: status.Running,
			msg:   "",
			wantKeys: map[string]string{
				"status": componentstatus.StatusOK.String(),
				"error":  "",
			},
		},
		{
			name:  "degraded state with message",
			state: status.Degraded,
			msg:   "some error occurred",
			wantKeys: map[string]string{
				"status": componentstatus.StatusRecoverableError.String(),
				"error":  "some error occurred",
			},
		},
		{
			name:  "failed state with message",
			state: status.Failed,
			msg:   "critical failure",
			wantKeys: map[string]string{
				"status": componentstatus.StatusPermanentError.String(),
				"error":  "critical failure",
			},
		},
	}

	for _, tt := range tests {
		t.Run(tt.name, func(t *testing.T) {
			rs := &runnerState{
				state: tt.state,
				msg:   tt.msg,
			}
			result := toPdata(rs)

			for key, expectedVal := range tt.wantKeys {
				val, ok := result.Get(key)
				require.True(t, ok, "expected key %q to exist", key)
				require.Equal(t, expectedVal, val.Str(), "expected %q=%q, got %q", key, expectedVal, val.Str())
			}
		})
	}
}

func TestGetOppositeStatus(t *testing.T) {
	tests := []struct {
		name   string
		input  componentstatus.Status
		expect componentstatus.Status
	}{
		{
			name:   "OK returns RecoverableError",
			input:  componentstatus.StatusOK,
			expect: componentstatus.StatusRecoverableError,
		},
		{
			name:   "RecoverableError returns OK",
			input:  componentstatus.StatusRecoverableError,
			expect: componentstatus.StatusOK,
		},
		{
			name:   "Starting returns None",
			input:  componentstatus.StatusStarting,
			expect: componentstatus.StatusNone,
		},
		{
			name:   "Stopped returns None",
			input:  componentstatus.StatusStopped,
			expect: componentstatus.StatusNone,
		},
		{
			name:   "PermanentError returns None",
			input:  componentstatus.StatusPermanentError,
			expect: componentstatus.StatusNone,
		},
	}

	for _, tt := range tests {
		t.Run(tt.name, func(t *testing.T) {
			result := getOppositeStatus(tt.input)
			assert.Equal(t, tt.expect, result)
		})
	}
}

func TestInputStatusesInEventAttributes(t *testing.T) {
	m := &oteltest.MockHost{}
	reporter := NewGroupStatusReporter(m)

	subReporter1 := reporter.GetReporterForRunner("runner-1")
	subReporter2 := reporter.GetReporterForRunner("runner-2")

	subReporter1.UpdateStatus(status.Running, "")
	subReporter2.UpdateStatus(status.Degraded, "some warning")

	require.NotNil(t, m.Evt)

	// Verify inputs attribute exists
	attrs := m.Evt.Attributes()
	inputsVal, ok := attrs.Get(inputStatusAttributesKey)
	require.True(t, ok, "expected 'inputs' attribute to exist")

	inputsMap := inputsVal.Map()

	// Check runner-1 status
	runner1Val, ok := inputsMap.Get("runner-1")
	require.True(t, ok, "expected 'runner-1' to exist in inputs")
	runner1Map := runner1Val.Map()

	runner1Status, ok := runner1Map.Get("status")
	require.True(t, ok)
	assert.Equal(t, componentstatus.StatusOK.String(), runner1Status.Str())

	runner1Error, ok := runner1Map.Get("error")
	require.True(t, ok)
	assert.Equal(t, "", runner1Error.Str())

	// Check runner-2 status
	runner2Val, ok := inputsMap.Get("runner-2")
	require.True(t, ok, "expected 'runner-2' to exist in inputs")
	runner2Map := runner2Val.Map()

	runner2Status, ok := runner2Map.Get("status")
	require.True(t, ok)
	assert.Equal(t, componentstatus.StatusRecoverableError.String(), runner2Status.Str())

	runner2Error, ok := runner2Map.Get("error")
	require.True(t, ok)
	assert.Equal(t, "some warning", runner2Error.Str())
}

func TestDummyStatusEmission(t *testing.T) {
	// Test that the reporter emits a dummy status before the actual status
	// to force the OTel core to process the change.
	// We verify this by checking that when transitioning between OK and RecoverableError,
	// the opposite status is emitted first.

	m := &statusHistoryHost{}
	reporter := NewGroupStatusReporter(m)

	subReporter1 := reporter.GetReporterForRunner("runner-1")

	// First update: Running -> StatusOK
	subReporter1.UpdateStatus(status.Running, "")

	// The first update should emit a dummy RecoverableError before OK
	require.Len(t, m.history, 2, "expected 2 events (dummy + real)")
	assert.Equal(t, componentstatus.StatusRecoverableError, m.history[0].Status(), "first event should be dummy RecoverableError")
	assert.Equal(t, componentstatus.StatusOK, m.history[1].Status(), "second event should be OK")

	// Clear history
	m.history = nil

	// Second update: Degraded -> StatusRecoverableError
	subReporter1.UpdateStatus(status.Degraded, "degraded message")

	// Should emit dummy OK before RecoverableError
	require.Len(t, m.history, 2, "expected 2 events (dummy + real)")
	assert.Equal(t, componentstatus.StatusOK, m.history[0].Status(), "first event should be dummy OK")
	assert.Equal(t, componentstatus.StatusRecoverableError, m.history[1].Status(), "second event should be RecoverableError")

	// Clear history
	m.history = nil

	// Third update: Failed -> StatusPermanentError (no opposite exists for PermanentError)
	subReporter1.UpdateStatus(status.Failed, "failed message")

	// Should only emit one event since there's no opposite for PermanentError
	require.Len(t, m.history, 1, "expected 1 event (no dummy for PermanentError)")
	assert.Equal(t, componentstatus.StatusPermanentError, m.history[0].Status())
}

// statusHistoryHost is a mock host that records all status events
type statusHistoryHost struct {
	history []*componentstatus.Event
}

func (*statusHistoryHost) GetExtensions() map[component.ID]component.Component {
	return nil
}

func (h *statusHistoryHost) Report(evt *componentstatus.Event) {
	h.history = append(h.history, evt)
>>>>>>> acbf929b
}<|MERGE_RESOLUTION|>--- conflicted
+++ resolved
@@ -40,7 +40,6 @@
 	require.Equalf(t, m.Evt.Status(), componentstatus.StatusPermanentError, "expected StatusPermanentError, got %v", m.Evt.Status())
 	require.NotNil(t, m.Evt.Err(), "expected non-nil error, got nil")
 	require.Equalf(t, m.Evt.Err().Error(), "Failed Runner2", "expected 'Failed Runner1', got %v", m.Evt.Err())
-<<<<<<< HEAD
 
 	// group reporter is updated directly
 	reporter.UpdateStatus(status.Failed, "beatreceiver failed to start")
@@ -48,7 +47,6 @@
 	require.Equalf(t, m.Evt.Status(), componentstatus.StatusPermanentError, "expected StatusPermanentError, got %v", m.Evt.Status())
 	require.NotNil(t, m.Evt.Err(), "expected non-nil error, got nil")
 	require.Equalf(t, m.Evt.Err().Error(), "beatreceiver failed to start", "expected 'beatreceiver failed to start', got %v", m.Evt.Err())
-=======
 }
 
 func TestToPdata(t *testing.T) {
@@ -243,5 +241,4 @@
 
 func (h *statusHistoryHost) Report(evt *componentstatus.Event) {
 	h.history = append(h.history, evt)
->>>>>>> acbf929b
 }