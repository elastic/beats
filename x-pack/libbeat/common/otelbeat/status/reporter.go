// Copyright Elasticsearch B.V. and/or licensed to Elasticsearch B.V. under one
// or more contributor license agreements. Licensed under the Elastic License;
// you may not use this file except in compliance with the Elastic License.

package status

import (
	"errors"
	"sync"

	"go.opentelemetry.io/collector/pdata/pcommon"

	"github.com/elastic/beats/v7/libbeat/management/status"

	"go.opentelemetry.io/collector/component"
	"go.opentelemetry.io/collector/component/componentstatus"
)

const inputStatusAttributesKey = "inputs"

type runnerState struct {
	state status.Status
	msg   string
}

// toPdata converts a runnerState to a pdata.Map
// The format is the same as the healthcheckv2 extension
func toPdata(r *runnerState) pcommon.Map {
	pcommonMap := pcommon.NewMap()
	pcommonMap.PutStr("status", beatStatusToOtelStatus(r.state).String())
	pcommonMap.PutStr("error", r.msg)
	return pcommonMap
}

// RunnerReporter defines an interface that returns a StatusReporter for a specific runner.
// This is used for grouping and managing statuses of multiple runners
type RunnerReporter interface {
<<<<<<< HEAD
	GetReporterForRunner(id uint64) status.StatusReporter

	// UpdateStatus updates the group status of a runnerReporter
	UpdateStatus(status status.Status, msg string)
=======
	GetReporterForRunner(id string) status.StatusReporter
>>>>>>> 72314a04
}

type reporter struct {
	runnerStates map[string]*runnerState
	host         component.Host
	mtx          sync.Mutex
}

// NewGroupStatusReporter creates a reporter that aggregates the statuses of multiple runners
// and reports the combined status to the parent StatusReporter.
// This is needed because multiple modules can report different statuses, and we want to avoid
// repeatedly flipping the parent's status.
func NewGroupStatusReporter(host component.Host) RunnerReporter {
	return &reporter{
		host:         host,
		runnerStates: make(map[string]*runnerState),
	}
}

func (r *reporter) GetReporterForRunner(id string) status.StatusReporter {
	r.mtx.Lock()
	defer r.mtx.Unlock()
	return &subReporter{
		id: id,
		r:  r,
	}
}

func (r *reporter) updateStatusForRunner(id string, state status.Status, msg string) {
	r.mtx.Lock()
	defer r.mtx.Unlock()
	if r.runnerStates == nil {
		r.runnerStates = make(map[string]*runnerState)
	}
	if rState, ok := r.runnerStates[id]; ok {
		rState.msg = msg
		rState.state = state
	} else {
		// add status for the runner to the map, if not preset
		r.runnerStates[id] = &runnerState{
			state: state,
			msg:   msg,
		}
	}

	// report status to parent reporter
	r.UpdateStatus()
}

func (r *reporter) UpdateStatus() {
	evt := r.calculateOtelStatus()
	oppositeStatus := getOppositeStatus(evt.Status())
	if oppositeStatus != componentstatus.StatusNone {
		// emit a dummy event first to ensure the otel core framework acknowledges the change
		// workaround for https://github.com/open-telemetry/opentelemetry-collector/issues/14282
		dummyEvt := componentstatus.NewEvent(oppositeStatus)
		componentstatus.ReportStatus(r.host, dummyEvt)
	}
	componentstatus.ReportStatus(r.host, evt)
}

func (r *reporter) calculateOtelStatus() *componentstatus.Event {
	var evt *componentstatus.Event
	s, msg := r.calculateAggregateState()
	otelStatus := beatStatusToOtelStatus(s)
	if otelStatus == componentstatus.StatusNone {
		return nil
	}
	var eventBuilderOpts []componentstatus.EventBuilderOption
	if componentstatus.StatusIsError(otelStatus) {
		eventBuilderOpts = append(eventBuilderOpts, componentstatus.WithError(errors.New(msg)))
	}
	evt = componentstatus.NewEvent(otelStatus, eventBuilderOpts...)

	inputStatusesPdata := evt.Attributes().PutEmptyMap(inputStatusAttributesKey)

	for id, rs := range r.runnerStates {
		inputStatePdata := toPdata(rs)
		m := inputStatusesPdata.PutEmptyMap(id)
		inputStatePdata.MoveTo(m)
	}

	return evt
}

func (r *reporter) calculateAggregateState() (status.Status, string) {
	reportedState := status.Running
	reportedMsg := ""

	for _, s := range r.runnerStates {
		switch s.state {
		case status.Degraded:
			if reportedState != status.Degraded {
				reportedState = status.Degraded
				reportedMsg = s.msg
			}
		case status.Failed:
			// we've encountered a failed runner.
			// short-circuit and return, as Failed state takes precedence over other states
			return s.state, s.msg
		default:
		}
	}
	return reportedState, reportedMsg
}

// subReporter implements status.StatusReporter
type subReporter struct {
	id string
	r  *reporter
}

func (m *subReporter) UpdateStatus(status status.Status, msg string) {
	// report status to its parent
	m.r.updateStatusForRunner(m.id, status, msg)
}

// getOppositeStatus returns the opposite status of the given status, and None if no such status exists.
func getOppositeStatus(status componentstatus.Status) componentstatus.Status {
	switch status {
	case componentstatus.StatusOK:
		return componentstatus.StatusRecoverableError
	case componentstatus.StatusRecoverableError:
		return componentstatus.StatusOK
	default:
		return componentstatus.StatusNone
	}
}

// beatStatusToOtelStatus converts a beat status to an otel status.
func beatStatusToOtelStatus(beatStatus status.Status) componentstatus.Status {
	switch beatStatus {
	case status.Starting:
		return componentstatus.StatusStarting
	case status.Running:
		return componentstatus.StatusOK
	case status.Degraded:
		return componentstatus.StatusRecoverableError
	case status.Configuring:
		return componentstatus.StatusOK
	case status.Failed:
		return componentstatus.StatusPermanentError
	case status.Stopping:
		return componentstatus.StatusStopping
	case status.Stopped:
		return componentstatus.StatusStopped
	default:
		return componentstatus.StatusNone
	}
}<|MERGE_RESOLUTION|>--- conflicted
+++ resolved
@@ -35,14 +35,10 @@
 // RunnerReporter defines an interface that returns a StatusReporter for a specific runner.
 // This is used for grouping and managing statuses of multiple runners
 type RunnerReporter interface {
-<<<<<<< HEAD
 	GetReporterForRunner(id uint64) status.StatusReporter
 
 	// UpdateStatus updates the group status of a runnerReporter
 	UpdateStatus(status status.Status, msg string)
-=======
-	GetReporterForRunner(id string) status.StatusReporter
->>>>>>> 72314a04
 }
 
 type reporter struct {
