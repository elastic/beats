// Copyright Elasticsearch B.V. and/or licensed to Elasticsearch B.V. under one
// or more contributor license agreements. Licensed under the Elastic License;
// you may not use this file except in compliance with the Elastic License.

package management

import (
	"testing"

	"github.com/stretchr/testify/assert"

	"github.com/elastic/elastic-agent-client/v7/pkg/proto"
<<<<<<< HEAD
	conf "github.com/elastic/elastic-agent-libs/config"
=======
	"github.com/elastic/elastic-agent-libs/mapstr"
>>>>>>> 89bcc33a

	"github.com/elastic/beats/v7/libbeat/common"
	"github.com/elastic/beats/v7/libbeat/common/reload"
	lbmanagement "github.com/elastic/beats/v7/libbeat/management"
)

func TestConfigBlocks(t *testing.T) {
	input := `
filebeat:
  inputs:
    - type: log
      paths:
        - /var/log/hello1.log
        - /var/log/hello2.log
output:
  elasticsearch:
    hosts:
      - localhost:9200`

<<<<<<< HEAD
	var cfg common.MapStr
	uconfig, err := conf.NewConfigFrom(input)
=======
	var cfg mapstr.M
	uconfig, err := common.NewConfigFrom(input)
>>>>>>> 89bcc33a
	if err != nil {
		t.Fatalf("Config blocks unsuccessfully generated: %+v", err)
	}

	err = uconfig.Unpack(&cfg)
	if err != nil {
		t.Fatalf("Config blocks unsuccessfully generated: %+v", err)
	}

	reg := reload.NewRegistry()
	reg.Register("output", &dummyReloadable{})
	reg.Register("filebeat.inputs", &dummyReloadable{})

	cm := &Manager{
		registry: reg,
	}
	blocks, err := cm.toConfigBlocks(cfg)
	if err != nil {
		t.Fatalf("Config blocks unsuccessfully generated: %+v", err)
	}

	if len(blocks) != 2 {
		t.Fatalf("Expected 2 block have %d: %+v", len(blocks), blocks)
	}
}

func TestStatusToProtoStatus(t *testing.T) {
	assert.Equal(t, proto.StateObserved_HEALTHY, statusToProtoStatus(lbmanagement.Unknown))
	assert.Equal(t, proto.StateObserved_STARTING, statusToProtoStatus(lbmanagement.Starting))
	assert.Equal(t, proto.StateObserved_CONFIGURING, statusToProtoStatus(lbmanagement.Configuring))
	assert.Equal(t, proto.StateObserved_HEALTHY, statusToProtoStatus(lbmanagement.Running))
	assert.Equal(t, proto.StateObserved_DEGRADED, statusToProtoStatus(lbmanagement.Degraded))
	assert.Equal(t, proto.StateObserved_FAILED, statusToProtoStatus(lbmanagement.Failed))
	assert.Equal(t, proto.StateObserved_STOPPING, statusToProtoStatus(lbmanagement.Stopping))
}

type dummyReloadable struct{}

func (dummyReloadable) Reload(config *reload.ConfigWithMeta) error {
	return nil
}<|MERGE_RESOLUTION|>--- conflicted
+++ resolved
@@ -10,13 +10,9 @@
 	"github.com/stretchr/testify/assert"
 
 	"github.com/elastic/elastic-agent-client/v7/pkg/proto"
-<<<<<<< HEAD
 	conf "github.com/elastic/elastic-agent-libs/config"
-=======
 	"github.com/elastic/elastic-agent-libs/mapstr"
->>>>>>> 89bcc33a
 
-	"github.com/elastic/beats/v7/libbeat/common"
 	"github.com/elastic/beats/v7/libbeat/common/reload"
 	lbmanagement "github.com/elastic/beats/v7/libbeat/management"
 )
@@ -34,13 +30,8 @@
     hosts:
       - localhost:9200`
 
-<<<<<<< HEAD
-	var cfg common.MapStr
+	var cfg mapstr.M
 	uconfig, err := conf.NewConfigFrom(input)
-=======
-	var cfg mapstr.M
-	uconfig, err := common.NewConfigFrom(input)
->>>>>>> 89bcc33a
 	if err != nil {
 		t.Fatalf("Config blocks unsuccessfully generated: %+v", err)
 	}
