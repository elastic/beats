// Copyright Elasticsearch B.V. and/or licensed to Elasticsearch B.V. under one
// or more contributor license agreements. Licensed under the Elastic License;
// you may not use this file except in compliance with the Elastic License.

package management

import (
	"context"
	"fmt"
	"os"
	"os/signal"
	"sync"
	"syscall"
	"time"

	"github.com/joeshaw/multierror"
	"go.uber.org/zap/zapcore"
	gproto "google.golang.org/protobuf/proto"
	"gopkg.in/yaml.v2"

	"github.com/elastic/beats/v7/libbeat/features"
	"github.com/elastic/elastic-agent-client/v7/pkg/client"
	"github.com/elastic/elastic-agent-client/v7/pkg/proto"
	conf "github.com/elastic/elastic-agent-libs/config"
	"github.com/elastic/elastic-agent-libs/logp"

	"github.com/elastic/beats/v7/libbeat/common/reload"
	lbmanagement "github.com/elastic/beats/v7/libbeat/management"
	"github.com/elastic/beats/v7/libbeat/publisher"
	"github.com/elastic/beats/v7/libbeat/version"
)

// unitKey is used to identify a unique unit in a map
// the `ID` of a unit in itself is not unique without its type, only `Type` + `ID` is unique
type unitKey struct {
	Type client.UnitType
	ID   string
}

// BeatV2Manager is the main type for tracing V2-related config updates
type BeatV2Manager struct {
	config   *Config
	registry *reload.Registry
	client   client.V2

	logger *logp.Logger

	// handles client errors
	errCanceller context.CancelFunc

	// track individual units given to us by the V2 API
	mx      sync.Mutex
	units   map[unitKey]*client.Unit
	actions []client.Action

	// status is reported as a whole for every unit sent to this component
	// hopefully this can be improved in the future to be separated per unit
	status  lbmanagement.Status
	message string
	payload map[string]interface{}

	// stop callback must be registered by libbeat, as with the V1 callback
	stopFunc           func()
	stopOnOutputReload bool
	stopOnEmptyUnits   bool
	stopMut            sync.Mutex
	beatStop           sync.Once

	// sync channel for shutting down the manager after we get a stop from
	// either the agent or the beat
	stopChan chan struct{}

	isRunning bool

	// set with the last applied output config
	// allows tracking if the configuration actually changed and if the
	// beat needs to restart if stopOnOutputReload is set
	lastOutputCfg *proto.UnitExpectedConfig

	// set with the last applied input configs
	lastInputCfgs map[string]*proto.UnitExpectedConfig

	// used for the debug callback to report as-running config
	lastBeatOutputCfg   *reload.ConfigWithMeta
	lastBeatInputCfgs   []*reload.ConfigWithMeta
	lastBeatFeaturesCfg *conf.C
}

// ================================
// Optionals
// ================================

// WithStopOnEmptyUnits enables stopping the beat when agent sends no units.
func WithStopOnEmptyUnits(m *BeatV2Manager) {
	m.stopOnEmptyUnits = true
}

// ================================
// Init Functions
// ================================

<<<<<<< HEAD
// Register the agent manager, so that calls to lbmanagement.Factory will
// return NewV2AgentManager when linked with x-pack.
func init() {
	lbmanagement.SetFactory(NewV2AgentManager)
=======
// Register the agent manager, so that calls to lbmanagement.NewManager will
// invoke NewV2AgentManager when linked with x-pack.
func init() {
	lbmanagement.SetManagerFactory(NewV2AgentManager)
>>>>>>> 4ba79640
}

// NewV2AgentManager returns a remote config manager for the agent V2 protocol.
// This is registered as the manager factory in init() so that calls to
// lbmanagement.NewManager will be forwarded here.
func NewV2AgentManager(config *conf.C, registry *reload.Registry) (lbmanagement.Manager, error) {
	c := DefaultConfig()
	if config.Enabled() {
		if err := config.Unpack(&c); err != nil {
			return nil, fmt.Errorf("parsing fleet management settings: %w", err)
		}
	}
	agentClient, _, err := client.NewV2FromReader(os.Stdin, client.VersionInfo{
		Name:    "beat-v2-client",
		Version: version.GetDefaultVersion(),
		Meta: map[string]string{
			"commit":     version.Commit(),
			"build_time": version.BuildTime().String(),
		},
	})
	if err != nil {
		return nil, fmt.Errorf("error reading control config from agent: %w", err)
	}

	// officially running under the elastic-agent; we set the publisher pipeline
	// to inform it that we are running under elastic-agent (used to ensure "Publish event: "
	// debug log messages are only outputted when running in trace mode
	publisher.SetUnderAgent(true)

	return NewV2AgentManagerWithClient(c, registry, agentClient)
}

// NewV2AgentManagerWithClient actually creates the manager instance used by the rest of the beats.
func NewV2AgentManagerWithClient(config *Config, registry *reload.Registry, agentClient client.V2, opts ...func(*BeatV2Manager)) (lbmanagement.Manager, error) {
	log := logp.NewLogger(lbmanagement.DebugK)
	if config.RestartOnOutputChange {
		log.Infof("Output reload is enabled, the beat will restart as needed on change of output config")
	}
	m := &BeatV2Manager{
		stopOnOutputReload: config.RestartOnOutputChange,
		config:             config,
		logger:             log.Named("V2-manager"),
		registry:           registry,
		units:              make(map[unitKey]*client.Unit),
		status:             lbmanagement.Running,
		message:            "Healthy",
		stopChan:           make(chan struct{}, 1),
	}

	if config.Enabled {
		m.client = agentClient
	}
	for _, o := range opts {
		o(m)
	}
	return m, nil
}

// ================================
// Beats central management interface implementation
// ================================

// UpdateStatus updates the manager with the current status for the beat.
func (cm *BeatV2Manager) UpdateStatus(status lbmanagement.Status, msg string) {
	cm.mx.Lock()
	defer cm.mx.Unlock()

	cm.status = status
	cm.message = msg
	cm.updateStatuses()
}

// Enabled returns true if config management is enabled.
func (cm *BeatV2Manager) Enabled() bool {
	return cm.config.Enabled
}

// SetStopCallback sets the callback to run when the manager want to shut down the beats gracefully.
func (cm *BeatV2Manager) SetStopCallback(stopFunc func()) {
	cm.stopMut.Lock()
	defer cm.stopMut.Unlock()
	cm.stopFunc = stopFunc
}

// Start the config manager.
func (cm *BeatV2Manager) Start() error {
	if !cm.Enabled() {
		return fmt.Errorf("V2 Manager is disabled")
	}
	if cm.errCanceller != nil {
		cm.errCanceller()
		cm.errCanceller = nil
	}

	ctx := context.Background()
	err := cm.client.Start(ctx)
	if err != nil {
		return fmt.Errorf("error starting connection to client")
	}
	ctx, canceller := context.WithCancel(ctx)
	cm.errCanceller = canceller
	go cm.watchErrChan(ctx)
	cm.client.RegisterDiagnosticHook(
		"beat-rendered-config",
		"the rendered config used by the beat",
		"beat-rendered-config.yml",
		"application/yaml",
		cm.handleDebugYaml)

	go cm.unitListen()
	cm.isRunning = true
	return nil
}

// Stop stops the current Manager and close the connection to Elastic Agent.
func (cm *BeatV2Manager) Stop() {
	cm.stopChan <- struct{}{}
}

// CheckRawConfig is currently not implemented for V1.
func (cm *BeatV2Manager) CheckRawConfig(_ *conf.C) error {
	// This does not do anything on V1 or V2, but here we are
	return nil
}

// RegisterAction adds a V2 client action
func (cm *BeatV2Manager) RegisterAction(action client.Action) {
	cm.mx.Lock()
	defer cm.mx.Unlock()

	cm.actions = append(cm.actions, action)
	for _, unit := range cm.units {
		// actions are only registered on input units (not a requirement by Agent but
		// don't see a need in beats to support actions on an output at the moment)
		if unit.Type() == client.UnitTypeInput {
			unit.RegisterAction(action)
		}
	}
}

// UnregisterAction removes a V2 client action
func (cm *BeatV2Manager) UnregisterAction(action client.Action) {
	cm.mx.Lock()
	defer cm.mx.Unlock()

	// remove the registered action
	i := func() int {
		for i, a := range cm.actions {
			if a.Name() == action.Name() {
				return i
			}
		}
		return -1
	}()
	if i == -1 {
		// not registered
		return
	}
	cm.actions = append(cm.actions[:i], cm.actions[i+1:]...)

	for _, unit := range cm.units {
		// actions are only registered on input units (not a requirement by Agent but
		// don't see a need in beats to support actions on an output at the moment)
		if unit.Type() == client.UnitTypeInput {
			unit.UnregisterAction(action)
		}
	}
}

// SetPayload sets the global payload for the V2 client
func (cm *BeatV2Manager) SetPayload(payload map[string]interface{}) {
	cm.mx.Lock()
	defer cm.mx.Unlock()

	cm.payload = payload
	cm.updateStatuses()
}

// updateStatuses updates the status for all units to match the status of the entire manager.
//
// This is done because beats at the moment cannot manage different status per unit, something
// that is new in the V2 control protocol but not supported in beats itself.
func (cm *BeatV2Manager) updateStatuses() {
	status := getUnitState(cm.status)
	message := cm.message
	payload := cm.payload

	for _, unit := range cm.units {
		expected := unit.Expected()
		if expected.State == client.UnitStateStopped {
			// unit is expected to be stopping (don't adjust the state as the state is now managed by the
			// `reload` method and will be marked stopped in that code path)
			continue
		}
		err := unit.UpdateState(status, message, payload)
		if err != nil {
			cm.logger.Errorf("Failed to update unit %s status: %s", unit.ID(), err)
		}
	}
}

// ================================
// Unit manager
// ================================

func (cm *BeatV2Manager) addUnit(unit *client.Unit) {
	cm.mx.Lock()
	defer cm.mx.Unlock()
	cm.units[unitKey{unit.Type(), unit.ID()}] = unit

	// update specific unit to starting
	_ = unit.UpdateState(client.UnitStateStarting, "Starting", nil)

	// register the already registered actions (only on input units)
	for _, action := range cm.actions {
		unit.RegisterAction(action)
	}
}

func (cm *BeatV2Manager) modifyUnit(unit *client.Unit) {
	// `unit` is already in `cm.units` no need to add it to the map again
	// but the lock still needs to be held so reload can be triggered
	cm.mx.Lock()
	defer cm.mx.Unlock()

	// no need to update cm.units because the elastic-agent-client and the beats share
	// the pointer to each unit, so when the client updates a unit on its side, it
	// is reflected here. As this deals with modifications, they're already present.
	// Only the state needs to be updated.

	expected := unit.Expected()
	if expected.State == client.UnitStateStopped {
		// expected to be stopped; needs to stop this unit
		_ = unit.UpdateState(client.UnitStateStopping, "Stopping", nil)
	} else {
		// update specific unit to configuring
		_ = unit.UpdateState(client.UnitStateConfiguring, "Configuring", nil)
	}
}

func (cm *BeatV2Manager) deleteUnit(unit *client.Unit) {
	// a unit will only be deleted once it has reported stopped so nothing
	// more needs to be done other than cleaning up the reference to the unit
	cm.mx.Lock()
	delete(cm.units, unitKey{unit.Type(), unit.ID()})
	empty := len(cm.units) == 0
	cm.mx.Unlock()

	// stop the entire beat when all units removed
	if empty && cm.stopOnEmptyUnits {
		cm.stopBeat()
	}
}

// ================================
// Private V2 implementation
// ================================

func (cm *BeatV2Manager) watchErrChan(ctx context.Context) {
	for {
		select {
		case <-ctx.Done():
			return
		case err := <-cm.client.Errors():
			cm.logger.Errorf("elastic-agent-client error: %s", err)
		}
	}
}

func (cm *BeatV2Manager) unitListen() {
	const changeDebounce = 100 * time.Millisecond

	// register signal handler
	sigc := make(chan os.Signal, 1)
	signal.Notify(sigc, syscall.SIGINT, syscall.SIGTERM, syscall.SIGHUP)

	// timer is used to provide debounce on unit changes
	// this allows multiple changes to come in and only a single reload be performed
	t := time.NewTimer(changeDebounce)
	t.Stop() // starts stopped, until a change occurs

	cm.logger.Debug("Listening for agent unit changes")
	for {
		select {
		// The stopChan channel comes from the Manager interface Stop() method
		case <-cm.stopChan:
			cm.stopBeat()
		case sig := <-sigc:
			// we can't duplicate the same logic used by stopChan here.
			// A beat will also watch for sigint and shut down, if we call the stopFunc
			// callback, either the V2 client or the beat will get a panic,
			// as the stopFunc sent by the beats is usually unsafe.
			switch sig {
			case syscall.SIGINT, syscall.SIGTERM:
				cm.logger.Debug("Received sigterm/sigint, stopping")
			case syscall.SIGHUP:
				cm.logger.Debug("Received sighup, stopping")
			}
			cm.isRunning = false
			cm.UpdateStatus(lbmanagement.Stopping, "Stopping")
			return
		case change := <-cm.client.UnitChanges():
			cm.logger.Infof(
				"BeatV2Manager.unitListen UnitChanged.Type(%s), UnitChanged.Trigger(%d): %s/%s",
				change.Type, int64(change.Triggers), change.Type, change.Triggers)

			switch change.Type {
			// Within the context of how we send config to beats, I'm not sure if there is a difference between
			// A unit add and a unit change, since either way we can't do much more than call the reloader
			case client.UnitChangedAdded:
				cm.addUnit(change.Unit)
				// reset can be called here because `<-t.C` is handled in the same select
				t.Reset(changeDebounce)
			case client.UnitChangedModified:
				cm.modifyUnit(change.Unit)
				// reset can be called here because `<-t.C` is handled in the same select
				t.Reset(changeDebounce)
			case client.UnitChangedRemoved:
				cm.deleteUnit(change.Unit)
			}
		case <-t.C:
			// a copy of the units is used for reload to prevent the holding of the `cm.mx`.
			// it could be possible that sending the configuration to reload could cause the `UpdateStatus`
			// to be called on the manager causing it to try and grab the `cm.mx` lock, causing a deadlock.
			cm.mx.Lock()
			units := make(map[unitKey]*client.Unit, len(cm.units))
			for k, u := range cm.units {
				units[k] = u
			}
			cm.mx.Unlock()
			cm.reload(units)
		}
	}
}

func (cm *BeatV2Manager) stopBeat() {
	if !cm.isRunning {
		return
	}
	cm.logger.Debugf("Stopping beat")
	cm.UpdateStatus(lbmanagement.Stopping, "Stopping")

	cm.isRunning = false
	cm.stopMut.Lock()
	defer cm.stopMut.Unlock()
	if cm.stopFunc != nil {
		// I'm not 100% sure the once here is needed,
		// but various beats tend to handle this in a not-quite-safe way
		cm.beatStop.Do(cm.stopFunc)
	}
	cm.client.Stop()
	cm.UpdateStatus(lbmanagement.Stopped, "Stopped")
	if cm.errCanceller != nil {
		cm.errCanceller()
		cm.errCanceller = nil
	}
}

func (cm *BeatV2Manager) reload(units map[unitKey]*client.Unit) {
	lowestLevel := client.UnitLogLevelError
	var outputUnit *client.Unit
	var inputUnits []*client.Unit
	var stoppingUnits []*client.Unit
	var errs multierror.Errors

	for _, unit := range units {
		expected := unit.Expected()
		if expected.LogLevel > lowestLevel {
			// log level is still used from an expected stopped unit until
			// the unit is completely removed (aka. fully stopped)
			lowestLevel = expected.LogLevel
		}
		if expected.Features != nil {
			// unit is expected to update its feature flags
			featuresCfg, err := features.NewConfigFromProto(expected.Features)
			if err != nil {
				errs = append(errs, err)
			}

			if err := features.UpdateFromConfig(featuresCfg); err != nil {
				errs = append(errs, err)
			}

			cm.lastBeatFeaturesCfg = featuresCfg
		}
		if expected.State == client.UnitStateStopped {
			// unit is being stopped
			//
			// we keep the unit so after reload is performed
			// these units can be marked as stopped
			stoppingUnits = append(stoppingUnits, unit)
			continue
		} else if expected.State != client.UnitStateHealthy {
			// only stopped or healthy are known (and expected) state
			// for a unit
			cm.logger.Errorf("unit %s has an unknown state %+v",
				unit.ID(), expected.State)
		}
		if unit.Type() == client.UnitTypeOutput {
			outputUnit = unit
		} else if unit.Type() == client.UnitTypeInput {
			inputUnits = append(inputUnits, unit)
		} else {
			cm.logger.Errorf("unit %s as an unknown type %+v", unit.ID(), unit.Type())
		}
	}

	// set the new log level (if nothing has changed is a noop)
	ll, trace := getZapcoreLevel(lowestLevel)
	logp.SetLevel(ll)
	publisher.SetUnderAgentTrace(trace)

	// reload the output configuration
	if err := cm.reloadOutput(outputUnit); err != nil {
		errs = append(errs, err)
	}

	// compute the input configuration
	//
	// in v2 only a single input type will be started per component, so we don't need to
	// worry about getting multiple re-loaders (we just need the one for the type)
	if err := cm.reloadInputs(inputUnits); err != nil {
		errs = append(errs, err)
	}

	// report the stopping units as stopped
	for _, unit := range stoppingUnits {
		_ = unit.UpdateState(client.UnitStateStopped, "Stopped", nil)
	}

	// any error during reload changes the whole state of the beat to failed
	if len(errs) > 0 {
		cm.status = lbmanagement.Failed
		cm.message = fmt.Sprintf("%s", errs)
	}

	// now update the statuses of all units
	cm.mx.Lock()
	status := getUnitState(cm.status)
	message := cm.message
	payload := cm.payload
	cm.mx.Unlock()
	for _, unit := range units {
		expected := unit.Expected()
		if expected.State == client.UnitStateStopped {
			// unit is expected to be stopping (don't adjust the state as the state is now managed by the
			// `reload` method and will be marked stopped in that code path)
			continue
		}
		err := unit.UpdateState(status, message, payload)
		if err != nil {
			cm.logger.Errorf("Failed to update unit %s status: %s", unit.ID(), err)
		}
	}
}

func (cm *BeatV2Manager) reloadOutput(unit *client.Unit) error {
	// Assuming that the output reloadable isn't a list, see createBeater() in cmd/instance/beat.go
	output := cm.registry.GetReloadableOutput()
	if output == nil {
		return fmt.Errorf("failed to find beat reloadable type 'output'")
	}

	if unit == nil {
		// output is being stopped
		err := output.Reload(nil)
		if err != nil {
			return fmt.Errorf("failed to reload output: %w", err)
		}
		cm.lastOutputCfg = nil
		cm.lastBeatOutputCfg = nil
		return nil
	}

	expected := unit.Expected()
	if expected.Config == nil {
		// should not happen; hard stop
		return fmt.Errorf("output unit has no config")
	}

	if cm.lastOutputCfg != nil && gproto.Equal(cm.lastOutputCfg, expected.Config) {
		// configuration for the output did not change; do nothing
		cm.logger.Debug("Skipped reloading output; configuration didn't change")
		return nil
	}

	cm.logger.Debugf("Got output unit config '%s'", expected.Config.GetId())

	if cm.stopOnOutputReload && cm.lastOutputCfg != nil {
		cm.logger.Info("beat is restarting because output changed")
		_ = unit.UpdateState(client.UnitStateStopping, "Restarting", nil)
		cm.Stop()
		return nil
	}

	reloadConfig, err := groupByOutputs(expected.Config)
	if err != nil {
		return fmt.Errorf("failed to generate config for output: %w", err)
	}

	err = output.Reload(reloadConfig)
	if err != nil {
		return fmt.Errorf("failed to reload output: %w", err)
	}
	cm.lastOutputCfg = expected.Config
	cm.lastBeatOutputCfg = reloadConfig
	return nil
}

func (cm *BeatV2Manager) reloadInputs(inputUnits []*client.Unit) error {
	obj := cm.registry.GetInputList()
	if obj == nil {
		return fmt.Errorf("failed to find beat reloadable type 'input'")
	}

	inputCfgs := make(map[string]*proto.UnitExpectedConfig, len(inputUnits))
	inputBeatCfgs := make([]*reload.ConfigWithMeta, 0, len(inputUnits))
	agentInfo := cm.client.AgentInfo()

	for _, unit := range inputUnits {
		expected := unit.Expected()
		if expected.Config == nil {
			// should not happen; hard stop
			return fmt.Errorf("input unit %s has no config", unit.ID())
		}

		inputCfg, err := generateBeatConfig(expected.Config, agentInfo)
		if err != nil {
			return fmt.Errorf("failed to generate configuration for unit %s: %w", unit.ID(), err)
		}
		inputCfgs[unit.ID()] = expected.Config
		inputBeatCfgs = append(inputBeatCfgs, inputCfg...)
	}

	if !didChange(cm.lastInputCfgs, inputCfgs) {
		cm.logger.Debug("Skipped reloading input units; configuration didn't change")
		return nil
	}

	err := obj.Reload(inputBeatCfgs)
	if err != nil {
		return fmt.Errorf("failed to reloading inputs: %w", err)
	}
	cm.lastInputCfgs = inputCfgs
	cm.lastBeatInputCfgs = inputBeatCfgs
	return nil
}

// this function is registered as a debug hook
// it prints the last known configuration generated by the beat
func (cm *BeatV2Manager) handleDebugYaml() []byte {
	// generate input
	inputList := []map[string]interface{}{}
	for _, module := range cm.lastBeatInputCfgs {
		var inputMap map[string]interface{}
		err := module.Config.Unpack(&inputMap)
		if err != nil {
			cm.logger.Errorf("error unpacking input config for debug callback: %s", err)
			return nil
		}
		inputList = append(inputList, inputMap)
	}

	// generate output
	outputCfg := map[string]interface{}{}
	if cm.lastBeatOutputCfg != nil {
		err := cm.lastBeatOutputCfg.Config.Unpack(&outputCfg)
		if err != nil {
			cm.logger.Errorf("error unpacking output config for debug callback: %s", err)
			return nil
		}
	}

	// generate features
	var featuresCfg map[string]interface{}
	if cm.lastBeatFeaturesCfg != nil {
		if err := cm.lastBeatFeaturesCfg.Unpack(&featuresCfg); err != nil {
			cm.logger.Errorf("error unpacking feature flags config for debug callback: %s", err)
			return nil
		}
	}

	// combine all of the above in a somewhat coherent way
	// This isn't perfect, but generating a config that can actually be fed back into the beat
	// would require
	beatCfg := struct {
		Inputs   []map[string]interface{}
		Outputs  map[string]interface{}
		Features map[string]interface{}
	}{
		Inputs:   inputList,
		Outputs:  outputCfg,
		Features: featuresCfg,
	}

	data, err := yaml.Marshal(beatCfg)
	if err != nil {
		cm.logger.Errorf("error generating YAML for input debug callback: %w", err)
		return nil
	}
	return data
}

func getUnitState(status lbmanagement.Status) client.UnitState {
	switch status {
	case lbmanagement.Unknown:
		// must be started if its unknown
		return client.UnitStateStarting
	case lbmanagement.Starting:
		return client.UnitStateStarting
	case lbmanagement.Configuring:
		return client.UnitStateConfiguring
	case lbmanagement.Running:
		return client.UnitStateHealthy
	case lbmanagement.Degraded:
		return client.UnitStateDegraded
	case lbmanagement.Failed:
		return client.UnitStateFailed
	case lbmanagement.Stopping:
		return client.UnitStateStopping
	case lbmanagement.Stopped:
		return client.UnitStateStopped
	}
	// unknown again?
	return client.UnitStateStarting
}

func getZapcoreLevel(ll client.UnitLogLevel) (zapcore.Level, bool) {
	switch ll {
	case client.UnitLogLevelError:
		return zapcore.ErrorLevel, false
	case client.UnitLogLevelWarn:
		return zapcore.WarnLevel, false
	case client.UnitLogLevelInfo:
		return zapcore.InfoLevel, false
	case client.UnitLogLevelDebug:
		return zapcore.DebugLevel, false
	case client.UnitLogLevelTrace:
		// beats doesn't support trace
		// but we do allow the "Publish event:" debug logs
		// when trace mode is enabled
		return zapcore.DebugLevel, true
	}
	// info level for fallback
	return zapcore.InfoLevel, false
}

func didChange(previous map[string]*proto.UnitExpectedConfig, latest map[string]*proto.UnitExpectedConfig) bool {
	if (previous == nil && latest != nil) || (previous != nil && latest == nil) {
		return true
	}
	if len(previous) != len(latest) {
		return true
	}
	for k, v := range latest {
		p, ok := previous[k]
		if !ok {
			return true
		}
		if !gproto.Equal(p, v) {
			return true
		}
	}
	return false
}<|MERGE_RESOLUTION|>--- conflicted
+++ resolved
@@ -99,17 +99,10 @@
 // Init Functions
 // ================================
 
-<<<<<<< HEAD
-// Register the agent manager, so that calls to lbmanagement.Factory will
-// return NewV2AgentManager when linked with x-pack.
-func init() {
-	lbmanagement.SetFactory(NewV2AgentManager)
-=======
 // Register the agent manager, so that calls to lbmanagement.NewManager will
 // invoke NewV2AgentManager when linked with x-pack.
 func init() {
 	lbmanagement.SetManagerFactory(NewV2AgentManager)
->>>>>>> 4ba79640
 }
 
 // NewV2AgentManager returns a remote config manager for the agent V2 protocol.
