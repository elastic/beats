--- conflicted
+++ resolved
@@ -680,17 +680,6 @@
 	//
 	// in v2 only a single input type will be started per component, so we don't need to
 	// worry about getting multiple re-loaders (we just need the one for the type)
-<<<<<<< HEAD
-	if err := cm.reloadInputs(inputUnits); err != nil {
-		// reloadInputs wraps the multierror so we have to call Unwrap
-		wr := errors.Unwrap(err)
-
-		//nolint:errorlint // ignore
-		if u, ok := wr.(interface {
-			Unwrap() []error
-		}); ok {
-			for _, err := range u.Unwrap() {
-=======
 	if err := cm.reloadInputs(inputUnits); err != nil { // HERE
 		// cm.reloadInputs will use fmt.Errorf and join an error slice
 		// using errors.Join, so we need to unwrap the fmt wrapped error,
@@ -704,7 +693,6 @@
 		errList, isErrList := err.(unwrapList)
 		if isErrList {
 			for _, err := range errList.Unwrap() {
->>>>>>> fd9570d1
 				unitErr := cfgfile.UnitError{}
 				if errors.As(err, &unitErr) {
 					unitErrors[unitErr.UnitID] = append(unitErrors[unitErr.UnitID], unitErr.Err)
@@ -844,23 +832,12 @@
 	}
 
 	if err := obj.Reload(inputBeatCfgs); err != nil {
-<<<<<<< HEAD
 		var errs []error
-=======
-		realErrors := []error{}
->>>>>>> fd9570d1
 
 		// At the moment this logic is tightly bound to the current RunnerList
 		// implementation from libbeat/cfgfile/list.go and Input.loadStates from
 		// filebeat/input/log/input.go.
 		// If they change the way they report errors, this will break.
-<<<<<<< HEAD
-		//nolint:errorlint // ignore
-		if u, ok := err.(interface {
-			Unwrap() []error
-		}); ok {
-			for _, err := range u.Unwrap() {
-=======
 		// TODO (Tiago): update all layers to use the most recent features from
 		// the standard library errors package.
 		type unwrapList interface {
@@ -869,7 +846,6 @@
 		errList, isErrList := err.(unwrapList) //nolint:errorlint // see the comment above
 		if isErrList {
 			for _, err := range errList.Unwrap() {
->>>>>>> fd9570d1
 				causeErr := errors.Unwrap(err)
 				// A Log input is only marked as finished when all events it
 				// produced are acked by the acker so when we see this error,
@@ -889,13 +865,8 @@
 			}
 		}
 
-<<<<<<< HEAD
 		if len(errs) != 0 {
 			return fmt.Errorf("failed to reload inputs: %w", errors.Join(errs...))
-=======
-		if len(realErrors) != 0 {
-			return fmt.Errorf("failed to reload inputs: %w", errors.Join(realErrors...))
->>>>>>> fd9570d1
 		}
 	} else {
 		// If there was no error reloading input and forceReload was
