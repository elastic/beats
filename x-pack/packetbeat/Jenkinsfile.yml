when:
    branches: true             ## for all the branches
    changeset:                 ## when PR contains any of those entries in the changeset
        - "^x-pack/packetbeat/.*"
        - "@ci"                ## special token regarding the changeset for the ci
        - "@xpack"             ## special token regarding the changeset for the xpack
    comments:                  ## when PR comment contains any of those entries
        - "/test x-pack/packetbeat"
    labels:                    ## when PR labels matches any of those entries
        - "x-pack-packetbeat"
    parameters:                ## when parameter was selected in the UI.
        - "x-pack-packetbeat"
    tags: true                 ## for all the tags
platform: "linux && ubuntu-18" ## default label for all the stages
stages:
    windows:
        mage: "mage build unitTest"
        withModule: true
        platforms:             ## override default labels in this specific stage.
            - "windows-2019"
<<<<<<< HEAD
            - "windows-7-32-bit"
=======
    windows-2016:
        mage: "mage build unitTest"
        platforms:             ## override default labels in this specific stage.
            - "windows-2016"
        when:                  ## Override the top-level when.
            comments:
                - "/test x-pack/winlogbeat for windows-2016"
            labels:
                - "windows-2016"
            branches: true     ## for all the branches
            tags: true         ## for all the tags
    windows-2012:
        mage: "mage build unitTest"
        platforms:             ## override default labels in this specific stage.
            - "windows-2012-r2"
        when:                  ## Override the top-level when.
            comments:
                - "/test x-pack/winlogbeat for windows-2012"
            labels:
                - "windows-2012"
            branches: true     ## for all the branches
            tags: true         ## for all the tags
>>>>>>> f8ff7cec
<|MERGE_RESOLUTION|>--- conflicted
+++ resolved
@@ -18,16 +18,13 @@
         withModule: true
         platforms:             ## override default labels in this specific stage.
             - "windows-2019"
-<<<<<<< HEAD
-            - "windows-7-32-bit"
-=======
     windows-2016:
         mage: "mage build unitTest"
         platforms:             ## override default labels in this specific stage.
             - "windows-2016"
         when:                  ## Override the top-level when.
             comments:
-                - "/test x-pack/winlogbeat for windows-2016"
+                - "/test x-pack/packetbeat for windows-2016"
             labels:
                 - "windows-2016"
             branches: true     ## for all the branches
@@ -38,9 +35,19 @@
             - "windows-2012-r2"
         when:                  ## Override the top-level when.
             comments:
-                - "/test x-pack/winlogbeat for windows-2012"
+                - "/test x-pack/packetbeat for windows-2012"
             labels:
                 - "windows-2012"
             branches: true     ## for all the branches
             tags: true         ## for all the tags
->>>>>>> f8ff7cec
+    windows-7-32:
+        mage: "mage build unitTest"
+        platforms:             ## override default labels in this specific stage.
+            - "windows-7-32-bit"
+        when:                  ## Override the top-level when.
+            comments:
+                - "/test x-pack/packetbeat for windows-7-32"
+            labels:
+                - "windows-7-32"
+            branches: true     ## for all the branches
+            tags: true         ## for all the tags