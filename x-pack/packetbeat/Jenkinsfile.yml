--- conflicted
+++ resolved
@@ -73,7 +73,6 @@
                 - "windows-8"
             branches: true     ## for all the branches
             tags: true         ## for all the tags
-<<<<<<< HEAD
     windows-7-32:
         mage: "mage build unitTest"
         platforms:             ## override default labels in this specific stage.
@@ -83,7 +82,8 @@
                 - "/test x-pack/packetbeat for windows-7-32"
             labels:
                 - "windows-7-32"
-=======
+            branches: true     ## for all the branches
+            tags: true         ## for all the tags
     windows-7:
         mage: "mage build unitTest"
         platforms:             ## override default labels in this specific stage.
@@ -93,6 +93,5 @@
                 - "/test x-pack/packetbeat for windows-7"
             labels:
                 - "windows-7"
->>>>>>> 3160b7ee
             branches: true     ## for all the branches
             tags: true         ## for all the tags