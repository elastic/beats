// Copyright Elasticsearch B.V. and/or licensed to Elasticsearch B.V. under one
// or more contributor license agreements. Licensed under the Elastic License;
// you may not use this file except in compliance with the Elastic License.

//go:build !aix

package inputs

import (
	"github.com/elastic/beats/v7/filebeat/beater"
	v2 "github.com/elastic/beats/v7/filebeat/input/v2"
	"github.com/elastic/beats/v7/libbeat/beat"
	"github.com/elastic/beats/v7/x-pack/filebeat/input/awscloudwatch"
	"github.com/elastic/beats/v7/x-pack/filebeat/input/awss3"
	"github.com/elastic/beats/v7/x-pack/filebeat/input/azureblobstorage"
	"github.com/elastic/beats/v7/x-pack/filebeat/input/cel"
	"github.com/elastic/beats/v7/x-pack/filebeat/input/cloudfoundry"
	"github.com/elastic/beats/v7/x-pack/filebeat/input/entityanalytics"
	"github.com/elastic/beats/v7/x-pack/filebeat/input/gcs"
	"github.com/elastic/beats/v7/x-pack/filebeat/input/http_endpoint"
	"github.com/elastic/beats/v7/x-pack/filebeat/input/httpjson"
	"github.com/elastic/beats/v7/x-pack/filebeat/input/lumberjack"
	"github.com/elastic/beats/v7/x-pack/filebeat/input/netflow"
	"github.com/elastic/beats/v7/x-pack/filebeat/input/o365audit"
	"github.com/elastic/beats/v7/x-pack/filebeat/input/shipper"
	"github.com/elastic/beats/v7/x-pack/filebeat/input/websocket"
	"github.com/elastic/elastic-agent-libs/logp"
)

func xpackInputs(info beat.Info, log *logp.Logger, store beater.StateStore) []v2.Plugin {
	return []v2.Plugin{
		azureblobstorage.Plugin(log, store),
		cel.Plugin(log, store),
		cloudfoundry.Plugin(),
		entityanalytics.Plugin(log),
		gcs.Plugin(log, store),
		http_endpoint.Plugin(),
		httpjson.Plugin(log, store),
		o365audit.Plugin(log, store),
		awss3.Plugin(store),
		awscloudwatch.Plugin(),
		lumberjack.Plugin(),
		shipper.Plugin(log, store),
<<<<<<< HEAD
		netflow.Plugin(log),
=======
		websocket.Plugin(log, store),
>>>>>>> c3eeeea0
	}
}<|MERGE_RESOLUTION|>--- conflicted
+++ resolved
@@ -41,10 +41,7 @@
 		awscloudwatch.Plugin(),
 		lumberjack.Plugin(),
 		shipper.Plugin(log, store),
-<<<<<<< HEAD
+		websocket.Plugin(log, store),
 		netflow.Plugin(log),
-=======
-		websocket.Plugin(log, store),
->>>>>>> c3eeeea0
 	}
 }