// Copyright Elasticsearch B.V. and/or licensed to Elasticsearch B.V. under one
// or more contributor license agreements. Licensed under the Elastic License;
// you may not use this file except in compliance with the Elastic License.

package httpjson

import (
	"context"
	"net/http"
	"net/url"

	"github.com/elastic/beats/v7/libbeat/common"
	"github.com/elastic/beats/v7/libbeat/logp"
)

const responseNamespace = "response"

func registerResponseTransforms() {
	registerTransform(responseNamespace, appendName, newAppendResponse)
	registerTransform(responseNamespace, deleteName, newDeleteResponse)
	registerTransform(responseNamespace, setName, newSetResponse)
}

type response struct {
	page   int64
	url    url.URL
	header http.Header
	body   interface{}
}

func (resp *response) clone() *response {
	clone := &response{
		page:   resp.page,
		header: resp.header.Clone(),
		url:    resp.url,
	}

	switch t := resp.body.(type) {
	case []interface{}:
		c := make([]interface{}, len(t))
		copy(c, t)
		clone.body = c
	case common.MapStr:
		clone.body = t.Clone()
	case map[string]interface{}:
		clone.body = common.MapStr(t).Clone()
	}

	return clone
}

type responseProcessor struct {
	log        *logp.Logger
	transforms []basicTransform
	split      *split
	pagination *pagination
}

func newResponseProcessor(config config, pagination *pagination, log *logp.Logger) []*responseProcessor {
	rps := make([]*responseProcessor, 0, len(config.Chain)+1)

	rp := &responseProcessor{
		pagination: pagination,
		log:        log,
	}
	if config.Response == nil {
		rps = append(rps, rp)
		return rps
	}
	ts, _ := newBasicTransformsFromConfig(config.Response.Transforms, responseNamespace, log)
	rp.transforms = ts

	split, _ := newSplitResponse(config.Response.Split, log)

	rp.split = split

	rps = append(rps, rp)
	for _, ch := range config.Chain {
		rp := &responseProcessor{
			pagination: pagination,
			log:        log,
		}
		// chain calls responseProcessor object
		split, _ := newSplitResponse(ch.Step.Response.Split, log)

		rp.split = split

		rps = append(rps, rp)
	}

	return rps
}

<<<<<<< HEAD
func (rp *responseProcessor) startProcessing(stdCtx context.Context, trCtx *transformContext, resps []*http.Response) <-chan maybeMsg {
	ch := make(chan maybeMsg)
=======
func (rp *responseProcessor) startProcessing(stdCtx context.Context, trCtx *transformContext, resp *http.Response) <-chan maybeMsg {
	trCtx.clearIntervalData()
>>>>>>> 043cab99

	ch := make(chan maybeMsg)
	go func() {
		defer close(ch)

		for i, httpResp := range resps {
			iter := rp.pagination.newPageIterator(stdCtx, trCtx, httpResp)
			for {
				page, hasNext, err := iter.next()
				if err != nil {
					ch <- maybeMsg{err: err}
					return
				}

				if !hasNext {
					if i+1 != len(resps) {
						break
					}
					return
				}

				respTrs := page.asTransformables(rp.log)

				if len(respTrs) == 0 {
					return
				}

				trCtx.updateLastResponse(*page)

				rp.log.Debugf("last received page: %#v", trCtx.lastResponse)

				for _, tr := range respTrs {
					for _, t := range rp.transforms {
						tr, err = t.run(trCtx, tr)
						if err != nil {
							ch <- maybeMsg{err: err}
							return
						}
					}

<<<<<<< HEAD
					if rp.split == nil {
						ch <- maybeMsg{msg: tr.body()}
						rp.log.Debug("no split found: continuing")
=======
				if rp.split == nil {
					ch <- maybeMsg{msg: tr.body()}
					rp.log.Debug("no split found: continuing")
					continue
				}

				if err := rp.split.run(trCtx, tr, ch); err != nil {
					switch err { //nolint:errorlint // run never returns a wrapped error.
					case errEmptyField:
						// nothing else to send for this page
						rp.log.Debug("split operation finished")
>>>>>>> 043cab99
						continue
					}

					if err := rp.split.run(trCtx, tr, ch); err != nil {
						switch err {
						case errEmptyField:
							// nothing else to send for this page
							rp.log.Debug("split operation finished")
						case errEmptyRootField:
							// root field not found, most likely the response is empty
							rp.log.Debug(err)
						default:
							rp.log.Debug("split operation failed")
							ch <- maybeMsg{err: err}
							return
						}
					}
				}
			}
		}
	}()

	return ch
}

func (resp *response) asTransformables(log *logp.Logger) []transformable {
	var ts []transformable

	convertAndAppend := func(m map[string]interface{}) {
		tr := transformable{}
		tr.setHeader(resp.header.Clone())
		tr.setURL(resp.url)
		tr.setBody(common.MapStr(m).Clone())
		ts = append(ts, tr)
	}

	switch tresp := resp.body.(type) {
	case []interface{}:
		for _, v := range tresp {
			m, ok := v.(map[string]interface{})
			if !ok {
				log.Debugf("events must be JSON objects, but got %T: skipping", v)
				continue
			}
			convertAndAppend(m)
		}
	case map[string]interface{}:
		convertAndAppend(tresp)
	default:
		log.Debugf("response is not a valid JSON")
	}

	return ts
}

func (resp *response) templateValues() common.MapStr {
	if resp == nil {
		return common.MapStr{}
	}
	return common.MapStr{
		"header": resp.header.Clone(),
		"page":   resp.page,
		"url": common.MapStr{
			"value":  resp.url.String(),
			"params": resp.url.Query(),
		},
		"body": resp.body,
	}
}<|MERGE_RESOLUTION|>--- conflicted
+++ resolved
@@ -91,13 +91,8 @@
 	return rps
 }
 
-<<<<<<< HEAD
 func (rp *responseProcessor) startProcessing(stdCtx context.Context, trCtx *transformContext, resps []*http.Response) <-chan maybeMsg {
-	ch := make(chan maybeMsg)
-=======
-func (rp *responseProcessor) startProcessing(stdCtx context.Context, trCtx *transformContext, resp *http.Response) <-chan maybeMsg {
 	trCtx.clearIntervalData()
->>>>>>> 043cab99
 
 	ch := make(chan maybeMsg)
 	go func() {
@@ -138,23 +133,9 @@
 						}
 					}
 
-<<<<<<< HEAD
 					if rp.split == nil {
 						ch <- maybeMsg{msg: tr.body()}
 						rp.log.Debug("no split found: continuing")
-=======
-				if rp.split == nil {
-					ch <- maybeMsg{msg: tr.body()}
-					rp.log.Debug("no split found: continuing")
-					continue
-				}
-
-				if err := rp.split.run(trCtx, tr, ch); err != nil {
-					switch err { //nolint:errorlint // run never returns a wrapped error.
-					case errEmptyField:
-						// nothing else to send for this page
-						rp.log.Debug("split operation finished")
->>>>>>> 043cab99
 						continue
 					}
 
