// Copyright Elasticsearch B.V. and/or licensed to Elasticsearch B.V. under one
// or more contributor license agreements. Licensed under the Elastic License;
// you may not use this file except in compliance with the Elastic License.

package httpjson

import (
	"context"
	"fmt"
	"io/ioutil"
	"math/rand"
	"net/http"
	"net/http/httptest"
	"testing"
	"time"

	"github.com/stretchr/testify/assert"
	"golang.org/x/sync/errgroup"

	v2 "github.com/elastic/beats/v7/filebeat/input/v2"
	"github.com/elastic/beats/v7/libbeat/common"
	"github.com/elastic/beats/v7/libbeat/logp"
	beattest "github.com/elastic/beats/v7/libbeat/publisher/testing"
)

const barConst = "bar"

func TestInput(t *testing.T) {
	testCases := []struct {
		name        string
		setupServer func(*testing.T, http.HandlerFunc, map[string]interface{})
		baseConfig  map[string]interface{}
		handler     http.HandlerFunc
		expected    []string
	}{
		{
			name:        "Test simple GET request",
			setupServer: newTestServer(httptest.NewServer),
			baseConfig: map[string]interface{}{
				"interval":       1,
				"request.method": http.MethodGet,
			},
			handler:  defaultHandler(http.MethodGet, ""),
			expected: []string{`{"hello":[{"world":"moon"},{"space":[{"cake":"pumpkin"}]}]}`},
		},
		{
			name:        "Test simple HTTPS GET request",
			setupServer: newTestServer(httptest.NewTLSServer),
			baseConfig: map[string]interface{}{
				"interval":                      1,
				"request.method":                http.MethodGet,
				"request.ssl.verification_mode": "none",
			},
			handler:  defaultHandler(http.MethodGet, ""),
			expected: []string{`{"hello":[{"world":"moon"},{"space":[{"cake":"pumpkin"}]}]}`},
		},
		{
			name:        "Test request honors rate limit",
			setupServer: newTestServer(httptest.NewServer),
			baseConfig: map[string]interface{}{
				"interval":                     1,
				"http_method":                  http.MethodGet,
				"request.rate_limit.limit":     `[[.last_response.header.Get "X-Rate-Limit-Limit"]]`,
				"request.rate_limit.remaining": `[[.last_response.header.Get "X-Rate-Limit-Remaining"]]`,
				"request.rate_limit.reset":     `[[.last_response.header.Get "X-Rate-Limit-Reset"]]`,
			},
			handler:  rateLimitHandler(),
			expected: []string{`{"hello":"world"}`},
		},
		{
			name:        "Test request retries when failed",
			setupServer: newTestServer(httptest.NewServer),
			baseConfig: map[string]interface{}{
				"interval":       1,
				"request.method": http.MethodGet,
			},
			handler:  retryHandler(),
			expected: []string{`{"hello":"world"}`},
		},
		{
			name:        "Test POST request with body",
			setupServer: newTestServer(httptest.NewServer),
			baseConfig: map[string]interface{}{
				"interval":       1,
				"request.method": http.MethodPost,
				"request.body": map[string]interface{}{
					"test": "abc",
				},
			},
			handler:  defaultHandler(http.MethodPost, `{"test":"abc"}`),
			expected: []string{`{"hello":[{"world":"moon"},{"space":[{"cake":"pumpkin"}]}]}`},
		},
		{
			name:        "Test repeated POST requests",
			setupServer: newTestServer(httptest.NewServer),
			baseConfig: map[string]interface{}{
				"interval":       "100ms",
				"request.method": http.MethodPost,
			},
			handler: defaultHandler(http.MethodPost, ""),
			expected: []string{
				`{"hello":[{"world":"moon"},{"space":[{"cake":"pumpkin"}]}]}`,
				`{"hello":[{"world":"moon"},{"space":[{"cake":"pumpkin"}]}]}`,
			},
		},
		{
			name:        "Test split by json objects array",
			setupServer: newTestServer(httptest.NewServer),
			baseConfig: map[string]interface{}{
				"interval":       1,
				"request.method": http.MethodGet,
				"response.split": map[string]interface{}{
					"target": "body.hello",
				},
			},
			handler:  defaultHandler(http.MethodGet, ""),
			expected: []string{`{"world":"moon"}`, `{"space":[{"cake":"pumpkin"}]}`},
		},
		{
			name:        "Test split by json objects array with keep parent",
			setupServer: newTestServer(httptest.NewServer),
			baseConfig: map[string]interface{}{
				"interval":       1,
				"request.method": http.MethodGet,
				"response.split": map[string]interface{}{
					"target":      "body.hello",
					"keep_parent": true,
				},
			},
			handler: defaultHandler(http.MethodGet, ""),
			expected: []string{
				`{"hello":{"world":"moon"}}`,
				`{"hello":{"space":[{"cake":"pumpkin"}]}}`,
			},
		},
		{
			name:        "Test nested split",
			setupServer: newTestServer(httptest.NewServer),
			baseConfig: map[string]interface{}{
				"interval":       1,
				"request.method": http.MethodGet,
				"response.split": map[string]interface{}{
					"target": "body.hello",
					"split": map[string]interface{}{
						"target":      "body.space",
						"keep_parent": true,
					},
				},
			},
			handler: defaultHandler(http.MethodGet, ""),
			expected: []string{
				`{"world":"moon"}`,
				`{"space":{"cake":"pumpkin"}}`,
			},
		},
		{
			name:        "Test split events by not found",
			setupServer: newTestServer(httptest.NewServer),
			baseConfig: map[string]interface{}{
				"interval":       1,
				"request.method": http.MethodGet,
				"response.split": map[string]interface{}{
					"target": "body.unknown",
				},
			},
			handler:  defaultHandler(http.MethodGet, ""),
			expected: []string{},
		},
		{
			name: "Test date cursor",
			setupServer: func(t *testing.T, h http.HandlerFunc, config map[string]interface{}) {
				registerRequestTransforms()
				t.Cleanup(func() { registeredTransforms = newRegistry() })
				// mock timeNow func to return a fixed value
				timeNow = func() time.Time {
					t, _ := time.Parse(time.RFC3339, "2002-10-02T15:00:00Z")
					return t
				}

				server := httptest.NewServer(h)
				config["request.url"] = server.URL
				t.Cleanup(server.Close)
				t.Cleanup(func() { timeNow = time.Now })
			},
			baseConfig: map[string]interface{}{
				"interval":       1,
				"request.method": http.MethodGet,
				"request.transforms": []interface{}{
					map[string]interface{}{
						"set": map[string]interface{}{
							"target":  "url.params.$filter",
							"value":   "alertCreationTime ge [[.cursor.timestamp]]",
							"default": `alertCreationTime ge [[formatDate (now (parseDuration "-10m")) "2006-01-02T15:04:05Z"]]`,
						},
					},
				},
				"cursor": map[string]interface{}{
					"timestamp": map[string]interface{}{
						"value": `[[index .last_response.body "@timestamp"]]`,
					},
				},
			},
			handler: dateCursorHandler(),
			expected: []string{
				`{"@timestamp":"2002-10-02T15:00:00Z","foo":"bar"}`,
				`{"@timestamp":"2002-10-02T15:00:01Z","foo":"bar"}`,
				`{"@timestamp":"2002-10-02T15:00:02Z","foo":"bar"}`,
			},
		},
		{
			name: "Test pagination",
			setupServer: func(t *testing.T, h http.HandlerFunc, config map[string]interface{}) {
				registerPaginationTransforms()
				t.Cleanup(func() { registeredTransforms = newRegistry() })
				server := httptest.NewServer(h)
				config["request.url"] = server.URL
				t.Cleanup(server.Close)
			},
			baseConfig: map[string]interface{}{
				"interval":       time.Second,
				"request.method": http.MethodGet,
				"response.split": map[string]interface{}{
					"target": "body.items",
				},
				"response.pagination": []interface{}{
					map[string]interface{}{
						"set": map[string]interface{}{
							"target": "url.params.page",
							"value":  "[[.last_response.body.nextPageToken]]",
						},
					},
				},
			},
			handler:  paginationHandler(),
			expected: []string{`{"foo":"a"}`, `{"foo":"b"}`},
		},
		{
			name: "Test first event",
			setupServer: func(t *testing.T, h http.HandlerFunc, config map[string]interface{}) {
				registerPaginationTransforms()
				registerResponseTransforms()
				t.Cleanup(func() { registeredTransforms = newRegistry() })
				server := httptest.NewServer(h)
				config["request.url"] = server.URL
				t.Cleanup(server.Close)
			},
			baseConfig: map[string]interface{}{
				"interval":       1,
				"request.method": http.MethodGet,
				"response.split": map[string]interface{}{
					"target": "body.items",
					"transforms": []interface{}{
						map[string]interface{}{
							"set": map[string]interface{}{
								"target":  "body.first",
								"value":   "[[.cursor.first]]",
								"default": "none",
							},
						},
					},
				},
				"response.pagination": []interface{}{
					map[string]interface{}{
						"set": map[string]interface{}{
							"target":                 "url.params.page",
							"value":                  "[[.last_response.body.nextPageToken]]",
							"fail_on_template_error": true,
						},
					},
				},
				"cursor": map[string]interface{}{
					"first": map[string]interface{}{
						"value": "[[.first_event.foo]]",
					},
				},
			},
			handler:  paginationHandler(),
			expected: []string{`{"first":"none", "foo":"a"}`, `{"first":"a", "foo":"b"}`, `{"first":"a", "foo":"c"}`, `{"first":"c", "foo":"d"}`},
		},
		{
			name: "Test pagination with array response",
			setupServer: func(t *testing.T, h http.HandlerFunc, config map[string]interface{}) {
				registerPaginationTransforms()
				t.Cleanup(func() { registeredTransforms = newRegistry() })
				server := httptest.NewServer(h)
				config["request.url"] = server.URL
				t.Cleanup(server.Close)
			},
			baseConfig: map[string]interface{}{
				"interval":       1,
				"request.method": http.MethodGet,
				"response.pagination": []interface{}{
					map[string]interface{}{
						"set": map[string]interface{}{
							"target": "url.params.page",
							"value":  `[[index (index .last_response.body 0) "nextPageToken"]]`,
						},
					},
				},
			},
			handler:  paginationArrayHandler(),
			expected: []string{`{"nextPageToken":"bar","foo":"bar"}`, `{"foo":"bar"}`, `{"foo":"bar"}`},
		},
		{
			name: "Test oauth2",
			setupServer: func(t *testing.T, h http.HandlerFunc, config map[string]interface{}) {
				server := httptest.NewServer(h)
				config["request.url"] = server.URL
				config["auth.oauth2.token_url"] = server.URL + "/token"
				t.Cleanup(server.Close)
			},
			baseConfig: map[string]interface{}{
				"interval":                  1,
				"request.method":            http.MethodPost,
				"auth.oauth2.client.id":     "a_client_id",
				"auth.oauth2.client.secret": "a_client_secret",
				"auth.oauth2.endpoint_params": map[string]interface{}{
					"param1": "v1",
				},
				"auth.oauth2.scopes": []string{"scope1", "scope2"},
			},
			handler:  oauth2Handler,
			expected: []string{`{"hello": "world"}`},
		},
		{
			name: "Test request transforms can access state from previous transforms",
			setupServer: func(t *testing.T, h http.HandlerFunc, config map[string]interface{}) {
				registerRequestTransforms()
				t.Cleanup(func() { registeredTransforms = newRegistry() })
				server := httptest.NewServer(h)
				config["request.url"] = server.URL + "/test-path"
				t.Cleanup(server.Close)
			},
			baseConfig: map[string]interface{}{
				"interval":       1,
				"request.method": http.MethodPost,
				"request.transforms": []interface{}{
					map[string]interface{}{
						"set": map[string]interface{}{
							"target": "header.X-Foo",
							"value":  "foo",
						},
					},
					map[string]interface{}{
						"set": map[string]interface{}{
							"target": "body.bar",
							"value":  `[[.header.Get "X-Foo"]]`,
						},
					},
					map[string]interface{}{
						"set": map[string]interface{}{
							"target": "body.url.path",
							"value":  `[[.url.Path]]`,
						},
					},
				},
			},
			handler:  defaultHandler(http.MethodPost, `{"bar":"foo","url":{"path":"/test-path"}}`),
			expected: []string{`{"hello":[{"world":"moon"},{"space":[{"cake":"pumpkin"}]}]}`},
		},
		{
			name: "Test response transforms can't access request state from previous transforms",
			setupServer: func(t *testing.T, h http.HandlerFunc, config map[string]interface{}) {
				registerRequestTransforms()
				registerResponseTransforms()
				t.Cleanup(func() { registeredTransforms = newRegistry() })
				server := httptest.NewServer(h)
				config["request.url"] = server.URL
				t.Cleanup(server.Close)
			},
			baseConfig: map[string]interface{}{
				"interval":       10,
				"request.method": http.MethodGet,
				"request.transforms": []interface{}{
					map[string]interface{}{
						"set": map[string]interface{}{
							"target": "header.X-Foo",
							"value":  "foo",
						},
					},
				},
				"response.transforms": []interface{}{
					map[string]interface{}{
						"set": map[string]interface{}{
							"target": "body.bar",
							"value":  `[[.header.Get "X-Foo"]]`,
						},
					},
				},
			},
			handler:  defaultHandler(http.MethodGet, ""),
			expected: []string{`{"hello":[{"world":"moon"},{"space":[{"cake":"pumpkin"}]}]}`},
		},
		{
			name:        "Test simple Chain GET request",
			setupServer: newChainTestServer(httptest.NewServer),
			baseConfig: map[string]interface{}{
				"interval":       10,
				"request.method": "GET",
				"chain": []interface{}{
					map[string]interface{}{
						"step": map[string]interface{}{
							"request.method": "GET",
							"replace":        "$.records[:].id",
						},
					},
				},
			},
			handler:  defaultHandler("GET", ""),
			expected: []string{`{"hello":[{"world":"moon"},{"space":[{"cake":"pumpkin"}]}]}`},
		},
		{
			name: "Test multiple Chain GET request",
			setupServer: func(t *testing.T, h http.HandlerFunc, config map[string]interface{}) {
				r := http.HandlerFunc(func(w http.ResponseWriter, r *http.Request) {
					switch r.URL.Path {
					case "/":
						fmt.Fprintln(w, `{"records":[{"id":1}]}`)
					case "/1":
						fmt.Fprintln(w, `{"file_name": "file_1"}`)
					case "/file_1":
						fmt.Fprintln(w, `{"hello":[{"world":"moon"},{"space":[{"cake":"pumpkin"}]}]}`)
					}
				})
				server := httptest.NewServer(r)
				config["request.url"] = server.URL
				config["chain.0.step.request.url"] = server.URL + "/$.records[:].id"
				config["chain.1.step.request.url"] = server.URL + "/$.file_name"
				t.Cleanup(server.Close)
			},
			baseConfig: map[string]interface{}{
				"interval":       10,
				"request.method": "GET",
				"chain": []interface{}{
					map[string]interface{}{
						"step": map[string]interface{}{
							"request.method": "GET",
							"replace":        "$.records[:].id",
						},
					},
					map[string]interface{}{
						"step": map[string]interface{}{
							"request.method": "GET",
							"replace":        "$.file_name",
						},
					},
				},
			},
			handler:  defaultHandler("GET", ""),
			expected: []string{`{"hello":[{"world":"moon"},{"space":[{"cake":"pumpkin"}]}]}`},
		},
		{
			name: "Test date cursor while using chain",
			setupServer: func(t *testing.T, h http.HandlerFunc, config map[string]interface{}) {
				registerRequestTransforms()
				t.Cleanup(func() { registeredTransforms = newRegistry() })
				// mock timeNow func to return a fixed value
				timeNow = func() time.Time {
					t, _ := time.Parse(time.RFC3339, "2002-10-02T15:00:00Z")
					return t
				}

				r := http.HandlerFunc(func(w http.ResponseWriter, r *http.Request) {
					switch r.URL.Path {
					case "/":
						fmt.Fprintln(w, `{"records":[{"id":1}]}`)
					case "/1":
						fmt.Fprintln(w, `{"hello":[{"world":"moon"},{"space":[{"cake":"pumpkin"}]}]}`)
					}
				})
				server := httptest.NewServer(r)
				config["request.url"] = server.URL
				config["chain.0.step.request.url"] = server.URL + "/$.records[:].id"
				t.Cleanup(server.Close)
				t.Cleanup(func() { timeNow = time.Now })
			},
			baseConfig: map[string]interface{}{
				"interval":       1,
				"request.method": "GET",
				"request.transforms": []interface{}{
					map[string]interface{}{
						"set": map[string]interface{}{
							"target":  "url.params.$filter",
							"value":   "alertCreationTime ge [[.cursor.timestamp]]",
							"default": `alertCreationTime ge [[formatDate (now (parseDuration "-10m")) "2006-01-02T15:04:05Z"]]`,
						},
					},
				},
				"chain": []interface{}{
					map[string]interface{}{
						"step": map[string]interface{}{
							"request.method": "GET",
							"replace":        "$.records[:].id",
						},
					},
				},
				"cursor": map[string]interface{}{
					"timestamp": map[string]interface{}{
						"value": `[[index .last_response.body "@timestamp"]]`,
					},
				},
			},
			handler:  dateCursorHandler(),
			expected: []string{`{"hello":[{"world":"moon"},{"space":[{"cake":"pumpkin"}]}]}`},
		},
		{
			name:        "Test split by json objects array in chain",
			setupServer: newChainTestServer(httptest.NewServer),
			baseConfig: map[string]interface{}{
				"interval":       1,
				"request.method": "GET",
				"chain": []interface{}{
					map[string]interface{}{
						"step": map[string]interface{}{
							"request.method": "GET",
							"replace":        "$.records[:].id",
							"response.split": map[string]interface{}{
								"target": "body.hello",
							},
						},
					},
				},
			},
			handler:  defaultHandler("GET", ""),
			expected: []string{`{"world":"moon"}`, `{"space":[{"cake":"pumpkin"}]}`},
		},
		{
			name:        "Test split by json objects array with keep parent in chain",
			setupServer: newChainTestServer(httptest.NewServer),
			baseConfig: map[string]interface{}{
				"interval":       1,
				"request.method": "GET",
				"chain": []interface{}{
					map[string]interface{}{
						"step": map[string]interface{}{
							"request.method": "GET",
							"replace":        "$.records[:].id",
							"response.split": map[string]interface{}{
								"target":      "body.hello",
								"keep_parent": true,
							},
						},
					},
				},
			},
			handler: defaultHandler("GET", ""),
			expected: []string{
				`{"hello":{"world":"moon"}}`,
				`{"hello":{"space":[{"cake":"pumpkin"}]}}`,
			},
		},
		{
			name:        "Test nested split in chain",
			setupServer: newChainTestServer(httptest.NewServer),
			baseConfig: map[string]interface{}{
				"interval":       1,
				"request.method": "GET",
				"response.split": map[string]interface{}{
					"target": "body.hello",
				},
				"chain": []interface{}{
					map[string]interface{}{
						"step": map[string]interface{}{
							"request.method": "GET",
							"replace":        "$.records[:].id",
							"response.split": map[string]interface{}{
								"target": "body.hello",
								"split": map[string]interface{}{
									"target":      "body.space",
									"keep_parent": true,
								},
							},
						},
					},
				},
			},
			handler: defaultHandler("GET", ""),
			expected: []string{
				`{"world":"moon"}`,
				`{"space":{"cake":"pumpkin"}}`,
			},
		},
	}

	for _, testCase := range testCases {
		tc := testCase
		t.Run(tc.name, func(t *testing.T) {
			tc.setupServer(t, tc.handler, tc.baseConfig)

			cfg := common.MustNewConfigFrom(tc.baseConfig)

			conf := defaultConfig()
			assert.NoError(t, cfg.Unpack(&conf))

			input := newStatelessInput(conf)

			assert.Equal(t, "httpjson-stateless", input.Name())
			assert.NoError(t, input.Test(v2.TestContext{}))

			chanClient := beattest.NewChanClient(len(tc.expected))
			t.Cleanup(func() { _ = chanClient.Close() })

			ctx, cancel := newV2Context()
			t.Cleanup(cancel)

			var g errgroup.Group
			g.Go(func() error {
				return input.Run(ctx, chanClient)
			})

			timeout := time.NewTimer(5 * time.Second)
			t.Cleanup(func() { _ = timeout.Stop() })

			if len(tc.expected) == 0 {
				cancel()
				assert.NoError(t, g.Wait())
				return
			}

			var receivedCount int
		wait:
			for {
				select {
				case <-timeout.C:
					t.Errorf("timed out waiting for %d events", len(tc.expected))
					cancel()
					return
				case got := <-chanClient.Channel:
					val, err := got.Fields.GetValue("message")
					assert.NoError(t, err)
					assert.JSONEq(t, tc.expected[receivedCount], val.(string))
					receivedCount += 1
					if receivedCount == len(tc.expected) {
						cancel()
						break wait
					}
				}
			}
			assert.NoError(t, g.Wait())
		})
	}
}

func newTestServer(
	newServer func(http.Handler) *httptest.Server,
) func(*testing.T, http.HandlerFunc, map[string]interface{}) {
	return func(t *testing.T, h http.HandlerFunc, config map[string]interface{}) {
		server := newServer(h)
		config["request.url"] = server.URL
		t.Cleanup(server.Close)
	}
}

func newChainTestServer(
	newServer func(http.Handler) *httptest.Server,
) func(*testing.T, http.HandlerFunc, map[string]interface{}) {
	return func(t *testing.T, h http.HandlerFunc, config map[string]interface{}) {
		r := http.HandlerFunc(func(w http.ResponseWriter, r *http.Request) {
			switch r.URL.Path {
			case "/":
				fmt.Fprintln(w, `{"records":[{"id":1}]}`)
			case "/1":
				fmt.Fprintln(w, `{"hello":[{"world":"moon"},{"space":[{"cake":"pumpkin"}]}]}`)
			}
		})
		server := httptest.NewServer(r)
		config["request.url"] = server.URL
		config["chain.0.step.request.url"] = server.URL + "/$.records[:].id"
		t.Cleanup(server.Close)
	}
}

func newV2Context() (v2.Context, func()) {
	ctx, cancel := context.WithCancel(context.Background())
	return v2.Context{
		Logger:      logp.NewLogger("httpjson_test"),
		ID:          "test_id",
		Cancelation: ctx,
	}, cancel
}

func defaultHandler(expectedMethod, expectedBody string) http.HandlerFunc {
	return func(w http.ResponseWriter, r *http.Request) {
		w.Header().Set("content-type", "application/json")
		msg := `{"hello":[{"world":"moon"},{"space":[{"cake":"pumpkin"}]}]}`
		switch {
		case r.Method != expectedMethod:
			w.WriteHeader(http.StatusBadRequest)
			msg = fmt.Sprintf(`{"error":"expected method was %q"}`, expectedMethod)
		case expectedBody != "":
			body, _ := ioutil.ReadAll(r.Body)
			r.Body.Close()
			if expectedBody != string(body) {
				w.WriteHeader(http.StatusBadRequest)
				msg = fmt.Sprintf(`{"error":"expected body was %q"}`, expectedBody)
			}
		}

		_, _ = w.Write([]byte(msg))
	}
}

func rateLimitHandler() http.HandlerFunc {
	var isRetry bool
	return func(w http.ResponseWriter, r *http.Request) {
		w.Header().Set("content-type", "application/json")
		if isRetry {
			_, _ = w.Write([]byte(`{"hello":"world"}`))
			return
		}
		w.Header().Set("X-Rate-Limit-Limit", "0")
		w.Header().Set("X-Rate-Limit-Remaining", "0")
		w.Header().Set("X-Rate-Limit-Reset", fmt.Sprint(time.Now().Unix()))
		w.WriteHeader(http.StatusTooManyRequests)
		isRetry = true
		_, _ = w.Write([]byte(`{"error":"too many requests"}`))
	}
}

func retryHandler() http.HandlerFunc {
	count := 0
	return func(w http.ResponseWriter, r *http.Request) {
		w.Header().Set("content-type", "application/json")
		if count == 2 {
			_, _ = w.Write([]byte(`{"hello":"world"}`))
			return
		}
		w.WriteHeader(rand.Intn(100) + 500) //nolint:gosec // Bad linter! Not a crypto context.
		count += 1
	}
}

func oauth2TokenHandler(w http.ResponseWriter, r *http.Request) {
	w.Header().Set("content-type", "application/json")
	_ = r.ParseForm()
	switch {
	case r.Method != http.MethodPost:
		w.WriteHeader(http.StatusBadRequest)
		_, _ = w.Write([]byte(`{"error":"wrong method"}`))
	case r.FormValue("grant_type") != "client_credentials":
		w.WriteHeader(http.StatusBadRequest)
		_, _ = w.Write([]byte(`{"error":"wrong grant_type"}`))
	case r.FormValue("client_id") != "a_client_id":
		w.WriteHeader(http.StatusBadRequest)
		_, _ = w.Write([]byte(`{"error":"wrong client_id"}`))
	case r.FormValue("client_secret") != "a_client_secret":
		w.WriteHeader(http.StatusBadRequest)
		_, _ = w.Write([]byte(`{"error":"wrong client_secret"}`))
	case r.FormValue("scope") != "scope1 scope2":
		w.WriteHeader(http.StatusBadRequest)
		_, _ = w.Write([]byte(`{"error":"wrong scope"}`))
	case r.FormValue("param1") != "v1":
		w.WriteHeader(http.StatusBadRequest)
		_, _ = w.Write([]byte(`{"error":"wrong param1"}`))
	default:
		_, _ = w.Write([]byte(`{"token_type": "Bearer", "expires_in": "60", "access_token": "abcd"}`))
	}
}

func oauth2Handler(w http.ResponseWriter, r *http.Request) {
	if r.URL.Path == "/token" {
		oauth2TokenHandler(w, r)
		return
	}

	w.Header().Set("content-type", "application/json")
	switch {
	case r.Method != http.MethodPost:
		w.WriteHeader(http.StatusBadRequest)
		_, _ = w.Write([]byte(`{"error":"wrong method"}`))
	case r.Header.Get("Authorization") != "Bearer abcd":
		w.WriteHeader(http.StatusBadRequest)
		_, _ = w.Write([]byte(`{"error":"wrong bearer"}`))
	default:
		_, _ = w.Write([]byte(`{"hello":"world"}`))
	}
}

func dateCursorHandler() http.HandlerFunc {
	var count int
	return func(w http.ResponseWriter, r *http.Request) {
		w.Header().Set("content-type", "application/json")
		switch count {
		case 0:
			if r.URL.Query().Get("$filter") != "alertCreationTime ge 2002-10-02T14:50:00Z" {
				w.WriteHeader(http.StatusBadRequest)
				_, _ = w.Write([]byte(`{"error":"wrong initial cursor value"`))
				return
			}
			_, _ = w.Write([]byte(`{"@timestamp":"2002-10-02T15:00:00Z","foo":"bar"}`))
		case 1:
			if r.URL.Query().Get("$filter") != "alertCreationTime ge 2002-10-02T15:00:00Z" {
				w.WriteHeader(http.StatusBadRequest)
				_, _ = w.Write([]byte(`{"error":"wrong cursor value"`))
				return
			}
			_, _ = w.Write([]byte(`{"@timestamp":"2002-10-02T15:00:01Z","foo":"bar"}`))
		case 2:
			if r.URL.Query().Get("$filter") != "alertCreationTime ge 2002-10-02T15:00:01Z" {
				w.WriteHeader(http.StatusBadRequest)
				_, _ = w.Write([]byte(`{"error":"wrong cursor value"`))
				return
			}
			_, _ = w.Write([]byte(`{"@timestamp":"2002-10-02T15:00:02Z","foo":"bar"}`))
		}
		count += 1
	}
}

func paginationHandler() http.HandlerFunc {
	var count int
	return func(w http.ResponseWriter, r *http.Request) {
		w.Header().Set("content-type", "application/json")
		switch count {
		case 0:
			_, _ = w.Write([]byte(`{"@timestamp":"2002-10-02T15:00:00Z","nextPageToken":"bar","items":[{"foo":"a"}]}`))
		case 1:
<<<<<<< HEAD
			if r.URL.Query().Get("page") != barConst {
=======
			if r.URL.Query().Get("page") != "bar" { //nolint:goconst // Bad linter! Tests should be explicit and local.
>>>>>>> 043cab99
				w.WriteHeader(http.StatusBadRequest)
				_, _ = w.Write([]byte(`{"error":"wrong page token value"}`))
				return
			}
			_, _ = w.Write([]byte(`{"@timestamp":"2002-10-02T15:00:01Z","items":[{"foo":"b"}]}`))
		case 2:
			_, _ = w.Write([]byte(`{"@timestamp":"2002-10-02T15:00:02Z","items":[{"foo":"c"}]}`))
		case 3:
			_, _ = w.Write([]byte(`{"@timestamp":"2002-10-02T15:00:03Z","items":[{"foo":"d"}]}`))
		}
		count += 1
	}
}

func paginationArrayHandler() http.HandlerFunc {
	var count int
	return func(w http.ResponseWriter, r *http.Request) {
		w.Header().Set("content-type", "application/json")
		switch count {
		case 0:
			_, _ = w.Write([]byte(`[{"nextPageToken":"bar","foo":"bar"},{"foo":"bar"}]`))
		case 1:
			if r.URL.Query().Get("page") != barConst {
				w.WriteHeader(http.StatusBadRequest)
				_, _ = w.Write([]byte(`{"error":"wrong page token value"}`))
				return
			}
			_, _ = w.Write([]byte(`[{"foo":"bar"}]`))
		}
		count += 1
	}
}<|MERGE_RESOLUTION|>--- conflicted
+++ resolved
@@ -815,11 +815,7 @@
 		case 0:
 			_, _ = w.Write([]byte(`{"@timestamp":"2002-10-02T15:00:00Z","nextPageToken":"bar","items":[{"foo":"a"}]}`))
 		case 1:
-<<<<<<< HEAD
-			if r.URL.Query().Get("page") != barConst {
-=======
 			if r.URL.Query().Get("page") != "bar" { //nolint:goconst // Bad linter! Tests should be explicit and local.
->>>>>>> 043cab99
 				w.WriteHeader(http.StatusBadRequest)
 				_, _ = w.Write([]byte(`{"error":"wrong page token value"}`))
 				return
@@ -842,7 +838,7 @@
 		case 0:
 			_, _ = w.Write([]byte(`[{"nextPageToken":"bar","foo":"bar"},{"foo":"bar"}]`))
 		case 1:
-			if r.URL.Query().Get("page") != barConst {
+			if r.URL.Query().Get("page") != "bar" { //nolint:goconst // Bad linter! Tests should be explicit and local.
 				w.WriteHeader(http.StatusBadRequest)
 				_, _ = w.Write([]byte(`{"error":"wrong page token value"}`))
 				return
