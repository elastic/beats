--- conflicted
+++ resolved
@@ -207,30 +207,20 @@
 			return errors.Wrapf(err, "failed to execute http client.Do")
 		}
 		responseData, err := ioutil.ReadAll(msg.Body)
-<<<<<<< HEAD
 		header := msg.Header
-=======
->>>>>>> e483f424
 		msg.Body.Close()
 		if err != nil {
 			return errors.Wrapf(err, "failed to read http.response.body")
 		}
 		if msg.StatusCode != http.StatusOK {
-<<<<<<< HEAD
-			in.log.Errorw("HTTP request failed", "http.response.status_code", msg.StatusCode, "http.response.body", string(responseData))
-=======
 			in.log.Debugw("HTTP request failed", "http.response.status_code", msg.StatusCode, "http.response.body", string(responseData))
->>>>>>> e483f424
 			return errors.Errorf("http request was unsuccessful with a status code %d", msg.StatusCode)
 		}
 		var m, v interface{}
 		var mm map[string]interface{}
 		err = json.Unmarshal(responseData, &m)
 		if err != nil {
-<<<<<<< HEAD
-			in.log.Errorw("failed to unmarshal http.response.body", string(responseData))
-=======
->>>>>>> e483f424
+			in.log.Debugw("failed to unmarshal http.response.body", string(responseData))
 			return errors.Wrapf(err, "failed to unmarshal http.response.body")
 		}
 		switch obj := m.(type) {
@@ -242,15 +232,9 @@
 			}
 		case map[string]interface{}:
 			if in.config.JSONObjects == "" {
-<<<<<<< HEAD
 				mm, err = in.processEventArray([]interface{}{obj})
 				if err != nil {
 					return err
-=======
-				ok := in.outlet.OnEvent(makeEvent(string(responseData)))
-				if !ok {
-					return errors.New("function OnEvent returned false")
->>>>>>> e483f424
 				}
 			} else {
 				v, err = common.MapStr(mm).GetValue(in.config.JSONObjects)
@@ -259,26 +243,9 @@
 				}
 				switch ts := v.(type) {
 				case []interface{}:
-<<<<<<< HEAD
 					mm, err = in.processEventArray(ts)
 					if err != nil {
 						return err
-=======
-					for _, t := range ts {
-						switch tv := t.(type) {
-						case map[string]interface{}:
-							d, err := json.Marshal(tv)
-							if err != nil {
-								return errors.Wrapf(err, "failed to marshal json_objects_array")
-							}
-							ok := in.outlet.OnEvent(makeEvent(string(d)))
-							if !ok {
-								return errors.New("function OnEvent returned false")
-							}
-						default:
-							return errors.New("invalid json_objects_array configuration")
-						}
->>>>>>> e483f424
 					}
 				default:
 					return errors.Errorf("content of %s is not a valid array", in.config.JSONObjects)
@@ -329,13 +296,6 @@
 				in.log.Info("Continuing with pagination to URL: ", ri.URL)
 				continue
 			}
-<<<<<<< HEAD
-=======
-			return nil
-		default:
-			in.log.Debugw("http.response.body is not valid JSON", string(responseData))
-			return errors.New("http.response.body is not valid JSON")
->>>>>>> e483f424
 		}
 		return nil
 	}
