--- conflicted
+++ resolved
@@ -29,20 +29,11 @@
 		"event": mapstr.M{
 			"id": *logEvent.EventId,
 		},
-<<<<<<< HEAD
 		"log": mapstr.M{
 			"file": mapstr.M{
 				"path": "logGroup1" + "/" + *logEvent.LogStreamName,
 			},
 		},
-		"awscloudwatch": mapstr.M{
-			"log_group":      "logGroup1",
-			"log_stream":     *logEvent.LogStreamName,
-			"ingestion_time": time.Unix(*logEvent.IngestionTime/1000, 0),
-		},
-=======
-		"log.file.path": "logGroup1" + "/" + *logEvent.LogStreamName,
->>>>>>> 39d12c82
 		"aws.cloudwatch": mapstr.M{
 			"log_group":      "logGroup1",
 			"log_stream":     *logEvent.LogStreamName,
