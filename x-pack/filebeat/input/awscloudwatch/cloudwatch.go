// Copyright Elasticsearch B.V. and/or licensed to Elasticsearch B.V. under one
// or more contributor license agreements. Licensed under the Elastic License;
// you may not use this file except in compliance with the Elastic License.

package awscloudwatch

import (
	"context"
	"errors"
	"fmt"
	"sync"
	"time"

	awssdk "github.com/aws/aws-sdk-go-v2/aws"
	"github.com/aws/aws-sdk-go-v2/service/cloudwatchlogs"

	"github.com/elastic/elastic-agent-libs/logp"
)

type cloudwatchPoller struct {
	config               config
	region               string
<<<<<<< HEAD
	logStreams           []*string
	logStreamPrefix      string
	workerSem            *awscommon.Sem
=======
>>>>>>> ff245714
	log                  *logp.Logger
	metrics              *inputMetrics
	workersListingMap    *sync.Map
	workersProcessingMap *sync.Map

	// When a worker is ready for its next task, it should
	// send to workRequestChan and then read from workResponseChan.
	// The worker can cancel the request based on other context
	// cancellations, but if the write succeeds it _must_ read from
	// workResponseChan to avoid deadlocking the main loop.
	workRequestChan  chan struct{}
	workResponseChan chan workResponse

	workerWg sync.WaitGroup
}

type workResponse struct {
	logGroup           string
	startTime, endTime time.Time
}

func newCloudwatchPoller(log *logp.Logger, metrics *inputMetrics,
	awsRegion string, config config) *cloudwatchPoller {
	if metrics == nil {
		metrics = newInputMetrics("", nil)
	}

	return &cloudwatchPoller{
<<<<<<< HEAD
		numberOfWorkers:      numberOfWorkers,
		apiSleep:             apiSleep,
		region:               awsRegion,
		logStreams:           logStreams,
		logStreamPrefix:      logStreamPrefix,
		workerSem:            awscommon.NewSem(numberOfWorkers),
=======
>>>>>>> ff245714
		log:                  log,
		metrics:              metrics,
		region:               awsRegion,
		config:               config,
		workersListingMap:    new(sync.Map),
		workersProcessingMap: new(sync.Map),
		// workRequestChan is unbuffered to guarantee that
		// the worker and main loop agree whether a request
		// was sent. workerResponseChan is buffered so the
		// main loop doesn't have to block on the workers
		// while distributing new data.
		workRequestChan:  make(chan struct{}),
		workResponseChan: make(chan workResponse, 10),
	}
}

func (p *cloudwatchPoller) run(svc *cloudwatchlogs.Client, logGroup string, startTime, endTime time.Time, logProcessor *logProcessor) {
	err := p.getLogEventsFromCloudWatch(svc, logGroup, startTime, endTime, logProcessor)
	if err != nil {
		var errRequestCanceled *awssdk.RequestCanceledError
		if errors.As(err, &errRequestCanceled) {
			p.log.Error("getLogEventsFromCloudWatch failed with RequestCanceledError: ", errRequestCanceled)
		}
		p.log.Error("getLogEventsFromCloudWatch failed: ", err)
	}
}

// getLogEventsFromCloudWatch uses FilterLogEvents API to collect logs from CloudWatch
func (p *cloudwatchPoller) getLogEventsFromCloudWatch(svc *cloudwatchlogs.Client, logGroup string, startTime, endTime time.Time, logProcessor *logProcessor) error {
	// construct FilterLogEventsInput
	filterLogEventsInput := p.constructFilterLogEventsInput(startTime, endTime, logGroup)
	paginator := cloudwatchlogs.NewFilterLogEventsPaginator(svc, filterLogEventsInput)
	for paginator.HasMorePages() {
		filterLogEventsOutput, err := paginator.NextPage(context.TODO())
		if err != nil {
			return fmt.Errorf("error FilterLogEvents with Paginator: %w", err)
		}

		p.metrics.apiCallsTotal.Inc()
		logEvents := filterLogEventsOutput.Events
		p.metrics.logEventsReceivedTotal.Add(uint64(len(logEvents)))

		// This sleep is to avoid hitting the FilterLogEvents API limit(5 transactions per second (TPS)/account/Region).
		p.log.Debugf("sleeping for %v before making FilterLogEvents API call again", p.config.APISleep)
		time.Sleep(p.config.APISleep)
		p.log.Debug("done sleeping")

		p.log.Debugf("Processing #%v events", len(logEvents))
		logProcessor.processLogEvents(logEvents, logGroup, p.region)
	}
	return nil
}

func (p *cloudwatchPoller) constructFilterLogEventsInput(startTime, endTime time.Time, logGroup string) *cloudwatchlogs.FilterLogEventsInput {
	filterLogEventsInput := &cloudwatchlogs.FilterLogEventsInput{
		LogGroupName: awssdk.String(logGroup),
		StartTime:    awssdk.Int64(startTime.UnixNano() / int64(time.Millisecond)),
		EndTime:      awssdk.Int64(endTime.UnixNano() / int64(time.Millisecond)),
	}

	if len(p.config.LogStreams) > 0 {
		for _, stream := range p.config.LogStreams {
			filterLogEventsInput.LogStreamNames = append(filterLogEventsInput.LogStreamNames, *stream)
		}
	}

	if p.config.LogStreamPrefix != "" {
		filterLogEventsInput.LogStreamNamePrefix = awssdk.String(p.config.LogStreamPrefix)
	}
	return filterLogEventsInput
}

func (p *cloudwatchPoller) startWorkers(
	ctx context.Context,
	svc *cloudwatchlogs.Client,
	logProcessor *logProcessor,
) {
	for i := 0; i < p.config.NumberOfWorkers; i++ {
		p.workerWg.Add(1)
		go func() {
			defer p.workerWg.Done()
			for {
				var work workResponse
				select {
				case <-ctx.Done():
					return
				case p.workRequestChan <- struct{}{}:
					work = <-p.workResponseChan
				}

				p.log.Infof("aws-cloudwatch input worker for log group: '%v' has started", work.logGroup)
				p.run(svc, work.logGroup, work.startTime, work.endTime, logProcessor)
				p.log.Infof("aws-cloudwatch input worker for log group '%v' has stopped.", work.logGroup)
			}
		}()
	}
}

// receive implements the main run loop that distributes tasks to the worker
// goroutines. It accepts a "clock" callback (which on a live input should
// equal time.Now) to allow deterministic unit tests.
func (p *cloudwatchPoller) receive(ctx context.Context, logGroupNames []string, clock func() time.Time) {
	defer p.workerWg.Wait()
	// startTime and endTime are the bounds of the current scanning interval.
	// If we're starting at the end of the logs, advance the start time to the
	// most recent scan window
	var startTime time.Time
	endTime := clock().Add(-p.config.Latency)
	if p.config.StartPosition == "end" {
		startTime = endTime.Add(-p.config.ScanFrequency)
	}
	for ctx.Err() == nil {
		for _, lg := range logGroupNames {
			select {
			case <-ctx.Done():
				return
			case <-p.workRequestChan:
				p.workResponseChan <- workResponse{
					logGroup:  lg,
					startTime: startTime,
					endTime:   endTime,
				}
			}
		}

		// Delay for ScanFrequency after finishing a time span
		p.log.Debugf("sleeping for %v before checking new logs", p.config.ScanFrequency)
		select {
		case <-time.After(p.config.ScanFrequency):
		case <-ctx.Done():
		}
		p.log.Debug("done sleeping")

		// Advance to the next time span
		startTime, endTime = endTime, clock().Add(-p.config.Latency)
	}
}<|MERGE_RESOLUTION|>--- conflicted
+++ resolved
@@ -20,12 +20,6 @@
 type cloudwatchPoller struct {
 	config               config
 	region               string
-<<<<<<< HEAD
-	logStreams           []*string
-	logStreamPrefix      string
-	workerSem            *awscommon.Sem
-=======
->>>>>>> ff245714
 	log                  *logp.Logger
 	metrics              *inputMetrics
 	workersListingMap    *sync.Map
@@ -54,15 +48,6 @@
 	}
 
 	return &cloudwatchPoller{
-<<<<<<< HEAD
-		numberOfWorkers:      numberOfWorkers,
-		apiSleep:             apiSleep,
-		region:               awsRegion,
-		logStreams:           logStreams,
-		logStreamPrefix:      logStreamPrefix,
-		workerSem:            awscommon.NewSem(numberOfWorkers),
-=======
->>>>>>> ff245714
 		log:                  log,
 		metrics:              metrics,
 		region:               awsRegion,
