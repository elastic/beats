// Copyright Elasticsearch B.V. and/or licensed to Elasticsearch B.V. under one
// or more contributor license agreements. Licensed under the Elastic License;
// you may not use this file except in compliance with the Elastic License.

package awss3

import (
	"context"
	"encoding/json"
	"errors"
	"fmt"
	"net/url"
	"strconv"
	"strings"
	"sync"
	"time"

	"github.com/aws/aws-sdk-go-v2/service/sqs/types"
	"github.com/aws/smithy-go"
	"go.uber.org/multierr"

	"github.com/elastic/beats/v7/libbeat/beat"
	"github.com/elastic/beats/v7/libbeat/management/status"
	"github.com/elastic/elastic-agent-libs/logp"
	"github.com/elastic/elastic-agent-libs/monitoring"
)

const (
	sqsApproximateReceiveCountAttribute = "ApproximateReceiveCount"
	sqsSentTimestampAttribute           = "SentTimestamp"
	sqsInvalidParameterValueErrorCode   = "InvalidParameterValue"
	sqsReceiptHandleIsInvalidErrCode    = "ReceiptHandleIsInvalid"
)

type nonRetryableError struct {
	Err error
}

func (e *nonRetryableError) Unwrap() error {
	return e.Err
}

func (e *nonRetryableError) Error() string {
	return "non-retryable error: " + e.Err.Error()
}

func (e *nonRetryableError) Is(err error) bool {
	_, ok := err.(*nonRetryableError) //nolint:nolintlint,errorlint // This is not used directly to detected wrapped errors (errors.Is handles unwrapping).
	return ok
}

func nonRetryableErrorWrap(err error) error {
	if errors.Is(err, &nonRetryableError{}) {
		return err
	}
	return &nonRetryableError{Err: err}
}

// s3EventsV2 is the notification message that Amazon S3 sends to notify of S3 changes.
// This was derived from the version 2.2 schema.
// https://docs.aws.amazon.com/AmazonS3/latest/userguide/notification-content-structure.html
// If the notification message is sent from SNS to SQS, then Records will be
// replaced by TopicArn and Message fields.
type s3EventsV2 struct {
	TopicArn string      `json:"TopicArn"`
	Message  string      `json:"Message"`
	Records  []s3EventV2 `json:"Records"`
}

// s3EventV2 is a S3 change notification event.
type s3EventV2 struct {
	AWSRegion   string `json:"awsRegion"`
	Provider    string `json:"provider"`
	EventName   string `json:"eventName"`
	EventSource string `json:"eventSource"`
	S3          struct {
		Bucket struct {
			Name string `json:"name"`
			ARN  string `json:"arn"`
		} `json:"bucket"`
		Object struct {
			Key          string    `json:"key"`
			LastModified time.Time `json:"lastModified"`
		} `json:"object"`
	} `json:"s3"`
}

type sqsS3EventProcessor struct {
	s3HandlerFactory     s3ObjectHandlerFactory
	sqsVisibilityTimeout time.Duration
	maxReceiveCount      int
	sqs                  sqsAPI
	log                  *logp.Logger
	warnOnce             sync.Once
	metrics              *inputMetrics
	script               *script
	status               status.StatusReporter
}

func newSQSS3EventProcessor(
	log *logp.Logger,
	metrics *inputMetrics,
	sqs sqsAPI,
	script *script,
	sqsVisibilityTimeout time.Duration,
	maxReceiveCount int,
	s3 s3ObjectHandlerFactory,
	status status.StatusReporter,
) *sqsS3EventProcessor {
	if metrics == nil {
		// Metrics are optional. Initialize a stub.
		metrics = newInputMetrics(monitoring.NewRegistry(), 0)
	}
	return &sqsS3EventProcessor{
		s3HandlerFactory:     s3,
		sqsVisibilityTimeout: sqsVisibilityTimeout,
		maxReceiveCount:      maxReceiveCount,
		sqs:                  sqs,
		log:                  log,
		metrics:              metrics,
		script:               script,
		status:               status,
	}
}

type sqsProcessingResult struct {
	processor       *sqsS3EventProcessor
	msg             *types.Message
	receiveCount    int // How many times this SQS object has been read
	eventCount      int // How many events were generated from this SQS object
	keepaliveCancel context.CancelFunc
	processingErr   error

	// Finalizer callbacks for the returned S3 events, invoked via
	// finalizeS3Objects after all events are acknowledged.
	finalizers []finalizerFunc
}

type finalizerFunc func() error

func (p *sqsS3EventProcessor) ProcessSQS(ctx context.Context, msg *types.Message, eventCallback func(beat.Event)) sqsProcessingResult {
	log := p.log.With(
		"message_id", *msg.MessageId,
		"message_receipt_time", time.Now().UTC())

	keepaliveCtx, keepaliveCancel := context.WithCancel(ctx)
	defer keepaliveCancel()

	// Start SQS keepalive worker.
	var keepaliveWg sync.WaitGroup
	keepaliveWg.Add(1)
	go func() {
		defer keepaliveWg.Done()
		p.keepalive(keepaliveCtx, log, msg)
	}()

	receiveCount := getSQSReceiveCount(msg.Attributes)
	if receiveCount == 1 {
		// Only contribute to the sqs_lag_time histogram on the first message
		// to avoid skewing the metric when processing retries.
		if s, found := msg.Attributes[sqsSentTimestampAttribute]; found {
			if sentTimeMillis, err := strconv.ParseInt(s, 10, 64); err == nil {
				sentTime := time.UnixMilli(sentTimeMillis)
				p.metrics.sqsLagTime.Update(time.Since(sentTime).Nanoseconds())
			}
		}
	}

	eventCount := 0
	finalizers, processingErr := p.processS3Events(ctx, log, *msg.Body, func(e beat.Event) {
		eventCount++
		eventCallback(e)
	})

	return sqsProcessingResult{
		msg:             msg,
		processor:       p,
		receiveCount:    receiveCount,
		eventCount:      eventCount,
		keepaliveCancel: keepaliveCancel,
		processingErr:   processingErr,
		finalizers:      finalizers,
	}
}

// Call Done to indicate that all events from this SQS message have been
// acknowledged and it is safe to stop the keepalive routine and
// delete / finalize the message.
func (r sqsProcessingResult) Done() {
	p := r.processor
	processingErr := r.processingErr

	// Stop keepalive routine before changing visibility.
	r.keepaliveCancel()

	// No error. Delete SQS.
	if processingErr == nil {
		if msgDelErr := p.sqs.DeleteMessage(context.Background(), r.msg); msgDelErr != nil {
			p.log.Errorf("failed deleting message from SQS queue (it may be reprocessed): %v", msgDelErr.Error())
			r.processor.status.UpdateStatus(status.Degraded, fmt.Sprintf("Failed an attempt to delete an SQS message. Error: %s", msgDelErr.Error()))
			return
		}
		if p.metrics != nil {
			// This nil check always passes in production, but it's nice when unit
			// tests don't have to initialize irrelevant fields
			p.metrics.sqsMessagesDeletedTotal.Inc()
		}
		// SQS message finished and deleted, finalize s3 objects
		if finalizeErr := r.finalizeS3Objects(); finalizeErr != nil {
			p.log.Errorf("failed finalizing message from SQS queue (manual cleanup is required): %v", finalizeErr.Error())
			r.processor.status.UpdateStatus(status.Degraded, fmt.Sprintf("Failed finalizing message from SQS queue. Manual cleanup is required. Error: %s", finalizeErr.Error()))
		}
		return
	}

	if p.maxReceiveCount > 0 && r.receiveCount >= p.maxReceiveCount {
		// Prevent poison pill messages from consuming all workers. Check how
		// many times this message has been received before making a disposition.
		processingErr = nonRetryableErrorWrap(fmt.Errorf(
			"sqs ApproximateReceiveCount <%v> exceeds threshold %v: %w",
			r.receiveCount, p.maxReceiveCount, processingErr))
	}

	// An error that reprocessing cannot correct. Delete SQS.
	if errors.Is(processingErr, &nonRetryableError{}) {
		if msgDelErr := p.sqs.DeleteMessage(context.Background(), r.msg); msgDelErr != nil {
			p.log.Errorf("failed processing SQS message (attempted to delete message): %v", processingErr.Error())
			p.log.Errorf("failed deleting message from SQS queue (it may be reprocessed): %v", msgDelErr.Error())
			r.processor.status.UpdateStatus(status.Degraded, fmt.Sprintf("Failed an attempt to delete an unprocessable SQS message. Error: %s", msgDelErr.Error()))
			return
		}
		p.metrics.sqsMessagesDeletedTotal.Inc()
<<<<<<< HEAD
		p.log.Errorf("failed processing SQS message (message was deleted): %v", processingErr)
=======
		p.log.Errorf("failed processing SQS message (message was deleted): %w", processingErr)
		r.processor.status.UpdateStatus(status.Degraded, fmt.Sprintf("Failed processing SQS message. Message was deleted. Processing error: %s", processingErr.Error()))
>>>>>>> fc1ecd0a
		return
	}

	// An error that may be resolved by letting the visibility timeout
	// expire thereby putting the message back on SQS. If a dead letter
	// queue is enabled then the message will eventually placed on the DLQ
	// after maximum receives is reached.
	p.metrics.sqsMessagesReturnedTotal.Inc()
<<<<<<< HEAD
	p.log.Errorf("failed processing SQS message (it will return to queue after visibility timeout): %v", processingErr)
=======
	p.log.Errorf("failed processing SQS message (it will return to queue after visibility timeout): %w", processingErr)
	r.processor.status.UpdateStatus(status.Degraded, fmt.Sprintf("Failed processing SQS message. Processing will be reattempted: %s", processingErr.Error()))
>>>>>>> fc1ecd0a
}

func (p *sqsS3EventProcessor) keepalive(ctx context.Context, log *logp.Logger, msg *types.Message) {
	t := time.NewTicker(p.sqsVisibilityTimeout / 2)
	defer t.Stop()

	for {
		select {
		case <-ctx.Done():
			return
		case <-t.C:
			log.Debugw("Extending SQS message visibility timeout.",
				"visibility_timeout", p.sqsVisibilityTimeout,
				"expires_at", time.Now().UTC().Add(p.sqsVisibilityTimeout))
			p.metrics.sqsVisibilityTimeoutExtensionsTotal.Inc()

			// Renew visibility.
			if err := p.sqs.ChangeMessageVisibility(ctx, msg, p.sqsVisibilityTimeout); err != nil {
				var apiError smithy.APIError
				if errors.As(err, &apiError) {
					switch apiError.ErrorCode() {
					case sqsReceiptHandleIsInvalidErrCode, sqsInvalidParameterValueErrorCode:
						log.Warnw("Failed to extend message visibility timeout "+
							"because SQS receipt handle is no longer valid. "+
							"Stopping SQS message keepalive routine.", "error", err)
						p.status.UpdateStatus(status.Degraded, fmt.Sprintf("An attempt to reset the SQS visibility timeout failed, %s", err.Error()))
						return
					}
				}
			}
		}
	}
}

func (p *sqsS3EventProcessor) getS3Notifications(body string) ([]s3EventV2, error) {
	// Check if a parsing script is defined. If so, it takes precedence over
	// format autodetection.
	if p.script != nil {
		return p.script.run(body)
	}

	// NOTE: If AWS introduces a V3 schema this will need updated to handle that schema.
	var events s3EventsV2
	dec := json.NewDecoder(strings.NewReader(body))
	if err := dec.Decode(&events); err != nil {
		p.log.Debugw("Invalid SQS message body.", "sqs_message_body", body)
		return nil, fmt.Errorf("failed to decode SQS message body as an S3 notification: %w", err)
	}

	// Check if the notification is from S3 -> SNS -> SQS
	if events.TopicArn != "" {
		dec := json.NewDecoder(strings.NewReader(events.Message))
		if err := dec.Decode(&events); err != nil {
			p.log.Debugw("Invalid SQS message body.", "sqs_message_body", body)
			return nil, fmt.Errorf("failed to decode SQS message body as an S3 notification: %w", err)
		}
	}

	if events.Records == nil {
		p.log.Debugw("Invalid SQS message body: missing Records field", "sqs_message_body", body)
		return nil, errors.New("the message is an invalid S3 notification: missing Records field")
	}

	return p.getS3Info(events)
}

func (p *sqsS3EventProcessor) getS3Info(events s3EventsV2) ([]s3EventV2, error) {
	out := make([]s3EventV2, 0, len(events.Records))
	for _, record := range events.Records {
		if !p.isObjectCreatedEvents(record) {
			p.warnOnce.Do(func() {
				p.log.Warnf("Received S3 notification for %q event type, but "+
					"only 'ObjectCreated:*' types are handled. It is recommended "+
					"that you update the S3 Event Notification configuration to "+
					"only include ObjectCreated event types to save resources.",
					record.EventName)
			})
			continue
		}

		// Unescape s3 key name. For example, convert "%3D" back to "=".
		key, err := url.QueryUnescape(record.S3.Object.Key)
		if err != nil {
			return nil, fmt.Errorf("url unescape failed for '%v': %w", record.S3.Object.Key, err)
		}
		record.S3.Object.Key = key

		out = append(out, record)
	}
	return out, nil
}

func (*sqsS3EventProcessor) isObjectCreatedEvents(event s3EventV2) bool {
	return event.EventSource == "aws:s3" && strings.HasPrefix(event.EventName, "ObjectCreated:")
}

func (p *sqsS3EventProcessor) processS3Events(
	ctx context.Context,
	log *logp.Logger,
	body string,
	eventCallback func(beat.Event),
) ([]finalizerFunc, error) {
	s3Events, err := p.getS3Notifications(body)
	if err != nil {
		if errors.Is(err, context.Canceled) {
			// Messages that are in-flight at shutdown should be returned to SQS.
			return nil, err
		}
		return nil, &nonRetryableError{err}
	}
	log.Debugf("SQS message contained %d S3 event notifications.", len(s3Events))
	defer log.Debug("End processing SQS S3 event notifications.")

	if len(s3Events) == 0 {
		return nil, nil
	}

	var errs []error
	var finalizers []finalizerFunc
	for i, event := range s3Events {
		s3Processor := p.s3HandlerFactory.Create(ctx, event)
		if s3Processor == nil {
			// A nil result generally means that this object key doesn't match the
			// user-configured filters.
			continue
		}

		// Process S3 object (download, parse, create events).
		if err := s3Processor.ProcessS3Object(log, eventCallback); err != nil {
			err = fmt.Errorf(
				"failed processing S3 event for object key %q in bucket %q (object record %d of %d in SQS notification): %w",
				event.S3.Object.Key, event.S3.Bucket.Name, i+1, len(s3Events), err)
			// This single error is intentional as to not overwhelm the reader of the status reporting
			// with a long message. More detailed information can be found in logs.
			p.status.UpdateStatus(status.Degraded, fmt.Sprintf("S3 event processing failure: %s", err.Error()))
			errs = append(errs, err)
		} else {
			finalizers = append(finalizers, s3Processor.FinalizeS3Object)
		}
	}

	return finalizers, multierr.Combine(errs...)
}

func (r sqsProcessingResult) finalizeS3Objects() error {
	var errs []error
	for i, finalize := range r.finalizers {
		if err := finalize(); err != nil {
			errs = append(errs, fmt.Errorf(
				"failed finalizing S3 event (object record %d of %d in SQS notification): %w",
				i+1, len(r.finalizers), err))
		}
	}
	return multierr.Combine(errs...)
}

// getSQSReceiveCount returns the SQS ApproximateReceiveCount attribute. If the value
// cannot be read then -1 is returned.
func getSQSReceiveCount(attributes map[string]string) int {
	if s, found := attributes[sqsApproximateReceiveCountAttribute]; found {
		if receiveCount, err := strconv.Atoi(s); err == nil {
			return receiveCount
		}
	}
	return -1
}<|MERGE_RESOLUTION|>--- conflicted
+++ resolved
@@ -230,12 +230,8 @@
 			return
 		}
 		p.metrics.sqsMessagesDeletedTotal.Inc()
-<<<<<<< HEAD
 		p.log.Errorf("failed processing SQS message (message was deleted): %v", processingErr)
-=======
-		p.log.Errorf("failed processing SQS message (message was deleted): %w", processingErr)
 		r.processor.status.UpdateStatus(status.Degraded, fmt.Sprintf("Failed processing SQS message. Message was deleted. Processing error: %s", processingErr.Error()))
->>>>>>> fc1ecd0a
 		return
 	}
 
@@ -244,12 +240,8 @@
 	// queue is enabled then the message will eventually placed on the DLQ
 	// after maximum receives is reached.
 	p.metrics.sqsMessagesReturnedTotal.Inc()
-<<<<<<< HEAD
 	p.log.Errorf("failed processing SQS message (it will return to queue after visibility timeout): %v", processingErr)
-=======
-	p.log.Errorf("failed processing SQS message (it will return to queue after visibility timeout): %w", processingErr)
 	r.processor.status.UpdateStatus(status.Degraded, fmt.Sprintf("Failed processing SQS message. Processing will be reattempted: %s", processingErr.Error()))
->>>>>>> fc1ecd0a
 }
 
 func (p *sqsS3EventProcessor) keepalive(ctx context.Context, log *logp.Logger, msg *types.Message) {
