// Copyright Elasticsearch B.V. and/or licensed to Elasticsearch B.V. under one
// or more contributor license agreements. Licensed under the Elastic License;
// you may not use this file except in compliance with the Elastic License.

package awss3

import (
	"context"
	"errors"
	"fmt"
	"io/ioutil"
	"os"
	"path/filepath"
	"runtime"
	"sync"
	"testing"
	"time"

	"github.com/elastic/beats/v7/libbeat/statestore"
	"github.com/elastic/beats/v7/libbeat/statestore/storetest"

	"github.com/elastic/beats/v7/libbeat/beat"

	"github.com/aws/aws-sdk-go-v2/aws"
	"github.com/aws/aws-sdk-go-v2/service/s3"
	s3Types "github.com/aws/aws-sdk-go-v2/service/s3/types"
	sqsTypes "github.com/aws/aws-sdk-go-v2/service/sqs/types"
	"github.com/dustin/go-humanize"
	"github.com/olekukonko/tablewriter"

	pubtest "github.com/elastic/beats/v7/libbeat/publisher/testing"
	awscommon "github.com/elastic/beats/v7/x-pack/libbeat/common/aws"
	conf "github.com/elastic/elastic-agent-libs/config"
	"github.com/elastic/elastic-agent-libs/logp"
	"github.com/elastic/elastic-agent-libs/monitoring"
)

const (
	cloudtrailTestFile            = "testdata/aws-cloudtrail.json.gz"
	totalListingObjects           = 10000
	totalListingObjectsForInputS3 = totalListingObjects / 5
)

type constantSQS struct {
	msgs []sqsTypes.Message
}

var _ sqsAPI = (*constantSQS)(nil)

func newConstantSQS() *constantSQS {
	return &constantSQS{
		msgs: []sqsTypes.Message{
			newSQSMessage(newS3Event(filepath.Base(cloudtrailTestFile))),
		},
	}
}

func (c *constantSQS) ReceiveMessage(ctx context.Context, maxMessages int) ([]sqsTypes.Message, error) {
	return c.msgs, nil
}

func (*constantSQS) DeleteMessage(ctx context.Context, msg *sqsTypes.Message) error {
	return nil
}

func (*constantSQS) ChangeMessageVisibility(ctx context.Context, msg *sqsTypes.Message, timeout time.Duration) error {
	return nil
}

type s3PagerConstant struct {
	mutex        *sync.Mutex
	objects      []s3Types.Object
	currentIndex int
}

var _ s3Pager = (*s3PagerConstant)(nil)

func (c *s3PagerConstant) HasMorePages() bool {
	c.mutex.Lock()
	defer c.mutex.Unlock()
	return c.currentIndex < len(c.objects)
}

func (c *s3PagerConstant) NextPage(ctx context.Context, optFns ...func(*s3.Options)) (*s3.ListObjectsV2Output, error) {
	if !c.HasMorePages() {
		return nil, errors.New("no more pages")
	}
	c.mutex.Lock()
	defer c.mutex.Unlock()

	ret := &s3.ListObjectsV2Output{}
	pageSize := 1000
	if len(c.objects) < c.currentIndex+pageSize {
		pageSize = len(c.objects) - c.currentIndex
	}

	ret.Contents = c.objects[c.currentIndex : c.currentIndex+pageSize]
	c.currentIndex = c.currentIndex + pageSize

	return ret, nil
}

func newS3PagerConstant(listPrefix string) *s3PagerConstant {
	lastModified := time.Now()
	ret := &s3PagerConstant{
		mutex:        new(sync.Mutex),
		currentIndex: 0,
	}

	for i := 0; i < totalListingObjectsForInputS3; i++ {
		ret.objects = append(ret.objects, s3Types.Object{
			Key:          aws.String(fmt.Sprintf("%s-%d.json.gz", listPrefix, i)),
			ETag:         aws.String(fmt.Sprintf("etag-%s-%d", listPrefix, i)),
			LastModified: aws.Time(lastModified),
		})
	}

	return ret
}

type constantS3 struct {
	filename      string
	data          []byte
	contentType   string
	pagerConstant s3Pager
}

var _ s3API = (*constantS3)(nil)

func newConstantS3(t testing.TB) *constantS3 {
	data, err := ioutil.ReadFile(cloudtrailTestFile)
	if err != nil {
		t.Fatal(err)
	}

	return &constantS3{
		filename:    filepath.Base(cloudtrailTestFile),
		data:        data,
		contentType: contentTypeJSON,
	}
}

func (c constantS3) GetObject(ctx context.Context, bucket, key string) (*s3.GetObjectOutput, error) {
	return newS3GetObjectResponse(c.filename, c.data, c.contentType), nil
}

func (c constantS3) CopyObject(ctx context.Context, from_bucket, to_bucket, from_key, to_key string) (*s3.CopyObjectOutput, error) {
	return nil, nil
}

func (c constantS3) DeleteObject(ctx context.Context, bucket, key string) (*s3.DeleteObjectOutput, error) {
	return nil, nil
}

func (c constantS3) ListObjectsPaginator(bucket, prefix string) s3Pager {
	return c.pagerConstant
}

var _ beat.Pipeline = (*fakePipeline)(nil)

// fakePipeline returns new ackClients.
type fakePipeline struct{}

func (c *fakePipeline) ConnectWith(clientConfig beat.ClientConfig) (beat.Client, error) {
	return &ackClient{}, nil
}

func (c *fakePipeline) Connect() (beat.Client, error) {
	panic("Connect() is not implemented.")
}

var _ beat.Client = (*ackClient)(nil)

// ackClient is a fake beat.Client that ACKs the published messages.
type ackClient struct{}

func (c *ackClient) Close() error { return nil }

func (c *ackClient) Publish(event beat.Event) {
	// Fake the ACK handling.
	event.Private.(*awscommon.EventACKTracker).ACK()
}

func (c *ackClient) PublishAll(event []beat.Event) {
	for _, e := range event {
		c.Publish(e)
	}
}

func makeBenchmarkConfig(t testing.TB) config {
	cfg := conf.MustNewConfigFrom(`---
queue_url: foo
file_selectors:
-
  regex: '.json.gz$'
  expand_event_list_from_field: Records
`)

	inputConfig := defaultConfig()
	if err := cfg.Unpack(&inputConfig); err != nil {
		t.Fatal(err)
	}
	return inputConfig
}

func benchmarkInputSQS(t *testing.T, maxMessagesInflight int) testing.BenchmarkResult {
	return testing.Benchmark(func(b *testing.B) {
		log := logp.NewLogger(inputName)
		metricRegistry := monitoring.NewRegistry()
		metrics := newInputMetrics(metricRegistry, "test_id")
		sqsAPI := newConstantSQS()
		s3API := newConstantS3(t)
		pipeline := &fakePipeline{}
		conf := makeBenchmarkConfig(t)

<<<<<<< HEAD
		s3EventHandlerFactory := newS3ObjectProcessorFactory(log.Named("s3"), metrics, s3API, client, conf.FileSelectors, backupConfig{})
		sqsMessageHandler := newSQSS3EventProcessor(log.Named("sqs_s3_event"), metrics, sqsAPI, nil, time.Minute, 5, s3EventHandlerFactory)
=======
		s3EventHandlerFactory := newS3ObjectProcessorFactory(log.Named("s3"), metrics, s3API, conf.FileSelectors)
		sqsMessageHandler := newSQSS3EventProcessor(log.Named("sqs_s3_event"), metrics, sqsAPI, nil, time.Minute, 5, pipeline, s3EventHandlerFactory)
>>>>>>> a461c175
		sqsReader := newSQSReader(log.Named("sqs"), metrics, sqsAPI, maxMessagesInflight, sqsMessageHandler)

		ctx, cancel := context.WithCancel(context.Background())
		b.Cleanup(cancel)

		go func() {
			for metrics.sqsMessagesReceivedTotal.Get() < uint64(b.N) {
				time.Sleep(5 * time.Millisecond)
			}
			cancel()
		}()

		b.ResetTimer()
		start := time.Now()
		if err := sqsReader.Receive(ctx); err != nil {
			if !errors.Is(err, context.DeadlineExceeded) {
				t.Fatal(err)
			}
		}
		b.StopTimer()
		elapsed := time.Since(start)

		b.ReportMetric(float64(maxMessagesInflight), "max_messages_inflight")
		b.ReportMetric(elapsed.Seconds(), "sec")

		b.ReportMetric(float64(metrics.s3EventsCreatedTotal.Get()), "events")
		b.ReportMetric(float64(metrics.s3EventsCreatedTotal.Get())/elapsed.Seconds(), "events_per_sec")

		b.ReportMetric(float64(metrics.s3BytesProcessedTotal.Get()), "s3_bytes")
		b.ReportMetric(float64(metrics.s3BytesProcessedTotal.Get())/elapsed.Seconds(), "s3_bytes_per_sec")

		b.ReportMetric(float64(metrics.sqsMessagesDeletedTotal.Get()), "sqs_messages")
		b.ReportMetric(float64(metrics.sqsMessagesDeletedTotal.Get())/elapsed.Seconds(), "sqs_messages_per_sec")
	})
}

func TestBenchmarkInputSQS(t *testing.T) {
	_ = logp.TestingSetup(logp.WithLevel(logp.InfoLevel))

	results := []testing.BenchmarkResult{
		benchmarkInputSQS(t, 1),
		benchmarkInputSQS(t, 2),
		benchmarkInputSQS(t, 4),
		benchmarkInputSQS(t, 8),
		benchmarkInputSQS(t, 16),
		benchmarkInputSQS(t, 32),
		benchmarkInputSQS(t, 64),
		benchmarkInputSQS(t, 128),
		benchmarkInputSQS(t, 256),
		benchmarkInputSQS(t, 512),
		benchmarkInputSQS(t, 1024),
	}

	headers := []string{
		"Max Msgs Inflight",
		"Events per sec",
		"S3 Bytes per sec",
		"Time (sec)",
		"CPUs",
	}
	data := make([][]string, 0)
	for _, r := range results {
		data = append(data, []string{
			fmt.Sprintf("%v", r.Extra["max_messages_inflight"]),
			fmt.Sprintf("%v", r.Extra["events_per_sec"]),
			fmt.Sprintf("%v", humanize.Bytes(uint64(r.Extra["s3_bytes_per_sec"]))),
			fmt.Sprintf("%v", r.Extra["sec"]),
			fmt.Sprintf("%v", runtime.GOMAXPROCS(0)),
		})
	}

	table := tablewriter.NewWriter(os.Stdout)
	table.SetHeader(headers)
	table.AppendBulk(data)
	table.Render()
}

func benchmarkInputS3(t *testing.T, numberOfWorkers int) testing.BenchmarkResult {
	return testing.Benchmark(func(b *testing.B) {
		log := logp.NewLogger(inputName)
		log.Infof("benchmark with %d number of workers", numberOfWorkers)

		metricRegistry := monitoring.NewRegistry()
		metrics := newInputMetrics(metricRegistry, "test_id")

		client := pubtest.NewChanClientWithCallback(100, func(event beat.Event) {
			event.Private.(*awscommon.EventACKTracker).ACK()
		})

		defer func() {
			_ = client.Close()
		}()

		config := makeBenchmarkConfig(t)

		b.ResetTimer()
		start := time.Now()
		ctx, cancel := context.WithCancel(context.Background())
		b.Cleanup(cancel)

		go func() {
			for metrics.s3ObjectsAckedTotal.Get() < totalListingObjects {
				time.Sleep(5 * time.Millisecond)
			}
			cancel()
		}()

		errChan := make(chan error)
		wg := new(sync.WaitGroup)
		for i := 0; i < 5; i++ {
			wg.Add(1)
			go func(i int, wg *sync.WaitGroup) {
				defer wg.Done()
				listPrefix := fmt.Sprintf("list_prefix_%d", i)
				s3API := newConstantS3(t)
				s3API.pagerConstant = newS3PagerConstant(listPrefix)
				storeReg := statestore.NewRegistry(storetest.NewMemoryStoreBackend())
				store, err := storeReg.Get("test")
				if err != nil {
					errChan <- fmt.Errorf("failed to access store: %w", err)
					return
				}

				err = store.Set(awsS3WriteCommitPrefix+"bucket"+listPrefix, &commitWriteState{time.Time{}})
				if err != nil {
					errChan <- err
					return
				}

<<<<<<< HEAD
				s3EventHandlerFactory := newS3ObjectProcessorFactory(log.Named("s3"), metrics, s3API, client, config.FileSelectors, backupConfig{})
				s3Poller := newS3Poller(logp.NewLogger(inputName), metrics, s3API, s3EventHandlerFactory, newStates(inputCtx), store, "bucket", listPrefix, "region", "provider", numberOfWorkers, time.Second)
=======
				s3EventHandlerFactory := newS3ObjectProcessorFactory(log.Named("s3"), metrics, s3API, config.FileSelectors)
				s3Poller := newS3Poller(logp.NewLogger(inputName), metrics, s3API, client, s3EventHandlerFactory, newStates(inputCtx), store, "bucket", listPrefix, "region", "provider", numberOfWorkers, time.Second)
>>>>>>> a461c175

				if err := s3Poller.Poll(ctx); err != nil {
					if !errors.Is(err, context.DeadlineExceeded) {
						errChan <- err
					}
				}
			}(i, wg)
		}

		wg.Wait()
		select {
		case err := <-errChan:
			if err != nil {
				t.Fatal(err)
			}
		default:

		}

		b.StopTimer()
		elapsed := time.Since(start)

		b.ReportMetric(float64(numberOfWorkers), "number_of_workers")
		b.ReportMetric(elapsed.Seconds(), "sec")

		b.ReportMetric(float64(metrics.s3EventsCreatedTotal.Get()), "events")
		b.ReportMetric(float64(metrics.s3EventsCreatedTotal.Get())/elapsed.Seconds(), "events_per_sec")

		b.ReportMetric(float64(metrics.s3BytesProcessedTotal.Get()), "s3_bytes")
		b.ReportMetric(float64(metrics.s3BytesProcessedTotal.Get())/elapsed.Seconds(), "s3_bytes_per_sec")

		b.ReportMetric(float64(metrics.s3ObjectsListedTotal.Get()), "objects_listed")
		b.ReportMetric(float64(metrics.s3ObjectsListedTotal.Get())/elapsed.Seconds(), "objects_listed_per_sec")

		b.ReportMetric(float64(metrics.s3ObjectsProcessedTotal.Get()), "objects_processed")
		b.ReportMetric(float64(metrics.s3ObjectsProcessedTotal.Get())/elapsed.Seconds(), "objects_processed_per_sec")

		b.ReportMetric(float64(metrics.s3ObjectsAckedTotal.Get()), "objects_acked")
		b.ReportMetric(float64(metrics.s3ObjectsAckedTotal.Get())/elapsed.Seconds(), "objects_acked_per_sec")
	})
}

func TestBenchmarkInputS3(t *testing.T) {
	_ = logp.TestingSetup(logp.WithLevel(logp.InfoLevel))

	results := []testing.BenchmarkResult{
		benchmarkInputS3(t, 1),
		benchmarkInputS3(t, 2),
		benchmarkInputS3(t, 4),
		benchmarkInputS3(t, 8),
		benchmarkInputS3(t, 16),
		benchmarkInputS3(t, 32),
		benchmarkInputS3(t, 64),
		benchmarkInputS3(t, 128),
		benchmarkInputS3(t, 256),
		benchmarkInputS3(t, 512),
		benchmarkInputS3(t, 1024),
	}

	headers := []string{
		"Number of workers",
		"Objects listed total",
		"Objects listed per sec",
		"Objects processed total",
		"Objects processed per sec",
		"Objects acked total",
		"Objects acked per sec",
		"Events total",
		"Events per sec",
		"S3 Bytes total",
		"S3 Bytes per sec",
		"Time (sec)",
		"CPUs",
	}
	data := make([][]string, 0)
	for _, r := range results {
		data = append(data, []string{
			fmt.Sprintf("%v", r.Extra["number_of_workers"]),
			fmt.Sprintf("%v", r.Extra["objects_listed"]),
			fmt.Sprintf("%v", r.Extra["objects_listed_per_sec"]),
			fmt.Sprintf("%v", r.Extra["objects_processed"]),
			fmt.Sprintf("%v", r.Extra["objects_processed_per_sec"]),
			fmt.Sprintf("%v", r.Extra["objects_acked"]),
			fmt.Sprintf("%v", r.Extra["objects_acked_per_sec"]),
			fmt.Sprintf("%v", r.Extra["events"]),
			fmt.Sprintf("%v", r.Extra["events_per_sec"]),
			fmt.Sprintf("%v", humanize.Bytes(uint64(r.Extra["s3_bytes"]))),
			fmt.Sprintf("%v", humanize.Bytes(uint64(r.Extra["s3_bytes_per_sec"]))),
			fmt.Sprintf("%v", r.Extra["sec"]),
			fmt.Sprintf("%v", runtime.GOMAXPROCS(0)),
		})
	}

	table := tablewriter.NewWriter(os.Stdout)
	table.SetHeader(headers)
	table.AppendBulk(data)
	table.Render()
}<|MERGE_RESOLUTION|>--- conflicted
+++ resolved
@@ -213,13 +213,8 @@
 		pipeline := &fakePipeline{}
 		conf := makeBenchmarkConfig(t)
 
-<<<<<<< HEAD
-		s3EventHandlerFactory := newS3ObjectProcessorFactory(log.Named("s3"), metrics, s3API, client, conf.FileSelectors, backupConfig{})
-		sqsMessageHandler := newSQSS3EventProcessor(log.Named("sqs_s3_event"), metrics, sqsAPI, nil, time.Minute, 5, s3EventHandlerFactory)
-=======
-		s3EventHandlerFactory := newS3ObjectProcessorFactory(log.Named("s3"), metrics, s3API, conf.FileSelectors)
+		s3EventHandlerFactory := newS3ObjectProcessorFactory(log.Named("s3"), metrics, s3API, conf.FileSelectors, backupConfig{})
 		sqsMessageHandler := newSQSS3EventProcessor(log.Named("sqs_s3_event"), metrics, sqsAPI, nil, time.Minute, 5, pipeline, s3EventHandlerFactory)
->>>>>>> a461c175
 		sqsReader := newSQSReader(log.Named("sqs"), metrics, sqsAPI, maxMessagesInflight, sqsMessageHandler)
 
 		ctx, cancel := context.WithCancel(context.Background())
@@ -349,13 +344,8 @@
 					return
 				}
 
-<<<<<<< HEAD
-				s3EventHandlerFactory := newS3ObjectProcessorFactory(log.Named("s3"), metrics, s3API, client, config.FileSelectors, backupConfig{})
-				s3Poller := newS3Poller(logp.NewLogger(inputName), metrics, s3API, s3EventHandlerFactory, newStates(inputCtx), store, "bucket", listPrefix, "region", "provider", numberOfWorkers, time.Second)
-=======
-				s3EventHandlerFactory := newS3ObjectProcessorFactory(log.Named("s3"), metrics, s3API, config.FileSelectors)
+				s3EventHandlerFactory := newS3ObjectProcessorFactory(log.Named("s3"), metrics, s3API, config.FileSelectors, backupConfig{})
 				s3Poller := newS3Poller(logp.NewLogger(inputName), metrics, s3API, client, s3EventHandlerFactory, newStates(inputCtx), store, "bucket", listPrefix, "region", "provider", numberOfWorkers, time.Second)
->>>>>>> a461c175
 
 				if err := s3Poller.Poll(ctx); err != nil {
 					if !errors.Is(err, context.DeadlineExceeded) {
