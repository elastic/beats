--- conflicted
+++ resolved
@@ -342,13 +342,8 @@
 				states, err := newStates(inputCtx, store)
 				assert.NoError(t, err, "states creation should succeed")
 
-<<<<<<< HEAD
 				s3EventHandlerFactory := newS3ObjectProcessorFactory(log.Named("s3"), metrics, s3API, config.FileSelectors, backupConfig{})
-				s3Poller := newS3Poller(logp.NewLogger(inputName), metrics, s3API, client, s3EventHandlerFactory, newStates(inputCtx), store, "bucket", listPrefix, "region", "provider", numberOfWorkers, time.Second)
-=======
-				s3EventHandlerFactory := newS3ObjectProcessorFactory(log.Named("s3"), metrics, s3API, config.FileSelectors, backupConfig{}, numberOfWorkers)
 				s3Poller := newS3Poller(logp.NewLogger(inputName), metrics, s3API, client, s3EventHandlerFactory, states, "bucket", listPrefix, "region", "provider", numberOfWorkers, time.Second)
->>>>>>> 45619e3f
 
 				s3Poller.Poll(ctx)
 			}(i, wg)
