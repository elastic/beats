--- conflicted
+++ resolved
@@ -18,8 +18,6 @@
 	"github.com/elastic/elastic-agent-libs/monitoring"
 )
 
-<<<<<<< HEAD
-=======
 // statusReporterHelperMock is a thread-safe mock of a status reporter that
 // behaves like StatusReporterHelper
 type statusReporterHelperMock struct {
@@ -51,46 +49,6 @@
 	}
 }
 
-func TestGetProviderFromDomain(t *testing.T) {
-	tests := []struct {
-		endpoint string
-		override string
-		want     string
-	}{
-		{endpoint: "", override: "", want: "aws"},
-		{endpoint: "c2s.ic.gov", want: "aws"},
-		{endpoint: "abc.com", override: "abc", want: "abc"},
-		{endpoint: "oraclecloud.com", override: "xyz", want: "xyz"},
-		{endpoint: "amazonaws.com", want: "aws"},
-		{endpoint: "c2s.sgov.gov", want: "aws"},
-		{endpoint: "c2s.ic.gov", want: "aws"},
-		{endpoint: "amazonaws.com.cn", want: "aws"},
-		{endpoint: "https://backblazeb2.com", want: "backblaze"},
-		{endpoint: "https://1234567890.r2.cloudflarestorage.com", want: "cloudflare"},
-		{endpoint: "https://wasabisys.com", want: "wasabi"},
-		{endpoint: "https://digitaloceanspaces.com", want: "digitalocean"},
-		{endpoint: "https://dream.io", want: "dreamhost"},
-		{endpoint: "https://scw.cloud", want: "scaleway"},
-		{endpoint: "https://googleapis.com", want: "gcp"},
-		{endpoint: "https://cloud.it", want: "arubacloud"},
-		{endpoint: "https://linodeobjects.com", want: "linode"},
-		{endpoint: "https://vultrobjects.com", want: "vultr"},
-		{endpoint: "https://appdomain.cloud", want: "ibm"},
-		{endpoint: "https://aliyuncs.com", want: "alibaba"},
-		{endpoint: "https://oraclecloud.com", want: "oracle"},
-		{endpoint: "https://exo.io", want: "exoscale"},
-		{endpoint: "https://upcloudobjects.com", want: "upcloud"},
-		{endpoint: "https://ilandcloud.com", want: "iland"},
-		{endpoint: "https://zadarazios.com", want: "zadara"},
-	}
-
-	for _, test := range tests {
-		assert.Equal(t, test.want, getProviderFromDomain(test.endpoint, test.override),
-			"for endpoint=%q and override=%q", test.endpoint, test.override)
-	}
-}
-
->>>>>>> a5be2a85
 func TestRegionSelection(t *testing.T) {
 	tests := []struct {
 		name       string
