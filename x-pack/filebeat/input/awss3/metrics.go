// Copyright Elasticsearch B.V. and/or licensed to Elasticsearch B.V. under one
// or more contributor license agreements. Licensed under the Elastic License;
// you may not use this file except in compliance with the Elastic License.

package awss3

import (
	"context"
	"io"
	"math"
	"sync"
	"sync/atomic"
	"time"

	"github.com/rcrowley/go-metrics"

	"github.com/elastic/beats/v7/libbeat/monitoring/inputmon"
	"github.com/elastic/elastic-agent-libs/monitoring"
	"github.com/elastic/elastic-agent-libs/monitoring/adapter"
	"github.com/elastic/go-concert/timed"
)

var (
	clockValue atomic.Value // Atomic reference to a clock value.
	realClock  = clock{Now: time.Now}
)

type clock struct {
	Now func() time.Time
}

func init() {
	clockValue.Store(realClock)
}

// currentTime returns the current time. This exists to allow unit tests
// simulate the passage of time.
func currentTime() time.Time {
	clock := clockValue.Load().(clock)
	return clock.Now()
}

type inputMetrics struct {
	registry   *monitoring.Registry
	unregister func()
	ctx        context.Context    // ctx signals when to stop the sqs worker utilization goroutine.
	cancel     context.CancelFunc // cancel cancels the ctx context.

	sqsMaxMessagesInflight            int                  // Maximum number of SQS workers allowed.
	sqsWorkerUtilizationMutex         sync.Mutex           // Guards the sqs worker utilization fields.
	sqsWorkerUtilizationLastUpdate    time.Time            // Time of the last SQS worker utilization calculation.
	sqsWorkerUtilizationCurrentPeriod time.Duration        // Elapsed execution duration of any SQS workers that completed during the current period.
	sqsWorkerIDCounter                uint64               // Counter used to assigned unique IDs to SQS workers.
	sqsWorkerStartTimes               map[uint64]time.Time // Map of SQS worker ID to the time at which the worker started.

	sqsMessagesReceivedTotal            *monitoring.Uint  // Number of SQS messages received (not necessarily processed fully).
	sqsVisibilityTimeoutExtensionsTotal *monitoring.Uint  // Number of SQS visibility timeout extensions.
	sqsMessagesInflight                 *monitoring.Uint  // Number of SQS messages inflight (gauge).
	sqsMessagesReturnedTotal            *monitoring.Uint  // Number of SQS message returned to queue (happens on errors implicitly after visibility timeout passes).
	sqsMessagesDeletedTotal             *monitoring.Uint  // Number of SQS messages deleted.
	sqsMessagesWaiting                  *monitoring.Int   // Number of SQS messages waiting in the SQS queue (gauge). The value is refreshed every minute via data from GetQueueAttributes.
	sqsWorkerUtilization                *monitoring.Float // Rate of SQS worker utilization over previous 5 seconds. 0 indicates idle, 1 indicates all workers utilized.
	sqsMessageProcessingTime            metrics.Sample    // Histogram of the elapsed SQS processing times in nanoseconds (time of receipt to time of delete/return).
	sqsLagTime                          metrics.Sample    // Histogram of the difference between the SQS SentTimestamp attribute and the time when the SQS message was received expressed in nanoseconds.

	s3ObjectsRequestedTotal *monitoring.Uint // Number of S3 objects downloaded.
	s3ObjectsAckedTotal     *monitoring.Uint // Number of S3 objects processed that were fully ACKed.
	s3ObjectsListedTotal    *monitoring.Uint // Number of S3 objects returned by list operations.
	s3ObjectsProcessedTotal *monitoring.Uint // Number of S3 objects that matched file_selectors rules.
	s3BytesProcessedTotal   *monitoring.Uint // Number of S3 bytes processed.
	s3EventsCreatedTotal    *monitoring.Uint // Number of events created from processing S3 data.
	s3ObjectsInflight       *monitoring.Uint // Number of S3 objects inflight (gauge).
	s3ObjectProcessingTime  metrics.Sample   // Histogram of the elapsed S3 object processing times in nanoseconds (start of download to completion of parsing).
}

// Close cancels the context and removes the metrics from the registry.
func (m *inputMetrics) Close() {
	m.cancel()
	m.unregister()
}

// beginSQSWorker tracks the start of a new SQS worker. The returned ID
// must be used to call endSQSWorker when the worker finishes. It also
// increments the sqsMessagesInflight counter.
func (m *inputMetrics) beginSQSWorker() (id uint64) {
	m.sqsMessagesInflight.Inc()

	m.sqsWorkerUtilizationMutex.Lock()
	defer m.sqsWorkerUtilizationMutex.Unlock()
	m.sqsWorkerIDCounter++
	m.sqsWorkerStartTimes[m.sqsWorkerIDCounter] = currentTime()
	return m.sqsWorkerIDCounter
}

// endSQSWorker is used to signal that the specified worker has
// finished. This is used update the SQS worker utilization metric.
// It also decrements the sqsMessagesInflight counter and
// sqsMessageProcessingTime histogram.
func (m *inputMetrics) endSQSWorker(id uint64) {
	m.sqsMessagesInflight.Dec()

	m.sqsWorkerUtilizationMutex.Lock()
	defer m.sqsWorkerUtilizationMutex.Unlock()
	now := currentTime()
	start := m.sqsWorkerStartTimes[id]
	delete(m.sqsWorkerStartTimes, id)
	m.sqsMessageProcessingTime.Update(now.Sub(start).Nanoseconds())
	if start.Before(m.sqsWorkerUtilizationLastUpdate) {
		m.sqsWorkerUtilizationCurrentPeriod += now.Sub(m.sqsWorkerUtilizationLastUpdate)
	} else {
		m.sqsWorkerUtilizationCurrentPeriod += now.Sub(start)
	}
}

// updateSqsWorkerUtilization updates the sqsWorkerUtilization metric.
// This is invoked periodically to compute the utilization level
// of the SQS workers. 0 indicates no workers were utilized during
// the period. And 1 indicates that all workers fully utilized
// during the period.
func (m *inputMetrics) updateSqsWorkerUtilization() {
	m.sqsWorkerUtilizationMutex.Lock()
	defer m.sqsWorkerUtilizationMutex.Unlock()

	now := currentTime()
	lastPeriodDuration := now.Sub(m.sqsWorkerUtilizationLastUpdate)
	maxUtilization := float64(m.sqsMaxMessagesInflight) * lastPeriodDuration.Seconds()

	for _, startTime := range m.sqsWorkerStartTimes {
		// If the worker started before the current period then only compute
		// from elapsed time since the last update. Otherwise, it started
		// during the current period so compute time elapsed since it started.
		if startTime.Before(m.sqsWorkerUtilizationLastUpdate) {
			m.sqsWorkerUtilizationCurrentPeriod += lastPeriodDuration
		} else {
			m.sqsWorkerUtilizationCurrentPeriod += now.Sub(startTime)
		}
	}

	utilization := math.Round(m.sqsWorkerUtilizationCurrentPeriod.Seconds()/maxUtilization*1000) / 1000
	if utilization > 1 {
		utilization = 1
	}
	m.sqsWorkerUtilization.Set(utilization)
	m.sqsWorkerUtilizationCurrentPeriod = 0
	m.sqsWorkerUtilizationLastUpdate = now
}

func newInputMetrics(id string, optionalParent *monitoring.Registry, maxWorkers int) *inputMetrics {
	reg, unreg := inputmon.NewInputRegistry(inputName, id, optionalParent)
	ctx, cancel := context.WithCancel(context.Background())

	out := &inputMetrics{
		registry:                            reg,
		unregister:                          unreg,
		ctx:                                 ctx,
		cancel:                              cancel,
		sqsMaxMessagesInflight:              maxWorkers,
		sqsWorkerStartTimes:                 map[uint64]time.Time{},
		sqsWorkerUtilizationLastUpdate:      currentTime(),
		sqsMessagesReceivedTotal:            monitoring.NewUint(reg, "sqs_messages_received_total"),
		sqsVisibilityTimeoutExtensionsTotal: monitoring.NewUint(reg, "sqs_visibility_timeout_extensions_total"),
		sqsMessagesInflight:                 monitoring.NewUint(reg, "sqs_messages_inflight_gauge"),
		sqsMessagesReturnedTotal:            monitoring.NewUint(reg, "sqs_messages_returned_total"),
		sqsMessagesDeletedTotal:             monitoring.NewUint(reg, "sqs_messages_deleted_total"),
		sqsMessagesWaiting:                  monitoring.NewInt(reg, "sqs_messages_waiting_gauge"),
		sqsWorkerUtilization:                monitoring.NewFloat(reg, "sqs_worker_utilization"),
		sqsMessageProcessingTime:            metrics.NewUniformSample(1024),
		sqsLagTime:                          metrics.NewUniformSample(1024),
		s3ObjectsRequestedTotal:             monitoring.NewUint(reg, "s3_objects_requested_total"),
		s3ObjectsAckedTotal:                 monitoring.NewUint(reg, "s3_objects_acked_total"),
		s3ObjectsListedTotal:                monitoring.NewUint(reg, "s3_objects_listed_total"),
		s3ObjectsProcessedTotal:             monitoring.NewUint(reg, "s3_objects_processed_total"),
		s3BytesProcessedTotal:               monitoring.NewUint(reg, "s3_bytes_processed_total"),
		s3EventsCreatedTotal:                monitoring.NewUint(reg, "s3_events_created_total"),
		s3ObjectsInflight:                   monitoring.NewUint(reg, "s3_objects_inflight_gauge"),
		s3ObjectProcessingTime:              metrics.NewUniformSample(1024),
	}
<<<<<<< HEAD
=======

	// Initializing the sqs_messages_waiting_gauge value to -1 so that we can distinguish between no messages waiting (0) and never collected / error collecting (-1).
>>>>>>> 3f30e5ed
	out.sqsMessagesWaiting.Set(int64(-1))
	adapter.NewGoMetrics(reg, "sqs_message_processing_time", adapter.Accept).
		Register("histogram", metrics.NewHistogram(out.sqsMessageProcessingTime)) //nolint:errcheck // A unique namespace is used so name collisions are impossible.
	adapter.NewGoMetrics(reg, "sqs_lag_time", adapter.Accept).
		Register("histogram", metrics.NewHistogram(out.sqsLagTime)) //nolint:errcheck // A unique namespace is used so name collisions are impossible.
	adapter.NewGoMetrics(reg, "s3_object_processing_time", adapter.Accept).
		Register("histogram", metrics.NewHistogram(out.s3ObjectProcessingTime)) //nolint:errcheck // A unique namespace is used so name collisions are impossible.

	if maxWorkers > 0 {
		// Periodically update the sqs worker utilization metric.
		//nolint:errcheck // This never returns an error.
		go timed.Periodic(ctx, 5*time.Second, func() error {
			out.updateSqsWorkerUtilization()
			return nil
		})
	}

	return out
}

// monitoredReader implements io.Reader and counts the number of bytes read.
type monitoredReader struct {
	reader         io.Reader
	totalBytesRead *monitoring.Uint
}

func newMonitoredReader(r io.Reader, metric *monitoring.Uint) *monitoredReader {
	return &monitoredReader{reader: r, totalBytesRead: metric}
}

func (m *monitoredReader) Read(p []byte) (int, error) {
	n, err := m.reader.Read(p)
	m.totalBytesRead.Add(uint64(n))
	return n, err
}<|MERGE_RESOLUTION|>--- conflicted
+++ resolved
@@ -175,11 +175,7 @@
 		s3ObjectsInflight:                   monitoring.NewUint(reg, "s3_objects_inflight_gauge"),
 		s3ObjectProcessingTime:              metrics.NewUniformSample(1024),
 	}
-<<<<<<< HEAD
-=======
-
 	// Initializing the sqs_messages_waiting_gauge value to -1 so that we can distinguish between no messages waiting (0) and never collected / error collecting (-1).
->>>>>>> 3f30e5ed
 	out.sqsMessagesWaiting.Set(int64(-1))
 	adapter.NewGoMetrics(reg, "sqs_message_processing_time", adapter.Accept).
 		Register("histogram", metrics.NewHistogram(out.sqsMessageProcessingTime)) //nolint:errcheck // A unique namespace is used so name collisions are impossible.
