// Copyright Elasticsearch B.V. and/or licensed to Elasticsearch B.V. under one
// or more contributor license agreements. Licensed under the Elastic License;
// you may not use this file except in compliance with the Elastic License.

package awss3

import (
	"context"
	"errors"
	"fmt"
	"net/url"
	"strings"
	"time"

	awssdk "github.com/aws/aws-sdk-go-v2/aws"
	"github.com/aws/aws-sdk-go-v2/aws/retry"
	"github.com/aws/aws-sdk-go-v2/service/s3"
	"github.com/aws/aws-sdk-go-v2/service/sqs"
	"github.com/aws/smithy-go"

	"github.com/elastic/beats/v7/filebeat/beater"
	v2 "github.com/elastic/beats/v7/filebeat/input/v2"
	"github.com/elastic/beats/v7/libbeat/beat"
	"github.com/elastic/beats/v7/libbeat/feature"
	awscommon "github.com/elastic/beats/v7/x-pack/libbeat/common/aws"
	conf "github.com/elastic/elastic-agent-libs/config"
	"github.com/elastic/go-concert/unison"
)

const (
	inputName                = "aws-s3"
	sqsAccessDeniedErrorCode = "AccessDeniedException"
)

func Plugin(store beater.StateStore) v2.Plugin {
	return v2.Plugin{
		Name:       inputName,
		Stability:  feature.Stable,
		Deprecated: false,
		Info:       "Collect logs from s3",
		Manager:    &s3InputManager{store: store},
	}
}

type s3InputManager struct {
	store beater.StateStore
}

func (im *s3InputManager) Init(grp unison.Group, mode v2.Mode) error {
	return nil
}

func (im *s3InputManager) Create(cfg *conf.C) (v2.Input, error) {
	config := defaultConfig()
	if err := cfg.Unpack(&config); err != nil {
		return nil, err
	}

	return newInput(config, im.store)
}

// s3Input is a input for reading logs from S3 when triggered by an SQS message.
type s3Input struct {
	config    config
	awsConfig awssdk.Config
	store     beater.StateStore
	metrics   *inputMetrics
}

func newInput(config config, store beater.StateStore) (*s3Input, error) {
	awsConfig, err := awscommon.InitializeAWSConfig(config.AWSConfig)

	if config.AWSConfig.Endpoint != "" {
		// Add a custom endpointResolver to the awsConfig so that all the requests are routed to this endpoint
		awsConfig.EndpointResolverWithOptions = awssdk.EndpointResolverWithOptionsFunc(func(service, region string, options ...interface{}) (awssdk.Endpoint, error) {
			return awssdk.Endpoint{
				PartitionID:   "aws",
				URL:           config.AWSConfig.Endpoint,
				SigningRegion: awsConfig.Region,
			}, nil
		})
	}

	if err != nil {
		return nil, fmt.Errorf("failed to initialize AWS credentials: %w", err)
	}

	return &s3Input{
		config:    config,
		awsConfig: awsConfig,
		store:     store,
	}, nil
}

func (in *s3Input) Name() string { return inputName }

func (in *s3Input) Test(ctx v2.TestContext) error {
	return nil
}

func (in *s3Input) Run(inputContext v2.Context, pipeline beat.Pipeline) error {
	ctx := v2.GoContextFromCanceler(inputContext.Cancelation)

<<<<<<< HEAD
	persistentStore, err := in.store.Access()
	if err != nil {
		return fmt.Errorf("can not access persistent store: %w", err)
	}
	defer persistentStore.Close()

	states := newStates(inputContext)
	err = states.readStatesFrom(persistentStore)
	if err != nil {
		return fmt.Errorf("can not start persistent store: %w", err)
	}

=======
>>>>>>> 45619e3f
	if in.config.QueueURL != "" {
		return in.runQueueReader(ctx, inputContext, pipeline)
	}

	if in.config.BucketARN != "" || in.config.NonAWSBucketName != "" {
		return in.runS3Poller(ctx, inputContext, pipeline, persistentStore, states)
	}

	return nil
}

func (in *s3Input) runS3Poller(
	ctx context.Context,
	inputContext v2.Context,
	pipeline beat.Pipeline,
	persistentStore *statestore.Store,
	states *states,
) error {
	// Create client for publishing events and receive notification of their ACKs.
	client, err := pipeline.ConnectWith(beat.ClientConfig{
		EventListener: awscommon.NewEventACKHandler(),
		Processing: beat.ProcessingConfig{
			// This input only produces events with basic types so normalization
			// is not required.
			EventNormalization: boolPtr(false),
		},
	})
	if err != nil {
		return fmt.Errorf("failed to create pipeline client: %w", err)
	}
	defer client.Close()

	// Create S3 receiver and S3 notification processor.
	poller, err := in.createS3Poller(inputContext, ctx, client, persistentStore, states)
	if err != nil {
		return fmt.Errorf("failed to initialize s3 poller: %w", err)
	}
	defer poller.metrics.Close()

<<<<<<< HEAD
	poller.Poll(ctx)
	return nil
}
=======
		// Connect to the registry and create our states lookup
		persistentStore, err := in.store.Access()
		if err != nil {
			return fmt.Errorf("can not access persistent store: %w", err)
		}
		defer persistentStore.Close()

		states, err := newStates(inputContext, persistentStore)
		if err != nil {
			return fmt.Errorf("can not start persistent store: %w", err)
		}

		// Create S3 receiver and S3 notification processor.
		poller, err := in.createS3Lister(inputContext, ctx, client, states)
		if err != nil {
			return fmt.Errorf("failed to initialize s3 poller: %w", err)
		}
		defer poller.metrics.Close()
>>>>>>> 45619e3f

func (in *s3Input) runQueueReader(
	ctx context.Context,
	inputContext v2.Context,
	pipeline beat.Pipeline,
) error {
	configRegion := in.config.RegionName
	urlRegion, err := getRegionFromQueueURL(in.config.QueueURL, in.config.AWSConfig.Endpoint)
	if err != nil && configRegion == "" {
		// Only report an error if we don't have a configured region
		// to fall back on.
		return fmt.Errorf("failed to get AWS region from queue_url: %w", err)
	} else if configRegion != "" && configRegion != urlRegion {
		inputContext.Logger.Warnf("configured region disagrees with queue_url region (%q != %q): using %q", configRegion, urlRegion, urlRegion)
	}

	in.awsConfig.Region = urlRegion

	// Create SQS receiver and S3 notification processor.
	receiver, err := in.createSQSReceiver(inputContext, pipeline)
	if err != nil {
		return fmt.Errorf("failed to initialize sqs receiver: %w", err)
	}
	defer receiver.metrics.Close()

	// Poll metrics periodically in the background
	go pollSqsWaitingMetric(ctx, receiver)

	receiver.Receive(ctx)
	return nil
}

func (in *s3Input) createSQSReceiver(ctx v2.Context, pipeline beat.Pipeline) (*sqsReader, error) {
	sqsAPI := &awsSQSAPI{
		client: sqs.NewFromConfig(in.awsConfig, func(o *sqs.Options) {
			if in.config.AWSConfig.FIPSEnabled {
				o.EndpointOptions.UseFIPSEndpoint = awssdk.FIPSEndpointStateEnabled
			}
		}),
		queueURL:          in.config.QueueURL,
		apiTimeout:        in.config.APITimeout,
		visibilityTimeout: in.config.VisibilityTimeout,
		longPollWaitTime:  in.config.SQSWaitTime,
	}

	s3API := &awsS3API{
		client: s3.NewFromConfig(in.awsConfig, func(o *s3.Options) {
			if in.config.AWSConfig.FIPSEnabled {
				o.EndpointOptions.UseFIPSEndpoint = awssdk.FIPSEndpointStateEnabled
			}
			o.UsePathStyle = in.config.PathStyle
		}),
	}

	log := ctx.Logger.With("queue_url", in.config.QueueURL)
	log.Infof("AWS api_timeout is set to %v.", in.config.APITimeout)
	log.Infof("AWS region is set to %v.", in.awsConfig.Region)
	log.Infof("AWS SQS visibility_timeout is set to %v.", in.config.VisibilityTimeout)
	log.Infof("AWS SQS max_number_of_messages is set to %v.", in.config.MaxNumberOfMessages)

	if in.config.BackupConfig.GetBucketName() != "" {
		log.Warnf("You have the backup_to_bucket functionality activated with SQS. Please make sure to set appropriate destination buckets" +
			"or prefixes to avoid an infinite loop.")
	}

	fileSelectors := in.config.FileSelectors
	if len(in.config.FileSelectors) == 0 {
		fileSelectors = []fileSelectorConfig{{ReaderConfig: in.config.ReaderConfig}}
	}
	script, err := newScriptFromConfig(log.Named("sqs_script"), in.config.SQSScript)
	if err != nil {
		return nil, err
	}
	in.metrics = newInputMetrics(ctx.ID, nil, in.config.MaxNumberOfMessages)

	s3EventHandlerFactory := newS3ObjectProcessorFactory(log.Named("s3"), in.metrics, s3API, fileSelectors, in.config.BackupConfig)

	sqsMessageHandler := newSQSS3EventProcessor(log.Named("sqs_s3_event"), in.metrics, sqsAPI, script, in.config.VisibilityTimeout, in.config.SQSMaxReceiveCount, pipeline, s3EventHandlerFactory)

	sqsReader := newSQSReader(log.Named("sqs"), in.metrics, sqsAPI, in.config.MaxNumberOfMessages, sqsMessageHandler)

	return sqsReader, nil
}

type nonAWSBucketResolver struct {
	endpoint string
}

func (n nonAWSBucketResolver) ResolveEndpoint(region string, options s3.EndpointResolverOptions) (awssdk.Endpoint, error) {
	return awssdk.Endpoint{URL: n.endpoint, SigningRegion: region, HostnameImmutable: true, Source: awssdk.EndpointSourceCustom}, nil
}

<<<<<<< HEAD
func (in *s3Input) createS3Poller(ctx v2.Context, cancelCtx context.Context, client beat.Client, persistentStore *statestore.Store, states *states) (*s3Poller, error) {
=======
func (in *s3Input) createS3Lister(ctx v2.Context, cancelCtx context.Context, client beat.Client, states *states) (*s3Poller, error) {
>>>>>>> 45619e3f
	var bucketName string
	var bucketID string
	if in.config.NonAWSBucketName != "" {
		bucketName = in.config.NonAWSBucketName
		bucketID = bucketName
	} else if in.config.BucketARN != "" {
		bucketName = getBucketNameFromARN(in.config.BucketARN)
		bucketID = in.config.BucketARN
	}

	s3Client := s3.NewFromConfig(in.awsConfig, func(o *s3.Options) {
		if in.config.NonAWSBucketName != "" {
			o.EndpointResolver = nonAWSBucketResolver{endpoint: in.config.AWSConfig.Endpoint}
		}

		if in.config.AWSConfig.FIPSEnabled {
			o.EndpointOptions.UseFIPSEndpoint = awssdk.FIPSEndpointStateEnabled
		}
		o.UsePathStyle = in.config.PathStyle

		o.Retryer = retry.NewStandard(func(so *retry.StandardOptions) {
			so.MaxAttempts = 5
			// Recover quickly when requests start working again
			so.NoRetryIncrement = 100
		})
	})
	regionName, err := getRegionForBucket(cancelCtx, s3Client, bucketName)
	if err != nil {
		return nil, fmt.Errorf("failed to get AWS region for bucket: %w", err)
	}

	originalAwsConfigRegion := in.awsConfig.Region

	in.awsConfig.Region = regionName

	if regionName != originalAwsConfigRegion {
		s3Client = s3.NewFromConfig(in.awsConfig, func(o *s3.Options) {
			if in.config.NonAWSBucketName != "" {
				o.EndpointResolver = nonAWSBucketResolver{endpoint: in.config.AWSConfig.Endpoint}
			}

			if in.config.AWSConfig.FIPSEnabled {
				o.EndpointOptions.UseFIPSEndpoint = awssdk.FIPSEndpointStateEnabled
			}
			o.UsePathStyle = in.config.PathStyle
		})
	}

	s3API := &awsS3API{
		client: s3Client,
	}

	log := ctx.Logger.With("bucket", bucketID)
	log.Infof("number_of_workers is set to %v.", in.config.NumberOfWorkers)
	log.Infof("bucket_list_interval is set to %v.", in.config.BucketListInterval)
	log.Infof("bucket_list_prefix is set to %v.", in.config.BucketListPrefix)
	log.Infof("AWS region is set to %v.", in.awsConfig.Region)

	fileSelectors := in.config.FileSelectors
	if len(in.config.FileSelectors) == 0 {
		fileSelectors = []fileSelectorConfig{{ReaderConfig: in.config.ReaderConfig}}
	}
	in.metrics = newInputMetrics(ctx.ID, nil, in.config.MaxNumberOfMessages)
	s3EventHandlerFactory := newS3ObjectProcessorFactory(log.Named("s3"), in.metrics, s3API, fileSelectors, in.config.BackupConfig)
	s3Poller := newS3Poller(log.Named("s3_poller"),
		in.metrics,
		s3API,
		client,
		s3EventHandlerFactory,
		states,
		bucketID,
		in.config.BucketListPrefix,
		in.awsConfig.Region,
		getProviderFromDomain(in.config.AWSConfig.Endpoint, in.config.ProviderOverride),
		in.config.NumberOfWorkers,
		in.config.BucketListInterval)

	return s3Poller, nil
}

var errBadQueueURL = errors.New("QueueURL is not in format: https://sqs.{REGION_ENDPOINT}.{ENDPOINT}/{ACCOUNT_NUMBER}/{QUEUE_NAME} or https://{VPC_ENDPOINT}.sqs.{REGION_ENDPOINT}.vpce.{ENDPOINT}/{ACCOUNT_NUMBER}/{QUEUE_NAME}")

func getRegionFromQueueURL(queueURL, endpoint string) (string, error) {
	// get region from queueURL
	// Example for sqs queue: https://sqs.us-east-1.amazonaws.com/12345678912/test-s3-logs
	// Example for vpce: https://vpce-test.sqs.us-east-1.vpce.amazonaws.com/12345678912/sqs-queue
	u, err := url.Parse(queueURL)
	if err != nil {
		return "", fmt.Errorf(queueURL + " is not a valid URL")
	}
	if (u.Scheme == "https" || u.Scheme == "http") && u.Host != "" {
		queueHostSplit := strings.SplitN(u.Host, ".", 3)
		// check for sqs queue url
		if len(queueHostSplit) == 3 && queueHostSplit[0] == "sqs" {
			if queueHostSplit[2] == endpoint || (endpoint == "" && strings.HasPrefix(queueHostSplit[2], "amazonaws.")) {
				return queueHostSplit[1], nil
			}
		}

		// check for vpce url
		queueHostSplitVPC := strings.SplitN(u.Host, ".", 5)
		if len(queueHostSplitVPC) == 5 && queueHostSplitVPC[1] == "sqs" {
			if queueHostSplitVPC[4] == endpoint || (endpoint == "" && strings.HasPrefix(queueHostSplitVPC[4], "amazonaws.")) {
				return queueHostSplitVPC[2], nil
			}
		}
	}
	return "", errBadQueueURL
}

func getRegionForBucket(ctx context.Context, s3Client *s3.Client, bucketName string) (string, error) {
	getBucketLocationOutput, err := s3Client.GetBucketLocation(ctx, &s3.GetBucketLocationInput{
		Bucket: awssdk.String(bucketName),
	})

	if err != nil {
		return "", err
	}

	// Region us-east-1 have a LocationConstraint of null.
	if len(getBucketLocationOutput.LocationConstraint) == 0 {
		return "us-east-1", nil
	}

	return string(getBucketLocationOutput.LocationConstraint), nil
}

func getBucketNameFromARN(bucketARN string) string {
	bucketMetadata := strings.Split(bucketARN, ":")
	bucketName := bucketMetadata[len(bucketMetadata)-1]
	return bucketName
}

func getProviderFromDomain(endpoint string, ProviderOverride string) string {
	if ProviderOverride != "" {
		return ProviderOverride
	}
	if endpoint == "" {
		return "aws"
	}
	// List of popular S3 SaaS providers
	providers := map[string]string{
		"amazonaws.com":          "aws",
		"c2s.sgov.gov":           "aws",
		"c2s.ic.gov":             "aws",
		"amazonaws.com.cn":       "aws",
		"backblazeb2.com":        "backblaze",
		"cloudflarestorage.com":  "cloudflare",
		"wasabisys.com":          "wasabi",
		"digitaloceanspaces.com": "digitalocean",
		"dream.io":               "dreamhost",
		"scw.cloud":              "scaleway",
		"googleapis.com":         "gcp",
		"cloud.it":               "arubacloud",
		"linodeobjects.com":      "linode",
		"vultrobjects.com":       "vultr",
		"appdomain.cloud":        "ibm",
		"aliyuncs.com":           "alibaba",
		"oraclecloud.com":        "oracle",
		"exo.io":                 "exoscale",
		"upcloudobjects.com":     "upcloud",
		"ilandcloud.com":         "iland",
		"zadarazios.com":         "zadara",
	}

	parsedEndpoint, _ := url.Parse(endpoint)
	for key, provider := range providers {
		// support endpoint with and without scheme (http(s)://abc.xyz, abc.xyz)
		constraint := parsedEndpoint.Hostname()
		if len(parsedEndpoint.Scheme) == 0 {
			constraint = parsedEndpoint.Path
		}
		if strings.HasSuffix(constraint, key) {
			return provider
		}
	}
	return "unknown"
}

func pollSqsWaitingMetric(ctx context.Context, receiver *sqsReader) {
	// Run GetApproximateMessageCount before start of timer to set initial count for sqs waiting metric
	// This is to avoid misleading values in metric when sqs messages are processed before the ticker channel kicks in
	if shouldReturn := updateMessageCount(receiver, ctx); shouldReturn {
		return
	}

	t := time.NewTicker(time.Minute)
	defer t.Stop()
	for {
		select {
		case <-ctx.Done():
			return
		case <-t.C:
			if shouldReturn := updateMessageCount(receiver, ctx); shouldReturn {
				return
			}
		}
	}
}

// updateMessageCount runs GetApproximateMessageCount for the given context and updates the receiver metric with the count returning false on no error
// If there is an error, the metric is reinitialized to -1 and true is returned
func updateMessageCount(receiver *sqsReader, ctx context.Context) bool {
	count, err := receiver.GetApproximateMessageCount(ctx)

	var apiError smithy.APIError
	if errors.As(err, &apiError) {
		switch apiError.ErrorCode() {
		case sqsAccessDeniedErrorCode:
			// stop polling if auth error is encountered
			// Set it back to -1 because there is a permission error
			receiver.metrics.sqsMessagesWaiting.Set(int64(-1))
			return true
		}
	}

	receiver.metrics.sqsMessagesWaiting.Set(int64(count))
	return false
}

// boolPtr returns a pointer to b.
func boolPtr(b bool) *bool { return &b }<|MERGE_RESOLUTION|>--- conflicted
+++ resolved
@@ -101,27 +101,12 @@
 func (in *s3Input) Run(inputContext v2.Context, pipeline beat.Pipeline) error {
 	ctx := v2.GoContextFromCanceler(inputContext.Cancelation)
 
-<<<<<<< HEAD
-	persistentStore, err := in.store.Access()
-	if err != nil {
-		return fmt.Errorf("can not access persistent store: %w", err)
-	}
-	defer persistentStore.Close()
-
-	states := newStates(inputContext)
-	err = states.readStatesFrom(persistentStore)
-	if err != nil {
-		return fmt.Errorf("can not start persistent store: %w", err)
-	}
-
-=======
->>>>>>> 45619e3f
 	if in.config.QueueURL != "" {
 		return in.runQueueReader(ctx, inputContext, pipeline)
 	}
 
 	if in.config.BucketARN != "" || in.config.NonAWSBucketName != "" {
-		return in.runS3Poller(ctx, inputContext, pipeline, persistentStore, states)
+		return in.runS3Poller(ctx, inputContext, pipeline)
 	}
 
 	return nil
@@ -131,9 +116,8 @@
 	ctx context.Context,
 	inputContext v2.Context,
 	pipeline beat.Pipeline,
-	persistentStore *statestore.Store,
-	states *states,
 ) error {
+
 	// Create client for publishing events and receive notification of their ACKs.
 	client, err := pipeline.ConnectWith(beat.ClientConfig{
 		EventListener: awscommon.NewEventACKHandler(),
@@ -148,37 +132,28 @@
 	}
 	defer client.Close()
 
+	// Connect to the registry and create our states lookup
+	persistentStore, err := in.store.Access()
+	if err != nil {
+		return fmt.Errorf("can not access persistent store: %w", err)
+	}
+	defer persistentStore.Close()
+
+	states, err := newStates(inputContext, persistentStore)
+	if err != nil {
+		return fmt.Errorf("can not start persistent store: %w", err)
+	}
+
 	// Create S3 receiver and S3 notification processor.
-	poller, err := in.createS3Poller(inputContext, ctx, client, persistentStore, states)
+	poller, err := in.createS3Lister(inputContext, ctx, client, states)
 	if err != nil {
 		return fmt.Errorf("failed to initialize s3 poller: %w", err)
 	}
 	defer poller.metrics.Close()
 
-<<<<<<< HEAD
 	poller.Poll(ctx)
 	return nil
 }
-=======
-		// Connect to the registry and create our states lookup
-		persistentStore, err := in.store.Access()
-		if err != nil {
-			return fmt.Errorf("can not access persistent store: %w", err)
-		}
-		defer persistentStore.Close()
-
-		states, err := newStates(inputContext, persistentStore)
-		if err != nil {
-			return fmt.Errorf("can not start persistent store: %w", err)
-		}
-
-		// Create S3 receiver and S3 notification processor.
-		poller, err := in.createS3Lister(inputContext, ctx, client, states)
-		if err != nil {
-			return fmt.Errorf("failed to initialize s3 poller: %w", err)
-		}
-		defer poller.metrics.Close()
->>>>>>> 45619e3f
 
 func (in *s3Input) runQueueReader(
 	ctx context.Context,
@@ -271,11 +246,7 @@
 	return awssdk.Endpoint{URL: n.endpoint, SigningRegion: region, HostnameImmutable: true, Source: awssdk.EndpointSourceCustom}, nil
 }
 
-<<<<<<< HEAD
-func (in *s3Input) createS3Poller(ctx v2.Context, cancelCtx context.Context, client beat.Client, persistentStore *statestore.Store, states *states) (*s3Poller, error) {
-=======
 func (in *s3Input) createS3Lister(ctx v2.Context, cancelCtx context.Context, client beat.Client, states *states) (*s3Poller, error) {
->>>>>>> 45619e3f
 	var bucketName string
 	var bucketID string
 	if in.config.NonAWSBucketName != "" {
