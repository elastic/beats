--- conflicted
+++ resolved
@@ -133,7 +133,6 @@
 ) error {
 	// Create client for publishing events and receive notification of their ACKs.
 	client, err := pipeline.ConnectWith(beat.ClientConfig{
-		CloseRef:      inputContext.Cancelation,
 		EventListener: awscommon.NewEventACKHandler(),
 		Processing: beat.ProcessingConfig{
 			// This input only produces events with basic types so normalization
@@ -146,29 +145,12 @@
 	}
 	defer client.Close()
 
-<<<<<<< HEAD
 	// Create S3 receiver and S3 notification processor.
 	poller, err := in.createS3Poller(inputContext, ctx, client, persistentStore, states)
 	if err != nil {
 		return fmt.Errorf("failed to initialize s3 poller: %w", err)
 	}
 	defer poller.metrics.Close()
-=======
-	if in.config.BucketARN != "" || in.config.NonAWSBucketName != "" {
-		// Create client for publishing events and receive notification of their ACKs.
-		client, err := pipeline.ConnectWith(beat.ClientConfig{
-			EventListener: awscommon.NewEventACKHandler(),
-			Processing: beat.ProcessingConfig{
-				// This input only produces events with basic types so normalization
-				// is not required.
-				EventNormalization: boolPtr(false),
-			},
-		})
-		if err != nil {
-			return fmt.Errorf("failed to create pipeline client: %w", err)
-		}
-		defer client.Close()
->>>>>>> ccd7b135
 
 	poller.Poll(ctx)
 	return nil
