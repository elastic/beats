--- conflicted
+++ resolved
@@ -55,21 +55,14 @@
 	log        *logp.Logger
 	limiter    *limiter
 	serviceURL string
-<<<<<<< HEAD
 	status     status.StatusReporter
-=======
->>>>>>> 1e4b4d20
 	metrics    *inputMetrics
 }
 
 // newScheduler, returns a new scheduler instance
 func newScheduler(publisher cursor.Publisher, client *azcontainer.Client,
 	credential *serviceCredentials, src *Source, cfg *config,
-<<<<<<< HEAD
 	state *state, serviceURL string, stat status.StatusReporter, metrics *inputMetrics, log *logp.Logger,
-=======
-	state *state, serviceURL string, metrics *inputMetrics, log *logp.Logger,
->>>>>>> 1e4b4d20
 ) *scheduler {
 	if metrics == nil {
 		// metrics are optional, initialize a stub if not provided
@@ -85,10 +78,7 @@
 		log:        log,
 		limiter:    &limiter{limit: make(chan struct{}, src.MaxWorkers)},
 		serviceURL: serviceURL,
-<<<<<<< HEAD
 		status:     stat,
-=======
->>>>>>> 1e4b4d20
 		metrics:    metrics,
 	}
 }
@@ -123,10 +113,7 @@
 		resp, err := pager.NextPage(ctx)
 		if err != nil {
 			s.metrics.errorsTotal.Inc()
-<<<<<<< HEAD
 			s.status.UpdateStatus(status.Failed, "failed to fetch next page during pagination: "+err.Error())
-=======
->>>>>>> 1e4b4d20
 			return err
 		}
 
@@ -159,11 +146,7 @@
 				return err
 			}
 
-<<<<<<< HEAD
 			job := newJob(blobClient, v, blobURL, s.state, s.src, s.publisher, s.status, s.metrics, s.log)
-=======
-			job := newJob(blobClient, v, blobURL, s.state, s.src, s.publisher, s.metrics, s.log)
->>>>>>> 1e4b4d20
 			jobs = append(jobs, job)
 		}
 
