--- conflicted
+++ resolved
@@ -83,11 +83,7 @@
 			return err
 		}
 
-<<<<<<< HEAD
 		scheduler := newScheduler(pub, containerClient, credential, currentSource, &in.config, st, in.serviceURL, noopReporter{}, metrics, log)
-=======
-		scheduler := newScheduler(pub, containerClient, credential, currentSource, &in.config, st, in.serviceURL, metrics, log)
->>>>>>> 1e4b4d20
 		// allows multiple containers to be scheduled concurrently while testing
 		// the stateless input is triggered only while testing and till now it did not mimic
 		// the real world concurrent execution of multiple containers. This fix allows it to do so.
