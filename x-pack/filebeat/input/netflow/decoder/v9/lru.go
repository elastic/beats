// Copyright Elasticsearch B.V. and/or licensed to Elasticsearch B.V. under one
// or more contributor license agreements. Licensed under the Elastic License;
// you may not use this file except in compliance with the Elastic License.

package v9

import (
	"bytes"
	"container/heap"
	"sync"
	"time"
)

const (
	maxPendingPerKey = 256
	maxTotalPending = 8192
)

type eventWithMissingTemplate struct {
	key       SessionKey
	entryTime time.Time
}

type pendingEventsHeap []eventWithMissingTemplate

func (h pendingEventsHeap) Len() int {
	return len(h)
}

func (h pendingEventsHeap) Less(i, j int) bool {
	return h[i].entryTime.Before(h[j].entryTime)
}

func (h pendingEventsHeap) Swap(i, j int) {
	h[i], h[j] = h[j], h[i]
}

func (h *pendingEventsHeap) Push(x any) {
	v, ok := x.(eventWithMissingTemplate)
	if ok {
		*h = append(*h, v)
	}
}

func (h *pendingEventsHeap) Pop() any {
	old := *h
	n := len(old)
	x := old[n-1]
	*h = old[0 : n-1 : n-1]
	return x
}

type pendingTemplatesCache struct {
	mtx     sync.RWMutex
	wg      sync.WaitGroup
	hp      pendingEventsHeap
	started bool
	events  map[SessionKey][]*bytes.Buffer
}

<<<<<<< HEAD
func newPendingTemplatesCache() *pendingTemplatesCache {
	cache := &pendingTemplatesCache{
		events: make(map[SessionKey][]*bytes.Buffer),
		hp:     pendingEventsHeap{},
	}
	return cache
}
=======
const (
	maxPendingPerKey = 512
	maxTotalPending  = 16384
)
>>>>>>> c8fdfd6f

// totalPendingLocked counts the total number of pending events
// across all template IDs we have seen
func (h *pendingTemplatesCache) totalPendingLocked() int {
	total := 0
	for _, queued := range h.events {
		total += len(queued)
	}
	return total
}

// GetAndRemove returns all events for a given session key and removes them from the cache
func (h *pendingTemplatesCache) GetAndRemove(key SessionKey) []*bytes.Buffer {
	h.mtx.Lock()
	defer h.mtx.Unlock()
	if len(h.events) == 0 {
		return nil
	}

	events, ok := h.events[key]
	if !ok {
		return nil
	}
	delete(h.events, key)
	return events
}

// Add adds an event to the pending templates cache
func (h *pendingTemplatesCache) Add(key SessionKey, events *bytes.Buffer) {
	h.mtx.Lock()
	defer h.mtx.Unlock()

	if len(h.events[key]) > maxPendingPerKey {
		return
	}

	totalPending := h.totalPendingLocked()
	if totalPending >= maxTotalPending {
		return
	}

	h.events[key] = append(h.events[key], events)
	h.hp.Push(eventWithMissingTemplate{key: key, entryTime: time.Now()})
}

// start starts the pending templates cache cleaner
func (h *pendingTemplatesCache) start(done <-chan struct{}, cleanInterval time.Duration, removalThreshold time.Duration) {
	h.mtx.Lock()
	if h.started {
		h.mtx.Unlock()
		return
	}
	h.started = true
	h.mtx.Unlock()

	h.wg.Add(1)
	go func(n *pendingTemplatesCache) {
		defer n.wg.Done()
		timer := time.NewTimer(cleanInterval)
		defer timer.Stop()

		for {
			select {
			case <-timer.C:
				h.cleanup(removalThreshold)
				timer.Reset(cleanInterval)
			case <-done:
				return
			}
		}
	}(h)
}

func (h *pendingTemplatesCache) cleanup(removalThreshold time.Duration) {
	h.mtx.Lock()
	defer h.mtx.Unlock()

	if len(h.hp) == 0 {
		// lru is empty do not proceed further
		return
	} else if len(h.events) == 0 {
		// all pending events have been cleaned by GetAndRemove
		// thus reset lru since it is not empty (look above) and continue
		h.hp = pendingEventsHeap{}
		return
	}

	hp := &h.hp
	now := time.Now()
	for {
		v := heap.Pop(hp)
		c, ok := v.(eventWithMissingTemplate)
		if !ok {
			// weirdly enough we should never get here
			continue
		}
		if now.Sub(c.entryTime) < removalThreshold {
			// we have events that are not old enough
			// to be removed thus stop looping
			heap.Push(hp, c)
			break
		}
		// we can remove the pending events
		delete(h.events, c.key)

		if len(h.hp) == 0 {
			break
		}
	}
}

// stop stops the pending templates cache cleaner
func (h *pendingTemplatesCache) wait() {
	h.wg.Wait()
}<|MERGE_RESOLUTION|>--- conflicted
+++ resolved
@@ -9,11 +9,6 @@
 	"container/heap"
 	"sync"
 	"time"
-)
-
-const (
-	maxPendingPerKey = 256
-	maxTotalPending = 8192
 )
 
 type eventWithMissingTemplate struct {
@@ -58,7 +53,11 @@
 	events  map[SessionKey][]*bytes.Buffer
 }
 
-<<<<<<< HEAD
+const (
+	maxPendingPerKey = 512
+	maxTotalPending  = 16384
+)
+
 func newPendingTemplatesCache() *pendingTemplatesCache {
 	cache := &pendingTemplatesCache{
 		events: make(map[SessionKey][]*bytes.Buffer),
@@ -66,12 +65,6 @@
 	}
 	return cache
 }
-=======
-const (
-	maxPendingPerKey = 512
-	maxTotalPending  = 16384
-)
->>>>>>> c8fdfd6f
 
 // totalPendingLocked counts the total number of pending events
 // across all template IDs we have seen
