--- conflicted
+++ resolved
@@ -62,11 +62,7 @@
 	}
 }
 
-<<<<<<< HEAD
 func configure(cfg *conf.C, logger *logp.Logger) (v2.Input, error) {
-=======
-func configure(cfg *conf.C, _ *logp.Logger) (v2.Input, error) {
->>>>>>> 5bc1fdaa
 	conf := defaultConfig()
 	if err := cfg.Unpack(&conf); err != nil {
 		return nil, err
