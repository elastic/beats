[role="xpack"]

:type: gcs

[id="{beatname_lc}-input-{type}"]
=== Google Cloud Storage Input

++++
<titleabbrev>Google Cloud Storage</titleabbrev>
++++

Use the `google cloud storage input` to read content from files stored in buckets which reside on your Google Cloud.
<<<<<<< HEAD
The input can be configured to work with and without polling, though if polling is disabled it will only perform a single collection of data, list the file contents and end the process.
=======
The input can be configured to work with and without polling, though if polling is disabled, it will only perform a one time passthrough, list the file contents and end the process.
>>>>>>> 0fb5bdfb

*To mitigate errors and ensure a stable processing environment, this input employs the following features :* 

1.  When processing google cloud buckets, if suddenly there is any outage, the process will be able to resume post the last file it processed 
    and was successfully able to save the state for. 

2.  If any errors occur for certain files, they will be logged appropriately, but the rest of the 
    files will continue to be processed normally. 

3.  If any major error occurs which stops the main thread, the logs will be appropriately generated,
    describing said error.

[id="supported-types-gcs"]
NOTE: Currently only `JSON` and `NDJSON` are supported object/file formats. Objects/files may be also be gzip compressed. 
"JSON credential keys" and "credential files" are supported authentication types.
If an array is present as the root object for an object/file, it is automatically split into individual objects and processed. 
If a download for a file/object fails or gets interrupted, the download is retried for 2 times. This is currently not user configurable.


[id="basic-config-gcs"]
*A sample configuration with detailed explanation for each field is given below :-*
["source","yaml",subs="attributes"]
----
filebeat.inputs:
- type: gcs
  id: my-gcs-id
  enabled: true
  project_id: my_project_id
  auth.credentials_file.path: {{file_path}}/{{creds_file_name}}.json
  parse_json: true
  buckets:
  - name: gcs-test-new
    max_workers: 3
    poll: true
    poll_interval: 15s
    bucket_timeout: 60s
  - name: gcs-test-old
    max_workers: 3
    poll: true
    poll_interval: 10s
    bucket_timeout: 30s
----

*Explanation :*
This `configuration` given above describes a basic gcs config having two buckets named `gcs-test-new` and `gcs-test-old`. 
Each of these buckets have their own attributes such as `name`, `max_workers`, `poll`, `poll_interval` and `bucket_timeout`. These attributes have detailed explanations 
given <<supported-attributes-gcs,below>>. For now lets try to understand how this config works. 

For google cloud storage input to identify the files it needs to read and process, it will require the bucket names to be specified. We can have as
many buckets as we deem fit. We are also able to configure the attributes `max_workers`, `poll`, `poll_interval` and `bucket_timeout` at the root level, which will
then be applied to all buckets which do not specify any of these attributes explicitly. 

NOTE: If the attributes `max_workers`, `poll`, `poll_interval` and `bucket_timeout` are specified at the root level, these can still be overridden at the bucket level with 
different values, thus offering extensive flexibility and customization. Examples <<bucket-overrides,below>> show this behavior.

On receiving this config the google cloud storage input will connect to the service and retrieve a `Storage Client` using the given `bucket_name` and 
`auth.credentials_file`, then it will spawn two main go-routines, one for each bucket. After this each of these routines (threads) will initialize a scheduler 
which will in turn use the `max_workers` value to initialize an in-memory worker pool (thread pool) with `3` `workers` available. Basically that equates to two instances of a worker pool, one per bucket, each having 3 workers. These `workers` will be responsible for performing `jobs` that process a file (in this case read and output the contents of a file).

NOTE: The scheduler is responsible for scheduling jobs, and uses the `maximum available workers` in the pool, at each iteration, to decide the number of files to retrieve and 
process. This keeps work distribution efficient. The scheduler uses `poll_interval` attribute value to decide how long to wait after each iteration. The `bucket_timeout` value is used to timeout calls to the bucket list api if it exceeds the given value. Each iteration consists of processing a certain number of files, decided by the `maximum available workers` value.

*A Sample Response :-*
["source","json"]
----
{
  "@timestamp": "2022-09-01T13:54:24.588Z",
  "@metadata": {
    "beat": "filebeat",
    "type": "_doc",
    "version": "8.5.0",
    "_id": "gcs-test-new-data_3.json-worker-1"
  },
  "log": {
    "offset": 200,
    "file": {
      "path": "gs://gcs-test-new/data_3.json"
    }
  },
  "input": {
    "type": "gcs"
  },
  "message": "{\n    \"id\": 1,\n    \"title\": \"iPhone 9\",\n    \"description\": \"An apple mobile which is nothing like apple\",\n    \"price\": 549,\n    \"discountPercentage\": 12.96,\n    \"rating\": 4.69,\n    \"stock\": 94,\n    \"brand\": \"Apple\",\n    \"category\": \"smartphones\",\n    \"thumbnail\": \"https://dummyjson.com/image/i/products/1/thumbnail.jpg\",\n    \"images\": [\n        \"https://dummyjson.com/image/i/products/1/1.jpg\",\n        \"https://dummyjson.com/image/i/products/1/2.jpg\",\n        \"https://dummyjson.com/image/i/products/1/3.jpg\",\n        \"https://dummyjson.com/image/i/products/1/4.jpg\",\n        \"https://dummyjson.com/image/i/products/1/thumbnail.jpg\"\n    ]\n}\n",
  "cloud": {
    "provider": "goole cloud"
  },
  "gcs": {
    "storage": {
      "bucket": {
        "name": "gcs-test-new"
      },
      "object": {
        "name": "data_3.json",
        "content_type": "application/json",
        "json_data": [
          {
            "id": 1,
            "discountPercentage": 12.96,
            "rating": 4.69,
            "brand": "Apple",
            "price": 549,
            "category": "smartphones",
            "thumbnail": "https://dummyjson.com/image/i/products/1/thumbnail.jpg",
            "description": "An apple mobile which is nothing like apple",
            "title": "iPhone 9",
            "stock": 94,
            "images": [
              "https://dummyjson.com/image/i/products/1/1.jpg",
              "https://dummyjson.com/image/i/products/1/2.jpg",
              "https://dummyjson.com/image/i/products/1/3.jpg",
              "https://dummyjson.com/image/i/products/1/4.jpg",
              "https://dummyjson.com/image/i/products/1/thumbnail.jpg"
            ]
          }
        ]
      }
    }
  },
  "event": {
    "kind": "publish_data"
  }
}
----

As we can see from the response above, the `message` field contains the original stringified data while the `gcs.storage.object.data` contains the objectified data. 
    
*Some of the key attributes are as follows :-* 

    1. *message* : Original stringified object data.
    2. *log.file.path* : Path of the object in google cloud.
    3. *gcs.storage.bucket.name* : Name of the bucket from which the file has been read.
    4. *gcs.storage.object.name* : Name of the file/object which has been read.
    5. *gcs.storage.object.content_type* : Content type of the file/object. You can find the supported content types <<supported-types-gcs,here>> .
    6. *gcs.storage.object.json_data* :  Objectified json file data, representing the contents of the file.

Now let's explore the configuration attributes a bit more elaborately.

[id="supported-attributes-gcs"]
*Supported Attributes :-*

    1. <<attrib-project-id,project_id>>
    2. <<attrib-auth-credentials-json,auth.credentials_json.account_key>>
    3. <<attrib-auth-credentials-file,auth.credentials_file.path>>
    4. <<attrib-buckets,buckets>>
    5. <<attrib-bucket-name,name>>
    6. <<attrib-bucket-timeout,bucket_timeout>>
    7. <<attrib-max_workers-gcs,max_workers>>
    8. <<attrib-poll-gcs,poll>>
    9. <<attrib-poll_interval-gcs,poll_interval>>
   10. <<attrib-parse_json,parse_json>>
   11. <<attrib-file_selectors-gcs,file_selectors>>
   12. <<attrib-expand_event_list_from_field-gcs,expand_event_list_from_field>>
   13. <<attrib-timestamp_epoch-gcs,timestamp_epoch>>
   14. <<attrib-retry-gcs,retry>>


[id="attrib-project-id"]
[float]
==== `project_id`

This attribute is required for various internal operations with respect to authentication, creating storage clients and logging which are used internally
for various processing purposes.

[id="attrib-auth-credentials-json"]
[float]
==== `auth.credentials_json.account_key`

This attribute contains the *json service account credentials string*, which can be generated from the google cloud console, ref: https://cloud.google.com/iam/docs/creating-managing-service-account-keys, 
under the respective storage account. A single storage account can contain multiple buckets, and they will all use this common service account access key. 

[id="attrib-auth-credentials-file"]
[float]
==== `auth.credentials_file.path`

This attribute contains the *service account credentials file*, which can be generated from the google cloud console, ref: https://cloud.google.com/iam/docs/creating-managing-service-account-keys, 
under the respective storage account. A single storage account can contain multiple buckets, and they will all use this common service account credentials file.  

NOTE: We require only either of `auth.credentials_json.account_key` or `auth.credentials_file.path` to be specified for authentication purposes. If both attributes are
specified, then the one that occurs first in the configuration will be used.

[id="attrib-buckets"]
[float]
==== `buckets`

This attribute contains the details about a specific bucket like `name`, `max_workers`, `poll`, `poll_interval` and `bucket_timeout`. The attribute `name` is specific to a 
bucket as it describes the bucket name, while the fields `max_workers`, `poll`, `poll_interval` and `bucket_timeout` can exist both at the bucket level and the root level.
This attribute is internally represented as an array, so we can add as many buckets as we require.

[id="attrib-bucket-name"]
[float]
==== `name`

This is a specific subfield of a bucket. It specifies the bucket name.

[id="attrib-bucket-timeout"]
[float]
==== `bucket_timeout`

This attribute defines the maximum amount of time after which a bucket operation will give and stop if no response is recieved (example: reading a file / listing a file). 
It can be defined in the following formats : `{{x}}s`, `{{x}}m`, `{{x}}h`, here `s = seconds`, `m = minutes` and `h = hours`. The value `{{x}}` can be anything we wish.
If no value is specified for this, by default its initialized to `120 seconds`. This attribute can be specified both at the root level of the configuration as well at the bucket level. The bucket level values will always take priority and override the root level values if both are specified. The value of `bucket_timeout` that should be used depends on the size of the files and the network speed. If the timeout is too low, the input will not be able to read the file completely and `context_deadline_exceeded` errors will be seen in the logs. If the timeout is too high, the input will wait for a long time for the file to be read, which can cause the input to be slow. The ratio between the `bucket_timeout` and `poll_interval` should be considered while setting both the values. A low `poll_interval` and a very high `bucket_timeout` can cause resource utilization issues as schedule ops will be spawned every poll iteration. If previous poll ops are still running, this could result in concurrently running ops and so could cause a bottleneck over time.

[id="attrib-max_workers-gcs"]
[float]
==== `max_workers`

This attribute defines the maximum number of workers (goroutines / lightweight threads) are allocated in the worker pool (thread pool) for processing jobs which read the contents of files. This attribute can be specified both at the root level of the configuration and at the bucket level. Bucket level values override the root level values if both are specified. Larger number of workers do not necessarily improve of throughput, and this should be carefully tuned based on the number of files, the size of the files being processed and resources available. Increasing `max_workers` to very high values may cause resource utilization problems and can lead to a bottleneck in processing. Usually a maximum cap of `2000` workers is recommended. A very low `max_worker` count will drastically increase the number of network calls required to fetch the objects, which can cause a bottleneck in processing.

NOTE: The value of `max_workers` is tied to the `batch_size` currently to ensure even distribution of workloads across all goroutines. This ensures that the input is able to process the files in an efficient manner. This `batch_size` determines how many objects will be fetched in one single call. The `max_workers` value should be set based on the number of files to be read, the resources available and the network speed. For example,`max_workers=3` would mean that every pagination request a total number of `3` gcs objects are fetched and distributed among `3 goroutines`, `max_workers=100` would mean `100` gcs objects are fetched in every pagination request and distributed among `100 goroutines`. 


[id="attrib-poll-gcs"]
[float]
==== `poll`

This attribute informs the scheduler whether to keep polling for new files or not. Default value of this is set to `true`. This attribute can be specified both at the 
root level of the configuration as well at the bucket level. The bucket level values will always take priority and override the root level values if both are specified.

[id="attrib-poll_interval-gcs"]
[float]
==== `poll_interval`

This attribute defines the maximum amount of time after which the internal scheduler will make the polling call for the next set of objects/files. It can be 
defined in the following formats : `{{x}}s`, `{{x}}m`, `{{x}}h`, here `s = seconds`, `m = minutes` and `h = hours`. The value `{{x}}` can be anything we wish.
Example : `10s` would mean we would like the polling to occur every 10 seconds. If no value is specified for this, by default its initialized to `5 minutes`. 
This attribute can be specified both at the root level of the configuration as well at the bucket level. The bucket level values will always take priority 
and override the root level values if both are specified. The `poll_interval` should be set to a value that is equal to the `bucket_timeout` value. This would ensure that another schedule operation is not started before the current buckets have all been processed. If the `poll_interval` is set to a value that is less than the `bucket_timeout`, then the input will start another schedule operation before the current one has finished, which can cause a bottleneck over time. Having a lower `poll_interval` can make the input faster at the cost of more resource utilization. 

NOTE: Some edge case scenarios could require different values for `poll_interval` and `bucket_timeout`. For example, if the files are very large and the network speed is slow, then the `bucket_timeout` value should be set to a higher value than the `poll_interval`. This would ensure that polling operation does not wait too long for the files to be read and moves to the next iteration while the current one is still being processed. This would ensure a higher throughput and better resource utilization.

[id="attrib-parse_json"]
[float]
==== `parse_json`

This attribute informs the publisher  whether to parse & objectify json data or not. By default this is set to `false`, since it can get expensive dealing with 
highly nested json data. If this is set to `false` the *gcs.storage.object.json_data* field in the response will have an empty array. This attribute is only
applicable for json objects and has no effect on other types of objects. This attribute can be specified both at the root level of the configuration as well at the bucket level. 
The bucket level values will always take priority and override the root level values if both are specified.

[id="input-{type}-encoding"]
[float]
==== `encoding`

The file encoding to use for reading data that contains international
characters. This only applies to non-JSON logs. See <<_encoding_3>>.

[id="input-{type}-decoding"]
[float]
==== `decoding`

The file decoding option is used to specify a codec that will be used to
decode the file contents. This can apply to any file stream data.
An example config is shown below:

Currently supported codecs are given below:-

    1. <<attrib-decoding-csv-gcs,CSV>>: This codec decodes RFC 4180 CSV data streams.

[id="attrib-decoding-csv-gcs"]
[float]
==== `the CSV codec`
The `CSV` codec is used to decode RFC 4180 CSV data streams.
Enabling the codec without other options will use the default codec options.

[source,yaml]
----
  decoding.codec.csv.enabled: true
----

The CSV codec supports five sub attributes to control aspects of CSV decoding.
The `comma` attribute specifies the field separator character used by the CSV
format. If it is not specified, the comma character '`,`' is used. The `comment`
attribute specifies the character that should be interpreted as a comment mark.
If it is specified, lines starting with the character will be ignored. Both
`comma` and `comment` must be single characters. The `lazy_quotes` attribute
controls how quoting in fields is handled. If `lazy_quotes` is true, a quote may
appear in an unquoted field and a non-doubled quote may appear in a quoted field.
The `trim_leading_space` attribute specifies that leading white space should be
ignored, even if the `comma` character is white space. For complete details
of the preceding configuration attribute behaviors, see the CSV decoder
https://pkg.go.dev/encoding/csv#Reader[documentation] The `fields_names`
attribute can be used to specify the column names for the data. If it is
absent, the field names are obtained from the first non-comment line of
data. The number of fields must match the number of field names.

An example config is shown below:

[source,yaml]
----
  decoding.codec.csv.enabled: true
  decoding.codec.csv.comma: "\t"
  decoding.codec.csv.comment: "#"
----

[id="attrib-file_selectors-gcs"]
[float]
==== `file_selectors`

If the GCS buckets have objects that correspond to files that {beatname_uc} shouldn't process, `file_selectors` can be used to limit the files that are downloaded. This is a list of selectors which are based on a regular expression pattern. The regular expression should match the object name or should be a part of the object name (ideally a prefix). The regular expression syntax used is [RE2](https://github.com/google/re2/wiki/Syntax). Files that don't match any configured expression won't be processed.This attribute can be specified both at the root level of the configuration as well at the container level. The container level values will always take priority and override the root level values if both are specified.

[source, yml]
----
filebeat.inputs:
- type: gcs
  project_id: my_project_id
  auth.credentials_file.path: {{file_path}}/{{creds_file_name}}.json
  buckets:
  - name: obs-bucket
    max_workers: 3
    poll: true
    poll_interval: 15s
    bucket_timeout: 60s
    file_selectors:
    - regex: '/Monitoring/'
    - regex: 'docs/'
    - regex: '/Security-Logs/'
----

The `file_selectors` operation is performed within the agent locally, hence using this option will cause the agent to download all the files and then filter them. This can cause a bottleneck in processing if the number of files is very high. It is recommended to use this attribute only when the number of files is limited or ample resources are available.

[id="attrib-expand_event_list_from_field-gcs"]
[float]
==== `expand_event_list_from_field`

If the file-set using this input expects to receive multiple messages bundled under a specific field or an array of objects then the config option for `expand_event_list_from_field` can be specified. This setting will be able to split the messages under the group value into separate events. For example, if you have logs that are in JSON format and events are found under the JSON object "Records". To split the events into separate events, the config option `expand_event_list_from_field` can be set to "Records". This attribute can be specified both at the root level of the configuration as well at the container level. The container level values will always take priority and override the root level values if both are specified.

[source, json]
----
{
    "Records": [
        {
            "eventVersion": "1.07",
            "eventTime": "2019-11-14T00:51:00Z",
            "region": "us-east-1",
            "eventID": "EXAMPLE8-9621-4d00-b913-beca2EXAMPLE",
        },
        {
            "eventVersion": "1.07",
            "eventTime": "2019-11-14T00:52:00Z",
            "region": "us-east-1",
            "eventID": "EXAMPLEc-28be-486c-8928-49ce6EXAMPLE",
        }
    ]
}
----

[source,yml]
----
filebeat.inputs:
- type: gcs
  project_id: my_project_id
  auth.credentials_file.path: {{file_path}}/{{creds_file_name}}.json
  buckets:
  - name: obs-bucket
    max_workers: 3
    poll: true
    poll_interval: 15s
    bucket_timeout: 60s
    expand_event_list_from_field: Records
----

NOTE: The `parse_json` setting is incompatible with `expand_event_list_from_field`. If enabled it will be ignored. This attribute is only applicable for JSON file formats. You do not need to specify this attribute if the file has an array of objects at the root level. Root level array of objects are automatically split into separate events. If failures occur or the input crashes due to some unexpected error, the processing will resume from the last successfully processed file or object.


[id="attrib-timestamp_epoch-gcs"]
[float]
==== `timestamp_epoch`

This attribute can be used to filter out files and objects that have a timestamp older than the specified value. The value of this attribute should be in unix `epoch` (seconds) format. The timestamp value is compared with the `object.Updated` field obtained from the object metadata. This attribute can be specified both at the root level of the configuration as well at the container level. The container level values will always take priority and override the root level values if both are specified.

[source, yml]
----
filebeat.inputs:
- type: gcs
  project_id: my_project_id
  auth.credentials_file.path: {{file_path}}/{{creds_file_name}}.json
  buckets:
  - name: obs-bucket
    max_workers: 3
    poll: true
    poll_interval: 15s
    bucket_timeout: 60s
    timestamp_epoch: 1630444800
----

The GCS APIs don't provide a direct way to filter files based on the timestamp, so the input will download all the files and then filter them based on the timestamp. This can cause a bottleneck in processing if the number of files are very high. It is recommended to use this attribute only when the number of files are limited or ample resources are available. This option scales vertically and not horizontally.

[id="attrib-retry-gcs"]
[float]
==== `retry`

This attribute can be used to configure a list of sub attributes that directly control how the input should behave when a download for a file/object fails or gets interrupted. The list of sub attributes are as follows :-

    1. `max_attempts`: This attribute defines the maximum number of retries that should be attempted for a failed download. The default value for this is `3`. 
    2. `initial_backoff_duration`: This attribute defines the initial backoff time in seconds. The default value for this is `1s`.
    3. `max_backoff_duration`: This attribute defines the maximum backoff time in seconds. The default value for this is `30s`.
    4. `backoff_multiplier`: This attribute defines the backoff multiplication factor. The default value for this is `2`.

By configuring these attributes, the user is given the flexibility to control how the input should behave when a download fails or gets interrupted. This attribute can only be 
specified at the root level of the configuration and not at the bucket level. It applies uniformly to all the buckets.

An example configuration is given below :-

[source, yml]
----
filebeat.inputs:
- type: gcs
  project_id: my_project_id
  auth.credentials_file.path: {{file_path}}/{{creds_file_name}}.json
  retry:
    max_attempts: 3
    initial_backoff_duration: 2s
    max_backoff_duration: 60s
    backoff_multiplier: 2
  buckets:
  - name: obs-bucket
    max_workers: 3
    poll: true
    poll_interval: 11m
    bucket_timeout: 10m
----

While configuring the `retry` attribute, the user should take into consideration the `bucket_timeout` value. The `retry` attribute should be configured in such a way that the retries are completed within the `bucket_timeout` window. If the `retry` attribute is configured in such a way that the retries are not completed successfully within the `bucket_timeout` window, then the input will suffer a `context timeout` for that specific object/file which it was retrying. This can cause gaps in ingested data to pile up over time.

[id="bucket-overrides"]
*The sample configs below will explain the bucket level overriding of attributes a bit further :-*

*CASE - 1 :*

Here `bucket_1` is using root level attributes while `bucket_2` overrides the values :

[source, yml]
----
filebeat.inputs:
- type: gcs
  id: my-gcs-id
  enabled: true
  project_id: my_project_id
  auth.credentials_file.path: {{file_path}}/{{creds_file_name}}.json
  max_workers: 10
  poll: true
  poll_interval: 15s
  buckets:
  - name: bucket_1
  - name: bucket_2
    max_workers: 3
    poll: true
    poll_interval: 10s
----

*Explanation :*
In this configuration `bucket_1` has no sub attributes in `max_workers`, `poll` and `poll_interval` defined. It inherits the values for these fileds from the root 
level, which is `max_workers = 10`, `poll = true` and `poll_interval = 15 seconds`. However `bucket_2` has these fields defined and it will use those values instead 
of using the root values.

*CASE - 2 :*

Here both `bucket_1` and `bucket_2` overrides the root values :

[source, yml]
----
filebeat.inputs:
  - type: gcs
    id: my-gcs-id
    enabled: true
    project_id: my_project_id
    auth.credentials_file.path: {{file_path}}/{{creds_file_name}}.json
    max_workers: 10
    poll: true
    poll_interval: 15s
    buckets:
    - name: bucket_1
      max_workers: 5
      poll: true
      poll_interval: 10s
    - name: bucket_2
      max_workers: 5
      poll: true
      poll_interval: 10s
----

*Explanation :*
In this configuration even though we have specified `max_workers = 10`, `poll = true` and `poll_interval = 15s` at the root level, both the buckets
will override these values with their own respective values which are defined as part of their sub attibutes.

[float]
=== Metrics

This input exposes metrics under the <<http-endpoint, HTTP monitoring endpoint>>.
These metrics are exposed under the `/inputs` path. They can be used to
observe the activity of the input.

[options="header"]
|=======
| Metric                                      | Description
| `url`                                       | URL of the input resource.
| `errors_total`                              | Total number of errors encountered by the input.
| `decode_errors_total`                       | Total number of decode errors encountered by the input.
| `gcs_objects_requested_total`               | Total number of GCS objects downloaded.
| `gcs_objects_published_total`               | Total number of GCS objects processed that were published.
| `gcs_objects_listed_total`                  | Total number of GCS objects returned by list operations.
| `gcs_bytes_processed_total`                 | Total number of GCS bytes processed.
| `gcs_events_created_total`                  | Total number of events created from processing GCS data.
| `gcs_failed_jobs_total`                     | Total number of failed jobs.
| `gcs_expired_failed_jobs_total`             | Total number of expired failed jobs that could not be recovered.
| `gcs_objects_tracked_gauge`                 | Number of objects currently tracked in the state registry (gauge).
| `gcs_objects_inflight_gauge`                | Number of GCS objects inflight (gauge).
| `gcs_jobs_scheduled_after_validation`       | Histogram of the number of jobs scheduled after validation.
| `gcs_object_processing_time`                | Histogram of the elapsed GCS object processing times in nanoseconds (start of download to completion of parsing).
| `gcs_object_size_in_bytes`                  | Histogram of processed GCS object size in bytes.
| `gcs_events_per_object`                     | Histogram of event count per GCS object.
| `source_lag_time`                           | Histogram of the time between the source (Updated) timestamp and the time the object was read, in nanoseconds.
|=======

==== Common input options

[id="{beatname_lc}-input-{type}-common-options"]
include::../../../../filebeat/docs/inputs/input-common-options.asciidoc[]

NOTE: Any feedback is welcome which will help us further optimize this input. Please feel free to open a github issue for any bugs or feature requests.<|MERGE_RESOLUTION|>--- conflicted
+++ resolved
@@ -10,11 +10,7 @@
 ++++
 
 Use the `google cloud storage input` to read content from files stored in buckets which reside on your Google Cloud.
-<<<<<<< HEAD
 The input can be configured to work with and without polling, though if polling is disabled it will only perform a single collection of data, list the file contents and end the process.
-=======
-The input can be configured to work with and without polling, though if polling is disabled, it will only perform a one time passthrough, list the file contents and end the process.
->>>>>>> 0fb5bdfb
 
 *To mitigate errors and ensure a stable processing environment, this input employs the following features :* 
 
