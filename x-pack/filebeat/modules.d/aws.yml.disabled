--- conflicted
+++ resolved
@@ -37,7 +37,7 @@
     #var.shared_credential_file: /etc/filebeat/aws_credentials
 
     # Profile name for aws credential
-<<<<<<< HEAD
+    # If not set the default profile is used
     #var.credential_profile_name: fb-aws
 
     # The duration that the received messages are hidden from ReceiveMessage request
@@ -46,8 +46,4 @@
 
     # Maximum duration before AWS API request will be interrupted
     # Default to be 120s
-    #var.api_timeout: 120s
-=======
-    # If not set the default profile is used
-    #var.credential_profile_name: fb-aws
->>>>>>> 825bbadd
+    #var.api_timeout: 120s