module_version: 1.0

var:
  - name: input
    default: s3
<<<<<<< HEAD
  - name: visibility_timeout
    default: 300s
  - name: api_timeout
    default: 120s
=======
  - name: shared_credential_file
    default: ~/.aws/credentials
  - name: credential_profile_name
    default: test
>>>>>>> 825bbadd

ingest_pipeline: ingest/pipeline.yml
input: config/{{.input}}.yml

requires.processors:
- name: geoip
  plugin: ingest-geoip<|MERGE_RESOLUTION|>--- conflicted
+++ resolved
@@ -3,17 +3,14 @@
 var:
   - name: input
     default: s3
-<<<<<<< HEAD
+  - name: shared_credential_file
+    default: ~/.aws/credentials
+  - name: credential_profile_name
+    default: test
   - name: visibility_timeout
     default: 300s
   - name: api_timeout
     default: 120s
-=======
-  - name: shared_credential_file
-    default: ~/.aws/credentials
-  - name: credential_profile_name
-    default: test
->>>>>>> 825bbadd
 
 ingest_pipeline: ingest/pipeline.yml
 input: config/{{.input}}.yml
