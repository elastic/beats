--- conflicted
+++ resolved
@@ -1,10 +1,5 @@
 type: s3
 queue_url: {{ .queue_url }}
-<<<<<<< HEAD
-credential_profile_name: {{ .credential_profile_name }}
-visibility_timeout: {{ .visibility_timeout }}
-context_timeout: {{ .context_timeout }}
-=======
 
 {{ if .credential_profile_name }}
 credential_profile_name: {{ .credential_profile_name }}
@@ -13,4 +8,11 @@
 {{ if .shared_credential_file }}
 shared_credential_file: {{ .shared_credential_file }}
 {{ end }}
->>>>>>> 4f0d0d73
+
+{{ if .visibility_timeout }}
+visibility_timeout: {{ .visibility_timeout }}
+{{ end }}
+
+{{ if .context_timeout }}
+context_timeout: {{ .context_timeout }}
+{{ end }}