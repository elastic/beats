--- conflicted
+++ resolved
@@ -1,6 +1,5 @@
 description: "Pipeline for Palo Alto Networks PAN-OS Logs"
 processors:
-<<<<<<< HEAD
   - set:
       field: event.ingested
       value: '{{_ingest.timestamp}}'
@@ -130,114 +129,6 @@
       source: >
         def labels = ctx?.labels;
         if (labels == null) {
-=======
- - set:
-     field: event.ingested
-     value: '{{_ingest.timestamp}}'
-
-# keep message as log.original.
- - rename:
-     field: message
-     target_field: log.original
-
-# Set @timestamp to the time when the entry was generated at the data plane.
- - date:
-     if: "ctx.event.timezone == null"
-     field: "_temp_.generated_time"
-     formats:
-       - "yyyy/MM/dd HH:mm:ss"
-     on_failure: [{"append": {"field": "error.message", "value": "{{ _ingest.on_failure_message }}"}}]
- - date:
-     if: "ctx.event.timezone != null"
-     field: "_temp_.generated_time"
-     formats:
-       - "yyyy/MM/dd HH:mm:ss"
-     timezone: "{{ event.timezone }}"
-     on_failure: [{"append": {"field": "error.message", "value": "{{ _ingest.on_failure_message }}"}}]
-
-# event.created is the time the event was received at the management plane.
- - date:
-     if: "ctx.event.timezone == null && ctx.event.created != null "
-     field: "event.created"
-     target_field: "event.created"
-     formats:
-       - "yyyy/MM/dd HH:mm:ss"
-     on_failure: [{"append": {"field": "error.message", "value": "{{ _ingest.on_failure_message }}"}}]
- - date:
-     if: "ctx.event.timezone != null && ctx.event.created != null "
-     field: "event.created"
-     target_field: "event.created"
-     formats:
-       - "yyyy/MM/dd HH:mm:ss"
-     timezone: "{{ event.timezone }}"
-     on_failure: [{"append": {"field": "error.message", "value": "{{ _ingest.on_failure_message }}"}}]
-
-# event.start (traffic only) is the time the session started.
- - date:
-     if: "ctx.event.timezone == null && ctx.event.start != null"
-     field: "event.start"
-     target_field: "event.start"
-     formats:
-       - "yyyy/MM/dd HH:mm:ss"
-     on_failure: [{"append": {"field": "error.message", "value": "{{ _ingest.on_failure_message }}"}}]
- - date:
-     if: "ctx.event.timezone != null && ctx.event.start != null"
-     field: "event.start"
-     target_field: "event.start"
-     timezone: "{{ event.timezone }}"
-     formats:
-       - "yyyy/MM/dd HH:mm:ss"
-     on_failure: [{"append": {"field": "error.message", "value": "{{ _ingest.on_failure_message }}"}}]
-
-# convert integer fields as the output of the CSV processor is always a string.
- - convert: { type: long, ignore_missing: true, field: client.bytes }
- - convert: { type: long, ignore_missing: true, field: client.packets }
- - convert: { type: long, ignore_missing: true, field: client.port }
- - convert: { type: long, ignore_missing: true, field: server.bytes }
- - convert: { type: long, ignore_missing: true, field: server.packets }
- - convert: { type: long, ignore_missing: true, field: server.port }
- - convert: { type: long, ignore_missing: true, field: source.bytes }
- - convert: { type: long, ignore_missing: true, field: source.packets }
- - convert: { type: long, ignore_missing: true, field: source.port }
- - convert: { type: long, ignore_missing: true, field: destination.bytes }
- - convert: { type: long, ignore_missing: true, field: destination.packets }
- - convert: { type: long, ignore_missing: true, field: destination.port }
- - convert: { type: long, ignore_missing: true, field: network.bytes }
- - convert: { type: long, ignore_missing: true, field: network.packets }
- - convert: { type: long, ignore_missing: true, field: event.duration }
- - convert: { type: long, ignore_missing: true, field: _temp_.labels }
- - convert: { type: long, ignore_missing: true, field: panw.panos.sequence_number }
- - convert: { type: long, ignore_missing: true, field: source.nat.port }
- - convert: { type: long, ignore_missing: true, field: destination.nat.port }
- - convert: { type: long, ignore_missing: true, field: client.nat.port }
- - convert: { type: long, ignore_missing: true, field: server.nat.port }
-
-# Remove PCAP ID when zero (no packet capture).
- - remove:
-     if: 'ctx?.panw?.panos?.network?.pcap_id == "0"'
-     field:
-       - panw.panos.network.pcap_id
-
-# Extract 'flags' bitfield into labels.
- - script:
-     lang: painless
-     if: 'ctx?._temp_?.labels != null && ctx._temp_.labels != 0'
-     params:
-       pcap_included: 0x80000000
-       ipv6_session: 0x02000000
-       ssl_decrypted: 0x01000000
-       url_filter_denied: 0x00800000
-       nat_translated: 0x00400000
-       captive_portal: 0x00200000
-       x_forwarded_for: 0x00080000
-       http_proxy: 0x00040000
-       container_page: 0x00008000
-       temporary_match: 0x00002000
-       symmetric_return: 0x00000800
-     source: >
-       def labels = ctx?.labels;
-       if (labels == null) {
->>>>>>> 8e56f10a
           labels = new HashMap();
           ctx['labels'] = labels;
         }
@@ -260,7 +151,6 @@
         def start = ctx.event?.start;
         if (start != null) {
           ctx.event['end'] = ZonedDateTime.parse(start).plusNanos(nanos);
-<<<<<<< HEAD
         }
 
 ## TRAFFIC
@@ -646,475 +536,6 @@
         - server.nat.ip
         - server.nat.port
       if: 'ctx?.destination?.nat?.ip == "0.0.0.0" && ctx?.destination?.nat?.port == 0'
-=======
-       }
-
-# Set network.direction using src/dst zone (traffic logs).
- - set:
-     field: network.direction
-     value: inbound
-     if: >
-       ctx?.panw?.panos?.type == "TRAFFIC" &&
-       ctx?._temp_?.external_zones != null &&
-       ctx?._temp_?.internal_zones != null &&
-       ctx?.observer?.ingress?.zone != null &&
-       ctx?.observer?.egress?.zone != null &&
-       ctx._temp_.external_zones.contains(ctx.observer.ingress.zone) &&
-       ctx._temp_.internal_zones.contains(ctx.observer.egress.zone)
- - set:
-     field: network.direction
-     value: outbound
-     if: >
-       ctx?.panw?.panos?.type == "TRAFFIC" &&
-       ctx?._temp_?.external_zones != null &&
-       ctx?._temp_?.internal_zones != null &&
-       ctx?.observer?.ingress?.zone != null &&
-       ctx?.observer?.egress?.zone != null &&
-       ctx._temp_.external_zones.contains(ctx.observer.egress.zone) &&
-       ctx._temp_.internal_zones.contains(ctx.observer.ingress.zone)
- - set:
-     field: network.direction
-     value: internal
-     if: >
-       ctx?.panw?.panos?.type == "TRAFFIC" &&
-       ctx?._temp_?.internal_zones != null &&
-       ctx?.observer?.ingress?.zone != null &&
-       ctx?.observer?.egress?.zone != null &&
-       ctx._temp_.internal_zones.contains(ctx.observer.egress.zone) &&
-       ctx._temp_.internal_zones.contains(ctx.observer.ingress.zone)
- - set:
-     field: network.direction
-     value: external
-     if: >
-       ctx?.panw?.panos?.type == "TRAFFIC" &&
-       ctx?._temp_?.external_zones != null &&
-       ctx?.observer?.ingress?.zone != null &&
-       ctx?.observer?.egress?.zone != null &&
-       ctx._temp_.external_zones.contains(ctx.observer.egress.zone) &&
-       ctx._temp_.external_zones.contains(ctx.observer.ingress.zone)
- - set:
-     field: network.direction
-     value: unknown
-     if: >
-       ctx?.panw?.panos?.type == "TRAFFIC" &&
-       ctx?._temp_?.external_zones != null &&
-       ctx?._temp_?.internal_zones != null &&
-       (
-         (
-           !ctx._temp_.external_zones.contains(ctx?.observer?.egress?.zone) &&
-           !ctx._temp_.internal_zones.contains(ctx?.observer?.egress?.zone)
-         ) ||
-         (
-           !ctx._temp_.external_zones.contains(ctx?.observer?.ingress?.zone) &&
-           !ctx._temp_.internal_zones.contains(ctx?.observer?.ingress?.zone)
-         )
-       )
-# Set network.direction from threat direction (Threat logs).
- - set:
-     field: network.direction
-     value: inbound
-     if: 'ctx?.panw?.panos?.type == "THREAT" && (ctx?._temp_?.direction == "0" || ctx?._temp_?.direction == "client-to-server")'
-
- - set:
-     field: network.direction
-     value: outbound
-     if: 'ctx?.panw?.panos?.type == "THREAT" && (ctx?._temp_?.direction == "1" || ctx?._temp_?.direction == "server-to-client")'
-
- - set:
-     field: network.direction
-     value: unknown
-     if: 'ctx?.panw?.panos?.type == "THREAT" && ctx?.network?.direction == null'
-
-# Set network.type for TRAFFIC.
- - set:
-     field: network.type
-     value: 'ipv4'
-     if: 'ctx?.panw?.panos?.type == "TRAFFIC" && ctx?.labels?.ipv6_session == null'
- - set:
-     field: network.type
-     value: 'ipv6'
-     if: 'ctx?.panw?.panos?.type == "TRAFFIC" && ctx?.labels?.ipv6_session != null'
-
-  # Set event.category depending on log type.
- - set:
-     field: event.kind
-     value: event
-     if: 'ctx?.panw?.panos?.type == "TRAFFIC"'
- - append:
-     field: event.category
-     allow_duplicates: false
-     value:
-       - network_traffic
-       - network
-     if: 'ctx?.panw?.panos?.type == "TRAFFIC"'
- - set:
-     field: event.kind
-     value: alert
-     if: 'ctx?.panw?.panos?.type == "THREAT"'
- - append:
-     field: event.category
-     allow_duplicates: false
-     value:
-       - security_threat
-       - intrusion_detection
-       - network
-     if: 'ctx?.panw?.panos?.type == "THREAT"'
- - append:
-     field: event.type
-     allow_duplicates: false
-     value: allowed
-     if: "ctx?.panw?.panos?.action != null && ['alert', 'allow', 'continue'].contains(ctx.panw.panos.action)"
- - append:
-     field: event.type
-     allow_duplicates: false
-     value: denied
-     if: "ctx?.panw?.panos?.action != null && ['deny', 'drop', 'reset-client', 'reset-server', 'reset-both', 'block-url', 'block-ip', 'random-drop', 'sinkhole', 'block'].contains(ctx.panw.panos.action)"
- - set:
-     field: event.outcome
-     value: success
-
-
-# event.action for traffic logs.
- - set:
-     field: event.action
-     value: flow_started
-     if: 'ctx?.panw?.panos?.sub_type == "start"'
- - append:
-     field: event.type
-     allow_duplicates: false
-     value:
-       - start
-       - connection
-     if: 'ctx?.panw?.panos?.sub_type == "start"'
- - set:
-     field: event.action
-     value: flow_terminated
-     if: 'ctx?.panw?.panos?.sub_type == "end"'
- - append:
-     field: event.type
-     allow_duplicates: false
-     value:
-       - end
-       - connection
-     if: 'ctx?.panw?.panos?.sub_type == "end"'
- - set:
-     field: event.action
-     value: flow_dropped
-     if: 'ctx?.panw?.panos?.sub_type == "drop"'
- - append:
-     field: event.type
-     allow_duplicates: false
-     value:
-       - denied
-       - connection
-     if: 'ctx?.panw?.panos?.sub_type == "drop"'
- - set:
-     field: event.action
-     value: flow_denied
-     if: 'ctx?.panw?.panos?.sub_type == "deny"'
- - append:
-     field: event.type
-     allow_duplicates: false
-     value:
-       - denied
-       - connection
-     if: 'ctx?.panw?.panos?.sub_type == "deny"'
-
-# event.action for threat logs.
- - set:
-     field: event.action
-     value: data_match
-     if: 'ctx?.panw?.panos?.sub_type == "data"'
- - set:
-     field: event.action
-     value: file_match
-     if: 'ctx?.panw?.panos?.sub_type == "file"'
- - set:
-     field: event.action
-     value: flood_detected
-     if: 'ctx?.panw?.panos?.sub_type == "flood"'
- - set:
-     field: event.action
-     value: packet_attack
-     if: 'ctx?.panw?.panos?.sub_type == "packet"'
- - set:
-     field: event.action
-     value: scan_detected
-     if: 'ctx?.panw?.panos?.sub_type == "scan"'
- - set:
-     field: event.action
-     value: spyware_detected
-     if: 'ctx?.panw?.panos?.sub_type == "spyware"'
- - set:
-     field: event.action
-     value: url_filtering
-     if: 'ctx?.panw?.panos?.sub_type == "url"'
- - set:
-     field: event.action
-     value: virus_detected
-     if: 'ctx?.panw?.panos?.sub_type == "virus"'
- - set:
-     field: event.action
-     value: exploit_detected
-     if: 'ctx?.panw?.panos?.sub_type == "vulnerability"'
- - set:
-     field: event.action
-     value: wildfire_verdict
-     if: 'ctx?.panw?.panos?.sub_type == "wildfire"'
- - set:
-     field: event.action
-     value: wildfire_virus_detected
-     if: 'ctx?.panw?.panos?.sub_type == "wildfire-virus"'
-
-
-# Set numeric log.level from event.severity.
- - set:
-     field: "event.severity"
-     if: 'ctx.log.level == "critical"'
-     value: 1
- - set:
-     field: "event.severity"
-     if: 'ctx.log.level == "high"'
-     value: 2
- - set:
-     field: "event.severity"
-     if: 'ctx.log.level == "medium"'
-     value: 3
- - set:
-     field: "event.severity"
-     if: 'ctx.log.level == "low"'
-     value: 4
- - set:
-     field: "event.severity"
-     if: 'ctx.log.level == "informational"'
-     value: 5
-
-# Normalize event.outcome.
-# These values appear in the TRAFFIC docs but look like a mistake.
- - set:
-     field: panw.panos.action
-     value: 'drop-icmp'
-     if: 'ctx?.panw?.panos?.action == "drop icmp" || ctx?.panw?.panos?.action == "drop ICMP"'
- - set:
-     field: panw.panos.action
-     value: 'reset-both'
-     if: 'ctx?.panw?.panos?.action == "reset both"'
- - set:
-     field: panw.panos.action
-     value: 'reset-client'
-     if: 'ctx?.panw?.panos?.action == "reset client"'
- - set:
-     field: panw.panos.action
-     value: 'reset-server'
-     if: 'ctx?.panw?.panos?.action == "reset server"'
-
-# Build related.ip array from src/dest/NAT IPs.
- - append:
-     if: 'ctx?.source?.ip != null'
-     field: related.ip
-     allow_duplicates: false
-     value:
-       - '{{source.ip}}'
- - append:
-     if: 'ctx?.destination?.ip != null'
-     field: related.ip
-     allow_duplicates: false
-     value:
-       - '{{destination.ip}}'
- - append:
-     if: 'ctx?.source?.nat?.ip != null'
-     field: related.ip
-     allow_duplicates: false
-     value:
-       - '{{source.nat.ip}}'
- - append:
-     if: 'ctx?.destination?.nat?.ip != null'
-     field: related.ip
-     allow_duplicates: false
-     value:
-       - '{{destination.nat.ip}}'
-
-# Geolocation for source.
- - geoip:
-     if: 'ctx?.source?.ip != null'
-     field: source.ip
-     target_field: source.geo
-
-# Geolocation for destination.
- - geoip:
-     if: 'ctx?.destination?.ip != null'
-     field: destination.ip
-     target_field: destination.geo
-
-# IP Autonomous System (AS) Lookup
- - geoip:
-     database_file: GeoLite2-ASN.mmdb
-     field: source.ip
-     target_field: source.as
-     properties:
-       - asn
-       - organization_name
-     ignore_missing: true
- - geoip:
-     database_file: GeoLite2-ASN.mmdb
-     field: destination.ip
-     target_field: destination.as
-     properties:
-       - asn
-       - organization_name
-     ignore_missing: true
- - rename:
-     field: source.as.asn
-     target_field: source.as.number
-     ignore_missing: true
- - rename:
-     field: source.as.organization_name
-     target_field: source.as.organization.name
-     ignore_missing: true
- - rename:
-     field: destination.as.asn
-     target_field: destination.as.number
-     ignore_missing: true
- - rename:
-     field: destination.as.organization_name
-     target_field: destination.as.organization.name
-     ignore_missing: true
-
-# Set source|destination.geo.name from panw's srcloc|dstloc
- - rename:
-     if: 'ctx.source?.geo?.name == null'
-     field: _temp_.srcloc
-     target_field: source.geo.name
-     ignore_missing: true
- - rename:
-     if: 'ctx.destination?.geo?.name == null'
-     field: _temp_.dstloc
-     target_field: destination.geo.name
-     ignore_missing: true
-
-# Append NAT community_id to network.community_id
- - append:
-     if: 'ctx?.panw?.panos?.network?.nat?.community_id != null'
-     field: network.community_id
-     allow_duplicates: false
-     value:
-      - '{{panw.panos.network.nat.community_id}}'
-
- - grok:
-     if: 'ctx?.panw?.panos?.threat?.name != null'
-     field: panw.panos.threat.name
-     ignore_failure: true
-     patterns:
-       - '%{GREEDYDATA:panw.panos.threat.name}\(\s*%{GREEDYDATA:panw.panos.threat.id}\s*\)'
-
- - set:
-     field: panw.panos.threat.name
-     value: 'URL-filtering'
-     if: 'ctx?.panw?.panos?.threat?.id == "9999"'
-
- - set:
-     field: rule.name
-     value: "{{panw.panos.ruleset}}"
-     ignore_empty_value: true
-
-# Set url and file values
- - rename:
-     if: 'ctx?.panw?.panos?.sub_type != "url"'
-     field: url.original
-     target_field: file.name
-     ignore_missing: true
-
- - grok:
-     field: url.original
-     patterns:
-       - '(%{ANY:url.scheme}\:\/\/)?(%{USERNAME:url.username}(\:%{PASSWORD:url.password})?\@)?%{DOMAIN:url.domain}(\:%{POSINT:url.port})?(%{PATH:url.path})?(\?%{QUERY:url.query})?(\#%{ANY:url.fragment})?'
-     ignore_missing: true
-     pattern_definitions:
-       USERNAME: '[^\:]*'
-       PASSWORD: '[^@]*'
-       DOMAIN: '[^\/\?#\:]*'
-       PATH: '[^\?#]*'
-       QUERY: '[^#]*'
-       ANY: '.*'
-     if: 'ctx?.url?.original != null && ctx?.url?.original != "-/" && ctx?.url?.original != ""'
-
- - grok:
-     field: url.path
-     patterns:
-       - '%{FILENAME}((?:\.%{ANY})*(\.%{ANY:url.extension}))?'
-     ignore_missing: true
-     pattern_definitions:
-       FILENAME: '[^\.]+'
-       ANY: '.*'
-     if: 'ctx?.url?.path != null && ctx?.url?.path != ""'
-
- - grok:
-     field: file.name
-     patterns:
-       - '%{FILENAME}((?:\.%{ANY})*(\.%{ANY:file.extension}))?'
-     ignore_missing: true
-     pattern_definitions:
-       FILENAME: '[^\.]+'
-       ANY: '.*'
-     if: 'ctx?.file?.name != null && ctx?.file?.name != ""'
-
- - append:
-     field: related.user
-     allow_duplicates: false
-     value: "{{client.user.name}}"
-     if: "ctx?.client?.user?.name != null"
-
- - append:
-     field: related.user
-     allow_duplicates: false
-     value: "{{source.user.name}}"
-     if: "ctx?.source?.user?.name != null"
-
- - append:
-     field: related.user
-     allow_duplicates: false
-     value: "{{server.user.name}}"
-     if: "ctx?.server?.user?.name != null"
-
- - append:
-     field: related.user
-     allow_duplicates: false
-     value: "{{destination.user.name}}"
-     if: "ctx?.destination?.user?.name != null"
-
- - append:
-     field: related.user
-     allow_duplicates: false
-     value: "{{url.username}}"
-     if: "ctx?.url?.username != null && ctx?.url?.username != ''"
-     allow_duplicates: false
-
- - append:
-     field: related.hash
-     allow_duplicates: false
-     value: "{{panw.panos.file.hash}}"
-     if: "ctx?.panw?.panos?.file?.hash != null"
-
- - append:
-     field: related.hosts
-     allow_duplicates: false
-     value: "{{observer.hostname}}"
-     if: "ctx?.observer?.hostname != null && ctx.observer?.hostname != ''"
-     allow_duplicates: false
-
- - append:
-     field: related.hosts
-     allow_duplicates: false
-     value: "{{url.domain}}"
-     if: "ctx?.url?.domain != null && ctx.url?.domain != ''"
-     allow_duplicates: false
-
-# Remove temporary fields.
- - remove:
-     field:
-       - _temp_
-     ignore_missing: true
->>>>>>> 8e56f10a
 
 # Remove NAT fields when translation was not done.
  - remove:
