--- conflicted
+++ resolved
@@ -66,7 +66,7 @@
 Apr 27 02:03:03 dev01: %ASA-4-113019: Group = 91.240.17.178, Username = 91.240.17.178, IP = 91.240.17.178, Session disconnected. Session Type: LAN-to-LAN, Duration: 0h:32m:16s, Bytes xmt: 297103, Bytes rcv: 1216163, Reason: User Requested
 Apr 27 02:03:03 dev01: %ASA-4-722051: Group some-policy User testuser IP 8.8.8.8 IPv4 Address 8.8.4.4 IPv6 address 2001:4860:4860::8888 assigned to session
 Apr 27 02:03:03 dev01: %ASA-6-716002: Group another-policy User testuser IP 8.8.8.8 WebVPN session terminated: User Requested.
-<<<<<<< HEAD
+Apr 27 02:03:03 dev01: %ASA-6-716002: Group another-policy User alice IP 192.168.50.1 WebVPN session terminated: Idle timeout.
 Apr 27 02:03:03 dev01: %ASA-3-710003: TCP access denied by ACL from 104.46.88.19/6370 to outside:195.74.114.34/23
 Apr 27 2020 02:03:03 dev01: %ASA-5-434004: SFR requested ASA to bypass further packet redirection and process TCP flow from sourceInterfaceName:91.240.17.178/8888 to destinationInterfaceName:192.168.2.2/123123 locally
 Apr 27 2020 02:03:03 dev01: %ASA-4-434002: SFR requested to drop TCP packet from sourceInterfaceName:91.240.17.138/8888 to destinationInterfaceName:192.168.2.2/514514
@@ -82,8 +82,4 @@
 Apr 27 2020 02:03:03 dev01: %ASA-6-713904: All IPSec SA proposals found unacceptable!
 Apr 27 2020 02:03:03 dev01: %ASA-6-713903: IP = 192.128.1.1, All IPSec SA proposals found unacceptable!
 Apr 27 2020 02:03:03 dev01: %ASA-6-713902: Group = 100.60.140.10, All IPSec SA proposals found unacceptable!
-Apr 27 2020 02:03:03 dev01: %ASA-6-713901: Group = 100.60.140.10, IP = 192.128.1.1, All IPSec SA proposals found unacceptable!
-=======
-Apr 27 02:03:03 dev01: %ASA-6-716002: Group another-policy User alice IP 192.168.50.1 WebVPN session terminated: Idle timeout.
-Apr 27 02:03:03 dev01: %ASA-3-710003: TCP access denied by ACL from 104.46.88.19/6370 to outside:195.74.114.34/23
->>>>>>> 69cde7a8
+Apr 27 2020 02:03:03 dev01: %ASA-6-713901: Group = 100.60.140.10, IP = 192.128.1.1, All IPSec SA proposals found unacceptable!