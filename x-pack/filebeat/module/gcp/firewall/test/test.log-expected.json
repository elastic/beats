[
    {
<<<<<<< HEAD
        "@timestamp": "2019-11-12T12:35:17.214Z",
        "destination.address": "8.8.8.8",
        "destination.as.number": 15169,
        "destination.as.organization.name": "Google LLC",
        "destination.geo.continent_name": "North America",
        "destination.geo.country_iso_code": "US",
        "destination.geo.country_name": "United States",
        "destination.geo.location.lat": 37.751,
        "destination.geo.location.lon": -97.822,
        "destination.ip": "8.8.8.8",
=======
        "@timestamp": "2019-11-12T12:35:17.214711274Z",
        "destination.address": "175.16.199.1",
        "destination.geo.city_name": "Changchun",
        "destination.geo.continent_name": "Asia",
        "destination.geo.country_iso_code": "CN",
        "destination.geo.country_name": "China",
        "destination.geo.location.lat": 43.88,
        "destination.geo.location.lon": 125.3228,
        "destination.geo.region_iso_code": "CN-22",
        "destination.geo.region_name": "Jilin Sheng",
        "destination.ip": "175.16.199.1",
>>>>>>> 9b77c2c1
        "destination.port": 53,
        "event.action": "firewall-rule",
        "event.category": "network",
        "event.dataset": "gcp.firewall",
        "event.id": "4zuj4nfn4llkb",
        "event.kind": "event",
        "event.module": "gcp",
        "event.type": [
            "connection",
            "denied"
        ],
        "fileset.name": "firewall",
        "gcp.firewall.rule_details.action": "DENY",
        "gcp.firewall.rule_details.destination_range": [
            "8.8.8.0/24"
        ],
        "gcp.firewall.rule_details.direction": "EGRESS",
        "gcp.firewall.rule_details.ip_port_info": [
            {
                "ip_protocol": "ALL"
            }
        ],
        "gcp.firewall.rule_details.priority": 1000,
        "gcp.firewall.rule_details.target_tag": [
            "adrian-test"
        ],
        "gcp.source.instance.project_id": "test-beats",
        "gcp.source.instance.region": "us-central1",
        "gcp.source.instance.zone": "us-central1-a",
        "gcp.source.vpc.project_id": "test-beats",
        "gcp.source.vpc.subnetwork_name": "default",
        "gcp.source.vpc.vpc_name": "default",
        "input.type": "log",
        "log.logger": "projects/test-beats/logs/compute.googleapis.com%2Ffirewall",
        "log.offset": 0,
        "network.community_id": "1:iiDdIEXnxwSiz/hJbVnseQ4SZVE=",
        "network.direction": "outbound",
        "network.iana_number": 17,
        "network.name": "default",
        "network.transport": "udp",
        "network.type": "ipv4",
        "related.ip": [
            "10.128.0.16",
            "8.8.8.8"
        ],
        "rule.name": "network:default/firewall:adrian-test-1",
        "service.type": "gcp",
        "source.address": "10.128.0.16",
        "source.domain": "adrian-test",
        "source.ip": "10.128.0.16",
        "source.port": 60094,
        "tags": [
            "forwarded"
        ]
    },
    {
        "@timestamp": "2019-10-30T13:52:42.191988835Z",
        "destination.address": "10.42.0.2",
        "destination.domain": "test-windows",
        "destination.ip": "10.42.0.2",
        "destination.port": 3389,
        "event.action": "firewall-rule",
        "event.category": "network",
        "event.dataset": "gcp.firewall",
        "event.id": "1f21ciqfpfssuo",
        "event.kind": "event",
        "event.module": "gcp",
        "event.type": [
            "allowed",
            "connection"
        ],
        "fileset.name": "firewall",
        "gcp.destination.instance.project_id": "test-beats",
        "gcp.destination.instance.region": "us-east1",
        "gcp.destination.instance.zone": "us-east1-b",
        "gcp.destination.vpc.project_id": "test-beats",
        "gcp.destination.vpc.subnetwork_name": "windows-isolated",
        "gcp.destination.vpc.vpc_name": "windows-isolated",
        "gcp.firewall.rule_details.action": "ALLOW",
        "gcp.firewall.rule_details.direction": "INGRESS",
        "gcp.firewall.rule_details.ip_port_info": [
            {
                "ip_protocol": "TCP",
                "port_range": [
                    "3389"
                ]
            }
        ],
        "gcp.firewall.rule_details.priority": 1000,
        "gcp.firewall.rule_details.source_range": [
            "0.0.0.0/0"
        ],
        "gcp.firewall.rule_details.target_tag": [
            "allow-rdp"
        ],
        "input.type": "log",
        "log.logger": "projects/test-beats/logs/compute.googleapis.com%2Ffirewall",
        "log.offset": 983,
        "network.community_id": "1:I+YM7Ru3rl0RVZt/y+F/hkoY0Zc=",
        "network.direction": "inbound",
        "network.iana_number": 6,
        "network.name": "windows-isolated",
        "network.transport": "tcp",
        "network.type": "ipv4",
        "related.ip": [
            "10.42.0.2",
            "192.0.2.126"
        ],
        "rule.name": "network:windows-isolated/firewall:windows-isolated-allow-rdp",
        "service.type": "gcp",
        "source.address": "192.0.2.126",
        "source.geo.continent_name": "Asia",
        "source.geo.country_name": "omn",
        "source.ip": "192.0.2.126",
        "source.port": 64853,
        "tags": [
            "forwarded"
        ]
    },
    {
        "@timestamp": "2019-11-11T12:31:19.421478847Z",
        "destination.address": "10.28.0.16",
        "destination.domain": "adrian-test",
        "destination.ip": "10.28.0.16",
        "destination.port": 8080,
        "event.action": "firewall-rule",
        "event.category": "network",
        "event.dataset": "gcp.firewall",
        "event.id": "8vcfeailjd",
        "event.kind": "event",
        "event.module": "gcp",
        "event.type": [
            "connection",
            "denied"
        ],
        "fileset.name": "firewall",
        "gcp.destination.instance.project_id": "test-beats",
        "gcp.destination.instance.region": "us-central1",
        "gcp.destination.instance.zone": "us-central1-a",
        "gcp.destination.vpc.project_id": "test-beats",
        "gcp.destination.vpc.subnetwork_name": "default",
        "gcp.destination.vpc.vpc_name": "default",
        "gcp.firewall.rule_details.action": "DENY",
        "gcp.firewall.rule_details.direction": "INGRESS",
        "gcp.firewall.rule_details.ip_port_info": [
            {
                "ip_protocol": "TCP",
                "port_range": [
                    "80",
                    "8080"
                ]
            }
        ],
        "gcp.firewall.rule_details.priority": 1000,
        "gcp.firewall.rule_details.source_range": [
            "0.0.0.0/0"
        ],
        "gcp.firewall.rule_details.target_tag": [
            "adrian-test"
        ],
        "input.type": "log",
        "log.logger": "projects/test-beats/logs/compute.googleapis.com%2Ffirewall",
        "log.offset": 2025,
        "network.community_id": "1:I0VuqgaYU1tgaECjlzIRuPzILlg=",
        "network.direction": "inbound",
        "network.iana_number": 6,
        "network.name": "default",
        "network.transport": "tcp",
        "network.type": "ipv4",
        "related.ip": [
            "10.28.0.16",
            "192.0.2.219"
        ],
        "rule.name": "network:default/firewall:adrian-test-3",
        "service.type": "gcp",
        "source.address": "192.0.2.219",
        "source.geo.city_name": "Krasnodar",
        "source.geo.continent_name": "Europe",
        "source.geo.country_name": "rus",
        "source.geo.region_name": "Krasnodar Krai",
        "source.ip": "192.0.2.219",
        "source.port": 2897,
        "tags": [
            "forwarded"
        ]
    },
    {
        "@timestamp": "2019-11-11T12:41:31.079508196Z",
        "destination.address": "10.28.0.16",
        "destination.domain": "adrian-test",
        "destination.ip": "10.28.0.16",
        "destination.port": 80,
        "event.action": "firewall-rule",
        "event.category": "network",
        "event.dataset": "gcp.firewall",
        "event.id": "1bqgmw9feiabij",
        "event.kind": "event",
        "event.module": "gcp",
        "event.type": [
            "connection",
            "denied"
        ],
        "fileset.name": "firewall",
        "gcp.destination.instance.project_id": "test-beats",
        "gcp.destination.instance.region": "us-central1",
        "gcp.destination.instance.zone": "us-central1-a",
        "gcp.destination.vpc.project_id": "test-beats",
        "gcp.destination.vpc.subnetwork_name": "default",
        "gcp.destination.vpc.vpc_name": "default",
        "gcp.firewall.rule_details.action": "DENY",
        "gcp.firewall.rule_details.direction": "INGRESS",
        "gcp.firewall.rule_details.ip_port_info": [
            {
                "ip_protocol": "TCP",
                "port_range": [
                    "80",
                    "8080"
                ]
            }
        ],
        "gcp.firewall.rule_details.priority": 1000,
        "gcp.firewall.rule_details.source_range": [
            "0.0.0.0/0"
        ],
        "gcp.firewall.rule_details.target_tag": [
            "adrian-test"
        ],
        "input.type": "log",
        "log.logger": "projects/test-beats/logs/compute.googleapis.com%2Ffirewall",
        "log.offset": 3074,
        "network.community_id": "1:JXppP0Oqm+g33JYC0DKoWKxP1GI=",
        "network.direction": "inbound",
        "network.iana_number": 6,
        "network.name": "default",
        "network.transport": "tcp",
        "network.type": "ipv4",
        "related.ip": [
            "10.28.0.16",
            "192.0.2.14"
        ],
        "rule.name": "network:default/firewall:adrian-test-3",
        "service.type": "gcp",
        "source.address": "192.0.2.14",
        "source.geo.continent_name": "Europe",
        "source.geo.country_name": "deu",
        "source.ip": "192.0.2.14",
        "source.port": 61000,
        "tags": [
            "forwarded"
        ]
    },
    {
        "@timestamp": "2019-11-11T12:41:34.190831607Z",
        "destination.address": "10.28.0.16",
        "destination.domain": "adrian-test",
        "destination.ip": "10.28.0.16",
        "destination.port": 80,
        "event.action": "firewall-rule",
        "event.category": "network",
        "event.dataset": "gcp.firewall",
        "event.id": "1jrxaqbfe48bir",
        "event.kind": "event",
        "event.module": "gcp",
        "event.type": [
            "connection",
            "denied"
        ],
        "fileset.name": "firewall",
        "gcp.destination.instance.project_id": "test-beats",
        "gcp.destination.instance.region": "us-central1",
        "gcp.destination.instance.zone": "us-central1-a",
        "gcp.destination.vpc.project_id": "test-beats",
        "gcp.destination.vpc.subnetwork_name": "default",
        "gcp.destination.vpc.vpc_name": "default",
        "gcp.firewall.rule_details.action": "DENY",
        "gcp.firewall.rule_details.direction": "INGRESS",
        "gcp.firewall.rule_details.ip_port_info": [
            {
                "ip_protocol": "TCP",
                "port_range": [
                    "80",
                    "8080"
                ]
            }
        ],
        "gcp.firewall.rule_details.priority": 1000,
        "gcp.firewall.rule_details.source_range": [
            "0.0.0.0/0"
        ],
        "gcp.firewall.rule_details.target_tag": [
            "adrian-test"
        ],
        "input.type": "log",
        "log.logger": "projects/test-beats/logs/compute.googleapis.com%2Ffirewall",
        "log.offset": 4080,
        "network.community_id": "1:JXppP0Oqm+g33JYC0DKoWKxP1GI=",
        "network.direction": "inbound",
        "network.iana_number": 6,
        "network.name": "default",
        "network.transport": "tcp",
        "network.type": "ipv4",
        "related.ip": [
            "10.28.0.16",
            "192.0.2.14"
        ],
        "rule.name": "network:default/firewall:adrian-test-3",
        "service.type": "gcp",
        "source.address": "192.0.2.14",
        "source.geo.continent_name": "Europe",
        "source.geo.country_name": "deu",
        "source.ip": "192.0.2.14",
        "source.port": 61000,
        "tags": [
            "forwarded"
        ]
    },
    {
        "@timestamp": "2019-11-11T12:48:41.449552758Z",
        "destination.address": "10.28.0.16",
        "destination.domain": "adrian-test",
        "destination.ip": "10.28.0.16",
        "destination.port": 8080,
        "event.action": "firewall-rule",
        "event.category": "network",
        "event.dataset": "gcp.firewall",
        "event.id": "1fw7drlfe2ty27",
        "event.kind": "event",
        "event.module": "gcp",
        "event.type": [
            "connection",
            "denied"
        ],
        "fileset.name": "firewall",
        "gcp.destination.instance.project_id": "test-beats",
        "gcp.destination.instance.region": "us-central1",
        "gcp.destination.instance.zone": "us-central1-a",
        "gcp.destination.vpc.project_id": "test-beats",
        "gcp.destination.vpc.subnetwork_name": "default",
        "gcp.destination.vpc.vpc_name": "default",
        "gcp.firewall.rule_details.action": "DENY",
        "gcp.firewall.rule_details.direction": "INGRESS",
        "gcp.firewall.rule_details.ip_port_info": [
            {
                "ip_protocol": "TCP",
                "port_range": [
                    "80",
                    "8080"
                ]
            }
        ],
        "gcp.firewall.rule_details.priority": 1000,
        "gcp.firewall.rule_details.source_range": [
            "0.0.0.0/0"
        ],
        "gcp.firewall.rule_details.target_tag": [
            "adrian-test"
        ],
        "input.type": "log",
        "log.logger": "projects/test-beats/logs/compute.googleapis.com%2Ffirewall",
        "log.offset": 5086,
        "network.community_id": "1:Us40G9GKff9nidizV7rCFgCQb9E=",
        "network.direction": "inbound",
        "network.iana_number": 6,
        "network.name": "default",
        "network.transport": "tcp",
        "network.type": "ipv4",
        "related.ip": [
            "10.28.0.16",
            "192.0.2.151"
        ],
        "rule.name": "network:default/firewall:adrian-test-3",
        "service.type": "gcp",
        "source.address": "192.0.2.151",
        "source.geo.city_name": "Berdychiv",
        "source.geo.continent_name": "Europe",
        "source.geo.country_name": "ukr",
        "source.geo.region_name": "Zhytomyr Oblast",
        "source.ip": "192.0.2.151",
        "source.port": 62551,
        "tags": [
            "forwarded"
        ]
    },
    {
        "@timestamp": "2019-11-11T13:10:24.214995318Z",
        "destination.address": "10.28.0.16",
        "destination.domain": "adrian-test",
        "destination.ip": "10.28.0.16",
        "destination.port": 8080,
        "event.action": "firewall-rule",
        "event.category": "network",
        "event.dataset": "gcp.firewall",
        "event.id": "1yre751fekaxzs",
        "event.kind": "event",
        "event.module": "gcp",
        "event.type": [
            "connection",
            "denied"
        ],
        "fileset.name": "firewall",
        "gcp.destination.instance.project_id": "test-beats",
        "gcp.destination.instance.region": "us-central1",
        "gcp.destination.instance.zone": "us-central1-a",
        "gcp.destination.vpc.project_id": "test-beats",
        "gcp.destination.vpc.subnetwork_name": "default",
        "gcp.destination.vpc.vpc_name": "default",
        "gcp.firewall.rule_details.action": "DENY",
        "gcp.firewall.rule_details.direction": "INGRESS",
        "gcp.firewall.rule_details.ip_port_info": [
            {
                "ip_protocol": "TCP",
                "port_range": [
                    "80",
                    "8080"
                ]
            }
        ],
        "gcp.firewall.rule_details.priority": 1000,
        "gcp.firewall.rule_details.source_range": [
            "0.0.0.0/0"
        ],
        "gcp.firewall.rule_details.target_tag": [
            "adrian-test"
        ],
        "input.type": "log",
        "log.logger": "projects/test-beats/logs/compute.googleapis.com%2Ffirewall",
        "log.offset": 6141,
        "network.community_id": "1:CKIvQ4W48ZjqiomnWxipDck9Yb0=",
        "network.direction": "inbound",
        "network.iana_number": 6,
        "network.name": "default",
        "network.transport": "tcp",
        "network.type": "ipv4",
        "related.ip": [
            "10.28.0.16",
            "192.0.2.241"
        ],
        "rule.name": "network:default/firewall:adrian-test-3",
        "service.type": "gcp",
        "source.address": "192.0.2.241",
        "source.geo.city_name": "Vicenza",
        "source.geo.continent_name": "Europe",
        "source.geo.country_name": "ita",
        "source.geo.region_name": "Veneto",
        "source.ip": "192.0.2.241",
        "source.port": 44542,
        "tags": [
            "forwarded"
        ]
    },
    {
        "@timestamp": "2019-11-11T13:35:23.504719962Z",
        "destination.address": "10.28.0.16",
        "destination.domain": "adrian-test",
        "destination.ip": "10.28.0.16",
        "destination.port": 80,
        "event.action": "firewall-rule",
        "event.category": "network",
        "event.dataset": "gcp.firewall",
        "event.id": "5kanfzfiqepkh",
        "event.kind": "event",
        "event.module": "gcp",
        "event.type": [
            "connection",
            "denied"
        ],
        "fileset.name": "firewall",
        "gcp.destination.instance.project_id": "test-beats",
        "gcp.destination.instance.region": "us-central1",
        "gcp.destination.instance.zone": "us-central1-a",
        "gcp.destination.vpc.project_id": "test-beats",
        "gcp.destination.vpc.subnetwork_name": "default",
        "gcp.destination.vpc.vpc_name": "default",
        "gcp.firewall.rule_details.action": "DENY",
        "gcp.firewall.rule_details.direction": "INGRESS",
        "gcp.firewall.rule_details.ip_port_info": [
            {
                "ip_protocol": "TCP",
                "port_range": [
                    "80",
                    "8080"
                ]
            }
        ],
        "gcp.firewall.rule_details.priority": 1000,
        "gcp.firewall.rule_details.source_range": [
            "0.0.0.0/0"
        ],
        "gcp.firewall.rule_details.target_tag": [
            "adrian-test"
        ],
        "input.type": "log",
        "log.logger": "projects/test-beats/logs/compute.googleapis.com%2Ffirewall",
        "log.offset": 7185,
        "network.community_id": "1:4MspX9JxDXjbalHc/6y9GntbkUc=",
        "network.direction": "inbound",
        "network.iana_number": 6,
        "network.name": "default",
        "network.transport": "tcp",
        "network.type": "ipv4",
        "related.ip": [
            "10.28.0.16",
            "192.0.2.114"
        ],
        "rule.name": "network:default/firewall:adrian-test-3",
        "service.type": "gcp",
        "source.address": "192.0.2.114",
        "source.geo.city_name": "Tula",
        "source.geo.continent_name": "Europe",
        "source.geo.country_name": "rus",
        "source.geo.region_name": "Tula Oblast",
        "source.ip": "192.0.2.114",
        "source.port": 41293,
        "tags": [
            "forwarded"
        ]
    },
    {
        "@timestamp": "2019-11-11T13:36:52.135887769Z",
        "destination.address": "10.28.0.16",
        "destination.domain": "adrian-test",
        "destination.ip": "10.28.0.16",
        "destination.port": 80,
        "event.action": "firewall-rule",
        "event.category": "network",
        "event.dataset": "gcp.firewall",
        "event.id": "59z0t8fiow9vg",
        "event.kind": "event",
        "event.module": "gcp",
        "event.type": [
            "connection",
            "denied"
        ],
        "fileset.name": "firewall",
        "gcp.destination.instance.project_id": "test-beats",
        "gcp.destination.instance.region": "us-central1",
        "gcp.destination.instance.zone": "us-central1-a",
        "gcp.destination.vpc.project_id": "test-beats",
        "gcp.destination.vpc.subnetwork_name": "default",
        "gcp.destination.vpc.vpc_name": "default",
        "gcp.firewall.rule_details.action": "DENY",
        "gcp.firewall.rule_details.direction": "INGRESS",
        "gcp.firewall.rule_details.ip_port_info": [
            {
                "ip_protocol": "TCP",
                "port_range": [
                    "80",
                    "8080"
                ]
            }
        ],
        "gcp.firewall.rule_details.priority": 1000,
        "gcp.firewall.rule_details.source_range": [
            "0.0.0.0/0"
        ],
        "gcp.firewall.rule_details.target_tag": [
            "adrian-test"
        ],
        "input.type": "log",
        "log.logger": "projects/test-beats/logs/compute.googleapis.com%2Ffirewall",
        "log.offset": 8228,
        "network.community_id": "1:KygoHJBT+06I9CnmAPRmvl5CRO4=",
        "network.direction": "inbound",
        "network.iana_number": 6,
        "network.name": "default",
        "network.transport": "tcp",
        "network.type": "ipv4",
        "related.ip": [
            "10.28.0.16",
            "192.0.2.251"
        ],
        "rule.name": "network:default/firewall:adrian-test-3",
        "service.type": "gcp",
        "source.address": "192.0.2.251",
        "source.geo.city_name": "Stavropol",
        "source.geo.continent_name": "Europe",
        "source.geo.country_name": "rus",
        "source.geo.region_name": "Stavropol Krai",
        "source.ip": "192.0.2.251",
        "source.port": 59106,
        "tags": [
            "forwarded"
        ]
    },
    {
        "@timestamp": "2019-11-11T14:06:16.593531820Z",
        "destination.address": "10.28.0.16",
        "destination.domain": "adrian-test",
        "destination.ip": "10.28.0.16",
        "destination.port": 80,
        "event.action": "firewall-rule",
        "event.category": "network",
        "event.dataset": "gcp.firewall",
        "event.id": "1y7e4yzff816cq",
        "event.kind": "event",
        "event.module": "gcp",
        "event.type": [
            "connection",
            "denied"
        ],
        "fileset.name": "firewall",
        "gcp.destination.instance.project_id": "test-beats",
        "gcp.destination.instance.region": "us-central1",
        "gcp.destination.instance.zone": "us-central1-a",
        "gcp.destination.vpc.project_id": "test-beats",
        "gcp.destination.vpc.subnetwork_name": "default",
        "gcp.destination.vpc.vpc_name": "default",
        "gcp.firewall.rule_details.action": "DENY",
        "gcp.firewall.rule_details.direction": "INGRESS",
        "gcp.firewall.rule_details.ip_port_info": [
            {
                "ip_protocol": "TCP",
                "port_range": [
                    "80",
                    "8080"
                ]
            }
        ],
        "gcp.firewall.rule_details.priority": 1000,
        "gcp.firewall.rule_details.source_range": [
            "0.0.0.0/0"
        ],
        "gcp.firewall.rule_details.target_tag": [
            "adrian-test"
        ],
        "input.type": "log",
        "log.logger": "projects/test-beats/logs/compute.googleapis.com%2Ffirewall",
        "log.offset": 9279,
        "network.community_id": "1:20yMRdGVeNrVtL6TKhpfMDy284w=",
        "network.direction": "inbound",
        "network.iana_number": 6,
        "network.name": "default",
        "network.transport": "tcp",
        "network.type": "ipv4",
        "related.ip": [
            "10.28.0.16",
            "192.0.2.189"
        ],
        "rule.name": "network:default/firewall:adrian-test-3",
        "service.type": "gcp",
        "source.address": "192.0.2.189",
        "source.geo.city_name": "Viol\u00e8s",
        "source.geo.continent_name": "Europe",
        "source.geo.country_name": "fra",
        "source.geo.region_name": "Provence-Alpes-C\u00f4te d'Azur",
        "source.ip": "192.0.2.189",
        "source.port": 61000,
        "tags": [
            "forwarded"
        ]
    },
    {
        "@timestamp": "2019-11-11T14:06:22.930570324Z",
        "destination.address": "10.28.0.16",
        "destination.domain": "adrian-test",
        "destination.ip": "10.28.0.16",
        "destination.port": 80,
        "event.action": "firewall-rule",
        "event.category": "network",
        "event.dataset": "gcp.firewall",
        "event.id": "lx5jlsfggpr0q",
        "event.kind": "event",
        "event.module": "gcp",
        "event.type": [
            "connection",
            "denied"
        ],
        "fileset.name": "firewall",
        "gcp.destination.instance.project_id": "test-beats",
        "gcp.destination.instance.region": "us-central1",
        "gcp.destination.instance.zone": "us-central1-a",
        "gcp.destination.vpc.project_id": "test-beats",
        "gcp.destination.vpc.subnetwork_name": "default",
        "gcp.destination.vpc.vpc_name": "default",
        "gcp.firewall.rule_details.action": "DENY",
        "gcp.firewall.rule_details.direction": "INGRESS",
        "gcp.firewall.rule_details.ip_port_info": [
            {
                "ip_protocol": "TCP",
                "port_range": [
                    "80",
                    "8080"
                ]
            }
        ],
        "gcp.firewall.rule_details.priority": 1000,
        "gcp.firewall.rule_details.source_range": [
            "0.0.0.0/0"
        ],
        "gcp.firewall.rule_details.target_tag": [
            "adrian-test"
        ],
        "input.type": "log",
        "log.logger": "projects/test-beats/logs/compute.googleapis.com%2Ffirewall",
        "log.offset": 10341,
        "network.community_id": "1:20yMRdGVeNrVtL6TKhpfMDy284w=",
        "network.direction": "inbound",
        "network.iana_number": 6,
        "network.name": "default",
        "network.transport": "tcp",
        "network.type": "ipv4",
        "related.ip": [
            "10.28.0.16",
            "192.0.2.189"
        ],
        "rule.name": "network:default/firewall:adrian-test-3",
        "service.type": "gcp",
        "source.address": "192.0.2.189",
        "source.geo.city_name": "Viol\u00e8s",
        "source.geo.continent_name": "Europe",
        "source.geo.country_name": "fra",
        "source.geo.region_name": "Provence-Alpes-C\u00f4te d'Azur",
        "source.ip": "192.0.2.189",
        "source.port": 61000,
        "tags": [
            "forwarded"
        ]
    },
    {
        "@timestamp": "2019-11-11T14:32:07.407039908Z",
        "destination.address": "10.28.0.16",
        "destination.domain": "adrian-test",
        "destination.ip": "10.28.0.16",
        "destination.port": 8080,
        "event.action": "firewall-rule",
        "event.category": "network",
        "event.dataset": "gcp.firewall",
        "event.id": "18ynfbufer19m1",
        "event.kind": "event",
        "event.module": "gcp",
        "event.type": [
            "connection",
            "denied"
        ],
        "fileset.name": "firewall",
        "gcp.destination.instance.project_id": "test-beats",
        "gcp.destination.instance.region": "us-central1",
        "gcp.destination.instance.zone": "us-central1-a",
        "gcp.destination.vpc.project_id": "test-beats",
        "gcp.destination.vpc.subnetwork_name": "default",
        "gcp.destination.vpc.vpc_name": "default",
        "gcp.firewall.rule_details.action": "DENY",
        "gcp.firewall.rule_details.direction": "INGRESS",
        "gcp.firewall.rule_details.ip_port_info": [
            {
                "ip_protocol": "TCP",
                "port_range": [
                    "80",
                    "8080"
                ]
            }
        ],
        "gcp.firewall.rule_details.priority": 1000,
        "gcp.firewall.rule_details.source_range": [
            "0.0.0.0/0"
        ],
        "gcp.firewall.rule_details.target_tag": [
            "adrian-test"
        ],
        "input.type": "log",
        "log.logger": "projects/test-beats/logs/compute.googleapis.com%2Ffirewall",
        "log.offset": 11403,
        "network.community_id": "1:6fenc8+hp2KWF1J9vvGwv3iswV0=",
        "network.direction": "inbound",
        "network.iana_number": 6,
        "network.name": "default",
        "network.transport": "tcp",
        "network.type": "ipv4",
        "related.ip": [
            "10.28.0.16",
            "192.0.2.200"
        ],
        "rule.name": "network:default/firewall:adrian-test-3",
        "service.type": "gcp",
        "source.address": "192.0.2.200",
        "source.geo.city_name": "\u0130zmir",
        "source.geo.continent_name": "Asia",
        "source.geo.country_name": "tur",
        "source.geo.region_name": "\u0130zmir",
        "source.ip": "192.0.2.200",
        "source.port": 42716,
        "tags": [
            "forwarded"
        ]
    },
    {
<<<<<<< HEAD
        "@timestamp": "2019-11-12T12:41:20.972Z",
        "destination.address": "8.8.8.8",
        "destination.as.number": 15169,
        "destination.as.organization.name": "Google LLC",
        "destination.geo.continent_name": "North America",
        "destination.geo.country_iso_code": "US",
        "destination.geo.country_name": "United States",
        "destination.geo.location.lat": 37.751,
        "destination.geo.location.lon": -97.822,
        "destination.ip": "8.8.8.8",
=======
        "@timestamp": "2019-11-12T12:41:20.972747063Z",
        "destination.address": "175.16.199.1",
        "destination.geo.city_name": "Changchun",
        "destination.geo.continent_name": "Asia",
        "destination.geo.country_iso_code": "CN",
        "destination.geo.country_name": "China",
        "destination.geo.location.lat": 43.88,
        "destination.geo.location.lon": 125.3228,
        "destination.geo.region_iso_code": "CN-22",
        "destination.geo.region_name": "Jilin Sheng",
        "destination.ip": "175.16.199.1",
>>>>>>> 9b77c2c1
        "destination.port": 80,
        "event.action": "firewall-rule",
        "event.category": "network",
        "event.dataset": "gcp.firewall",
        "event.id": "tzddthfsr6fv5",
        "event.kind": "event",
        "event.module": "gcp",
        "event.type": [
            "connection",
            "denied"
        ],
        "fileset.name": "firewall",
        "gcp.firewall.rule_details.action": "DENY",
        "gcp.firewall.rule_details.destination_range": [
            "8.8.8.0/24"
        ],
        "gcp.firewall.rule_details.direction": "EGRESS",
        "gcp.firewall.rule_details.ip_port_info": [
            {
                "ip_protocol": "ALL"
            }
        ],
        "gcp.firewall.rule_details.priority": 1000,
        "gcp.firewall.rule_details.target_tag": [
            "adrian-test"
        ],
        "gcp.source.instance.project_id": "test-beats",
        "gcp.source.instance.region": "us-central1",
        "gcp.source.instance.zone": "us-central1-a",
        "gcp.source.vpc.project_id": "test-beats",
        "gcp.source.vpc.subnetwork_name": "default",
        "gcp.source.vpc.vpc_name": "default",
        "input.type": "log",
        "log.logger": "projects/test-beats/logs/compute.googleapis.com%2Ffirewall",
        "log.offset": 12444,
        "network.community_id": "1:L+yxRTY3bxAv2hbljIrAstKlE+g=",
        "network.direction": "outbound",
        "network.iana_number": 6,
        "network.name": "default",
        "network.transport": "tcp",
        "network.type": "ipv4",
        "related.ip": [
            "10.28.0.16",
            "8.8.8.8"
        ],
        "rule.name": "network:default/firewall:adrian-test-1",
        "service.type": "gcp",
        "source.address": "10.28.0.16",
        "source.domain": "adrian-test",
        "source.ip": "10.28.0.16",
        "source.port": 46418,
        "tags": [
            "forwarded"
        ]
    },
    {
<<<<<<< HEAD
        "@timestamp": "2019-11-12T12:42:26.505Z",
        "destination.address": "8.8.8.8",
        "destination.as.number": 15169,
        "destination.as.organization.name": "Google LLC",
        "destination.geo.continent_name": "North America",
        "destination.geo.country_iso_code": "US",
        "destination.geo.country_name": "United States",
        "destination.geo.location.lat": 37.751,
        "destination.geo.location.lon": -97.822,
        "destination.ip": "8.8.8.8",
=======
        "@timestamp": "2019-11-12T12:42:26.505329210Z",
        "destination.address": "175.16.199.1",
        "destination.geo.city_name": "Changchun",
        "destination.geo.continent_name": "Asia",
        "destination.geo.country_iso_code": "CN",
        "destination.geo.country_name": "China",
        "destination.geo.location.lat": 43.88,
        "destination.geo.location.lon": 125.3228,
        "destination.geo.region_iso_code": "CN-22",
        "destination.geo.region_name": "Jilin Sheng",
        "destination.ip": "175.16.199.1",
>>>>>>> 9b77c2c1
        "destination.port": 80,
        "event.action": "firewall-rule",
        "event.category": "network",
        "event.dataset": "gcp.firewall",
        "event.id": "1k2b7kefsnhzq7",
        "event.kind": "event",
        "event.module": "gcp",
        "event.type": [
            "connection",
            "denied"
        ],
        "fileset.name": "firewall",
        "gcp.firewall.rule_details.action": "DENY",
        "gcp.firewall.rule_details.destination_range": [
            "8.8.8.0/24"
        ],
        "gcp.firewall.rule_details.direction": "EGRESS",
        "gcp.firewall.rule_details.ip_port_info": [
            {
                "ip_protocol": "ALL"
            }
        ],
        "gcp.firewall.rule_details.priority": 1000,
        "gcp.firewall.rule_details.target_tag": [
            "adrian-test"
        ],
        "gcp.source.instance.project_id": "test-beats",
        "gcp.source.instance.region": "us-central1",
        "gcp.source.instance.zone": "us-central1-a",
        "gcp.source.vpc.project_id": "test-beats",
        "gcp.source.vpc.subnetwork_name": "default",
        "gcp.source.vpc.vpc_name": "default",
        "input.type": "log",
        "log.logger": "projects/test-beats/logs/compute.googleapis.com%2Ffirewall",
        "log.offset": 13425,
        "network.community_id": "1:c7bqGkBTPmOmWydHv/uxpk1qOjc=",
        "network.direction": "outbound",
        "network.iana_number": 17,
        "network.name": "default",
        "network.transport": "udp",
        "network.type": "ipv4",
        "related.ip": [
            "10.28.0.16",
            "8.8.8.8"
        ],
        "rule.name": "network:default/firewall:adrian-test-1",
        "service.type": "gcp",
        "source.address": "10.28.0.16",
        "source.domain": "adrian-test",
        "source.ip": "10.28.0.16",
        "source.port": 58725,
        "tags": [
            "forwarded"
        ]
    },
    {
        "@timestamp": "2019-11-11T12:54:13.531819246Z",
        "destination.address": "10.42.0.10",
        "destination.domain": "test-es",
        "destination.ip": "10.42.0.10",
        "destination.port": 9200,
        "event.action": "firewall-rule",
        "event.category": "network",
        "event.dataset": "gcp.firewall",
        "event.id": "1sdfuwxfk8hq1c",
        "event.kind": "event",
        "event.module": "gcp",
        "event.type": [
            "allowed",
            "connection"
        ],
        "fileset.name": "firewall",
        "gcp.destination.instance.project_id": "test-beats",
        "gcp.destination.instance.region": "us-east1",
        "gcp.destination.instance.zone": "us-east1-b",
        "gcp.destination.vpc.project_id": "test-beats",
        "gcp.destination.vpc.subnetwork_name": "default",
        "gcp.destination.vpc.vpc_name": "default",
        "gcp.firewall.rule_details.action": "ALLOW",
        "gcp.firewall.rule_details.direction": "INGRESS",
        "gcp.firewall.rule_details.ip_port_info": [
            {
                "ip_protocol": "TCP",
                "port_range": [
                    "9200"
                ]
            }
        ],
        "gcp.firewall.rule_details.priority": 1000,
        "gcp.firewall.rule_details.source_range": [
            "0.0.0.0/0"
        ],
        "gcp.firewall.rule_details.target_tag": [
            "allow9200"
        ],
        "gcp.source.instance.project_id": "test-beats",
        "gcp.source.instance.region": "us-east1",
        "gcp.source.instance.zone": "us-east1-b",
        "gcp.source.vpc.project_id": "test-beats",
        "gcp.source.vpc.subnetwork_name": "default",
        "gcp.source.vpc.vpc_name": "default",
        "input.type": "log",
        "log.logger": "projects/test-beats/logs/compute.googleapis.com%2Ffirewall",
        "log.offset": 14407,
        "network.community_id": "1:DAX43chSGct8LhjTchX9JgmQSEE=",
        "network.direction": "internal",
        "network.iana_number": 6,
        "network.name": "default",
        "network.transport": "tcp",
        "network.type": "ipv4",
        "related.ip": [
            "10.42.0.10",
            "192.0.2.114"
        ],
        "rule.name": "network:default/firewall:allow9200",
        "service.type": "gcp",
        "source.address": "192.0.2.114",
        "source.domain": "test-kibana",
        "source.geo.continent_name": "America",
        "source.geo.country_name": "usa",
        "source.ip": "192.0.2.114",
        "source.port": 44666,
        "tags": [
            "forwarded"
        ]
    },
    {
        "@timestamp": "2019-11-11T12:54:13.551617516Z",
        "destination.address": "10.42.0.10",
        "destination.domain": "test-es",
        "destination.ip": "10.42.0.10",
        "destination.port": 9200,
        "event.action": "firewall-rule",
        "event.category": "network",
        "event.dataset": "gcp.firewall",
        "event.id": "1sdfuwxfk8hq1b",
        "event.kind": "event",
        "event.module": "gcp",
        "event.type": [
            "allowed",
            "connection"
        ],
        "fileset.name": "firewall",
        "gcp.destination.instance.project_id": "test-beats",
        "gcp.destination.instance.region": "us-east1",
        "gcp.destination.instance.zone": "us-east1-b",
        "gcp.destination.vpc.project_id": "test-beats",
        "gcp.destination.vpc.subnetwork_name": "default",
        "gcp.destination.vpc.vpc_name": "default",
        "gcp.firewall.rule_details.action": "ALLOW",
        "gcp.firewall.rule_details.direction": "INGRESS",
        "gcp.firewall.rule_details.ip_port_info": [
            {
                "ip_protocol": "TCP",
                "port_range": [
                    "9200"
                ]
            }
        ],
        "gcp.firewall.rule_details.priority": 1000,
        "gcp.firewall.rule_details.source_range": [
            "0.0.0.0/0"
        ],
        "gcp.firewall.rule_details.target_tag": [
            "allow9200"
        ],
        "gcp.source.instance.project_id": "test-beats",
        "gcp.source.instance.region": "us-east1",
        "gcp.source.instance.zone": "us-east1-b",
        "gcp.source.vpc.project_id": "test-beats",
        "gcp.source.vpc.subnetwork_name": "default",
        "gcp.source.vpc.vpc_name": "default",
        "input.type": "log",
        "log.logger": "projects/test-beats/logs/compute.googleapis.com%2Ffirewall",
        "log.offset": 15594,
        "network.community_id": "1:TPU3xS0q892TRpPVImmLO31ok9s=",
        "network.direction": "internal",
        "network.iana_number": 6,
        "network.name": "default",
        "network.transport": "tcp",
        "network.type": "ipv4",
        "related.ip": [
            "10.42.0.10",
            "192.0.2.114"
        ],
        "rule.name": "network:default/firewall:allow9200",
        "service.type": "gcp",
        "source.address": "192.0.2.114",
        "source.domain": "test-kibana",
        "source.geo.continent_name": "America",
        "source.geo.country_name": "usa",
        "source.ip": "192.0.2.114",
        "source.port": 44668,
        "tags": [
            "forwarded"
        ]
    },
    {
        "@timestamp": "2019-11-11T12:54:15.771161946Z",
        "destination.address": "10.42.0.2",
        "destination.domain": "test-windows",
        "destination.ip": "10.42.0.2",
        "destination.port": 3389,
        "event.action": "firewall-rule",
        "event.category": "network",
        "event.dataset": "gcp.firewall",
        "event.id": "yot1ojetjdiw",
        "event.kind": "event",
        "event.module": "gcp",
        "event.type": [
            "allowed",
            "connection"
        ],
        "fileset.name": "firewall",
        "gcp.destination.instance.project_id": "test-beats",
        "gcp.destination.instance.region": "us-east1",
        "gcp.destination.instance.zone": "us-east1-b",
        "gcp.destination.vpc.project_id": "test-beats",
        "gcp.destination.vpc.subnetwork_name": "windows-isolated",
        "gcp.destination.vpc.vpc_name": "windows-isolated",
        "gcp.firewall.rule_details.action": "ALLOW",
        "gcp.firewall.rule_details.direction": "INGRESS",
        "gcp.firewall.rule_details.ip_port_info": [
            {
                "ip_protocol": "TCP",
                "port_range": [
                    "3389"
                ]
            }
        ],
        "gcp.firewall.rule_details.priority": 1000,
        "gcp.firewall.rule_details.source_range": [
            "0.0.0.0/0"
        ],
        "gcp.firewall.rule_details.target_tag": [
            "allow-rdp"
        ],
        "input.type": "log",
        "log.logger": "projects/test-beats/logs/compute.googleapis.com%2Ffirewall",
        "log.offset": 16781,
        "network.community_id": "1:nptqbsyCEhZhJ1ZBfy4iEMDFucI=",
        "network.direction": "inbound",
        "network.iana_number": 6,
        "network.name": "windows-isolated",
        "network.transport": "tcp",
        "network.type": "ipv4",
        "related.ip": [
            "10.42.0.2",
            "192.0.2.7"
        ],
        "rule.name": "network:windows-isolated/firewall:windows-isolated-allow-rdp",
        "service.type": "gcp",
        "source.address": "192.0.2.7",
        "source.geo.city_name": "Almelo",
        "source.geo.continent_name": "Europe",
        "source.geo.country_name": "nld",
        "source.geo.region_name": "Overijssel",
        "source.ip": "192.0.2.7",
        "source.port": 1683,
        "tags": [
            "forwarded"
        ]
    },
    {
        "@timestamp": "2019-11-11T12:54:35.850729583Z",
        "destination.address": "10.42.0.10",
        "destination.domain": "test-es",
        "destination.ip": "10.42.0.10",
        "destination.port": 9200,
        "event.action": "firewall-rule",
        "event.category": "network",
        "event.dataset": "gcp.firewall",
        "event.id": "5a27u1g22jks9e",
        "event.kind": "event",
        "event.module": "gcp",
        "event.type": [
            "allowed",
            "connection"
        ],
        "fileset.name": "firewall",
        "gcp.destination.instance.project_id": "test-beats",
        "gcp.destination.instance.region": "us-east1",
        "gcp.destination.instance.zone": "us-east1-b",
        "gcp.destination.vpc.project_id": "test-beats",
        "gcp.destination.vpc.subnetwork_name": "default",
        "gcp.destination.vpc.vpc_name": "default",
        "gcp.firewall.rule_details.action": "ALLOW",
        "gcp.firewall.rule_details.direction": "INGRESS",
        "gcp.firewall.rule_details.ip_port_info": [
            {
                "ip_protocol": "TCP",
                "port_range": [
                    "9200"
                ]
            }
        ],
        "gcp.firewall.rule_details.priority": 1000,
        "gcp.firewall.rule_details.source_range": [
            "0.0.0.0/0"
        ],
        "gcp.firewall.rule_details.target_tag": [
            "allow9200"
        ],
        "gcp.source.instance.project_id": "test-beats",
        "gcp.source.instance.region": "us-east1",
        "gcp.source.instance.zone": "us-east1-b",
        "gcp.source.vpc.project_id": "test-beats",
        "gcp.source.vpc.subnetwork_name": "default",
        "gcp.source.vpc.vpc_name": "default",
        "input.type": "log",
        "log.logger": "projects/test-beats/logs/compute.googleapis.com%2Ffirewall",
        "log.offset": 17858,
        "network.community_id": "1:+KvUpcdGASPCZ5QYcOHVgid9Yjg=",
        "network.direction": "internal",
        "network.iana_number": 6,
        "network.name": "default",
        "network.transport": "tcp",
        "network.type": "ipv4",
        "related.ip": [
            "10.42.0.10",
            "192.0.2.114"
        ],
        "rule.name": "network:default/firewall:allow9200",
        "service.type": "gcp",
        "source.address": "192.0.2.114",
        "source.domain": "test-kibana",
        "source.geo.continent_name": "America",
        "source.geo.country_name": "usa",
        "source.ip": "192.0.2.114",
        "source.port": 45068,
        "tags": [
            "forwarded"
        ]
    },
    {
        "@timestamp": "2019-11-11T12:54:35.850234650Z",
        "destination.address": "10.42.0.10",
        "destination.domain": "test-es",
        "destination.ip": "10.42.0.10",
        "destination.port": 9200,
        "event.action": "firewall-rule",
        "event.category": "network",
        "event.dataset": "gcp.firewall",
        "event.id": "5a27u1g22jks8t",
        "event.kind": "event",
        "event.module": "gcp",
        "event.type": [
            "allowed",
            "connection"
        ],
        "fileset.name": "firewall",
        "gcp.destination.instance.project_id": "test-beats",
        "gcp.destination.instance.region": "us-east1",
        "gcp.destination.instance.zone": "us-east1-b",
        "gcp.destination.vpc.project_id": "test-beats",
        "gcp.destination.vpc.subnetwork_name": "default",
        "gcp.destination.vpc.vpc_name": "default",
        "gcp.firewall.rule_details.action": "ALLOW",
        "gcp.firewall.rule_details.direction": "INGRESS",
        "gcp.firewall.rule_details.ip_port_info": [
            {
                "ip_protocol": "TCP",
                "port_range": [
                    "9200"
                ]
            }
        ],
        "gcp.firewall.rule_details.priority": 1000,
        "gcp.firewall.rule_details.source_range": [
            "0.0.0.0/0"
        ],
        "gcp.firewall.rule_details.target_tag": [
            "allow9200"
        ],
        "gcp.source.instance.project_id": "test-beats",
        "gcp.source.instance.region": "us-east1",
        "gcp.source.instance.zone": "us-east1-b",
        "gcp.source.vpc.project_id": "test-beats",
        "gcp.source.vpc.subnetwork_name": "default",
        "gcp.source.vpc.vpc_name": "default",
        "input.type": "log",
        "log.logger": "projects/test-beats/logs/compute.googleapis.com%2Ffirewall",
        "log.offset": 19045,
        "network.community_id": "1:v6u3NIKBcvTUebkWUOly9nrN/HE=",
        "network.direction": "internal",
        "network.iana_number": 6,
        "network.name": "default",
        "network.transport": "tcp",
        "network.type": "ipv4",
        "related.ip": [
            "10.42.0.10",
            "192.0.2.114"
        ],
        "rule.name": "network:default/firewall:allow9200",
        "service.type": "gcp",
        "source.address": "192.0.2.114",
        "source.domain": "test-kibana",
        "source.geo.continent_name": "America",
        "source.geo.country_name": "usa",
        "source.ip": "192.0.2.114",
        "source.port": 45062,
        "tags": [
            "forwarded"
        ]
    },
    {
        "@timestamp": "2019-11-06T16:41:38.394575419Z",
        "destination.address": "10.28.0.16",
        "destination.domain": "adrian-test",
        "destination.ip": "10.28.0.16",
        "destination.port": 80,
        "event.action": "firewall-rule",
        "event.category": "network",
        "event.dataset": "gcp.firewall",
        "event.id": "1dobeotg13df9f5",
        "event.kind": "event",
        "event.module": "gcp",
        "event.type": [
            "connection",
            "denied"
        ],
        "fileset.name": "firewall",
        "gcp.destination.instance.project_id": "test-beats",
        "gcp.destination.instance.region": "us-central1",
        "gcp.destination.instance.zone": "us-central1-a",
        "gcp.destination.vpc.project_id": "test-beats",
        "gcp.destination.vpc.subnetwork_name": "default",
        "gcp.destination.vpc.vpc_name": "default",
        "gcp.firewall.rule_details.action": "DENY",
        "gcp.firewall.rule_details.direction": "INGRESS",
        "gcp.firewall.rule_details.ip_port_info": [
            {
                "ip_protocol": "TCP",
                "port_range": [
                    "80",
                    "8080"
                ]
            }
        ],
        "gcp.firewall.rule_details.priority": 1000,
        "gcp.firewall.rule_details.source_range": [
            "0.0.0.0/0"
        ],
        "gcp.firewall.rule_details.target_tag": [
            "adrian-test"
        ],
        "gcp.source.instance.project_id": "test-beats",
        "gcp.source.instance.region": "us-east1",
        "gcp.source.instance.zone": "us-east1-b",
        "gcp.source.vpc.project_id": "test-beats",
        "gcp.source.vpc.subnetwork_name": "default",
        "gcp.source.vpc.vpc_name": "default",
        "input.type": "log",
        "log.logger": "projects/test-beats/logs/compute.googleapis.com%2Ffirewall",
        "log.offset": 20231,
        "network.community_id": "1:6Q1oPyCPH/prdYU6FXBpxAgFrP8=",
        "network.direction": "internal",
        "network.iana_number": 6,
        "network.name": "default",
        "network.transport": "tcp",
        "network.type": "ipv4",
        "related.ip": [
            "10.28.0.16",
            "10.42.0.10"
        ],
        "rule.name": "network:default/firewall:adrian-test-3",
        "service.type": "gcp",
        "source.address": "10.42.0.10",
        "source.domain": "test-es",
        "source.ip": "10.42.0.10",
        "source.port": 57794,
        "tags": [
            "forwarded"
        ]
    }
]<|MERGE_RESOLUTION|>--- conflicted
+++ resolved
@@ -1,17 +1,5 @@
 [
     {
-<<<<<<< HEAD
-        "@timestamp": "2019-11-12T12:35:17.214Z",
-        "destination.address": "8.8.8.8",
-        "destination.as.number": 15169,
-        "destination.as.organization.name": "Google LLC",
-        "destination.geo.continent_name": "North America",
-        "destination.geo.country_iso_code": "US",
-        "destination.geo.country_name": "United States",
-        "destination.geo.location.lat": 37.751,
-        "destination.geo.location.lon": -97.822,
-        "destination.ip": "8.8.8.8",
-=======
         "@timestamp": "2019-11-12T12:35:17.214711274Z",
         "destination.address": "175.16.199.1",
         "destination.geo.city_name": "Changchun",
@@ -23,7 +11,6 @@
         "destination.geo.region_iso_code": "CN-22",
         "destination.geo.region_name": "Jilin Sheng",
         "destination.ip": "175.16.199.1",
->>>>>>> 9b77c2c1
         "destination.port": 53,
         "event.action": "firewall-rule",
         "event.category": "network",
@@ -810,18 +797,6 @@
         ]
     },
     {
-<<<<<<< HEAD
-        "@timestamp": "2019-11-12T12:41:20.972Z",
-        "destination.address": "8.8.8.8",
-        "destination.as.number": 15169,
-        "destination.as.organization.name": "Google LLC",
-        "destination.geo.continent_name": "North America",
-        "destination.geo.country_iso_code": "US",
-        "destination.geo.country_name": "United States",
-        "destination.geo.location.lat": 37.751,
-        "destination.geo.location.lon": -97.822,
-        "destination.ip": "8.8.8.8",
-=======
         "@timestamp": "2019-11-12T12:41:20.972747063Z",
         "destination.address": "175.16.199.1",
         "destination.geo.city_name": "Changchun",
@@ -833,7 +808,6 @@
         "destination.geo.region_iso_code": "CN-22",
         "destination.geo.region_name": "Jilin Sheng",
         "destination.ip": "175.16.199.1",
->>>>>>> 9b77c2c1
         "destination.port": 80,
         "event.action": "firewall-rule",
         "event.category": "network",
@@ -890,18 +864,6 @@
         ]
     },
     {
-<<<<<<< HEAD
-        "@timestamp": "2019-11-12T12:42:26.505Z",
-        "destination.address": "8.8.8.8",
-        "destination.as.number": 15169,
-        "destination.as.organization.name": "Google LLC",
-        "destination.geo.continent_name": "North America",
-        "destination.geo.country_iso_code": "US",
-        "destination.geo.country_name": "United States",
-        "destination.geo.location.lat": 37.751,
-        "destination.geo.location.lon": -97.822,
-        "destination.ip": "8.8.8.8",
-=======
         "@timestamp": "2019-11-12T12:42:26.505329210Z",
         "destination.address": "175.16.199.1",
         "destination.geo.city_name": "Changchun",
@@ -913,7 +875,6 @@
         "destination.geo.region_iso_code": "CN-22",
         "destination.geo.region_name": "Jilin Sheng",
         "destination.ip": "175.16.199.1",
->>>>>>> 9b77c2c1
         "destination.port": 80,
         "event.action": "firewall-rule",
         "event.category": "network",
