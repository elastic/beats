--- conflicted
+++ resolved
@@ -404,180 +404,6 @@
 	require.Equal(t, http.StatusNotFound, r.StatusCode, "incorrect status code")
 }
 
-<<<<<<< HEAD
-func TestFilebeatOTelReceiverE2E(t *testing.T) {
-	integration.EnsureESIsRunning(t)
-	wantEvents := 1
-
-	tmpdir := t.TempDir()
-	namespace := strings.ReplaceAll(uuid.Must(uuid.NewV4()).String(), "-", "")
-	fbReceiverIndex := "logs-integration-" + namespace
-	filebeatIndex := "logs-filebeat-" + namespace
-
-	otelMonitoringPort := int(libbeattesting.MustAvailableTCP4Port(t))
-	filebeatMonitoringPort := int(libbeattesting.MustAvailableTCP4Port(t))
-
-	otelConfig := struct {
-		Index          string
-		MonitoringPort int
-		InputFile      string
-		PathHome       string
-	}{
-		Index:          fbReceiverIndex,
-		MonitoringPort: otelMonitoringPort,
-		InputFile:      filepath.Join(tmpdir, "log.log"),
-		PathHome:       tmpdir,
-	}
-
-	cfg := `receivers:
-  filebeatreceiver/filestream:
-    filebeat:
-      inputs:
-        - type: filestream
-          id: filestream-fbreceiver
-          enabled: true
-          paths:
-            - {{.InputFile}}
-          prospector.scanner.fingerprint.enabled: false
-          file_identity.native: ~
-    logging:
-      level: info
-      selectors:
-        - '*'
-    queue.mem.flush.timeout: 0s
-    path.home: {{.PathHome}}
-    http.enabled: true
-    http.host: localhost
-    http.port: {{.MonitoringPort}}
-    management.otel.enabled: true
-exporters:
-  debug:
-    use_internal_logger: false
-    verbosity: detailed
-  elasticsearch/log:
-    endpoints:
-      - http://localhost:9200
-    compression: none
-    user: admin
-    password: testing
-    logs_index: {{.Index}}
-    sending_queue:
-      enabled: true
-      batch:
-        flush_timeout: 1s
-    mapping:
-      mode: bodymap
-service:
-  pipelines:
-    logs:
-      receivers:
-        - filebeatreceiver/filestream
-      exporters:
-        - elasticsearch/log
-        - debug
-`
-	var configBuffer bytes.Buffer
-	require.NoError(t,
-		template.Must(template.New("config").Parse(cfg)).Execute(&configBuffer, otelConfig))
-	configContents := configBuffer.Bytes()
-	t.Cleanup(func() {
-		if t.Failed() {
-			t.Logf("Config contents:\n%s", configContents)
-		}
-	})
-
-	writeEventsToLogFile(t, otelConfig.InputFile, wantEvents)
-	oteltestcol.New(t, configBuffer.String())
-
-	// start filebeat
-	filebeat := integration.NewBeat(
-		t,
-		"filebeat",
-		"../../filebeat.test",
-	)
-
-	beatsCfgFile := `
-filebeat.inputs:
-  - type: filestream
-    id: filestream-input-id
-    enabled: true
-    file_identity.native: ~
-    prospector.scanner.fingerprint.enabled: false
-    paths:
-      - %s
-output:
-  elasticsearch:
-    hosts:
-      - localhost:9200
-    username: admin
-    password: testing
-    index: %s
-queue.mem.flush.timeout: 0s
-setup.template.enabled: false
-processors:
-    - add_host_metadata: ~
-    - add_cloud_metadata: ~
-    - add_docker_metadata: ~
-    - add_kubernetes_metadata: ~
-setup.template.name: logs-filebeat-default
-setup.template.pattern: logs-filebeat-default
-http.enabled: true
-http.host: localhost
-http.port: %d
-`
-	logFilePath := filepath.Join(filebeat.TempDir(), "log.log")
-	writeEventsToLogFile(t, logFilePath, wantEvents)
-	s := fmt.Sprintf(beatsCfgFile, logFilePath, filebeatIndex, filebeatMonitoringPort)
-	filebeat.WriteConfigFile(s)
-	filebeat.Start()
-	defer filebeat.Stop()
-
-	es := integration.GetESClient(t, "http")
-
-	var filebeatDocs estools.Documents
-	var otelDocs estools.Documents
-	var err error
-
-	// wait for logs to be published
-	require.EventuallyWithTf(t,
-		func(ct *assert.CollectT) {
-			findCtx, findCancel := context.WithTimeout(context.Background(), 10*time.Second)
-			defer findCancel()
-
-			otelDocs, err = estools.GetAllLogsForIndexWithContext(findCtx, es, ".ds-"+fbReceiverIndex+"*")
-			assert.NoError(ct, err)
-
-			filebeatDocs, err = estools.GetAllLogsForIndexWithContext(findCtx, es, ".ds-"+filebeatIndex+"*")
-			assert.NoError(ct, err)
-
-			assert.GreaterOrEqual(ct, otelDocs.Hits.Total.Value, wantEvents, "expected at least %d otel events, got %d", wantEvents, otelDocs.Hits.Total.Value)
-			assert.GreaterOrEqual(ct, filebeatDocs.Hits.Total.Value, wantEvents, "expected at least %d filebeat events, got %d", wantEvents, filebeatDocs.Hits.Total.Value)
-		},
-		2*time.Minute, 1*time.Second, "expected at least %d events for both filebeat and otel", wantEvents)
-
-	var filebeatDoc, otelDoc mapstr.M
-	filebeatDoc = filebeatDocs.Hits.Hits[0].Source
-	otelDoc = otelDocs.Hits.Hits[0].Source
-	ignoredFields := []string{
-		// Expected to change between agentDocs and OtelDocs
-		"@timestamp",
-		"agent.ephemeral_id",
-		"agent.id",
-		"log.file.inode",
-		"log.file.path",
-		"log.file.device_id", // changes value between filebeat and otel receiver
-		"container.id",       // only present in filebeat
-	}
-
-	oteltest.AssertMapsEqual(t, filebeatDoc, otelDoc, ignoredFields, "expected documents to be equal")
-	assert.Equal(t, "filebeat", otelDoc.Flatten()["agent.type"], "expected agent.type field to be 'filebeat' in otel docs")
-	assert.Equal(t, "filebeat", filebeatDoc.Flatten()["agent.type"], "expected agent.type field to be 'filebeat' in filebeat docs")
-	assertMonitoring(t, otelConfig.MonitoringPort)
-	assertMonitoring(t, filebeatMonitoringPort) // filebeat
-}
-
-=======
->>>>>>> a6c922ea
 func TestFilebeatOTelMultipleReceiversE2E(t *testing.T) {
 	integration.EnsureESIsRunning(t)
 	wantEvents := 100
@@ -708,7 +534,6 @@
 	}
 }
 
-<<<<<<< HEAD
 func TestFilebeatOTelInspect(t *testing.T) {
 	filebeatOTel := integration.NewBeat(
 		t,
@@ -820,8 +645,6 @@
 	}, 10*time.Second, 500*time.Millisecond, "failed to get output of inspect command")
 }
 
-=======
->>>>>>> a6c922ea
 func TestFilebeatOTelDocumentLevelRetries(t *testing.T) {
 	tests := []struct {
 		name                     string
