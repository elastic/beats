when:
    branches: true             ## for all the branches
    changeset:                 ## when PR contains any of those entries in the changeset
        - "^x-pack/filebeat/.*"
        - "@ci"                ## special token regarding the changeset for the ci
        - "@xpack"             ## special token regarding the changeset for the xpack
    comments:                  ## when PR comment contains any of those entries
        - "/test x-pack/filebeat"
    labels:                    ## when PR labels matches any of those entries
        - "x-pack-filebeat"
    parameters:                ## when parameter was selected in the UI.
        - "x-pack-filebeat"
    tags: true                 ## for all the tags
platform: "linux && ubuntu-18" ## default label for all the stages
stages:
    arm:
        mage: "mage build unitTest"
        platforms:             ## override default label in this specific stage.
          - "arm"
        when:                  ## Override the top-level when.
            comments:
                - "/test x-pack/filebeat for arm"
            labels:
                - "arm"
            parameters:
                - "armTest"
            branches: true     ## for all the branches
            tags: true         ## for all the tags
    build:
        mage: "mage build test"
        withModule: true       ## run the ITs only if the changeset affects a specific module.
    macos:
        mage: "mage build unitTest"
        platforms:             ## override default label in this specific stage.
          - "macosx"
        when:                  ## Override the top-level when.
            comments:
                - "/test x-pack/filebeat for macos"
            labels:
                - "macOS"
            parameters:
                - "macosTest"
            branches: true     ## for all the branches
            tags: true         ## for all the tags
    windows:
        mage: "mage build unitTest"
        platforms:             ## override default labels in this specific stage.
            - "windows-2019"
    windows-2016:
        mage: "mage build unitTest"
        platforms:             ## override default labels in this specific stage.
            - "windows-2016"
        when:                  ## Override the top-level when.
            comments:
                - "/test x-pack/filebeat for windows-2016"
            labels:
                - "windows-2016"
            branches: true     ## for all the branches
            tags: true         ## for all the tags
    windows-2012:
        mage: "mage build unitTest"
        platforms:             ## override default labels in this specific stage.
            - "windows-2012-r2"
        when:                  ## Override the top-level when.
            comments:
                - "/test x-pack/filebeat for windows-2012"
            labels:
                - "windows-2012"
            branches: true     ## for all the branches
            tags: true         ## for all the tags
    windows-10:
        mage: "mage build unitTest"
        platforms:             ## override default labels in this specific stage.
            - "windows-10"
        when:                  ## Override the top-level when.
            comments:
                - "/test x-pack/filebeat for windows-10"
            labels:
                - "windows-10"
            branches: true     ## for all the branches
            tags: true         ## for all the tags
    windows-2008:
        mage: "mage build unitTest"
        platforms:             ## override default labels in this specific stage.
            - "windows-2008-r2"
        when:                  ## Override the top-level when.
            comments:
                - "/test x-pack/filebeat for windows-2008"
            labels:
                - "windows-2008"
            branches: true     ## for all the branches
            tags: true         ## for all the tags
    windows-8:
        mage: "mage build unitTest"
        platforms:             ## override default labels in this specific stage.
            - "windows-8"
        when:                  ## Override the top-level when.
            comments:
                - "/test x-pack/filebeat for windows-8"
            labels:
                - "windows-8"
            branches: true     ## for all the branches
            tags: true         ## for all the tags
<<<<<<< HEAD
    #windows-7-32:  See https://github.com/elastic/beats/issues/22315
    #    mage: "mage build unitTest"
    #    platforms:             ## override default labels in this specific stage.
    #        - "windows-7-32-bit"
    #    when:                  ## Override the top-level when.
    #        comments:
    #            - "/test x-pack/filebeat for windows-7-32"
    #        labels:
    #            - "windows-7-32"
    #        branches: true     ## for all the branches
    #        tags: true         ## for all the tags
=======
    windows-7:
        mage: "mage build unitTest"
        platforms:             ## override default labels in this specific stage.
            - "windows-7"
        when:                  ## Override the top-level when.
            comments:
                - "/test x-pack/filebeat for windows-7"
            labels:
                - "windows-7"
            branches: true     ## for all the branches
            tags: true         ## for all the tags
>>>>>>> 3160b7ee
<|MERGE_RESOLUTION|>--- conflicted
+++ resolved
@@ -101,7 +101,6 @@
                 - "windows-8"
             branches: true     ## for all the branches
             tags: true         ## for all the tags
-<<<<<<< HEAD
     #windows-7-32:  See https://github.com/elastic/beats/issues/22315
     #    mage: "mage build unitTest"
     #    platforms:             ## override default labels in this specific stage.
@@ -113,7 +112,6 @@
     #            - "windows-7-32"
     #        branches: true     ## for all the branches
     #        tags: true         ## for all the tags
-=======
     windows-7:
         mage: "mage build unitTest"
         platforms:             ## override default labels in this specific stage.
@@ -124,5 +122,4 @@
             labels:
                 - "windows-7"
             branches: true     ## for all the branches
-            tags: true         ## for all the tags
->>>>>>> 3160b7ee
+            tags: true         ## for all the tags