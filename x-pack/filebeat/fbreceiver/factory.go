--- conflicted
+++ resolved
@@ -10,23 +10,12 @@
 
 	"github.com/elastic/beats/v7/filebeat/beater"
 	"github.com/elastic/beats/v7/filebeat/cmd"
-<<<<<<< HEAD
-	"github.com/elastic/beats/v7/libbeat/api"
-	"github.com/elastic/beats/v7/libbeat/cmd/instance"
-	"github.com/elastic/beats/v7/libbeat/otelbeat/beatreceiver"
-=======
->>>>>>> 5f30e6e2
 	"github.com/elastic/beats/v7/libbeat/processors"
 	"github.com/elastic/beats/v7/libbeat/publisher/processing"
-	"github.com/elastic/beats/v7/libbeat/version"
 	"github.com/elastic/beats/v7/x-pack/filebeat/include"
 	inputs "github.com/elastic/beats/v7/x-pack/filebeat/input/default-inputs"
-<<<<<<< HEAD
-=======
 	xpInstance "github.com/elastic/beats/v7/x-pack/libbeat/cmd/instance"
->>>>>>> 5f30e6e2
 	"github.com/elastic/elastic-agent-libs/mapstr"
-	metricreport "github.com/elastic/elastic-agent-system-metrics/report"
 
 	"go.opentelemetry.io/collector/component"
 	"go.opentelemetry.io/collector/consumer"
@@ -62,57 +51,9 @@
 	}
 
 	beatCreator := beater.New(inputs.Init)
-<<<<<<< HEAD
-
-	beatConfig, err := b.BeatConfig()
-	if err != nil {
-		return nil, fmt.Errorf("error getting beat config: %w", err)
-	}
-
-	b.RegisterMetrics()
-
-	statsReg := b.Info.Monitoring.StatsRegistry
-
-	// stats.beat
-	processReg := statsReg.GetRegistry("beat")
-	if processReg == nil {
-		processReg = statsReg.NewRegistry("beat")
-	}
-
-	// stats.system
-	systemReg := statsReg.GetRegistry("system")
-	if systemReg == nil {
-		systemReg = statsReg.NewRegistry("system")
-	}
-
-	err = metricreport.SetupMetrics(b.Info.Logger.Named("metrics"), b.Info.Beat, version.GetDefaultVersion(), metricreport.WithProcessRegistry(processReg), metricreport.WithSystemRegistry(systemReg))
-	if err != nil {
-		return nil, fmt.Errorf("error setting up metrics report: %w", err)
-	}
-
-	if b.Config.HTTP.Enabled() {
-		var err error
-		b.API, err = api.NewWithDefaultRoutes(b.Info.Logger.Named("metrics.http"), b.Config.HTTP, api.NamespaceLookupFunc())
-		if err != nil {
-			return nil, fmt.Errorf("could not start the HTTP server for the API: %w", err)
-		}
-		b.API.Start()
-	}
-
-	fbBeater, err := beatCreator(&b.Beat, beatConfig)
-	if err != nil {
-		return nil, fmt.Errorf("error getting %s creator:%w", Name, err)
-	}
-
-	base := beatreceiver.BeatReceiver{
-		Beat:   b,
-		Beater: fbBeater,
-		Logger: set.Logger,
-=======
 	br, err := xpInstance.NewBeatReceiver(b, beatCreator, set.Logger)
 	if err != nil {
 		return nil, fmt.Errorf("error creating %s:%w", Name, err)
->>>>>>> 5f30e6e2
 	}
 
 	return &filebeatReceiver{BeatReceiver: br}, nil
