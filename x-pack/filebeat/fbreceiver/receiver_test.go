// Copyright Elasticsearch B.V. and/or licensed to Elasticsearch B.V. under one
// or more contributor license agreements. Licensed under the Elastic License;
// you may not use this file except in compliance with the Elastic License.

package fbreceiver

import (
	"bytes"
	"context"
	"encoding/base64"
	"encoding/json"
	"fmt"
	"io"
	"math/rand/v2"
	"net"
	"net/http"
	"net/url"
	"os"
	"path/filepath"
	"runtime"
	"strings"
	"testing"

	"github.com/elastic/beats/v7/libbeat/otelbeat/oteltest"
	"github.com/elastic/elastic-agent-libs/mapstr"

	"github.com/stretchr/testify/assert"
	"github.com/stretchr/testify/require"
	"go.opentelemetry.io/collector/component"
	"go.opentelemetry.io/collector/receiver"
	"go.uber.org/zap"
	"go.uber.org/zap/zapcore"
	"go.uber.org/zap/zaptest/observer"
)

func TestNewReceiver(t *testing.T) {
	monitorSocket := genSocketPath()
	var monitorHost string
	if runtime.GOOS == "windows" {
		monitorHost = "npipe:///" + filepath.Base(monitorSocket)
	} else {
		monitorHost = "unix://" + monitorSocket
	}
	config := Config{
		Beatconfig: map[string]any{
			"filebeat": map[string]any{
				"inputs": []map[string]any{
					{
						"type":    "benchmark",
						"enabled": true,
						"message": "test",
						"count":   1,
					},
					{
						"type":    "filestream",
						"enabled": true,
						"id":      "must-be-unique",
						"paths":   []string{"none"},
					},
				},
			},
			"output": map[string]any{
				"otelconsumer": map[string]any{},
			},
			"logging": map[string]any{
				"level": "debug",
				"selectors": []string{
					"*",
				},
			},
			"path.home":    t.TempDir(),
			"http.enabled": true,
			"http.host":    monitorHost,
		},
	}

	oteltest.CheckReceivers(oteltest.CheckReceiversParams{
		T: t,
		Receivers: []oteltest.ReceiverConfig{
			{
				Name:    "r1",
				Beat:    "filebeat",
				Config:  &config,
				Factory: NewFactory(),
			},
		},
		AssertFunc: func(c *assert.CollectT, logs map[string][]mapstr.M, zapLogs *observer.ObservedLogs) {
			_ = zapLogs
			require.Lenf(c, logs["r1"], 1, "expected 1 log, got %d", len(logs["r1"]))
			var lastError strings.Builder
			assert.Conditionf(c, func() bool {
				return getFromSocket(t, &lastError, monitorSocket, "stats")
			}, "failed to connect to monitoring socket, stats endpoint, last error was: %s", &lastError)
			assert.Conditionf(c, func() bool {
				return getFromSocket(t, &lastError, monitorSocket, "inputs")
			}, "failed to connect to monitoring socket, inputs endpoint, last error was: %s", &lastError)
			assert.Condition(c, func() bool {
				processorsLoaded := zapLogs.FilterMessageSnippet("Generated new processors").
					FilterMessageSnippet("add_host_metadata").
					FilterMessageSnippet("add_cloud_metadata").
					FilterMessageSnippet("add_docker_metadata").
					FilterMessageSnippet("add_kubernetes_metadata").
					Len() == 1
				assert.True(c, processorsLoaded, "processors not loaded")
				// Check that add_host_metadata works, other processors are not guaranteed to add fields in all environments
				return assert.Contains(c, logs["r1"][0].Flatten(), "host.architecture")
			}, "failed to check processors loaded")
		},
	})
}

func BenchmarkFactory(b *testing.B) {
	tmpDir := b.TempDir()

	cfg := &Config{
		Beatconfig: map[string]any{
			"filebeat": map[string]any{
				"inputs": []map[string]any{
					{
						"type":    "benchmark",
						"enabled": true,
						"message": "test",
						"count":   10,
					},
				},
			},
			"output": map[string]any{
				"otelconsumer": map[string]any{},
			},
			"logging": map[string]any{
				"level": "info",
				"selectors": []string{
					"*",
				},
			},
			"path.home": tmpDir,
		},
	}

	var zapLogs bytes.Buffer
	core := zapcore.NewCore(
		zapcore.NewJSONEncoder(zap.NewProductionEncoderConfig()),
		zapcore.Lock(zapcore.AddSync(&zapLogs)),
		zapcore.InfoLevel)

	factory := NewFactory()

	receiverSettings := receiver.Settings{}
	receiverSettings.Logger = zap.New(core)
	receiverSettings.ID = component.NewIDWithName(factory.Type(), "r1")

	b.ResetTimer()
	for b.Loop() {
		_, err := factory.CreateLogs(b.Context(), receiverSettings, cfg, nil)
		require.NoError(b, err)
	}
}

func TestMultipleReceivers(t *testing.T) {
	// Receivers need distinct home directories so wrap the config in a function.
	config := func(monitorSocket string) *Config {
		var monitorHost string
		if runtime.GOOS == "windows" {
			monitorHost = "npipe:///" + filepath.Base(monitorSocket)
		} else {
			monitorHost = "unix://" + monitorSocket
		}
		return &Config{
			Beatconfig: map[string]any{
				"filebeat": map[string]any{
					"inputs": []map[string]any{
						{
							"type":    "benchmark",
							"enabled": true,
							"message": "test",
							"count":   1,
						},
						{
							"type":    "filestream",
							"enabled": true,
							"id":      "must-be-unique",
							"paths":   []string{"none"},
						},
					},
				},
				"output": map[string]any{
					"otelconsumer": map[string]any{},
				},
				"logging": map[string]any{
					"level": "info",
					"selectors": []string{
						"*",
					},
				},
				"path.home":    t.TempDir(),
				"http.enabled": true,
				"http.host":    monitorHost,
			},
		}
	}

	factory := NewFactory()
	monitorSocket1 := genSocketPath()
	monitorSocket2 := genSocketPath()
	oteltest.CheckReceivers(oteltest.CheckReceiversParams{
		T: t,
		Receivers: []oteltest.ReceiverConfig{
			{
				Name:    "r1",
<<<<<<< HEAD
				Config:  config(monitorSocket1),
=======
				Beat:    "filebeat",
				Config:  config(),
>>>>>>> a4cb4b4a
				Factory: factory,
			},
			{
				Name:    "r2",
<<<<<<< HEAD
				Config:  config(monitorSocket2),
=======
				Beat:    "filebeat",
				Config:  config(),
>>>>>>> a4cb4b4a
				Factory: factory,
			},
		},
		AssertFunc: func(c *assert.CollectT, logs map[string][]mapstr.M, zapLogs *observer.ObservedLogs) {
			require.Greater(c, len(logs["r1"]), 0, "receiver r1 does not have any logs")
			require.Greater(c, len(logs["r2"]), 0, "receiver r2 does not have any logs")

			// Make sure that each receiver has a separate logger
			// instance and does not interfere with others. Previously, the
			// logger in Beats was global, causing logger fields to be
			// overwritten when multiple receivers started in the same process.
			r1StartLogs := zapLogs.FilterMessageSnippet("Beat ID").FilterField(zap.String("otelcol.component.id", "r1"))
			assert.Equal(c, 1, r1StartLogs.Len(), "r1 should have a single start log")
			r2StartLogs := zapLogs.FilterMessageSnippet("Beat ID").FilterField(zap.String("otelcol.component.id", "r2"))
			assert.Equal(c, 1, r2StartLogs.Len(), "r2 should have a single start log")
			var lastError strings.Builder
			assert.Conditionf(c, func() bool {
				return getFromSocket(t, &lastError, monitorSocket1, "stats")
			}, "failed to connect to monitoring socket1, stats endpoint, last error was: %s", &lastError)
			assert.Conditionf(c, func() bool {
				return getFromSocket(t, &lastError, monitorSocket1, "inputs")
			}, "failed to connect to monitoring socket1, inputs endpoint, last error was: %s", &lastError)
			assert.Conditionf(c, func() bool {
				return getFromSocket(t, &lastError, monitorSocket2, "stats")
			}, "failed to connect to monitoring socket2, stats endpoint, last error was: %s", &lastError)
			assert.Conditionf(c, func() bool {
				return getFromSocket(t, &lastError, monitorSocket2, "inputs")
			}, "failed to connect to monitoring socket2, inputs endpoint, last error was: %s", &lastError)
		},
	})
}

func genSocketPath() string {
	randData := make([]byte, 16)
	for i := range len(randData) {
		randData[i] = uint8(rand.UintN(255)) //nolint:gosec // 0-255 fits in a uint8
	}
	socketName := base64.URLEncoding.EncodeToString(randData) + ".sock"
	socketDir := os.TempDir()
	return filepath.Join(socketDir, socketName)
}

func getFromSocket(t *testing.T, sb *strings.Builder, socketPath string, endpoint string) bool {
	// skip windows for now
	if runtime.GOOS == "windows" {
		return true
	}
	client := http.Client{
		Transport: &http.Transport{
			DialContext: func(_ context.Context, _, _ string) (net.Conn, error) {
				return net.Dial("unix", socketPath)
			},
		},
	}
	url, err := url.JoinPath("http://unix", endpoint)
	if err != nil {
		sb.Reset()
		fmt.Fprintf(sb, "JoinPath failed: %s", err)
		return false
	}
	req, err := http.NewRequestWithContext(t.Context(), http.MethodGet, url, nil)
	if err != nil {
		sb.Reset()
		fmt.Fprintf(sb, "error creating request: %s", err)
		return false
	}
	resp, err := client.Do(req)
	if err != nil {
		sb.Reset()
		fmt.Fprintf(sb, "client.Get failed: %s", err)
		return false
	}
	defer resp.Body.Close()
	body, err := io.ReadAll(resp.Body)
	if err != nil {
		sb.Reset()
		fmt.Fprintf(sb, "io.ReadAll of body failed: %s", err)
		return false
	}
	if len(body) <= 0 {
		sb.Reset()
		sb.WriteString("body too short")
		return false
	}

	if endpoint == "inputs" {
		var data []any
		if err := json.Unmarshal(body, &data); err != nil {
			sb.Reset()
			fmt.Fprintf(sb, "json unmarshal of body failed: %s\n", err)
			fmt.Fprintf(sb, "body was %v\n", body)
			return false
		}

		if len(data) <= 0 {
			sb.Reset()
			sb.WriteString("json array didn't have any entries")
			return false
		}
	} else {
		var data map[string]any
		if err := json.Unmarshal(body, &data); err != nil {
			sb.Reset()
			fmt.Fprintf(sb, "json unmarshal of body failed: %s\n", err)
			fmt.Fprintf(sb, "body was %v\n", body)
			return false
		}

		if len(data) <= 0 {
			sb.Reset()
			sb.WriteString("json didn't have any keys")
			return false
		}
	}

	return true
}<|MERGE_RESOLUTION|>--- conflicted
+++ resolved
@@ -207,22 +207,14 @@
 		Receivers: []oteltest.ReceiverConfig{
 			{
 				Name:    "r1",
-<<<<<<< HEAD
 				Config:  config(monitorSocket1),
-=======
 				Beat:    "filebeat",
-				Config:  config(),
->>>>>>> a4cb4b4a
 				Factory: factory,
 			},
 			{
 				Name:    "r2",
-<<<<<<< HEAD
 				Config:  config(monitorSocket2),
-=======
 				Beat:    "filebeat",
-				Config:  config(),
->>>>>>> a4cb4b4a
 				Factory: factory,
 			},
 		},
