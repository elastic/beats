// Copyright Elasticsearch B.V. and/or licensed to Elasticsearch B.V. under one
// or more contributor license agreements. Licensed under the Elastic License;
// you may not use this file except in compliance with the Elastic License.

package fbreceiver

import (
	"bytes"
<<<<<<< HEAD
	"context"
<<<<<<< HEAD
	"fmt"
=======
>>>>>>> ef4bf7d20 (otel(tests): fix BenchmarkFactory for beats receivers (#44127))
=======
>>>>>>> 341cfbfa
	"testing"

	"github.com/elastic/beats/v7/libbeat/otelbeat/oteltest"
	"github.com/elastic/elastic-agent-libs/mapstr"

	"github.com/stretchr/testify/assert"
	"github.com/stretchr/testify/require"
	"go.opentelemetry.io/collector/component"
	"go.opentelemetry.io/collector/receiver"
	"go.uber.org/zap"
	"go.uber.org/zap/zapcore"
	"go.uber.org/zap/zaptest/observer"
)

func TestNewReceiver(t *testing.T) {
	config := Config{
		Beatconfig: map[string]interface{}{
			"filebeat": map[string]interface{}{
				"inputs": []map[string]interface{}{
					{
						"type":    "benchmark",
						"enabled": true,
						"message": "test",
						"count":   1,
					},
				},
			},
			"output": map[string]interface{}{
				"otelconsumer": map[string]interface{}{},
			},
			"logging": map[string]interface{}{
				"level": "debug",
				"selectors": []string{
					"*",
				},
			},
			"path.home": t.TempDir(),
		},
	}

	oteltest.CheckReceivers(oteltest.CheckReceiversParams{
		T: t,
		Receivers: []oteltest.ReceiverConfig{
			{
				Name:    "r1",
				Config:  &config,
				Factory: NewFactory(),
			},
		},
		AssertFunc: func(t *assert.CollectT, logs map[string][]mapstr.M, zapLogs *observer.ObservedLogs) {
			_ = zapLogs
			require.Lenf(t, logs["r1"], 1, "expected 1 log, got %d", len(logs["r1"]))
			assert.Condition(t, func() bool {
				processorsLoaded := zapLogs.FilterMessageSnippet("Generated new processors").
					FilterMessageSnippet("add_host_metadata").
					FilterMessageSnippet("add_cloud_metadata").
					FilterMessageSnippet("add_docker_metadata").
					FilterMessageSnippet("add_kubernetes_metadata").
					Len() == 1
				assert.True(t, processorsLoaded, "processors not loaded")
				// Check that add_host_metadata works, other processors are not guaranteed to add fields in all environments
				return assert.Contains(t, logs["r1"][0].Flatten(), "host.architecture")
			}, "failed to check processors loaded")
		},
	})
}

func BenchmarkFactory(b *testing.B) {
	tmpDir := b.TempDir()

	cfg := &Config{
		Beatconfig: map[string]interface{}{
			"filebeat": map[string]interface{}{
				"inputs": []map[string]interface{}{
					{
						"type":    "benchmark",
						"enabled": true,
						"message": "test",
						"count":   10,
					},
				},
			},
			"output": map[string]interface{}{
				"otelconsumer": map[string]interface{}{},
			},
			"logging": map[string]interface{}{
				"level": "info",
				"selectors": []string{
					"*",
				},
			},
			"path.home": tmpDir,
		},
	}

	var zapLogs bytes.Buffer
	core := zapcore.NewCore(
		zapcore.NewJSONEncoder(zap.NewProductionEncoderConfig()),
		zapcore.Lock(zapcore.AddSync(&zapLogs)),
		zapcore.InfoLevel)

	factory := NewFactory()

	receiverSettings := receiver.Settings{}
	receiverSettings.Logger = zap.New(core)
	receiverSettings.ID = component.NewIDWithName(factory.Type(), "r1")

	b.ResetTimer()
	for i := 0; i < b.N; i++ {
		_, err := factory.CreateLogs(b.Context(), receiverSettings, cfg, nil)
		require.NoError(b, err)
	}
}

func TestMultipleReceivers(t *testing.T) {
	config := Config{
		Beatconfig: map[string]interface{}{
			"filebeat": map[string]interface{}{
				"inputs": []map[string]interface{}{
					{
						"type":    "benchmark",
						"enabled": true,
						"message": "test",
						"count":   1,
					},
				},
			},
			"output": map[string]interface{}{
				"otelconsumer": map[string]interface{}{},
			},
			"logging": map[string]interface{}{
				"level": "info",
				"selectors": []string{
					"*",
				},
			},
			"path.home": t.TempDir(),
		},
	}

	factory := NewFactory()
	oteltest.CheckReceivers(oteltest.CheckReceiversParams{
		T: t,
		Receivers: []oteltest.ReceiverConfig{
			{
				Name:    "r1",
				Config:  &config,
				Factory: factory,
			},
			{
				Name:    "r2",
				Config:  &config,
				Factory: factory,
			},
		},
		AssertFunc: func(c *assert.CollectT, logs map[string][]mapstr.M, zapLogs *observer.ObservedLogs) {
			require.Greater(c, len(logs["r1"]), 0, "receiver r1 does not have any logs")
			require.Greater(c, len(logs["r2"]), 0, "receiver r2 does not have any logs")

			// Make sure that each receiver has a separate logger
			// instance and does not interfere with others. Previously, the
			// logger in Beats was global, causing logger fields to be
			// overwritten when multiple receivers started in the same process.
			r1StartLogs := zapLogs.FilterMessageSnippet("Beat ID").FilterField(zap.String("otelcol.component.id", "r1"))
			assert.Equal(c, 1, r1StartLogs.Len(), "r1 should have a single start log")
			r2StartLogs := zapLogs.FilterMessageSnippet("Beat ID").FilterField(zap.String("otelcol.component.id", "r2"))
			assert.Equal(c, 1, r2StartLogs.Len(), "r2 should have a single start log")
		},
	})
}<|MERGE_RESOLUTION|>--- conflicted
+++ resolved
@@ -6,14 +6,6 @@
 
 import (
 	"bytes"
-<<<<<<< HEAD
-	"context"
-<<<<<<< HEAD
-	"fmt"
-=======
->>>>>>> ef4bf7d20 (otel(tests): fix BenchmarkFactory for beats receivers (#44127))
-=======
->>>>>>> 341cfbfa
 	"testing"
 
 	"github.com/elastic/beats/v7/libbeat/otelbeat/oteltest"
