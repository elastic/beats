--- conflicted
+++ resolved
@@ -24,19 +24,11 @@
   kibana:
     # Copied configuration from OSS metricbeat because services with depends_on
     # cannot be extended with extends
-<<<<<<< HEAD
-    image: docker.elastic.co/integrations-ci/beats-kibana:${KIBANA_VERSION:-8.3.1}-1
-    build:
-      context: ../../metricbeat/module/kibana/_meta
-      args:
-        KIBANA_VERSION: ${KIBANA_VERSION:-8.3.1}
-=======
     image: docker.elastic.co/integrations-ci/beats-kibana:${KIBANA_VERSION:-8.3.2}-1
     build:
       context: ../../metricbeat/module/kibana/_meta
       args:
         KIBANA_VERSION: ${KIBANA_VERSION:-8.3.2}
->>>>>>> 29e8798b
     depends_on:
       - elasticsearch
     ports:
