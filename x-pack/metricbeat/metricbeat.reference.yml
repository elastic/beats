--- conflicted
+++ resolved
@@ -503,13 +503,12 @@
   #    fields: # added to the the response in root. overwrites existing fields
   #      key: "value"
 
-<<<<<<< HEAD
 #-------------------------------- Istio Module --------------------------------
 - module: istio
   metricsets: ["mesh"]
   period: 10s
   hosts: ["localhost:42422"]
-=======
+
 #-------------------------------- IBM MQ Module --------------------------------
 - module: ibmmq
   metricsets: ['qmgr']
@@ -539,7 +538,6 @@
               event.Cancel();
             }
           }
->>>>>>> 99c6546d
 
 #------------------------------- Jolokia Module -------------------------------
 - module: jolokia
