########################## Metricbeat Configuration ###########################

# This file is a full configuration example documenting all non-deprecated
# options in comments. For a shorter configuration example, that contains only
# the most common options, please see metricbeat.yml in the same directory.
#
# You can find the full configuration reference here:
# https://www.elastic.co/guide/en/beats/metricbeat/index.html

#============================  Config Reloading ===============================

# Config reloading allows to dynamically load modules. Each file which is
# monitored must contain one or multiple modules as a list.
metricbeat.config.modules:

  # Glob pattern for configuration reloading
  path: ${path.config}/modules.d/*.yml

  # Period on which files under path should be checked for changes
  reload.period: 10s

  # Set to true to enable config reloading
  reload.enabled: false

# Maximum amount of time to randomly delay the start of a metricset. Use 0 to
# disable startup delay.
metricbeat.max_start_delay: 10s

#============================== Autodiscover ===================================

# Autodiscover allows you to detect changes in the system and spawn new modules
# as they happen.

#metricbeat.autodiscover:
  # List of enabled autodiscover providers
#  providers:
#    - type: docker
#      templates:
#        - condition:
#            equals.docker.container.image: etcd
#          config:
#            - module: etcd
#              metricsets: ["leader", "self", "store"]
#              period: 10s
#              hosts: ["${host}:2379"]

#=========================== Timeseries instance ===============================

# Enabling this will add a `timeseries.instance` keyword field to all metric
# events. For a given metricset, this field will be unique for every single item
# being monitored.
# This setting is experimental.

#timeseries.enabled: false

#==========================  Modules configuration =============================
metricbeat.modules:

#-------------------------------- System Module --------------------------------
- module: system
  metricsets:
    - cpu             # CPU usage
    - load            # CPU load averages
    - memory          # Memory usage
    - network         # Network IO
    - process         # Per process metrics
    - process_summary # Process summary
    - uptime          # System Uptime
    - socket_summary  # Socket summary
    #- core           # Per CPU core usage
    #- diskio         # Disk IO
    #- filesystem     # File system usage for each mountpoint
    #- fsstat         # File system summary metrics
    #- raid           # Raid
    #- socket         # Sockets and connection info (linux only)
    #- service        # systemd service information
  enabled: true
  period: 10s
  processes: ['.*']

  # Configure the metric types that are included by these metricsets.
  cpu.metrics:  ["percentages","normalized_percentages"]  # The other available option is ticks.
  core.metrics: ["percentages"]  # The other available option is ticks.

  # A list of filesystem types to ignore. The filesystem metricset will not
  # collect data from filesystems matching any of the specified types, and
  # fsstats will not include data from these filesystems in its summary stats.
  # If not set, types associated to virtual filesystems are automatically
  # added when this information is available in the system (e.g. the list of
  # `nodev` types in `/proc/filesystem`).
  #filesystem.ignore_types: []

  # These options allow you to filter out all processes that are not
  # in the top N by CPU or memory, in order to reduce the number of documents created.
  # If both the `by_cpu` and `by_memory` options are used, the union of the two sets
  # is included.
  #process.include_top_n:

    # Set to false to disable this feature and include all processes
    #enabled: true

    # How many processes to include from the top by CPU. The processes are sorted
    # by the `system.process.cpu.total.pct` field.
    #by_cpu: 0

    # How many processes to include from the top by memory. The processes are sorted
    # by the `system.process.memory.rss.bytes` field.
    #by_memory: 0

  # If false, cmdline of a process is not cached.
  #process.cmdline.cache.enabled: true

  # Enable collection of cgroup metrics from processes on Linux.
  #process.cgroups.enabled: true

  # A list of regular expressions used to whitelist environment variables
  # reported with the process metricset's events. Defaults to empty.
  #process.env.whitelist: []

  # Include the cumulative CPU tick values with the process metrics. Defaults
  # to false.
  #process.include_cpu_ticks: false

  # Raid mount point to monitor
  #raid.mount_point: '/'

  # Configure reverse DNS lookup on remote IP addresses in the socket metricset.
  #socket.reverse_lookup.enabled: false
  #socket.reverse_lookup.success_ttl: 60s
  #socket.reverse_lookup.failure_ttl: 60s

  # Diskio configurations
  #diskio.include_devices: []

  # Filter systemd services by status or sub-status
  #service.state_filter: []

#------------------------------- Activemq Module -------------------------------
- module: activemq
  metricsets: ['broker', 'queue', 'topic']
  period: 10s
  hosts: ['localhost:8161']
  path: '/api/jolokia/?ignoreErrors=true&canonicalNaming=false'
  username: admin # default username
  password: admin # default password

#------------------------------ Aerospike Module ------------------------------
- module: aerospike
  metricsets: ["namespace"]
  enabled: true
  period: 10s
  hosts: ["localhost:3000"]

#-------------------------------- Apache Module --------------------------------
- module: apache
  metricsets: ["status"]
  period: 10s
  enabled: true

  # Apache hosts
  hosts: ["http://127.0.0.1"]

  # Path to server status. Default server-status
  #server_status_path: "server-status"

  # Username of hosts.  Empty by default
  #username: username

  # Password of hosts. Empty by default
  #password: password

#------------------------------ App Search Module ------------------------------
- module: appsearch
  metricsets: ["stats"]
  enabled: true
  period: 10s
  hosts: ["http://localhost:3002"]
  #username: "elastic"
  #password: "changeme"

#--------------------------------- Aws Module ---------------------------------
- module: aws
  period: 300s
  credential_profile_name: test-mb
  metricsets:
    - ec2
- module: aws
  period: 300s
  credential_profile_name: test-mb
  metricsets:
    - sqs
  regions:
    - us-west-1
- module: aws
  period: 86400s
  metricsets:
    - s3_request
    - s3_daily_storage
  access_key_id: '${AWS_ACCESS_KEY_ID:""}'
  secret_access_key: '${AWS_SECRET_ACCESS_KEY:""}'
  session_token: '${AWS_SESSION_TOKEN:""}'
- module: aws
  period: 300s
  credential_profile_name: test-mb
  metricsets:
    - cloudwatch
  metrics:
    - namespace: AWS/EC2
      name: ["CPUUtilization"]
      dimensions:
        - name: InstanceId
          value: i-0686946e22cf9494a
    - namespace: AWS/EBS
    - namespace: AWS/ELB
      tags.resource_type_filter: elasticloadbalancing
- module: aws
  period: 60s
  credential_profile_name: test-mb
  metricsets:
    - rds

#-------------------------------- Azure Module --------------------------------
- module: azure
  metricsets:
  - monitor
  enabled: true
  period: 300s
  client_id: '${AZURE_CLIENT_ID:""}'
  client_secret: '${AZURE_CLIENT_SECRET:""}'
  tenant_id: '${AZURE_TENANT_ID:""}'
  subscription_id: '${AZURE_SUBSCRIPTION_ID:""}'
  resources:
    - resource_query: "resourceType eq 'Microsoft.DocumentDb/databaseAccounts'"
      metrics:
      - name: ["DataUsage", "DocumentCount", "DocumentQuota"]
        namespace: "Microsoft.DocumentDb/databaseAccounts"

- module: azure
  metricsets:
  - compute_vm
  enabled: true
  period: 300s
  client_id: '${AZURE_CLIENT_ID:""}'
  client_secret: '${AZURE_CLIENT_SECRET:""}'
  tenant_id: '${AZURE_TENANT_ID:""}'
  subscription_id: '${AZURE_SUBSCRIPTION_ID:""}'

- module: azure
  metricsets:
  - compute_vm_scaleset
  enabled: true
  period: 300s
  client_id: '${AZURE_CLIENT_ID:""}'
  client_secret: '${AZURE_CLIENT_SECRET:""}'
  tenant_id: '${AZURE_TENANT_ID:""}'
  subscription_id: '${AZURE_SUBSCRIPTION_ID:""}'

- module: azure
  metricsets:
  - storage
  enabled: true
  period: 300s
  client_id: '${AZURE_CLIENT_ID:""}'
  client_secret: '${AZURE_CLIENT_SECRET:""}'
  tenant_id: '${AZURE_TENANT_ID:""}'
  subscription_id: '${AZURE_SUBSCRIPTION_ID:""}'

#--------------------------------- Beat Module ---------------------------------
- module: beat
  metricsets:
    - stats
    - state
  period: 10s
  hosts: ["http://localhost:5066"]
  #ssl.certificate_authorities: ["/etc/pki/root/ca.pem"]

  # Set to true to send data collected by module to X-Pack
  # Monitoring instead of metricbeat-* indices.
  #xpack.enabled: false

#--------------------------------- Ceph Module ---------------------------------
- module: ceph
  metricsets: ["cluster_disk", "cluster_health", "monitor_health", "pool_disk", "osd_tree"]
  period: 10s
  hosts: ["localhost:5000"]
  enabled: true

#----------------------------- CockroachDB Module -----------------------------
- module: cockroachdb
  metricsets: ['status']
  period: 10s
  hosts: ['localhost:8080']

  # This module uses the Prometheus collector metricset, all
  # the options for this metricset are also available here.
  #metrics_path: /_status/vars

#-------------------------------- Consul Module --------------------------------
- module: consul
  metricsets:
  - agent
  enabled: true
  period: 10s
  hosts: ["localhost:8500"]


#------------------------------- Coredns Module -------------------------------
- module: coredns
  metricsets: ["stats"]
  period: 10s
  hosts: ["localhost:9153"]

#------------------------------ Couchbase Module ------------------------------
- module: couchbase
  metricsets: ["bucket", "cluster", "node"]
  period: 10s
  hosts: ["localhost:8091"]
  enabled: true

#------------------------------- Couchdb Module -------------------------------
- module: couchdb
  metricsets: ["server"]
  period: 10s
  hosts: ["localhost:5984"]

#-------------------------------- Docker Module --------------------------------
- module: docker
  metricsets:
    - "container"
    - "cpu"
    - "diskio"
    - "event"
    - "healthcheck"
    - "info"
    #- "image"
    - "memory"
    - "network"
  hosts: ["unix:///var/run/docker.sock"]
  period: 10s
  enabled: true

  # If set to true, replace dots in labels with `_`.
  #labels.dedot: false

  # If set to true, collects metrics per core.
  #cpu.cores: true

  # To connect to Docker over TLS you must specify a client and CA certificate.
  #ssl:
    #certificate_authority: "/etc/pki/root/ca.pem"
    #certificate:           "/etc/pki/client/cert.pem"
    #key:                   "/etc/pki/client/cert.key"

#------------------------------ Dropwizard Module ------------------------------
- module: dropwizard
  metricsets: ["collector"]
  period: 10s
  hosts: ["localhost:8080"]
  metrics_path: /metrics/metrics
  namespace: example
  enabled: true

#---------------------------- Elasticsearch Module ----------------------------
- module: elasticsearch
  metricsets:
    - node
    - node_stats
    #- index
    #- index_recovery
    #- index_summary
    #- shard
    #- ml_job
  period: 10s
  hosts: ["http://localhost:9200"]
  #username: "elastic"
  #password: "changeme"
  #ssl.certificate_authorities: ["/etc/pki/root/ca.pem"]

  # Set to false to fetch all entries
  #index_recovery.active_only: true

  # Set to true to send data collected by module to X-Pack
  # Monitoring instead of metricbeat-* indices.
  #xpack.enabled: false

#------------------------------ Envoyproxy Module ------------------------------
- module: envoyproxy
  metricsets: ["server"]
  period: 10s
  hosts: ["localhost:9901"]

#--------------------------------- Etcd Module ---------------------------------
- module: etcd
  metricsets: ["leader", "self", "store"]
  period: 10s
  hosts: ["localhost:2379"]

#-------------------------------- Golang Module --------------------------------
- module: golang
  #metricsets:
  #  - expvar
  #  - heap
  period: 10s
  hosts: ["localhost:6060"]
  heap.path: "/debug/vars"
  expvar:
    namespace: "example"
    path: "/debug/vars"

#------------------------ Google Cloud Platform Module ------------------------
- module: googlecloud
  metricsets:
    - compute
  zone: "us-central1-a"
  project_id: "your project id"
  credentials_file_path: "your JSON credentials file path"
  exclude_labels: false
  period: 300s

#------------------------------- Graphite Module -------------------------------
- module: graphite
  metricsets: ["server"]
  enabled: true

  # Host address to listen on. Default localhost.
  #host: localhost

  # Listening port. Default 2003.
  #port: 2003

  # Protocol to listen on. This can be udp or tcp. Default udp.
  #protocol: "udp"

  # Receive buffer size in bytes
  #receive_buffer_size: 1024

  #templates:
  #  - filter: "test.*.bash.*" # This would match metrics like test.localhost.bash.stats
  #    namespace: "test"
  #    template: ".host.shell.metric*" # test.localhost.bash.stats would become metric=stats and tags host=localhost,shell=bash
  #    delimiter: "_"


#------------------------------- HAProxy Module -------------------------------
- module: haproxy
  metricsets: ["info", "stat"]
  period: 10s
  hosts: ["tcp://127.0.0.1:14567"]
  enabled: true

#--------------------------------- HTTP Module ---------------------------------
- module: http
  #metricsets:
  #  - json
  period: 10s
  hosts: ["localhost:80"]
  namespace: "json_namespace"
  path: "/"
  #body: ""
  #method: "GET"
  #username: "user"
  #password: "secret"
  #request.enabled: false
  #response.enabled: false
  #json.is_array: false
  #dedot.enabled: false

- module: http
  #metricsets:
  #  - server
  host: "localhost"
  port: "8080"
  enabled: false
  #paths:
  #  - path: "/foo"
  #    namespace: "foo"
  #    fields: # added to the the response in root. overwrites existing fields
  #      key: "value"

#-------------------------------- IBM MQ Module --------------------------------
- module: ibmmq
  metricsets: ['qmgr']
  period: 10s
  hosts: ['localhost:9157']

  # This module uses the Prometheus collector metricset, all
  # the options for this metricset are also available here.
  metrics_path: /metrics

<<<<<<< HEAD
  # The custom processor is responsible for filtering Prometheus metrics
  # not stricly related to the IBM MQ domain, e.g. system load, process,
  # metrics HTTP server.
  processors:
    - script:
        lang: javascript
        source: >
          function process(event) {
            var metrics = event.Get("prometheus.metrics");
            Object.keys(metrics).forEach(function(key) {
              if (!(key.match(/^ibmmq_.*$/))) {
                event.Delete("prometheus.metrics." + key);
              }
            });
            metrics = event.Get("prometheus.metrics");
            if (Object.keys(metrics).length == 0) {
              event.Cancel();
            }
          }

#-------------------------------- Istio Module --------------------------------
- module: istio
  metricsets: ["mesh"]
  period: 10s
  hosts: ["localhost:42422"]

=======
#-------------------------------- Istio Module --------------------------------
# Istio mesh. To collect all Mixer-generated metrics
- module: istio
  metricsets: ["mesh"]
  period: 10s
  # use istio-telemetry.istio-system:42422, when deploying Metricbeat in a kubernetes cluster as Pod or Daemonset
  hosts: ["localhost:42422"]

# Istio mixer. To monitor Mixer itself.
- module: istio
  metricsets: ["mixer"]
  period: 10s
  # use istio-telemetry.istio-system:15014, when deploying Metricbeat in a kubernetes cluster as Pod or Daemonset
  hosts: ["localhost:15014"]

# Istio galley. To collect all Galley-generated metrics
- module: istio
  metricsets: ["galley"]
  period: 10s
  # use istio-galley.istio-system:15014, when deploying Metricbeat in a kubernetes cluster as Pod or Daemonset
  hosts: ["localhost:15014"]

# Istio pilot. To collect all Pilot-generated metrics.
- module: istio
  metricsets: ["pilot"]
  period: 10s
  # use istio-pilot.istio-system:15014, when deploying Metricbeat in a kubernetes cluster as Pod or Daemonset
  hosts: ["localhost:15014"]

# Istio citadel. To collect all Citadel-generated metrics.
- module: istio
  metricsets: ["citadel"]
  period: 10s
  # use istio-pilot.istio-system:15014, when deploying Metricbeat in a kubernetes cluster as Pod or Daemonset
  hosts: ["localhost:15014"]

>>>>>>> 790036b3
#------------------------------- Jolokia Module -------------------------------
- module: jolokia
  #metricsets: ["jmx"]
  period: 10s
  hosts: ["localhost"]
  namespace: "metrics"
  #path: "/jolokia/?ignoreErrors=true&canonicalNaming=false"
  #username: "user"
  #password: "secret"
  jmx.mappings:
    #- mbean: 'java.lang:type=Runtime'
    #  attributes:
    #    - attr: Uptime
    #      field: uptime
    #- mbean: 'java.lang:type=Memory'
    #  attributes:
    #    - attr: HeapMemoryUsage
    #      field: memory.heap_usage
    #    - attr: NonHeapMemoryUsage
    #      field: memory.non_heap_usage
    # GC Metrics - this depends on what is available on your JVM
    #- mbean: 'java.lang:type=GarbageCollector,name=ConcurrentMarkSweep'
    #  attributes:
    #    - attr: CollectionTime
    #      field: gc.cms_collection_time
    #    - attr: CollectionCount
    #      field: gc.cms_collection_count

  jmx.application:
  jmx.instance:

#-------------------------------- Kafka Module --------------------------------
# Kafka metrics collected using the Kafka protocol
- module: kafka
  #metricsets:
  #  - partition
  #  - consumergroup
  period: 10s
  hosts: ["localhost:9092"]

  #client_id: metricbeat
  #retries: 3
  #backoff: 250ms

  # List of Topics to query metadata for. If empty, all topics will be queried.
  #topics: []

  # Optional SSL. By default is off.
  # List of root certificates for HTTPS server verifications
  #ssl.certificate_authorities: ["/etc/pki/root/ca.pem"]

  # Certificate for SSL client authentication
  #ssl.certificate: "/etc/pki/client/cert.pem"

  # Client Certificate Key
  #ssl.key: "/etc/pki/client/cert.key"

  # SASL authentication
  #username: ""
  #password: ""

# Metrics collected from a Kafka broker using Jolokia
#- module: kafka
#  metricsets:
#    - broker
#  period: 10s
#  hosts: ["localhost:8779"]

# Metrics collected from a Java Kafka consumer using Jolokia
#- module: kafka
#  metricsets:
#    - consumer
#  period: 10s
#  hosts: ["localhost:8774"]

# Metrics collected from a Java Kafka producer using Jolokia
#- module: kafka
#  metricsets:
#    - producer
#  period: 10s
#  hosts: ["localhost:8775"]

#-------------------------------- Kibana Module --------------------------------
- module: kibana
  metricsets: ["status"]
  period: 10s
  hosts: ["localhost:5601"]
  basepath: ""
  enabled: true

  # Set to true to send data collected by module to X-Pack
  # Monitoring instead of metricbeat-* indices.
  #xpack.enabled: false

#------------------------------ Kubernetes Module ------------------------------
# Node metrics, from kubelet:
- module: kubernetes
  metricsets:
    - container
    - node
    - pod
    - system
    - volume
  period: 10s
  enabled: true
  hosts: ["https://${HOSTNAME}:10250"]
  bearer_token_file: /var/run/secrets/kubernetes.io/serviceaccount/token
  ssl.verification_mode: "none"
  #ssl.certificate_authorities:
  #  - /var/run/secrets/kubernetes.io/serviceaccount/service-ca.crt
  #ssl.certificate: "/etc/pki/client/cert.pem"
  #ssl.key: "/etc/pki/client/cert.key"

  # Enriching parameters:
  add_metadata: true
  # When used outside the cluster:
  #host: node_name
  # If kube_config is not set, KUBECONFIG environment variable will be checked
  # and if not present it will fall back to InCluster
  #kube_config: ~/.kube/config

# State metrics from kube-state-metrics service:
- module: kubernetes
  enabled: true
  metricsets:
    - state_node
    - state_deployment
    - state_replicaset
    - state_statefulset
    - state_pod
    - state_container
    - state_cronjob
    - state_resourcequota
    - state_service
    - state_persistentvolume
    - state_persistentvolumeclaim
  period: 10s
  hosts: ["kube-state-metrics:8080"]

  # Enriching parameters:
  add_metadata: true
  # When used outside the cluster:
  #host: node_name
  # If kube_config is not set, KUBECONFIG environment variable will be checked
  # and if not present it will fall back to InCluster
  #kube_config: ~/.kube/config

# Kubernetes events
- module: kubernetes
  enabled: true
  metricsets:
    - event

# Kubernetes API server
# (when running metricbeat as a pod)
- module: kubernetes
  enabled: true
  metricsets:
    - apiserver
  hosts: ["https://${KUBERNETES_SERVICE_HOST}:${KUBERNETES_SERVICE_PORT}"]

# Kubernetes proxy server
# (when running metricbeat locally at hosts or as a daemonset + host network)
- module: kubernetes
  enabled: true
  metricsets:
    - proxy
  hosts: ["localhost:10249"]
  period: 10s

# Kubernetes controller manager
# (URL and deployment will need to be modified to match the controller manager deployment)
- module: kubernetes
  enabled: true
  metricsets:
    - controllermanager
  hosts: ["http://localhost:10252"]
  period: 10s

# Kubernetes scheduler
# (URL and deployment method will need to be adapted to match scheduler deployment)
- module: kubernetes
  enabled: true
  metricsets:
    - scheduler
  hosts: ["localhost:10251"]
  period: 10s

#--------------------------------- Kvm Module ---------------------------------
- module: kvm
  metricsets: ["dommemstat"]
  enabled: true
  period: 10s
  hosts: ["unix:///var/run/libvirt/libvirt-sock"]
  # For remote hosts, setup network access in libvirtd.conf
  # and use the tcp scheme:
  # hosts: [ "tcp://<host>:16509" ]

  # Timeout to connect to Libvirt server
  #timeout: 1s

#------------------------------- Logstash Module -------------------------------
- module: logstash
  metricsets: ["node", "node_stats"]
  enabled: true
  period: 10s
  hosts: ["localhost:9600"]

#------------------------------ Memcached Module ------------------------------
- module: memcached
  metricsets: ["stats"]
  period: 10s
  hosts: ["localhost:11211"]
  enabled: true

#------------------------------- MongoDB Module -------------------------------
- module: mongodb
  metricsets: ["dbstats", "status", "collstats", "metrics", "replstatus"]
  period: 10s
  enabled: true

  # The hosts must be passed as MongoDB URLs in the format:
  # [mongodb://][user:pass@]host[:port].
  # The username and password can also be set using the respective configuration
  # options. The credentials in the URL take precedence over the username and
  # password configuration options.
  hosts: ["localhost:27017"]

  # Optional SSL. By default is off.
  #ssl.enabled: true

  # Mode of verification of server certificate ('none' or 'full')
  #ssl.verification_mode: 'full'

  # List of root certificates for TLS server verifications
  #ssl.certificate_authorities: ["/etc/pki/root/ca.pem"]

  # Certificate for SSL client authentication
  #ssl.certificate: "/etc/pki/client/cert.pem"

  # Client Certificate Key
  #ssl.key: "/etc/pki/client/cert.key"

  # Username to use when connecting to MongoDB. Empty by default.
  #username: user

  # Password to use when connecting to MongoDB. Empty by default.
  #password: pass

#-------------------------------- MSSQL Module --------------------------------
- module: mssql
  metricsets:
    - "transaction_log"
    - "performance"
  hosts: ["sqlserver://localhost"]
  username: domain\username
  password: verysecurepassword
  period: 10s


#-------------------------------- Munin Module --------------------------------
- module: munin
  metricsets: ["node"]
  enabled: true
  period: 10s
  hosts: ["localhost:4949"]

  # List of plugins to collect metrics from, by default it collects from
  # all the available ones.
  #munin.plugins: []

  # If set to true, it sanitizes fields names in concordance with munin
  # implementation (all characters that are not alphanumeric, or underscore
  # are replaced by underscores).
  #munin.sanitize: false

#-------------------------------- MySQL Module --------------------------------
- module: mysql
  metricsets:
    - "status"
  #  - "galera_status"
  period: 10s

  # Host DSN should be defined as "user:pass@tcp(127.0.0.1:3306)/"
  # or "unix(/var/lib/mysql/mysql.sock)/",
  # or another DSN format supported by <https://github.com/Go-SQL-Driver/MySQL/>.
  # The username and password can either be set in the DSN or using the username
  # and password config options. Those specified in the DSN take precedence.
  hosts: ["root:secret@tcp(127.0.0.1:3306)/"]

  # Username of hosts. Empty by default.
  #username: root

  # Password of hosts. Empty by default.
  #password: secret

  # By setting raw to true, all raw fields from the status metricset will be added to the event.
  #raw: false

#--------------------------------- Nats Module ---------------------------------
- module: nats
  metricsets: ["connections", "routes", "stats", "subscriptions"]
  period: 10s
  hosts: ["localhost:8222"]
  #stats.metrics_path: "/varz"
  #connections.metrics_path: "/connz"
  #routes.metrics_path: "/routez"
  #subscriptions.metrics_path: "/subsz"

#-------------------------------- Nginx Module --------------------------------
- module: nginx
  metricsets: ["stubstatus"]
  enabled: true
  period: 10s

  # Nginx hosts
  hosts: ["http://127.0.0.1"]

  # Path to server status. Default nginx_status
  server_status_path: "nginx_status"

#-------------------------------- Oracle Module --------------------------------
- module: oracle
  metricsets: ["tablespace", "performance"]
  enabled: true
  period: 10s
  hosts: ["oracle://user:pass@localhost:1521/ORCLPDB1.localdomain?sysdba=1"]

  # username: ""
  # password: ""


#------------------------------- PHP_FPM Module -------------------------------
- module: php_fpm
  metricsets:
  - pool
  #- process
  enabled: true
  period: 10s
  status_path: "/status"
  hosts: ["localhost:8080"]

#------------------------------ PostgreSQL Module ------------------------------
- module: postgresql
  enabled: true
  metricsets:
    # Stats about every PostgreSQL database
    - database

    # Stats about the background writer process's activity
    - bgwriter

    # Stats about every PostgreSQL process
    - activity

  period: 10s

  # The host must be passed as PostgreSQL URL. Example:
  # postgres://localhost:5432?sslmode=disable
  # The available parameters are documented here:
  # https://godoc.org/github.com/lib/pq#hdr-Connection_String_Parameters
  hosts: ["postgres://localhost:5432"]

  # Username to use when connecting to PostgreSQL. Empty by default.
  #username: user

  # Password to use when connecting to PostgreSQL. Empty by default.
  #password: pass

#------------------------------ Prometheus Module ------------------------------
- module: prometheus
  period: 10s
  hosts: ["localhost:9090"]
  metrics_path: /metrics
  #username: "user"
  #password: "secret"

  # This can be used for service account based authorization:
  #  bearer_token_file: /var/run/secrets/kubernetes.io/serviceaccount/token
  #ssl.certificate_authorities:
  #  - /var/run/secrets/kubernetes.io/serviceaccount/service-ca.crt

#------------------------------- RabbitMQ Module -------------------------------
- module: rabbitmq
  metricsets: ["node", "queue", "connection"]
  enabled: true
  period: 10s
  hosts: ["localhost:15672"]

  # Management path prefix, if `management.path_prefix` is set in RabbitMQ
  # configuration, it has to be set to the same value.
  #management_path_prefix: ""

  #username: guest
  #password: guest

#-------------------------------- Redis Module --------------------------------
- module: redis
  metricsets: ["info", "keyspace"]
  enabled: true
  period: 10s

  # Redis hosts
  hosts: ["127.0.0.1:6379"]

  # Timeout after which time a metricset should return an error
  # Timeout is by default defined as period, as a fetch of a metricset
  # should never take longer then period, as otherwise calls can pile up.
  #timeout: 1s

  # Optional fields to be added to each event
  #fields:
  #  datacenter: west

  # Network type to be used for redis connection. Default: tcp
  #network: tcp

  # Max number of concurrent connections. Default: 10
  #maxconn: 10

  # Filters can be used to reduce the number of fields sent.
  #processors:
  #  - include_fields:
  #      fields: ["beat", "metricset", "redis.info.stats"]

  # Redis AUTH password. Empty by default.
  #password: foobared

#--------------------------------- Sql Module ---------------------------------
- module: sql
  metricsets:
    - query
  period: 10s
  hosts: ["user=myuser password=mypassword dbname=mydb sslmode=disable"]

  driver: "postgres"
  sql_query: "select now()"
  sql_response_format: table

#--------------------------------- Stan Module ---------------------------------
- module: stan
  metricsets: ["stats", "channels", "subscriptions"]
  period: 60s
  hosts: ["localhost:8222"]
  #stats.metrics_path: "/streaming/serverz"
  #channels.metrics_path: "/streaming/channelsz"
  #subscriptions.metrics_path: "/streaming/channelsz" # we retrieve streaming subscriptions with a detailed query param to the channelsz endpoint

#-------------------------------- Statsd Module --------------------------------
- module: statsd
  host: "localhost"
  port: "8125"
  enabled: false
  #ttl: "30s"

#-------------------------------- Tomcat Module --------------------------------
- module: tomcat
  metricsets: ['threading', 'cache', 'memory', 'requests']
  period: 10s
  hosts: ['localhost:8080']
  path: "/jolokia/?ignoreErrors=true&canonicalNaming=false"

#------------------------------- Traefik Module -------------------------------
- module: traefik
  metricsets: ["health"]
  period: 10s
  hosts: ["localhost:8080"]

#-------------------------------- Uwsgi Module --------------------------------
- module: uwsgi
  metricsets: ["status"]
  enable: true
  period: 10s
  hosts: ["tcp://127.0.0.1:9191"]

#------------------------------- VSphere Module -------------------------------
- module: vsphere
  enabled: true
  metricsets: ["datastore", "host", "virtualmachine"]
  period: 10s
  hosts: ["https://localhost/sdk"]

  username: "user"
  password: "password"
  # If insecure is true, don't verify the server's certificate chain
  insecure: false
  # Get custom fields when using virtualmachine metric set. Default false.
  # get_custom_fields: false

#------------------------------- Windows Module -------------------------------
- module: windows
  metricsets: ["perfmon"]
  enabled: true
  period: 10s
  perfmon.ignore_non_existent_counters: false
  perfmon.group_measurements_by_instance: false
  perfmon.counters:
  #  - instance_label: processor.name
  #    instance_name: total
  #    measurement_label: processor.time.total.pct
  #    query: '\Processor Information(_Total)\% Processor Time'

- module: windows
  metricsets: ["service"]
  enabled: true
  period: 60s

#------------------------------ ZooKeeper Module ------------------------------
- module: zookeeper
  enabled: true
  metricsets: ["mntr", "server"]
  period: 10s
  hosts: ["localhost:2181"]



#================================ General ======================================

# The name of the shipper that publishes the network data. It can be used to group
# all the transactions sent by a single shipper in the web interface.
# If this options is not defined, the hostname is used.
#name:

# The tags of the shipper are included in their own field with each
# transaction published. Tags make it easy to group servers by different
# logical properties.
#tags: ["service-X", "web-tier"]

# Optional fields that you can specify to add additional information to the
# output. Fields can be scalar values, arrays, dictionaries, or any nested
# combination of these.
#fields:
#  env: staging

# If this option is set to true, the custom fields are stored as top-level
# fields in the output document instead of being grouped under a fields
# sub-dictionary. Default is false.
#fields_under_root: false

# Internal queue configuration for buffering events to be published.
#queue:
  # Queue type by name (default 'mem')
  # The memory queue will present all available events (up to the outputs
  # bulk_max_size) to the output, the moment the output is ready to server
  # another batch of events.
  #mem:
    # Max number of events the queue can buffer.
    #events: 4096

    # Hints the minimum number of events stored in the queue,
    # before providing a batch of events to the outputs.
    # The default value is set to 2048.
    # A value of 0 ensures events are immediately available
    # to be sent to the outputs.
    #flush.min_events: 2048

    # Maximum duration after which events are available to the outputs,
    # if the number of events stored in the queue is < `flush.min_events`.
    #flush.timeout: 1s

  # The spool queue will store events in a local spool file, before
  # forwarding the events to the outputs.
  #
  # Beta: spooling to disk is currently a beta feature. Use with care.
  #
  # The spool file is a circular buffer, which blocks once the file/buffer is full.
  # Events are put into a write buffer and flushed once the write buffer
  # is full or the flush_timeout is triggered.
  # Once ACKed by the output, events are removed immediately from the queue,
  # making space for new events to be persisted.
  #spool:
    # The file namespace configures the file path and the file creation settings.
    # Once the file exists, the `size`, `page_size` and `prealloc` settings
    # will have no more effect.
    #file:
      # Location of spool file. The default value is ${path.data}/spool.dat.
      #path: "${path.data}/spool.dat"

      # Configure file permissions if file is created. The default value is 0600.
      #permissions: 0600

      # File size hint. The spool blocks, once this limit is reached. The default value is 100 MiB.
      #size: 100MiB

      # The files page size. A file is split into multiple pages of the same size. The default value is 4KiB.
      #page_size: 4KiB

      # If prealloc is set, the required space for the file is reserved using
      # truncate. The default value is true.
      #prealloc: true

    # Spool writer settings
    # Events are serialized into a write buffer. The write buffer is flushed if:
    # - The buffer limit has been reached.
    # - The configured limit of buffered events is reached.
    # - The flush timeout is triggered.
    #write:
      # Sets the write buffer size.
      #buffer_size: 1MiB

      # Maximum duration after which events are flushed if the write buffer
      # is not full yet. The default value is 1s.
      #flush.timeout: 1s

      # Number of maximum buffered events. The write buffer is flushed once the
      # limit is reached.
      #flush.events: 16384

      # Configure the on-disk event encoding. The encoding can be changed
      # between restarts.
      # Valid encodings are: json, ubjson, and cbor.
      #codec: cbor
    #read:
      # Reader flush timeout, waiting for more events to become available, so
      # to fill a complete batch as required by the outputs.
      # If flush_timeout is 0, all available events are forwarded to the
      # outputs immediately.
      # The default value is 0s.
      #flush.timeout: 0s

# Sets the maximum number of CPUs that can be executing simultaneously. The
# default is the number of logical CPUs available in the system.
#max_procs:

#================================ Processors ===================================

# Processors are used to reduce the number of fields in the exported event or to
# enhance the event with external metadata. This section defines a list of
# processors that are applied one by one and the first one receives the initial
# event:
#
#   event -> filter1 -> event1 -> filter2 ->event2 ...
#
# The supported processors are drop_fields, drop_event, include_fields,
# decode_json_fields, and add_cloud_metadata.
#
# For example, you can use the following processors to keep the fields that
# contain CPU load percentages, but remove the fields that contain CPU ticks
# values:
#
#processors:
#- include_fields:
#    fields: ["cpu"]
#- drop_fields:
#    fields: ["cpu.user", "cpu.system"]
#
# The following example drops the events that have the HTTP response code 200:
#
#processors:
#- drop_event:
#    when:
#       equals:
#           http.code: 200
#
# The following example renames the field a to b:
#
#processors:
#- rename:
#    fields:
#       - from: "a"
#         to: "b"
#
# The following example tokenizes the string into fields:
#
#processors:
#- dissect:
#    tokenizer: "%{key1} - %{key2}"
#    field: "message"
#    target_prefix: "dissect"
#
# The following example enriches each event with metadata from the cloud
# provider about the host machine. It works on EC2, GCE, DigitalOcean,
# Tencent Cloud, and Alibaba Cloud.
#
#processors:
#- add_cloud_metadata: ~
#
# The following example enriches each event with the machine's local time zone
# offset from UTC.
#
#processors:
#- add_locale:
#    format: offset
#
# The following example enriches each event with docker metadata, it matches
# given fields to an existing container id and adds info from that container:
#
#processors:
#- add_docker_metadata:
#    host: "unix:///var/run/docker.sock"
#    match_fields: ["system.process.cgroup.id"]
#    match_pids: ["process.pid", "process.ppid"]
#    match_source: true
#    match_source_index: 4
#    match_short_id: false
#    cleanup_timeout: 60
#    labels.dedot: false
#    # To connect to Docker over TLS you must specify a client and CA certificate.
#    #ssl:
#    #  certificate_authority: "/etc/pki/root/ca.pem"
#    #  certificate:           "/etc/pki/client/cert.pem"
#    #  key:                   "/etc/pki/client/cert.key"
#
# The following example enriches each event with docker metadata, it matches
# container id from log path available in `source` field (by default it expects
# it to be /var/lib/docker/containers/*/*.log).
#
#processors:
#- add_docker_metadata: ~
#
# The following example enriches each event with host metadata.
#
#processors:
#- add_host_metadata:
#   netinfo.enabled: false
#
# The following example enriches each event with process metadata using
# process IDs included in the event.
#
#processors:
#- add_process_metadata:
#    match_pids: ["system.process.ppid"]
#    target: system.process.parent
#
# The following example decodes fields containing JSON strings
# and replaces the strings with valid JSON objects.
#
#processors:
#- decode_json_fields:
#    fields: ["field1", "field2", ...]
#    process_array: false
#    max_depth: 1
#    target: ""
#    overwrite_keys: false
#
#processors:
#- decompress_gzip_field:
#    from: "field1"
#    to: "field2"
#    ignore_missing: false
#    fail_on_error: true
#
# The following example copies the value of message to message_copied
#
#processors:
#- copy_fields:
#    fields:
#        - from: message
#          to: message_copied
#    fail_on_error: true
#    ignore_missing: false
#
# The following example truncates the value of message to 1024 bytes
#
#processors:
#- truncate_fields:
#    fields:
#      - message
#    max_bytes: 1024
#    fail_on_error: false
#    ignore_missing: true
#
# The following example preserves the raw message under event.original
#
#processors:
#- copy_fields:
#    fields:
#        - from: message
#          to: event.original
#    fail_on_error: false
#    ignore_missing: true
#- truncate_fields:
#    fields:
#      - event.original
#    max_bytes: 1024
#    fail_on_error: false
#    ignore_missing: true

#============================= Elastic Cloud ==================================

# These settings simplify using Metricbeat with the Elastic Cloud (https://cloud.elastic.co/).

# The cloud.id setting overwrites the `output.elasticsearch.hosts` and
# `setup.kibana.host` options.
# You can find the `cloud.id` in the Elastic Cloud web UI.
#cloud.id:

# The cloud.auth setting overwrites the `output.elasticsearch.username` and
# `output.elasticsearch.password` settings. The format is `<user>:<pass>`.
#cloud.auth:

#================================ Outputs ======================================

# Configure what output to use when sending the data collected by the beat.

#-------------------------- Elasticsearch output -------------------------------
output.elasticsearch:
  # Boolean flag to enable or disable the output module.
  #enabled: true

  # Array of hosts to connect to.
  # Scheme and port can be left out and will be set to the default (http and 9200)
  # In case you specify and additional path, the scheme is required: http://localhost:9200/path
  # IPv6 addresses should always be defined as: https://[2001:db8::1]:9200
  hosts: ["localhost:9200"]

  # Set gzip compression level.
  #compression_level: 0

  # Configure escaping HTML symbols in strings.
  #escape_html: false

  # Protocol - either `http` (default) or `https`.
  #protocol: "https"

  # Authentication credentials - either API key or username/password.
  #api_key: "id:api_key"
  #username: "elastic"
  #password: "changeme"

  # Dictionary of HTTP parameters to pass within the URL with index operations.
  #parameters:
    #param1: value1
    #param2: value2

  # Number of workers per Elasticsearch host.
  #worker: 1

  # Optional index name. The default is "metricbeat" plus date
  # and generates [metricbeat-]YYYY.MM.DD keys.
  # In case you modify this pattern you must update setup.template.name and setup.template.pattern accordingly.
  #index: "metricbeat-%{[agent.version]}-%{+yyyy.MM.dd}"

  # Optional ingest node pipeline. By default no pipeline will be used.
  #pipeline: ""

  # Optional HTTP path
  #path: "/elasticsearch"

  # Custom HTTP headers to add to each request
  #headers:
  #  X-My-Header: Contents of the header

  # Proxy server URL
  #proxy_url: http://proxy:3128

  # Whether to disable proxy settings for outgoing connections. If true, this
  # takes precedence over both the proxy_url field and any environment settings
  # (HTTP_PROXY, HTTPS_PROXY). The default is false.
  #proxy_disable: false

  # The number of times a particular Elasticsearch index operation is attempted. If
  # the indexing operation doesn't succeed after this many retries, the events are
  # dropped. The default is 3.
  #max_retries: 3

  # The maximum number of events to bulk in a single Elasticsearch bulk API index request.
  # The default is 50.
  #bulk_max_size: 50

  # The number of seconds to wait before trying to reconnect to Elasticsearch
  # after a network error. After waiting backoff.init seconds, the Beat
  # tries to reconnect. If the attempt fails, the backoff timer is increased
  # exponentially up to backoff.max. After a successful connection, the backoff
  # timer is reset. The default is 1s.
  #backoff.init: 1s

  # The maximum number of seconds to wait before attempting to connect to
  # Elasticsearch after a network error. The default is 60s.
  #backoff.max: 60s

  # Configure HTTP request timeout before failing a request to Elasticsearch.
  #timeout: 90

  # Use SSL settings for HTTPS.
  #ssl.enabled: true

  # Configure SSL verification mode. If `none` is configured, all server hosts
  # and certificates will be accepted. In this mode, SSL-based connections are
  # susceptible to man-in-the-middle attacks. Use only for testing. Default is
  # `full`.
  #ssl.verification_mode: full

  # List of supported/valid TLS versions. By default all TLS versions from 1.1
  # up to 1.3 are enabled.
  #ssl.supported_protocols: [TLSv1.1, TLSv1.2, TLSv1.3]

  # List of root certificates for HTTPS server verifications
  #ssl.certificate_authorities: ["/etc/pki/root/ca.pem"]

  # Certificate for SSL client authentication
  #ssl.certificate: "/etc/pki/client/cert.pem"

  # Client certificate key
  #ssl.key: "/etc/pki/client/cert.key"

  # Optional passphrase for decrypting the certificate key.
  #ssl.key_passphrase: ''

  # Configure cipher suites to be used for SSL connections
  #ssl.cipher_suites: []

  # Configure curve types for ECDHE-based cipher suites
  #ssl.curve_types: []

  # Configure what types of renegotiation are supported. Valid options are
  # never, once, and freely. Default is never.
  #ssl.renegotiation: never

#----------------------------- Logstash output ---------------------------------
#output.logstash:
  # Boolean flag to enable or disable the output module.
  #enabled: true

  # The Logstash hosts
  #hosts: ["localhost:5044"]

  # Number of workers per Logstash host.
  #worker: 1

  # Set gzip compression level.
  #compression_level: 3

  # Configure escaping HTML symbols in strings.
  #escape_html: false

  # Optional maximum time to live for a connection to Logstash, after which the
  # connection will be re-established.  A value of `0s` (the default) will
  # disable this feature.
  #
  # Not yet supported for async connections (i.e. with the "pipelining" option set)
  #ttl: 30s

  # Optionally load-balance events between Logstash hosts. Default is false.
  #loadbalance: false

  # Number of batches to be sent asynchronously to Logstash while processing
  # new batches.
  #pipelining: 2

  # If enabled only a subset of events in a batch of events is transferred per
  # transaction.  The number of events to be sent increases up to `bulk_max_size`
  # if no error is encountered.
  #slow_start: false

  # The number of seconds to wait before trying to reconnect to Logstash
  # after a network error. After waiting backoff.init seconds, the Beat
  # tries to reconnect. If the attempt fails, the backoff timer is increased
  # exponentially up to backoff.max. After a successful connection, the backoff
  # timer is reset. The default is 1s.
  #backoff.init: 1s

  # The maximum number of seconds to wait before attempting to connect to
  # Logstash after a network error. The default is 60s.
  #backoff.max: 60s

  # Optional index name. The default index name is set to metricbeat
  # in all lowercase.
  #index: 'metricbeat'

  # SOCKS5 proxy server URL
  #proxy_url: socks5://user:password@socks5-server:2233

  # Resolve names locally when using a proxy server. Defaults to false.
  #proxy_use_local_resolver: false

  # Enable SSL support. SSL is automatically enabled if any SSL setting is set.
  #ssl.enabled: true

  # Configure SSL verification mode. If `none` is configured, all server hosts
  # and certificates will be accepted. In this mode, SSL based connections are
  # susceptible to man-in-the-middle attacks. Use only for testing. Default is
  # `full`.
  #ssl.verification_mode: full

  # List of supported/valid TLS versions. By default all TLS versions from 1.1
  # up to 1.3 are enabled.
  #ssl.supported_protocols: [TLSv1.1, TLSv1.2, TLSv1.3]

  # Optional SSL configuration options. SSL is off by default.
  # List of root certificates for HTTPS server verifications
  #ssl.certificate_authorities: ["/etc/pki/root/ca.pem"]

  # Certificate for SSL client authentication
  #ssl.certificate: "/etc/pki/client/cert.pem"

  # Client certificate key
  #ssl.key: "/etc/pki/client/cert.key"

  # Optional passphrase for decrypting the Certificate Key.
  #ssl.key_passphrase: ''

  # Configure cipher suites to be used for SSL connections
  #ssl.cipher_suites: []

  # Configure curve types for ECDHE-based cipher suites
  #ssl.curve_types: []

  # Configure what types of renegotiation are supported. Valid options are
  # never, once, and freely. Default is never.
  #ssl.renegotiation: never

  # The number of times to retry publishing an event after a publishing failure.
  # After the specified number of retries, the events are typically dropped.
  # Some Beats, such as Filebeat and Winlogbeat, ignore the max_retries setting
  # and retry until all events are published.  Set max_retries to a value less
  # than 0 to retry until all events are published. The default is 3.
  #max_retries: 3

  # The maximum number of events to bulk in a single Logstash request. The
  # default is 2048.
  #bulk_max_size: 2048

  # The number of seconds to wait for responses from the Logstash server before
  # timing out. The default is 30s.
  #timeout: 30s

#------------------------------- Kafka output ----------------------------------
#output.kafka:
  # Boolean flag to enable or disable the output module.
  #enabled: true

  # The list of Kafka broker addresses from which to fetch the cluster metadata.
  # The cluster metadata contain the actual Kafka brokers events are published
  # to.
  #hosts: ["localhost:9092"]

  # The Kafka topic used for produced events. The setting can be a format string
  # using any event field. To set the topic from document type use `%{[type]}`.
  #topic: beats

  # The Kafka event key setting. Use format string to create a unique event key.
  # By default no event key will be generated.
  #key: ''

  # The Kafka event partitioning strategy. Default hashing strategy is `hash`
  # using the `output.kafka.key` setting or randomly distributes events if
  # `output.kafka.key` is not configured.
  #partition.hash:
    # If enabled, events will only be published to partitions with reachable
    # leaders. Default is false.
    #reachable_only: false

    # Configure alternative event field names used to compute the hash value.
    # If empty `output.kafka.key` setting will be used.
    # Default value is empty list.
    #hash: []

  # Authentication details. Password is required if username is set.
  #username: ''
  #password: ''

  # Kafka version Metricbeat is assumed to run against. Defaults to the "1.0.0".
  #version: '1.0.0'

  # Configure JSON encoding
  #codec.json:
    # Pretty-print JSON event
    #pretty: false

    # Configure escaping HTML symbols in strings.
    #escape_html: false

  # Metadata update configuration. Metadata contains leader information
  # used to decide which broker to use when publishing.
  #metadata:
    # Max metadata request retry attempts when cluster is in middle of leader
    # election. Defaults to 3 retries.
    #retry.max: 3

    # Wait time between retries during leader elections. Default is 250ms.
    #retry.backoff: 250ms

    # Refresh metadata interval. Defaults to every 10 minutes.
    #refresh_frequency: 10m

    # Strategy for fetching the topics metadata from the broker. Default is false.
    #full: false

  # The number of concurrent load-balanced Kafka output workers.
  #worker: 1

  # The number of times to retry publishing an event after a publishing failure.
  # After the specified number of retries, events are typically dropped.
  # Some Beats, such as Filebeat, ignore the max_retries setting and retry until
  # all events are published.  Set max_retries to a value less than 0 to retry
  # until all events are published. The default is 3.
  #max_retries: 3

  # The maximum number of events to bulk in a single Kafka request. The default
  # is 2048.
  #bulk_max_size: 2048

  # Duration to wait before sending bulk Kafka request. 0 is no delay. The default
  # is 0.
  #bulk_flush_frequency: 0s

  # The number of seconds to wait for responses from the Kafka brokers before
  # timing out. The default is 30s.
  #timeout: 30s

  # The maximum duration a broker will wait for number of required ACKs. The
  # default is 10s.
  #broker_timeout: 10s

  # The number of messages buffered for each Kafka broker. The default is 256.
  #channel_buffer_size: 256

  # The keep-alive period for an active network connection. If 0s, keep-alives
  # are disabled. The default is 0 seconds.
  #keep_alive: 0

  # Sets the output compression codec. Must be one of none, snappy and gzip. The
  # default is gzip.
  #compression: gzip

  # Set the compression level. Currently only gzip provides a compression level
  # between 0 and 9. The default value is chosen by the compression algorithm.
  #compression_level: 4

  # The maximum permitted size of JSON-encoded messages. Bigger messages will be
  # dropped. The default value is 1000000 (bytes). This value should be equal to
  # or less than the broker's message.max.bytes.
  #max_message_bytes: 1000000

  # The ACK reliability level required from broker. 0=no response, 1=wait for
  # local commit, -1=wait for all replicas to commit. The default is 1.  Note:
  # If set to 0, no ACKs are returned by Kafka. Messages might be lost silently
  # on error.
  #required_acks: 1

  # The configurable ClientID used for logging, debugging, and auditing
  # purposes.  The default is "beats".
  #client_id: beats

  # Enable SSL support. SSL is automatically enabled if any SSL setting is set.
  #ssl.enabled: true

  # Optional SSL configuration options. SSL is off by default.
  # List of root certificates for HTTPS server verifications
  #ssl.certificate_authorities: ["/etc/pki/root/ca.pem"]

  # Configure SSL verification mode. If `none` is configured, all server hosts
  # and certificates will be accepted. In this mode, SSL based connections are
  # susceptible to man-in-the-middle attacks. Use only for testing. Default is
  # `full`.
  #ssl.verification_mode: full

  # List of supported/valid TLS versions. By default all TLS versions from 1.1
  # up to 1.3 are enabled.
  #ssl.supported_protocols: [TLSv1.1, TLSv1.2, TLSv1.3]

  # Certificate for SSL client authentication
  #ssl.certificate: "/etc/pki/client/cert.pem"

  # Client Certificate Key
  #ssl.key: "/etc/pki/client/cert.key"

  # Optional passphrase for decrypting the Certificate Key.
  #ssl.key_passphrase: ''

  # Configure cipher suites to be used for SSL connections
  #ssl.cipher_suites: []

  # Configure curve types for ECDHE-based cipher suites
  #ssl.curve_types: []

  # Configure what types of renegotiation are supported. Valid options are
  # never, once, and freely. Default is never.
  #ssl.renegotiation: never

#------------------------------- Redis output ----------------------------------
#output.redis:
  # Boolean flag to enable or disable the output module.
  #enabled: true

  # Configure JSON encoding
  #codec.json:
    # Pretty print json event
    #pretty: false

    # Configure escaping HTML symbols in strings.
    #escape_html: false

  # The list of Redis servers to connect to. If load-balancing is enabled, the
  # events are distributed to the servers in the list. If one server becomes
  # unreachable, the events are distributed to the reachable servers only.
  #hosts: ["localhost:6379"]

  # The name of the Redis list or channel the events are published to. The
  # default is metricbeat.
  #key: metricbeat

  # The password to authenticate to Redis with. The default is no authentication.
  #password:

  # The Redis database number where the events are published. The default is 0.
  #db: 0

  # The Redis data type to use for publishing events. If the data type is list,
  # the Redis RPUSH command is used. If the data type is channel, the Redis
  # PUBLISH command is used. The default value is list.
  #datatype: list

  # The number of workers to use for each host configured to publish events to
  # Redis. Use this setting along with the loadbalance option. For example, if
  # you have 2 hosts and 3 workers, in total 6 workers are started (3 for each
  # host).
  #worker: 1

  # If set to true and multiple hosts or workers are configured, the output
  # plugin load balances published events onto all Redis hosts. If set to false,
  # the output plugin sends all events to only one host (determined at random)
  # and will switch to another host if the currently selected one becomes
  # unreachable. The default value is true.
  #loadbalance: true

  # The Redis connection timeout in seconds. The default is 5 seconds.
  #timeout: 5s

  # The number of times to retry publishing an event after a publishing failure.
  # After the specified number of retries, the events are typically dropped.
  # Some Beats, such as Filebeat, ignore the max_retries setting and retry until
  # all events are published. Set max_retries to a value less than 0 to retry
  # until all events are published. The default is 3.
  #max_retries: 3

  # The number of seconds to wait before trying to reconnect to Redis
  # after a network error. After waiting backoff.init seconds, the Beat
  # tries to reconnect. If the attempt fails, the backoff timer is increased
  # exponentially up to backoff.max. After a successful connection, the backoff
  # timer is reset. The default is 1s.
  #backoff.init: 1s

  # The maximum number of seconds to wait before attempting to connect to
  # Redis after a network error. The default is 60s.
  #backoff.max: 60s

  # The maximum number of events to bulk in a single Redis request or pipeline.
  # The default is 2048.
  #bulk_max_size: 2048

  # The URL of the SOCKS5 proxy to use when connecting to the Redis servers. The
  # value must be a URL with a scheme of socks5://.
  #proxy_url:

  # This option determines whether Redis hostnames are resolved locally when
  # using a proxy. The default value is false, which means that name resolution
  # occurs on the proxy server.
  #proxy_use_local_resolver: false

  # Enable SSL support. SSL is automatically enabled, if any SSL setting is set.
  #ssl.enabled: true

  # Configure SSL verification mode. If `none` is configured, all server hosts
  # and certificates will be accepted. In this mode, SSL based connections are
  # susceptible to man-in-the-middle attacks. Use only for testing. Default is
  # `full`.
  #ssl.verification_mode: full

  # List of supported/valid TLS versions. By default all TLS versions from 1.1
  # up to 1.3 are enabled.
  #ssl.supported_protocols: [TLSv1.1, TLSv1.2, TLSv1.3]

  # Optional SSL configuration options. SSL is off by default.
  # List of root certificates for HTTPS server verifications
  #ssl.certificate_authorities: ["/etc/pki/root/ca.pem"]

  # Certificate for SSL client authentication
  #ssl.certificate: "/etc/pki/client/cert.pem"

  # Client Certificate Key
  #ssl.key: "/etc/pki/client/cert.key"

  # Optional passphrase for decrypting the Certificate Key.
  #ssl.key_passphrase: ''

  # Configure cipher suites to be used for SSL connections
  #ssl.cipher_suites: []

  # Configure curve types for ECDHE based cipher suites
  #ssl.curve_types: []

  # Configure what types of renegotiation are supported. Valid options are
  # never, once, and freely. Default is never.
  #ssl.renegotiation: never

#------------------------------- File output -----------------------------------
#output.file:
  # Boolean flag to enable or disable the output module.
  #enabled: true

  # Configure JSON encoding
  #codec.json:
    # Pretty-print JSON event
    #pretty: false

    # Configure escaping HTML symbols in strings.
    #escape_html: false

  # Path to the directory where to save the generated files. The option is
  # mandatory.
  #path: "/tmp/metricbeat"

  # Name of the generated files. The default is `metricbeat` and it generates
  # files: `metricbeat`, `metricbeat.1`, `metricbeat.2`, etc.
  #filename: metricbeat

  # Maximum size in kilobytes of each file. When this size is reached, and on
  # every Metricbeat restart, the files are rotated. The default value is 10240
  # kB.
  #rotate_every_kb: 10000

  # Maximum number of files under path. When this number of files is reached,
  # the oldest file is deleted and the rest are shifted from last to first. The
  # default is 7 files.
  #number_of_files: 7

  # Permissions to use for file creation. The default is 0600.
  #permissions: 0600

#----------------------------- Console output ---------------------------------
#output.console:
  # Boolean flag to enable or disable the output module.
  #enabled: true

  # Configure JSON encoding
  #codec.json:
    # Pretty-print JSON event
    #pretty: false

    # Configure escaping HTML symbols in strings.
    #escape_html: false

#================================= Paths ======================================

# The home path for the Metricbeat installation. This is the default base path
# for all other path settings and for miscellaneous files that come with the
# distribution (for example, the sample dashboards).
# If not set by a CLI flag or in the configuration file, the default for the
# home path is the location of the binary.
#path.home:

# The configuration path for the Metricbeat installation. This is the default
# base path for configuration files, including the main YAML configuration file
# and the Elasticsearch template file. If not set by a CLI flag or in the
# configuration file, the default for the configuration path is the home path.
#path.config: ${path.home}

# The data path for the Metricbeat installation. This is the default base path
# for all the files in which Metricbeat needs to store its data. If not set by a
# CLI flag or in the configuration file, the default for the data path is a data
# subdirectory inside the home path.
#path.data: ${path.home}/data

# The logs path for a Metricbeat installation. This is the default location for
# the Beat's log files. If not set by a CLI flag or in the configuration file,
# the default for the logs path is a logs subdirectory inside the home path.
#path.logs: ${path.home}/logs

#================================ Keystore ==========================================
# Location of the Keystore containing the keys and their sensitive values.
#keystore.path: "${path.config}/beats.keystore"

#============================== Dashboards =====================================
# These settings control loading the sample dashboards to the Kibana index. Loading
# the dashboards are disabled by default and can be enabled either by setting the
# options here, or by using the `-setup` CLI flag or the `setup` command.
#setup.dashboards.enabled: false

# The directory from where to read the dashboards. The default is the `kibana`
# folder in the home path.
#setup.dashboards.directory: ${path.home}/kibana

# The URL from where to download the dashboards archive. It is used instead of
# the directory if it has a value.
#setup.dashboards.url:

# The file archive (zip file) from where to read the dashboards. It is used instead
# of the directory when it has a value.
#setup.dashboards.file:

# In case the archive contains the dashboards from multiple Beats, this lets you
# select which one to load. You can load all the dashboards in the archive by
# setting this to the empty string.
#setup.dashboards.beat: metricbeat

# The name of the Kibana index to use for setting the configuration. Default is ".kibana"
#setup.dashboards.kibana_index: .kibana

# The Elasticsearch index name. This overwrites the index name defined in the
# dashboards and index pattern. Example: testbeat-*
#setup.dashboards.index:

# Always use the Kibana API for loading the dashboards instead of autodetecting
# how to install the dashboards by first querying Elasticsearch.
#setup.dashboards.always_kibana: false

# If true and Kibana is not reachable at the time when dashboards are loaded,
# it will retry to reconnect to Kibana instead of exiting with an error.
#setup.dashboards.retry.enabled: false

# Duration interval between Kibana connection retries.
#setup.dashboards.retry.interval: 1s

# Maximum number of retries before exiting with an error, 0 for unlimited retrying.
#setup.dashboards.retry.maximum: 0


#============================== Template =====================================

# A template is used to set the mapping in Elasticsearch
# By default template loading is enabled and the template is loaded.
# These settings can be adjusted to load your own template or overwrite existing ones.

# Set to false to disable template loading.
#setup.template.enabled: true

# Template name. By default the template name is "metricbeat-%{[agent.version]}"
# The template name and pattern has to be set in case the Elasticsearch index pattern is modified.
#setup.template.name: "metricbeat-%{[agent.version]}"

# Template pattern. By default the template pattern is "-%{[agent.version]}-*" to apply to the default index settings.
# The first part is the version of the beat and then -* is used to match all daily indices.
# The template name and pattern has to be set in case the Elasticsearch index pattern is modified.
#setup.template.pattern: "metricbeat-%{[agent.version]}-*"

# Path to fields.yml file to generate the template
#setup.template.fields: "${path.config}/fields.yml"

# A list of fields to be added to the template and Kibana index pattern. Also
# specify setup.template.overwrite: true to overwrite the existing template.
# This setting is experimental.
#setup.template.append_fields:
#- name: field_name
#  type: field_type

# Enable JSON template loading. If this is enabled, the fields.yml is ignored.
#setup.template.json.enabled: false

# Path to the JSON template file
#setup.template.json.path: "${path.config}/template.json"

# Name under which the template is stored in Elasticsearch
#setup.template.json.name: ""

# Overwrite existing template
#setup.template.overwrite: false

# Elasticsearch template settings
setup.template.settings:

  # A dictionary of settings to place into the settings.index dictionary
  # of the Elasticsearch template. For more details, please check
  # https://www.elastic.co/guide/en/elasticsearch/reference/current/mapping.html
  #index:
    #number_of_shards: 1
    #codec: best_compression

  # A dictionary of settings for the _source field. For more details, please check
  # https://www.elastic.co/guide/en/elasticsearch/reference/current/mapping-source-field.html
  #_source:
    #enabled: false

#============================== Setup ILM =====================================

# Configure index lifecycle management (ILM). These settings create a write
# alias and add additional settings to the index template. When ILM is enabled,
# output.elasticsearch.index is ignored, and the write alias is used to set the
# index name.

# Enable ILM support. Valid values are true, false, and auto. When set to auto
# (the default), the Beat uses index lifecycle management when it connects to a
# cluster that supports ILM; otherwise, it creates daily indices.
#setup.ilm.enabled: auto

# Set the prefix used in the index lifecycle write alias name. The default alias
# name is 'metricbeat-%{[agent.version]}'.
#setup.ilm.rollover_alias: "metricbeat"

# Set the rollover index pattern. The default is "%{now/d}-000001".
#setup.ilm.pattern: "{now/d}-000001"

# Set the lifecycle policy name. The default policy name is
# 'metricbeat'.
#setup.ilm.policy_name: "mypolicy"

# The path to a JSON file that contains a lifecycle policy configuration. Used
# to load your own lifecycle policy.
#setup.ilm.policy_file:

# Disable the check for an existing lifecycle policy. The default is false. If
# you disable this check, set setup.ilm.overwrite: true so the lifecycle policy
# can be installed.
#setup.ilm.check_exists: false

# Overwrite the lifecycle policy at startup. The default is false.
#setup.ilm.overwrite: false

#============================== Kibana =====================================

# Starting with Beats version 6.0.0, the dashboards are loaded via the Kibana API.
# This requires a Kibana endpoint configuration.
setup.kibana:

  # Kibana Host
  # Scheme and port can be left out and will be set to the default (http and 5601)
  # In case you specify and additional path, the scheme is required: http://localhost:5601/path
  # IPv6 addresses should always be defined as: https://[2001:db8::1]:5601
  #host: "localhost:5601"

  # Optional protocol and basic auth credentials.
  #protocol: "https"
  #username: "elastic"
  #password: "changeme"

  # Optional HTTP path
  #path: ""

  # Use SSL settings for HTTPS. Default is true.
  #ssl.enabled: true

  # Configure SSL verification mode. If `none` is configured, all server hosts
  # and certificates will be accepted. In this mode, SSL based connections are
  # susceptible to man-in-the-middle attacks. Use only for testing. Default is
  # `full`.
  #ssl.verification_mode: full

  # List of supported/valid TLS versions. By default all TLS versions from 1.1
  # up to 1.3 are enabled.
  #ssl.supported_protocols: [TLSv1.1, TLSv1.2, TLSv1.3]

  # SSL configuration. The default is off.
  # List of root certificates for HTTPS server verifications
  #ssl.certificate_authorities: ["/etc/pki/root/ca.pem"]

  # Certificate for SSL client authentication
  #ssl.certificate: "/etc/pki/client/cert.pem"

  # Client certificate key
  #ssl.key: "/etc/pki/client/cert.key"

  # Optional passphrase for decrypting the certificate key.
  #ssl.key_passphrase: ''

  # Configure cipher suites to be used for SSL connections
  #ssl.cipher_suites: []

  # Configure curve types for ECDHE-based cipher suites
  #ssl.curve_types: []



#================================ Logging ======================================
# There are four options for the log output: file, stderr, syslog, eventlog
# The file output is the default.

# Sets log level. The default log level is info.
# Available log levels are: error, warning, info, debug
#logging.level: info

# Enable debug output for selected components. To enable all selectors use ["*"]
# Other available selectors are "beat", "publish", "service"
# Multiple selectors can be chained.
#logging.selectors: [ ]

# Send all logging output to stderr. The default is false.
#logging.to_stderr: false

# Send all logging output to syslog. The default is false.
#logging.to_syslog: false

# Send all logging output to Windows Event Logs. The default is false.
#logging.to_eventlog: false

# If enabled, Metricbeat periodically logs its internal metrics that have changed
# in the last period. For each metric that changed, the delta from the value at
# the beginning of the period is logged. Also, the total values for
# all non-zero internal metrics are logged on shutdown. The default is true.
#logging.metrics.enabled: true

# The period after which to log the internal metrics. The default is 30s.
#logging.metrics.period: 30s

# Logging to rotating files. Set logging.to_files to false to disable logging to
# files.
logging.to_files: true
logging.files:
  # Configure the path where the logs are written. The default is the logs directory
  # under the home path (the binary location).
  #path: /var/log/metricbeat

  # The name of the files where the logs are written to.
  #name: metricbeat

  # Configure log file size limit. If limit is reached, log file will be
  # automatically rotated
  #rotateeverybytes: 10485760 # = 10MB

  # Number of rotated log files to keep. Oldest files will be deleted first.
  #keepfiles: 7

  # The permissions mask to apply when rotating log files. The default value is 0600.
  # Must be a valid Unix-style file permissions mask expressed in octal notation.
  #permissions: 0600

  # Enable log file rotation on time intervals in addition to size-based rotation.
  # Intervals must be at least 1s. Values of 1m, 1h, 24h, 7*24h, 30*24h, and 365*24h
  # are boundary-aligned with minutes, hours, days, weeks, months, and years as
  # reported by the local system clock. All other intervals are calculated from the
  # Unix epoch. Defaults to disabled.
  #interval: 0

  # Rotate existing logs on startup rather than appending to the existing
  # file. Defaults to true.
  # rotateonstartup: true

# Set to true to log messages in JSON format.
#logging.json: false


#============================== X-Pack Monitoring ===============================
# Metricbeat can export internal metrics to a central Elasticsearch monitoring
# cluster.  This requires xpack monitoring to be enabled in Elasticsearch.  The
# reporting is disabled by default.

# Set to true to enable the monitoring reporter.
#monitoring.enabled: false

# Sets the UUID of the Elasticsearch cluster under which monitoring data for this
# Metricbeat instance will appear in the Stack Monitoring UI. If output.elasticsearch
# is enabled, the UUID is derived from the Elasticsearch cluster referenced by output.elasticsearch.
#monitoring.cluster_uuid:

# Uncomment to send the metrics to Elasticsearch. Most settings from the
# Elasticsearch output are accepted here as well.
# Note that the settings should point to your Elasticsearch *monitoring* cluster.
# Any setting that is not set is automatically inherited from the Elasticsearch
# output configuration, so if you have the Elasticsearch output configured such
# that it is pointing to your Elasticsearch monitoring cluster, you can simply
# uncomment the following line.
#monitoring.elasticsearch:

  # Array of hosts to connect to.
  # Scheme and port can be left out and will be set to the default (http and 9200)
  # In case you specify and additional path, the scheme is required: http://localhost:9200/path
  # IPv6 addresses should always be defined as: https://[2001:db8::1]:9200
  #hosts: ["localhost:9200"]

  # Set gzip compression level.
  #compression_level: 0

  # Protocol - either `http` (default) or `https`.
  #protocol: "https"

  # Authentication credentials - either API key or username/password.
  #api_key: "id:api_key"
  #username: "beats_system"
  #password: "changeme"

  # Dictionary of HTTP parameters to pass within the URL with index operations.
  #parameters:
    #param1: value1
    #param2: value2

  # Custom HTTP headers to add to each request
  #headers:
  #  X-My-Header: Contents of the header

  # Proxy server url
  #proxy_url: http://proxy:3128

  # The number of times a particular Elasticsearch index operation is attempted. If
  # the indexing operation doesn't succeed after this many retries, the events are
  # dropped. The default is 3.
  #max_retries: 3

  # The maximum number of events to bulk in a single Elasticsearch bulk API index request.
  # The default is 50.
  #bulk_max_size: 50

  # The number of seconds to wait before trying to reconnect to Elasticsearch
  # after a network error. After waiting backoff.init seconds, the Beat
  # tries to reconnect. If the attempt fails, the backoff timer is increased
  # exponentially up to backoff.max. After a successful connection, the backoff
  # timer is reset. The default is 1s.
  #backoff.init: 1s

  # The maximum number of seconds to wait before attempting to connect to
  # Elasticsearch after a network error. The default is 60s.
  #backoff.max: 60s

  # Configure HTTP request timeout before failing an request to Elasticsearch.
  #timeout: 90

  # Use SSL settings for HTTPS.
  #ssl.enabled: true

  # Configure SSL verification mode. If `none` is configured, all server hosts
  # and certificates will be accepted. In this mode, SSL based connections are
  # susceptible to man-in-the-middle attacks. Use only for testing. Default is
  # `full`.
  #ssl.verification_mode: full

  # List of supported/valid TLS versions. By default all TLS versions from 1.1
  # up to 1.3 are enabled.
  #ssl.supported_protocols: [TLSv1.1, TLSv1.2, TLSv1.3]

  # SSL configuration. The default is off.
  # List of root certificates for HTTPS server verifications
  #ssl.certificate_authorities: ["/etc/pki/root/ca.pem"]

  # Certificate for SSL client authentication
  #ssl.certificate: "/etc/pki/client/cert.pem"

  # Client certificate key
  #ssl.key: "/etc/pki/client/cert.key"

  # Optional passphrase for decrypting the certificate key.
  #ssl.key_passphrase: ''

  # Configure cipher suites to be used for SSL connections
  #ssl.cipher_suites: []

  # Configure curve types for ECDHE-based cipher suites
  #ssl.curve_types: []

  # Configure what types of renegotiation are supported. Valid options are
  # never, once, and freely. Default is never.
  #ssl.renegotiation: never

  #metrics.period: 10s
  #state.period: 1m

# The `monitoring.cloud.id` setting overwrites the `monitoring.elasticsearch.hosts`
# setting. You can find the value for this setting in the Elastic Cloud web UI.
#monitoring.cloud.id:

# The `monitoring.cloud.auth` setting overwrites the `monitoring.elasticsearch.username`
# and `monitoring.elasticsearch.password` settings. The format is `<user>:<pass>`.
#monitoring.cloud.auth:

#================================ HTTP Endpoint ======================================
# Each beat can expose internal metrics through a HTTP endpoint. For security
# reasons the endpoint is disabled by default. This feature is currently experimental.
# Stats can be access through http://localhost:5066/stats . For pretty JSON output
# append ?pretty to the URL.

# Defines if the HTTP endpoint is enabled.
#http.enabled: false

# The HTTP endpoint will bind to this hostname, IP address, unix socket or named pipe.
# When using IP addresses, it is recommended to only use localhost.
#http.host: localhost

# Port on which the HTTP endpoint will bind. Default is 5066.
#http.port: 5066

# Define which user should be owning the named pipe.
#http.named_pipe.user:

# Define which the permissions that should be applied to the named pipe, use the Security
# Descriptor Definition Language (SDDL) to define the permission. This option cannot be used with
# `http.user`.
#http.named_pipe.security_descriptor:

#============================= Process Security ================================

# Enable or disable seccomp system call filtering on Linux. Default is enabled.
#seccomp.enabled: true

#================================= Migration ==================================

# This allows to enable 6.7 migration aliases
#migration.6_to_7.enabled: false<|MERGE_RESOLUTION|>--- conflicted
+++ resolved
@@ -487,34 +487,6 @@
   # the options for this metricset are also available here.
   metrics_path: /metrics
 
-<<<<<<< HEAD
-  # The custom processor is responsible for filtering Prometheus metrics
-  # not stricly related to the IBM MQ domain, e.g. system load, process,
-  # metrics HTTP server.
-  processors:
-    - script:
-        lang: javascript
-        source: >
-          function process(event) {
-            var metrics = event.Get("prometheus.metrics");
-            Object.keys(metrics).forEach(function(key) {
-              if (!(key.match(/^ibmmq_.*$/))) {
-                event.Delete("prometheus.metrics." + key);
-              }
-            });
-            metrics = event.Get("prometheus.metrics");
-            if (Object.keys(metrics).length == 0) {
-              event.Cancel();
-            }
-          }
-
-#-------------------------------- Istio Module --------------------------------
-- module: istio
-  metricsets: ["mesh"]
-  period: 10s
-  hosts: ["localhost:42422"]
-
-=======
 #-------------------------------- Istio Module --------------------------------
 # Istio mesh. To collect all Mixer-generated metrics
 - module: istio
@@ -551,7 +523,6 @@
   # use istio-pilot.istio-system:15014, when deploying Metricbeat in a kubernetes cluster as Pod or Daemonset
   hosts: ["localhost:15014"]
 
->>>>>>> 790036b3
 #------------------------------- Jolokia Module -------------------------------
 - module: jolokia
   #metricsets: ["jmx"]
