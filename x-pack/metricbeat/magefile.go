--- conflicted
+++ resolved
@@ -13,12 +13,8 @@
 
 	"github.com/magefile/mage/mg"
 
-<<<<<<< HEAD
-	"github.com/elastic/beats/dev-tools/mage"
-	mbmage "github.com/elastic/beats/metricbeat/scripts/mage"
-=======
 	devtools "github.com/elastic/beats/dev-tools/mage"
->>>>>>> d30b4dcc
+	metricbeat "github.com/elastic/beats/metricbeat/scripts/mage"
 )
 
 func init() {
@@ -65,17 +61,11 @@
 	start := time.Now()
 	defer func() { fmt.Println("package ran for", time.Since(start)) }()
 
-<<<<<<< HEAD
-	mage.UseElasticBeatXPackPackaging()
-	mbmage.CustomizePackaging()
-	mage.PackageKibanaDashboardsFromBuildDir()
-=======
 	devtools.UseElasticBeatXPackPackaging()
-	customizePackaging()
+	metricbeat.CustomizePackaging()
 	devtools.PackageKibanaDashboardsFromBuildDir()
->>>>>>> d30b4dcc
 
-	mg.Deps(Update, mbmage.PrepareModulePackagingXPack)
+	mg.Deps(Update, metricbeat.PrepareModulePackagingXPack)
 	mg.Deps(CrossBuild, CrossBuildGoDaemon)
 	mg.SerialDeps(devtools.Package, TestPackages)
 }
@@ -106,19 +96,14 @@
 
 // Config generates both the short and reference configs.
 func Config() {
-	mg.Deps(mbmage.ConfigXPack, mbmage.GenerateDirModulesD)
+	mg.Deps(metricbeat.ConfigXPack, metricbeat.GenerateDirModulesD)
 }
 
 // Update is an alias for running fields, dashboards, config.
 func Update() {
-<<<<<<< HEAD
 	mg.SerialDeps(Fields, Dashboards, Config,
-		mbmage.PrepareModulePackagingXPack,
-		mage.GenerateModuleIncludeListGo)
-=======
-	mg.SerialDeps(Fields, Dashboards, Config, prepareModulePackaging,
+		metricbeat.PrepareModulePackagingXPack,
 		devtools.GenerateModuleIncludeListGo)
->>>>>>> d30b4dcc
 }
 
 // Fmt formats source code and adds file headers.
@@ -174,190 +159,4 @@
 		mg.Deps(devtools.BuildSystemTestBinary)
 		return devtools.PythonNoseTest(devtools.DefaultPythonTestIntegrationArgs())
 	})
-<<<<<<< HEAD
-=======
-}
-
-// -----------------------------------------------------------------------------
-// Customizations specific to Metricbeat.
-// - Include modules.d directory in packages.
-
-const (
-	dirModulesDGenerated = "build/package/modules.d"
-)
-
-// prepareModulePackaging generates modules and modules.d directories
-// for an x-pack distribution, excluding _meta and test files so that they are
-// not included in packages.
-func prepareModulePackaging() error {
-	mg.Deps(createDirModulesD)
-
-	err := devtools.Clean([]string{
-		dirModulesDGenerated,
-	})
-	if err != nil {
-		return err
-	}
-
-	for _, copyAction := range []struct {
-		src, dst string
-	}{
-		{devtools.OSSBeatDir("modules.d"), dirModulesDGenerated},
-		{"modules.d", dirModulesDGenerated},
-	} {
-		err := (&devtools.CopyTask{
-			Source:  copyAction.src,
-			Dest:    copyAction.dst,
-			Mode:    0644,
-			DirMode: 0755,
-		}).Execute()
-		if err != nil {
-			return err
-		}
-	}
-	return nil
-}
-
-func shortConfig() error {
-	var configParts = []string{
-		devtools.OSSBeatDir("_meta/common.yml"),
-		devtools.OSSBeatDir("_meta/setup.yml"),
-		"{{ elastic_beats_dir }}/libbeat/_meta/config.yml",
-	}
-
-	for i, f := range configParts {
-		configParts[i] = devtools.MustExpand(f)
-	}
-
-	configFile := devtools.BeatName + ".yml"
-	devtools.MustFileConcat(configFile, 0640, configParts...)
-	devtools.MustFindReplace(configFile, regexp.MustCompile("beatname"), devtools.BeatName)
-	devtools.MustFindReplace(configFile, regexp.MustCompile("beat-index-prefix"), devtools.BeatIndexPrefix)
-	return nil
-}
-
-func referenceConfig() error {
-	const modulesConfigYml = "build/config.modules.yml"
-	err := devtools.GenerateModuleReferenceConfig(modulesConfigYml, devtools.OSSBeatDir("module"), "module")
-	if err != nil {
-		return err
-	}
-	defer os.Remove(modulesConfigYml)
-
-	var configParts = []string{
-		devtools.OSSBeatDir("_meta/common.reference.yml"),
-		modulesConfigYml,
-		"{{ elastic_beats_dir }}/libbeat/_meta/config.reference.yml",
-	}
-
-	for i, f := range configParts {
-		configParts[i] = devtools.MustExpand(f)
-	}
-
-	configFile := devtools.BeatName + ".reference.yml"
-	devtools.MustFileConcat(configFile, 0640, configParts...)
-	devtools.MustFindReplace(configFile, regexp.MustCompile("beatname"), devtools.BeatName)
-	devtools.MustFindReplace(configFile, regexp.MustCompile("beat-index-prefix"), devtools.BeatIndexPrefix)
-	return nil
-}
-
-func dockerConfig() error {
-	var configParts = []string{
-		devtools.OSSBeatDir("_meta/beat.docker.yml"),
-		devtools.LibbeatDir("_meta/config.docker.yml"),
-	}
-
-	return devtools.FileConcat(devtools.BeatName+".docker.yml", 0600, configParts...)
-}
-
-func createDirModulesD() error {
-	if err := os.RemoveAll("modules.d"); err != nil {
-		return err
-	}
-
-	shortConfigs, err := filepath.Glob("module/*/_meta/config.yml")
-	if err != nil {
-		return err
-	}
-
-	for _, f := range shortConfigs {
-		parts := strings.Split(filepath.ToSlash(f), "/")
-		if len(parts) < 2 {
-			continue
-		}
-		moduleName := parts[1]
-
-		cp := devtools.CopyTask{
-			Source: f,
-			Dest:   filepath.Join("modules.d", moduleName+".yml.disabled"),
-			Mode:   0644,
-		}
-		if err = cp.Execute(); err != nil {
-			return err
-		}
-	}
-	return nil
-}
-
-func customizePackaging() {
-	var (
-		archiveModulesDir = "modules.d"
-		unixModulesDir    = "/etc/{{.BeatName}}/modules.d"
-
-		modulesDir = devtools.PackageFile{
-			Mode:    0644,
-			Source:  dirModulesDGenerated,
-			Config:  true,
-			Modules: true,
-		}
-		windowsModulesDir = devtools.PackageFile{
-			Mode:    0644,
-			Source:  "{{.PackageDir}}/modules.d",
-			Config:  true,
-			Modules: true,
-			Dep: func(spec devtools.PackageSpec) error {
-				if err := devtools.Copy(dirModulesDGenerated, spec.MustExpand("{{.PackageDir}}/modules.d")); err != nil {
-					return errors.Wrap(err, "failed to copy modules.d dir")
-				}
-
-				return devtools.FindReplace(
-					spec.MustExpand("{{.PackageDir}}/modules.d/system.yml"),
-					regexp.MustCompile(`- load`), `#- load`)
-			},
-		}
-		windowsReferenceConfig = devtools.PackageFile{
-			Mode:   0644,
-			Source: "{{.PackageDir}}/metricbeat.reference.yml",
-			Dep: func(spec devtools.PackageSpec) error {
-				err := devtools.Copy("metricbeat.reference.yml",
-					spec.MustExpand("{{.PackageDir}}/metricbeat.reference.yml"))
-				if err != nil {
-					return errors.Wrap(err, "failed to copy reference config")
-				}
-
-				return devtools.FindReplace(
-					spec.MustExpand("{{.PackageDir}}/metricbeat.reference.yml"),
-					regexp.MustCompile(`- load`), `#- load`)
-			},
-		}
-	)
-
-	for _, args := range devtools.Packages {
-		switch args.OS {
-		case "windows":
-			args.Spec.Files[archiveModulesDir] = windowsModulesDir
-			args.Spec.ReplaceFile("{{.BeatName}}.reference.yml", windowsReferenceConfig)
-		default:
-			pkgType := args.Types[0]
-			switch pkgType {
-			case devtools.TarGz, devtools.Zip, devtools.Docker:
-				args.Spec.Files[archiveModulesDir] = modulesDir
-			case devtools.Deb, devtools.RPM, devtools.DMG:
-				args.Spec.Files[unixModulesDir] = modulesDir
-			default:
-				panic(errors.Errorf("unhandled package type: %v", pkgType))
-			}
-		}
-	}
->>>>>>> d30b4dcc
 }