// Copyright Elasticsearch B.V. and/or licensed to Elasticsearch B.V. under one
// or more contributor license agreements. Licensed under the Elastic License;
// you may not use this file except in compliance with the Elastic License.

//go:build integration

package integration

import (
	"bytes"
	"context"
	"fmt"
	"net/http"
	"path/filepath"
	"strings"
	"testing"
	"text/template"
	"time"

	"github.com/gofrs/uuid/v5"
	"github.com/google/go-cmp/cmp"
	"github.com/stretchr/testify/assert"
	"github.com/stretchr/testify/require"

	libbeattesting "github.com/elastic/beats/v7/libbeat/testing"
	"github.com/elastic/beats/v7/libbeat/tests/integration"
	"github.com/elastic/elastic-agent-libs/mapstr"
	"github.com/elastic/elastic-agent-libs/testing/estools"
)

func TestMetricbeatOTelE2E(t *testing.T) {
	integration.EnsureESIsRunning(t)

	host := integration.GetESURL(t, "http")
	user := host.User.Username()
	password, _ := host.User.Password()

	es := integration.GetESClient(t, "http")

	// create a random uuid and make sure it doesn't contain dashes/
	namespace := strings.ReplaceAll(uuid.Must(uuid.NewV4()).String(), "-", "")
	mbIndex := "logs-integration-mb-" + namespace
	mbReceiverIndex := "logs-integration-mbreceiver-" + namespace
	t.Cleanup(func() {
		_, err := es.Indices.DeleteDataStream([]string{
			mbIndex,
			mbReceiverIndex,
		})
		require.NoError(t, err, "failed to delete indices")
	})

	type options struct {
		Index          string
		ESURL          string
		Username       string
		Password       string
		MonitoringPort int
	}

	var beatsCfgFile = `
metricbeat:
   modules:
   - module: system
     enabled: true
     period: 1s
     processes:
      - '.*'
     metricsets:
      - cpu		
output:
  elasticsearch:
    hosts:
      - {{ .ESURL }}
    username: {{ .Username }}
    password: {{ .Password }}
    index: {{ .Index }}
queue.mem.flush.timeout: 0s
setup.template.enabled: false
processors:
    - add_host_metadata: ~
    - add_cloud_metadata: ~
    - add_docker_metadata: ~
    - add_kubernetes_metadata: ~
http.host: localhost
http.port: {{.MonitoringPort}}	
`

	// start metricbeat in otel mode
	metricbeatOTel := integration.NewBeat(
		t,
		"metricbeat-otel",
		"../../metricbeat.test",
		"otel",
	)

	optionsValue := options{
		ESURL:          fmt.Sprintf("%s://%s", host.Scheme, host.Host),
		Username:       user,
		Password:       password,
		MonitoringPort: int(libbeattesting.MustAvailableTCP4Port(t)),
	}

	var configBuffer bytes.Buffer
	optionsValue.Index = mbReceiverIndex
	require.NoError(t, template.Must(template.New("config").Parse(beatsCfgFile)).Execute(&configBuffer, optionsValue))

	metricbeatOTel.WriteConfigFile(configBuffer.String())
	metricbeatOTel.Start()
	defer metricbeatOTel.Stop()

	var mbConfigBuffer bytes.Buffer
	optionsValue.Index = mbIndex
	optionsValue.MonitoringPort = int(libbeattesting.MustAvailableTCP4Port(t))
	require.NoError(t, template.Must(template.New("config").Parse(beatsCfgFile)).Execute(&mbConfigBuffer, optionsValue))
	metricbeat := integration.NewBeat(t, "metricbeat", "../../metricbeat.test")
	metricbeat.WriteConfigFile(mbConfigBuffer.String())
	metricbeat.Start()
	defer metricbeat.Stop()

	// Make sure find the logs
	var metricbeatDocs estools.Documents
	var otelDocs estools.Documents
	var err error

	require.EventuallyWithTf(t,
		func(ct *assert.CollectT) {
			findCtx, findCancel := context.WithTimeout(context.Background(), 10*time.Second)
			defer findCancel()

			otelDocs, err = estools.GetAllLogsForIndexWithContext(findCtx, es, ".ds-"+mbReceiverIndex+"*")
			assert.NoError(ct, err)

			metricbeatDocs, err = estools.GetAllLogsForIndexWithContext(findCtx, es, ".ds-"+mbIndex+"*")
			assert.NoError(ct, err)

			assert.GreaterOrEqual(ct, otelDocs.Hits.Total.Value, 1, "expected at least 1 log for otel receiver, got %d", otelDocs.Hits.Total.Value)
			assert.GreaterOrEqual(ct, metricbeatDocs.Hits.Total.Value, 1, "expected at least 1 log for metricbeat, got %d", metricbeatDocs.Hits.Total.Value)
		},
		1*time.Minute, 1*time.Second, "expected at least 1 log for metricbeat and otel receiver")

	var metricbeatDoc, otelDoc mapstr.M
	otelDoc = otelDocs.Hits.Hits[0].Source
	metricbeatDoc = metricbeatDocs.Hits.Hits[0].Source
	ignoredFields := []string{
		// only present in beats receivers
		"agent.otelcol.component.id",
		"agent.otelcol.component.kind",
	}
	assert.Equal(t, "metricbeatreceiver", otelDoc.Flatten()["agent.otelcol.component.id"], "expected agent.otelcol.component.id field in log record")
	assert.Equal(t, "receiver", otelDoc.Flatten()["agent.otelcol.component.kind"], "expected agent.otelcol.component.kind field in log record")
	assert.NotContains(t, metricbeatDoc.Flatten(), "agent.otelcol.component.id", "expected agent.otelcol.component.id field not to be present in metricbeat log record")
	assert.NotContains(t, metricbeatDoc.Flatten(), "agent.otelcol.component.kind", "expected agent.otelcol.component.kind field not to be present in metricbeat log record")
	assertMapstrKeysEqual(t, otelDoc, metricbeatDoc, ignoredFields, "expected documents keys to be equal")
	assertMonitoring(t, optionsValue.MonitoringPort)
}

func assertMonitoring(t *testing.T, port int) {
	address := fmt.Sprintf("http://localhost:%d", port)
	r, err := http.Get(address) //nolint:noctx,bodyclose,gosec // fine for tests
	require.NoError(t, err)
	require.Equal(t, http.StatusOK, r.StatusCode, "incorrect status code")

	r, err = http.Get(address + "/stats") //nolint:noctx,bodyclose // fine for tests
	require.NoError(t, err)
	require.Equal(t, http.StatusOK, r.StatusCode, "incorrect status code")

	r, err = http.Get(address + "/not-exist") //nolint:noctx,bodyclose // fine for tests
	require.NoError(t, err)
	require.Equal(t, http.StatusNotFound, r.StatusCode, "incorrect status code")
}

func TestMetricbeatOTelReceiverE2E(t *testing.T) {
	integration.EnsureESIsRunning(t)

	host := integration.GetESURL(t, "http")
	user := host.User.Username()
	password, _ := host.User.Password()

	es := integration.GetESClient(t, "http")

	namespace := strings.ReplaceAll(uuid.Must(uuid.NewV4()).String(), "-", "")
	mbReceiverIndex := "logs-integration-mbreceiver-" + namespace
	mbIndex := "logs-integration-mb-" + namespace
	t.Cleanup(func() {
		_, err := es.Indices.DeleteDataStream([]string{
			mbIndex,
			mbReceiverIndex,
		})
		require.NoError(t, err, "failed to delete indices")
	})

	type options struct {
		Index    string
		ESURL    string
		Username string
		Password string
	}

	cfg := `receivers:
  metricbeatreceiver:
    metricbeat:
      modules:
       - module: system
         enabled: true
         period: 1s
         processes:
          - '.*'
         metricsets:
          - cpu
    output:
      otelconsumer:
    logging:
      level: info
      selectors:
        - '*'
    queue.mem.flush.timeout: 0s
exporters:
  debug:
    use_internal_logger: false
    verbosity: detailed
  elasticsearch/log:
    endpoints:
      - {{.ESURL}}
    compression: none
    user: {{.Username}}
    password: {{.Password}}
    logs_index: {{.Index}}
    batcher:
      enabled: true
      flush_timeout: 1s
    mapping:
      mode: bodymap
service:
  pipelines:
    logs:
      receivers:
        - metricbeatreceiver
      exporters:
        - elasticsearch/log
        - debug
`

	// start metricbeat in otel mode
	metricbeatOTel := integration.NewBeat(
		t,
		"metricbeat-otel",
		"../../metricbeat.test",
		"otel",
	)

	var configBuffer bytes.Buffer
	require.NoError(t, template.Must(template.New("config").Parse(cfg)).Execute(&configBuffer, options{
		Index:    mbReceiverIndex,
		ESURL:    fmt.Sprintf("%s://%s", host.Scheme, host.Host),
		Username: user,
		Password: password,
	}))

	metricbeatOTel.WriteConfigFile(configBuffer.String())
	metricbeatOTel.Start()
	defer metricbeatOTel.Stop()

	var beatsCfgFile = `receivers:
metricbeat:
   modules:
   - module: system
     enabled: true
     period: 1s
     processes:
      - '.*'
     metricsets:
      - cpu
output:
  elasticsearch:
    hosts:
      - {{ .ESURL }}
    username: {{ .Username }}
    password: {{ .Password }}
    index: {{ .Index }}
queue.mem.flush.timeout: 0s
setup.template.enabled: false
processors:
    - add_host_metadata: ~
    - add_cloud_metadata: ~
    - add_docker_metadata: ~
    - add_kubernetes_metadata: ~
`
	var mbConfigBuffer bytes.Buffer
	require.NoError(t, template.Must(template.New("config").Parse(beatsCfgFile)).Execute(&mbConfigBuffer, options{
		Index:    mbIndex,
		ESURL:    fmt.Sprintf("%s://%s", host.Scheme, host.Host),
		Username: user,
		Password: password,
	}))
	metricbeat := integration.NewBeat(t, "metricbeat", "../../metricbeat.test")
	metricbeat.WriteConfigFile(mbConfigBuffer.String())
	metricbeat.Start()
	defer metricbeat.Stop()

	var metricbeatDocs estools.Documents
	var otelDocs estools.Documents
	var err error

	require.EventuallyWithTf(t,
		func(ct *assert.CollectT) {
			findCtx, findCancel := context.WithTimeout(context.Background(), 10*time.Second)
			defer findCancel()

			otelDocs, err = estools.GetAllLogsForIndexWithContext(findCtx, es, ".ds-"+mbReceiverIndex+"*")
			assert.NoError(ct, err)

			metricbeatDocs, err = estools.GetAllLogsForIndexWithContext(findCtx, es, ".ds-"+mbIndex+"*")
			assert.NoError(ct, err)

			assert.GreaterOrEqual(ct, otelDocs.Hits.Total.Value, 1, "expected at least 1 log for otel receiver, got %d", otelDocs.Hits.Total.Value)
			assert.GreaterOrEqual(ct, metricbeatDocs.Hits.Total.Value, 1, "expected at least 1 log for metricbeat receiver, got %d", metricbeatDocs.Hits.Total.Value)
		},
		1*time.Minute, 1*time.Second, "expected at least a single log for metricbeat and otel mode")
	otelDoc := otelDocs.Hits.Hits[0]
	metricbeatDoc := metricbeatDocs.Hits.Hits[0]
	ignoredFields := []string{
		// only present in beats receivers
		"agent.otelcol.component.id",
		"agent.otelcol.component.kind",
	}
	assertMapstrKeysEqual(t, otelDoc.Source, metricbeatDoc.Source, ignoredFields, "expected documents keys to be equal")
}

func TestMetricbeatOTelMultipleReceiversE2E(t *testing.T) {
	integration.EnsureESIsRunning(t)

	host := integration.GetESURL(t, "http")
	user := host.User.Username()
	password, _ := host.User.Password()

	metricbeatOTel := integration.NewBeat(
		t,
		"metricbeat-otel",
		"../../metricbeat.test",
		"otel",
	)

	type receiverConfig struct {
		MonitoringPort int
		InputFile      string
		PathHome       string
	}

	es := integration.GetESClient(t, "http")
	namespace := strings.ReplaceAll(uuid.Must(uuid.NewV4()).String(), "-", "")
	index := "logs-integration-" + namespace
	t.Cleanup(func() {
		_, err := es.Indices.DeleteDataStream([]string{
			index,
		})
		require.NoError(t, err, "failed to delete indices")
	})

	otelConfig := struct {
		Index     string
		Username  string
		Password  string
		Receivers []receiverConfig
	}{
		Index:    index,
		Username: user,
		Password: password,
		Receivers: []receiverConfig{
			{
				MonitoringPort: int(libbeattesting.MustAvailableTCP4Port(t)),
				PathHome:       filepath.Join(metricbeatOTel.TempDir(), "r1"),
			},
			{
				MonitoringPort: int(libbeattesting.MustAvailableTCP4Port(t)),
				PathHome:       filepath.Join(metricbeatOTel.TempDir(), "r2"),
			},
		},
	}

	cfg := `receivers:
{{range $i, $receiver := .Receivers}}
  metricbeatreceiver/{{$i}}:
    metricbeat:
      modules:
       - module: system
         enabled: true
         period: 1s
         processes:
          - '.*'
         metricsets:
          - cpu
    processors:
      - add_fields:
          target: ''
          fields:
            receiverid: "{{$i}}"
    output:
      otelconsumer:
    logging:
      level: info
      selectors:
        - '*'
    queue.mem.flush.timeout: 0s
    path.home: {{$receiver.PathHome}}
{{if $receiver.MonitoringPort}}
    http.enabled: true
    http.host: localhost
    http.port: {{$receiver.MonitoringPort}}
{{end}}
{{end}}
exporters:
  debug:
    use_internal_logger: false
    verbosity: detailed
  elasticsearch/log:
    endpoints:
      - http://localhost:9200
    compression: none
    user: {{.Username}}
    password: {{.Password}}
    logs_index: {{.Index}}
    batcher:
      enabled: true
      flush_timeout: 1s
    mapping:
      mode: bodymap
service:
  pipelines:
    logs:
      receivers:
{{range $i, $receiver := .Receivers}}
        - metricbeatreceiver/{{$i}}
{{end}}
      exporters:
        - debug
        - elasticsearch/log
`
	var configBuffer bytes.Buffer
	require.NoError(t,
		template.Must(template.New("config").Parse(cfg)).Execute(&configBuffer, otelConfig))
	configContents := configBuffer.Bytes()

	t.Cleanup(func() {
		if t.Failed() {
			t.Logf("Config contents:\n%s", configContents)
		}
	})

	metricbeatOTel.WriteConfigFile(string(configContents))
	metricbeatOTel.Start()
	defer metricbeatOTel.Stop()

	var r0Docs, r1Docs estools.Documents
	var err error

	require.EventuallyWithTf(t,
		func(ct *assert.CollectT) {
			findCtx, findCancel := context.WithTimeout(t.Context(), 10*time.Second)
			defer findCancel()

			r0Docs, err = estools.PerformQueryForRawQuery(findCtx, map[string]any{
				"query": map[string]any{
					"match": map[string]any{
						"receiverid": "0",
					},
				},
			}, ".ds-"+otelConfig.Index+"*", es)
			assert.NoError(ct, err, "failed to query for receiver 0 logs")

			r1Docs, err = estools.PerformQueryForRawQuery(findCtx, map[string]any{
				"query": map[string]any{
					"match": map[string]any{
						"receiverid": "1",
					},
				},
			}, ".ds-"+otelConfig.Index+"*", es)
			assert.NoError(ct, err, "failed to query for receiver 1 logs")

			assert.GreaterOrEqualf(ct, r0Docs.Hits.Total.Value, 1, "expected at least 1 log for receiver 0, got %d", r0Docs.Hits.Total.Value)
			assert.GreaterOrEqualf(ct, r1Docs.Hits.Total.Value, 1, "expected at least 1 log for receiver 1, got %d", r1Docs.Hits.Total.Value)
		},
<<<<<<< HEAD
		1*time.Minute, 100*time.Millisecond, "expected at least 1 log for each receiver")
	ignoredFields := []string{
		// only present in beats receivers
		"agent.otelcol.component.id",
		"agent.otelcol.component.kind",
	}
	assertMapstrKeysEqual(t, r0Docs.Hits.Hits[0].Source, r1Docs.Hits.Hits[0].Source, ignoredFields, "expected documents keys to be equal")
=======
		1*time.Minute, 100*time.Millisecond, "expected to found receiver logs")
	assertMapstrKeysEqual(t, r0Docs.Hits.Hits[0].Source, r1Docs.Hits.Hits[0].Source, []string{}, "expected documents keys to be equal")
>>>>>>> 34dcb88b
	for _, rec := range otelConfig.Receivers {
		assertMonitoring(t, rec.MonitoringPort)
	}
}

func assertMapstrKeysEqual(t *testing.T, m1, m2 mapstr.M, ignoredFields []string, msg string) {
	t.Helper()
	// Delete all ignored fields.
	for _, f := range ignoredFields {
		_ = m1.Delete(f)
		_ = m2.Delete(f)
	}

	flatM1 := m1.Flatten()
	flatM2 := m2.Flatten()

	for k := range flatM1 {
		flatM1[k] = ""
	}
	for k := range flatM2 {
		flatM2[k] = ""
	}

	require.Zero(t, cmp.Diff(flatM1, flatM2), msg)
}

func TestMetricbeatOTelInspect(t *testing.T) {
	mbOTel := integration.NewBeat(
		t,
		"metricbeat-otel",
		"../../metricbeat.test",
		"otel",
	)

	var beatsCfgFile = `
metricbeat:
   modules:
   - module: system
     enabled: true
     period: 1s
     processes:
      - '.*'
     metricsets:
      - cpu		
output:
  elasticsearch:
    hosts:
      - localhost:9200
    username: admin
    password: testing
    index: index
queue.mem.flush.timeout: 0s
setup.template.enabled: false
processors:
    - add_host_metadata: ~
    - add_cloud_metadata: ~
    - add_docker_metadata: ~
    - add_kubernetes_metadata: ~
`
	expectedExporter := `exporters:
    elasticsearch:
        batcher:
            enabled: true
            max_size: 1600
            min_size: 0
        compression: gzip
        compression_params:
            level: 1
        endpoints:
            - http://localhost:9200
        idle_conn_timeout: 3s
        logs_index: index
        mapping:
            mode: bodymap
        password: testing
        retry:
            enabled: true
            initial_interval: 1s
            max_interval: 1m0s
            max_retries: 3
        timeout: 1m30s
        user: admin`
	expectedReceiver := `receivers:
    metricbeatreceiver:
        logging:
            files:
                rotateeverybytes: 104857600
                rotateonstartup: false
            to_files: true
        metricbeat:
            modules:
                - enabled: true
                  metricsets:
                    - cpu
                  module: system
                  period: 1s
                  processes:
                    - .*`
	expectedService := `service:
    pipelines:
        logs:
            exporters:
                - elasticsearch
            receivers:
                - metricbeatreceiver
`
	mbOTel.WriteConfigFile(beatsCfgFile)

	mbOTel.Start("inspect")
	defer mbOTel.Stop()

	require.EventuallyWithT(t, func(collect *assert.CollectT) {
		out, err := mbOTel.ReadStdout()
		require.NoError(collect, err)
		require.Contains(collect, out, expectedExporter)
		require.Contains(collect, out, expectedReceiver)
		require.Contains(collect, out, expectedService)
	}, 10*time.Second, 500*time.Millisecond, "failed to get output of inspect command")
}<|MERGE_RESOLUTION|>--- conflicted
+++ resolved
@@ -479,7 +479,6 @@
 			assert.GreaterOrEqualf(ct, r0Docs.Hits.Total.Value, 1, "expected at least 1 log for receiver 0, got %d", r0Docs.Hits.Total.Value)
 			assert.GreaterOrEqualf(ct, r1Docs.Hits.Total.Value, 1, "expected at least 1 log for receiver 1, got %d", r1Docs.Hits.Total.Value)
 		},
-<<<<<<< HEAD
 		1*time.Minute, 100*time.Millisecond, "expected at least 1 log for each receiver")
 	ignoredFields := []string{
 		// only present in beats receivers
@@ -487,10 +486,6 @@
 		"agent.otelcol.component.kind",
 	}
 	assertMapstrKeysEqual(t, r0Docs.Hits.Hits[0].Source, r1Docs.Hits.Hits[0].Source, ignoredFields, "expected documents keys to be equal")
-=======
-		1*time.Minute, 100*time.Millisecond, "expected to found receiver logs")
-	assertMapstrKeysEqual(t, r0Docs.Hits.Hits[0].Source, r1Docs.Hits.Hits[0].Source, []string{}, "expected documents keys to be equal")
->>>>>>> 34dcb88b
 	for _, rec := range otelConfig.Receivers {
 		assertMonitoring(t, rec.MonitoringPort)
 	}
