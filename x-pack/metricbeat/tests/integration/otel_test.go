// Copyright Elasticsearch B.V. and/or licensed to Elasticsearch B.V. under one
// or more contributor license agreements. Licensed under the Elastic License;
// you may not use this file except in compliance with the Elastic License.

//go:build integration

package integration

import (
	"bytes"
	"context"
	"fmt"
	"net/http"
	"path/filepath"
	"strings"
	"testing"
	"text/template"
	"time"

	"github.com/gofrs/uuid/v5"
	"github.com/google/go-cmp/cmp"
	"github.com/stretchr/testify/assert"
	"github.com/stretchr/testify/require"

	libbeattesting "github.com/elastic/beats/v7/libbeat/testing"
	"github.com/elastic/beats/v7/libbeat/tests/integration"
	"github.com/elastic/beats/v7/x-pack/libbeat/common/otelbeat/oteltestcol"
	"github.com/elastic/elastic-agent-libs/mapstr"
	"github.com/elastic/elastic-agent-libs/testing/estools"
)

func TestMetricbeatOTelE2E(t *testing.T) {
	integration.EnsureESIsRunning(t)

	host := integration.GetESURL(t, "http")
	user := host.User.Username()
	password, _ := host.User.Password()

	// create a random uuid and make sure it doesn't contain dashes/
	namespace := strings.ReplaceAll(uuid.Must(uuid.NewV4()).String(), "-", "")
	mbIndex := "logs-integration-mb-" + namespace
	mbReceiverIndex := "logs-integration-mbreceiver-" + namespace

	otelMonitoringPort := int(libbeattesting.MustAvailableTCP4Port(t))
	metricbeatMonitoringPort := int(libbeattesting.MustAvailableTCP4Port(t))

	otelConfig := struct {
		Index          string
		ESURL          string
		Username       string
		Password       string
		MonitoringPort int
	}{
		Index:          mbReceiverIndex,
		ESURL:          fmt.Sprintf("%s://%s", host.Scheme, host.Host),
		Username:       user,
		Password:       password,
		MonitoringPort: otelMonitoringPort,
	}

	cfg := `receivers:
  metricbeatreceiver:
    metricbeat:
      modules:
       - module: system
         enabled: true
         period: 1s
         processes:
          - '.*'
         metricsets:
          - cpu
    output:
      otelconsumer:
    processors:
      - add_host_metadata: ~
      - add_cloud_metadata: ~
      - add_docker_metadata: ~
      - add_kubernetes_metadata: ~
    logging:
      level: info
      selectors:
        - '*'
    queue.mem.flush.timeout: 0s
    setup.template.enabled: false
    http.enabled: true
    http.host: localhost
    http.port: {{.MonitoringPort}}
    management.otel.enabled: true
exporters:
  debug:
    use_internal_logger: false
    verbosity: detailed
  elasticsearch/log:
    endpoints:
      - {{.ESURL}}
    compression: none
    user: {{.Username}}
    password: {{.Password}}
    logs_index: {{.Index}}
    batcher:
      enabled: true
      flush_timeout: 1s
    mapping:
      mode: bodymap
service:
  pipelines:
    logs:
      receivers:
        - metricbeatreceiver
      exporters:
        - elasticsearch/log
        - debug
`
	var configBuffer bytes.Buffer
	require.NoError(t,
		template.Must(template.New("config").Parse(cfg)).Execute(&configBuffer, otelConfig))
	configContents := configBuffer.Bytes()
	t.Cleanup(func() {
		if t.Failed() {
			t.Logf("Config contents:\n%s", configContents)
		}
	})

	oteltestcol.New(t, configBuffer.String())

	var beatsCfgFile = `
metricbeat:
   modules:
   - module: system
     enabled: true
     period: 1s
     processes:
      - '.*'
     metricsets:
      - cpu
output:
  elasticsearch:
    hosts:
      - {{.ESURL}}
    username: {{.Username}}
    password: {{.Password}}
    index: {{.Index}}
queue.mem.flush.timeout: 0s
setup.template.enabled: false
processors:
    - add_host_metadata: ~
    - add_cloud_metadata: ~
    - add_docker_metadata: ~
    - add_kubernetes_metadata: ~
http.enabled: true
http.host: localhost
http.port: {{.MonitoringPort}}
`

	es := integration.GetESClient(t, "http")
	t.Cleanup(func() {
		_, err := es.Indices.DeleteDataStream([]string{
			mbIndex,
			mbReceiverIndex,
		})
		require.NoError(t, err, "failed to delete indices")
	})

	var mbConfigBuffer bytes.Buffer
	require.NoError(t, template.Must(template.New("config").Parse(beatsCfgFile)).Execute(&mbConfigBuffer,
		struct {
			Index          string
			ESURL          string
			Username       string
			Password       string
			MonitoringPort int
		}{
			Index:          mbIndex,
			ESURL:          fmt.Sprintf("%s://%s", host.Scheme, host.Host),
			Username:       user,
			Password:       password,
			MonitoringPort: metricbeatMonitoringPort,
		}))

	metricbeat := integration.NewBeat(t, "metricbeat", "../../metricbeat.test")
	metricbeat.WriteConfigFile(mbConfigBuffer.String())
	metricbeat.Start()
	defer metricbeat.Stop()

	// Make sure find the logs
	var metricbeatDocs estools.Documents
	var otelDocs estools.Documents
	var err error

	require.EventuallyWithTf(t,
		func(ct *assert.CollectT) {
			findCtx, findCancel := context.WithTimeout(context.Background(), 10*time.Second)
			defer findCancel()

			otelDocs, err = estools.GetAllLogsForIndexWithContext(findCtx, es, ".ds-"+mbReceiverIndex+"*")
			assert.NoError(ct, err)

			metricbeatDocs, err = estools.GetAllLogsForIndexWithContext(findCtx, es, ".ds-"+mbIndex+"*")
			assert.NoError(ct, err)

			assert.GreaterOrEqual(ct, otelDocs.Hits.Total.Value, 1, "expected at least 1 log for otel receiver, got %d", otelDocs.Hits.Total.Value)
			assert.GreaterOrEqual(ct, metricbeatDocs.Hits.Total.Value, 1, "expected at least 1 log for metricbeat, got %d", metricbeatDocs.Hits.Total.Value)
		},
		1*time.Minute, 1*time.Second, "expected at least 1 log for metricbeat and otel receiver")

	var metricbeatDoc, otelDoc mapstr.M
	otelDoc = otelDocs.Hits.Hits[0].Source
	metricbeatDoc = metricbeatDocs.Hits.Hits[0].Source
	ignoredFields := []string{
		// only present in beats receivers
		"agent.otelcol.component.id",
		"agent.otelcol.component.kind",
	}
	assert.Equal(t, "metricbeatreceiver", otelDoc.Flatten()["agent.otelcol.component.id"], "expected agent.otelcol.component.id field in log record")
	assert.Equal(t, "receiver", otelDoc.Flatten()["agent.otelcol.component.kind"], "expected agent.otelcol.component.kind field in log record")
	assert.NotContains(t, metricbeatDoc.Flatten(), "agent.otelcol.component.id", "expected agent.otelcol.component.id field not to be present in metricbeat log record")
	assert.NotContains(t, metricbeatDoc.Flatten(), "agent.otelcol.component.kind", "expected agent.otelcol.component.kind field not to be present in metricbeat log record")
	assertMapstrKeysEqual(t, otelDoc, metricbeatDoc, ignoredFields, "expected documents keys to be equal")
	assertMonitoring(t, metricbeatMonitoringPort)
}

func assertMonitoring(t *testing.T, port int) {
	address := fmt.Sprintf("http://localhost:%d", port)
	r, err := http.Get(address) //nolint:noctx,bodyclose,gosec // fine for tests
	require.NoError(t, err)
	require.Equal(t, http.StatusOK, r.StatusCode, "incorrect status code")

	r, err = http.Get(address + "/stats") //nolint:noctx,bodyclose // fine for tests
	require.NoError(t, err)
	require.Equal(t, http.StatusOK, r.StatusCode, "incorrect status code")

	r, err = http.Get(address + "/not-exist") //nolint:noctx,bodyclose // fine for tests
	require.NoError(t, err)
	require.Equal(t, http.StatusNotFound, r.StatusCode, "incorrect status code")
}

func TestMetricbeatOTelReceiverE2E(t *testing.T) {
	integration.EnsureESIsRunning(t)

	host := integration.GetESURL(t, "http")
	user := host.User.Username()
	password, _ := host.User.Password()

	es := integration.GetESClient(t, "http")

	namespace := strings.ReplaceAll(uuid.Must(uuid.NewV4()).String(), "-", "")
	mbReceiverIndex := "logs-integration-mbreceiver-" + namespace
	mbIndex := "logs-integration-mb-" + namespace
	t.Cleanup(func() {
		_, err := es.Indices.DeleteDataStream([]string{
			mbIndex,
			mbReceiverIndex,
		})
		require.NoError(t, err, "failed to delete indices")
	})

	cfg := `receivers:
  metricbeatreceiver:
    metricbeat:
      modules:
       - module: system
         enabled: true
         period: 1s
         processes:
          - '.*'
         metricsets:
          - cpu
    output:
      otelconsumer:
    processors:
      - add_host_metadata: ~
      - add_cloud_metadata: ~
      - add_docker_metadata: ~
      - add_kubernetes_metadata: ~
    logging:
      level: info
      selectors:
        - '*'
    queue.mem.flush.timeout: 0s
    management.otel.enabled: true
exporters:
  debug:
    use_internal_logger: false
    verbosity: detailed
  elasticsearch/log:
    endpoints:
      - {{.ESURL}}
    compression: none
    user: {{.Username}}
    password: {{.Password}}
    logs_index: {{.Index}}
    batcher:
      enabled: true
      flush_timeout: 1s
    mapping:
      mode: bodymap
service:
  pipelines:
    logs:
      receivers:
        - metricbeatreceiver
      exporters:
        - elasticsearch/log
        - debug
`

	var configBuffer bytes.Buffer
	require.NoError(t, template.Must(template.New("config").Parse(cfg)).Execute(&configBuffer, struct {
		Index    string
		ESURL    string
		Username string
		Password string
	}{
		Index:    mbReceiverIndex,
		ESURL:    fmt.Sprintf("%s://%s", host.Scheme, host.Host),
		Username: user,
		Password: password,
	}))
	configContents := configBuffer.Bytes()
	t.Cleanup(func() {
		if t.Failed() {
			t.Logf("Config contents:\n%s", configContents)
		}
	})

	oteltestcol.New(t, configBuffer.String())

	var beatsCfgFile = `
metricbeat:
   modules:
   - module: system
     enabled: true
     period: 1s
     processes:
      - '.*'
     metricsets:
      - cpu
output:
  elasticsearch:
    hosts:
      - {{.ESURL}}
    username: {{.Username}}
    password: {{.Password}}
    index: {{.Index}}
queue.mem.flush.timeout: 0s
setup.template.enabled: false
processors:
    - add_host_metadata: ~
    - add_cloud_metadata: ~
    - add_docker_metadata: ~
    - add_kubernetes_metadata: ~
`
	var beatsCfgBuffer bytes.Buffer
	require.NoError(t, template.Must(template.New("config").Parse(beatsCfgFile)).Execute(&beatsCfgBuffer, struct {
		Index    string
		ESURL    string
		Username string
		Password string
	}{
		Index:    mbIndex,
		ESURL:    fmt.Sprintf("%s://%s", host.Scheme, host.Host),
		Username: user,
		Password: password,
	}))

	metricbeat := integration.NewBeat(t, "metricbeat", "../../metricbeat.test")
	metricbeat.WriteConfigFile(beatsCfgBuffer.String())
	metricbeat.Start()
	defer metricbeat.Stop()

	var metricbeatDocs estools.Documents
	var otelDocs estools.Documents
	var err error

	require.EventuallyWithTf(t,
		func(ct *assert.CollectT) {
			findCtx, findCancel := context.WithTimeout(context.Background(), 10*time.Second)
			defer findCancel()

			otelDocs, err = estools.GetAllLogsForIndexWithContext(findCtx, es, ".ds-"+mbReceiverIndex+"*")
			assert.NoError(ct, err)

			metricbeatDocs, err = estools.GetAllLogsForIndexWithContext(findCtx, es, ".ds-"+mbIndex+"*")
			assert.NoError(ct, err)

			assert.GreaterOrEqual(ct, otelDocs.Hits.Total.Value, 1, "expected at least 1 log for otel receiver, got %d", otelDocs.Hits.Total.Value)
			assert.GreaterOrEqual(ct, metricbeatDocs.Hits.Total.Value, 1, "expected at least 1 log for metricbeat receiver, got %d", metricbeatDocs.Hits.Total.Value)
		},
		1*time.Minute, 1*time.Second, "expected at least a single log for metricbeat and otel mode")
	otelDoc := otelDocs.Hits.Hits[0]
	metricbeatDoc := metricbeatDocs.Hits.Hits[0]
	ignoredFields := []string{
		// only present in beats receivers
		"agent.otelcol.component.id",
		"agent.otelcol.component.kind",
	}
	assertMapstrKeysEqual(t, otelDoc.Source, metricbeatDoc.Source, ignoredFields, "expected documents keys to be equal")
}

func TestMetricbeatOTelMultipleReceiversE2E(t *testing.T) {
	integration.EnsureESIsRunning(t)

	host := integration.GetESURL(t, "http")
	user := host.User.Username()
	password, _ := host.User.Password()

	type receiverConfig struct {
		MonitoringPort int
		InputFile      string
		PathHome       string
	}

	es := integration.GetESClient(t, "http")
	namespace := strings.ReplaceAll(uuid.Must(uuid.NewV4()).String(), "-", "")
	index := "logs-integration-" + namespace
	t.Cleanup(func() {
		_, err := es.Indices.DeleteDataStream([]string{
			index,
		})
		require.NoError(t, err, "failed to delete indices")
	})

	tmpDir := t.TempDir()
	otelConfig := struct {
		Index     string
		ESURL     string
		Username  string
		Password  string
		Receivers []receiverConfig
	}{
		Index:    index,
		ESURL:    fmt.Sprintf("%s://%s", host.Scheme, host.Host),
		Username: user,
		Password: password,
		Receivers: []receiverConfig{
			{
				MonitoringPort: int(libbeattesting.MustAvailableTCP4Port(t)),
				PathHome:       filepath.Join(tmpDir, "r1"),
			},
			{
				MonitoringPort: int(libbeattesting.MustAvailableTCP4Port(t)),
				PathHome:       filepath.Join(tmpDir, "r2"),
			},
		},
	}

	cfg := `receivers:
{{range $i, $receiver := .Receivers}}
  metricbeatreceiver/{{$i}}:
    metricbeat:
      modules:
       - module: system
         enabled: true
         period: 1s
         processes:
          - '.*'
         metricsets:
          - cpu
    processors:
      - add_fields:
          target: ''
          fields:
            receiverid: "{{$i}}"
    output:
      otelconsumer:
    logging:
      level: info
      selectors:
        - '*'
    queue.mem.flush.timeout: 0s
    path.home: {{$receiver.PathHome}}
    management.otel.enabled: true
{{if $receiver.MonitoringPort}}
    http.enabled: true
    http.host: localhost
    http.port: {{$receiver.MonitoringPort}}
{{end}}
{{end}}
exporters:
  debug:
    use_internal_logger: false
    verbosity: detailed
  elasticsearch/log:
    endpoints:
      - {{.ESURL}}
    compression: none
    user: {{.Username}}
    password: {{.Password}}
    logs_index: {{.Index}}
    batcher:
      enabled: true
      flush_timeout: 1s
    mapping:
      mode: bodymap
service:
  pipelines:
    logs:
      receivers:
{{range $i, $receiver := .Receivers}}
        - metricbeatreceiver/{{$i}}
{{end}}
      exporters:
        - debug
        - elasticsearch/log
`
	var configBuffer bytes.Buffer
	require.NoError(t,
		template.Must(template.New("config").Parse(cfg)).Execute(&configBuffer, otelConfig))
	configContents := configBuffer.Bytes()

	t.Cleanup(func() {
		if t.Failed() {
			t.Logf("Config contents:\n%s", configContents)
		}
	})

	oteltestcol.New(t, string(configContents))

	var r0Docs, r1Docs estools.Documents
	var err error

	require.EventuallyWithTf(t,
		func(ct *assert.CollectT) {
			findCtx, findCancel := context.WithTimeout(t.Context(), 10*time.Second)
			defer findCancel()

			r0Docs, err = estools.PerformQueryForRawQuery(findCtx, map[string]any{
				"query": map[string]any{
					"match": map[string]any{
						"receiverid": "0",
					},
				},
			}, ".ds-"+otelConfig.Index+"*", es)
			assert.NoError(ct, err, "failed to query for receiver 0 logs")

			r1Docs, err = estools.PerformQueryForRawQuery(findCtx, map[string]any{
				"query": map[string]any{
					"match": map[string]any{
						"receiverid": "1",
					},
				},
			}, ".ds-"+otelConfig.Index+"*", es)
			assert.NoError(ct, err, "failed to query for receiver 1 logs")

			assert.GreaterOrEqualf(ct, r0Docs.Hits.Total.Value, 1, "expected at least 1 log for receiver 0, got %d", r0Docs.Hits.Total.Value)
			assert.GreaterOrEqualf(ct, r1Docs.Hits.Total.Value, 1, "expected at least 1 log for receiver 1, got %d", r1Docs.Hits.Total.Value)
		},
		1*time.Minute, 100*time.Millisecond, "expected at least 1 log for each receiver")
	ignoredFields := []string{
		// only present in beats receivers
		"agent.otelcol.component.id",
		"agent.otelcol.component.kind",
	}
	assertMapstrKeysEqual(t, r0Docs.Hits.Hits[0].Source, r1Docs.Hits.Hits[0].Source, ignoredFields, "expected documents keys to be equal")
	for _, rec := range otelConfig.Receivers {
		assertMonitoring(t, rec.MonitoringPort)
	}
}

func assertMapstrKeysEqual(t *testing.T, m1, m2 mapstr.M, ignoredFields []string, msg string) {
	t.Helper()
	// Delete all ignored fields.
	for _, f := range ignoredFields {
		_ = m1.Delete(f)
		_ = m2.Delete(f)
	}

	flatM1 := m1.Flatten()
	flatM2 := m2.Flatten()

	for k := range flatM1 {
		flatM1[k] = ""
	}
	for k := range flatM2 {
		flatM2[k] = ""
	}

	require.Zero(t, cmp.Diff(flatM1, flatM2), msg)
<<<<<<< HEAD
=======
}

func TestMetricbeatOTelInspect(t *testing.T) {
	mbOTel := integration.NewBeat(
		t,
		"metricbeat-otel",
		"../../metricbeat.test",
		"otel",
	)

	var beatsCfgFile = `
metricbeat:
   modules:
   - module: system
     enabled: true
     period: 1s
     processes:
      - '.*'
     metricsets:
      - cpu
output:
  elasticsearch:
    hosts:
      - localhost:9200
    username: admin
    password: testing
    index: index
queue.mem.flush.timeout: 0s
setup.template.enabled: false
processors:
    - add_host_metadata: ~
    - add_cloud_metadata: ~
    - add_docker_metadata: ~
    - add_kubernetes_metadata: ~
`
	expectedExporter := `exporters:
    elasticsearch:
        auth:
            authenticator: beatsauth
        compression: gzip
        compression_params:
            level: 1
        endpoints:
            - http://localhost:9200
        logs_dynamic_pipeline:
            enabled: true
        logs_index: index
        mapping:
            mode: bodymap
        max_conns_per_host: 1
        password: testing
        retry:
            enabled: true
            initial_interval: 1s
            max_interval: 1m0s
            max_retries: 3
        sending_queue:
            batch:
                flush_timeout: 10s
                max_size: 1600
                min_size: 0
                sizer: items
            block_on_overflow: true
            enabled: true
            num_consumers: 1
            queue_size: 3200
            wait_for_result: true
        user: admin
extensions:
    beatsauth:
        idle_connection_timeout: 3s
        proxy_disable: false
        timeout: 1m30s
`
	expectedReceiver := `receivers:
    metricbeatreceiver:
        logging:
            files:
                rotateeverybytes: 104857600
                rotateonstartup: false
            to_files: true
        metricbeat:
            modules:
                - enabled: true
                  metricsets:
                    - cpu
                  module: system
                  period: 1s
                  processes:
                    - .*
`

	expectedService := `service:
    extensions:
        - beatsauth
    pipelines:
        logs:
            exporters:
                - elasticsearch
            receivers:
                - metricbeatreceiver
`
	mbOTel.WriteConfigFile(beatsCfgFile)

	mbOTel.Start("inspect")
	defer mbOTel.Stop()

	require.EventuallyWithT(t, func(collect *assert.CollectT) {
		out, err := mbOTel.ReadStdout()
		require.NoError(collect, err)
		require.Contains(collect, out, expectedExporter)
		require.Contains(collect, out, expectedReceiver)
		require.Contains(collect, out, expectedService)
	}, 10*time.Second, 500*time.Millisecond, "failed to get output of inspect command")
>>>>>>> f8a4087a
}<|MERGE_RESOLUTION|>--- conflicted
+++ resolved
@@ -576,8 +576,6 @@
 	}
 
 	require.Zero(t, cmp.Diff(flatM1, flatM2), msg)
-<<<<<<< HEAD
-=======
 }
 
 func TestMetricbeatOTelInspect(t *testing.T) {
@@ -692,5 +690,4 @@
 		require.Contains(collect, out, expectedReceiver)
 		require.Contains(collect, out, expectedService)
 	}, 10*time.Second, 500*time.Millisecond, "failed to get output of inspect command")
->>>>>>> f8a4087a
 }