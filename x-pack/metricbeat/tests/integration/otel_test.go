--- conflicted
+++ resolved
@@ -226,171 +226,6 @@
 	require.Equal(t, http.StatusNotFound, r.StatusCode, "incorrect status code")
 }
 
-<<<<<<< HEAD
-func TestMetricbeatOTelReceiverE2E(t *testing.T) {
-	integration.EnsureESIsRunning(t)
-
-	host := integration.GetESURL(t, "http")
-	user := host.User.Username()
-	password, _ := host.User.Password()
-
-	es := integration.GetESClient(t, "http")
-
-	namespace := strings.ReplaceAll(uuid.Must(uuid.NewV4()).String(), "-", "")
-	mbReceiverIndex := "logs-integration-mbreceiver-" + namespace
-	mbIndex := "logs-integration-mb-" + namespace
-	t.Cleanup(func() {
-		_, err := es.Indices.DeleteDataStream([]string{
-			mbIndex,
-			mbReceiverIndex,
-		})
-		require.NoError(t, err, "failed to delete indices")
-	})
-
-	cfg := `receivers:
-  metricbeatreceiver:
-    metricbeat:
-      modules:
-       - module: system
-         enabled: true
-         period: 1s
-         processes:
-          - '.*'
-         metricsets:
-          - cpu
-    processors:
-      - add_host_metadata: ~
-      - add_cloud_metadata: ~
-      - add_docker_metadata: ~
-      - add_kubernetes_metadata: ~
-    logging:
-      level: info
-      selectors:
-        - '*'
-    queue.mem.flush.timeout: 0s
-    management.otel.enabled: true
-exporters:
-  debug:
-    use_internal_logger: false
-    verbosity: detailed
-  elasticsearch/log:
-    endpoints:
-      - {{.ESURL}}
-    compression: none
-    user: {{.Username}}
-    password: {{.Password}}
-    logs_index: {{.Index}}
-    sending_queue:
-      enabled: true
-      batch:
-        flush_timeout: 1s
-    mapping:
-      mode: bodymap
-service:
-  pipelines:
-    logs:
-      receivers:
-        - metricbeatreceiver
-      exporters:
-        - elasticsearch/log
-        - debug
-`
-
-	var configBuffer bytes.Buffer
-	require.NoError(t, template.Must(template.New("config").Parse(cfg)).Execute(&configBuffer, struct {
-		Index    string
-		ESURL    string
-		Username string
-		Password string
-	}{
-		Index:    mbReceiverIndex,
-		ESURL:    fmt.Sprintf("%s://%s", host.Scheme, host.Host),
-		Username: user,
-		Password: password,
-	}))
-	configContents := configBuffer.Bytes()
-	t.Cleanup(func() {
-		if t.Failed() {
-			t.Logf("Config contents:\n%s", configContents)
-		}
-	})
-
-	oteltestcol.New(t, configBuffer.String())
-
-	beatsCfgFile := `
-metricbeat:
-   modules:
-   - module: system
-     enabled: true
-     period: 1s
-     processes:
-      - '.*'
-     metricsets:
-      - cpu
-output:
-  elasticsearch:
-    hosts:
-      - {{.ESURL}}
-    username: {{.Username}}
-    password: {{.Password}}
-    index: {{.Index}}
-queue.mem.flush.timeout: 0s
-setup.template.enabled: false
-processors:
-    - add_host_metadata: ~
-    - add_cloud_metadata: ~
-    - add_docker_metadata: ~
-    - add_kubernetes_metadata: ~
-`
-	var beatsCfgBuffer bytes.Buffer
-	require.NoError(t, template.Must(template.New("config").Parse(beatsCfgFile)).Execute(&beatsCfgBuffer, struct {
-		Index    string
-		ESURL    string
-		Username string
-		Password string
-	}{
-		Index:    mbIndex,
-		ESURL:    fmt.Sprintf("%s://%s", host.Scheme, host.Host),
-		Username: user,
-		Password: password,
-	}))
-
-	metricbeat := integration.NewBeat(t, "metricbeat", "../../metricbeat.test")
-	metricbeat.WriteConfigFile(beatsCfgBuffer.String())
-	metricbeat.Start()
-	defer metricbeat.Stop()
-
-	var metricbeatDocs estools.Documents
-	var otelDocs estools.Documents
-	var err error
-
-	require.EventuallyWithTf(t,
-		func(ct *assert.CollectT) {
-			findCtx, findCancel := context.WithTimeout(context.Background(), 10*time.Second)
-			defer findCancel()
-
-			otelDocs, err = estools.GetAllLogsForIndexWithContext(findCtx, es, ".ds-"+mbReceiverIndex+"*")
-			assert.NoError(ct, err)
-
-			metricbeatDocs, err = estools.GetAllLogsForIndexWithContext(findCtx, es, ".ds-"+mbIndex+"*")
-			assert.NoError(ct, err)
-
-			assert.GreaterOrEqual(ct, otelDocs.Hits.Total.Value, 1, "expected at least 1 log for otel receiver, got %d", otelDocs.Hits.Total.Value)
-			assert.GreaterOrEqual(ct, metricbeatDocs.Hits.Total.Value, 1, "expected at least 1 log for metricbeat receiver, got %d", metricbeatDocs.Hits.Total.Value)
-		},
-		1*time.Minute, 1*time.Second, "expected at least a single log for metricbeat and otel mode")
-	otelDoc := otelDocs.Hits.Hits[0]
-	metricbeatDoc := metricbeatDocs.Hits.Hits[0]
-	ignoredFields := []string{
-		// only present in beats receivers
-		"agent.otelcol.component.id",
-		"agent.otelcol.component.kind",
-	}
-	assertMapstrKeysEqual(t, otelDoc.Source, metricbeatDoc.Source, ignoredFields, "expected documents keys to be equal")
-}
-
-=======
->>>>>>> a6c922ea
 func TestMetricbeatOTelMultipleReceiversE2E(t *testing.T) {
 	integration.EnsureESIsRunning(t)
 
@@ -539,12 +374,7 @@
 			assert.GreaterOrEqualf(ct, r1Docs.Hits.Total.Value, 1, "expected at least 1 log for receiver 1, got %d", r1Docs.Hits.Total.Value)
 		},
 		1*time.Minute, 100*time.Millisecond, "expected at least 1 log for each receiver")
-	ignoredFields := []string{
-		// only present in beats receivers
-		"agent.otelcol.component.id",
-		"agent.otelcol.component.kind",
-	}
-	assertMapstrKeysEqual(t, r0Docs.Hits.Hits[0].Source, r1Docs.Hits.Hits[0].Source, ignoredFields, "expected documents keys to be equal")
+	assertMapstrKeysEqual(t, r0Docs.Hits.Hits[0].Source, r1Docs.Hits.Hits[0].Source, nil, "expected documents keys to be equal")
 	for _, rec := range otelConfig.Receivers {
 		assertMonitoring(t, rec.MonitoringPort)
 	}
@@ -569,121 +399,4 @@
 	}
 
 	require.Zero(t, cmp.Diff(flatM1, flatM2), msg)
-<<<<<<< HEAD
-}
-
-func TestMetricbeatOTelInspect(t *testing.T) {
-	mbOTel := integration.NewBeat(
-		t,
-		"metricbeat-otel",
-		"../../metricbeat.test",
-		"otel",
-	)
-
-	beatsCfgFile := `
-metricbeat:
-   modules:
-   - module: system
-     enabled: true
-     period: 1s
-     processes:
-      - '.*'
-     metricsets:
-      - cpu
-output:
-  elasticsearch:
-    hosts:
-      - localhost:9200
-    username: admin
-    password: testing
-    index: index
-queue.mem.flush.timeout: 0s
-setup.template.enabled: false
-processors:
-    - add_host_metadata: ~
-    - add_cloud_metadata: ~
-    - add_docker_metadata: ~
-    - add_kubernetes_metadata: ~
-`
-	expectedExporter := `exporters:
-    elasticsearch:
-        auth:
-            authenticator: beatsauth
-        compression: gzip
-        compression_params:
-            level: 1
-        endpoints:
-            - http://localhost:9200
-        logs_dynamic_pipeline:
-            enabled: true
-        logs_index: index
-        mapping:
-            mode: bodymap
-        max_conns_per_host: 1
-        password: testing
-        retry:
-            enabled: true
-            initial_interval: 1s
-            max_interval: 1m0s
-            max_retries: 3
-        sending_queue:
-            batch:
-                flush_timeout: 10s
-                max_size: 1600
-                min_size: 0
-                sizer: items
-            block_on_overflow: true
-            enabled: true
-            num_consumers: 1
-            queue_size: 3200
-            wait_for_result: true
-        user: admin
-extensions:
-    beatsauth:
-        idle_connection_timeout: 3s
-        proxy_disable: false
-        timeout: 1m30s
-`
-	expectedReceiver := `receivers:
-    metricbeatreceiver:
-        logging:
-            files:
-                rotateeverybytes: 104857600
-                rotateonstartup: false
-            to_files: true
-        metricbeat:
-            modules:
-                - enabled: true
-                  metricsets:
-                    - cpu
-                  module: system
-                  period: 1s
-                  processes:
-                    - .*
-`
-
-	expectedService := `service:
-    extensions:
-        - beatsauth
-    pipelines:
-        logs:
-            exporters:
-                - elasticsearch
-            receivers:
-                - metricbeatreceiver
-`
-	mbOTel.WriteConfigFile(beatsCfgFile)
-
-	mbOTel.Start("inspect")
-	defer mbOTel.Stop()
-
-	require.EventuallyWithT(t, func(collect *assert.CollectT) {
-		out, err := mbOTel.ReadStdout()
-		require.NoError(collect, err)
-		require.Contains(collect, out, expectedExporter)
-		require.Contains(collect, out, expectedReceiver)
-		require.Contains(collect, out, expectedService)
-	}, 10*time.Second, 500*time.Millisecond, "failed to get output of inspect command")
-=======
->>>>>>> a6c922ea
 }