--- conflicted
+++ resolved
@@ -2,11 +2,7 @@
 FROM nats-streaming:$STAN_VERSION
 
 # build stage
-<<<<<<< HEAD
-FROM golang:1.24.8-bookworm AS build-env
-=======
 FROM golang:1.24.9 AS build-env
->>>>>>> cc01f47c
 RUN apt-get install git mercurial gcc
 RUN git clone https://github.com/nats-io/stan.go.git /stan-go
 RUN cd /stan-go/examples/stan-bench && git checkout tags/v0.5.2 && go build .
