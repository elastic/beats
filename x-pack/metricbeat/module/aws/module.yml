name: aws
metricsets:
  - elb
  - ebs
  - usage
  - billing
  - sns
<<<<<<< HEAD
  - lambda
=======
  - dynamodb
>>>>>>> 2916c07b
<|MERGE_RESOLUTION|>--- conflicted
+++ resolved
@@ -5,8 +5,5 @@
   - usage
   - billing
   - sns
-<<<<<<< HEAD
   - lambda
-=======
-  - dynamodb
->>>>>>> 2916c07b
+  - dynamodb