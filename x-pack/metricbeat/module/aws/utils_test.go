--- conflicted
+++ resolved
@@ -6,10 +6,6 @@
 
 import (
 	"context"
-<<<<<<< HEAD
-=======
-	"net/http"
->>>>>>> a973162d
 	"testing"
 	"time"
 
@@ -176,16 +172,8 @@
 		MetricDataQueries: metricDataQueries,
 	}
 
-<<<<<<< HEAD
 	getMetricDataOutput, err := mockSvc.GetMetricData(context.TODO(), getMetricDataInput)
-	if err != nil {
-		t.Fatalf("failed getMetricDataPerRegion: %s", err)
-	}
-=======
-	reqGetMetricData := mockSvc.GetMetricDataRequest(getMetricDataInput)
-	getMetricDataOutput, err := reqGetMetricData.Send(context.TODO())
 	assert.NoError(t, err)
->>>>>>> a973162d
 
 	assert.Equal(t, 4, len(getMetricDataOutput.MetricDataResults))
 	assert.Equal(t, id1, *getMetricDataOutput.MetricDataResults[0].Id)
@@ -222,13 +210,7 @@
 		},
 	}
 	getMetricDataResults, err := GetMetricDataResults(metricDataQueries, mockSvc, startTime, endTime)
-<<<<<<< HEAD
-	if err != nil {
-		t.Fatalf("failed getMetricDataPerRegion: %s", err)
-	}
-=======
 	assert.NoError(t, err)
->>>>>>> a973162d
 
 	assert.Equal(t, 4, len(getMetricDataResults))
 	assert.Equal(t, id1, *getMetricDataResults[0].Id)
