// Copyright Elasticsearch B.V. and/or licensed to Elasticsearch B.V. under one
// or more contributor license agreements. Licensed under the Elastic License;
// you may not use this file except in compliance with the Elastic License.

//go:build !integration
// +build !integration

package cloudwatch

import (
	"errors"
	"net/http"
	"testing"
	"time"

	awssdk "github.com/aws/aws-sdk-go-v2/aws"
	"github.com/aws/aws-sdk-go-v2/service/cloudwatch"
	"github.com/aws/aws-sdk-go-v2/service/cloudwatch/cloudwatchiface"
	"github.com/aws/aws-sdk-go-v2/service/resourcegroupstaggingapi"
	"github.com/aws/aws-sdk-go-v2/service/resourcegroupstaggingapi/resourcegroupstaggingapiiface"
	"github.com/stretchr/testify/assert"

	"github.com/elastic/beats/v7/metricbeat/mb"
	"github.com/elastic/beats/v7/x-pack/metricbeat/module/aws"
	"github.com/elastic/elastic-agent-libs/logp"
)

var (
	regionName  = "us-west-1"
	timestamp   = time.Date(2020, 10, 06, 00, 00, 00, 0, time.UTC)
	accountID   = "123456789012"
	accountName = "test"

	id1    = "cpu"
	value1 = 0.25
	label1 = "CPUUtilization|AWS/EC2|Average|InstanceId|i-1"

	id2    = "disk"
	value2 = 5.0
	label2 = "DiskReadOps|AWS/EC2|Average|InstanceId|i-1"

	label3 = "CPUUtilization|AWS/EC2|Average"
	label4 = "DiskReadOps|AWS/EC2|Average"

	instanceID1     = "i-1"
	instanceID2     = "i-2"
	namespace       = "AWS/EC2"
	dimName         = "InstanceId"
	metricName1     = "CPUUtilization"
	metricName2     = "StatusCheckFailed"
	metricName3     = "StatusCheckFailed_System"
	metricName4     = "StatusCheckFailed_Instance"
	resourceTypeEC2 = "ec2:instance"
	listMetric1     = cloudwatch.Metric{
		Dimensions: []cloudwatch.Dimension{{
			Name:  &dimName,
			Value: &instanceID1,
		}},
		MetricName: &metricName1,
		Namespace:  &namespace,
	}

	listMetric2 = cloudwatch.Metric{
		Dimensions: []cloudwatch.Dimension{{
			Name:  &dimName,
			Value: &instanceID1,
		}},
		MetricName: &metricName2,
		Namespace:  &namespace,
	}

	listMetric3 = cloudwatch.Metric{
		Dimensions: []cloudwatch.Dimension{{
			Name:  &dimName,
			Value: &instanceID2,
		}},
		MetricName: &metricName3,
		Namespace:  &namespace,
	}

	listMetric4 = cloudwatch.Metric{
		Dimensions: []cloudwatch.Dimension{{
			Name:  &dimName,
			Value: &instanceID2,
		}},
		MetricName: &metricName4,
		Namespace:  &namespace,
	}

	listMetric5 = cloudwatch.Metric{
		MetricName: &metricName1,
		Namespace:  &namespace,
	}

	namespaceMSK = "AWS/Kafka"
	metricName6  = "MemoryUsed"
	listMetric8  = cloudwatch.Metric{
		MetricName: &metricName6,
		Namespace:  &namespaceMSK,
	}
)

func TestConstructLabel(t *testing.T) {
	cases := []struct {
		listMetricDetail cloudwatch.Metric
		statistic        string
		expectedLabel    string
	}{
		{
			listMetric1,
			"Average",
			"CPUUtilization|AWS/EC2|Average|InstanceId|i-1",
		},
		{
			listMetric2,
			"Maximum",
			"StatusCheckFailed|AWS/EC2|Maximum|InstanceId|i-1",
		},
		{
			listMetric3,
			"Minimum",
			"StatusCheckFailed_System|AWS/EC2|Minimum|InstanceId|i-2",
		},
		{
			listMetric4,
			"Sum",
			"StatusCheckFailed_Instance|AWS/EC2|Sum|InstanceId|i-2",
		},
		{
			listMetric5,
			"SampleCount",
			"CPUUtilization|AWS/EC2|SampleCount",
		},
		{
			listMetric8,
			"SampleCount",
			"MemoryUsed|AWS/Kafka|SampleCount",
		},
	}

	for _, c := range cases {
		label := constructLabel(c.listMetricDetail, c.statistic)
		assert.Equal(t, c.expectedLabel, label)
	}
}

func TestReadCloudwatchConfig(t *testing.T) {
	m := MetricSet{}
	m.MetricSet = &aws.MetricSet{Period: 5}
	resourceTypeFiltersEC2 := map[string][]aws.Tag{}
	resourceTypeFiltersEC2["ec2:instance"] = nil

	expectedListMetricWithDetailEC2 := listMetricWithDetail{
		metricsWithStats: []metricsWithStatistics{
			{
				cloudwatch.Metric{
					Dimensions: []cloudwatch.Dimension{{
						Name:  awssdk.String("InstanceId"),
						Value: awssdk.String("i-1"),
					}},
					MetricName: awssdk.String("CPUUtilization"),
					Namespace:  awssdk.String("AWS/EC2"),
				},
				[]string{"Average"},
			},
		},
		resourceTypeFilters: resourceTypeFiltersEC2,
	}

	expectedNamespaceWithDetailS3 := map[string][]namespaceDetail{}
	expectedNamespaceWithDetailS3["AWS/S3"] = []namespaceDetail{
		{
			statistics: defaultStatistics,
		},
	}

	resourceTypeFiltersEC2RDS := map[string][]aws.Tag{}
	resourceTypeFiltersEC2RDS["ec2:instance"] = nil
	resourceTypeFiltersEC2RDS["rds"] = nil

	expectedListMetricWithDetailEC2RDS := listMetricWithDetail{
		metricsWithStats: []metricsWithStatistics{
			{
				cloudwatch.Metric{
					Dimensions: []cloudwatch.Dimension{{
						Name:  awssdk.String("InstanceId"),
						Value: awssdk.String("i-1"),
					}},
					MetricName: awssdk.String("CPUUtilization"),
					Namespace:  awssdk.String("AWS/EC2"),
				},
				[]string{"Average"},
			},
			{
				cloudwatch.Metric{
					Dimensions: []cloudwatch.Dimension{{
						Name:  awssdk.String("DBClusterIdentifier"),
						Value: awssdk.String("test1-cluster"),
					},
						{
							Name:  awssdk.String("Role"),
							Value: awssdk.String("READER"),
						}},
					MetricName: awssdk.String("CommitThroughput"),
					Namespace:  awssdk.String("AWS/RDS"),
				},
				[]string{"Average"},
			},
		},
		resourceTypeFilters: resourceTypeFiltersEC2RDS,
	}

	resourceTypeFiltersEC2RDSWithTag := map[string][]aws.Tag{}
	resourceTypeFiltersEC2RDSWithTag["ec2:instance"] = []aws.Tag{
		{
			Key:   "name",
			Value: "test",
		},
	}
	resourceTypeFiltersEC2RDSWithTag["rds"] = []aws.Tag{
		{
			Key:   "name",
			Value: "test",
		},
	}
	expectedListMetricWithDetailEC2RDSWithTag := listMetricWithDetail{
		metricsWithStats: []metricsWithStatistics{
			{
				cloudwatch.Metric{
					Dimensions: []cloudwatch.Dimension{{
						Name:  awssdk.String("InstanceId"),
						Value: awssdk.String("i-1"),
					}},
					MetricName: awssdk.String("CPUUtilization"),
					Namespace:  awssdk.String("AWS/EC2"),
				},
				[]string{"Average"},
			},
			{
				cloudwatch.Metric{
					Dimensions: []cloudwatch.Dimension{{
						Name:  awssdk.String("DBClusterIdentifier"),
						Value: awssdk.String("test1-cluster"),
					},
						{
							Name:  awssdk.String("Role"),
							Value: awssdk.String("READER"),
						}},
					MetricName: awssdk.String("CommitThroughput"),
					Namespace:  awssdk.String("AWS/RDS"),
				},
				[]string{"Average"},
			},
		},
		resourceTypeFilters: resourceTypeFiltersEC2RDSWithTag,
	}

	expectedNamespaceDetailLambda := map[string][]namespaceDetail{}
	expectedNamespaceDetailLambda["AWS/Lambda"] = []namespaceDetail{
		{
			statistics: defaultStatistics,
		},
	}

	expectedNamespaceWithDetailEC2S3 := map[string][]namespaceDetail{}
	expectedNamespaceWithDetailEC2S3["AWS/EC2"] = []namespaceDetail{
		{
			resourceTypeFilter: "ec2:instance",
			names:              []string{"CPUUtilization"},
			statistics:         defaultStatistics,
		},
	}
	expectedNamespaceWithDetailEC2S3["AWS/S3"] = []namespaceDetail{
		{
			resourceTypeFilter: "s3",
			statistics:         defaultStatistics,
		},
	}

	expectedNamespaceWithDetailEBS := map[string][]namespaceDetail{}
	expectedNamespaceWithDetailEBS["AWS/EBS"] = []namespaceDetail{
		{
			resourceTypeFilter: "ec2",
			statistics:         defaultStatistics,
		},
	}

	expectedNamespaceWithDetailEC2 := map[string][]namespaceDetail{}
	expectedNamespaceWithDetailEC2["AWS/EC2"] = []namespaceDetail{
		{
			resourceTypeFilter: "ec2:instance",
			names:              []string{"CPUUtilization", "StatusCheckFailed"},
			statistics:         []string{"Average", "Maximum"},
		},
	}

	expectedNamespaceWithDetailKafka := map[string][]namespaceDetail{}
	expectedNamespaceWithDetailKafka["AWS/Kafka"] = []namespaceDetail{
		{
			names:      []string{"MemoryUsed"},
			statistics: defaultStatistics,
		},
	}

	expectedNamespaceDetailTotal := map[string][]namespaceDetail{}
	expectedNamespaceDetailTotal["AWS/EC2"] = []namespaceDetail{
		{
			resourceTypeFilter: resourceTypeEC2,
			names:              []string{"CPUUtilization"},
			statistics:         defaultStatistics,
			tags: []aws.Tag{
				{
					Key:   "name",
					Value: "test",
				},
			},
		},
	}
	expectedNamespaceDetailTotal["AWS/ELB"] = []namespaceDetail{
		{
			resourceTypeFilter: "elasticloadbalancing",
			names:              []string{"BackendConnectionErrors", "HTTPCode_Backend_2XX", "HTTPCode_Backend_3XX"},
			statistics:         []string{"Sum"},
			tags: []aws.Tag{
				{
					Key:   "name",
					Value: "test",
				},
			},
		},
		{
			resourceTypeFilter: "elasticloadbalancing",
			names:              []string{"HealthyHostCount", "SurgeQueueLength", "UnHealthyHostCount"},
			statistics:         []string{"Maximum"},
			tags: []aws.Tag{
				{
					Key:   "name",
					Value: "test",
				},
			},
		},
	}

	expectedNamespaceDetailELBLambda := map[string][]namespaceDetail{}
	expectedNamespaceDetailELBLambda["AWS/Lambda"] = []namespaceDetail{
		{
			statistics: defaultStatistics,
			tags: []aws.Tag{
				{
					Key:   "name",
					Value: "test",
				},
			},
		},
	}
	expectedNamespaceDetailELBLambda["AWS/ELB"] = []namespaceDetail{
		{
			resourceTypeFilter: "elasticloadbalancing",
			names:              []string{"BackendConnectionErrors", "HTTPCode_Backend_2XX", "HTTPCode_Backend_3XX"},
			statistics:         []string{"Sum"},
			tags: []aws.Tag{
				{
					Key:   "name",
					Value: "test",
				},
			},
		},
		{
			resourceTypeFilter: "elasticloadbalancing",
			names:              []string{"HealthyHostCount", "SurgeQueueLength", "UnHealthyHostCount"},
			statistics:         []string{"Maximum"},
			tags: []aws.Tag{
				{
					Key:   "name",
					Value: "test",
				},
			},
		},
	}

	expectedNamespaceWithDetailEC2WithNoMetricName := map[string][]namespaceDetail{}
	expectedNamespaceWithDetailEC2WithNoMetricName["AWS/EC2"] = []namespaceDetail{
		{
			resourceTypeFilter: "ec2:instance",
			statistics:         []string{"Average"},
			dimensions: []cloudwatch.Dimension{
				{
					Name:  awssdk.String("InstanceId"),
					Value: awssdk.String("i-1"),
				},
			},
		},
	}

	expectedListMetricsEC2WithDim := listMetricWithDetail{
		metricsWithStats: []metricsWithStatistics{
			{
				cloudwatch.Metric{
					Dimensions: []cloudwatch.Dimension{{
						Name:  awssdk.String("InstanceId"),
						Value: awssdk.String("i-1"),
					}},
					MetricName: awssdk.String("CPUUtilization"),
					Namespace:  awssdk.String("AWS/EC2"),
				},
				[]string{"Average"},
			},
			{
				cloudwatch.Metric{
					Dimensions: []cloudwatch.Dimension{{
						Name:  awssdk.String("InstanceId"),
						Value: awssdk.String("i-1"),
					}},
					MetricName: awssdk.String("DiskReadOps"),
					Namespace:  awssdk.String("AWS/EC2"),
				},
				[]string{"Average"},
			},
		},
		resourceTypeFilters: resourceTypeFiltersEC2,
	}

<<<<<<< HEAD
<<<<<<< HEAD
=======
=======
>>>>>>> 1755b5dd
	expectedListMetricWithDetailEC2sRDSWithTag := listMetricWithDetail{
		metricsWithStats: []metricsWithStatistics{
			{
				cloudwatch.Metric{
					Dimensions: []cloudwatch.Dimension{{
						Name:  awssdk.String("InstanceId"),
						Value: awssdk.String("i-1"),
					}},
					MetricName: awssdk.String("CPUUtilization"),
					Namespace:  awssdk.String("AWS/EC2"),
				},
				[]string{"Average"},
<<<<<<< HEAD
=======
				nil,
>>>>>>> 1755b5dd
			},
			{
				cloudwatch.Metric{
					Dimensions: []cloudwatch.Dimension{{
						Name:  awssdk.String("InstanceId"),
						Value: awssdk.String("i-2"),
					}},
					MetricName: awssdk.String("DiskReadBytes"),
					Namespace:  awssdk.String("AWS/EC2"),
				},
				[]string{"Sum"},
<<<<<<< HEAD
=======
				nil,
>>>>>>> 1755b5dd
			},
			{
				cloudwatch.Metric{
					Dimensions: []cloudwatch.Dimension{{
						Name:  awssdk.String("DBClusterIdentifier"),
						Value: awssdk.String("test1-cluster"),
					},
						{
							Name:  awssdk.String("Role"),
							Value: awssdk.String("READER"),
						}},
					MetricName: awssdk.String("CommitThroughput"),
					Namespace:  awssdk.String("AWS/RDS"),
				},
				[]string{"Average"},
<<<<<<< HEAD
=======
				nil,
>>>>>>> 1755b5dd
			},
		},
		resourceTypeFilters: resourceTypeFiltersEC2RDSWithTag,
	}

<<<<<<< HEAD
>>>>>>> e3c609ce35 ([metricbeat] fix ARN parsing in cloudwatch collector for API Gateway metrics (#32358))
=======
>>>>>>> 1755b5dd
	cases := []struct {
		title                         string
		cloudwatchMetricsConfig       []Config
		tagsFilter                    []aws.Tag
		expectedListMetricDetailTotal listMetricWithDetail
		expectedNamespaceDetailTotal  map[string][]namespaceDetail
	}{
		{
			"test with a specific metric",
			[]Config{
				{
					Namespace:  "AWS/EC2",
					MetricName: []string{"CPUUtilization"},
					Dimensions: []Dimension{
						{
							Name:  "InstanceId",
							Value: "i-1",
						},
					},
					ResourceType: "ec2:instance",
					Statistic:    []string{"Average"},
				},
			},
			nil,
			expectedListMetricWithDetailEC2,
			map[string][]namespaceDetail{},
		},
		{
			"test with a specific metric and a namespace",
			[]Config{
				{
					Namespace:  "AWS/EC2",
					MetricName: []string{"CPUUtilization"},
					Dimensions: []Dimension{
						{
							Name:  "InstanceId",
							Value: "i-1",
						},
					},
					ResourceType: "ec2:instance",
					Statistic:    []string{"Average"},
				},
				{
					Namespace: "AWS/S3",
				},
			},
			nil,
			expectedListMetricWithDetailEC2,
			expectedNamespaceWithDetailS3,
		},
		{
			"test with two specific metrics and a namespace",
			[]Config{
				{
					Namespace:  "AWS/EC2",
					MetricName: []string{"CPUUtilization"},
					Dimensions: []Dimension{
						{
							Name:  "InstanceId",
							Value: "i-1",
						},
					},
					Statistic:    []string{"Average"},
					ResourceType: "ec2:instance",
				},
				{
					Namespace: "AWS/Lambda",
				},
				{
					Namespace:  "AWS/RDS",
					MetricName: []string{"CommitThroughput"},
					Dimensions: []Dimension{
						{
							Name:  "DBClusterIdentifier",
							Value: "test1-cluster",
						},
						{
							Name:  "Role",
							Value: "READER",
						},
					},
					Statistic:    []string{"Average"},
					ResourceType: "rds",
				},
			},
			nil,
			expectedListMetricWithDetailEC2RDS,
			expectedNamespaceDetailLambda,
		},
		{
			"Test a specific metric (only with metric name) and a namespace",
			[]Config{
				{
					Namespace:    "AWS/EC2",
					MetricName:   []string{"CPUUtilization"},
					ResourceType: resourceTypeEC2,
				},
				{
					Namespace:    "AWS/S3",
					ResourceType: "s3",
				},
			},
			nil,
			listMetricWithDetail{
				resourceTypeFilters: map[string][]aws.Tag{},
			},
			expectedNamespaceWithDetailEC2S3,
		},
		{
			"test EBS namespace",
			[]Config{
				{
					Namespace:    "AWS/EBS",
					ResourceType: "ec2",
				},
			},
			nil,
			listMetricWithDetail{
				resourceTypeFilters: map[string][]aws.Tag{},
			},
			expectedNamespaceWithDetailEBS,
		},
		{
			"test with two metrics and no dimension",
			[]Config{
				{
					Namespace:    "AWS/EC2",
					MetricName:   []string{"CPUUtilization", "StatusCheckFailed"},
					ResourceType: resourceTypeEC2,
					Statistic:    []string{"Average", "Maximum"},
				},
			},
			nil,
			listMetricWithDetail{
				resourceTypeFilters: map[string][]aws.Tag{},
			},
			expectedNamespaceWithDetailEC2,
		},
		{
			"test AWS/Kafka MemoryUsed",
			[]Config{
				{
					Namespace:  "AWS/Kafka",
					MetricName: []string{"MemoryUsed"},
				},
			},
			nil,
			listMetricWithDetail{
				resourceTypeFilters: map[string][]aws.Tag{},
			},
			expectedNamespaceWithDetailKafka,
		},
		{
			"Test with different statistics",
			[]Config{
				{
					Namespace:    "AWS/EC2",
					MetricName:   []string{"CPUUtilization"},
					ResourceType: resourceTypeEC2,
				},
				{
					Namespace:    "AWS/ELB",
					MetricName:   []string{"BackendConnectionErrors", "HTTPCode_Backend_2XX", "HTTPCode_Backend_3XX"},
					Statistic:    []string{"Sum"},
					ResourceType: "elasticloadbalancing",
				},
				{
					Namespace:    "AWS/ELB",
					MetricName:   []string{"HealthyHostCount", "SurgeQueueLength", "UnHealthyHostCount"},
					Statistic:    []string{"Maximum"},
					ResourceType: "elasticloadbalancing",
				},
			},
			[]aws.Tag{
				{
					Key:   "name",
					Value: "test",
				},
			},
			listMetricWithDetail{
				resourceTypeFilters: map[string][]aws.Tag{},
			},
			expectedNamespaceDetailTotal,
		},
		{
			"Test with different statistics and a specific metric",
			[]Config{
				{
					Namespace:    "AWS/ELB",
					MetricName:   []string{"BackendConnectionErrors", "HTTPCode_Backend_2XX", "HTTPCode_Backend_3XX"},
					Statistic:    []string{"Sum"},
					ResourceType: "elasticloadbalancing",
				},
				{
					Namespace:    "AWS/ELB",
					MetricName:   []string{"HealthyHostCount", "SurgeQueueLength", "UnHealthyHostCount"},
					Statistic:    []string{"Maximum"},
					ResourceType: "elasticloadbalancing",
				},
				{
					Namespace: "AWS/Lambda",
				},
				{
					Namespace:  "AWS/EC2",
					MetricName: []string{"CPUUtilization"},
					Dimensions: []Dimension{
						{
							Name:  "InstanceId",
							Value: "i-1",
						},
					},
					Statistic:    []string{"Average"},
					ResourceType: "ec2:instance",
				},
				{
					Namespace:  "AWS/RDS",
					MetricName: []string{"CommitThroughput"},
					Dimensions: []Dimension{
						{
							Name:  "DBClusterIdentifier",
							Value: "test1-cluster",
						},
						{
							Name:  "Role",
							Value: "READER",
						},
					},
					Statistic:    []string{"Average"},
					ResourceType: "rds",
				},
			},
			[]aws.Tag{
				{
					Key:   "name",
					Value: "test",
				},
			},
			expectedListMetricWithDetailEC2RDSWithTag,
			expectedNamespaceDetailELBLambda,
		},
		{
			"Test with no metric name",
			[]Config{
				{
					Namespace: "AWS/EC2",
					Dimensions: []Dimension{
						{
							Name:  "InstanceId",
							Value: "i-1",
						},
					},
					Statistic:    []string{"Average"},
					ResourceType: "ec2:instance",
				},
			},
			nil,
			listMetricWithDetail{
				resourceTypeFilters: map[string][]aws.Tag{},
			},
			expectedNamespaceWithDetailEC2WithNoMetricName,
		},
		{
			"test with two metric names and a set of dimension",
			[]Config{
				{
					Namespace:  "AWS/EC2",
					MetricName: []string{"CPUUtilization", "DiskReadOps"},
					Dimensions: []Dimension{
						{
							Name:  "InstanceId",
							Value: "i-1",
						},
					},
					ResourceType: "ec2:instance",
					Statistic:    []string{"Average"},
				},
			},
			nil,
			expectedListMetricsEC2WithDim,
			map[string][]namespaceDetail{},
		},
		{
			"Test with same namespace and tag filters but different metric names",
			[]Config{
				{
					Namespace:  "AWS/EC2",
					MetricName: []string{"CPUUtilization"},
					Dimensions: []Dimension{
						{
							Name:  "InstanceId",
							Value: "i-1",
						},
					},
					Statistic:    []string{"Average"},
					ResourceType: "ec2:instance",
				},
				{
					Namespace:  "AWS/EC2",
					MetricName: []string{"DiskReadBytes"},
					Dimensions: []Dimension{
						{
							Name:  "InstanceId",
							Value: "i-2",
						},
					},
					Statistic:    []string{"Sum"},
					ResourceType: "ec2:instance",
				},
				{
					Namespace:  "AWS/RDS",
					MetricName: []string{"CommitThroughput"},
					Dimensions: []Dimension{
						{
							Name:  "DBClusterIdentifier",
							Value: "test1-cluster",
						},
						{
							Name:  "Role",
							Value: "READER",
						},
					},
					Statistic:    []string{"Average"},
					ResourceType: "rds",
				},
			},
			[]aws.Tag{
				{
					Key:   "name",
					Value: "test",
				},
			},
			expectedListMetricWithDetailEC2sRDSWithTag,
			map[string][]namespaceDetail{},
		},
	}

	for _, c := range cases {
		t.Run(c.title, func(t *testing.T) {
			m.CloudwatchConfigs = c.cloudwatchMetricsConfig
			m.MetricSet.TagsFilter = c.tagsFilter
			listMetricDetailTotal, namespaceDetailTotal := m.readCloudwatchConfig()
			assert.Equal(t, c.expectedListMetricDetailTotal, listMetricDetailTotal)
			assert.Equal(t, c.expectedNamespaceDetailTotal, namespaceDetailTotal)
		})
	}
}

func TestGenerateFieldName(t *testing.T) {
	cases := []struct {
		title             string
		metricsetName     string
		label             []string
		expectedFieldName string
	}{
		{
			"test Average",
			"cloudwatch",
			[]string{"CPUUtilization", "AWS/EC2", "Average", "InstanceId", "i-1"},
			"aws.ec2.metrics.CPUUtilization.avg",
		},
		{
			"test Maximum",
			"cloudwatch",
			[]string{"CPUUtilization", "AWS/EC2", "Maximum", "InstanceId", "i-1"},
			"aws.ec2.metrics.CPUUtilization.max",
		},
		{
			"test Minimum",
			"cloudwatch",
			[]string{"CPUUtilization", "AWS/EC2", "Minimum", "InstanceId", "i-1"},
			"aws.ec2.metrics.CPUUtilization.min",
		},
		{
			"test Sum",
			"cloudwatch",
			[]string{"CPUUtilization", "AWS/EC2", "Sum", "InstanceId", "i-1"},
			"aws.ec2.metrics.CPUUtilization.sum",
		},
		{
			"test SampleCount",
			"cloudwatch",
			[]string{"CPUUtilization", "AWS/EC2", "SampleCount", "InstanceId", "i-1"},
			"aws.ec2.metrics.CPUUtilization.count",
		},
		{
			"test extended statistic",
			"cloudwatch",
			[]string{"CPUUtilization", "AWS/EC2", "p10", "InstanceId", "i-1"},
			"aws.ec2.metrics.CPUUtilization.p10",
		},
		{
			"test other metricset",
			"ec2",
			[]string{"CPUUtilization", "AWS/EC2", "p10", "InstanceId", "i-1"},
			"aws.ec2.metrics.CPUUtilization.p10",
		},
		{
			"test metric name with dot",
			"cloudwatch",
			[]string{"DeliveryToS3.Records", "AWS/Firehose", "Average", "DeliveryStreamName", "test-1"},
			"aws.firehose.metrics.DeliveryToS3_Records.avg",
		},
	}

	for _, c := range cases {
		t.Run(c.title, func(t *testing.T) {
			fieldName := generateFieldName(c.label[namespaceIdx], c.label)
			assert.Equal(t, c.expectedFieldName, fieldName)
		})
	}
}

func TestCompareAWSDimensions(t *testing.T) {
	cases := []struct {
		title          string
		dim1           []cloudwatch.Dimension
		dim2           []cloudwatch.Dimension
		expectedResult bool
	}{
		{
			"same dimensions with length 2 but different order",
			[]cloudwatch.Dimension{
				{Name: awssdk.String("dept"), Value: awssdk.String("engineering")},
				{Name: awssdk.String("owner"), Value: awssdk.String("ks")},
			},
			[]cloudwatch.Dimension{
				{Name: awssdk.String("owner"), Value: awssdk.String("ks")},
				{Name: awssdk.String("dept"), Value: awssdk.String("engineering")},
			},
			true,
		},
		{
			"different dimensions with different length",
			[]cloudwatch.Dimension{
				{Name: awssdk.String("dept"), Value: awssdk.String("engineering")},
				{Name: awssdk.String("owner"), Value: awssdk.String("ks")},
			},
			[]cloudwatch.Dimension{
				{Name: awssdk.String("dept"), Value: awssdk.String("engineering")},
			},
			false,
		},
		{
			"different dimensions with same length",
			[]cloudwatch.Dimension{
				{Name: awssdk.String("owner"), Value: awssdk.String("ks")},
			},
			[]cloudwatch.Dimension{
				{Name: awssdk.String("dept"), Value: awssdk.String("engineering")},
			},
			false,
		},
		{
			"compare with an empty dimension",
			[]cloudwatch.Dimension{
				{Name: awssdk.String("owner"), Value: awssdk.String("ks")},
			},
			[]cloudwatch.Dimension{},
			false,
		},
		{
			"compare with wildcard dimension value, one same name dimension",
			[]cloudwatch.Dimension{
				{Name: awssdk.String("ID1"), Value: awssdk.String("111")},
			},
			[]cloudwatch.Dimension{
				{Name: awssdk.String("ID1"), Value: awssdk.String(dimensionValueWildcard)},
			},
			true,
		},
		{
			"compare with wildcard dimension value, one different name dimension",
			[]cloudwatch.Dimension{
				{Name: awssdk.String("IDx"), Value: awssdk.String("111")},
			},
			[]cloudwatch.Dimension{
				{Name: awssdk.String("ID1"), Value: awssdk.String(dimensionValueWildcard)},
			},
			false,
		},
		{
			"compare with wildcard dimension value, two same name dimensions",
			[]cloudwatch.Dimension{
				{Name: awssdk.String("ID1"), Value: awssdk.String("111")},
				{Name: awssdk.String("ID2"), Value: awssdk.String("222")},
			},
			[]cloudwatch.Dimension{
				{Name: awssdk.String("ID1"), Value: awssdk.String("111")},
				{Name: awssdk.String("ID2"), Value: awssdk.String(dimensionValueWildcard)},
			},
			true,
		},
		{
			"compare with wildcard dimension value, different length, case1",
			[]cloudwatch.Dimension{
				{Name: awssdk.String("ID1"), Value: awssdk.String("111")},
				{Name: awssdk.String("ID2"), Value: awssdk.String("222")},
			},
			[]cloudwatch.Dimension{
				{Name: awssdk.String("ID2"), Value: awssdk.String(dimensionValueWildcard)},
			},
			false,
		},
		{
			"compare with wildcard dimension value, different length, case2",
			[]cloudwatch.Dimension{
				{Name: awssdk.String("ID1"), Value: awssdk.String("111")},
			},
			[]cloudwatch.Dimension{
				{Name: awssdk.String("ID1"), Value: awssdk.String("111")},
				{Name: awssdk.String("ID2"), Value: awssdk.String(dimensionValueWildcard)},
			},
			false,
		},
	}

	for _, c := range cases {
		t.Run(c.title, func(t *testing.T) {
			output := compareAWSDimensions(c.dim1, c.dim2)
			assert.Equal(t, c.expectedResult, output)
		})
	}
}

func TestConstructTagsFilters(t *testing.T) {
	expectedResourceTypeTagFiltersEC2 := map[string][]aws.Tag{}
	expectedResourceTypeTagFiltersEC2["ec2:instance"] = nil

	expectedResourceTypeTagFiltersELB := map[string][]aws.Tag{}
	expectedResourceTypeTagFiltersELB["elasticloadbalancing"] = []aws.Tag{
		{
			Key:   "name",
			Value: "test-elb1",
		},
		{
			Key:   "name",
			Value: "test-elb2",
		},
	}

	expectedResourceTypeTagFiltersELBEC2 := map[string][]aws.Tag{}
	expectedResourceTypeTagFiltersELBEC2["elasticloadbalancing"] = []aws.Tag{
		{
			Key:   "name",
			Value: "test-elb",
		},
	}
	expectedResourceTypeTagFiltersELBEC2["ec2:instance"] = []aws.Tag{
		{
			Key:   "name",
			Value: "test-ec2",
		},
	}

	cases := []struct {
		title                  string
		namespaceDetails       []namespaceDetail
		resourceTypeTagFilters map[string][]aws.Tag
	}{
		{
			"test with one config per namespace",
			[]namespaceDetail{
				{
					resourceTypeFilter: "ec2:instance",
					statistics:         []string{"Average"},
					dimensions: []cloudwatch.Dimension{
						{
							Name:  awssdk.String("InstanceId"),
							Value: awssdk.String("i-1"),
						},
					},
				},
			},
			expectedResourceTypeTagFiltersEC2,
		},
		{
			"test with two configs for the same namespace",
			[]namespaceDetail{
				{
					resourceTypeFilter: "elasticloadbalancing",
					names:              []string{"BackendConnectionErrors", "HTTPCode_Backend_2XX", "HTTPCode_Backend_3XX"},
					statistics:         []string{"Sum"},
					tags: []aws.Tag{
						{
							Key:   "name",
							Value: "test-elb1",
						},
					},
				},
				{
					resourceTypeFilter: "elasticloadbalancing",
					names:              []string{"HealthyHostCount", "SurgeQueueLength", "UnHealthyHostCount"},
					statistics:         []string{"Maximum"},
					tags: []aws.Tag{
						{
							Key:   "name",
							Value: "test-elb2",
						},
					},
				},
			},
			expectedResourceTypeTagFiltersELB,
		},
		{
			"test with two configs for different namespaces",
			[]namespaceDetail{
				{
					resourceTypeFilter: "elasticloadbalancing",
					names:              []string{"BackendConnectionErrors", "HTTPCode_Backend_2XX", "HTTPCode_Backend_3XX"},
					statistics:         []string{"Sum"},
					tags: []aws.Tag{
						{
							Key:   "name",
							Value: "test-elb",
						},
					},
				},
				{
					resourceTypeFilter: "ec2:instance",
					names:              []string{"CPUUtilization"},
					statistics:         defaultStatistics,
					tags: []aws.Tag{
						{
							Key:   "name",
							Value: "test-ec2",
						},
					},
				},
			},
			expectedResourceTypeTagFiltersELBEC2,
		},
	}

	for _, c := range cases {
		t.Run(c.title, func(t *testing.T) {
			output := constructTagsFilters(c.namespaceDetails)
			assert.Equal(t, c.resourceTypeTagFilters, output)
		})
	}
}

func TestFilterListMetricsOutput(t *testing.T) {
	cases := []struct {
		title                        string
		listMetricsOutput            []cloudwatch.Metric
		namespaceDetails             []namespaceDetail
		filteredMetricWithStatsTotal []metricsWithStatistics
	}{
		{
			"test filter cloudwatch metrics with dimension",
			[]cloudwatch.Metric{
				{
					Dimensions: []cloudwatch.Dimension{
						{
							Name:  awssdk.String("DBClusterIdentifier"),
							Value: awssdk.String("test1-cluster"),
						},
						{
							Name:  awssdk.String("Role"),
							Value: awssdk.String("READER"),
						}},
					MetricName: awssdk.String("CommitThroughput"),
					Namespace:  awssdk.String("AWS/RDS"),
				},
				{
					Dimensions: []cloudwatch.Dimension{{
						Name:  awssdk.String("InstanceId"),
						Value: awssdk.String("i-1"),
					}},
					MetricName: awssdk.String("CPUUtilization"),
					Namespace:  awssdk.String("AWS/EC2"),
				},
			},
			[]namespaceDetail{
				{
					resourceTypeFilter: "ec2:instance",
					statistics:         []string{"Average"},
					dimensions: []cloudwatch.Dimension{
						{
							Name:  awssdk.String("InstanceId"),
							Value: awssdk.String("i-1"),
						},
					},
				},
			},
			[]metricsWithStatistics{
				{
					cloudwatch.Metric{
						Dimensions: []cloudwatch.Dimension{{
							Name:  awssdk.String("InstanceId"),
							Value: awssdk.String("i-1"),
						}},
						MetricName: awssdk.String("CPUUtilization"),
						Namespace:  awssdk.String("AWS/EC2"),
					},
					[]string{"Average"},
				},
			},
		},
		{
			"test filter cloudwatch metrics with name",
			[]cloudwatch.Metric{
				{
					Dimensions: []cloudwatch.Dimension{
						{
							Name:  awssdk.String("DBClusterIdentifier"),
							Value: awssdk.String("test1-cluster"),
						},
						{
							Name:  awssdk.String("Role"),
							Value: awssdk.String("READER"),
						}},
					MetricName: awssdk.String("CommitThroughput"),
					Namespace:  awssdk.String("AWS/RDS"),
				},
				{
					Dimensions: []cloudwatch.Dimension{{
						Name:  awssdk.String("InstanceId"),
						Value: awssdk.String("i-1"),
					}},
					MetricName: awssdk.String("CPUUtilization"),
					Namespace:  awssdk.String("AWS/EC2"),
				},
			},
			[]namespaceDetail{
				{
					names:              []string{"CPUUtilization"},
					resourceTypeFilter: "ec2:instance",
					statistics:         []string{"Average"},
				},
			},
			[]metricsWithStatistics{
				{
					cloudwatch.Metric{
						Dimensions: []cloudwatch.Dimension{{
							Name:  awssdk.String("InstanceId"),
							Value: awssdk.String("i-1"),
						}},
						MetricName: awssdk.String("CPUUtilization"),
						Namespace:  awssdk.String("AWS/EC2"),
					},
					[]string{"Average"},
				},
			},
		},
	}
	for _, c := range cases {
		t.Run(c.title, func(t *testing.T) {
			output := filterListMetricsOutput(c.listMetricsOutput, c.namespaceDetails)
			assert.Equal(t, c.filteredMetricWithStatsTotal, output)
		})
	}
}

func TestCheckStatistics(t *testing.T) {
	m := MetricSet{}
	cases := []struct {
		title           string
		statisticMethod string
		expectedOutput  error
	}{
		{
			"test average",
			"Average",
			nil,
		},
		{
			"test sum",
			"Sum",
			nil,
		},
		{
			"test max",
			"Maximum",
			nil,
		},
		{
			"test min",
			"Minimum",
			nil,
		},
		{
			"test count",
			"SampleCount",
			nil,
		},
		{
			"test pN",
			"p10",
			nil,
		},
	}
	for _, c := range cases {
		t.Run(c.title, func(t *testing.T) {
			m.CloudwatchConfigs = []Config{{Statistic: []string{c.statisticMethod}}}
			output := m.checkStatistics()
			assert.Equal(t, c.expectedOutput, output)
		})
	}

	casesFailed := []struct {
		title            string
		statisticMethods []string
		expectedOutput   error
	}{
		{
			"wrong statistic method",
			[]string{"test"},
			errors.New("statistic method specified is not valid: test"),
		},
		{
			"one correct and one wrong statistic method",
			[]string{"Sum", "test"},
			errors.New("statistic method specified is not valid: test"),
		},
	}
	for _, c := range casesFailed {
		t.Run(c.title, func(t *testing.T) {
			m.CloudwatchConfigs = []Config{{Statistic: c.statisticMethods}}
			output := m.checkStatistics()
			assert.Error(t, output)
		})
	}
}

// MockCloudWatchClient struct is used for unit tests.
type MockCloudWatchClient struct {
	cloudwatchiface.ClientAPI
}

// MockCloudWatchClientWithoutDim struct is used for unit tests.
type MockCloudWatchClientWithoutDim struct {
	cloudwatchiface.ClientAPI
}

// MockResourceGroupsTaggingClient is used for unit tests.
type MockResourceGroupsTaggingClient struct {
	resourcegroupstaggingapiiface.ClientAPI
}

func (m *MockCloudWatchClient) ListMetricsRequest(input *cloudwatch.ListMetricsInput) cloudwatch.ListMetricsRequest {
	dim := cloudwatch.Dimension{
		Name:  &dimName,
		Value: &instanceID1,
	}
	httpReq, _ := http.NewRequest("", "", nil)
	return cloudwatch.ListMetricsRequest{
		Request: &awssdk.Request{
			Data: &cloudwatch.ListMetricsOutput{
				Metrics: []cloudwatch.Metric{
					{
						MetricName: &metricName1,
						Namespace:  &namespace,
						Dimensions: []cloudwatch.Dimension{dim},
					},
				},
			},
			HTTPRequest: httpReq,
			Retryer:     awssdk.NoOpRetryer{},
		},
	}
}

func (m *MockCloudWatchClient) GetMetricDataRequest(input *cloudwatch.GetMetricDataInput) cloudwatch.GetMetricDataRequest {
	httpReq, _ := http.NewRequest("", "", nil)

	return cloudwatch.GetMetricDataRequest{
		Input: input,
		Copy:  m.GetMetricDataRequest,
		Request: &awssdk.Request{
			Operation: &awssdk.Operation{
				Name:      "GetMetricData",
				Paginator: nil,
			},
			Data: &cloudwatch.GetMetricDataOutput{
				MetricDataResults: []cloudwatch.MetricDataResult{
					{
						Id:         &id1,
						Label:      &label1,
						Values:     []float64{value1},
						Timestamps: []time.Time{timestamp},
					},
					{
						Id:         &id2,
						Label:      &label2,
						Values:     []float64{value2},
						Timestamps: []time.Time{timestamp},
					},
				},
			},
			HTTPRequest: httpReq,
			Retryer:     awssdk.NoOpRetryer{},
		},
	}
}

func (m *MockCloudWatchClientWithoutDim) ListMetricsRequest(input *cloudwatch.ListMetricsInput) cloudwatch.ListMetricsRequest {
	httpReq, _ := http.NewRequest("", "", nil)
	return cloudwatch.ListMetricsRequest{
		Request: &awssdk.Request{
			Data: &cloudwatch.ListMetricsOutput{
				Metrics: []cloudwatch.Metric{
					{
						MetricName: &metricName1,
						Namespace:  &namespace,
					},
				},
			},
			HTTPRequest: httpReq,
			Retryer:     awssdk.NoOpRetryer{},
		},
	}
}

func (m *MockCloudWatchClientWithoutDim) GetMetricDataRequest(input *cloudwatch.GetMetricDataInput) cloudwatch.GetMetricDataRequest {
	httpReq, _ := http.NewRequest("", "", nil)

	return cloudwatch.GetMetricDataRequest{
		Input: input,
		Copy:  m.GetMetricDataRequest,
		Request: &awssdk.Request{
			Operation: &awssdk.Operation{
				Name:      "GetMetricData",
				Paginator: nil,
			},
			Data: &cloudwatch.GetMetricDataOutput{
				MetricDataResults: []cloudwatch.MetricDataResult{
					{
						Id:         &id1,
						Label:      &label3,
						Values:     []float64{value1},
						Timestamps: []time.Time{timestamp},
					},
					{
						Id:         &id2,
						Label:      &label4,
						Values:     []float64{value2},
						Timestamps: []time.Time{timestamp},
					},
				},
			},
			HTTPRequest: httpReq,
			Retryer:     awssdk.NoOpRetryer{},
		},
	}
}

func (m *MockResourceGroupsTaggingClient) GetResourcesRequest(input *resourcegroupstaggingapi.GetResourcesInput) resourcegroupstaggingapi.GetResourcesRequest {
	httpReq, _ := http.NewRequest("", "", nil)
	return resourcegroupstaggingapi.GetResourcesRequest{
		Input: input,
		Copy:  m.GetResourcesRequest,
		Request: &awssdk.Request{
			Operation: &awssdk.Operation{
				Name:       "GetResources",
				HTTPMethod: "POST",
				HTTPPath:   "/",
				Paginator:  nil,
			},
			Data: &resourcegroupstaggingapi.GetResourcesOutput{
				PaginationToken: awssdk.String(""),
				ResourceTagMappingList: []resourcegroupstaggingapi.ResourceTagMapping{
					{
						ResourceARN: awssdk.String("arn:aws:ec2:us-west-1:123456789012:instance:i-1"),
						Tags: []resourcegroupstaggingapi.Tag{
							{
								Key:   awssdk.String("name"),
								Value: awssdk.String("test-ec2"),
							},
						},
					},
				},
			},
			HTTPRequest: httpReq,
			Retryer:     awssdk.NoOpRetryer{},
		},
	}
}

func TestCreateEventsWithIdentifier(t *testing.T) {
	m := MetricSet{}
	m.CloudwatchConfigs = []Config{{Statistic: []string{"Average"}}}
	m.MetricSet = &aws.MetricSet{Period: 5}
	m.logger = logp.NewLogger("test")

	mockTaggingSvc := &MockResourceGroupsTaggingClient{}
	mockCloudwatchSvc := &MockCloudWatchClient{}
	listMetricWithStatsTotal := []metricsWithStatistics{{
		cloudwatch.Metric{
			Dimensions: []cloudwatch.Dimension{{
				Name:  awssdk.String("InstanceId"),
				Value: awssdk.String("i-1"),
			}},
			MetricName: awssdk.String("CPUUtilization"),
			Namespace:  awssdk.String("AWS/EC2"),
		},
		[]string{"Average"},
	}}
	resourceTypeTagFilters := map[string][]aws.Tag{}
	resourceTypeTagFilters["ec2:instance"] = []aws.Tag{
		{
			Key:   "name",
			Value: "test-ec2",
		},
	}
	startTime, endTime := aws.GetStartTimeEndTime(m.MetricSet.Period, m.MetricSet.Latency)

	events, err := m.createEvents(mockCloudwatchSvc, mockTaggingSvc, listMetricWithStatsTotal, resourceTypeTagFilters, regionName, startTime, endTime)
	assert.NoError(t, err)

	metricValue, err := events["i-1"].RootFields.GetValue("aws.ec2.metrics.CPUUtilization.avg")
	assert.NoError(t, err)
	assert.Equal(t, value1, metricValue)

	dimension, err := events["i-1"].RootFields.GetValue("aws.dimensions.InstanceId")
	assert.NoError(t, err)
	assert.Equal(t, instanceID1, dimension)
}

func TestCreateEventsWithoutIdentifier(t *testing.T) {
	m := MetricSet{}
	m.CloudwatchConfigs = []Config{{Statistic: []string{"Average"}}}
	m.MetricSet = &aws.MetricSet{Period: 5, AccountID: accountID}
	m.logger = logp.NewLogger("test")

	mockTaggingSvc := &MockResourceGroupsTaggingClient{}
	mockCloudwatchSvc := &MockCloudWatchClientWithoutDim{}
	listMetricWithStatsTotal := []metricsWithStatistics{
		{
			cloudwatch.Metric{
				MetricName: awssdk.String("CPUUtilization"),
				Namespace:  awssdk.String("AWS/EC2"),
			},
			[]string{"Average"},
		},
		{
			cloudwatch.Metric{
				MetricName: awssdk.String("DiskReadOps"),
				Namespace:  awssdk.String("AWS/EC2"),
			},
			[]string{"Average"},
		},
	}

	resourceTypeTagFilters := map[string][]aws.Tag{}
	startTime, endTime := aws.GetStartTimeEndTime(m.MetricSet.Period, m.MetricSet.Latency)

	events, err := m.createEvents(mockCloudwatchSvc, mockTaggingSvc, listMetricWithStatsTotal, resourceTypeTagFilters, regionName, startTime, endTime)
	assert.NoError(t, err)

	expectedID := regionName + accountID + namespace
	metricValue, err := events[expectedID].RootFields.GetValue("aws.ec2.metrics.CPUUtilization.avg")
	assert.NoError(t, err)
	assert.Equal(t, value1, metricValue)

	dimension, err := events[expectedID].RootFields.GetValue("aws.ec2.metrics.DiskReadOps.avg")
	assert.NoError(t, err)
	assert.Equal(t, value2, dimension)
}

func TestCreateEventsWithTagsFilter(t *testing.T) {
	m := MetricSet{}
	m.CloudwatchConfigs = []Config{{Statistic: []string{"Average"}}}
	m.MetricSet = &aws.MetricSet{Period: 5}
	m.logger = logp.NewLogger("test")

	mockTaggingSvc := &MockResourceGroupsTaggingClient{}
	mockCloudwatchSvc := &MockCloudWatchClient{}
	listMetricWithStatsTotal := []metricsWithStatistics{
		{
			cloudwatch.Metric{
				Dimensions: []cloudwatch.Dimension{{
					Name:  awssdk.String("InstanceId"),
					Value: awssdk.String("i-1"),
				}},
				MetricName: awssdk.String("CPUUtilization"),
				Namespace:  awssdk.String("AWS/EC2"),
			},
			[]string{"Average"},
		},
	}

	// Check that the event is created when the tag filter matches
	resourceTypeTagFilters := map[string][]aws.Tag{}
	resourceTypeTagFilters["ec2:instance"] = []aws.Tag{
		{
			Key:   "name",
			Value: "test-ec2",
		},
	}

	startTime, endTime := aws.GetStartTimeEndTime(m.MetricSet.Period, m.MetricSet.Latency)
	events, err := m.createEvents(mockCloudwatchSvc, mockTaggingSvc, listMetricWithStatsTotal, resourceTypeTagFilters, regionName, startTime, endTime)
	assert.NoError(t, err)
	assert.Equal(t, 1, len(events))

	// Specify a tag filter that does not match the tag for i-1
	resourceTypeTagFilters["ec2:instance"] = []aws.Tag{
		{
			Key:   "name",
			Value: "foo",
		},
	}

	events, err = m.createEvents(mockCloudwatchSvc, mockTaggingSvc, listMetricWithStatsTotal, resourceTypeTagFilters, regionName, startTime, endTime)
	assert.NoError(t, err)
	assert.Equal(t, 0, len(events))
}

func TestInsertTags(t *testing.T) {
	identifier1 := "StandardStorage,test-s3-1"
	identifier2 := "test-s3-2"
	tagKey1 := "organization"
	tagValue1 := "engineering"
	tagKey2 := "owner"
	tagValue2 := "foo"
	identifierContainsArn := "arn:aws:ec2:ap-northeast-1:111111111111:eip-allocation/eipalloc-0123456789abcdef,SYNFlood"
	tagKey3 := "env"
	tagValue3 := "dev"

	events := map[string]mb.Event{}
	events[identifier1] = aws.InitEvent(regionName, accountName, accountID, timestamp)
	events[identifier2] = aws.InitEvent(regionName, accountName, accountID, timestamp)
	events[identifierContainsArn] = aws.InitEvent(regionName, accountName, accountID, timestamp)

	resourceTagMap := map[string][]resourcegroupstaggingapi.Tag{}
	resourceTagMap["test-s3-1"] = []resourcegroupstaggingapi.Tag{
		{
			Key:   awssdk.String(tagKey1),
			Value: awssdk.String(tagValue1),
		},
	}
	resourceTagMap["test-s3-2"] = []resourcegroupstaggingapi.Tag{
		{
			Key:   awssdk.String(tagKey2),
			Value: awssdk.String(tagValue2),
		},
	}
	resourceTagMap["eipalloc-0123456789abcdef"] = []resourcegroupstaggingapi.Tag{
		{
			Key:   awssdk.String(tagKey3),
			Value: awssdk.String(tagValue3),
		},
	}

	cases := []struct {
		title            string
		identifier       string
		expectedTagKey   string
		expectedTagValue string
	}{
		{
			"test identifier with storage type and s3 bucket name",
			identifier1,
			"aws.tags.organization",
			tagValue1,
		},
		{
			"test identifier with only s3 bucket name",
			identifier2,
			"aws.tags.owner",
			tagValue2,
		},
		{
			"test identifier with arn value",
			identifierContainsArn,
			"aws.tags.env",
			tagValue3,
		},
	}

	for _, c := range cases {
		t.Run(c.title, func(t *testing.T) {
			insertTags(events, c.identifier, resourceTagMap)
			value, err := events[c.identifier].RootFields.GetValue(c.expectedTagKey)
			assert.NoError(t, err)
			assert.Equal(t, c.expectedTagValue, value)
		})
	}
}

func TestConfigDimensionValueContainsWildcard(t *testing.T) {
	cases := []struct {
		title          string
		dimensions     []Dimension
		expectedResult bool
	}{
		{
			"test dimensions without wolidcard value",
			[]Dimension{
				{
					Name:  "InstanceId",
					Value: "i-111111",
				},
				{
					Name:  "InstanceId",
					Value: "i-2222",
				},
			},
			false,
		},
		{
			"test dimensions without wolidcard value",
			[]Dimension{
				{
					Name:  "InstanceId",
					Value: "i-111111",
				},
				{
					Name:  "InstanceId",
					Value: dimensionValueWildcard,
				},
			},
			true,
		},
	}

	for _, c := range cases {
		t.Run(c.title, func(t *testing.T) {
			result := configDimensionValueContainsWildcard(c.dimensions)
			assert.Equal(t, c.expectedResult, result)
		})
	}
}

func TestCreateEventsTimestamp(t *testing.T) {
	m := MetricSet{
		logger:            logp.NewLogger("test"),
		CloudwatchConfigs: []Config{{Statistic: []string{"Average"}}},
		MetricSet:         &aws.MetricSet{Period: 5, AccountID: accountID},
	}

	listMetricWithStatsTotal := []metricsWithStatistics{
		{
			cloudwatch.Metric{
				MetricName: awssdk.String("CPUUtilization"),
				Namespace:  awssdk.String("AWS/EC2"),
			},
			[]string{"Average"},
		},
	}

	resourceTypeTagFilters := map[string][]aws.Tag{}
	startTime, endTime := aws.GetStartTimeEndTime(m.MetricSet.Period, m.MetricSet.Latency)

	events, err := m.createEvents(&MockCloudWatchClientWithoutDim{}, &MockResourceGroupsTaggingClient{}, listMetricWithStatsTotal, resourceTypeTagFilters, regionName, startTime, endTime)
	assert.NoError(t, err)
	assert.Equal(t, timestamp, events[regionName+accountID+namespace].Timestamp)
}

func TestGetStartTimeEndTime(t *testing.T) {
	m := MetricSet{}
	m.CloudwatchConfigs = []Config{{Statistic: []string{"Average"}}}
	m.MetricSet = &aws.MetricSet{Period: 5 * time.Minute}
	m.logger = logp.NewLogger("test")
	startTime, endTime := aws.GetStartTimeEndTime(m.MetricSet.Period, m.MetricSet.Latency)
	assert.Equal(t, 5*time.Minute, endTime.Sub(startTime))
}<|MERGE_RESOLUTION|>--- conflicted
+++ resolved
@@ -420,11 +420,6 @@
 		resourceTypeFilters: resourceTypeFiltersEC2,
 	}
 
-<<<<<<< HEAD
-<<<<<<< HEAD
-=======
-=======
->>>>>>> 1755b5dd
 	expectedListMetricWithDetailEC2sRDSWithTag := listMetricWithDetail{
 		metricsWithStats: []metricsWithStatistics{
 			{
@@ -437,10 +432,6 @@
 					Namespace:  awssdk.String("AWS/EC2"),
 				},
 				[]string{"Average"},
-<<<<<<< HEAD
-=======
-				nil,
->>>>>>> 1755b5dd
 			},
 			{
 				cloudwatch.Metric{
@@ -452,10 +443,6 @@
 					Namespace:  awssdk.String("AWS/EC2"),
 				},
 				[]string{"Sum"},
-<<<<<<< HEAD
-=======
-				nil,
->>>>>>> 1755b5dd
 			},
 			{
 				cloudwatch.Metric{
@@ -471,19 +458,11 @@
 					Namespace:  awssdk.String("AWS/RDS"),
 				},
 				[]string{"Average"},
-<<<<<<< HEAD
-=======
-				nil,
->>>>>>> 1755b5dd
 			},
 		},
 		resourceTypeFilters: resourceTypeFiltersEC2RDSWithTag,
 	}
 
-<<<<<<< HEAD
->>>>>>> e3c609ce35 ([metricbeat] fix ARN parsing in cloudwatch collector for API Gateway metrics (#32358))
-=======
->>>>>>> 1755b5dd
 	cases := []struct {
 		title                         string
 		cloudwatchMetricsConfig       []Config
