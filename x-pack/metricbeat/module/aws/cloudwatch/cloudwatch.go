// Copyright Elasticsearch B.V. and/or licensed to Elasticsearch B.V. under one
// or more contributor license agreements. Licensed under the Elastic License;
// you may not use this file except in compliance with the Elastic License.

package cloudwatch

import (
	"fmt"
	"maps"
	"reflect"
	"strconv"
	"strings"
	"time"

	awssdk "github.com/aws/aws-sdk-go-v2/aws"
	"github.com/aws/aws-sdk-go-v2/service/apigateway"
	"github.com/aws/aws-sdk-go-v2/service/apigatewayv2"
	"github.com/aws/aws-sdk-go-v2/service/cloudwatch"
	"github.com/aws/aws-sdk-go-v2/service/cloudwatch/types"
	"github.com/aws/aws-sdk-go-v2/service/resourcegroupstaggingapi"
	resourcegroupstaggingapitypes "github.com/aws/aws-sdk-go-v2/service/resourcegroupstaggingapi/types"

	"github.com/elastic/beats/v7/libbeat/common"
	"github.com/elastic/beats/v7/metricbeat/mb"
	"github.com/elastic/beats/v7/x-pack/metricbeat/module/aws"
	"github.com/elastic/elastic-agent-libs/logp"
)

const checkns = "AWS/ApiGateway"
const checkresource_type = "apigateway:restapis"

var (
	metricsetName            = "cloudwatch"
	defaultStatistics        = []string{"Average", "Maximum", "Minimum", "Sum", "SampleCount"}
	dimensionSeparator       = ","
	dimensionValueWildcard   = "*"
	checkns_lower            = strings.ToLower(checkns)
	checkresource_type_lower = strings.ToLower(checkresource_type)
)

type APIClients struct {
	CloudWatchClient         *cloudwatch.Client
	Resourcegroupstaggingapi *resourcegroupstaggingapi.Client
	Apigateway               *apigateway.Client
	Apigatewayv2             *apigatewayv2.Client
}

// init registers the MetricSet with the central registry as soon as the program
// starts. The New function will be called later to instantiate an instance of
// the MetricSet for each host defined in the module's configuration. After the
// MetricSet has been created then Fetch will begin to be called periodically.
func init() {
	mb.Registry.MustAddMetricSet(aws.ModuleName, metricsetName, New,
		mb.DefaultMetricSet(),
	)
}

// MetricSet holds any configuration or state information. It must implement
// the mb.MetricSet interface. And this is best achieved by embedding
// mb.BaseMetricSet because it implements all the required mb.MetricSet
// interface methods except for Fetch.
type MetricSet struct {
	*aws.MetricSet
	logger            *logp.Logger
	CloudwatchConfigs []Config `config:"metrics" validate:"nonzero,required"`
	PreviousEndTime   time.Time
}

// Dimension holds name and value for cloudwatch metricset dimension config.
type Dimension struct {
	Name  string `config:"name" validate:"nonzero"`
	Value string `config:"value" validate:"nonzero"`
}

// Config holds a configuration specific for cloudwatch metricset.
type Config struct {
	Namespace    string      `config:"namespace" validate:"nonzero,required"`
	MetricName   []string    `config:"name"`
	Dimensions   []Dimension `config:"dimensions"`
	ResourceType string      `config:"resource_type"`
	Statistic    []string    `config:"statistic"`
}

type metricsWithStatistics struct {
	cloudwatchMetric aws.MetricWithID
	statistic        []string
}

type listMetricWithDetail struct {
	metricsWithStats    []metricsWithStatistics
	resourceTypeFilters map[string][]aws.Tag
}

// namespaceDetail collects configuration details for each namespace
type namespaceDetail struct {
	resourceTypeFilter string
	names              []string
	tags               []aws.Tag
	statistics         []string
	dimensions         []types.Dimension
}

// New creates a new instance of the MetricSet. New is responsible for unpacking
// any MetricSet specific configuration options if there are any.
func New(base mb.BaseMetricSet) (mb.MetricSet, error) {
	logger := logp.NewLogger(aws.ModuleName + "." + metricsetName)
	metricSet, err := aws.NewMetricSet(base)
	if err != nil {
		return nil, fmt.Errorf("error creating aws metricset: %w", err)
	}

	config := struct {
		CloudwatchMetrics []Config `config:"metrics" validate:"nonzero,required"`
	}{}

	err = base.Module().UnpackConfig(&config)
	if err != nil {
		return nil, fmt.Errorf("error unpack raw module config using UnpackConfig: %w", err)
	}

	logger.Debugf("cloudwatch config = %s", config)
	if len(config.CloudwatchMetrics) == 0 {
		return nil, fmt.Errorf("metrics in config is missing: %w", err)
	}

	return &MetricSet{
		MetricSet:         metricSet,
		logger:            logger,
		CloudwatchConfigs: config.CloudwatchMetrics,
	}, nil
}

// Fetch methods implements the data gathering and data conversion to the right
// format. It publishes the event which is then forwarded to the output. In case
// of an error set the Error field of mb.Event or simply call report.Error().
func (m *MetricSet) Fetch(report mb.ReporterV2) error {
	// Get startTime and endTime
	startTime, endTime := aws.GetStartTimeEndTime(time.Now(), m.Period, m.Latency, m.PreviousEndTime)
	m.PreviousEndTime = endTime
	m.Logger().Debugf("startTime = %s, endTime = %s", startTime, endTime)
	// Initialise the map that will be used in case APIGateway api is configured. Infoapi includes Name_of_API:ID_of_API entries
	infoapi := make(map[string]string)
	// Check statistic method in config
	err := m.checkStatistics()
	if err != nil {
		return fmt.Errorf("checkStatistics failed: %w", err)
	}

	// Get listMetricDetailTotal and namespaceDetailTotal from configuration
	listMetricDetailTotal, namespaceDetailTotal := m.readCloudwatchConfig()
	m.logger.Debugf("listMetricDetailTotal = %s", listMetricDetailTotal)
	m.logger.Debugf("namespaceDetailTotal = %s", namespaceDetailTotal)

	var config aws.Config
	err = m.Module().UnpackConfig(&config)
	if err != nil {
		return err
	}

	// Create events based on listMetricDetailTotal from configuration
	if len(listMetricDetailTotal.metricsWithStats) != 0 {
		for _, regionName := range m.MetricSet.RegionsList {
			m.logger.Debugf("Collecting metrics from AWS region %s", regionName)
			beatsConfig := m.MetricSet.AwsConfig.Copy()
			beatsConfig.Region = regionName
			APIClients, err := m.createAwsRequiredClients(beatsConfig, regionName, config)
			if err != nil {
				m.Logger().Warn("skipping metrics list from region '%s'", regionName)
			}

			eventsWithIdentifier, err := m.createEvents(APIClients.CloudWatchClient, APIClients.Resourcegroupstaggingapi, listMetricDetailTotal.metricsWithStats, listMetricDetailTotal.resourceTypeFilters, infoapi, regionName, startTime, endTime)
			if err != nil {
				return fmt.Errorf("createEvents failed for region %s: %w", regionName, err)
			}

			m.logger.Debugf("Collected metrics of metrics = %d", len(eventsWithIdentifier))

			for _, event := range eventsWithIdentifier {
				_ = event.RootFields.Delete(aws.CloudWatchPeriodName)
				report.Event(event)
			}
		}
	}

	// Create events based on namespaceDetailTotal from configuration
	for _, regionName := range m.MetricSet.RegionsList {
		m.logger.Debugf("Collecting metrics from AWS region %s", regionName)
		beatsConfig := m.MetricSet.AwsConfig.Copy()
		beatsConfig.Region = regionName

		APIClients, err := m.createAwsRequiredClients(beatsConfig, regionName, config)
		if err != nil {
			m.Logger().Warn("skipping metrics list from region '%s'", regionName, err)
			continue
		}

<<<<<<< HEAD
		// retrieve all the details for all the metrics available in the current region
		listMetricsOutput, err := aws.GetListMetricsOutput("*", regionName, m.Period, m.IncludeLinkedAccounts, m.OwningAccount, m.MonitoringAccountID, APIClients.CloudWatchClient)
		if err != nil {
			m.Logger().Errorf("Error while retrieving the list of metrics for region %s: %w", regionName, err)
=======
		// retrieve all the details for all the metrics available in the current region when no namespace is specified
		// otherwise only retrieve metrics from the specific namespaces from the config
		var listMetricsOutput []aws.MetricWithID
		if len(namespaceDetailTotal) == 0 {
			listMetricsOutput, err = aws.GetListMetricsOutput("*", regionName, m.Period, m.IncludeLinkedAccounts, m.OwningAccount, m.MonitoringAccountID, svcCloudwatch)
			if err != nil {
				m.Logger().Errorf("Error while retrieving the list of metrics for region %s and namespace %s: %w", regionName, "*", err)
			}
		} else {
			for namespace := range namespaceDetailTotal {
				listMetricsOutputPerNamespace, err := aws.GetListMetricsOutput(namespace, regionName, m.Period, m.IncludeLinkedAccounts, m.OwningAccount, m.MonitoringAccountID, svcCloudwatch)
				if err != nil {
					m.Logger().Errorf("Error while retrieving the list of metrics for region %s and namespace %s: %w", regionName, namespace, err)
				}
				listMetricsOutput = append(listMetricsOutput, listMetricsOutputPerNamespace...)
			}
>>>>>>> 6b540745
		}

		if len(listMetricsOutput) == 0 {
			continue
		}

		for namespace, namespaceDetails := range namespaceDetailTotal {
			m.logger.Debugf("Collected metrics from namespace %s", namespace)
			// filter listMetricsOutput by detailed configuration per each namespace
			filteredMetricWithStatsTotal := filterListMetricsOutput(listMetricsOutput, namespace, namespaceDetails)

			// get resource type filters and tags filters for each namespace
			resourceTypeTagFilters := constructTagsFilters(namespaceDetails)

			//Check whether namespace is APIGW
			if strings.Contains(strings.ToLower(namespace), checkns_lower) {
				useonlyrest := false
				if len(resourceTypeTagFilters) == 1 {
					for key := range resourceTypeTagFilters {
						if strings.Compare(strings.ToLower(key), checkresource_type_lower) == 0 {
							useonlyrest = true
						}
					}
				}
				// inforestapi includes only Rest APIs
				if useonlyrest {
					infoapi, err = aws.GetAPIGatewayRestAPIOutput(APIClients.Apigateway, config.LimitRestAPI)
					if err != nil {
						m.Logger().Errorf("could not get rest apis output: %v", err)
					}
				} else {
					// infoapi  includes only Rest APIs
					// apiGatewayAPI includes only WebSocket and HTTP APIs
					infoapi, err = aws.GetAPIGatewayRestAPIOutput(APIClients.Apigateway, config.LimitRestAPI)
					if err != nil {
						m.Logger().Errorf("could not get rest apis output: %v", err)
					}

					apiGatewayAPI, err := aws.GetAPIGatewayAPIOutput(APIClients.Apigatewayv2)
					if err != nil {
						m.Logger().Errorf("could not get http and websocket apis output: %v", err)
					}
					if len(apiGatewayAPI) > 0 {
						maps.Copy(infoapi, apiGatewayAPI)
					}

				}

				m.Logger().Debugf("infoapi response: %v", infoapi)

			}
			eventsWithIdentifier, err := m.createEvents(APIClients.CloudWatchClient, APIClients.Resourcegroupstaggingapi, filteredMetricWithStatsTotal, resourceTypeTagFilters, infoapi, regionName, startTime, endTime)
			if err != nil {
				return fmt.Errorf("createEvents failed for region %s: %w", regionName, err)
			}

			m.logger.Debugf("Collected number of metrics = %d", len(eventsWithIdentifier))

			events, err := addMetadata(m.logger, namespace, regionName, beatsConfig, config.AWSConfig.FIPSEnabled, eventsWithIdentifier)
			if err != nil {
				// TODO What to do if add metadata fails? I guess to continue, probably we have an 90% of reliable data
				m.Logger().Warnf("could not add metadata to events: %v", err)
			}

			for _, event := range events {
				_ = event.RootFields.Delete(aws.CloudWatchPeriodName)
				report.Event(event)
			}
		}
	}
	return nil
}

// createAwsRequiredClients will return the two necessary client instances to do Metric requests to the AWS API
func (m *MetricSet) createAwsRequiredClients(beatsConfig awssdk.Config, regionName string, config aws.Config) (APIClients, error) {
	m.logger.Debugf("Collecting metrics from AWS region %s", regionName)

	APIClients := APIClients{}
	APIClients.CloudWatchClient = cloudwatch.NewFromConfig(beatsConfig, func(o *cloudwatch.Options) {
		if config.AWSConfig.FIPSEnabled {
			o.EndpointOptions.UseFIPSEndpoint = awssdk.FIPSEndpointStateEnabled
		}

	})

	APIClients.Resourcegroupstaggingapi = resourcegroupstaggingapi.NewFromConfig(beatsConfig, func(o *resourcegroupstaggingapi.Options) {
		if config.AWSConfig.FIPSEnabled {
			o.EndpointOptions.UseFIPSEndpoint = awssdk.FIPSEndpointStateEnabled
		}
	})

	APIClients.Apigateway = apigateway.NewFromConfig(beatsConfig, func(o *apigateway.Options) {

	})

	APIClients.Apigatewayv2 = apigatewayv2.NewFromConfig(beatsConfig, func(o *apigatewayv2.Options) {

	})

	return APIClients, nil
}

// filterListMetricsOutput compares config details with listMetricsOutput and filter out the ones don't match
func filterListMetricsOutput(listMetricsOutput []aws.MetricWithID, namespace string, namespaceDetails []namespaceDetail) []metricsWithStatistics {
	var filteredMetricWithStatsTotal []metricsWithStatistics
	for _, listMetric := range listMetricsOutput {
		if *listMetric.Metric.Namespace == namespace {
			for _, configPerNamespace := range namespaceDetails {
				if configPerNamespace.names != nil {
					// Consider only the metrics that exist in the configuration
					exists, _ := aws.StringInSlice(*listMetric.Metric.MetricName, configPerNamespace.names)
					if !exists {
						continue
					}
				}
				if configPerNamespace.dimensions != nil {
					if !compareAWSDimensions(listMetric.Metric.Dimensions, configPerNamespace.dimensions) {
						continue
					}
				}
				filteredMetricWithStatsTotal = append(filteredMetricWithStatsTotal,
					metricsWithStatistics{
						cloudwatchMetric: listMetric,
						statistic:        configPerNamespace.statistics,
					})
			}
		}
	}
	return filteredMetricWithStatsTotal
}

// Collect resource type filters and tag filters from config for cloudwatch
func constructTagsFilters(namespaceDetails []namespaceDetail) map[string][]aws.Tag {
	resourceTypeTagFilters := map[string][]aws.Tag{}
	for _, configPerNamespace := range namespaceDetails {
		if configPerNamespace.resourceTypeFilter != "" {
			if _, ok := resourceTypeTagFilters[configPerNamespace.resourceTypeFilter]; ok {
				resourceTypeTagFilters[configPerNamespace.resourceTypeFilter] = append(resourceTypeTagFilters[configPerNamespace.resourceTypeFilter], configPerNamespace.tags...)
			} else {
				resourceTypeTagFilters[configPerNamespace.resourceTypeFilter] = configPerNamespace.tags
			}
		}
	}
	return resourceTypeTagFilters
}

func (m *MetricSet) checkStatistics() error {
	for _, config := range m.CloudwatchConfigs {
		for _, stat := range config.Statistic {
			if _, ok := statisticLookup(stat); !ok {
				return fmt.Errorf("statistic method specified is not valid: %s", stat)
			}
		}
	}
	return nil
}

func (m *MetricSet) readCloudwatchConfig() (listMetricWithDetail, map[string][]namespaceDetail) {
	var listMetricDetailTotal listMetricWithDetail
	namespaceDetailTotal := map[string][]namespaceDetail{}
	var metricsWithStatsTotal []metricsWithStatistics
	resourceTypesWithTags := map[string][]aws.Tag{}

	for _, config := range m.CloudwatchConfigs {
		// If there is no statistic method specified, then use the default.
		if config.Statistic == nil {
			config.Statistic = defaultStatistics
		}

		var cloudwatchDimensions []types.Dimension
		for _, dim := range config.Dimensions {
			name := dim.Name
			value := dim.Value
			cloudwatchDimensions = append(cloudwatchDimensions, types.Dimension{
				Name:  &name,
				Value: &value,
			})
		}
		// if any Dimension value contains wildcard, then compare dimensions with
		// listMetrics result in filterListMetricsOutput
		if config.MetricName != nil && config.Dimensions != nil &&
			!configDimensionValueContainsWildcard(config.Dimensions) {
			namespace := config.Namespace
			for i := range config.MetricName {
				metric := types.Metric{
					Namespace:  &namespace,
					MetricName: &config.MetricName[i],
					Dimensions: cloudwatchDimensions,
				}

				metricsWithStats := metricsWithStatistics{
					cloudwatchMetric: aws.MetricWithID{
						Metric: metric,
					},
					statistic: config.Statistic,
				}

				metricsWithStatsTotal = append(metricsWithStatsTotal, metricsWithStats)
			}

			if config.ResourceType != "" {
				resourceTypesWithTags[config.ResourceType] = m.MetricSet.TagsFilter
			}
			continue
		}

		configPerNamespace := namespaceDetail{
			names:              config.MetricName,
			tags:               m.MetricSet.TagsFilter,
			statistics:         config.Statistic,
			resourceTypeFilter: config.ResourceType,
			dimensions:         cloudwatchDimensions,
		}

		namespaceDetailTotal[config.Namespace] = append(namespaceDetailTotal[config.Namespace], configPerNamespace)
	}

	listMetricDetailTotal.resourceTypeFilters = resourceTypesWithTags
	listMetricDetailTotal.metricsWithStats = metricsWithStatsTotal
	return listMetricDetailTotal, namespaceDetailTotal
}

func createMetricDataQueries(listMetricsTotal []metricsWithStatistics, dataGranularity time.Duration) []types.MetricDataQuery {
	var metricDataQueries []types.MetricDataQuery
	for i, listMetric := range listMetricsTotal {
		for j, statistic := range listMetric.statistic {
			stat := statistic
			metric := listMetric.cloudwatchMetric
			label := constructLabel(listMetric.cloudwatchMetric, statistic)
			dataGranularityInSec := int32(dataGranularity.Seconds())

			id := "cw" + strconv.Itoa(i) + "stats" + strconv.Itoa(j)
			metricDataQuery := types.MetricDataQuery{
				Id: &id,
				MetricStat: &types.MetricStat{
					Period: &dataGranularityInSec,
					Stat:   &stat,
					Metric: &metric.Metric,
				},
				Label: &label,
			}
			if listMetric.cloudwatchMetric.AccountID != "" {
				metricDataQuery.AccountId = &metric.AccountID
			}

			metricDataQueries = append(metricDataQueries, metricDataQuery)
		}
	}
	return metricDataQueries
}

func constructLabel(metric aws.MetricWithID, statistic string) string {
	// label = accountID + accountLabel + metricName + namespace + statistic + periodLabel + dimKeys + dimValues
	label := strings.Join([]string{metric.AccountID, aws.LabelConst.AccountLabel, *metric.Metric.MetricName, *metric.Metric.Namespace, statistic, aws.LabelConst.PeriodLabel}, aws.LabelConst.LabelSeparator)
	dimNames := ""
	dimValues := ""
	for i, dim := range metric.Metric.Dimensions {
		dimNames += *dim.Name
		dimValues += *dim.Value
		if i != len(metric.Metric.Dimensions)-1 {
			dimNames += dimensionSeparator
			dimValues += dimensionSeparator
		}
	}

	if dimNames != "" && dimValues != "" {
		label += aws.LabelConst.LabelSeparator + dimNames
		label += aws.LabelConst.LabelSeparator + dimValues
	}
	return label
}

func statisticLookup(stat string) (string, bool) {
	statisticLookupTable := map[string]string{
		"Average":     "avg",
		"Sum":         "sum",
		"Maximum":     "max",
		"Minimum":     "min",
		"SampleCount": "count",
	}
	statMethod, ok := statisticLookupTable[stat]
	if !ok {
		ok = strings.HasPrefix(stat, "p")
		statMethod = stat
	}
	return statMethod, ok
}

func generateFieldName(namespace string, labels []string) string {
	stat := labels[aws.LabelConst.StatisticIdx]
	// Check if statistic method is one of Sum, SampleCount, Minimum, Maximum, Average
	// With checkStatistics function, no need to check bool return value here
	statMethod, _ := statisticLookup(stat)
	// By default, replace dot "." using underscore "_" for metric names
	return "aws." + stripNamespace(namespace) + ".metrics." + common.DeDot(labels[aws.LabelConst.MetricNameIdx]) + "." + statMethod
}

// stripNamespace converts Cloudwatch namespace into the root field we will use for metrics
// example AWS/EC2 -> ec2
func stripNamespace(namespace string) string {
	parts := strings.Split(namespace, "/")
	return strings.ToLower(parts[len(parts)-1])
}

func insertRootFields(event mb.Event, metricValue float64, labels []string) mb.Event {
	namespace := labels[aws.LabelConst.NamespaceIdx]
	_, _ = event.RootFields.Put(generateFieldName(namespace, labels), metricValue)
	_, _ = event.RootFields.Put("aws.cloudwatch.namespace", namespace)
	if len(labels) != aws.LabelConst.LabelLengthTotal {
		return event
	}

	dimNames := strings.Split(labels[aws.LabelConst.IdentifierNameIdx], ",")
	dimValues := strings.Split(labels[aws.LabelConst.IdentifierValueIdx], ",")
	for i := 0; i < len(dimNames); i++ {
		_, _ = event.RootFields.Put("aws.dimensions."+dimNames[i], dimValues[i])
	}
	return event
}

func (m *MetricSet) createEvents(svcCloudwatch cloudwatch.GetMetricDataAPIClient, svcResourceAPI resourcegroupstaggingapi.GetResourcesAPIClient, listMetricWithStatsTotal []metricsWithStatistics, resourceTypeTagFilters map[string][]aws.Tag, infoAPImap map[string]string, regionName string, startTime time.Time, endTime time.Time) (map[string]mb.Event, error) {
	// Initialize events for each identifier.
	events := make(map[string]mb.Event)

	// Construct metricDataQueries
	metricDataQueries := createMetricDataQueries(listMetricWithStatsTotal, m.DataGranularity)
	m.logger.Debugf("Number of MetricDataQueries = %d", len(metricDataQueries))
	if len(metricDataQueries) == 0 {
		return events, nil
	}

	// Use metricDataQueries to make GetMetricData API calls
	metricDataResults, err := aws.GetMetricDataResults(metricDataQueries, svcCloudwatch, startTime, endTime)
	m.logger.Debugf("Number of metricDataResults = %d", len(metricDataResults))
	if err != nil {
		return events, fmt.Errorf("getMetricDataResults failed: %w", err)
	}

	// Create events when there is no tags_filter or resource_type specified.
	if len(resourceTypeTagFilters) == 0 {
		for _, metricDataResult := range metricDataResults {
			if len(metricDataResult.Values) == 0 {
				continue
			}
			labels := strings.Split(*metricDataResult.Label, aws.LabelConst.LabelSeparator)
			for valI, metricDataResultValue := range metricDataResult.Values {
				if len(labels) != aws.LabelConst.LabelLengthTotal {
					// when there is no identifier value in label, use id+label+region+accountID+namespace+index instead
					identifier := labels[aws.LabelConst.AccountIdIdx] + labels[aws.LabelConst.AccountLabelIdx] + regionName + m.MonitoringAccountID + labels[aws.LabelConst.NamespaceIdx] + fmt.Sprint("-", valI)
					if _, ok := events[identifier]; !ok {
						if labels[aws.LabelConst.AccountIdIdx] != "" {
							events[identifier] = aws.InitEvent(regionName, labels[aws.LabelConst.AccountLabelIdx], labels[aws.LabelConst.AccountIdIdx], metricDataResult.Timestamps[valI], labels[aws.LabelConst.PeriodLabelIdx])
						} else {
							events[identifier] = aws.InitEvent(regionName, m.MonitoringAccountName, m.MonitoringAccountID, metricDataResult.Timestamps[valI], labels[aws.LabelConst.PeriodLabelIdx])
						}
					}
					events[identifier] = insertRootFields(events[identifier], metricDataResultValue, labels)
					continue
				}

				identifierValue := labels[aws.LabelConst.IdentifierValueIdx] + fmt.Sprint("-", valI)
				if _, ok := events[identifierValue]; !ok {
					events[identifierValue] = aws.InitEvent(regionName, labels[aws.LabelConst.AccountLabelIdx], labels[aws.LabelConst.AccountIdIdx], metricDataResult.Timestamps[valI], labels[aws.LabelConst.PeriodLabelIdx])
				}
				events[identifierValue] = insertRootFields(events[identifierValue], metricDataResultValue, labels)
			}
		}
		return events, nil
	}

	// Create events with tags
	for resourceType, tagsFilter := range resourceTypeTagFilters {
		m.logger.Debugf("resourceType = %s", resourceType)
		m.logger.Debugf("tagsFilter = %s", tagsFilter)
		resourceTagMap, err := aws.GetResourcesTags(svcResourceAPI, []string{resourceType})
		if err != nil {
			// If GetResourcesTags failed, continue report event just without tags.
			m.logger.Info(fmt.Errorf("getResourcesTags failed, skipping region %s: %w", regionName, err))
		}

		if len(tagsFilter) != 0 && len(resourceTagMap) == 0 {
			continue
		}

		// filter resourceTagMap
		for identifier, tags := range resourceTagMap {
			if exists := aws.CheckTagFiltersExist(tagsFilter, tags); !exists {
				m.logger.Debugf("In region %s, service %s tags does not match tags_filter", regionName, identifier)
				delete(resourceTagMap, identifier)
				continue
			}
			m.logger.Debugf("In region %s, service %s tags match tags_filter", regionName, identifier)
		}

		for _, output := range metricDataResults {
			if len(output.Values) == 0 {
				continue
			}

			labels := strings.Split(*output.Label, aws.LabelConst.LabelSeparator)
			for valI, metricDataResultValue := range output.Values {
				if len(labels) != aws.LabelConst.LabelLengthTotal {
					// if there is no tag in labels but there is a tagsFilter, then no event should be reported.
					if len(tagsFilter) != 0 {
						continue
					}

					// when there is no identifier value in label, use id+label+region+accountID+namespace+index instead
					identifier := labels[aws.LabelConst.AccountIdIdx] + labels[aws.LabelConst.AccountLabelIdx] + regionName + m.MonitoringAccountID + labels[aws.LabelConst.NamespaceIdx] + fmt.Sprint("-", valI)
					if _, ok := events[identifier]; !ok {
						if labels[aws.LabelConst.AccountIdIdx] != "" {
							events[identifier] = aws.InitEvent(regionName, labels[aws.LabelConst.AccountLabelIdx], labels[aws.LabelConst.AccountIdIdx], output.Timestamps[valI], labels[aws.LabelConst.PeriodLabelIdx])
						} else {
							events[identifier] = aws.InitEvent(regionName, m.MonitoringAccountName, m.MonitoringAccountID, output.Timestamps[valI], labels[aws.LabelConst.PeriodLabelIdx])
						}
					}
					events[identifier] = insertRootFields(events[identifier], metricDataResultValue, labels)
					continue
				}

				identifierValue := labels[aws.LabelConst.IdentifierValueIdx]
				uniqueIdentifierValue := identifierValue + fmt.Sprint("-", valI)

				// add tags to event based on identifierValue
				// Check if identifier includes dimensionSeparator (comma in this case),
				// split the identifier and check for each sub-identifier.
				// For example, identifier might be [storageType, s3BucketName].
				// And tags are only store under s3BucketName in resourceTagMap.
				subIdentifiers := strings.Split(identifierValue, dimensionSeparator)
				for _, subIdentifier := range subIdentifiers {

					if len(infoAPImap) > 0 { // If infoAPImap includes data
						if valAPIName, ok := infoAPImap[subIdentifier]; ok {
							subIdentifier = valAPIName
						}
					}

					if _, ok := events[uniqueIdentifierValue]; !ok {
						// when tagsFilter is not empty but no entry in
						// resourceTagMap for this identifier, do not initialize
						// an event for this identifier.
						if len(tagsFilter) != 0 && resourceTagMap[subIdentifier] == nil {
							continue
						}
						events[uniqueIdentifierValue] = aws.InitEvent(regionName, labels[aws.LabelConst.AccountLabelIdx], labels[aws.LabelConst.AccountIdIdx], output.Timestamps[valI], labels[aws.LabelConst.PeriodLabelIdx])
					}
					events[uniqueIdentifierValue] = insertRootFields(events[uniqueIdentifierValue], metricDataResultValue, labels)
					insertTags(events, uniqueIdentifierValue, subIdentifier, resourceTagMap)
				}
			}
		}
	}
	return events, nil
}

func configDimensionValueContainsWildcard(dim []Dimension) bool {
	for i := range dim {
		if dim[i].Value == dimensionValueWildcard {
			return true
		}
	}
	return false
}

func compareAWSDimensions(dim1 []types.Dimension, dim2 []types.Dimension) bool {
	if len(dim1) != len(dim2) {
		return false
	}

	var dim1NameToValue = make(map[string]string, len(dim1))
	var dim2NameToValue = make(map[string]string, len(dim1))

	for i := range dim2 {
		dim1NameToValue[*dim1[i].Name] = *dim1[i].Value
		dim2NameToValue[*dim2[i].Name] = *dim2[i].Value
	}
	for name, v1 := range dim1NameToValue {
		v2, exists := dim2NameToValue[name]
		if exists && v2 == dimensionValueWildcard {
			// wildcard can represent any value, so we set the
			// dimension name with value in CloudWatch ListMetircs result,
			// then the compare result is true
			dim2NameToValue[name] = v1
		}
	}
	return reflect.DeepEqual(dim1NameToValue, dim2NameToValue)
}

func insertTags(events map[string]mb.Event, uniqueIdentifierValue string, subIdentifier string, resourceTagMap map[string][]resourcegroupstaggingapitypes.Tag) {
	tags := resourceTagMap[subIdentifier]
	// some metric dimension values are arn format, eg: AWS/DDOS namespace metric
	if len(tags) == 0 && strings.HasPrefix(subIdentifier, "arn:") {
		resourceID, err := aws.FindShortIdentifierFromARN(subIdentifier)
		if err == nil {
			tags = resourceTagMap[resourceID]
		}
	}
	if len(tags) != 0 {
		// By default, replace dot "." using underscore "_" for tag keys.
		// Note: tag values are not dedotted.
		for _, tag := range tags {
			_, _ = events[uniqueIdentifierValue].RootFields.Put("aws.tags."+common.DeDot(*tag.Key), *tag.Value)
		}
	}
}<|MERGE_RESOLUTION|>--- conflicted
+++ resolved
@@ -194,29 +194,22 @@
 			continue
 		}
 
-<<<<<<< HEAD
-		// retrieve all the details for all the metrics available in the current region
-		listMetricsOutput, err := aws.GetListMetricsOutput("*", regionName, m.Period, m.IncludeLinkedAccounts, m.OwningAccount, m.MonitoringAccountID, APIClients.CloudWatchClient)
-		if err != nil {
-			m.Logger().Errorf("Error while retrieving the list of metrics for region %s: %w", regionName, err)
-=======
 		// retrieve all the details for all the metrics available in the current region when no namespace is specified
 		// otherwise only retrieve metrics from the specific namespaces from the config
 		var listMetricsOutput []aws.MetricWithID
 		if len(namespaceDetailTotal) == 0 {
-			listMetricsOutput, err = aws.GetListMetricsOutput("*", regionName, m.Period, m.IncludeLinkedAccounts, m.OwningAccount, m.MonitoringAccountID, svcCloudwatch)
+			listMetricsOutput, err = aws.GetListMetricsOutput("*", regionName, m.Period, m.IncludeLinkedAccounts, m.OwningAccount, m.MonitoringAccountID, APIClients.CloudWatchClient)
 			if err != nil {
 				m.Logger().Errorf("Error while retrieving the list of metrics for region %s and namespace %s: %w", regionName, "*", err)
 			}
 		} else {
 			for namespace := range namespaceDetailTotal {
-				listMetricsOutputPerNamespace, err := aws.GetListMetricsOutput(namespace, regionName, m.Period, m.IncludeLinkedAccounts, m.OwningAccount, m.MonitoringAccountID, svcCloudwatch)
+				listMetricsOutputPerNamespace, err := aws.GetListMetricsOutput(namespace, regionName, m.Period, m.IncludeLinkedAccounts, m.OwningAccount, m.MonitoringAccountID, APIClients.CloudWatchClient)
 				if err != nil {
 					m.Logger().Errorf("Error while retrieving the list of metrics for region %s and namespace %s: %w", regionName, namespace, err)
 				}
 				listMetricsOutput = append(listMetricsOutput, listMetricsOutputPerNamespace...)
 			}
->>>>>>> 6b540745
 		}
 
 		if len(listMetricsOutput) == 0 {
