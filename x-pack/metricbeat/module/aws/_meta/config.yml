- module: aws
  period: 1m
  metricsets:
    - elb
    - usage
- module: aws
  period: 5m
  metricsets:
    - cloudwatch
  metrics:
    - namespace: AWS/EC2
      #name: ["CPUUtilization", "DiskWriteOps"]
      tags.resource_type_filter: ec2:instance
      #dimensions:
      #  - name: InstanceId
      #    value: i-0686946e22cf9494a
      #statistic: ["Average", "Maximum"]
- module: aws
  period: 5m
  metricsets:
    - dynamodb
    - ebs
    - ec2
<<<<<<< HEAD
    - elb
=======
>>>>>>> 790036b3
    - lambda
    - rds
    - sns
    - sqs
- module: aws
  period: 12h
  metricsets:
    - billing
  regions:
    - us-east-1
- module: aws
  period: 24h
  metricsets:
    - s3_daily_storage
    - s3_request<|MERGE_RESOLUTION|>--- conflicted
+++ resolved
@@ -21,10 +21,6 @@
     - dynamodb
     - ebs
     - ec2
-<<<<<<< HEAD
-    - elb
-=======
->>>>>>> 790036b3
     - lambda
     - rds
     - sns
