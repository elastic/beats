// Copyright Elasticsearch B.V. and/or licensed to Elasticsearch B.V. under one
// or more contributor license agreements. Licensed under the Elastic License;
// you may not use this file except in compliance with the Elastic License.

package aws

import (
	"context"
	"fmt"
	"strconv"
	"time"

	awssdk "github.com/aws/aws-sdk-go-v2/aws"
	"github.com/aws/aws-sdk-go-v2/service/ec2"
	ec2types "github.com/aws/aws-sdk-go-v2/service/ec2/types"
	"github.com/aws/aws-sdk-go-v2/service/iam"
	rdstypes "github.com/aws/aws-sdk-go-v2/service/rds/types"
	resourcegroupstaggingapitypes "github.com/aws/aws-sdk-go-v2/service/resourcegroupstaggingapi/types"
	"github.com/aws/aws-sdk-go-v2/service/sts"

	"github.com/elastic/beats/v7/metricbeat/mb"
	awscommon "github.com/elastic/beats/v7/x-pack/libbeat/common/aws"
	"github.com/elastic/elastic-agent-libs/mapstr"
)

type describeRegionsClient interface {
	DescribeRegions(ctx context.Context, params *ec2.DescribeRegionsInput, optFns ...func(*ec2.Options)) (*ec2.DescribeRegionsOutput, error)
}

// Config defines all required and optional parameters for aws metricsets
type Config struct {
	Period                time.Duration       `config:"period" validate:"nonzero,required"`
	DataGranularity       time.Duration       `config:"data_granularity"`
	Regions               []string            `config:"regions"`
	Latency               time.Duration       `config:"latency"`
	AWSConfig             awscommon.ConfigAWS `config:",inline"`
	TagsFilter            []Tag               `config:"tags_filter"`
	IncludeLinkedAccounts *bool               `config:"include_linked_accounts"`
<<<<<<< HEAD
	LimitRestAPI          *int32              `config:"limit_rest_api"`
=======
	OwningAccount         string              `config:"owning_account"`
>>>>>>> 61c0d0be
}

// MetricSet is the base metricset for all aws metricsets
type MetricSet struct {
	mb.BaseMetricSet
	RegionsList           []string
	Endpoint              string
	Period                time.Duration
	DataGranularity       time.Duration
	Latency               time.Duration
	AwsConfig             *awssdk.Config
	MonitoringAccountName string
	MonitoringAccountID   string
	TagsFilter            []Tag
	IncludeLinkedAccounts bool
	OwningAccount         string
}

// Tag holds a configuration specific for ec2 and cloudwatch metricset.
type Tag struct {
	Key   string   `config:"key"`
	Value []string `config:"value"`
}

// ModuleName is the name of this module.
const ModuleName = "aws"

// IncludeLinkedAccountsDefault defines if we should include metrics from linked AWS accounts or not. Default is true.
// More information about cross-account Cloudwatch monitoring can be found at
// https://docs.aws.amazon.com/AmazonCloudWatch/latest/monitoring/Cross-Account-Cross-Region.html
const IncludeLinkedAccountsDefault = true

type LabelConstants struct {
	AccountIdIdx             int
	AccountLabelIdx          int
	MetricNameIdx            int
	NamespaceIdx             int
	StatisticIdx             int
	PeriodLabelIdx           int
	IdentifierNameIdx        int
	IdentifierValueIdx       int
	LabelLengthTotal         int
	LabelSeparator           string
	AccountLabel             string
	PeriodLabel              string
	BillingDimensionStartIdx int
}

var LabelConst = LabelConstants{
	AccountIdIdx:             0,
	AccountLabelIdx:          1,
	MetricNameIdx:            2,
	NamespaceIdx:             3,
	StatisticIdx:             4,
	PeriodLabelIdx:           5,
	IdentifierNameIdx:        6,
	IdentifierValueIdx:       7,
	LabelLengthTotal:         8,
	LabelSeparator:           "|",
	AccountLabel:             "${PROP('AccountLabel')}",
	PeriodLabel:              "${PROP('Period')}",
	BillingDimensionStartIdx: 3,
}

const CloudWatchPeriodName = "aws.cloudwatch.period"

func init() {
	if err := mb.Registry.AddModule(ModuleName, newModule); err != nil {
		panic(err)
	}
}

func newModule(base mb.BaseModule) (mb.Module, error) {
	var config Config
	if err := base.UnpackConfig(&config); err != nil {
		return nil, err
	}
	return &base, nil
}

// NewMetricSet creates a base metricset for aws metricsets
func NewMetricSet(base mb.BaseMetricSet) (*MetricSet, error) {
	var config Config
	err := base.Module().UnpackConfig(&config)
	if err != nil {
		return nil, err
	}

	awsConfig, err := awscommon.InitializeAWSConfig(config.AWSConfig)
	if err != nil {
		return nil, fmt.Errorf("failed to get aws credentials, please check AWS credential in config: %w", err)
	}

	ctx, cancel := getContextWithTimeout(DefaultApiTimeout)
	defer cancel()
	_, err = awsConfig.Credentials.Retrieve(ctx)
	if err != nil {
		return nil, fmt.Errorf("failed to retrieve aws credentials, please check AWS credential in config: %w", err)
	}

	base.Logger().Debug("aws config endpoint = ", config.AWSConfig.Endpoint)
	if config.DataGranularity > config.Period {
		return nil, fmt.Errorf("Data Granularity cannot be larger than the period")
	}

	if config.DataGranularity == 0 {
		config.DataGranularity = config.Period
	}
	metricSet := MetricSet{
		BaseMetricSet:   base,
		Period:          config.Period,
		DataGranularity: config.DataGranularity,
		Latency:         config.Latency,
		AwsConfig:       &awsConfig,
		TagsFilter:      config.TagsFilter,
		Endpoint:        config.AWSConfig.Endpoint,
	}

	metricSet.IncludeLinkedAccounts = IncludeLinkedAccountsDefault
	if config.IncludeLinkedAccounts != nil {
		metricSet.IncludeLinkedAccounts = *config.IncludeLinkedAccounts
	}

	// IncludeLinkedAccounts & OwningAccount properties are connected.
	// OwningAccount cannot be set if IncludeLinkedAccounts is set to false
	if !metricSet.IncludeLinkedAccounts && config.OwningAccount != "" {
		return nil, fmt.Errorf("include_linked_accounts must be `true` when specifying non-empty owning_account, please correct configurations and try again")
	}

	base.Logger().Debug("Metricset level config for period: ", metricSet.Period)
	base.Logger().Debug("Metricset level config for data granularity: ", metricSet.DataGranularity)
	base.Logger().Debug("Metricset level config for tags filter: ", metricSet.TagsFilter)
	base.Logger().Debug("Metricset level config for including linked accounts: ", metricSet.IncludeLinkedAccounts)

	if config.OwningAccount != "" {
		base.Logger().Debug("Metricset level config for OwningAccount: ", metricSet.OwningAccount)
		metricSet.OwningAccount = config.OwningAccount
	}

	base.Logger().Warn("extra charges on AWS API requests will be generated by this metricset")

	// If regions in config is not empty, then overwrite the awsConfig.Region
	if len(config.Regions) > 0 {
		awsConfig.Region = config.Regions[0]
	}

	// Get IAM account id
	svcSts := sts.NewFromConfig(awsConfig, func(o *sts.Options) {
		if config.AWSConfig.FIPSEnabled {
			o.EndpointOptions.UseFIPSEndpoint = awssdk.FIPSEndpointStateEnabled
		}
	})
	ctx, cancel = getContextWithTimeout(DefaultApiTimeout)
	defer cancel()
	outputIdentity, err := svcSts.GetCallerIdentity(ctx, &sts.GetCallerIdentityInput{})
	if err != nil {
		base.Logger().Warn("failed to get caller identity, please check permission setting: ", err)
	} else {
		metricSet.MonitoringAccountID = *outputIdentity.Account
		base.Logger().Debug("AWS Credentials belong to monitoring account ID: ", metricSet.MonitoringAccountID)
	}
	// Get account name/alias
	svcIam := iam.NewFromConfig(awsConfig, func(o *iam.Options) {
		if config.AWSConfig.FIPSEnabled {
			o.EndpointOptions.UseFIPSEndpoint = awssdk.FIPSEndpointStateEnabled
		}

	})
	metricSet.MonitoringAccountName = getAccountName(svcIam, base, metricSet)

	// Construct MetricSet with a full regions list
	if config.Regions == nil {
		svcEC2 := ec2.NewFromConfig(awsConfig, func(o *ec2.Options) {
			if config.AWSConfig.FIPSEnabled {
				o.EndpointOptions.UseFIPSEndpoint = awssdk.FIPSEndpointStateEnabled
			}
		})
		completeRegionsList, err := getRegions(svcEC2)
		if err != nil {
			return nil, err
		}

		metricSet.RegionsList = completeRegionsList
		base.Logger().Debug("Metricset level config for regions: ", metricSet.RegionsList)
		return &metricSet, nil
	}

	// Construct MetricSet with specific regions list from config
	metricSet.RegionsList = config.Regions
	base.Logger().Debug("Metricset level config for regions: ", metricSet.RegionsList)
	return &metricSet, nil
}

func getRegions(svc describeRegionsClient) ([]string, error) {
	completeRegionsList := make([]string, 0)
	input := &ec2.DescribeRegionsInput{}
	output, err := svc.DescribeRegions(context.TODO(), input)
	if err != nil {
		err = fmt.Errorf("failed DescribeRegions: %w", err)
		return completeRegionsList, err
	}
	for _, region := range output.Regions {
		completeRegionsList = append(completeRegionsList, *region.RegionName)
	}
	return completeRegionsList, err
}

func getAccountName(svc *iam.Client, base mb.BaseMetricSet, metricSet MetricSet) string {
	ctx, cancel := getContextWithTimeout(DefaultApiTimeout)
	defer cancel()
	output, err := svc.ListAccountAliases(ctx, &iam.ListAccountAliasesInput{})

	accountName := metricSet.MonitoringAccountID
	if err != nil {
		base.Logger().Warn("failed to list account aliases, please check permission setting: ", err)
		return accountName
	}

	// When there is no account alias, account ID will be used as cloud.account.name
	if len(output.AccountAliases) == 0 {
		accountName = metricSet.MonitoringAccountID
		base.Logger().Debug("AWS Credentials belong to account ID: ", metricSet.MonitoringAccountID)
		return accountName
	}

	// There can be more than one aliases for each account, for now we are only
	// collecting the first one.
	accountName = output.AccountAliases[0]
	base.Logger().Debug("AWS Credentials belong to account name: ", metricSet.MonitoringAccountName)
	return accountName
}

// StringInSlice checks if a string is already exists in list and its location
func StringInSlice(str string, list []string) (bool, int) {
	for idx, v := range list {
		if v == str {
			return true, idx
		}
	}
	// If this string doesn't exist in given list, then return location to be -1
	return false, -1
}

// InitEvent initialize mb.Event with basic information like service.name, cloud.provider
func InitEvent(regionName string, accountName string, accountID string, timestamp time.Time, periodLabel string) mb.Event {
	event := mb.Event{
		Timestamp:       timestamp,
		MetricSetFields: mapstr.M{},
		ModuleFields:    mapstr.M{},
		RootFields:      mapstr.M{},
	}

	period, err := strconv.Atoi(periodLabel)
	if err == nil {
		_, _ = event.RootFields.Put(CloudWatchPeriodName, period)
	}
	_, _ = event.RootFields.Put("cloud.provider", "aws")
	if regionName != "" {
		_, _ = event.RootFields.Put("cloud.region", regionName)
	}
	if accountName != "" {
		_, _ = event.RootFields.Put("cloud.account.name", accountName)
	}
	if accountID != "" {
		_, _ = event.RootFields.Put("cloud.account.id", accountID)
	}
	return event
}

// CheckTagFiltersExist compare tags filter with a set of tags to see if tags
// filter is a subset of tags
func CheckTagFiltersExist(tagsFilter []Tag, tags interface{}) bool {
	var tagKeys []string
	var tagValues []string

	switch tags := tags.(type) {
	case []resourcegroupstaggingapitypes.Tag:
		for _, tag := range tags {
			tagKeys = append(tagKeys, *tag.Key)
			tagValues = append(tagValues, *tag.Value)
		}
	case []ec2types.Tag:
		for _, tag := range tags {
			tagKeys = append(tagKeys, *tag.Key)
			tagValues = append(tagValues, *tag.Value)
		}
	case []rdstypes.Tag:
		for _, tag := range tags {
			tagKeys = append(tagKeys, *tag.Key)
			tagValues = append(tagValues, *tag.Value)
		}
	}

	for _, tagFilter := range tagsFilter {
		if exists, idx := StringInSlice(tagFilter.Key, tagKeys); exists {
			valueExists, _ := StringInSlice(tagValues[idx], tagFilter.Value)
			if !valueExists {
				return false
			}
		} else {
			return false
		}
	}
	return true
}<|MERGE_RESOLUTION|>--- conflicted
+++ resolved
@@ -36,11 +36,8 @@
 	AWSConfig             awscommon.ConfigAWS `config:",inline"`
 	TagsFilter            []Tag               `config:"tags_filter"`
 	IncludeLinkedAccounts *bool               `config:"include_linked_accounts"`
-<<<<<<< HEAD
 	LimitRestAPI          *int32              `config:"limit_rest_api"`
-=======
 	OwningAccount         string              `config:"owning_account"`
->>>>>>> 61c0d0be
 }
 
 // MetricSet is the base metricset for all aws metricsets
