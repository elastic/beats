--- conflicted
+++ resolved
@@ -5,11 +5,8 @@
 package aws
 
 import (
-<<<<<<< HEAD
 	"context"
-=======
 	"strings"
->>>>>>> 15d3e36a
 	"time"
 
 	"github.com/aws/aws-sdk-go-v2/aws/arn"
