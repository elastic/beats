--- conflicted
+++ resolved
@@ -5,7 +5,6 @@
 package ec2
 
 import (
-<<<<<<< HEAD
 	"os"
 
 	"github.com/elastic/beats/v7/metricbeat/mb"
@@ -19,475 +18,6 @@
 	// To be moved to some kind of helper
 	os.Setenv("BEAT_STRICT_PERMS", "false")
 	mb.Registry.SetSecondarySource(mb.NewLightModulesSource("../../../module"))
-=======
-	"net/http"
-	"testing"
-	"time"
-
-	awssdk "github.com/aws/aws-sdk-go-v2/aws"
-	"github.com/aws/aws-sdk-go-v2/service/cloudwatch"
-	"github.com/aws/aws-sdk-go-v2/service/ec2"
-	"github.com/aws/aws-sdk-go-v2/service/ec2/ec2iface"
-	"github.com/stretchr/testify/assert"
-
-	"github.com/elastic/beats/v7/libbeat/common"
-	"github.com/elastic/beats/v7/libbeat/logp"
-	"github.com/elastic/beats/v7/metricbeat/mb"
-	"github.com/elastic/beats/v7/x-pack/metricbeat/module/aws"
-)
-
-// MockEC2Client struct is used for unit tests.
-type MockEC2Client struct {
-	ec2iface.ClientAPI
-}
-
-var (
-	regionName = "us-west-1"
-	instanceID = "i-123"
-	namespace  = "AWS/EC2"
-	statistic  = "Average"
-
-	id1         = "cpu1"
-	metricName1 = "CPUUtilization"
-	label1      = newLabel(instanceID, metricName1, statistic).JSON()
-
-	id2         = "status1"
-	metricName2 = "StatusCheckFailed"
-	label2      = newLabel(instanceID, metricName2, statistic).JSON()
-
-	id3         = "status2"
-	metricName3 = "StatusCheckFailed_System"
-	label3      = newLabel(instanceID, metricName3, statistic).JSON()
-
-	id4         = "status3"
-	metricName4 = "StatusCheckFailed_Instance"
-	label4      = newLabel(instanceID, metricName4, statistic).JSON()
-)
-
-func (m *MockEC2Client) DescribeRegionsRequest(input *ec2.DescribeRegionsInput) ec2.DescribeRegionsRequest {
-	return ec2.DescribeRegionsRequest{
-		Request: &awssdk.Request{
-			Data: &ec2.DescribeRegionsOutput{
-				Regions: []ec2.Region{
-					{
-						RegionName: &regionName,
-					},
-				},
-			},
-		},
-	}
-}
-
-func (m *MockEC2Client) DescribeInstancesRequest(input *ec2.DescribeInstancesInput) ec2.DescribeInstancesRequest {
-	runningCode := int64(16)
-	coreCount := int64(1)
-	threadsPerCore := int64(1)
-	publicDNSName := "ec2-1-2-3-4.us-west-1.compute.amazonaws.com"
-	publicIP := "1.2.3.4"
-	privateDNSName := "ip-5-6-7-8.us-west-1.compute.internal"
-	privateIP := "5.6.7.8"
-
-	tags := []ec2.Tag{
-		{
-			Key:   awssdk.String("app.kubernetes.io/name"),
-			Value: awssdk.String("foo"),
-		},
-		{
-			Key:   awssdk.String("helm.sh/chart"),
-			Value: awssdk.String("foo-chart"),
-		},
-		{
-			Key:   awssdk.String("Name"),
-			Value: awssdk.String("test-instance"),
-		},
-	}
-
-	instance := ec2.Instance{
-		InstanceId:   awssdk.String(instanceID),
-		InstanceType: ec2.InstanceTypeT2Medium,
-		Placement: &ec2.Placement{
-			AvailabilityZone: awssdk.String("us-west-1a"),
-		},
-		ImageId: awssdk.String("image-123"),
-		State: &ec2.InstanceState{
-			Name: ec2.InstanceStateNameRunning,
-			Code: &runningCode,
-		},
-		Monitoring: &ec2.Monitoring{
-			State: ec2.MonitoringStateDisabled,
-		},
-		CpuOptions: &ec2.CpuOptions{
-			CoreCount:      &coreCount,
-			ThreadsPerCore: &threadsPerCore,
-		},
-		PublicDnsName:    &publicDNSName,
-		PublicIpAddress:  &publicIP,
-		PrivateDnsName:   &privateDNSName,
-		PrivateIpAddress: &privateIP,
-		Tags:             tags,
-	}
-
-	httpReq, _ := http.NewRequest("", "", nil)
-	return ec2.DescribeInstancesRequest{
-		Request: &awssdk.Request{
-			Data: &ec2.DescribeInstancesOutput{
-				Reservations: []ec2.Reservation{
-					{Instances: []ec2.Instance{instance}},
-				},
-			},
-			HTTPRequest: httpReq,
-		},
-	}
-}
-
-func TestGetInstanceIDs(t *testing.T) {
-	mockSvc := &MockEC2Client{}
-	instanceIDs, instancesOutputs, err := getInstancesPerRegion(mockSvc)
-	if err != nil {
-		t.FailNow()
-	}
-
-	assert.Equal(t, 1, len(instanceIDs))
-	assert.Equal(t, 1, len(instancesOutputs))
-
-	assert.Equal(t, instanceID, instanceIDs[0])
-	assert.Equal(t, ec2.InstanceType("t2.medium"), instancesOutputs[instanceID].InstanceType)
-	assert.Equal(t, awssdk.String("image-123"), instancesOutputs[instanceID].ImageId)
-	assert.Equal(t, awssdk.String("us-west-1a"), instancesOutputs[instanceID].Placement.AvailabilityZone)
-}
-
-func TestCreateCloudWatchEventsDedotTags(t *testing.T) {
-	expectedEvent := mb.Event{
-		RootFields: common.MapStr{
-			"cloud": common.MapStr{
-				"region":            regionName,
-				"provider":          "aws",
-				"instance":          common.MapStr{"id": "i-123", "name": "test-instance"},
-				"machine":           common.MapStr{"type": "t2.medium"},
-				"availability_zone": "us-west-1a",
-			},
-			"host": common.MapStr{
-				"cpu":  common.MapStr{"pct": 0.0025},
-				"id":   "i-123",
-				"name": "test-instance",
-			},
-		},
-		MetricSetFields: common.MapStr{
-			"cpu": common.MapStr{
-				"total": common.MapStr{"pct": 0.25},
-			},
-			"instance": common.MapStr{
-				"image":            common.MapStr{"id": "image-123"},
-				"core":             common.MapStr{"count": int64(1)},
-				"threads_per_core": int64(1),
-				"state":            common.MapStr{"code": int64(16), "name": "running"},
-				"monitoring":       common.MapStr{"state": "disabled"},
-				"public": common.MapStr{
-					"dns_name": "ec2-1-2-3-4.us-west-1.compute.amazonaws.com",
-					"ip":       "1.2.3.4",
-				},
-				"private": common.MapStr{
-					"dns_name": "ip-5-6-7-8.us-west-1.compute.internal",
-					"ip":       "5.6.7.8",
-				},
-			},
-			"tags": common.MapStr{
-				"app_kubernetes_io/name": "foo",
-				"helm_sh/chart":          "foo-chart",
-				"Name":                   "test-instance",
-			},
-		},
-	}
-	svcEC2Mock := &MockEC2Client{}
-	instanceIDs, instancesOutputs, err := getInstancesPerRegion(svcEC2Mock)
-	assert.NoError(t, err)
-	assert.Equal(t, 1, len(instanceIDs))
-	instanceID := instanceIDs[0]
-	assert.Equal(t, instanceID, instanceID)
-	timestamp := time.Now()
-
-	getMetricDataOutput := []cloudwatch.MetricDataResult{
-		{
-			Id:         &id1,
-			Label:      &label1,
-			Values:     []float64{0.25},
-			Timestamps: []time.Time{timestamp},
-		},
-		{
-			Id:         &id2,
-			Label:      &label2,
-			Values:     []float64{0.0},
-			Timestamps: []time.Time{timestamp},
-		},
-		{
-			Id:         &id3,
-			Label:      &label3,
-			Values:     []float64{0.0},
-			Timestamps: []time.Time{timestamp},
-		},
-		{
-			Id:         &id4,
-			Label:      &label4,
-			Values:     []float64{0.0},
-			Timestamps: []time.Time{timestamp},
-		},
-	}
-
-	metricSet := MetricSet{
-		&aws.MetricSet{},
-		logp.NewLogger("test"),
-	}
-
-	events, err := metricSet.createCloudWatchEvents(getMetricDataOutput, instancesOutputs, "us-west-1")
-	assert.NoError(t, err)
-	assert.Equal(t, 1, len(events))
-	assert.Equal(t, expectedEvent.RootFields, events[instanceID].RootFields)
-	assert.Equal(t, expectedEvent.MetricSetFields["cpu"], events[instanceID].MetricSetFields["cpu"])
-	assert.Equal(t, expectedEvent.MetricSetFields["instance"], events[instanceID].MetricSetFields["instance"])
-	assert.Equal(t, expectedEvent.MetricSetFields["tags"], events[instanceID].ModuleFields["tags"])
-}
-
-func TestCreateCloudWatchEventsWithTagsFilter(t *testing.T) {
-	expectedEvent := mb.Event{
-		RootFields: common.MapStr{
-			"cloud": common.MapStr{
-				"region":            regionName,
-				"provider":          "aws",
-				"instance":          common.MapStr{"id": "i-123", "name": "test-instance"},
-				"machine":           common.MapStr{"type": "t2.medium"},
-				"availability_zone": "us-west-1a",
-			},
-			"host": common.MapStr{
-				"cpu":  common.MapStr{"pct": 0.0025},
-				"id":   "i-123",
-				"name": "test-instance",
-			},
-		},
-		MetricSetFields: common.MapStr{
-			"cpu": common.MapStr{
-				"total": common.MapStr{"pct": 0.25},
-			},
-			"instance": common.MapStr{
-				"image":            common.MapStr{"id": "image-123"},
-				"core":             common.MapStr{"count": int64(1)},
-				"threads_per_core": int64(1),
-				"state":            common.MapStr{"code": int64(16), "name": "running"},
-				"monitoring":       common.MapStr{"state": "disabled"},
-				"public": common.MapStr{
-					"dns_name": "ec2-1-2-3-4.us-west-1.compute.amazonaws.com",
-					"ip":       "1.2.3.4",
-				},
-				"private": common.MapStr{
-					"dns_name": "ip-5-6-7-8.us-west-1.compute.internal",
-					"ip":       "5.6.7.8",
-				},
-			},
-			"tags": common.MapStr{
-				"app_kubernetes_io/name": "foo",
-				"helm_sh/chart":          "foo-chart",
-				"Name":                   "test-instance",
-			},
-		},
-	}
-
-	svcEC2Mock := &MockEC2Client{}
-	instanceIDs, instancesOutputs, err := getInstancesPerRegion(svcEC2Mock)
-	assert.NoError(t, err)
-	assert.Equal(t, 1, len(instanceIDs))
-	instanceID := instanceIDs[0]
-	assert.Equal(t, instanceID, instanceID)
-	timestamp := time.Now()
-
-	getMetricDataOutput := []cloudwatch.MetricDataResult{
-		{
-			Id:         &id1,
-			Label:      &label1,
-			Values:     []float64{0.25},
-			Timestamps: []time.Time{timestamp},
-		},
-		{
-			Id:         &id2,
-			Label:      &label2,
-			Values:     []float64{0.0},
-			Timestamps: []time.Time{timestamp},
-		},
-		{
-			Id:         &id3,
-			Label:      &label3,
-			Values:     []float64{0.0},
-			Timestamps: []time.Time{timestamp},
-		},
-		{
-			Id:         &id4,
-			Label:      &label4,
-			Values:     []float64{0.0},
-			Timestamps: []time.Time{timestamp},
-		},
-	}
-
-	metricSet := MetricSet{
-		&aws.MetricSet{
-			TagsFilter: []aws.Tag{{
-				Key:   "app.kubernetes.io/name",
-				Value: "foo",
-			}},
-		},
-		logp.NewLogger("test"),
-	}
-	events, err := metricSet.createCloudWatchEvents(getMetricDataOutput, instancesOutputs, "us-west-1")
-
-	assert.NoError(t, err)
-	assert.Equal(t, 1, len(events))
-	assert.Equal(t, expectedEvent.RootFields, events[instanceID].RootFields)
-	assert.Equal(t, expectedEvent.MetricSetFields["cpu"], events[instanceID].MetricSetFields["cpu"])
-	assert.Equal(t, expectedEvent.MetricSetFields["instance"], events[instanceID].MetricSetFields["instance"])
-	assert.Equal(t, expectedEvent.MetricSetFields["tags"], events[instanceID].ModuleFields["tags"])
-}
-
-func TestCreateCloudWatchEventsWithNotMatchingTagsFilter(t *testing.T) {
-	svcEC2Mock := &MockEC2Client{}
-	instanceIDs, instancesOutputs, err := getInstancesPerRegion(svcEC2Mock)
-	assert.NoError(t, err)
-	assert.Equal(t, 1, len(instanceIDs))
-	instanceID := instanceIDs[0]
-	assert.Equal(t, instanceID, instanceID)
-	timestamp := time.Now()
-
-	getMetricDataOutput := []cloudwatch.MetricDataResult{
-		{
-			Id:         &id1,
-			Label:      &label1,
-			Values:     []float64{0.25},
-			Timestamps: []time.Time{timestamp},
-		},
-		{
-			Id:         &id2,
-			Label:      &label2,
-			Values:     []float64{0.0},
-			Timestamps: []time.Time{timestamp},
-		},
-		{
-			Id:         &id3,
-			Label:      &label3,
-			Values:     []float64{0.0},
-			Timestamps: []time.Time{timestamp},
-		},
-		{
-			Id:         &id4,
-			Label:      &label4,
-			Values:     []float64{0.0},
-			Timestamps: []time.Time{timestamp},
-		},
-	}
-
-	metricSet := MetricSet{
-		&aws.MetricSet{
-			TagsFilter: []aws.Tag{{
-				Key:   "app_kubernetes_io/name",
-				Value: "not_foo",
-			}},
-		},
-		logp.NewLogger("test"),
-	}
-	events, err := metricSet.createCloudWatchEvents(getMetricDataOutput, instancesOutputs, "us-west-1")
-	assert.NoError(t, err)
-	assert.Equal(t, 0, len(events))
-}
-
-func TestConstructMetricQueries(t *testing.T) {
-	name := "InstanceId"
-	dim := cloudwatch.Dimension{
-		Name:  &name,
-		Value: &instanceID,
-	}
-
-	listMetric := cloudwatch.Metric{
-		Dimensions: []cloudwatch.Dimension{dim},
-		MetricName: &metricName1,
-		Namespace:  &namespace,
-	}
-
-	listMetricsOutput := []cloudwatch.Metric{listMetric}
-	metricDataQuery := constructMetricQueries(listMetricsOutput, instanceID, 5*time.Minute)
-	assert.Equal(t, 2, len(metricDataQuery))
-	assert.Equal(t, "{\"InstanceID\":\"i-123\",\"MetricName\":\"CPUUtilization\",\"Statistic\":\"Average\"}", *metricDataQuery[0].Label)
-	assert.Equal(t, "Average", *metricDataQuery[0].MetricStat.Stat)
-	assert.Equal(t, metricName1, *metricDataQuery[0].MetricStat.Metric.MetricName)
-	assert.Equal(t, namespace, *metricDataQuery[0].MetricStat.Metric.Namespace)
-}
-
-func TestCalculateRate(t *testing.T) {
-	resultMetricsetFields := common.MapStr{
-		"network.in.bytes":    1367316.0,
-		"network.out.bytes":   427380.0,
-		"network.in.packets":  2895.0,
-		"network.out.packets": 2700.0,
-		"diskio.read.bytes":   300.0,
-		"diskio.write.bytes":  600.0,
-		"diskio.read.count":   30.0,
-		"diskio.write.count":  60.0,
-	}
-
-	cases := []struct {
-		rateMetricName          string
-		rateMetricValue         float64
-		rateMetricValueDetailed float64
-	}{
-		{
-			"network.in.bytes_per_sec",
-			4557.72,
-			22788.6,
-		},
-		{
-			"network.out.bytes_per_sec",
-			1424.6,
-			7123.0,
-		},
-		{
-			"network.in.packets_per_sec",
-			9.65,
-			48.25,
-		},
-		{
-			"network.out.packets_per_sec",
-			9.0,
-			45.0,
-		},
-		{
-			"diskio.read.bytes_per_sec",
-			1.0,
-			5.0,
-		},
-		{
-			"diskio.write.bytes_per_sec",
-			2.0,
-			10.0,
-		},
-		{
-			"diskio.read.count_per_sec",
-			0.1,
-			0.5,
-		},
-		{
-			"diskio.write.count_per_sec",
-			0.2,
-			1.0,
-		},
-	}
-
-	calculateRate(resultMetricsetFields, "disabled")
-	for _, c := range cases {
-		output, err := resultMetricsetFields.GetValue(c.rateMetricName)
-		assert.NoError(t, err)
-		assert.Equal(t, c.rateMetricValue, output)
-	}
-
-	calculateRate(resultMetricsetFields, "enabled")
-	for _, c := range cases {
-		output, err := resultMetricsetFields.GetValue(c.rateMetricName)
-		assert.NoError(t, err)
-		assert.Equal(t, c.rateMetricValueDetailed, output)
-	}
 }
 
 func TestCreateCloudWatchEventsWithInstanceName(t *testing.T) {
@@ -565,5 +95,4 @@
 	assert.Equal(t, "i-123", label.InstanceID)
 	assert.Equal(t, "CPUUtilization", label.MetricName)
 	assert.Equal(t, "Average", label.Statistic)
->>>>>>> 8e56f10a
 }