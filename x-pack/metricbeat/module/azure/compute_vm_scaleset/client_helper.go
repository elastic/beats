// Copyright Elasticsearch B.V. and/or licensed to Elasticsearch B.V. under one
// or more contributor license agreements. Licensed under the Elastic License;
// you may not use this file except in compliance with the Elastic License.

package compute_vm_scaleset

import (
	"strings"

	"github.com/Azure/azure-sdk-for-go/services/preview/monitor/mgmt/2019-06-01/insights"
	"github.com/Azure/azure-sdk-for-go/services/resources/mgmt/2019-03-01/resources"
	"github.com/pkg/errors"

	"github.com/elastic/beats/v7/x-pack/metricbeat/module/azure"
)

const (
	defaultVMDimension     = "VMName"
	customVMDimension      = "VirtualMachine"
	defaultSlotIDDimension = "SlotId"
)

// mapMetrics should validate and map the metric related configuration to relevant azure monitor api parameters
func mapMetrics(client *azure.Client, resources []resources.GenericResource, resourceConfig azure.ResourceConfig) ([]azure.Metric, error) {
	var metrics []azure.Metric
	for _, resource := range resources {
		// return resource size
		resourceSize := mapResourceSize(resource)
		for _, metric := range resourceConfig.Metrics {
			metricDefinitions, err := client.AzureMonitorService.GetMetricDefinitions(*resource.ID, metric.Namespace)
			if err != nil {
				return nil, errors.Wrapf(err, "no metric definitions were found for resource %s and namespace %s", *resource.ID, metric.Namespace)
			}
			if len(*metricDefinitions.Value) == 0 && metric.Namespace != customVMNamespace {
				return nil, errors.Errorf("no metric definitions were found for resource %s and namespace %s.", *resource.ID, metric.Namespace)
			}
			var supportedMetricNames []insights.MetricDefinition
			if strings.Contains(strings.Join(metric.Name, " "), "*") {
				for _, definition := range *metricDefinitions.Value {
					supportedMetricNames = append(supportedMetricNames, definition)
				}
			} else {
				// verify if configured metric names are valid, return log error event for the invalid ones, map only  the valid metric names
				for _, name := range metric.Name {
					for _, metricDefinition := range *metricDefinitions.Value {
						if name == *metricDefinition.Name.Value {
							supportedMetricNames = append(supportedMetricNames, metricDefinition)
						}
					}
				}
			}
			if len(supportedMetricNames) == 0 {
				continue
			}
			groupedMetrics := make(map[string][]insights.MetricDefinition)
			var vmdim string
			if metric.Namespace == defaultVMScalesetNamespace {
				vmdim = defaultVMDimension
			} else if metric.Namespace == customVMNamespace {
				vmdim = customVMDimension
			}
			for _, metricName := range supportedMetricNames {
				if metricName.Dimensions == nil || len(*metricName.Dimensions) == 0 {
					groupedMetrics[azure.NoDimension] = append(groupedMetrics[azure.NoDimension], metricName)
				} else if azure.ContainsDimension(vmdim, *metricName.Dimensions) {
					groupedMetrics[vmdim] = append(groupedMetrics[vmdim], metricName)
				} else if azure.ContainsDimension(defaultSlotIDDimension, *metricName.Dimensions) {
					groupedMetrics[defaultSlotIDDimension] = append(groupedMetrics[defaultSlotIDDimension], metricName)
				}
			}
			for key, metricGroup := range groupedMetrics {
				var metricNameList []string
				for _, metricName := range metricGroup {
					metricNameList = append(metricNameList, *metricName.Name.Value)
				}
				var dimensions []azure.Dimension
				if key != azure.NoDimension {
					dimensions = []azure.Dimension{{Name: key, Value: "*"}}
				}
<<<<<<< HEAD
				metrics = append(metrics, client.MapMetricByPrimaryAggregation(metricGroup, resource, "", resourceSize, metric.Namespace, dimensions, defaultTimeGrain)...)
=======
				metrics = append(metrics, azure.MapMetricByPrimaryAggregation(client, metricGroup, resource, "", metric.Namespace, dimensions, azure.DefaultTimeGrain)...)
>>>>>>> d89675fc
			}
		}
	}
	return metrics, nil
<<<<<<< HEAD
}

// containsDimension will check if the dimension value is found in the list
func containsDimension(dimension string, dimensions []insights.LocalizableString) bool {
	for _, dim := range dimensions {
		if *dim.Value == dimension {
			return true
		}
	}
	return false
}

// mapResourceSize func will try to map if existing the resource size, for the vmss it seems that SKU is populated and resource size is mapped in the name
func mapResourceSize(resource resources.GenericResource) string {
	if resource.Sku != nil && resource.Sku.Name != nil {
		return *resource.Sku.Name
	}
	return ""
=======
>>>>>>> d89675fc
}<|MERGE_RESOLUTION|>--- conflicted
+++ resolved
@@ -77,16 +77,11 @@
 				if key != azure.NoDimension {
 					dimensions = []azure.Dimension{{Name: key, Value: "*"}}
 				}
-<<<<<<< HEAD
-				metrics = append(metrics, client.MapMetricByPrimaryAggregation(metricGroup, resource, "", resourceSize, metric.Namespace, dimensions, defaultTimeGrain)...)
-=======
 				metrics = append(metrics, azure.MapMetricByPrimaryAggregation(client, metricGroup, resource, "", metric.Namespace, dimensions, azure.DefaultTimeGrain)...)
->>>>>>> d89675fc
 			}
 		}
 	}
 	return metrics, nil
-<<<<<<< HEAD
 }
 
 // containsDimension will check if the dimension value is found in the list
@@ -105,6 +100,4 @@
 		return *resource.Sku.Name
 	}
 	return ""
-=======
->>>>>>> d89675fc
 }