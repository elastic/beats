--- conflicted
+++ resolved
@@ -2,16 +2,14 @@
     "@timestamp": "2017-10-12T08:05:34.853Z",
     "cloudfoundry": {
         "counter": {
-<<<<<<< HEAD
-            "delta": 594,
-            "name": "egress",
-            "timestamp": "2020-09-22T17:17:41.065425923+02:00",
-            "total": 1563170851
+            "delta": 201,
+            "name": "ingress",
+            "total": 512406486
         },
         "envelope": {
             "deployment": "cf-6b7aee31c8d07637ad78",
-            "index": "15e472dc-d37c-4e88-a4ff-96bd1ee80e57",
-            "ip": "192.168.16.57",
+            "index": "d0d52df7-be5e-44ec-b643-988dd9a85ca8",
+            "ip": "192.168.16.53",
             "job": "doppler",
             "origin": "loggregator.doppler"
         },
@@ -20,19 +18,6 @@
             "product": "Pivotal Application Service",
             "source_id": "doppler"
         },
-=======
-            "delta": 0,
-            "name": "sinks.dropped",
-            "total": 89547093
-        },
-        "envelope": {
-            "deployment": "cf-6b7aee31c8d07637ad78",
-            "index": "9adedbd0-3af3-47af-9707-99016050b123",
-            "ip": "192.168.16.54",
-            "job": "doppler",
-            "origin": "loggregator.doppler"
-        },
->>>>>>> 84a4c9ce
         "type": "counter"
     },
     "service": {
