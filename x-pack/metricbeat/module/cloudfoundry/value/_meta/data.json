--- conflicted
+++ resolved
@@ -3,35 +3,19 @@
     "cloudfoundry": {
         "envelope": {
             "deployment": "cf-6b7aee31c8d07637ad78",
-<<<<<<< HEAD
-            "index": "8895cf68-2e4f-4c50-9842-e73febd65c2d",
-            "ip": "192.168.16.31",
+            "index": "6f2f5d74-9375-4d82-870f-c09e6a74cf3a",
+            "ip": "192.168.16.46",
             "job": "diego_cell",
-            "origin": "rep"
+            "origin": "netmon"
         },
         "tags": {
-            "instance_id": "8895cf68-2e4f-4c50-9842-e73febd65c2d",
-            "product": "Pivotal Application Service",
-            "source_id": "rep"
-        },
-        "type": "value",
-        "value": {
-            "name": "memoryStats.numBytesAllocatedStack",
-            "timestamp": "2020-09-22T17:17:40.257407125+02:00",
-            "unit": "Bytes",
-            "value": 3899392
-=======
-            "index": "439bb519-3e68-4d08-a973-8f013f364d61",
-            "ip": "192.168.16.18",
-            "job": "cloud_controller",
-            "origin": "routing_api"
+            "source_id": "netmon"
         },
         "type": "value",
         "value": {
             "name": "memoryStats.lastGCPauseTimeNS",
             "unit": "count",
-            "value": 77499
->>>>>>> 84a4c9ce
+            "value": 366021
         }
     },
     "service": {
