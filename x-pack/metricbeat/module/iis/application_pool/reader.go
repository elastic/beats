// Copyright Elasticsearch B.V. and/or licensed to Elasticsearch B.V. under one
// or more contributor license agreements. Licensed under the Elastic License;
// you may not use this file except in compliance with the Elastic License.

//go:build windows

package application_pool

import (
	"errors"
	"fmt"
	"strings"
	"syscall"

	"github.com/elastic/beats/v7/metricbeat/helper/windows/pdh"
	"github.com/elastic/elastic-agent-libs/mapstr"
	"github.com/elastic/go-sysinfo"

	"github.com/elastic/beats/v7/metricbeat/mb"
	"github.com/elastic/elastic-agent-libs/logp"
)

const ecsProcessId = "process.pid"

// Reader will contain the config options
type Reader struct {
	applicationPools []ApplicationPool
	workerProcesses  map[string]string
	query            pdh.Query    // PDH Query
	executed         bool         // Indicates if the query has been executed.
	log              *logp.Logger //
	config           Config       // Metricset configuration
}

// ApplicationPool struct contains the list of applications and their worker processes
type ApplicationPool struct {
	name             string
	workerProcessIds []int
}

// WorkerProcess struct contains the worker process details
type WorkerProcess struct {
	processId    int
	instanceName string
}

var appPoolCounters = map[string]string{
	"process.pid":                         "\\Process(w3wp*)\\ID Process",
	"process.cpu_usage_perc":              "\\Process(w3wp*)\\% Processor Time",
	"process.handle_count":                "\\Process(w3wp*)\\Handle Count",
	"process.thread_count":                "\\Process(w3wp*)\\Thread Count",
	"process.working_set":                 "\\Process(w3wp*)\\Working Set",
	"process.private_bytes":               "\\Process(w3wp*)\\Private Bytes",
	"process.virtual_bytes":               "\\Process(w3wp*)\\Virtual Bytes",
	"process.page_faults_per_sec":         "\\Process(w3wp*)\\Page Faults/sec",
	"process.io_read_operations_per_sec":  "\\Process(w3wp*)\\IO Read Operations/sec",
	"process.io_write_operations_per_sec": "\\Process(w3wp*)\\IO Write Operations/sec",

	// .NET CLR Memory
	"net_clr.memory.bytes_in_all_heaps":      "\\.NET CLR Memory(w3wp*)\\# Bytes in all Heaps",
	"net_clr.memory.gen_0_collections":       "\\.NET CLR Memory(w3wp*)\\# Gen 0 Collections",
	"net_clr.memory.gen_1_collections":       "\\.NET CLR Memory(w3wp*)\\# Gen 1 Collections",
	"net_clr.memory.gen_2_collections":       "\\.NET CLR Memory(w3wp*)\\# Gen 2 Collections",
	"net_clr.memory.total_committed_bytes":   "\\.NET CLR Memory(w3wp*)\\# Total committed Bytes",
	"net_clr.memory.allocated_bytes_per_sec": "\\.NET CLR Memory(w3wp*)\\Allocated Bytes/sec",
	"net_clr.memory.gen_0_heap_size":         "\\.NET CLR Memory(w3wp*)\\Gen 0 heap size",
	"net_clr.memory.gen_1_heap_size":         "\\.NET CLR Memory(w3wp*)\\Gen 1 heap size",
	"net_clr.memory.gen_2_heap_size":         "\\.NET CLR Memory(w3wp*)\\Gen 2 heap size",
	"net_clr.memory.large_object_heap_size":  "\\.NET CLR Memory(w3wp*)\\Large Object Heap size",
	"net_clr.memory.time_in_gc_perc":         "\\.NET CLR Memory(w3wp*)\\% Time in GC",

	// .NET CLR Exceptions
	"net_clr.total_exceptions_thrown":      "\\.NET CLR Exceptions(w3wp*)\\# of Exceps Thrown",
	"net_clr.exceptions_thrown_per_sec":    "\\.NET CLR Exceptions(w3wp*)\\# of Exceps Thrown / sec",
	"net_clr.filters_per_sec":              "\\.NET CLR Exceptions(w3wp*)\\# of Filters / sec",
	"net_clr.finallys_per_sec":             "\\.NET CLR Exceptions(w3wp*)\\# of Finallys / sec",
	"net_clr.throw_to_catch_depth_per_sec": "\\.NET CLR Exceptions(w3wp*)\\Throw To Catch Depth / sec",

	// .NET CLR LocksAndThreads
	"net_clr.locks_and_threads.contention_rate_per_sec": "\\.NET CLR LocksAndThreads(w3wp*)\\Contention Rate / sec",
	"net_clr.locks_and_threads.current_queue_length":    "\\.NET CLR LocksAndThreads(w3wp*)\\Current Queue Length",
}

// newReader creates a new instance of Reader.
func newReader(config Config) (*Reader, error) {
	var query pdh.Query
	if err := query.Open(); err != nil {
		return nil, err
	}
	r := &Reader{
		query:           query,
		log:             logp.NewLogger("application_pool"),
		config:          config,
		workerProcesses: make(map[string]string),
	}

	err := r.initAppPools()
	if err != nil {
		return nil, fmt.Errorf("error loading counters for existing app pools: %w", err)
	}
	return r, nil
}

// initAppPools will check for any new instances and add them to the counter list
func (r *Reader) initAppPools() error {
	apps, err := getApplicationPools(r.config.Names)
	if err != nil {
		return fmt.Errorf("failed retrieving running worker processes: %w", err)
	}
	r.applicationPools = apps
	if len(apps) == 0 {
		r.log.Info("no running application pools found")
		return nil
	}
	// Helper function to identify known PDH errors, such as missing counters or instances.
	// These errors are expected in certain cases (e.g. "No Managed Code" environments).
	isPDHError := func(err error) bool {
		return errors.Is(err, pdh.PdhErrno(syscall.ERROR_NOT_FOUND)) ||
			errors.Is(err, pdh.PDH_CSTATUS_NO_COUNTER) ||
			errors.Is(err, pdh.PDH_CSTATUS_NO_COUNTERNAME) ||
			errors.Is(err, pdh.PDH_CSTATUS_NO_INSTANCE) ||
			errors.Is(err, pdh.PDH_CSTATUS_NO_OBJECT)
	}
	var newQueries []string
	r.workerProcesses = make(map[string]string)
	for key, value := range appPoolCounters {
		childQueries, err := r.query.GetCounterPaths(value)
		if err != nil {
<<<<<<< HEAD
			// Handle known PDH errors as informational (e.g. missing counters).
			if isPDHError(err) {
=======
			if errors.Is(err, pdh.PDH_CSTATUS_NO_COUNTER) || errors.Is(err, pdh.PDH_CSTATUS_NO_COUNTERNAME) || errors.Is(err, pdh.PDH_CSTATUS_NO_INSTANCE) || errors.Is(err, pdh.PDH_CSTATUS_NO_OBJECT) {
>>>>>>> 308418e9
				r.log.Infow("Ignoring non existent counter", "error", err,
					logp.Namespace("application pool"), "query", value,
				)
			} else {
				r.log.Errorf(`failed to expand counter path (query= "%v"): %w`, value, err)
			}
			continue
		}
		newQueries = append(newQueries, childQueries...)
		// check if the pdhexpandcounterpath/pdhexpandwildcardpath functions have expanded the counter successfully.
		if len(childQueries) == 0 || (len(childQueries) == 1 && strings.Contains(childQueries[0], "*")) {
			// covering cases when PdhExpandWildCardPathW returns no counter paths or is unable to expand and the ignore_non_existent_counters flag is set
			r.log.Debugw("No counter paths returned but PdhExpandWildCardPathW returned no errors", "initial query", value,
				logp.Namespace("perfmon"), "expanded query", childQueries)
			continue
		}
		for _, v := range childQueries {
			if err := r.query.AddCounter(v, "", "float", len(childQueries) > 1); err != nil {
				return fmt.Errorf(`failed to add counter (query="%v"): %w`, v, err)
			}
			r.workerProcesses[v] = key
		}
	}
	err = r.query.RemoveUnusedCounters(newQueries)
	if err != nil {
		return fmt.Errorf("failed removing unused counter values: %w", err)
	}
	return nil
}

// read executes a query and returns those values in an event.
func (r *Reader) read() ([]mb.Event, error) {
	if len(r.applicationPools) == 0 {
		r.executed = true
		return nil, nil
	}

	// Some counters, such as rate counters, require two counter values in order to compute a displayable value. In this case we must call PdhCollectQueryData twice before calling PdhGetFormattedCounterValue.
	// For more information, see Collecting Performance Data (https://docs.microsoft.com/en-us/windows/desktop/PerfCtrs/collecting-performance-data).
	if err := r.query.CollectData(); err != nil {
		return nil, fmt.Errorf("failed querying counter values: %w", err)
	}

	// Get the values.
	values, err := r.query.GetFormattedCounterValues()
	if err != nil {
		r.close()
		return nil, fmt.Errorf("failed formatting counter values: %w", err)
	}
	var events []mb.Event
	eventGroup := r.mapEvents(values)
	r.executed = true
	results := make([]mb.Event, 0, len(events))
	for _, val := range eventGroup {
		results = append(results, val)
	}
	return results, nil
}

func (r *Reader) mapEvents(values map[string][]pdh.CounterValue) map[string]mb.Event {
	workers := getProcessIds(values)
	events := make(map[string]mb.Event)
	for _, appPool := range r.applicationPools {
		events[appPool.name] = mb.Event{
			MetricSetFields: mapstr.M{
				"name": appPool.name,
			},
			RootFields: mapstr.M{},
		}
		for counterPath, value := range values {
			for _, val := range value {
				// Some counters, such as rate counters, require two counter values in order to compute a displayable value. In this case we must call PdhCollectQueryData twice before calling PdhGetFormattedCounterValue.
				// For more information, see Collecting Performance Data (https://docs.microsoft.com/en-us/windows/desktop/PerfCtrs/collecting-performance-data).
				if val.Err.Error != nil {
					if !r.executed {
						continue
					}
					// The counter has a negative value or the counter was successfully found, but the data returned is not valid.
					// This error can occur if the counter value is less than the previous value. (Because counter values always increment, the counter value rolls over to zero when it reaches its maximum value.)
					// This is not an error that stops the application from running successfully and a positive counter value should be retrieved in the later calls.
					if errors.Is(val.Err.Error, pdh.PDH_CALC_NEGATIVE_VALUE) || errors.Is(val.Err.Error, pdh.PDH_INVALID_DATA) {
						r.log.Debugw("Counter value retrieval returned",
							"error", val.Err.Error, "cstatus", pdh.PdhErrno(val.Err.CStatus), logp.Namespace("application_pool"), "query", counterPath)
						continue
					}
				}
				if hasWorkerProcess(val.Instance, workers, appPool.workerProcessIds) {
					if r.workerProcesses[counterPath] == ecsProcessId {
						events[appPool.name].RootFields.Put(r.workerProcesses[counterPath], val.Measurement)
					} else if len(r.workerProcesses[counterPath]) != 0 {
						events[appPool.name].MetricSetFields.Put(r.workerProcesses[counterPath], val.Measurement)
					}
				}
			}
		}
	}
	return events
}

// close will close the PDH query for now.
func (r *Reader) close() error {
	return r.query.Close()
}

// getApplicationPools method retrieves the w3wp.exe processes and the application pool name, also filters on the application pool names configured by users
func getApplicationPools(names []string) ([]ApplicationPool, error) {
	processes, err := getw3wpProceses()
	if err != nil {
		return nil, err
	}
	appPools := make(map[string][]int)
	for key, value := range processes {
		appPools[value] = append(appPools[value], key)
	}
	var applicationPools []ApplicationPool
	for key, value := range appPools {
		applicationPools = append(applicationPools, ApplicationPool{name: key, workerProcessIds: value})
	}
	if len(names) == 0 {
		return applicationPools, nil
	}
	var filtered []ApplicationPool
	for _, n := range names {
		for _, w3 := range applicationPools {
			if n == w3.name {
				filtered = append(filtered, w3)
			}
		}
	}
	return filtered, nil
}

// getw3wpProceses func retrieves the running w3wp process ids.
// A worker process is a windows process (w3wp.exe) which runs Web applications,
// and is responsible for handling requests sent to a Web Server for a specific application pool.
func getw3wpProceses() (map[int]string, error) {
	processes, err := sysinfo.Processes()
	if err != nil {
		return nil, err
	}
	wps := make(map[int]string)
	for _, p := range processes {
		info, err := p.Info()
		if err != nil {
			continue
		}
		if info.Name == "w3wp.exe" {
			if len(info.Args) > 0 {
				for i, ar := range info.Args {
					if ar == "-ap" && len(info.Args) > i+1 {
						wps[info.PID] = info.Args[i+1]
						break
					}
				}
			}
		}
	}
	return wps, nil
}

// getProcessIds func maps the process ids from the counter values to worker process obj
func getProcessIds(counterValues map[string][]pdh.CounterValue) []WorkerProcess {
	var workers []WorkerProcess
	for key, values := range counterValues {
		if strings.Contains(key, "\\ID Process") && values[0].Measurement != nil {
			workers = append(workers, WorkerProcess{instanceName: values[0].Instance, processId: int(values[0].Measurement.(float64))})
		}
	}
	return workers
}

// hasWorkerProcess func checks if worker process list contains the process id
func hasWorkerProcess(instance string, workers []WorkerProcess, pids []int) bool {
	for _, worker := range workers {
		if worker.instanceName == instance {
			for _, pid := range pids {
				if pid == worker.processId {
					return true
				}
			}
		}
	}
	return false
}<|MERGE_RESOLUTION|>--- conflicted
+++ resolved
@@ -126,12 +126,8 @@
 	for key, value := range appPoolCounters {
 		childQueries, err := r.query.GetCounterPaths(value)
 		if err != nil {
-<<<<<<< HEAD
 			// Handle known PDH errors as informational (e.g. missing counters).
 			if isPDHError(err) {
-=======
-			if errors.Is(err, pdh.PDH_CSTATUS_NO_COUNTER) || errors.Is(err, pdh.PDH_CSTATUS_NO_COUNTERNAME) || errors.Is(err, pdh.PDH_CSTATUS_NO_INSTANCE) || errors.Is(err, pdh.PDH_CSTATUS_NO_OBJECT) {
->>>>>>> 308418e9
 				r.log.Infow("Ignoring non existent counter", "error", err,
 					logp.Namespace("application pool"), "query", value,
 				)
