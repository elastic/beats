--- conflicted
+++ resolved
@@ -2,14 +2,8 @@
 // or more contributor license agreements. Licensed under the Elastic License;
 // you may not use this file except in compliance with the Elastic License.
 
-<<<<<<< HEAD
-//go:build integration && gcp
-// +build integration,gcp
-=======
-// +build integration
-// +build gcp
-// +build billing
->>>>>>> 4a080bf5
+//go:build integration && gcp && billing
+// +build integration,gcp,billing
 
 package billing
 
