- name: tablespace
  type: group
  description: tablespace
  release: beta
  fields:
    - name: name
      type: keyword
      description: Tablespace name

    - name: data_file
      type: group
      description: Database files information
      fields:
        - name: id
          type: long
          description: Tablespace unique identifier
        - name: name
          type: keyword
          description: Filename of the data file
        - name: size
          type: group
          description: Size information about the file
          fields:
            - name: max.bytes
<<<<<<< HEAD
              type: long
              format: bytes
              description: Maximum file size in bytes
            - name: bytes
              type: long
              format: bytes
              description: Size of the file in bytes
            - name: free.bytes
              type: long
              format: bytes
=======
              format: bytes
              type: long
              description: Maximum file size in bytes
            - name: bytes
              format: bytes
              type: long
              description: Size of the file in bytes
            - name: free.bytes
              format: bytes
              type: long
>>>>>>> 97b98eda
              description: >
                The size of the file available for user data. The actual size of the file minus this value is used to store file related metadata.
        - name: status
          type: keyword
          description: >
            'File status: AVAILABLE or INVALID (INVALID means that the file number is not in use, for example, a file in
            a tablespace that was dropped)'
        - name: online_status
          type: keyword
          description: Last known online status of the data file. One of SYSOFF, SYSTEM, OFFLINE, ONLINE or RECOVER.

    - name: space
      type: group
      description: Tablespace space usage information
      fields:
        - name: free.bytes
<<<<<<< HEAD
          type: long
          format: bytes
          description: Tablespace total free space available, in bytes.
        - name: used.bytes
          type: long
          format: bytes
          description: Tablespace used space, in bytes.
        - name: total.bytes
          type: long
          format: bytes
=======
          format: bytes
          type: long
          description: Tablespace total free space available, in bytes.
        - name: used.bytes
          format: bytes
          type: long
          description: Tablespace used space, in bytes.
        - name: total.bytes
          format: bytes
          type: long
>>>>>>> 97b98eda
          description: Tablespace total size, in bytes.<|MERGE_RESOLUTION|>--- conflicted
+++ resolved
@@ -22,18 +22,6 @@
           description: Size information about the file
           fields:
             - name: max.bytes
-<<<<<<< HEAD
-              type: long
-              format: bytes
-              description: Maximum file size in bytes
-            - name: bytes
-              type: long
-              format: bytes
-              description: Size of the file in bytes
-            - name: free.bytes
-              type: long
-              format: bytes
-=======
               format: bytes
               type: long
               description: Maximum file size in bytes
@@ -44,7 +32,6 @@
             - name: free.bytes
               format: bytes
               type: long
->>>>>>> 97b98eda
               description: >
                 The size of the file available for user data. The actual size of the file minus this value is used to store file related metadata.
         - name: status
@@ -61,18 +48,6 @@
       description: Tablespace space usage information
       fields:
         - name: free.bytes
-<<<<<<< HEAD
-          type: long
-          format: bytes
-          description: Tablespace total free space available, in bytes.
-        - name: used.bytes
-          type: long
-          format: bytes
-          description: Tablespace used space, in bytes.
-        - name: total.bytes
-          type: long
-          format: bytes
-=======
           format: bytes
           type: long
           description: Tablespace total free space available, in bytes.
@@ -83,5 +58,4 @@
         - name: total.bytes
           format: bytes
           type: long
->>>>>>> 97b98eda
           description: Tablespace total size, in bytes.