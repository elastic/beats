--- conflicted
+++ resolved
@@ -1,8 +1,5 @@
 name: googlecloud
 metricsets:
 - compute
-<<<<<<< HEAD
 - pubsub
-=======
-- loadbalancing
->>>>>>> bd19973a
+- loadbalancing