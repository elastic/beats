{
    "@timestamp": "2017-10-12T08:05:34.853Z",
    "cloud": {
        "account": {
            "id": "elastic-observability"
        },
        "provider": "googlecloud"
    },
    "event": {
        "dataset": "googlecloud.loadbalancing",
        "duration": 115000,
        "module": "googlecloud"
    },
    "googlecloud": {
        "labels": {
            "metrics": {
                "client_network": "ocp-be-c5kjr-network",
                "client_subnetwork": "ocp-be-c5kjr-worker-subnet",
                "client_zone": "us-central1-a"
            },
            "resource": {
                "backend_name": "ocp-be-c5kjr-master-us-central1-a",
                "backend_scope": "us-central1-a",
                "backend_scope_type": "ZONE",
                "backend_subnetwork_name": "ocp-be-c5kjr-master-subnet",
                "backend_target_name": "ocp-be-c5kjr-api-internal",
                "backend_target_type": "BACKEND_SERVICE",
                "backend_type": "INSTANCE_GROUP",
                "forwarding_rule_name": "ocp-be-c5kjr-api-internal",
                "load_balancer_name": "ocp-be-c5kjr-api-internal",
                "network_name": "ocp-be-c5kjr-network",
                "region": "us-central1"
            }
        },
        "loadbalancing": {
            "l3": {
                "internal": {
<<<<<<< HEAD
                    "egress_packets_count": 63
=======
                    "egress_packets_count": {
                        "value": 0
                    }
>>>>>>> 5e188504
                }
            }
        }
    },
    "metricset": {
        "name": "loadbalancing",
        "period": 10000
    },
    "service": {
        "type": "googlecloud"
    }
}<|MERGE_RESOLUTION|>--- conflicted
+++ resolved
@@ -35,13 +35,9 @@
         "loadbalancing": {
             "l3": {
                 "internal": {
-<<<<<<< HEAD
-                    "egress_packets_count": 63
-=======
                     "egress_packets_count": {
                         "value": 0
                     }
->>>>>>> 5e188504
                 }
             }
         }
