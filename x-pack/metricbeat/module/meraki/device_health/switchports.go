--- conflicted
+++ resolved
@@ -77,7 +77,6 @@
 				}
 			}
 
-<<<<<<< HEAD
 			// filter switchports by configured statuses
 			var filteredSwitchports []*switchport
 			for _, sp := range switchports {
@@ -90,12 +89,9 @@
 				}
 			}
 
-			devices[Serial(device.Serial)].switchports = filteredSwitchports
-=======
 			if d, ok := devices[Serial(device.Serial)]; ok && d != nil {
-				d.switchports = switchports
-			}
->>>>>>> a8096515
+				d.switchports = filteredSwitchports
+			}
 		}
 
 		return nil
