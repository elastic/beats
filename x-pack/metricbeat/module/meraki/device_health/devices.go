// Copyright Elasticsearch B.V. and/or licensed to Elasticsearch B.V. under one
// or more contributor license agreements. Licensed under the Elastic License;
// you may not use this file except in compliance with the Elastic License.

package device_health

import (
	"encoding/json"
	"errors"
	"fmt"
	"net/http"
	"strings"
	"time"

	"github.com/go-resty/resty/v2"

	"github.com/elastic/beats/v7/metricbeat/mb"
	"github.com/elastic/elastic-agent-libs/logp"
	"github.com/elastic/elastic-agent-libs/mapstr"

	meraki "github.com/meraki/dashboard-api-go/v3/sdk"
)

// Serial is the unique identifier for all devices
type Serial string

// Device contains attributes, statuses and metrics for Meraki devices
type Device struct {
	details          *meraki.ResponseItemOrganizationsGetOrganizationDevices
	status           *meraki.ResponseItemOrganizationsGetOrganizationDevicesStatuses
	haStatus         *meraki.ResponseItemApplianceGetOrganizationApplianceUplinkStatusesHighAvailability
	performanceScore *meraki.ResponseApplianceGetDeviceAppliancePerformance
	license          *meraki.ResponseItemOrganizationsGetOrganizationLicenses
	bandUtilization  map[string]*meraki.ResponseItemOrganizationsGetOrganizationWirelessDevicesChannelUtilizationByDeviceByBand

	uplinks     []*uplink
	switchports []*switchport
}

func getDevices(client *meraki.Client, organizationID string) (map[Serial]*Device, error) {
	val, res, err := client.Organizations.GetOrganizationDevices(organizationID, &meraki.GetOrganizationDevicesQueryParams{})

	if err != nil {
		if res != nil {
			return nil, fmt.Errorf("GetOrganizationDevices failed; [%d] %s. %w", res.StatusCode(), res.Body(), err)
		}
		return nil, fmt.Errorf("GetOrganizationDevices failed; %w", err)
	}

	devices := make(map[Serial]*Device)
	for i := range *val {
		device := (*val)[i]
		devices[Serial(device.Serial)] = &Device{
			details: &device,
		}
	}

	return devices, nil
}

func getDeviceStatuses(client *meraki.Client, organizationID string, devices map[Serial]*Device) error {
	val, res, err := client.Organizations.GetOrganizationDevicesStatuses(organizationID, &meraki.GetOrganizationDevicesStatusesQueryParams{})

	if err != nil {
		if res != nil {
			return fmt.Errorf("GetOrganizationDevicesStatuses failed; [%d] %s. %w", res.StatusCode(), res.Body(), err)
		}
		return fmt.Errorf("GetOrganizationDevicesStatuses failed; %w", err)
	}

	if val == nil {
		return errors.New("GetOrganizationDevicesStatuses returned nil response")
	}

	for i := range *val {
		status := (*val)[i]
		if device, ok := devices[Serial(status.Serial)]; ok {
			device.status = &status
		}
	}

	return nil
}

func getDevicePerformanceScores(logger *logp.Logger, client *meraki.Client, devices map[Serial]*Device) {
	for _, device := range devices {
		if device == nil || device.details == nil {
			continue
		}
		// attempting to get a performance score for a non-MX device returns a 400
		if strings.Index(device.details.Model, "MX") != 0 {
			continue
		}

		val, res, err := client.Appliance.GetDeviceAppliancePerformance(device.details.Serial)
		if err != nil {
<<<<<<< HEAD
			if res != nil && (res.StatusCode() == http.StatusBadRequest || !strings.Contains(string(res.Body()), "Feature not supported")) {
=======
			if res.StatusCode() == http.StatusBadRequest || !strings.Contains(string(res.Body()), "Feature not supported") {
>>>>>>> 53e16137
				logger.Errorf("GetDeviceAppliancePerformance failed; [%d] %s. %v", res.StatusCode(), res.Body(), err)
			}

			continue
		}

		// 204 indicates there is no data for the device, it's likely 'offline' or 'dormant'
		if res != nil && res.StatusCode() != 204 {
			device.performanceScore = val
		}
	}
}

type NetworkHealthService interface {
	GetNetworkNetworkHealthChannelUtilization(networkID string, getNetworkNetworkHealthChannelUtilizationQueryParams *meraki.GetNetworkNetworkHealthChannelUtilizationQueryParams) (*meraki.ResponseNetworksGetNetworkNetworkHealthChannelUtilization, *resty.Response, error)
}

type NetworkHealthServiceWrapper struct {
	service *meraki.NetworksService
}

func (w *NetworkHealthServiceWrapper) GetNetworkNetworkHealthChannelUtilization(networkID string, getNetworkNetworkHealthChannelUtilizationQueryParams *meraki.GetNetworkNetworkHealthChannelUtilizationQueryParams) (*meraki.ResponseNetworksGetNetworkNetworkHealthChannelUtilization, *resty.Response, error) {
	return w.service.GetNetworkNetworkHealthChannelUtilization(networkID, getNetworkNetworkHealthChannelUtilizationQueryParams)
}

type DeviceService interface {
	GetOrganizationWirelessDevicesChannelUtilizationByDevice(organizationID string, getOrganizationWirelessDevicesChannelUtilizationByDeviceQueryParams *meraki.GetOrganizationWirelessDevicesChannelUtilizationByDeviceQueryParams) (*resty.Response, error)
}

type DeviceServiceWrapper struct {
	service *meraki.DevicesService
}

func (w *DeviceServiceWrapper) GetOrganizationWirelessDevicesChannelUtilizationByDevice(organizationID string, getOrganizationWirelessDevicesChannelUtilizationByDeviceQueryParams *meraki.GetOrganizationWirelessDevicesChannelUtilizationByDeviceQueryParams) (*resty.Response, error) {
	return w.service.GetOrganizationWirelessDevicesChannelUtilizationByDevice(organizationID, getOrganizationWirelessDevicesChannelUtilizationByDeviceQueryParams)
}

func getDeviceChannelUtilization(client DeviceService, devices map[Serial]*Device, period time.Duration, organizations []string) error {
	// Updated API endpoint for getting Channel Utilization data.
	// Previously, we used `GetNetworkNetworkHealthChannelUtilization`, but the Meraki SDK
	// did not properly parse its response, leading to loss of channel utilization data.
	// We are now using `GetOrganizationWirelessDevicesChannelUtilizationByDevice`.
	// However, the response format differs slightly:
	// - Bands are now labeled as 2.4/5 (GHz) instead of wifi0/wifi1.
	// - Utilization categories are now named `wifi/nonWifi` instead of `80211/non80211`.

	for _, orgID := range organizations {
		res, err := client.GetOrganizationWirelessDevicesChannelUtilizationByDevice(orgID, &meraki.GetOrganizationWirelessDevicesChannelUtilizationByDeviceQueryParams{
			// The API requires the interval to be at least 300s, and the timespan can't be less than the interval.
			// Since our max collection period is also 300s, we set both values to 300s.
			Timespan: 300,
			Interval: 300,
		})
		if err != nil {
<<<<<<< HEAD
<<<<<<< HEAD
			if strings.Contains(string(res.Body()), "MR 27.0") {
				// "This endpoint is only available for networks on MR 27.0 or above."
				continue
			}
=======
			return fmt.Errorf("GetOrganizationWirelessDevicesChannelUtilizationByDevice for organization %s failed; [%d] %s. %w", orgID, res.StatusCode(), res.Body(), err)
		}
>>>>>>> 53e16137

		var result meraki.ResponseOrganizationsGetOrganizationWirelessDevicesChannelUtilizationByDevice
		if err := json.Unmarshal(res.Body(), &result); err != nil {
			return fmt.Errorf("failed to unmarshal response body for organization %s: %w", orgID, err)
		}

<<<<<<< HEAD
		for _, utilization := range *val {
			if device, ok := devices[Serial(utilization.Serial)]; ok {
				if utilization.Wifi0 != nil && len(*utilization.Wifi0) != 0 {
					// only take the first bucket - collection intervals which result in multiple buckets are not supported
					if device.wifi0 == nil {
						device.wifi0 = &meraki.ResponseItemNetworksGetNetworkNetworkHealthChannelUtilizationWifi0{}
=======
			if res != nil {
				return fmt.Errorf("GetOrganizationWirelessDevicesChannelUtilizationByDevice for organization %s failed; [%d] %s. %w", orgID, res.StatusCode(), res.Body(), err)
			}
			return fmt.Errorf("GetOrganizationWirelessDevicesChannelUtilizationByDevice for organization %s failed: %w", orgID, err)
		}

		if res == nil {
			continue
		}

		var result meraki.ResponseOrganizationsGetOrganizationWirelessDevicesChannelUtilizationByDevice
		if err := json.Unmarshal(res.Body(), &result); err != nil {
			return fmt.Errorf("failed to unmarshal response body for organization %s: %w", orgID, err)
		}

		for _, d := range result {
			if d.ByBand == nil {
				continue
			}
=======
		for _, d := range result {
>>>>>>> 53e16137
			for _, band := range *d.ByBand {
				if device, ok := devices[Serial(d.Serial)]; ok {
					if device.bandUtilization == nil {
						device.bandUtilization = make(map[string]*meraki.ResponseItemOrganizationsGetOrganizationWirelessDevicesChannelUtilizationByDeviceByBand)
<<<<<<< HEAD
>>>>>>> 812b877e0 ([meraki] Add `nil` checks for Resty response in Meraki API calls (#44193))
=======
>>>>>>> 53e16137
					}
					device.bandUtilization[band.Band] = &meraki.ResponseItemOrganizationsGetOrganizationWirelessDevicesChannelUtilizationByDeviceByBand{
						Wifi:    band.Wifi,
						NonWifi: band.NonWifi,
						Total:   band.Total,
					}
				}
			}
		}
	}
	return nil
}

func getDeviceLicenses(client *meraki.Client, organizationID string, devices map[Serial]*Device) error {
	val, res, err := client.Organizations.GetOrganizationLicenses(organizationID, &meraki.GetOrganizationLicensesQueryParams{})
	if err != nil {
		// Ignore 400 error for per-device licensing not supported
		if res != nil && res.StatusCode() == 400 && strings.Contains(string(res.Body()), "does not support per-device licensing") {
			return nil
		}

		if strings.Contains(err.Error(), "does not support per-device licensing") {
			return nil
		}

		if res != nil {
			return fmt.Errorf("GetOrganizationLicenses failed; [%d] %s. %w", res.StatusCode(), res.Body(), err)
		}
		return fmt.Errorf("GetOrganizationLicenses failed; %w", err)
	}

	if val == nil {
		return errors.New("GetOrganizationLicenses returned nil response")
	}

	for i := range *val {
		license := (*val)[i]
		if device, ok := devices[Serial(license.DeviceSerial)]; ok {
			device.license = &license
		}
	}

	return nil
}

func deviceDetailsToMapstr(details *meraki.ResponseItemOrganizationsGetOrganizationDevices) mapstr.M {
	return mapstr.M{
		"device.serial":       details.Serial,
		"device.address":      details.Address,
		"device.firmware":     details.Firmware,
		"device.imei":         details.Imei,
		"device.lan_ip":       details.LanIP,
		"device.location":     []*float64{details.Lng, details.Lat}, // (lon, lat) order is important for geo_ip mapping type!
		"device.mac":          details.Mac,
		"device.model":        details.Model,
		"device.name":         details.Name,
		"device.network_id":   details.NetworkID,
		"device.notes":        details.Notes,
		"device.product_type": details.ProductType,
		"device.tags":         details.Tags,
	}
}

func reportDeviceMetrics(reporter mb.ReporterV2, organizationID string, devices map[Serial]*Device) {
	metrics := []mapstr.M{}
	for _, device := range devices {
		if device == nil || device.details == nil {
			continue
		}
		metric := deviceDetailsToMapstr(device.details)

		if device.haStatus != nil {
			metric["device.high_availability.enabled"] = device.haStatus.Enabled
			metric["device.high_availability.role"] = device.haStatus.Role
		}

		if device.status != nil {
			metric["device.status.gateway"] = device.status.Gateway
			metric["device.status.ip_type"] = device.status.IPType
			metric["device.status.last_reported_at"] = device.status.LastReportedAt
			metric["device.status.primary_dns"] = device.status.PrimaryDNS
			metric["device.status.public_ip"] = device.status.PublicIP
			metric["device.status.secondary_dns"] = device.status.SecondaryDNS
			metric["device.status.value"] = device.status.Status
		}

		if device.performanceScore != nil {
			metric["device.performance_score"] = device.performanceScore.PerfScore
		}

		if device.bandUtilization != nil {
			for band, v := range device.bandUtilization {
				// Avoid nested object mappings
				metricBand := strings.ReplaceAll(band, ".", "_")
				metric[fmt.Sprintf("device.channel_utilization.%s.utilization_80211", metricBand)] = v.Wifi.Percentage
				metric[fmt.Sprintf("device.channel_utilization.%s.utilization_non_80211", metricBand)] = v.NonWifi.Percentage
				metric[fmt.Sprintf("device.channel_utilization.%s.utilization_total", metricBand)] = v.Total.Percentage
			}
		}

		if device.license != nil {
			metric["device.license.activation_date"] = device.license.ActivationDate
			metric["device.license.claim_date"] = device.license.ClaimDate
			metric["device.license.duration_in_days"] = device.license.DurationInDays
			metric["device.license.expiration_date"] = device.license.ExpirationDate
			metric["device.license.head_license_id"] = device.license.HeadLicenseID
			metric["device.license.id"] = device.license.ID
			metric["device.license.license_type"] = device.license.LicenseType
			metric["device.license.order_number"] = device.license.OrderNumber
			metric["device.license.seat_count"] = device.license.SeatCount
			metric["device.license.state"] = device.license.State
			metric["device.license.total_duration_in_days"] = device.license.TotalDurationInDays
		}

		metrics = append(metrics, metric)
	}

	reportMetricsForOrganization(reporter, organizationID, metrics)
}<|MERGE_RESOLUTION|>--- conflicted
+++ resolved
@@ -94,11 +94,7 @@
 
 		val, res, err := client.Appliance.GetDeviceAppliancePerformance(device.details.Serial)
 		if err != nil {
-<<<<<<< HEAD
 			if res != nil && (res.StatusCode() == http.StatusBadRequest || !strings.Contains(string(res.Body()), "Feature not supported")) {
-=======
-			if res.StatusCode() == http.StatusBadRequest || !strings.Contains(string(res.Body()), "Feature not supported") {
->>>>>>> 53e16137
 				logger.Errorf("GetDeviceAppliancePerformance failed; [%d] %s. %v", res.StatusCode(), res.Body(), err)
 			}
 
@@ -153,60 +149,29 @@
 			Interval: 300,
 		})
 		if err != nil {
-<<<<<<< HEAD
-<<<<<<< HEAD
-			if strings.Contains(string(res.Body()), "MR 27.0") {
-				// "This endpoint is only available for networks on MR 27.0 or above."
-				continue
-			}
-=======
-			return fmt.Errorf("GetOrganizationWirelessDevicesChannelUtilizationByDevice for organization %s failed; [%d] %s. %w", orgID, res.StatusCode(), res.Body(), err)
-		}
->>>>>>> 53e16137
+			if res != nil {
+				return fmt.Errorf("GetOrganizationWirelessDevicesChannelUtilizationByDevice for organization %s failed; [%d] %s. %w", orgID, res.StatusCode(), res.Body(), err)
+			}
+			return fmt.Errorf("GetOrganizationWirelessDevicesChannelUtilizationByDevice for organization %s failed: %w", orgID, err)
+		}
+
+		if res == nil {
+			continue
+		}
 
 		var result meraki.ResponseOrganizationsGetOrganizationWirelessDevicesChannelUtilizationByDevice
 		if err := json.Unmarshal(res.Body(), &result); err != nil {
 			return fmt.Errorf("failed to unmarshal response body for organization %s: %w", orgID, err)
 		}
 
-<<<<<<< HEAD
-		for _, utilization := range *val {
-			if device, ok := devices[Serial(utilization.Serial)]; ok {
-				if utilization.Wifi0 != nil && len(*utilization.Wifi0) != 0 {
-					// only take the first bucket - collection intervals which result in multiple buckets are not supported
-					if device.wifi0 == nil {
-						device.wifi0 = &meraki.ResponseItemNetworksGetNetworkNetworkHealthChannelUtilizationWifi0{}
-=======
-			if res != nil {
-				return fmt.Errorf("GetOrganizationWirelessDevicesChannelUtilizationByDevice for organization %s failed; [%d] %s. %w", orgID, res.StatusCode(), res.Body(), err)
-			}
-			return fmt.Errorf("GetOrganizationWirelessDevicesChannelUtilizationByDevice for organization %s failed: %w", orgID, err)
-		}
-
-		if res == nil {
-			continue
-		}
-
-		var result meraki.ResponseOrganizationsGetOrganizationWirelessDevicesChannelUtilizationByDevice
-		if err := json.Unmarshal(res.Body(), &result); err != nil {
-			return fmt.Errorf("failed to unmarshal response body for organization %s: %w", orgID, err)
-		}
-
 		for _, d := range result {
 			if d.ByBand == nil {
 				continue
 			}
-=======
-		for _, d := range result {
->>>>>>> 53e16137
 			for _, band := range *d.ByBand {
 				if device, ok := devices[Serial(d.Serial)]; ok {
 					if device.bandUtilization == nil {
 						device.bandUtilization = make(map[string]*meraki.ResponseItemOrganizationsGetOrganizationWirelessDevicesChannelUtilizationByDeviceByBand)
-<<<<<<< HEAD
->>>>>>> 812b877e0 ([meraki] Add `nil` checks for Resty response in Meraki API calls (#44193))
-=======
->>>>>>> 53e16137
 					}
 					device.bandUtilization[band.Band] = &meraki.ResponseItemOrganizationsGetOrganizationWirelessDevicesChannelUtilizationByDeviceByBand{
 						Wifi:    band.Wifi,
