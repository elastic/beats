--- conflicted
+++ resolved
@@ -5,11 +5,6 @@
   period: 1m
   metricsets:
     - usage
-<<<<<<< HEAD
-=======
-  regions:
-    - us-east-1
->>>>>>> 986d7178
 - module: aws
   period: 5m
   metricsets:
@@ -22,11 +17,6 @@
       #  - name: InstanceId
       #    value: i-0686946e22cf9494a
       statistic: ["Average", "Maximum"]
-<<<<<<< HEAD
-=======
-  regions:
-    - us-east-1
->>>>>>> 986d7178
 - module: aws
   period: 5m
   metricsets:
@@ -36,11 +26,6 @@
     - sns
     - sqs
     - rds
-<<<<<<< HEAD
-=======
-  regions:
-    - us-east-1
->>>>>>> 986d7178
 - module: aws
   period: 12h
   metricsets:
@@ -51,10 +36,4 @@
   period: 24h
   metricsets:
     - s3_daily_storage
-<<<<<<< HEAD
-    - s3_request
-=======
-    - s3_request
-  regions:
-    - us-east-1
->>>>>>> 986d7178
+    - s3_request