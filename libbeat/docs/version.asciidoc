--- conflicted
+++ resolved
@@ -1,12 +1,6 @@
-<<<<<<< HEAD
-:stack-version: 9.0.0
+:stack-version: 9.3.0
 :doc-branch: current
-:go-version: 1.22.6
-=======
-:stack-version: 9.3.0
-:doc-branch: main
 :go-version: 1.24.9
->>>>>>> 3fa1a5ef
 :release-state: unreleased
 :python: 3.7
 :docker: 1.12
