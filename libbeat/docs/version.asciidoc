:stack-version: 9.1.0
:doc-branch: main
<<<<<<< HEAD
:go-version: 1.24.8
=======
:go-version: 1.24.9
>>>>>>> cc01f47c
:release-state: unreleased
:python: 3.7
:docker: 1.12
:docker-compose: 1.11
:libpcap: 0.8<|MERGE_RESOLUTION|>--- conflicted
+++ resolved
@@ -1,10 +1,6 @@
 :stack-version: 9.1.0
 :doc-branch: main
-<<<<<<< HEAD
-:go-version: 1.24.8
-=======
 :go-version: 1.24.9
->>>>>>> cc01f47c
 :release-state: unreleased
 :python: 3.7
 :docker: 1.12
