--- conflicted
+++ resolved
@@ -1,11 +1,6 @@
 :stack-version: 9.3.0
-<<<<<<< HEAD
 :doc-branch: current
-:go-version: 1.24.9
-=======
-:doc-branch: main
 :go-version: 1.24.10
->>>>>>> b1bc4a4a
 :release-state: unreleased
 :python: 3.7
 :docker: 1.12
