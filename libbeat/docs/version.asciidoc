--- conflicted
+++ resolved
@@ -1,12 +1,6 @@
-<<<<<<< HEAD
-:stack-version: 8.9.0
-:doc-branch: master
-:go-version: 1.20.7
-=======
 :stack-version: 8.10.0
 :doc-branch: main
-:go-version: 1.20.6
->>>>>>> 0716c514
+:go-version: 1.20.7
 :release-state: unreleased
 :python: 3.7
 :docker: 1.12
