--- conflicted
+++ resolved
@@ -67,18 +67,9 @@
 7.17 before proceeding. Otherwise, the dashboards will stop working because
 {kib} no longer provides the API used for dashboards in 7.x.
 
-<<<<<<< HEAD
-NOTE: {beats} central management has been removed starting in version 7.14.0.
-Looking for a replacement? Refer to the
-{fleet-guide}/index.html[Fleet and Elastic Agent Guide] to learn how to deploy
-and centrally manage a single {agent} to monitor and secure each host.
-
-==== Upgrade {beats} binaries to 7.0
-=======
 [discrete]
 [[upgrade-beats-binaries]]
 ==== Upgrade {beats} binaries to 8.0
->>>>>>> 553ee07d
 
 Before upgrading:
 
@@ -250,110 +241,4 @@
 
 . Load the correct index template. See <<upgrade-index-template>>.
 
-<<<<<<< HEAD
-. Restart {beats}.
-
-[[user-unauthorized]]
-==== User is not authorized
-
-Because index lifecycle management is on by default in 7.0, you might encounter
-new errors related to user authorization when you run version 7.0 against an
-{es} cluster that supports index lifecycle management.
-
-===== `[cluster:monitor/main] is unauthorized for user`
-
-*Problem*: The {beats} user is unable to send monitoring information.
-
-*Solution:* Grant the `monitor` cluster privilege.
-
-===== `[cluster:admin/ilm/put] is unauthorized for user`
-
-*Problem:* The {beats} user is not authorized to load ILM policies.
-
-*Solution:* Grant the `manage_ilm` cluster privilege.
-
-===== `[indices:admin/template/put] is unauthorized for user`
-
-*Problem:* Automatic index template loading is required when ILM is enabled, but the user
-is not authorized to manage index templates.
-
-*Solution:* Grant the `manage_index_templates` cluster privilege.
-
-===== `[indices:admin/aliases] is unauthorized for user`
-
-*Problem:* The {beats} user is unable to set up aliases needed by the compatibility
-layer.
-
-*Solution:* Grant the `manage` privilege on the {beats} indices.
-
-===== `[indices:data/write/bulk] is unauthorized for user`
-
-*Problem:*  The {beats} user is unable to write events to {es}.
-
-*Solution:* Grant the `index` privilege on the {beats} indices.
-
-[[old-dashboards-failing]]
-==== 6.x dashboards not showing data from 7.0 shippers
-
-You might have run the Beat without turning on the compatibility layer. See
-<<enable-ecs-compatibility>> then clean up your environment as described
-under <<missing-fields>>.
-
-[[logstash-data-missing]]
-==== Data parsed by {ls} not appearing in 7.0 dashboards
-
-You might be writing to an index that doesn't match the index pattern used
-by {beats}. See <<non-es-outputs>>.
-
-
-[[dashboard-shard-failed]]
-==== "shard failed" error when viewing {beats} dashboards in {kib}
-
-After upgrading to {es} 7.0, any indices created by Beats 6.6 or older will not
-work in {kib} dashboards until the `index.query.default_field` setting is added
-to each index. Indices created in Beats 6.7 or later are unaffected.
-
-*Background:* Starting in {es} 7.0, some query types, such as Simple Query
-String, have a limit to the number of fields they will query against. Because
-Beats indices often contain more fields than this cap, the
-`index.query.default_field` index setting is used to inform {es} which fields to
-use by default when no field is specified for a query.
-
-To add the setting to the index, you can use the 7.0
-{kibana-ref}/upgrade-assistant.html[Upgrade Assistant], or add the setting
-manually.
-
-To add the setting manually, first identify the list of fields that you want to
-set as the default search fields, then specify the list of fields in the
-`default_field` setting.
-
-For example, here's a snippet that shows how to add default search fields to a
-Metricbeat 6.6 index. This example is truncated. Full examples for Metricbeat
-and Filebeat are available in
-https://github.com/elastic/beats/blob/main/libbeat/docs/troubleshooting/default_field.md[this file].
-
-[source,js]
---------------------------------------------------
-PUT /metricbeat-6.6.2-2019.04.09/_settings
-{
-  "index": {
-    "query": {
-      "default_field": [
-        "aerospike.namespace.name",
-        "aerospike.namespace.node.host",
-        "aerospike.namespace.node.name",
-        "apache.status.hostname",
-        "beat.hostname",
-        "beat.name",
-        "beat.timezone",
-        "beat.version",
-        ...
-      ]
-    }
-  }
-}
---------------------------------------------------
-// CONSOLE
-=======
-. Restart {beats}.
->>>>>>> 553ee07d
+. Restart {beats}.