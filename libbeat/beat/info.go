// Licensed to Elasticsearch B.V. under one or more contributor
// license agreements. See the NOTICE file distributed with
// this work for additional information regarding copyright
// ownership. Elasticsearch B.V. licenses this file to you under
// the Apache License, Version 2.0 (the "License"); you may
// not use this file except in compliance with the License.
// You may obtain a copy of the License at
//
//     http://www.apache.org/licenses/LICENSE-2.0
//
// Unless required by applicable law or agreed to in writing,
// software distributed under the License is distributed on an
// "AS IS" BASIS, WITHOUT WARRANTIES OR CONDITIONS OF ANY
// KIND, either express or implied.  See the License for the
// specific language governing permissions and limitations
// under the License.

package beat

import (
	"time"

	"github.com/gofrs/uuid/v5"
	"go.opentelemetry.io/collector/consumer"

	"github.com/elastic/elastic-agent-libs/monitoring"
)

// Info stores a beats instance meta data.
type Info struct {
	Beat            string    // The actual beat's name
	IndexPrefix     string    // The beat's index prefix in Elasticsearch.
	Version         string    // The beat version. Defaults to the libbeat version when an implementation does not set a version
	ElasticLicensed bool      // Whether the beat is licensed under and Elastic License
	Name            string    // configured beat name
	Hostname        string    // hostname
	FQDN            string    // FQDN
	ID              uuid.UUID // ID assigned to beat machine
	EphemeralID     uuid.UUID // ID assigned to beat process invocation (PID)
	FirstStart      time.Time // The time of the first start of the Beat.
	StartTime       time.Time // The time of last start of the Beat. Updated when the Beat is started or restarted.
	UserAgent       string    // A string of the user-agent that can be passed to any outputs or network connections

	// Monitoring-related fields
<<<<<<< HEAD
	Monitoring           Monitoring
=======
	Monitoring struct {
		DefaultUsername string                // The default username to be used to connect to Elasticsearch Monitoring
		Namespace       *monitoring.Namespace // a monitor namespace that is unique per beat instance

		StateRegistry *monitoring.Registry
		InfoRegistry  *monitoring.Registry
		StatsRegistry *monitoring.Registry
	}
>>>>>>> 0d99bc5f
	LogConsumer          consumer.Logs // otel log consumer
	UseDefaultProcessors bool          // Whether to use the default processors
}

type Monitoring struct {
	DefaultUsername string                // The default username to be used to connect to Elasticsearch Monitoring
	Namespace       *monitoring.Namespace // a monitor namespace that is unique per beat instance

	StateRegistry *monitoring.Registry
	InfoRegistry  *monitoring.Registry
}

func (i *Info) FQDNAwareHostname(useFQDN bool) string {
	if useFQDN {
		return i.FQDN
	}

	return i.Hostname
}

// Registry returns the monitoring registry from Namespace.
// If Namespace isn't set, it returns a 'discard' registry, a registry which
// belongs to no namespace.
func (m *Monitoring) Registry() *monitoring.Registry {
	if m.Namespace == nil {
		return monitoring.NewRegistry()
	}

	return m.Namespace.GetRegistry()
}

// SetupRegistries sets up InfoRegistry and StateRegistry.
// If Namespace is nil, then a global `info` and `state` namespaces are created
// and InfoRegistry and StateRegistry are theirs respective registries.
// If Namespace is non-nil, then a `info` and `state` are created on Namespace
// and InfoRegistry and StateRegistry are those registries respectively.
func (m *Monitoring) SetupRegistries() {
	var infoRegistry *monitoring.Registry
	var stateRegistry *monitoring.Registry

	if m.Namespace != nil {
		reg := m.Namespace.GetRegistry()
		infoRegistry = reg.GetRegistry("info")
		if infoRegistry == nil {
			infoRegistry = reg.NewRegistry("info")
		}

		stateRegistry = reg.GetRegistry("state")
		if stateRegistry == nil {
			stateRegistry = reg.NewRegistry("state")
		}

	} else {
		infoRegistry = monitoring.GetNamespace("info").GetRegistry()
		stateRegistry = monitoring.GetNamespace("state").GetRegistry()
	}

	m.InfoRegistry = infoRegistry
	m.StateRegistry = stateRegistry
}<|MERGE_RESOLUTION|>--- conflicted
+++ resolved
@@ -42,18 +42,7 @@
 	UserAgent       string    // A string of the user-agent that can be passed to any outputs or network connections
 
 	// Monitoring-related fields
-<<<<<<< HEAD
 	Monitoring           Monitoring
-=======
-	Monitoring struct {
-		DefaultUsername string                // The default username to be used to connect to Elasticsearch Monitoring
-		Namespace       *monitoring.Namespace // a monitor namespace that is unique per beat instance
-
-		StateRegistry *monitoring.Registry
-		InfoRegistry  *monitoring.Registry
-		StatsRegistry *monitoring.Registry
-	}
->>>>>>> 0d99bc5f
 	LogConsumer          consumer.Logs // otel log consumer
 	UseDefaultProcessors bool          // Whether to use the default processors
 }
@@ -93,6 +82,7 @@
 func (m *Monitoring) SetupRegistries() {
 	var infoRegistry *monitoring.Registry
 	var stateRegistry *monitoring.Registry
+	var statsRegistry *monitoring.Registry
 
 	if m.Namespace != nil {
 		reg := m.Namespace.GetRegistry()
@@ -106,11 +96,17 @@
 			stateRegistry = reg.NewRegistry("state")
 		}
 
+		statsRegistry = reg.GetRegistry("stats")
+		if statsRegistry == nil {
+			statsRegistry = reg.GetRegistry("stats")
+		}
 	} else {
 		infoRegistry = monitoring.GetNamespace("info").GetRegistry()
 		stateRegistry = monitoring.GetNamespace("state").GetRegistry()
+		statsRegistry = monitoring.GetNamespace("stats").GetRegistry()
 	}
 
 	m.InfoRegistry = infoRegistry
 	m.StateRegistry = stateRegistry
+	m.StateRegistry = statsRegistry
 }