// Licensed to Elasticsearch B.V. under one or more contributor
// license agreements. See the NOTICE file distributed with
// this work for additional information regarding copyright
// ownership. Elasticsearch B.V. licenses this file to you under
// the Apache License, Version 2.0 (the "License"); you may
// not use this file except in compliance with the License.
// You may obtain a copy of the License at
//
//     http://www.apache.org/licenses/LICENSE-2.0
//
// Unless required by applicable law or agreed to in writing,
// software distributed under the License is distributed on an
// "AS IS" BASIS, WITHOUT WARRANTIES OR CONDITIONS OF ANY
// KIND, either express or implied.  See the License for the
// specific language governing permissions and limitations
// under the License.

package dns

import (
	"crypto/tls"
	"errors"
	"net"
	"strings"
	"testing"

	"github.com/miekg/dns"
	"github.com/stretchr/testify/assert"
	"github.com/stretchr/testify/require"

	"github.com/elastic/elastic-agent-libs/logp"
	"github.com/elastic/elastic-agent-libs/monitoring"
)

var _ resolver = (*miekgResolver)(nil)

func TestNewMiekgResolverWithIPv6(t *testing.T) {
	// This test ensures that we handle properly IPv6 addresses, including ones with zone indices.
	const addr = `fe80::1%en0` // Example IPv6 address with zone index.

	reg := monitoring.NewRegistry()
<<<<<<< HEAD
	_, err := newMiekgResolver(reg.NewRegistry(logName), 0, "udp", logp.NewNopLogger(), addr)
=======
	_, err := newMiekgResolver(reg.GetOrCreateRegistry(logName), 0, "udp", addr)
>>>>>>> a21b0270
	assert.NoError(t, err)
}

func TestMiekgResolverLookupPTR(t *testing.T) {
	stop, addr, err := serveDNS(fakeDNSHandler)
	if err != nil {
		t.Fatal(err)
	}
	defer func() {
		require.NoError(t, stop())
	}()

	reg := monitoring.NewRegistry()
<<<<<<< HEAD
	res, err := newMiekgResolver(reg.NewRegistry(logName), 0, "udp", logp.NewNopLogger(), addr)
=======
	res, err := newMiekgResolver(reg.GetOrCreateRegistry(logName), 0, "udp", addr)
>>>>>>> a21b0270
	if err != nil {
		t.Fatal(err)
	}

	// Success
	ptr, err := res.Lookup("8.8.8.8", typePTR)
	if err != nil {
		t.Fatal(err)
	}
	assert.EqualValues(t, "google-public-dns-a.google.com", ptr.Data[0])
	assert.EqualValues(t, 19273, ptr.TTL)

	// NXDOMAIN
	_, err = res.Lookup("1.1.1.1", typePTR)
	if assert.Error(t, err) {
		assert.Contains(t, err.Error(), "NXDOMAIN")
	}

	// Validate that our metrics exist.
	var metricCount int
	reg.Do(monitoring.Full, func(name string, v interface{}) {
		if strings.Contains(name, "processor.dns") {
			metricCount++
		}
		t.Logf("%v: %+v", name, v)
	})
	assert.Equal(t, 12, metricCount)
}

func TestMiekgResolverLookupPTRTLS(t *testing.T) {
	// Build Cert
	cert, err := tls.X509KeyPair(certPEMBlock, keyPEMBlock)
	if err != nil {
		t.Fatalf("unable to build certificate: %v", err)
	}
	config := tls.Config{
		Certificates: []tls.Certificate{cert},
		MinVersion:   tls.VersionTLS13,
	}
	// serve TLS with cert
	stop, addr, err := serveDNSTLS(fakeDNSHandler, &config)
	if err != nil {
		t.Fatal(err)
	}
	defer func() {
		require.NoError(t, stop())
	}()

	reg := monitoring.NewRegistry()

<<<<<<< HEAD
	res, err := newMiekgResolver(reg.NewRegistry(logName), 0, "tls", logp.NewNopLogger(), addr)
=======
	res, err := newMiekgResolver(reg.GetOrCreateRegistry(logName), 0, "tls", addr)
>>>>>>> a21b0270
	if err != nil {
		t.Fatal(err)
	}
	//nolint:gosec // Don't verify the self-signed cert. This is only for testing purposes.
	res.client.TLSConfig = &tls.Config{
		InsecureSkipVerify: true,
	}

	// Success
	ptr, err := res.Lookup("8.8.8.8", typePTR)
	if err != nil {
		t.Fatal(err)
	}
	assert.EqualValues(t, "google-public-dns-a.google.com", ptr.Data[0])
	assert.EqualValues(t, 19273, ptr.TTL)

	// NXDOMAIN
	_, err = res.Lookup("1.1.1.1", typePTR)
	if assert.Error(t, err) {
		assert.Contains(t, err.Error(), "NXDOMAIN")
	}

	// Validate that our metrics exist.
	var metricCount int
	reg.Do(monitoring.Full, func(name string, v interface{}) {
		if strings.Contains(name, "processor.dns") {
			metricCount++
		}
		t.Logf("%v: %+v", name, v)
	})
	assert.Equal(t, 12, metricCount)
}

func serveDNS(h dns.HandlerFunc) (cancel func() error, addr string, err error) {
	// Setup listener on ephemeral port.

	a, err := net.ResolveUDPAddr("udp4", "localhost:0")
	if err != nil {
		return nil, "", err
	}
	l, err := net.ListenUDP("udp4", a)
	if err != nil {
		return nil, "", err
	}

	var s dns.Server
	s.PacketConn = l
	s.Handler = h

	serveErr := make(chan error, 1)
	go func() {
		defer close(serveErr)
		serveErr <- s.ActivateAndServe()
	}()

	cancel = func() error {
		return errors.Join(
			s.Shutdown(),
			<-serveErr,
		)
	}
	return cancel, s.PacketConn.LocalAddr().String(), err
}

func serveDNSTLS(h dns.HandlerFunc, config *tls.Config) (cancel func() error, addr string, err error) {
	// Setup listener on ephemeral port.
	l, err := tls.Listen("tcp", "localhost:0", config)
	if err != nil {
		return nil, "", err
	}

	var s dns.Server
	s.Handler = h
	s.Listener = l

	serveErr := make(chan error, 1)
	go func() {
		defer close(serveErr)
		serveErr <- s.ActivateAndServe()
	}()

	cancel = func() error {
		return errors.Join(
			s.Shutdown(),
			<-serveErr,
		)
	}
	return cancel, l.Addr().String(), err
}

func fakeDNSHandler(w dns.ResponseWriter, msg *dns.Msg) {
	m := new(dns.Msg)
	m.SetReply(msg)
	switch {
	case strings.HasPrefix(msg.Question[0].Name, "8.8.8.8"):
		m.Answer = make([]dns.RR, 1)
		m.Answer[0], _ = dns.NewRR("8.8.8.8.in-addr.arpa.	19273	IN	PTR	google-public-dns-a.google.com.")
	default:
		m.SetRcode(msg, dns.RcodeNameError)
	}
	_ = w.WriteMsg(m)
}

var (
	keyPEMBlock = []byte(`-----BEGIN RSA PRIVATE KEY-----
MIIEowIBAAKCAQEA2g2zpEtWaIUx5o6MEnWnGsf0Ba1SDc3AwgOmxeNIPBJYVCrk
sWe8Qt/5nymReVFcum76995ncr/zT+e4e8l+hXuGzTKZJpOj27Igb0/wa3j2hIcu
rnbzfwkJ+KMag2UUKdSo31ChMU+64bwziEXunF347Ot7dBLtw3PJKbabNCP+/oil
iUv2TzxxYosN+AEg4gNKLa3DMpbUnD+9Igb9KmaVp1FVhZted/AP4vn7h6Urb4ER
xMuvv3xqZvIKQ9/G1XAISYXk2feZ5yP+k1HF4ds7HJDwrP+Bv+EVyv38EKdmu9N3
Oej8wKf3Acjln/ucbg1S3Dmkyg0x2388S4c35wIDAQABAoIBAB8MnGvknmU7siNW
YPOv9R+HIWQ9jdWRWsVFp9W9y2diZVl20iHA17neErlrPd+8iiux6eKptKlOU+Mo
58gYpP9023kUn2Iy275I2v1+sIldLB0q8qa9IWcRbm4NK5VSK1DZi0JhRNK0u7Ox
DNV2v8dcSjnSPj4FA/402owqCGegBQuheYE0LDEMiNAm6hZmQ5Npf0mTfJA/OuM4
ONSR7lNncrR0pOZ3f3WWH+021eoZCgu2A64yfX5FFI7y5jvRn8KigXEDfXcdyFKO
725Slq4V2E2NmrMyRKNBLUSUC2hcy0tQsfo3+yANxA6PBNQ0EVqkF4uGn1IzNWOz
gDSyfSECgYEA2jgTpv9v0SrURdY3lOOjYZNCoJ9ZhUTxOsQQZLUJ+1/bQQ4Y0ONK
cnC/Ve76C/k+otbILAaRnOxGw5Apq25yPNoxjFFzP7tbN85IB+4db637qZNK2gfX
oEJd6wat4Urs8NbUKCE+XkbdENOIdXUiQxp9U6jXxprd5Ii4jICwRvsCgYEA/85J
1to++Td64gKfWDv4FUo5ZqVn70JdM/Knf5Pd37z/sjNowxhDz7AhismRditX02lt
T2g/raIW9Z/SpxI44VHCRJGPOvBvaMgCNGOH0FBHatFsfKwKzpMwapTfobqj3ZYa
DDDc8r9WQM8IDcLM6B7aOV46LWMEhMRSfDa9bwUCgYEAokbRVn7eSE3xTX3gF3ix
Jv67rXbSu6hpO6pSBpIaujSud9Jj4fMkibYOk3kDuaPAUJgog5Te9DNA7G1oj3Oy
wE4CSrbHXb2WOAnOxxbsDQD1BUXjhAAQ+bxg20Y8SC3Pxcn8O1t9Zd6MxtaHw9E3
iW9Jg80rqSXBnRGPK+0HKcECgYBsRYk1WjzLSTNG1CtTslZH1JnFG3+JYoKGiU9i
DVkc6Sck6uONqAiTsI4R600ZQjEzN21f7dT+Dhw/rH0B4BGZNPzP/vgrzzaol/du
6y3B+yivSqLrhfoxA1W71vVsw8217WFrBYePa3L7jWVwRaJrIRvmqj5flYiFFX+A
Ob8mbQKBgAHhlnVzoKCq4mZ7Glpc0K6L57btVZNn0TEGyVli1ECvgC3zRm1rEofG
LatVl7h6ud25ZJYnP7DelGxHsZnDXNirLFlSB0CL4F6I5xNoBvCoH0Q8ckDSh4C7
tlAyD5m9gwvgdkNFWq6/lcUPxGksTtTk8dGnhJz8pGlZvp6+dZCM
-----END RSA PRIVATE KEY-----`)

	certPEMBlock = []byte(`-----BEGIN CERTIFICATE-----
MIIDaTCCAlGgAwIBAgIQGqg47wLgbjwwrZASuakmwjANBgkqhkiG9w0BAQsFADAy
MRQwEgYDVQQKEwtMb2cgQ291cmllcjEaMBgGA1UEAxMRYmVhdHMuZWxhc3RpYy5j
b20wHhcNMjAwNjIzMDY0NDEwWhcNMjEwNjIzMDY0NDEwWjAyMRQwEgYDVQQKEwtM
b2cgQ291cmllcjEaMBgGA1UEAxMRYmVhdHMuZWxhc3RpYy5jb20wggEiMA0GCSqG
SIb3DQEBAQUAA4IBDwAwggEKAoIBAQDaDbOkS1ZohTHmjowSdacax/QFrVINzcDC
A6bF40g8ElhUKuSxZ7xC3/mfKZF5UVy6bvr33mdyv/NP57h7yX6Fe4bNMpkmk6Pb
siBvT/BrePaEhy6udvN/CQn4oxqDZRQp1KjfUKExT7rhvDOIRe6cXfjs63t0Eu3D
c8kptps0I/7+iKWJS/ZPPHFiiw34ASDiA0otrcMyltScP70iBv0qZpWnUVWFm153
8A/i+fuHpStvgRHEy6+/fGpm8gpD38bVcAhJheTZ95nnI/6TUcXh2zsckPCs/4G/
4RXK/fwQp2a703c56PzAp/cByOWf+5xuDVLcOaTKDTHbfzxLhzfnAgMBAAGjezB5
MA4GA1UdDwEB/wQEAwICpDATBgNVHSUEDDAKBggrBgEFBQcDATAPBgNVHRMBAf8E
BTADAQH/MEEGA1UdEQQ6MDiCATqCCWxvY2FsaG9zdIcQAAAAAAAAAAAAAAAAAAAA
AIcEfwAAAYcQAAAAAAAAAAAAAAAAAAAAATANBgkqhkiG9w0BAQsFAAOCAQEAL6px
cjflhqqewqa9cvhFNT6E7UDnA7Mf34GIQPQrORXyOnyE11mDp5sEMGaz8bDajHHc
0JL8Q/5rDyRsSfe1pIyViAOxn+V/7qXfgowI3tkJbSaqHX7SlHF0dEiuGQ1coBMx
RgW17XhPtV+fk/DiXtUEkgtB7/q0Kc9C9C2GJIbOtupZ/mnkdk/5YT4tfXywNnWC
lLjT6T5+wZgRkcnr7lYNiTdS+GtN0YspPT+YD3ZTJCYD9KPcbA6k9XXXwmU8Ij6H
waodyGzG03YJbY3l2zSt3lG3jv9Tj+Ic0kRyEzzxk8exyi6nWXue/6a884kgAjiL
bXmdL6wkIJz1U+XtuQ==
-----END CERTIFICATE-----`)
)<|MERGE_RESOLUTION|>--- conflicted
+++ resolved
@@ -39,11 +39,8 @@
 	const addr = `fe80::1%en0` // Example IPv6 address with zone index.
 
 	reg := monitoring.NewRegistry()
-<<<<<<< HEAD
-	_, err := newMiekgResolver(reg.NewRegistry(logName), 0, "udp", logp.NewNopLogger(), addr)
-=======
-	_, err := newMiekgResolver(reg.GetOrCreateRegistry(logName), 0, "udp", addr)
->>>>>>> a21b0270
+
+	_, err := newMiekgResolver(reg.GetOrCreateRegistry(logName), 0, "udp", logp.NewNopLogger(), addr)
 	assert.NoError(t, err)
 }
 
@@ -57,11 +54,7 @@
 	}()
 
 	reg := monitoring.NewRegistry()
-<<<<<<< HEAD
-	res, err := newMiekgResolver(reg.NewRegistry(logName), 0, "udp", logp.NewNopLogger(), addr)
-=======
-	res, err := newMiekgResolver(reg.GetOrCreateRegistry(logName), 0, "udp", addr)
->>>>>>> a21b0270
+	res, err := newMiekgResolver(reg.GetOrCreateRegistry(logName), 0, "udp", logp.NewNopLogger(), addr)
 	if err != nil {
 		t.Fatal(err)
 	}
@@ -112,11 +105,7 @@
 
 	reg := monitoring.NewRegistry()
 
-<<<<<<< HEAD
-	res, err := newMiekgResolver(reg.NewRegistry(logName), 0, "tls", logp.NewNopLogger(), addr)
-=======
-	res, err := newMiekgResolver(reg.GetOrCreateRegistry(logName), 0, "tls", addr)
->>>>>>> a21b0270
+	res, err := newMiekgResolver(reg.GetOrCreateRegistry(logName), 0, "tls", logp.NewNopLogger(), addr)
 	if err != nil {
 		t.Fatal(err)
 	}
