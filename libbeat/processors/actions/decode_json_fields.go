--- conflicted
+++ resolved
@@ -22,14 +22,9 @@
 
 type config struct {
 	Fields       []string `config:"fields"`
-<<<<<<< HEAD
-	MaxDepth     int      `config:"maxDepth" validate:"min=1"`
-	ProcessArray bool     `config:"processArray"`
-	Target       *string  `config:"target"`
-=======
 	MaxDepth     int      `config:"max_depth" validate:"min=1"`
 	ProcessArray bool     `config:"process_array"`
->>>>>>> 3aa60a0c
+	Target       *string  `config:"target"`
 }
 
 var (
@@ -45,11 +40,7 @@
 	processors.RegisterPlugin("decode_json_fields",
 		configChecked(newDecodeJSONFields,
 			requireFields("fields"),
-<<<<<<< HEAD
-			allowedFields("fields", "maxDepth", "processArray", "target")))
-=======
-			allowedFields("fields", "max_depth", "process_array")))
->>>>>>> 3aa60a0c
+			allowedFields("fields", "max_depth", "process_array", "target")))
 }
 
 func newDecodeJSONFields(c common.Config) (processors.Processor, error) {
