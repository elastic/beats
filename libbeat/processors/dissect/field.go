// Licensed to Elasticsearch B.V. under one or more contributor
// license agreements. See the NOTICE file distributed with
// this work for additional information regarding copyright
// ownership. Elasticsearch B.V. licenses this file to you under
// the Apache License, Version 2.0 (the "License"); you may
// not use this file except in compliance with the License.
// You may obtain a copy of the License at
//
//     http://www.apache.org/licenses/LICENSE-2.0
//
// Unless required by applicable law or agreed to in writing,
// software distributed under the License is distributed on an
// "AS IS" BASIS, WITHOUT WARRANTIES OR CONDITIONS OF ANY
// KIND, either express or implied.  See the License for the
// specific language governing permissions and limitations
// under the License.

package dissect

import (
	"fmt"
	"github.com/elastic/beats/v7/libbeat/beat"
	"github.com/elastic/beats/v7/libbeat/common"
	"github.com/elastic/beats/v7/libbeat/processors/convert"
	"strconv"
	"strings"
)

type field interface {
	MarkGreedy()
	IsGreedy() bool
	Ordinal() int
	Length() int
	Key() string
	DataType() string
	ID() int
	Apply(b string, m Map)
	String() string
	IsSaveable() bool
	IsFixedLength() bool
}

type baseField struct {
	id      int
	key     string
	ordinal int
	length  int
	greedy  bool
	dataType string
}

func (f baseField) IsGreedy() bool {
	return f.greedy
}

func (f baseField) MarkGreedy() {
	f.greedy = true
}

func (f baseField) Ordinal() int {
	return f.ordinal
}

func (f baseField) Length() int {
	return f.length
}

func (f baseField) Key() string {
	return f.key
}
func (f baseField) DataType() string {
	return f.dataType
}

func (f baseField) ID() int {
	return f.id
}

func (f baseField) IsSaveable() bool {
	return true
}

func (f baseField) IsFixedLength() bool {
	return f.length > 0
}

func (f baseField) String() string {
	return fmt.Sprintf("field: %s, ordinal: %d, greedy: %v, dataType: %s", f.key, f.ordinal, f.IsGreedy(), f.DataType())
}

// normalField is a simple key reference like this: `%{key}`
//
// dissect: %{key}
// message: hello
// result:
//	key: hello
type normalField struct {
	baseField
}

func (f normalField) Apply(b string, m Map) {
	if len(f.dataType) == 0 {
		m[f.Key()] = b
	} else {
		config:= common.MapStr{
			"fields": []common.MapStr{
				{"from": f.Key(), "to": f.Key(), "type": f.DataType()},
			},
		}
		processor, err := convert.New(common.MustNewConfigFrom(config))
		if err != nil {
			fmt.Errorf("%s\n", err)
		} else {
			input := beat.Event{
				Fields: common.MapStr{
					f.Key(): b,
				},
			}
			result, err := processor.Run(&input)
			if err == nil {
				v, err := result.GetValue(f.Key())
				if err == nil {
					m[f.Key()] = v
				}
			}
		}
	}
}

// skipField is an skip field without a name like this: `%{}`, this is often used to
// skip uninteresting parts of a string.
//
// dissect: %{} %{key}
// message: hello world
// result:
//	key: world
type skipField struct {
	baseField
}

func (f skipField) Apply(b string, m Map) {
}

func (f skipField) IsSaveable() bool {
	return false
}

// namedSkipFields is a named skip field with the following syntax: `%{?key}`, this is used
// in conjunction of the indirect field to create a custom `key => value` pair.
//
// dissect: %{?key} %{&key}
// message: hello world
// result:
//	hello: world
//
// Deprecated: see pointerField
type namedSkipField struct {
	baseField
}

func (f namedSkipField) Apply(b string, m Map) {
	m[f.Key()] = b
}

func (f namedSkipField) IsSaveable() bool {
	return false
}

// pointerField will extract the content between the delimiters and we can reference it during when
// extracing other values.
type pointerField struct {
	baseField
}

func (f pointerField) Apply(b string, m Map) {
	m[f.Key()] = b
}

func (f pointerField) IsSaveable() bool {
	return false
}

// IndirectField is a value that will be extracted and saved in a previously defined namedSkipField.
// the field is defined with the following syntax: `%{&key}`.
//
// dissect: %{?key} %{&key}
// message: hello world
// result:
//	hello: world
type indirectField struct {
	baseField
}

func (f indirectField) Apply(b string, m Map) {
	v, ok := m[f.Key()]
	if ok {
		m[v.(string)] = b
		return
	}
}

// appendField allow an extracted field to be append to a previously extracted values.
// the field is defined with the following syntax: `%{+key} %{+key}`.
//
// dissect: %{+key} %{+key}
// message: hello world
// result:
//	key: hello world
//
// dissect: %{+key/2} %{+key/1}
// message: hello world
// result:
//	key: world hello
type appendField struct {
	baseField
	previous delimiter
}

func (f appendField) Apply(b string, m Map) {
	v, ok := m[f.Key()]
	if ok {
		m[f.Key()] = v.(string) + f.JoinString() + b
		return
	}
	m[f.Key()] = b
}

func (f appendField) JoinString() string {
	if f.previous == nil || f.previous.Len() == 0 {
		return defaultJoinString
	}
	return f.previous.Delimiter()
}

func newField(id int, rawKey string, previous delimiter) (field, error) {
	if len(rawKey) == 0 {
		return newSkipField(id), nil
	}

	key, ordinal, length, greedy := extractKeyParts(rawKey)

	// Conflicting prefix used.
	if strings.HasPrefix(key, appendIndirectPrefix) {
		return nil, errMixedPrefixIndirectAppend
	}

	if strings.HasPrefix(key, indirectAppendPrefix) {
		return nil, errMixedPrefixAppendIndirect
	}

	if strings.HasPrefix(key, skipFieldPrefix) {
		return newNamedSkipField(id, key[1:], length), nil
	}

	if strings.HasPrefix(key, pointerFieldPrefix) {
		return newPointerField(id, key[1:], length), nil
	}

	if strings.HasPrefix(key, appendFieldPrefix) {
		return newAppendField(id, key[1:], ordinal, length, greedy, previous), nil
	}

	if strings.HasPrefix(key, indirectFieldPrefix) {
		return newIndirectField(id, key[1:], length), nil
	}
	return newNormalField(id, key, ordinal, length, greedy), nil
}

func newSkipField(id int) skipField {
	return skipField{baseField{id: id}}
}

func newNamedSkipField(id int, key string, length int) namedSkipField {
	return namedSkipField{
		baseField{id: id, key: key, length: length},
	}
}

func newPointerField(id int, key string, length int) pointerField {
	return pointerField{
		baseField{id: id, key: key, length: length},
	}
}

func newAppendField(id int, key string, ordinal int, length int, greedy bool, previous delimiter) appendField {
	return appendField{
		baseField: baseField{
			id:      id,
			key:     key,
			ordinal: ordinal,
			length:  length,
			greedy:  greedy,
		},
		previous: previous,
	}
}

func newIndirectField(id int, key string, length int) indirectField {
	return indirectField{
		baseField{
			id:     id,
			key:    key,
			length: length,
		},
	}
}

<<<<<<< HEAD
func newNormalField(id int, key string, ordinal int, greedy bool) normalField {
	parts := strings.Split(key, "|")
	if len(parts) > 1 {
		return normalField{
			baseField{
				id:      id,
				key:     parts[0],
				ordinal: ordinal,
				greedy:  greedy,
				dataType: parts[1],
			},
		}
	} else {
		key = parts[0]
	}
=======
func newNormalField(id int, key string, ordinal int, length int, greedy bool) normalField {
>>>>>>> 8694f47a
	return normalField{
		baseField{
			id:      id,
			key:     key,
			ordinal: ordinal,
			length:  length,
			greedy:  greedy,
		},
	}
}

func extractKeyParts(rawKey string) (key string, ordinal int, length int, greedy bool) {
	m := suffixRE.FindAllStringSubmatch(rawKey, -1)

	if m[0][3] != "" {
		ordinal, _ = strconv.Atoi(m[0][3])
	}

	if m[0][5] != "" {
		length, _ = strconv.Atoi(m[0][5])
	}

	if strings.EqualFold(greedySuffix, m[0][6]) {
		greedy = true
	}

	return m[0][1], ordinal, length, greedy
}<|MERGE_RESOLUTION|>--- conflicted
+++ resolved
@@ -305,8 +305,7 @@
 	}
 }
 
-<<<<<<< HEAD
-func newNormalField(id int, key string, ordinal int, greedy bool) normalField {
+func newNormalField(id int, key string, ordinal int, length int, greedy bool) normalField {
 	parts := strings.Split(key, "|")
 	if len(parts) > 1 {
 		return normalField{
@@ -314,6 +313,7 @@
 				id:      id,
 				key:     parts[0],
 				ordinal: ordinal,
+				length:  length,
 				greedy:  greedy,
 				dataType: parts[1],
 			},
@@ -321,9 +321,6 @@
 	} else {
 		key = parts[0]
 	}
-=======
-func newNormalField(id int, key string, ordinal int, length int, greedy bool) normalField {
->>>>>>> 8694f47a
 	return normalField{
 		baseField{
 			id:      id,
