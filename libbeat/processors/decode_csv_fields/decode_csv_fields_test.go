--- conflicted
+++ resolved
@@ -23,12 +23,8 @@
 	"github.com/stretchr/testify/assert"
 
 	"github.com/elastic/beats/v7/libbeat/beat"
-	"github.com/elastic/beats/v7/libbeat/common"
-<<<<<<< HEAD
 	cfg "github.com/elastic/elastic-agent-libs/config"
-=======
 	"github.com/elastic/elastic-agent-libs/mapstr"
->>>>>>> 89bcc33a
 )
 
 func TestDecodeCSVField(t *testing.T) {
@@ -377,13 +373,8 @@
 }
 
 func TestDecodeCSVField_String(t *testing.T) {
-<<<<<<< HEAD
-	p, err := NewDecodeCSVField(cfg.MustNewConfigFrom(common.MapStr{
-		"fields": common.MapStr{
-=======
-	p, err := NewDecodeCSVField(common.MustNewConfigFrom(mapstr.M{
+	p, err := NewDecodeCSVField(cfg.MustNewConfigFrom(mapstr.M{
 		"fields": mapstr.M{
->>>>>>> 89bcc33a
 			"a": "csv.a",
 			"b": "csv.b",
 		},
