// Licensed to Elasticsearch B.V. under one or more contributor
// license agreements. See the NOTICE file distributed with
// this work for additional information regarding copyright
// ownership. Elasticsearch B.V. licenses this file to you under
// the Apache License, Version 2.0 (the "License"); you may
// not use this file except in compliance with the License.
// You may obtain a copy of the License at
//
//     http://www.apache.org/licenses/LICENSE-2.0
//
// Unless required by applicable law or agreed to in writing,
// software distributed under the License is distributed on an
// "AS IS" BASIS, WITHOUT WARRANTIES OR CONDITIONS OF ANY
// KIND, either express or implied.  See the License for the
// specific language governing permissions and limitations
// under the License.

package add_cloud_metadata

import (
	"context"
	"fmt"
	"net"
	"net/http"
	"time"

	conf "github.com/elastic/elastic-agent-libs/config"
	"github.com/elastic/elastic-agent-libs/mapstr"
)

type provider struct {
	// Name contains a long name of provider and service metadata is fetched from.
	Name string

	// Local Set to true if local IP is accessed only
	Local bool

	// Create returns an actual metadataFetcher
	Create func(string, *conf.C) (metadataFetcher, error)
}

type metadataFetcher interface {
	fetchMetadata(context.Context, http.Client) result
}

// result is the result of a query for a specific hosting provider's metadata.
type result struct {
	provider string   // Hosting provider type.
	err      error    // Error that occurred while fetching (if any).
	metadata mapstr.M // A specific subset of the metadata received from the hosting provider.
}

var cloudMetaProviders = map[string]provider{
	"alibaba":       alibabaCloudMetadataFetcher,
	"ecs":           alibabaCloudMetadataFetcher,
	"azure":         azureVMMetadataFetcher,
	"digitalocean":  doMetadataFetcher,
	"aws":           ec2MetadataFetcher,
	"ec2":           ec2MetadataFetcher,
	"gcp":           gceMetadataFetcher,
	"openstack":     openstackNovaMetadataFetcher,
	"nova":          openstackNovaMetadataFetcher,
	"openstack-ssl": openstackNovaSSLMetadataFetcher,
	"nova-ssl":      openstackNovaSSLMetadataFetcher,
	"qcloud":        qcloudMetadataFetcher,
	"tencent":       qcloudMetadataFetcher,
<<<<<<< HEAD
	"huawei":        openstackNovaMetadataFetcher,
=======
	"huawei":        huaweiMetadataFetcher,
	"hetzner":       hetznerMetadataFetcher,
>>>>>>> 9f93f932
}

func selectProviders(configList providerList, providers map[string]provider) map[string]provider {
	return filterMetaProviders(providersFilter(configList, providers), providers)
}

func providersFilter(configList providerList, allProviders map[string]provider) func(string) bool {
	if len(configList) == 0 {
		return func(name string) bool {
			ff, ok := allProviders[name]
			return ok && ff.Local
		}
	}
	return func(name string) (ok bool) {
		if ok = configList.Has(name); ok {
			_, ok = allProviders[name]
		}
		return ok
	}
}

func filterMetaProviders(filter func(string) bool, fetchers map[string]provider) map[string]provider {
	out := map[string]provider{}
	for name, ff := range fetchers {
		if filter(name) {
			out[name] = ff
		}
	}
	return out
}

func setupFetchers(providers map[string]provider, c *conf.C) ([]metadataFetcher, error) {
	mf := make([]metadataFetcher, 0, len(providers))
	visited := map[string]bool{}

	// Iterate over all providers and create an unique meta-data fetcher per provider type.
	// Some providers might appear twice in the set of providers to support aliases on provider names.
	// For example aws and ec2 both use the same provider.
	// The loop tracks already seen providers in the `visited` set, to ensure that we do not create
	// duplicate providers for aliases.
	for name, ff := range providers {
		if visited[ff.Name] {
			continue
		}
		visited[ff.Name] = true

		fetcher, err := ff.Create(name, c)
		if err != nil {
			return nil, fmt.Errorf("failed to initialize the %v fetcher: %w", name, err)
		}

		mf = append(mf, fetcher)
	}
	return mf, nil
}

// fetchMetadata attempts to fetch metadata in parallel from each of the
// hosting providers supported by this processor. It wait for the results to
// be returned or for a timeout to occur then returns the first result that
// completed in time.
func (p *addCloudMetadata) fetchMetadata() *result {
	p.logger.Debugf("add_cloud_metadata: starting to fetch metadata, timeout=%v", p.initData.timeout)
	start := time.Now()
	defer func() {
		p.logger.Debugf("add_cloud_metadata: fetchMetadata ran for %v", time.Since(start))
	}()

	// Create HTTP client with our timeouts and keep-alive disabled.
	client := http.Client{
		Timeout: p.initData.timeout,
		Transport: &http.Transport{
			DisableKeepAlives: true,
			DialContext: (&net.Dialer{
				Timeout:   p.initData.timeout,
				KeepAlive: 0,
			}).DialContext,
			TLSClientConfig: p.initData.tlsConfig.ToConfig(),
		},
	}

	// Create context to enable explicit cancellation of the http requests.
	ctx, cancel := context.WithTimeout(context.TODO(), p.initData.timeout)
	defer cancel()

	results := make(chan result)
	for _, fetcher := range p.initData.fetchers {
		fetcher := fetcher
		go func() {
			select {
			case <-ctx.Done():
			case results <- fetcher.fetchMetadata(ctx, client):
			}
		}()
	}

	for i := 0; i < len(p.initData.fetchers); i++ {
		select {
		case result := <-results:
			p.logger.Debugf("add_cloud_metadata: received disposition for %v after %v. %v",
				result.provider, time.Since(start), result)
			// Bail out on first success.
			if result.err == nil && result.metadata != nil {
				return &result
			}
		case <-ctx.Done():
			p.logger.Debugf("add_cloud_metadata: timed-out waiting for all responses")
			return nil
		}
	}

	return nil
}<|MERGE_RESOLUTION|>--- conflicted
+++ resolved
@@ -64,12 +64,8 @@
 	"nova-ssl":      openstackNovaSSLMetadataFetcher,
 	"qcloud":        qcloudMetadataFetcher,
 	"tencent":       qcloudMetadataFetcher,
-<<<<<<< HEAD
 	"huawei":        openstackNovaMetadataFetcher,
-=======
-	"huawei":        huaweiMetadataFetcher,
 	"hetzner":       hetznerMetadataFetcher,
->>>>>>> 9f93f932
 }
 
 func selectProviders(configList providerList, providers map[string]provider) map[string]provider {
