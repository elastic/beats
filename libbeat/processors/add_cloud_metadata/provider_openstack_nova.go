// Licensed to Elasticsearch B.V. under one or more contributor
// license agreements. See the NOTICE file distributed with
// this work for additional information regarding copyright
// ownership. Elasticsearch B.V. licenses this file to you under
// the Apache License, Version 2.0 (the "License"); you may
// not use this file except in compliance with the License.
// You may obtain a copy of the License at
//
//     http://www.apache.org/licenses/LICENSE-2.0
//
// Unless required by applicable law or agreed to in writing,
// software distributed under the License is distributed on an
// "AS IS" BASIS, WITHOUT WARRANTIES OR CONDITIONS OF ANY
// KIND, either express or implied.  See the License for the
// specific language governing permissions and limitations
// under the License.

package add_cloud_metadata

import (
	"github.com/elastic/beats/v7/libbeat/common"
<<<<<<< HEAD
	conf "github.com/elastic/elastic-agent-libs/config"
=======
	"github.com/elastic/elastic-agent-libs/mapstr"
>>>>>>> 89bcc33a
)

const (
	osMetadataInstanceIDURI   = "/2009-04-04/meta-data/instance-id"
	osMetadataInstanceTypeURI = "/2009-04-04/meta-data/instance-type"
	osMetadataHostnameURI     = "/2009-04-04/meta-data/hostname"
	osMetadataZoneURI         = "/2009-04-04/meta-data/placement/availability-zone"
)

// newOpenstackNovaMetadataFetcher returns a metadataFetcher for the
// OpenStack Nova Metadata Service
// Document https://docs.openstack.org/nova/latest/user/metadata-service.html
var openstackNovaMetadataFetcher = provider{
	Name:   "openstack-nova",
	Local:  true,
	Create: buildOpenstackNovaCreate("http"),
}

var openstackNovaSSLMetadataFetcher = provider{
	Name:   "openstack-nova-ssl",
	Local:  true,
	Create: buildOpenstackNovaCreate("https"),
}

<<<<<<< HEAD
func buildOpenstackNovaCreate(scheme string) func(provider string, c *conf.C) (metadataFetcher, error) {
	return func(provider string, c *conf.C) (metadataFetcher, error) {
		osSchema := func(m map[string]interface{}) common.MapStr {
			m["service"] = common.MapStr{
=======
func buildOpenstackNovaCreate(scheme string) func(provider string, c *common.Config) (metadataFetcher, error) {
	return func(provider string, c *common.Config) (metadataFetcher, error) {
		osSchema := func(m map[string]interface{}) mapstr.M {
			m["service"] = mapstr.M{
>>>>>>> 89bcc33a
				"name": "Nova",
			}
			return mapstr.M{"cloud": m}
		}

		urls, err := getMetadataURLsWithScheme(c, scheme, metadataHost, []string{
			osMetadataInstanceIDURI,
			osMetadataInstanceTypeURI,
			osMetadataHostnameURI,
			osMetadataZoneURI,
		})
		if err != nil {
			return nil, err
		}

		responseHandlers := map[string]responseHandler{
			urls[0]: func(all []byte, result *result) error {
				result.metadata.Put("instance.id", string(all))
				return nil
			},
			urls[1]: func(all []byte, result *result) error {
				result.metadata.Put("machine.type", string(all))
				return nil
			},
			urls[2]: func(all []byte, result *result) error {
				result.metadata.Put("instance.name", string(all))
				return nil
			},
			urls[3]: func(all []byte, result *result) error {
				result.metadata["availability_zone"] = string(all)
				return nil
			},
		}
		fetcher := &httpMetadataFetcher{"openstack", nil, responseHandlers, osSchema}
		return fetcher, nil
	}
}<|MERGE_RESOLUTION|>--- conflicted
+++ resolved
@@ -18,12 +18,8 @@
 package add_cloud_metadata
 
 import (
-	"github.com/elastic/beats/v7/libbeat/common"
-<<<<<<< HEAD
 	conf "github.com/elastic/elastic-agent-libs/config"
-=======
 	"github.com/elastic/elastic-agent-libs/mapstr"
->>>>>>> 89bcc33a
 )
 
 const (
@@ -48,17 +44,10 @@
 	Create: buildOpenstackNovaCreate("https"),
 }
 
-<<<<<<< HEAD
 func buildOpenstackNovaCreate(scheme string) func(provider string, c *conf.C) (metadataFetcher, error) {
 	return func(provider string, c *conf.C) (metadataFetcher, error) {
-		osSchema := func(m map[string]interface{}) common.MapStr {
-			m["service"] = common.MapStr{
-=======
-func buildOpenstackNovaCreate(scheme string) func(provider string, c *common.Config) (metadataFetcher, error) {
-	return func(provider string, c *common.Config) (metadataFetcher, error) {
 		osSchema := func(m map[string]interface{}) mapstr.M {
 			m["service"] = mapstr.M{
->>>>>>> 89bcc33a
 				"name": "Nova",
 			}
 			return mapstr.M{"cloud": m}
