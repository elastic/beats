// Licensed to Elasticsearch B.V. under one or more contributor
// license agreements. See the NOTICE file distributed with
// this work for additional information regarding copyright
// ownership. Elasticsearch B.V. licenses this file to you under
// the Apache License, Version 2.0 (the "License"); you may
// not use this file except in compliance with the License.
// You may obtain a copy of the License at
//
//     http://www.apache.org/licenses/LICENSE-2.0
//
// Unless required by applicable law or agreed to in writing,
// software distributed under the License is distributed on an
// "AS IS" BASIS, WITHOUT WARRANTIES OR CONDITIONS OF ANY
// KIND, either express or implied.  See the License for the
// specific language governing permissions and limitations
// under the License.

package add_cloud_metadata

import (
	"github.com/elastic/beats/v7/libbeat/common"
	s "github.com/elastic/beats/v7/libbeat/common/schema"
	c "github.com/elastic/beats/v7/libbeat/common/schema/mapstriface"
<<<<<<< HEAD
	conf "github.com/elastic/elastic-agent-libs/config"
=======
	"github.com/elastic/elastic-agent-libs/mapstr"
>>>>>>> 89bcc33a
)

// DigitalOcean Metadata Service
var doMetadataFetcher = provider{
	Name: "digitalocean",

	Local: true,

<<<<<<< HEAD
	Create: func(provider string, config *conf.C) (metadataFetcher, error) {
		doSchema := func(m map[string]interface{}) common.MapStr {
=======
	Create: func(provider string, config *common.Config) (metadataFetcher, error) {
		doSchema := func(m map[string]interface{}) mapstr.M {
>>>>>>> 89bcc33a
			m["serviceName"] = "Droplets"
			out, _ := s.Schema{
				"instance": s.Object{
					"id": c.StrFromNum("droplet_id"),
				},
				"region": c.Str("region"),
				"service": s.Object{
					"name": c.Str("serviceName"),
				},
			}.Apply(m)
			return mapstr.M{"cloud": out}
		}
		doMetadataURI := "/metadata/v1.json"

		fetcher, err := newMetadataFetcher(config, provider, nil, metadataHost, doSchema, doMetadataURI)
		return fetcher, err
	},
}<|MERGE_RESOLUTION|>--- conflicted
+++ resolved
@@ -18,14 +18,10 @@
 package add_cloud_metadata
 
 import (
-	"github.com/elastic/beats/v7/libbeat/common"
 	s "github.com/elastic/beats/v7/libbeat/common/schema"
 	c "github.com/elastic/beats/v7/libbeat/common/schema/mapstriface"
-<<<<<<< HEAD
 	conf "github.com/elastic/elastic-agent-libs/config"
-=======
 	"github.com/elastic/elastic-agent-libs/mapstr"
->>>>>>> 89bcc33a
 )
 
 // DigitalOcean Metadata Service
@@ -34,13 +30,8 @@
 
 	Local: true,
 
-<<<<<<< HEAD
 	Create: func(provider string, config *conf.C) (metadataFetcher, error) {
-		doSchema := func(m map[string]interface{}) common.MapStr {
-=======
-	Create: func(provider string, config *common.Config) (metadataFetcher, error) {
 		doSchema := func(m map[string]interface{}) mapstr.M {
->>>>>>> 89bcc33a
 			m["serviceName"] = "Droplets"
 			out, _ := s.Schema{
 				"instance": s.Object{
