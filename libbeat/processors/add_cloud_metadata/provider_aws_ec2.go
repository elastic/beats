--- conflicted
+++ resolved
@@ -27,7 +27,6 @@
 	"github.com/elastic/beats/v7/libbeat/logp"
 	"github.com/elastic/elastic-agent-libs/mapstr"
 
-	"github.com/elastic/beats/v7/libbeat/common"
 	s "github.com/elastic/beats/v7/libbeat/common/schema"
 	c "github.com/elastic/beats/v7/libbeat/common/schema/mapstriface"
 	"github.com/elastic/beats/v7/libbeat/common/transport/tlscommon"
@@ -114,13 +113,8 @@
 
 	Local: true,
 
-<<<<<<< HEAD
 	Create: func(_ string, config *conf.C) (metadataFetcher, error) {
-		ec2Schema := func(m map[string]interface{}) common.MapStr {
-=======
-	Create: func(_ string, config *common.Config) (metadataFetcher, error) {
 		ec2Schema := func(m map[string]interface{}) mapstr.M {
->>>>>>> 89bcc33a
 			m["serviceName"] = "EC2"
 			out, _ := s.Schema{
 				"instance":          s.Object{"id": c.Str("instanceId")},
