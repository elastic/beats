--- conflicted
+++ resolved
@@ -70,26 +70,15 @@
 }
 
 type processMetadata struct {
-<<<<<<< HEAD
 	entityID           string
-	name, title, exe   string
-	username, userid   string
-	groupname, groupid string
-	args               []string
-	env                map[string]string
-	startTime          time.Time
-	pid, ppid          int
-	fields             mapstr.M
-=======
 	name, title, exe, username, userid string
 	args                               []string
 	env                                map[string]string
 	startTime                          time.Time
 	pid, ppid                          int
+	groupname, groupid string
 	capEffective, capPermitted         []string
-	//
 	fields mapstr.M
->>>>>>> ccd7b135
 }
 
 type processMetadataProvider interface {
@@ -370,7 +359,12 @@
 		}
 		process["owner"] = user
 	}
-<<<<<<< HEAD
+	if len(p.capEffective) > 0 {
+		process.Put("thread.capabilities.effective", p.capEffective)
+	}
+	if len(p.capPermitted) > 0 {
+		process.Put("thread.capabilities.permitted", p.capPermitted)
+	}
 	if p.groupname != "" || p.groupid != "" {
 		group := mapstr.M{}
 		if p.groupname != "" {
@@ -380,13 +374,6 @@
 			group["id"] = p.groupid
 		}
 		process["group"] = group
-=======
-	if len(p.capEffective) > 0 {
-		process.Put("thread.capabilities.effective", p.capEffective)
-	}
-	if len(p.capPermitted) > 0 {
-		process.Put("thread.capabilities.permitted", p.capPermitted)
->>>>>>> ccd7b135
 	}
 
 	return mapstr.M{
