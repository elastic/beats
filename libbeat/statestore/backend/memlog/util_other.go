--- conflicted
+++ resolved
@@ -15,12 +15,8 @@
 // specific language governing permissions and limitations
 // under the License.
 
-<<<<<<< HEAD
+//go:build linux || dragonfly || freebsd || netbsd || openbsd || solaris || aix
 // +build linux dragonfly freebsd netbsd openbsd solaris aix
-=======
-//go:build linux || dragonfly || freebsd || netbsd || openbsd || solaris
-// +build linux dragonfly freebsd netbsd openbsd solaris
->>>>>>> df49fe7f
 
 package memlog
 
