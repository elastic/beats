--- conflicted
+++ resolved
@@ -37,12 +37,6 @@
 	return n, err
 }
 
-var _ = isRetryErr
-
-func isRetryErr(err error) bool {
-	return errors.Is(err, syscall.EINTR) || errors.Is(err, syscall.EAGAIN)
-}
-
 // trySyncPath provides a best-effort fsync on path (directory). The fsync is required by some
 // filesystems, so to update the parents directory metadata to actually
 // contain the new file being rotated in.
@@ -53,11 +47,7 @@
 	}
 	defer f.Close()
 	//nolint:errcheck // ignore error
-<<<<<<< HEAD
 	f.Sync()
-=======
-	syncFile(f)
->>>>>>> 95a32ed4
 }
 
 // pathEnsurePermissions checks if the file permissions for the given file match wantPerm.
