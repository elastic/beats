// Licensed to Elasticsearch B.V. under one or more contributor
// license agreements. See the NOTICE file distributed with
// this work for additional information regarding copyright
// ownership. Elasticsearch B.V. licenses this file to you under
// the Apache License, Version 2.0 (the "License"); you may
// not use this file except in compliance with the License.
// You may obtain a copy of the License at
//
//     http://www.apache.org/licenses/LICENSE-2.0
//
// Unless required by applicable law or agreed to in writing,
// software distributed under the License is distributed on an
// "AS IS" BASIS, WITHOUT WARRANTIES OR CONDITIONS OF ANY
// KIND, either express or implied.  See the License for the
// specific language governing permissions and limitations
// under the License.

package eslegclient

import (
	"encoding/json"
	"fmt"
	"io"
	"io/ioutil"
	"net/http"
	"net/url"
	"time"

	"go.elastic.co/apm/module/apmhttp"

	"github.com/elastic/beats/v7/libbeat/common"
	"github.com/elastic/beats/v7/libbeat/common/transport"
	"github.com/elastic/beats/v7/libbeat/common/transport/tlscommon"
	"github.com/elastic/beats/v7/libbeat/logp"
	"github.com/elastic/beats/v7/libbeat/testing"
)

// Connection manages the connection for a given client.
type Connection struct {
	ConnectionSettings

	Encoder BodyEncoder
	HTTP    *http.Client

	version common.Version
	log     *logp.Logger
}

// ConnectionSettings are the settings needed for a Connection
type ConnectionSettings struct {
	URL          string
	Proxy        *url.URL
	ProxyDisable bool

	Username string
	Password string
	APIKey   string
	Headers  map[string]string

	TLS *tlscommon.TLSConfig

	OnConnectCallback func() error
	Observer          transport.IOStatser

	Parameters       map[string]string
	CompressionLevel int
	EscapeHTML       bool

	Timeout         time.Duration
	IdleConnTimeout time.Duration
}

// NewConnection returns a new Elasticsearch client
func NewConnection(s ConnectionSettings) (*Connection, error) {
	s = settingsWithDefaults(s)

	u, err := url.Parse(s.URL)
	if err != nil {
		return nil, fmt.Errorf("failed to parse elasticsearch URL: %v", err)
	}

	if u.User != nil {
		s.Username = u.User.Username()
		s.Password, _ = u.User.Password()
		u.User = nil

		// Re-write URL without credentials.
		s.URL = u.String()
	}
	logp.Info("elasticsearch url: %s", s.URL)

	// TODO: add socks5 proxy support
	var dialer, tlsDialer transport.Dialer

	dialer = transport.NetDialer(s.Timeout)
	tlsDialer, err = transport.TLSDialer(dialer, s.TLS, s.Timeout)
	if err != nil {
		return nil, err
	}

	if st := s.Observer; st != nil {
		dialer = transport.StatsDialer(dialer, st)
		tlsDialer = transport.StatsDialer(tlsDialer, st)
	}

	var encoder BodyEncoder
	compression := s.CompressionLevel
	if compression == 0 {
		encoder = NewJSONEncoder(nil, s.EscapeHTML)
	} else {
		encoder, err = NewGzipEncoder(compression, nil, s.EscapeHTML)
		if err != nil {
			return nil, err
		}
	}

	var proxy func(*http.Request) (*url.URL, error)
	if !s.ProxyDisable {
		proxy = http.ProxyFromEnvironment
		if s.Proxy != nil {
			proxy = http.ProxyURL(s.Proxy)
		}
	}

	return &Connection{
		ConnectionSettings: s,
		HTTP: &http.Client{
			Transport: apmhttp.WrapRoundTripper(&http.Transport{
				Dial:            dialer.Dial,
				DialTLS:         tlsDialer.Dial,
				TLSClientConfig: s.TLS.ToConfig(),
				Proxy:           proxy,
<<<<<<< HEAD
			}),
=======
				IdleConnTimeout: s.IdleConnTimeout,
			},
>>>>>>> 08e1b2b3
			Timeout: s.Timeout,
		},
		Encoder: encoder,
		log:     logp.NewLogger("esclientleg"),
	}, nil
}

func settingsWithDefaults(s ConnectionSettings) ConnectionSettings {
	settings := s
	if settings.IdleConnTimeout == 0 {
		settings.IdleConnTimeout = 1 * time.Minute
	}

	return settings
}

// NewClients returns a list of Elasticsearch clients based on the given
// configuration. It accepts the same configuration parameters as the Elasticsearch
// output, except for the output specific configuration options.  If multiple hosts
// are defined in the configuration, a client is returned for each of them.
func NewClients(cfg *common.Config) ([]Connection, error) {
	config := defaultConfig()
	if err := cfg.Unpack(&config); err != nil {
		return nil, err
	}

	tlsConfig, err := tlscommon.LoadTLSConfig(config.TLS)
	if err != nil {
		return nil, err
	}

	var proxyURL *url.URL
	if !config.ProxyDisable {
		proxyURL, err = common.ParseURL(config.ProxyURL)
		if err != nil {
			return nil, err
		}
		if proxyURL != nil {
			logp.Info("using proxy URL: %s", proxyURL)
		}
	}

	params := config.Params
	if len(params) == 0 {
		params = nil
	}

	clients := []Connection{}
	for _, host := range config.Hosts {
		esURL, err := common.MakeURL(config.Protocol, config.Path, host, 9200)
		if err != nil {
			logp.Err("invalid host param set: %s, Error: %v", host, err)
			return nil, err
		}

		client, err := NewConnection(ConnectionSettings{
			URL:              esURL,
			Proxy:            proxyURL,
			ProxyDisable:     config.ProxyDisable,
			TLS:              tlsConfig,
			Username:         config.Username,
			Password:         config.Password,
			APIKey:           config.APIKey,
			Parameters:       params,
			Headers:          config.Headers,
			Timeout:          config.Timeout,
			CompressionLevel: config.CompressionLevel,
		})
		if err != nil {
			return clients, err
		}
		clients = append(clients, *client)
	}
	if len(clients) == 0 {
		return clients, fmt.Errorf("no hosts defined in the config")
	}
	return clients, nil
}

func NewConnectedClient(cfg *common.Config) (*Connection, error) {
	clients, err := NewClients(cfg)
	if err != nil {
		return nil, err
	}

	errors := []string{}

	for _, client := range clients {
		err = client.Connect()
		if err != nil {
			const errMsg = "error connecting to Elasticsearch at %v: %v"
			client.log.Errorf(errMsg, client.URL, err)
			err = fmt.Errorf(errMsg, client.URL, err)
			errors = append(errors, err.Error())
			continue
		}
		return &client, nil
	}
	return nil, fmt.Errorf("couldn't connect to any of the configured Elasticsearch hosts. Errors: %v", errors)
}

// Connect connects the client. It runs a GET request against the root URL of
// the configured host, updates the known Elasticsearch version and calls
// globally configured handlers.
func (conn *Connection) Connect() error {
	if err := conn.getVersion(); err != nil {
		return err
	}

	if conn.OnConnectCallback != nil {
		if err := conn.OnConnectCallback(); err != nil {
			return fmt.Errorf("Connection marked as failed because the onConnect callback failed: %v", err)
		}
	}

	return nil
}

// Ping sends a GET request to the Elasticsearch.
func (conn *Connection) Ping() (string, error) {
	conn.log.Debugf("ES Ping(url=%v)", conn.URL)

	status, body, err := conn.execRequest("GET", conn.URL, nil)
	if err != nil {
		conn.log.Debugf("Ping request failed with: %v", err)
		return "", err
	}

	if status >= 300 {
		return "", fmt.Errorf("Non 2xx response code: %d", status)
	}

	var response struct {
		Version struct {
			Number string
		}
	}

	err = json.Unmarshal(body, &response)
	if err != nil {
		return "", fmt.Errorf("Failed to parse JSON response: %v", err)
	}

	conn.log.Debugf("Ping status code: %v", status)
	conn.log.Infof("Attempting to connect to Elasticsearch version %s", response.Version.Number)
	return response.Version.Number, nil
}

// Close closes a connection.
func (conn *Connection) Close() error {
	conn.HTTP.CloseIdleConnections()
	return nil
}

func (conn *Connection) Test(d testing.Driver) {
	d.Run("elasticsearch: "+conn.URL, func(d testing.Driver) {
		u, err := url.Parse(conn.URL)
		d.Fatal("parse url", err)

		address := u.Host

		d.Run("connection", func(d testing.Driver) {
			netDialer := transport.TestNetDialer(d, conn.Timeout)
			_, err = netDialer.Dial("tcp", address)
			d.Fatal("dial up", err)
		})

		if u.Scheme != "https" {
			d.Warn("TLS", "secure connection disabled")
		} else {
			d.Run("TLS", func(d testing.Driver) {
				netDialer := transport.NetDialer(conn.Timeout)
				tlsDialer, err := transport.TestTLSDialer(d, netDialer, conn.TLS, conn.Timeout)
				_, err = tlsDialer.Dial("tcp", address)
				d.Fatal("dial up", err)
			})
		}

		err = conn.Connect()
		d.Fatal("talk to server", err)
		version := conn.GetVersion()
		d.Info("version", version.String())
	})
}

// Request sends a request via the connection.
func (conn *Connection) Request(
	method, path string,
	pipeline string,
	params map[string]string,
	body interface{},
) (int, []byte, error) {

	url := addToURL(conn.URL, path, pipeline, params)
	conn.log.Debugf("%s %s %s %v", method, url, pipeline, body)

	return conn.RequestURL(method, url, body)
}

// RequestURL sends a request with the connection object to an alternative url
func (conn *Connection) RequestURL(
	method, url string,
	body interface{},
) (int, []byte, error) {

	if body == nil {
		return conn.execRequest(method, url, nil)
	}

	if err := conn.Encoder.Marshal(body); err != nil {
		conn.log.Warnf("Failed to json encode body (%v): %#v", err, body)
		return 0, nil, ErrJSONEncodeFailed
	}
	return conn.execRequest(method, url, conn.Encoder.Reader())
}

func (conn *Connection) execRequest(
	method, url string,
	body io.Reader,
) (int, []byte, error) {
	req, err := http.NewRequest(method, url, body)
	if err != nil {
		conn.log.Warnf("Failed to create request %+v", err)
		return 0, nil, err
	}
	if body != nil {
		conn.Encoder.AddHeader(&req.Header)
	}
	return conn.execHTTPRequest(req)
}

// GetVersion returns the elasticsearch version the client is connected to.
func (conn *Connection) GetVersion() common.Version {
	if !conn.version.IsValid() {
		conn.getVersion()
	}

	return conn.version
}

func (conn *Connection) getVersion() error {
	versionString, err := conn.Ping()
	if err != nil {
		return err
	}

	if version, err := common.NewVersion(versionString); err != nil {
		conn.log.Errorf("Invalid version from Elasticsearch: %v", versionString)
		conn.version = common.Version{}
	} else {
		conn.version = *version
	}

	return nil
}

// LoadJSON creates a PUT request based on a JSON document.
func (conn *Connection) LoadJSON(path string, json map[string]interface{}) ([]byte, error) {
	status, body, err := conn.Request("PUT", path, "", nil, json)
	if err != nil {
		return body, fmt.Errorf("couldn't load json. Error: %s", err)
	}
	if status > 300 {
		return body, fmt.Errorf("couldn't load json. Status: %v", status)
	}

	return body, nil
}

func (conn *Connection) execHTTPRequest(req *http.Request) (int, []byte, error) {
	req.Header.Add("Accept", "application/json")

	if conn.Username != "" || conn.Password != "" {
		req.SetBasicAuth(conn.Username, conn.Password)
	}

	if conn.APIKey != "" {
		req.Header.Add("Authorization", "ApiKey "+conn.APIKey)
	}

	for name, value := range conn.Headers {
		req.Header.Add(name, value)
	}

	// The stlib will override the value in the header based on the configured `Host`
	// on the request which default to the current machine.
	//
	// We use the normalized key header to retrieve the user configured value and assign it to the host.
	if host := req.Header.Get("Host"); host != "" {
		req.Host = host
	}

	resp, err := conn.HTTP.Do(req)
	if err != nil {
		return 0, nil, err
	}
	defer closing(resp.Body, conn.log)

	status := resp.StatusCode
	obj, err := ioutil.ReadAll(resp.Body)
	if err != nil {
		return status, nil, err
	}

	if status >= 300 {
		// add the response body with the error returned by Elasticsearch
		err = fmt.Errorf("%v: %s", resp.Status, obj)
	}

	return status, obj, err
}

func closing(c io.Closer, logger *logp.Logger) {
	err := c.Close()
	if err != nil {
		logger.Warn("Close failed with: %v", err)
	}
}<|MERGE_RESOLUTION|>--- conflicted
+++ resolved
@@ -130,12 +130,8 @@
 				DialTLS:         tlsDialer.Dial,
 				TLSClientConfig: s.TLS.ToConfig(),
 				Proxy:           proxy,
-<<<<<<< HEAD
+				IdleConnTimeout: s.IdleConnTimeout,
 			}),
-=======
-				IdleConnTimeout: s.IdleConnTimeout,
-			},
->>>>>>> 08e1b2b3
 			Timeout: s.Timeout,
 		},
 		Encoder: encoder,
