// Licensed to Elasticsearch B.V. under one or more contributor
// license agreements. See the NOTICE file distributed with
// this work for additional information regarding copyright
// ownership. Elasticsearch B.V. licenses this file to you under
// the Apache License, Version 2.0 (the "License"); you may
// not use this file except in compliance with the License.
// You may obtain a copy of the License at
//
//     http://www.apache.org/licenses/LICENSE-2.0
//
// Unless required by applicable law or agreed to in writing,
// software distributed under the License is distributed on an
// "AS IS" BASIS, WITHOUT WARRANTIES OR CONDITIONS OF ANY
// KIND, either express or implied.  See the License for the
// specific language governing permissions and limitations
// under the License.

package inputmon

import (
	"encoding/json"
	"errors"
	"net/http"
	"strings"

	"github.com/gorilla/handlers"
	"github.com/gorilla/mux"

	"github.com/elastic/elastic-agent-libs/monitoring"
)

// A sentinel value that can be set on the "input" (type) field of nested
// inputs, to indicate that the registry contains additional inputs that
// should be reported at the top level.
const InputNested = "__NESTED__"

const (
	route           = "/inputs"
	contentType     = "Content-Type"
	applicationJSON = "application/json; charset=utf-8"
)

type handler struct {
	globalReg *monitoring.Registry
	localReg  *monitoring.Registry
}

// AttachHandler attaches an HTTP handler to the given mux.Router to handle
// requests to /inputs. It will publish the metrics registered in the global
// 'dataset' metrics namespace and on reg.
func AttachHandler(
	r *mux.Router,
	reg *monitoring.Registry,
) error {
	return attachHandler(r, globalRegistry(), reg)
}

func attachHandler(r *mux.Router, global *monitoring.Registry, local *monitoring.Registry) error {
	h := &handler{globalReg: global, localReg: local}
	r = r.PathPrefix(route).Subrouter()
	return r.StrictSlash(true).Handle("/", validationHandler("GET", []string{"pretty", "type"}, h.allInputs)).GetError()
}

func (h *handler) allInputs(w http.ResponseWriter, req *http.Request) {
	requestedPretty, err := getPretty(req)
	if err != nil {
		http.Error(w, err.Error(), http.StatusBadRequest)
		return
	}

	requestedType, err := getType(req)
	if err != nil {
		http.Error(w, err.Error(), http.StatusBadRequest)
		return
	}

	filtered := filteredSnapshot(h.globalReg, h.localReg, requestedType)

	w.Header().Set(contentType, applicationJSON)
	serveJSON(w, filtered, requestedPretty)
}

func filteredSnapshot(
	global *monitoring.Registry,
	local *monitoring.Registry,
	requestedType string) []map[string]any {
	// 1st collect all input metrics.
	inputs := inputMetricsFromRegistry(global)
	// If there is an id collision, metrics in the local registry take precedence
	for id, value := range inputMetricsFromRegistry(local) {
		inputs[id] = value
	}
<<<<<<< HEAD
	for _, g := range selectedGlobal {
		if _, ok := selectedLocal[g[MetricNameID].(string)]; ok {
			// if the local registry has this ID, it takes precedence.
			continue
		}
=======
>>>>>>> 875af7d9

	// Now collect all that match the requested type
	selected := make([]map[string]any, 0)
	for _, table := range inputs {
		if requestedType == "" || strings.EqualFold(table.input, requestedType) {
			selected = append(selected, table.data)
		}
	}
	return selected
}

type inputMetricsTable struct {
	id    string
	input string
	path  string // The path of this input's registry under its root metrics registry
	data  map[string]any
}

// Finds all valid input sub-registries within the given registry (including
// nested ones) and returns them as a map keyed by input id, with all inputs
// at the top level.
func inputMetricsFromRegistry(registry *monitoring.Registry) map[string]inputMetricsTable {
	metrics := monitoring.CollectStructSnapshot(registry, monitoring.Full, false)
	result := map[string]inputMetricsTable{}
	addInputMetrics(result, metrics, nil)
	return result
}

// A helper that iterates over the entries in "from" looking for
// valid input metrics tables, adding them to "to", and recurses on
// any that are tagged with InputNested.
func addInputMetrics(to map[string]inputMetricsTable, from map[string]any, pathPrefix []string) {
	for key, value := range from {
		// A valid input metrics table must be a string-keyed map with string
		// values for the "id" and "input" keys. An "input" value of InputNested
		// indicates that this is a container input and only its child registries
		// should be included.
		data, ok := value.(map[string]any)
		if !ok {
			continue
		}

<<<<<<< HEAD
		// Require all entries to have an 'input' and 'id' to be accessed through this API.
		id, ok := m[MetricNameID].(string)
=======
		id, ok := data["id"].(string)
>>>>>>> 875af7d9
		if !ok || id == "" {
			continue
		}

<<<<<<< HEAD
		if !requestedInput(m[MetricNameInput], requestedType) {
=======
		input, ok := data["input"].(string)
		if !ok || input == "" {
>>>>>>> 875af7d9
			continue
		}

		inputPath := append(pathPrefix, key)
		if input == InputNested {
			// Add the contents of this entry recursively
			addInputMetrics(to, data, inputPath)
		} else {
			to[id] = inputMetricsTable{
				id:    id,
				input: input,
				path:  strings.Join(inputPath, "."),
				data:  data,
			}
		}
	}
}

func serveJSON(w http.ResponseWriter, value any, pretty bool) {
	w.Header().Set(contentType, applicationJSON)
	enc := json.NewEncoder(w)
	enc.SetEscapeHTML(false)
	if pretty {
		enc.SetIndent("", "  ")
	}
	_ = enc.Encode(value)
}

func getPretty(req *http.Request) (bool, error) {
	if !req.URL.Query().Has("pretty") {
		return false, nil
	}

	switch req.URL.Query().Get("pretty") {
	case "", "true":
		return true, nil
	case "false":
		return false, nil
	default:
		return false, errors.New(`invalid value for "pretty"`)
	}
}

func getType(req *http.Request) (string, error) {
	if !req.URL.Query().Has("type") {
		return "", nil
	}

	switch typ := req.URL.Query().Get("type"); typ {
	case "":
		return "", errors.New(`"type" requires a non-empty value`)
	default:
		return strings.ToLower(typ), nil
	}
}

type queryParamHandler struct {
	allowedParams map[string]struct{}
	next          http.Handler
}

func newQueryParamHandler(queryParams []string, h http.Handler) http.Handler {
	m := make(map[string]struct{}, len(queryParams))
	for _, q := range queryParams {
		m[q] = struct{}{}
	}
	return &queryParamHandler{allowedParams: m, next: h}
}

func (h queryParamHandler) ServeHTTP(w http.ResponseWriter, req *http.Request) {
	for q := range req.URL.Query() {
		if _, found := h.allowedParams[q]; !found {
			http.Error(w, "Unknown query param "+q, http.StatusBadRequest)
			return
		}
	}
	h.next.ServeHTTP(w, req)
}

func validationHandler(method string, queryParams []string, h http.HandlerFunc) http.Handler {
	var next http.Handler = h
	next = handlers.CompressHandler(next)
	next = newQueryParamHandler(queryParams, next)
	next = handlers.MethodHandler{method: next}
	return next
}<|MERGE_RESOLUTION|>--- conflicted
+++ resolved
@@ -29,9 +29,9 @@
 	"github.com/elastic/elastic-agent-libs/monitoring"
 )
 
-// A sentinel value that can be set on the "input" (type) field of nested
-// inputs, to indicate that the registry contains additional inputs that
-// should be reported at the top level.
+// InputNested is a sentinel value that can be set on the "input" (type) field
+// of nested inputs, to indicate that the registry contains additional inputs
+// that should be reported at the top level.
 const InputNested = "__NESTED__"
 
 const (
@@ -90,14 +90,6 @@
 	for id, value := range inputMetricsFromRegistry(local) {
 		inputs[id] = value
 	}
-<<<<<<< HEAD
-	for _, g := range selectedGlobal {
-		if _, ok := selectedLocal[g[MetricNameID].(string)]; ok {
-			// if the local registry has this ID, it takes precedence.
-			continue
-		}
-=======
->>>>>>> 875af7d9
 
 	// Now collect all that match the requested type
 	selected := make([]map[string]any, 0)
@@ -140,22 +132,13 @@
 			continue
 		}
 
-<<<<<<< HEAD
-		// Require all entries to have an 'input' and 'id' to be accessed through this API.
-		id, ok := m[MetricNameID].(string)
-=======
 		id, ok := data["id"].(string)
->>>>>>> 875af7d9
 		if !ok || id == "" {
 			continue
 		}
 
-<<<<<<< HEAD
-		if !requestedInput(m[MetricNameInput], requestedType) {
-=======
 		input, ok := data["input"].(string)
 		if !ok || input == "" {
->>>>>>> 875af7d9
 			continue
 		}
 
