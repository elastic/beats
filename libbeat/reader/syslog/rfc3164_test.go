--- conflicted
+++ resolved
@@ -76,7 +76,6 @@
 			msg:       "this is the message",
 		},
 	},
-<<<<<<< HEAD
 	"ok-no-pri": {
 		In: "Oct 11 22:14:15 test-host su[1024]: this is the message",
 		Want: message{
@@ -86,7 +85,8 @@
 			process:   "su",
 			pid:       "1024",
 			msg:       "this is the message",
-=======
+		},
+	},
 	"non-standard-date": {
 		In: "<123>Sep 01 02:03:04 hostname message",
 		Want: message{
@@ -96,7 +96,6 @@
 			severity:  3,
 			hostname:  "hostname",
 			msg:       "message",
->>>>>>> 3b2719ce
 		},
 	},
 	"err-pri-not-a-number": {
