--- conflicted
+++ resolved
@@ -72,16 +72,12 @@
 	if r.reader.IsBinary() {
 		content = c
 	} else {
-		content = bytes.Trim(c, "\xef\xbb\xbf")
+		content = bytes.TrimPrefix(c, []byte("\uFEFF"))
 	}
 
 	return reader.Message{
 		Ts:      time.Now(),
-<<<<<<< HEAD
 		Content: content,
-=======
-		Content: bytes.TrimPrefix(c, []byte("\uFEFF")),
->>>>>>> 4cd817e9
 		Bytes:   sz,
 		Fields:  mapstr.M{},
 	}, err
