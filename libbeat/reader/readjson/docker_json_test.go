// Licensed to Elasticsearch B.V. under one or more contributor
// license agreements. See the NOTICE file distributed with
// this work for additional information regarding copyright
// ownership. Elasticsearch B.V. licenses this file to you under
// the Apache License, Version 2.0 (the "License"); you may
// not use this file except in compliance with the License.
// You may obtain a copy of the License at
//
//     http://www.apache.org/licenses/LICENSE-2.0
//
// Unless required by applicable law or agreed to in writing,
// software distributed under the License is distributed on an
// "AS IS" BASIS, WITHOUT WARRANTIES OR CONDITIONS OF ANY
// KIND, either express or implied.  See the License for the
// specific language governing permissions and limitations
// under the License.

package readjson

import (
	"testing"
	"time"

	"github.com/stretchr/testify/assert"

	"github.com/elastic/beats/libbeat/common"
	"github.com/elastic/beats/libbeat/reader"
)

func TestDockerJSON(t *testing.T) {
	tests := []struct {
		name            string
		input           [][]byte
		stream          string
		partial         bool
		format          string
		criflags        bool
		expectedError   error
		expectedMessage reader.Message
	}{
		{
			name:   "Common log message",
			input:  [][]byte{[]byte(`{"log":"1:M 09 Nov 13:27:36.276 # User requested shutdown...\n","stream":"stdout","time":"2017-11-09T13:27:36.277747246Z"}`)},
			stream: "all",
			expectedMessage: reader.Message{
				Content: []byte("1:M 09 Nov 13:27:36.276 # User requested shutdown...\n"),
				Fields:  common.MapStr{"stream": "stdout"},
				Ts:      time.Date(2017, 11, 9, 13, 27, 36, 277747246, time.UTC),
				Bytes:   122,
			},
		},
		{
			name:          "Wrong JSON",
			input:         [][]byte{[]byte(`this is not JSON`)},
			stream:        "all",
			expectedError: reader.ErrLineUnparsable,
			expectedMessage: reader.Message{
				Bytes: 16,
			},
		},
		{
			name:   "0 length message",
			input:  [][]byte{[]byte(`{"log":"","stream":"stdout","time":"2017-11-09T13:27:36.277747246Z"}`)},
			stream: "all",
			expectedMessage: reader.Message{
				Content: []byte(""),
				Fields:  common.MapStr{"stream": "stdout"},
				Ts:      time.Date(2017, 11, 9, 13, 27, 36, 277747246, time.UTC),
				Bytes:   68,
			},
		},
		{
			name:          "Wrong CRI",
			input:         [][]byte{[]byte(`2017-09-12T22:32:21.212861448Z stdout`)},
			stream:        "all",
			expectedError: reader.ErrLineUnparsable,
			expectedMessage: reader.Message{
				Bytes: 37,
			},
		},
		{
			name:          "Wrong CRI",
			input:         [][]byte{[]byte(`{this is not JSON nor CRI`)},
			stream:        "all",
			expectedError: reader.ErrLineUnparsable,
			expectedMessage: reader.Message{
				Bytes: 25,
			},
		},
		{
			name:          "Missing time",
			input:         [][]byte{[]byte(`{"log":"1:M 09 Nov 13:27:36.276 # User requested shutdown...\n","stream":"stdout"}`)},
			stream:        "all",
			expectedError: reader.ErrLineUnparsable,
			expectedMessage: reader.Message{
				Bytes: 82,
			},
		},
		{
			name:   "CRI log no tags",
			input:  [][]byte{[]byte(`2017-09-12T22:32:21.212861448Z stdout 2017-09-12 22:32:21.212 [INFO][88] table.go 710: Invalidating dataplane cache`)},
			stream: "all",
			expectedMessage: reader.Message{
				Content: []byte("2017-09-12 22:32:21.212 [INFO][88] table.go 710: Invalidating dataplane cache"),
				Fields:  common.MapStr{"stream": "stdout"},
				Ts:      time.Date(2017, 9, 12, 22, 32, 21, 212861448, time.UTC),
				Bytes:   115,
			},
			criflags: false,
		},
		{
			name:   "CRI log",
			input:  [][]byte{[]byte(`2017-09-12T22:32:21.212861448Z stdout F 2017-09-12 22:32:21.212 [INFO][88] table.go 710: Invalidating dataplane cache`)},
			stream: "all",
			expectedMessage: reader.Message{
				Content: []byte("2017-09-12 22:32:21.212 [INFO][88] table.go 710: Invalidating dataplane cache"),
				Fields:  common.MapStr{"stream": "stdout"},
				Ts:      time.Date(2017, 9, 12, 22, 32, 21, 212861448, time.UTC),
				Bytes:   117,
			},
			criflags: true,
		},
		{
			name: "Filtering stream, bytes count accounts for all (filtered and not)",
			input: [][]byte{
				[]byte(`{"log":"filtered\n","stream":"stdout","time":"2017-11-09T13:27:36.277747246Z"}`),
				[]byte(`{"log":"unfiltered\n","stream":"stderr","time":"2017-11-09T13:27:36.277747246Z"}`),
				[]byte(`{"log":"unfiltered\n","stream":"stdout","time":"2017-11-09T13:27:36.277747246Z"}`),
			},
			stream: "stderr",
			expectedMessage: reader.Message{
				Content: []byte("unfiltered\n"),
				Fields:  common.MapStr{"stream": "stderr"},
				Ts:      time.Date(2017, 11, 9, 13, 27, 36, 277747246, time.UTC),
				Bytes:   158,
			},
		},
		{
			name: "Filtering CRI stream, bytes count accounts for all (filtered and not)",
			input: [][]byte{
				[]byte(`2017-10-12T13:32:21.232861448Z stdout F 2017-10-12 13:32:21.212 [INFO][88] table.go 710: Invalidating dataplane cache`),
				[]byte(`2017-11-12T23:32:21.212771448Z stderr F 2017-11-12 23:32:21.212 [ERROR][77] table.go 111: error`),
				[]byte(`2017-12-12T10:32:21.212864448Z stdout F 2017-12-12 10:32:21.212 [WARN][88] table.go 222: Warn`),
			},
			stream: "stderr",
			expectedMessage: reader.Message{
				Content: []byte("2017-11-12 23:32:21.212 [ERROR][77] table.go 111: error"),
				Fields:  common.MapStr{"stream": "stderr"},
				Ts:      time.Date(2017, 11, 12, 23, 32, 21, 212771448, time.UTC),
				Bytes:   212,
			},
			criflags: true,
		},
		{
			name: "Split lines",
			input: [][]byte{
				[]byte(`{"log":"1:M 09 Nov 13:27:36.276 # User requested ","stream":"stdout","time":"2017-11-09T13:27:36.277747246Z"}`),
				[]byte(`{"log":"shutdown...\n","stream":"stdout","time":"2017-11-09T13:27:36.277747246Z"}`),
			},
			stream:  "stdout",
			partial: true,
			expectedMessage: reader.Message{
				Content: []byte("1:M 09 Nov 13:27:36.276 # User requested shutdown...\n"),
				Fields:  common.MapStr{"stream": "stdout"},
				Ts:      time.Date(2017, 11, 9, 13, 27, 36, 277747246, time.UTC),
				Bytes:   190,
			},
		},
		{
			name: "CRI Split lines",
			input: [][]byte{
				[]byte(`2017-10-12T13:32:21.232861448Z stdout P 2017-10-12 13:32:21.212 [INFO][88] table.go 710: Invalidating dataplane cache`),
				[]byte(`2017-11-12T23:32:21.212771448Z stdout F  error`),
			},
			stream:  "stdout",
			partial: true,
			expectedMessage: reader.Message{
				Content: []byte("2017-10-12 13:32:21.212 [INFO][88] table.go 710: Invalidating dataplane cache error"),
				Fields:  common.MapStr{"stream": "stdout"},
				Ts:      time.Date(2017, 10, 12, 13, 32, 21, 232861448, time.UTC),
				Bytes:   163,
			},
			criflags: true,
		},
		{
			name: "Split lines and remove \\n",
			input: [][]byte{
				[]byte("2017-10-12T13:32:21.232861448Z stdout P 2017-10-12 13:32:21.212 [INFO][88] table.go 710: Invalidating dataplane cache\n"),
				[]byte("2017-11-12T23:32:21.212771448Z stdout F  error"),
			},
			stream: "stdout",
			expectedMessage: reader.Message{
				Content: []byte("2017-10-12 13:32:21.212 [INFO][88] table.go 710: Invalidating dataplane cache error"),
				Fields:  common.MapStr{"stream": "stdout"},
				Ts:      time.Date(2017, 10, 12, 13, 32, 21, 232861448, time.UTC),
				Bytes:   164,
			},
			partial:  true,
			criflags: true,
		},
		{
			name: "Split lines with partial disabled",
			input: [][]byte{
				[]byte(`{"log":"1:M 09 Nov 13:27:36.276 # User requested ","stream":"stdout","time":"2017-11-09T13:27:36.277747246Z"}`),
				[]byte(`{"log":"shutdown...\n","stream":"stdout","time":"2017-11-09T13:27:36.277747246Z"}`),
			},
			stream:  "stdout",
			partial: false,
			expectedMessage: reader.Message{
				Content: []byte("1:M 09 Nov 13:27:36.276 # User requested "),
				Fields:  common.MapStr{"stream": "stdout"},
				Ts:      time.Date(2017, 11, 9, 13, 27, 36, 277747246, time.UTC),
				Bytes:   109,
			},
		},
		{
			name:          "Force CRI with JSON logs",
			input:         [][]byte{[]byte(`{"log":"1:M 09 Nov 13:27:36.276 # User requested shutdown...\n","stream":"stdout"}`)},
			stream:        "all",
			format:        "cri",
			expectedError: reader.ErrLineUnparsable,
			expectedMessage: reader.Message{
				Bytes: 82,
			},
		},
		{
			name:          "Force JSON with CRI logs",
			input:         [][]byte{[]byte(`2017-09-12T22:32:21.212861448Z stdout 2017-09-12 22:32:21.212 [INFO][88] table.go 710: Invalidating dataplane cache`)},
			stream:        "all",
			format:        "docker",
			expectedError: reader.ErrLineUnparsable,
			expectedMessage: reader.Message{
				Bytes: 115,
			},
		},
		{
			name:   "Force CRI log no tags",
			input:  [][]byte{[]byte(`2017-09-12T22:32:21.212861448Z stdout 2017-09-12 22:32:21.212 [INFO][88] table.go 710: Invalidating dataplane cache`)},
			stream: "all",
			expectedMessage: reader.Message{
				Content: []byte("2017-09-12 22:32:21.212 [INFO][88] table.go 710: Invalidating dataplane cache"),
				Fields:  common.MapStr{"stream": "stdout"},
				Ts:      time.Date(2017, 9, 12, 22, 32, 21, 212861448, time.UTC),
				Bytes:   115,
			},
			format:   "cri",
			criflags: false,
		},
		{
			name:   "Force CRI log with flags",
			input:  [][]byte{[]byte(`2017-09-12T22:32:21.212861448Z stdout F 2017-09-12 22:32:21.212 [INFO][88] table.go 710: Invalidating dataplane cache`)},
			stream: "all",
			expectedMessage: reader.Message{
				Content: []byte("2017-09-12 22:32:21.212 [INFO][88] table.go 710: Invalidating dataplane cache"),
				Fields:  common.MapStr{"stream": "stdout"},
				Ts:      time.Date(2017, 9, 12, 22, 32, 21, 212861448, time.UTC),
				Bytes:   117,
			},
			format:   "cri",
			criflags: true,
		},
		{
			name: "Force CRI split lines",
			input: [][]byte{
				[]byte(`2017-10-12T13:32:21.232861448Z stdout P 2017-10-12 13:32:21.212 [INFO][88] table.go 710: Invalidating dataplane cache`),
				[]byte(`2017-11-12T23:32:21.212771448Z stdout F  error`),
			},
			stream:  "stdout",
			partial: true,
			expectedMessage: reader.Message{
				Content: []byte("2017-10-12 13:32:21.212 [INFO][88] table.go 710: Invalidating dataplane cache error"),
				Fields:  common.MapStr{"stream": "stdout"},
				Ts:      time.Date(2017, 10, 12, 13, 32, 21, 232861448, time.UTC),
				Bytes:   163,
			},
			format:   "cri",
			criflags: true,
		},
		{
			name: "Force CRI split lines and remove \\n",
			input: [][]byte{
				[]byte("2017-10-12T13:32:21.232861448Z stdout P 2017-10-12 13:32:21.212 [INFO][88] table.go 710: Invalidating dataplane cache\n"),
				[]byte("2017-11-12T23:32:21.212771448Z stdout F  error"),
			},
			stream: "stdout",
			expectedMessage: reader.Message{
				Content: []byte("2017-10-12 13:32:21.212 [INFO][88] table.go 710: Invalidating dataplane cache error"),
				Fields:  common.MapStr{"stream": "stdout"},
				Ts:      time.Date(2017, 10, 12, 13, 32, 21, 232861448, time.UTC),
				Bytes:   164,
			},
			partial:  true,
			format:   "cri",
			criflags: true,
		},
		{
			name: "Error parsing still keeps good bytes count",
			input: [][]byte{
				[]byte(`{"log":"1:M 09 Nov 13:27:36.276 # User requested ","stream":"stdout","time":"2017-11-09T13:27:36.277747246Z"}`),
				[]byte(`{"log":"shutdown...\n","stream`),
			},
			stream:        "stdout",
			expectedError: reader.ErrLineUnparsable,
			expectedMessage: reader.Message{
				Bytes: 139,
			},
			partial: true,
		},
		{
<<<<<<< HEAD
			name: "Docker AttributesSplit lines",
			input: [][]byte{
				[]byte(`{"log":"hello\n","stream":"stdout","attrs":{"KEY1":"value1","KEY2":"value2"},"time":"2017-11-09T13:27:36.277747246Z"}`),
			},
			stream:  "stdout",
			partial: true,
			expectedMessage: reader.Message{
				Content: []byte("hello\n"),
				Fields:  common.MapStr{"docker": common.MapStr{"attrs": map[string]string{"KEY1": "value1", "KEY2": "value2"}}, "stream": "stdout"},
				Ts:      time.Date(2017, 11, 9, 13, 27, 36, 277747246, time.UTC),
				Bytes:   117,
=======
			name:          "Corrupted log message line",
			input:         [][]byte{[]byte(`36.276 # User requested shutdown...\n","stream":"stdout","time":"2017-11-09T13:27:36.277747246Z"}`)},
			stream:        "all",
			expectedError: reader.ErrLineUnparsable,
			expectedMessage: reader.Message{
				Bytes: 97,
>>>>>>> 0900e012
			},
		},
	}

	for _, test := range tests {
		t.Run(test.name, func(t *testing.T) {
			r := &mockReader{messages: test.input}
			json := New(r, test.stream, test.partial, test.format, test.criflags)
			message, err := json.Next()

			if test.expectedError != nil {
				assert.Error(t, err)
				assert.Equal(t, test.expectedError, err)
			} else {
				assert.NoError(t, err)
			}

			if err == nil {
				assert.EqualValues(t, test.expectedMessage, message)
			} else {
				assert.Equal(t, test.expectedMessage.Bytes, message.Bytes)
			}
		})
	}
}

type mockReader struct {
	messages [][]byte
}

func (m *mockReader) Next() (reader.Message, error) {
	message := m.messages[0]
	m.messages = m.messages[1:]
	return reader.Message{
		Content: message,
		Bytes:   len(message),
	}, nil
}<|MERGE_RESOLUTION|>--- conflicted
+++ resolved
@@ -307,7 +307,6 @@
 			partial: true,
 		},
 		{
-<<<<<<< HEAD
 			name: "Docker AttributesSplit lines",
 			input: [][]byte{
 				[]byte(`{"log":"hello\n","stream":"stdout","attrs":{"KEY1":"value1","KEY2":"value2"},"time":"2017-11-09T13:27:36.277747246Z"}`),
@@ -319,14 +318,14 @@
 				Fields:  common.MapStr{"docker": common.MapStr{"attrs": map[string]string{"KEY1": "value1", "KEY2": "value2"}}, "stream": "stdout"},
 				Ts:      time.Date(2017, 11, 9, 13, 27, 36, 277747246, time.UTC),
 				Bytes:   117,
-=======
+		},
+		{
 			name:          "Corrupted log message line",
 			input:         [][]byte{[]byte(`36.276 # User requested shutdown...\n","stream":"stdout","time":"2017-11-09T13:27:36.277747246Z"}`)},
 			stream:        "all",
 			expectedError: reader.ErrLineUnparsable,
 			expectedMessage: reader.Message{
 				Bytes: 97,
->>>>>>> 0900e012
 			},
 		},
 	}
