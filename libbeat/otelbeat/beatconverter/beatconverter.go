// Licensed to Elasticsearch B.V. under one or more contributor
// license agreements. See the NOTICE file distributed with
// this work for additional information regarding copyright
// ownership. Elasticsearch B.V. licenses this file to you under
// the Apache License, Version 2.0 (the "License"); you may
// not use this file except in compliance with the License.
// You may obtain a copy of the License at
//
//     http://www.apache.org/licenses/LICENSE-2.0
//
// Unless required by applicable law or agreed to in writing,
// software distributed under the License is distributed on an
// "AS IS" BASIS, WITHOUT WARRANTIES OR CONDITIONS OF ANY
// KIND, either express or implied.  See the License for the
// specific language governing permissions and limitations
// under the License.

package beatconverter

import (
	"context"
	"fmt"

	"go.opentelemetry.io/collector/confmap"

	"github.com/elastic/beats/v7/libbeat/cloudid"
	elasticsearchtranslate "github.com/elastic/beats/v7/libbeat/otelbeat/oteltranslate/outputs/elasticsearch"
	"github.com/elastic/beats/v7/libbeat/outputs/elasticsearch"
	"github.com/elastic/elastic-agent-libs/config"
	"github.com/elastic/elastic-agent-libs/logp"
)

// list of supported beatreceivers
var (
	supportedReceivers = []string{"filebeatreceiver", "metricbeatreceiver"} // Add more beat receivers to this list when we add support
	beatsAuthName      = "beatsauth"
)

type converter struct{}

// NewFactory returns a factory for a  confmap.Converter,
func NewFactory() confmap.ConverterFactory {
	return confmap.NewConverterFactory(newConverter)
}

func newConverter(set confmap.ConverterSettings) confmap.Converter {
	return converter{}
}

// Convert converts [beatreceiver].output to OTel config here
func (c converter) Convert(_ context.Context, conf *confmap.Conf) error {

	for _, beatreceiver := range supportedReceivers {
		var out map[string]any

		var beatReceiverConfigKey = "receivers::" + beatreceiver
		// check if supported beat receiver is configured. Skip translation logic if not
		if v := conf.Get(beatReceiverConfigKey); v == nil {
			continue
		}

		// handle cloud id if set
		if conf.IsSet(beatReceiverConfigKey + "::cloud") {
			if err := handleCloudId(beatreceiver, conf); err != nil {
				return fmt.Errorf("error handling cloud id %w", err)
			}
		}

		receiverCfg, _ := conf.Sub(beatReceiverConfigKey)
		output, _ := receiverCfg.Sub("output")

		if len(output.ToStringMap()) > 1 {
			return fmt.Errorf("multiple outputs are not supported")
		}

		for key, output := range output.ToStringMap() {
			switch key {
			case "elasticsearch":
				esConfig := config.MustNewConfigFrom(output)
				// we use development logger here as this method is part of dev-only otel command
				logger, _ := logp.NewDevelopmentLogger("")
				esOTelConfig, err := elasticsearchtranslate.ToOTelConfig(esConfig, logger)
				if err != nil {
					return fmt.Errorf("cannot convert elasticsearch config: %w", err)
				}

				// when output.queue is set by user or it comes from "preset" config, promote it to global level
				if ok := esConfig.HasField("queue"); ok {
					if err := promoteOutputQueueSettings(beatreceiver, esConfig, conf); err != nil {
						return err
					}
				}

				// get beatsauth config
				authConfig, err := getBeatsAuthExtensionConfig(esConfig)
				if err != nil {
					return fmt.Errorf("cannot translate http settings on beatsauth extension: %w", err)
				}

				// set authenticator name on ES exporter
				esOTelConfig["auth"] = map[string]any{
					"authenticator": beatsAuthName,
				}

				out = map[string]any{
					"service::pipelines::logs::exporters": []string{"elasticsearch"},
					"service::extensions":                 []interface{}{beatsAuthName},
					"exporters": map[string]any{
						"elasticsearch": esOTelConfig,
					},
					"extensions": map[string]any{
						beatsAuthName: authConfig,
					},
				}
				err = conf.Merge(confmap.NewFromStringMap(out))
				if err != nil {
					return err
				}
			// noop, it will get replaced by otelconsumer below
			case "otelconsumer":
			default:
				return fmt.Errorf("output type %q is unsupported in OTel mode", key)
			}
		}

		// Replace output.[configured-output] with output.otelconsumer
		out = map[string]any{
			beatReceiverConfigKey + "::output": nil,
		}
		err := conf.Merge(confmap.NewFromStringMap(out))
		if err != nil {
			return err
		}
		out = map[string]any{
			beatReceiverConfigKey + "::output::otelconsumer": nil,
		}

		// inject log level
		receiverConfig, err := config.NewConfigFrom(receiverCfg.ToStringMap())
		if err != nil {
			return fmt.Errorf("error getting receiver config: %w", err)
		}

		if level, _ := receiverConfig.String("logging.level", -1); level != "" {
			out["service::telemetry::logs::level"], err = getOTelLogLevel(level)
			if err != nil {
				return fmt.Errorf("error injecting log level: %w", err)

			}
		}

		err = conf.Merge(confmap.NewFromStringMap(out))
		if err != nil {
			return err
		}
	}

	return nil
}

func handleCloudId(beatReceiverConfigKey string, conf *confmap.Conf) error {

	receiverCfg, _ := conf.Sub("receivers::" + beatReceiverConfigKey)
	beatCfg := config.MustNewConfigFrom(receiverCfg.ToStringMap())

	// Handle cloud.id the same way Beats does, this will also handle
	// extracting the Kibana URL
	if err := cloudid.OverwriteSettings(beatCfg); err != nil {
		return fmt.Errorf("cannot read cloudid: %w", err)
	}

	var beatOutput map[string]any
	err := beatCfg.Unpack(&beatOutput)
	if err != nil {
		return err
	}

	out := map[string]any{
		"receivers::" + beatReceiverConfigKey: beatOutput,
	}
	err = conf.Merge(confmap.NewFromStringMap(out))
	if err != nil {
		return err
	}

	// we set this to nil to ensure cloudid check does not throw error when output is next set to otelconsumer
	out = map[string]any{
		"receivers::" + beatReceiverConfigKey + "::cloud": nil,
	}
	err = conf.Merge(confmap.NewFromStringMap(out))
	if err != nil {
		return err
	}

	return nil
}

// promoteOutputQueueSettings promotes output.queue settings to global level
func promoteOutputQueueSettings(beatReceiverConfigKey string, outputConfig *config.C, conf *confmap.Conf) error {

	var queueOutput map[string]any
	err := outputConfig.Unpack(&queueOutput)
	if err != nil {
		return err
	}
	out := map[string]any{
		"receivers::" + beatReceiverConfigKey + "::queue": queueOutput["queue"],
	}
	err = conf.Merge(confmap.NewFromStringMap(out))
	if err != nil {
		return err
	}

	return nil
}
<<<<<<< HEAD
<<<<<<< HEAD
=======
=======
>>>>>>> 5eb50e42

// getBeatsAuthExtensionConfig sets http transport settings on beatsauth
// currently this is only supported for elasticsearch output
func getBeatsAuthExtensionConfig(cfg *config.C) (map[string]any, error) {
	defaultTransportSettings := elasticsearch.ESDefaultTransportSettings()
	err := cfg.Unpack(&defaultTransportSettings)
	if err != nil {
		return nil, err
	}

	newConfig, err := config.NewConfigFrom(defaultTransportSettings)
	if err != nil {
		return nil, err
	}

<<<<<<< HEAD
	// proxy_url on newConfig is of type *url.URL which is not understood by beatsauth extension
	// this logic here converts it into string type similar to what a user would set on filebeat config
	if defaultTransportSettings.Proxy.URL != nil {
		proxyURL, err := config.NewConfigFrom(map[string]any{
			"proxy_url": defaultTransportSettings.Proxy.URL.String(),
		})
		if err != nil {
			return nil, fmt.Errorf("error translating proxy_url: %w", err)
		}
		err = newConfig.Merge(proxyURL)
		if err != nil {
			return nil, fmt.Errorf("error merging proxy_url: %w", err)
		}
	}

=======
>>>>>>> 5eb50e42
	var newMap map[string]any
	err = newConfig.Unpack(&newMap)
	if err != nil {
		return nil, err
	}

	return newMap, nil
<<<<<<< HEAD
}
>>>>>>> b5c515868 (Add proxy tests to beatsauth extension  (#46791))
=======
}
>>>>>>> 5eb50e42
<|MERGE_RESOLUTION|>--- conflicted
+++ resolved
@@ -213,11 +213,6 @@
 
 	return nil
 }
-<<<<<<< HEAD
-<<<<<<< HEAD
-=======
-=======
->>>>>>> 5eb50e42
 
 // getBeatsAuthExtensionConfig sets http transport settings on beatsauth
 // currently this is only supported for elasticsearch output
@@ -233,7 +228,6 @@
 		return nil, err
 	}
 
-<<<<<<< HEAD
 	// proxy_url on newConfig is of type *url.URL which is not understood by beatsauth extension
 	// this logic here converts it into string type similar to what a user would set on filebeat config
 	if defaultTransportSettings.Proxy.URL != nil {
@@ -249,8 +243,6 @@
 		}
 	}
 
-=======
->>>>>>> 5eb50e42
 	var newMap map[string]any
 	err = newConfig.Unpack(&newMap)
 	if err != nil {
@@ -258,9 +250,4 @@
 	}
 
 	return newMap, nil
-<<<<<<< HEAD
-}
->>>>>>> b5c515868 (Add proxy tests to beatsauth extension  (#46791))
-=======
-}
->>>>>>> 5eb50e42
+}