// Licensed to Elasticsearch B.V. under one or more contributor
// license agreements. See the NOTICE file distributed with
// this work for additional information regarding copyright
// ownership. Elasticsearch B.V. licenses this file to you under
// the Apache License, Version 2.0 (the "License"); you may
// not use this file except in compliance with the License.
// You may obtain a copy of the License at
//
//     http://www.apache.org/licenses/LICENSE-2.0
//
// Unless required by applicable law or agreed to in writing,
// software distributed under the License is distributed on an
// "AS IS" BASIS, WITHOUT WARRANTIES OR CONDITIONS OF ANY
// KIND, either express or implied.  See the License for the
// specific language governing permissions and limitations
// under the License.

package elasticsearchtranslate

import (
	_ "embed"
	"fmt"
	"testing"

	"github.com/stretchr/testify/assert"
	"github.com/stretchr/testify/require"
	"go.opentelemetry.io/collector/confmap"
	"gopkg.in/yaml.v2"

	"github.com/elastic/elastic-agent-libs/config"
	"github.com/elastic/elastic-agent-libs/logp"
	"github.com/elastic/elastic-agent-libs/logp/logptest"
)

func TestToOtelConfig(t *testing.T) {
	logger := logptest.NewTestingLogger(t, "")

	t.Run("basic config translation", func(t *testing.T) {
		beatCfg := `
hosts:
  - localhost:9200
  - localhost:9300
protocol: http
path: /foo/bar
username: elastic
password: changeme
index: "some-index"
pipeline: "some-ingest-pipeline"
proxy_url: "https://proxy.url"
backoff:
  init: 42s
  max: 420s
headers:
  X-Header-1: foo
  X-Bar-Header: bar`

		OTelCfg := `
endpoints:
  - http://localhost:9200/foo/bar
  - http://localhost:9300/foo/bar
idle_conn_timeout: 3s
logs_index: some-index
password: changeme
pipeline: some-ingest-pipeline
proxy_url: https://proxy.url
retry:
  enabled: true
  initial_interval: 42s
  max_interval: 7m0s
  max_retries: 3
timeout: 1m30s
user: elastic
headers:
  X-Header-1: foo
  X-Bar-Header: bar
batcher:
  enabled: true
  max_size: 1600
  min_size: 0
mapping:
  mode: bodymap
compression: gzip
compression_params:
  level: 1
 `
		input := newFromYamlString(t, beatCfg)
		cfg := config.MustNewConfigFrom(input.ToStringMap())
		got, err := ToOTelConfig(cfg, logger)
		require.NoError(t, err, "error translating elasticsearch output to ES exporter config")
		expOutput := newFromYamlString(t, OTelCfg)
		compareAndAssert(t, expOutput, confmap.NewFromStringMap(got))

	})

	t.Run("test api key is encoded before mapping to es-exporter", func(t *testing.T) {
		beatCfg := `
hosts:
  - localhost:9200
index: "some-index"
api_key: "TiNAGG4BaaMdaH1tRfuU:KnR6yE41RrSowb0kQ0HWoA"
`

		OTelCfg := `
endpoints:
  - http://localhost:9200
idle_conn_timeout: 3s
logs_index: some-index
retry:
  enabled: true
  initial_interval: 1s
  max_interval: 1m0s
  max_retries: 3
timeout: 1m30s
batcher:
  enabled: true
  max_size: 1600
  min_size: 0
mapping:
  mode: bodymap  
api_key: VGlOQUdHNEJhYU1kYUgxdFJmdVU6S25SNnlFNDFSclNvd2Iwa1EwSFdvQQ==
compression: gzip
compression_params:
  level: 1
 `
		input := newFromYamlString(t, beatCfg)
		cfg := config.MustNewConfigFrom(input.ToStringMap())
		got, err := ToOTelConfig(cfg, logger)
		require.NoError(t, err, "error translating elasticsearch output to ES exporter config ")
		expOutput := newFromYamlString(t, OTelCfg)
		compareAndAssert(t, expOutput, confmap.NewFromStringMap(got))

	})

	// when preset is configured, we only test worker, bulk_max_size, idle_connection_timeout here
	// es-exporter sets compression level to 1 by default
	t.Run("check preset config translation", func(t *testing.T) {
		commonBeatCfg := `
hosts:
  - localhost:9200
index: "some-index"
username: elastic
password: changeme
preset: %s
`

		commonOTelCfg := `
endpoints:
  - http://localhost:9200
retry:
  enabled: true
  initial_interval: 1s
  max_interval: 1m0s
  max_retries: 3
logs_index: some-index
password: changeme
user: elastic
timeout: 1m30s
mapping:
  mode: bodymap 
compression: gzip
compression_params:
  level: 1
`

		tests := []struct {
			presetName string
			output     string
		}{
			{
				presetName: "balanced",
				output: commonOTelCfg + `
idle_conn_timeout: 3s
batcher:
  enabled: true
  max_size: 1600
  min_size: 0
 `,
			},
			{
				presetName: "throughput",
				output: commonOTelCfg + `
idle_conn_timeout: 15s
batcher:
  enabled: true
  max_size: 1600
  min_size: 0
 `,
			},
			{
				presetName: "scale",
				output: `
endpoints:
  - http://localhost:9200
retry:
  enabled: true
  initial_interval: 5s
  max_interval: 5m0s
  max_retries: 3
logs_index: some-index
password: changeme
user: elastic
timeout: 1m30s
idle_conn_timeout: 1s
batcher:
  enabled: true
  max_size: 1600
  min_size: 0
mapping:
  mode: bodymap    
compression: gzip
compression_params:
  level: 1
 `,
			},
			{
				presetName: "latency",
				output: commonOTelCfg + `
idle_conn_timeout: 1m0s
batcher:
  enabled: true
  max_size: 50
  min_size: 0
 `,
			},
			{
				presetName: "custom",
				output: commonOTelCfg + `
idle_conn_timeout: 3s
batcher:
  enabled: true
  max_size: 1600
  min_size: 0
 `,
			},
		}

		for _, test := range tests {
			t.Run("config translation w/"+test.presetName, func(t *testing.T) {
				input := newFromYamlString(t, fmt.Sprintf(commonBeatCfg, test.presetName))
				cfg := config.MustNewConfigFrom(input.ToStringMap())
				got, err := ToOTelConfig(cfg, logger)
				require.NoError(t, err, "error translating elasticsearch output to OTel ES exporter type")
				expOutput := newFromYamlString(t, test.output)
				compareAndAssert(t, expOutput, confmap.NewFromStringMap(got))
			})
		}

	})

}

func TestCompressionConfig(t *testing.T) {
	compressionConfig := `
hosts:
  - localhost:9200
  - localhost:9300
protocol: http
path: /foo/bar
username: elastic
password: changeme
index: "some-index"
compression_level: %d`

	otelConfig := `
endpoints:
  - http://localhost:9200/foo/bar
  - http://localhost:9300/foo/bar
idle_conn_timeout: 3s
logs_index: some-index
password: changeme
retry:
  enabled: true
  initial_interval: 1s
  max_interval: 1m0s
  max_retries: 3
timeout: 1m30s
user: elastic
batcher:
  enabled: true
  max_size: 1600
  min_size: 0
mapping:
  mode: bodymap
compression: gzip
compression_params:
  level: %d`

	for level := range 9 {
		t.Run(fmt.Sprintf("compression-level-%d", level), func(t *testing.T) {
			input := newFromYamlString(t, fmt.Sprintf(compressionConfig, level))
			cfg := config.MustNewConfigFrom(input.ToStringMap())
<<<<<<< HEAD
			got, err := ToOTelConfig(cfg, logp.NewNopLogger())
=======
			got, err := ToOTelConfig(cfg)
>>>>>>> d63e60f2
			require.NoError(t, err, "error translating elasticsearch output to ES exporter config")
			expOutput := newFromYamlString(t, fmt.Sprintf(otelConfig, level))
			compareAndAssert(t, expOutput, confmap.NewFromStringMap(got))
		})
	}

	t.Run("invalid-compression-level", func(t *testing.T) {
		input := newFromYamlString(t, fmt.Sprintf(compressionConfig, 10))
		cfg := config.MustNewConfigFrom(input.ToStringMap())
<<<<<<< HEAD
		got, err := ToOTelConfig(cfg, logp.NewNopLogger())
=======
		got, err := ToOTelConfig(cfg)
>>>>>>> d63e60f2
		require.ErrorContains(t, err, "failed unpacking config. requires value <= 9 accessing 'compression_level'")
		require.Nil(t, got)
	})

}

func newFromYamlString(t *testing.T, input string) *confmap.Conf {
	t.Helper()
	var rawConf map[string]any
	err := yaml.Unmarshal([]byte(input), &rawConf)
	require.NoError(t, err)

	return confmap.NewFromStringMap(rawConf)
}

func compareAndAssert(t *testing.T, expectedOutput *confmap.Conf, gotOutput *confmap.Conf) {
	t.Helper()
	// convert it to a common type
	want, err := yaml.Marshal(expectedOutput.ToStringMap())
	require.NoError(t, err)
	got, err := yaml.Marshal(gotOutput.ToStringMap())
	require.NoError(t, err)

	assert.Equal(t, string(want), string(got))
}<|MERGE_RESOLUTION|>--- conflicted
+++ resolved
@@ -289,11 +289,7 @@
 		t.Run(fmt.Sprintf("compression-level-%d", level), func(t *testing.T) {
 			input := newFromYamlString(t, fmt.Sprintf(compressionConfig, level))
 			cfg := config.MustNewConfigFrom(input.ToStringMap())
-<<<<<<< HEAD
 			got, err := ToOTelConfig(cfg, logp.NewNopLogger())
-=======
-			got, err := ToOTelConfig(cfg)
->>>>>>> d63e60f2
 			require.NoError(t, err, "error translating elasticsearch output to ES exporter config")
 			expOutput := newFromYamlString(t, fmt.Sprintf(otelConfig, level))
 			compareAndAssert(t, expOutput, confmap.NewFromStringMap(got))
@@ -303,11 +299,7 @@
 	t.Run("invalid-compression-level", func(t *testing.T) {
 		input := newFromYamlString(t, fmt.Sprintf(compressionConfig, 10))
 		cfg := config.MustNewConfigFrom(input.ToStringMap())
-<<<<<<< HEAD
 		got, err := ToOTelConfig(cfg, logp.NewNopLogger())
-=======
-		got, err := ToOTelConfig(cfg)
->>>>>>> d63e60f2
 		require.ErrorContains(t, err, "failed unpacking config. requires value <= 9 accessing 'compression_level'")
 		require.Nil(t, got)
 	})
