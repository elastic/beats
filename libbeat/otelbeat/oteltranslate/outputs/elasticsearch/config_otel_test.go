--- conflicted
+++ resolved
@@ -76,12 +76,9 @@
 batcher:
   enabled: true
   max_size_items: 1600
-<<<<<<< HEAD
-  min_size_items: 0
-=======
+  min_size_items: 0
 mapping:
   mode: bodymap  
->>>>>>> d40ca54d
  `
 		input := newFromYamlString(t, beatCfg)
 		cfg := config.MustNewConfigFrom(input.ToStringMap())
@@ -167,12 +164,9 @@
 batcher:
   enabled: true
   max_size_items: 1600
-<<<<<<< HEAD
-  min_size_items: 0
-=======
+  min_size_items: 0
 mapping:
   mode: bodymap    
->>>>>>> d40ca54d
  `,
 			},
 			{
