// Licensed to Elasticsearch B.V. under one or more contributor
// license agreements. See the NOTICE file distributed with
// this work for additional information regarding copyright
// ownership. Elasticsearch B.V. licenses this file to you under
// the Apache License, Version 2.0 (the "License"); you may
// not use this file except in compliance with the License.
// You may obtain a copy of the License at
//
//     http://www.apache.org/licenses/LICENSE-2.0
//
// Unless required by applicable law or agreed to in writing,
// software distributed under the License is distributed on an
// "AS IS" BASIS, WITHOUT WARRANTIES OR CONDITIONS OF ANY
// KIND, either express or implied.  See the License for the
// specific language governing permissions and limitations
// under the License.

package elasticsearchtranslate

import (
	_ "embed"
	"fmt"
	"testing"

	"github.com/stretchr/testify/assert"
	"github.com/stretchr/testify/require"
	"go.opentelemetry.io/collector/confmap"
	"gopkg.in/yaml.v2"

	"github.com/elastic/elastic-agent-libs/config"
)

func TestToOtelConfig(t *testing.T) {

	t.Run("basic config translation", func(t *testing.T) {
		beatCfg := `
hosts:
  - localhost:9200
  - localhost:9300
protocol: http
path: /foo/bar
username: elastic
password: changeme
index: "some-index"
pipeline: "some-ingest-pipeline"
proxy_url: "https://proxy.url"
backoff:
  init: 42s
  max: 420s
workers: 30
headers:
  X-Header-1: foo
  X-Bar-Header: bar`

		OTelCfg := `
api_key: ""
endpoints:
  - http://localhost:9200/foo/bar
  - http://localhost:9300/foo/bar
idle_conn_timeout: 3s
logs_index: some-index
num_workers: 30
password: changeme
pipeline: some-ingest-pipeline
proxy_url: https://proxy.url
retry:
  enabled: true
  initial_interval: 42s
  max_interval: 7m0s
  max_retries: 3
timeout: 1m30s
user: elastic
headers:
  X-Header-1: foo
  X-Bar-Header: bar
batcher:
  enabled: true
  max_size_items: 1600
<<<<<<< HEAD
<<<<<<< HEAD
=======
  min_size_items: 0
mapping:
  mode: bodymap  
>>>>>>> 2f3df1694 ([fbreceiver] - Fix batcher's configuration (#42797))
=======
mapping:
  mode: bodymap  
>>>>>>> 5b2019cc
 `
		input := newFromYamlString(t, beatCfg)
		cfg := config.MustNewConfigFrom(input.ToStringMap())
		got, err := ToOTelConfig(cfg)
		require.NoError(t, err, "error translating elasticsearch output to OTel ES exporter type")
		expOutput := newFromYamlString(t, OTelCfg)
		compareAndAssert(t, expOutput, confmap.NewFromStringMap(got))

	})

	// when preset is configured, we only test worker, bulk_max_size, idle_connection_timeout here
	// TODO: Check for compression_level when we add support upstream
	t.Run("check preset config translation", func(t *testing.T) {
		commonBeatCfg := `
hosts:
  - localhost:9200
index: "some-index"
username: elastic
password: changeme
preset: %s
`

		commonOTelCfg := `
api_key: ""
endpoints:
  - http://localhost:9200
retry:
  enabled: true
  initial_interval: 1s
  max_interval: 1m0s
  max_retries: 3
logs_index: some-index
password: changeme
user: elastic
timeout: 1m30s
mapping:
  mode: bodymap 
`

		tests := []struct {
			presetName string
			output     string
		}{
			{
				presetName: "balanced",
				output: commonOTelCfg + `
idle_conn_timeout: 3s
num_workers: 1
batcher:
  enabled: true
  max_size_items: 1600
  min_size_items: 0
 `,
			},
			{
				presetName: "throughput",
				output: commonOTelCfg + `
idle_conn_timeout: 15s
num_workers: 4
batcher:
  enabled: true
  max_size_items: 1600
  min_size_items: 0
 `,
			},
			{
				presetName: "scale",
				output: `
api_key: ""
endpoints:
  - http://localhost:9200
retry:
  enabled: true
  initial_interval: 5s
  max_interval: 5m0s
  max_retries: 3
logs_index: some-index
password: changeme
user: elastic
timeout: 1m30s
idle_conn_timeout: 1s
num_workers: 1
batcher:
  enabled: true
  max_size_items: 1600
<<<<<<< HEAD
<<<<<<< HEAD
=======
  min_size_items: 0
mapping:
  mode: bodymap    
>>>>>>> 2f3df1694 ([fbreceiver] - Fix batcher's configuration (#42797))
=======
mapping:
  mode: bodymap    
>>>>>>> 5b2019cc
 `,
			},
			{
				presetName: "latency",
				output: commonOTelCfg + `
idle_conn_timeout: 1m0s
num_workers: 1
batcher:
  enabled: true
  max_size_items: 50
  min_size_items: 0
 `,
			},
			{
				presetName: "custom",
				output: commonOTelCfg + `
idle_conn_timeout: 3s
num_workers: 0
batcher:
  enabled: true
  max_size_items: 1600
  min_size_items: 0
 `,
			},
		}

		for _, test := range tests {
			t.Run("config translation w/"+test.presetName, func(t *testing.T) {
				input := newFromYamlString(t, fmt.Sprintf(commonBeatCfg, test.presetName))
				cfg := config.MustNewConfigFrom(input.ToStringMap())
				got, err := ToOTelConfig(cfg)
				require.NoError(t, err, "error translating elasticsearch output to OTel ES exporter type")
				expOutput := newFromYamlString(t, test.output)
				compareAndAssert(t, expOutput, confmap.NewFromStringMap(got))
			})
		}

	})

}

func newFromYamlString(t *testing.T, input string) *confmap.Conf {
	t.Helper()
	var rawConf map[string]any
	err := yaml.Unmarshal([]byte(input), &rawConf)
	require.NoError(t, err)

	return confmap.NewFromStringMap(rawConf)
}

func compareAndAssert(t *testing.T, expectedOutput *confmap.Conf, gotOutput *confmap.Conf) {
	t.Helper()
	// convert it to a common type
	want, err := yaml.Marshal(expectedOutput.ToStringMap())
	require.NoError(t, err)
	got, err := yaml.Marshal(gotOutput.ToStringMap())
	require.NoError(t, err)

	assert.Equal(t, string(want), string(got))
}<|MERGE_RESOLUTION|>--- conflicted
+++ resolved
@@ -76,17 +76,9 @@
 batcher:
   enabled: true
   max_size_items: 1600
-<<<<<<< HEAD
-<<<<<<< HEAD
-=======
   min_size_items: 0
 mapping:
   mode: bodymap  
->>>>>>> 2f3df1694 ([fbreceiver] - Fix batcher's configuration (#42797))
-=======
-mapping:
-  mode: bodymap  
->>>>>>> 5b2019cc
  `
 		input := newFromYamlString(t, beatCfg)
 		cfg := config.MustNewConfigFrom(input.ToStringMap())
@@ -172,17 +164,9 @@
 batcher:
   enabled: true
   max_size_items: 1600
-<<<<<<< HEAD
-<<<<<<< HEAD
-=======
   min_size_items: 0
 mapping:
   mode: bodymap    
->>>>>>> 2f3df1694 ([fbreceiver] - Fix batcher's configuration (#42797))
-=======
-mapping:
-  mode: bodymap    
->>>>>>> 5b2019cc
  `,
 			},
 			{
