// Licensed to Elasticsearch B.V. under one or more contributor
// license agreements. See the NOTICE file distributed with
// this work for additional information regarding copyright
// ownership. Elasticsearch B.V. licenses this file to you under
// the Apache License, Version 2.0 (the "License"); you may
// not use this file except in compliance with the License.
// You may obtain a copy of the License at
//
//     http://www.apache.org/licenses/LICENSE-2.0
//
// Unless required by applicable law or agreed to in writing,
// software distributed under the License is distributed on an
// "AS IS" BASIS, WITHOUT WARRANTIES OR CONDITIONS OF ANY
// KIND, either express or implied.  See the License for the
// specific language governing permissions and limitations
// under the License.

package autodiscover

import (
	"fmt"
	"time"

	"github.com/pkg/errors"

	"github.com/elastic/beats/libbeat/autodiscover/meta"
	"github.com/elastic/beats/libbeat/beat"
	"github.com/elastic/beats/libbeat/cfgfile"
	"github.com/elastic/beats/libbeat/common"
	"github.com/elastic/beats/libbeat/common/bus"
	"github.com/elastic/beats/libbeat/common/reload"
	"github.com/elastic/beats/libbeat/logp"
)

const (
	debugK = "autodiscover"

	// If a config reload fails after a new event, a new reload will be run after this period
	retryPeriod = 10 * time.Second
)

// TODO autodiscover providers config reload

// Adapter must be implemented by the beat in order to provide Autodiscover
type Adapter interface {

	// CreateConfig generates a valid list of configs from the given event, the received event will have all keys defined by `StartFilter`
	CreateConfig(bus.Event) ([]*common.Config, error)

	// RunnerFactory provides runner creation by feeding valid configs
	cfgfile.RunnerFactory

	// EventFilter returns the bus filter to retrieve runner start/stop triggering events
	EventFilter() []string
}

// Autodiscover process, it takes a beat adapter and user config and runs autodiscover process, spawning
// new modules when any configured providers does a match
type Autodiscover struct {
	bus             bus.Bus
	defaultPipeline beat.Pipeline
	adapter         Adapter
	providers       []Provider
	configs         map[string]map[uint64]*reload.ConfigWithMeta
	runners         *cfgfile.RunnerList
	meta            *meta.Map

	listener bus.Listener
}

// NewAutodiscover instantiates and returns a new Autodiscover manager
func NewAutodiscover(name string, pipeline beat.Pipeline, adapter Adapter, config *Config) (*Autodiscover, error) {
	// Init Event bus
	bus := bus.New(name)

	// Init providers
	var providers []Provider
	for _, providerCfg := range config.Providers {
		provider, err := Registry.BuildProvider(bus, providerCfg)
		if err != nil {
			return nil, errors.Wrap(err, "error in autodiscover provider settings")
		}
		logp.Debug(debugK, "Configured autodiscover provider: %s", provider)
		providers = append(providers, provider)
	}

	return &Autodiscover{
		bus:             bus,
		defaultPipeline: pipeline,
		adapter:         adapter,
		configs:         map[string]map[uint64]*reload.ConfigWithMeta{},
		runners:         cfgfile.NewRunnerList("autodiscover", adapter, pipeline),
		providers:       providers,
		meta:            meta.NewMap(),
	}, nil
}

// Start autodiscover process
func (a *Autodiscover) Start() {
	if a == nil {
		return
	}

	logp.Info("Starting autodiscover manager")
	a.listener = a.bus.Subscribe(a.adapter.EventFilter()...)

	// It is important to start the worker first before starting the producer.
	// In hosts that have large number of workloads, it is easy to have an initial
	// sync of workloads to have a count that is greater than 100 (which is the size
	// of the bounded Go channel. Starting the providers before the consumer would
	// result in the channel filling up and never allowing the worker to start up.
	go a.worker()

	for _, provider := range a.providers {
		provider.Start()
	}
}

func (a *Autodiscover) worker() {
	var updated, retry bool

	for {
		select {
		case event := <-a.listener.Events():
			// This will happen on Stop:
			if event == nil {
				return
			}

			if _, ok := event["start"]; ok {
				updated = a.handleStart(event)
			}
			if _, ok := event["stop"]; ok {
				updated = a.handleStop(event)
			}

		case <-time.After(retryPeriod):
		}

		if updated || retry {
			if retry {
				logp.Debug(debugK, "Reloading existing autodiscover configs after error")
			}

			configs := []*reload.ConfigWithMeta{}
			for _, list := range a.configs {
				for _, c := range list {
					configs = append(configs, c)
				}
			}

			err := a.runners.Reload(configs)

			// On error, make sure the next run also updates because some runners were not properly loaded
			retry = err != nil
			// reset updated status
			updated = false
		}
	}
}

func (a *Autodiscover) handleStart(event bus.Event) bool {
	var updated bool

	logp.Debug(debugK, "Got a start event: %v", event)

	eventID := getID(event)
	if eventID == "" {
		logp.Err("Event didn't provide instance id: %+v, ignoring it", event)
		return false
	}

	// Ensure configs list exists for this instance
	if _, ok := a.configs[eventID]; !ok {
		a.configs[eventID] = map[uint64]*reload.ConfigWithMeta{}
	}

	configs, err := a.adapter.CreateConfig(event)
	if err != nil {
		logp.Debug(debugK, "Could not generate config from event %v: %v", event, err)
		return false
	}
	logp.Debug(debugK, "Generated configs: %+v", configs)

	meta := getMeta(event)
	for _, config := range configs {
		hash, err := cfgfile.HashConfig(config)
		if err != nil {
			logp.Debug(debugK, "Could not hash config %v: %v", config, err)
			continue
		}

		err = a.adapter.CheckConfig(config)
		if err != nil {
			logp.Error(errors.Wrap(err, fmt.Sprintf("Auto discover config check failed for config %v, won't start runner", config)))
			continue
		}

		// Update meta no matter what
		dynFields := a.meta.Store(hash, meta)

		if a.configs[eventID][hash] != nil {
			logp.Debug(debugK, "Config %v is already running", config)
			continue
		}

		a.configs[eventID][hash] = &reload.ConfigWithMeta{
			Config: config,
			Meta:   &dynFields,
		}
		updated = true
	}

	return updated
}

func (a *Autodiscover) handleStop(event bus.Event) bool {
	var updated bool

	logp.Debug(debugK, "Got a stop event: %v", event)
	eventID := getID(event)
	if eventID == "" {
		logp.Err("Event didn't provide instance id: %+v, ignoring it", event)
		return false
	}

<<<<<<< HEAD
	if len(a.configs[eventID]) > 0 {
		logp.Debug(debugK, "Stopping %d configs", len(a.configs[eventID]))
		updated = true
=======
		if a.runners.Has(hash) {
			delete(a.configs, hash)
			updated = true
		} else {
			logp.Debug(debugK, "Runner not found for stopping: %d", hash)
		}
>>>>>>> 52df22df
	}

	delete(a.configs, eventID)

	return updated
}

func getMeta(event bus.Event) common.MapStr {
	m := event["meta"]
	if m == nil {
		return nil
	}

	logp.Debug(debugK, "Got a meta field in the event")
	meta, ok := m.(common.MapStr)
	if !ok {
		logp.Err("Got a wrong meta field for event %v", event)
		return nil
	}
	return meta
}

// getID returns the event "id" field string if present
func getID(e bus.Event) string {
	provider, ok := e["provider"]
	if !ok {
		return ""
	}

	id, ok := e["id"]
	if !ok {
		return ""
	}

	return fmt.Sprintf("%s:%s", provider, id)
}

// Stop autodiscover process
func (a *Autodiscover) Stop() {
	if a == nil {
		return
	}

	// Stop listening for events
	a.listener.Stop()

	// Stop providers
	for _, provider := range a.providers {
		provider.Stop()
	}

	// Stop runners
	a.runners.Stop()
	logp.Info("Stopped autodiscover manager")
}<|MERGE_RESOLUTION|>--- conflicted
+++ resolved
@@ -224,18 +224,9 @@
 		return false
 	}
 
-<<<<<<< HEAD
 	if len(a.configs[eventID]) > 0 {
 		logp.Debug(debugK, "Stopping %d configs", len(a.configs[eventID]))
 		updated = true
-=======
-		if a.runners.Has(hash) {
-			delete(a.configs, hash)
-			updated = true
-		} else {
-			logp.Debug(debugK, "Runner not found for stopping: %d", hash)
-		}
->>>>>>> 52df22df
 	}
 
 	delete(a.configs, eventID)
