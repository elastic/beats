// Licensed to Elasticsearch B.V. under one or more contributor
// license agreements. See the NOTICE file distributed with
// this work for additional information regarding copyright
// ownership. Elasticsearch B.V. licenses this file to you under
// the Apache License, Version 2.0 (the "License"); you may
// not use this file except in compliance with the License.
// You may obtain a copy of the License at
//
//     http://www.apache.org/licenses/LICENSE-2.0
//
// Unless required by applicable law or agreed to in writing,
// software distributed under the License is distributed on an
// "AS IS" BASIS, WITHOUT WARRANTIES OR CONDITIONS OF ANY
// KIND, either express or implied.  See the License for the
// specific language governing permissions and limitations
// under the License.

//go:build !integration

package elasticsearch

import (
	"context"
	"fmt"
	"io"
	"net/http"
	"net/http/httptest"
	"net/url"
	"strings"
	"testing"
	"time"

	"github.com/stretchr/testify/assert"
	"github.com/stretchr/testify/require"

	"github.com/elastic/beats/v7/libbeat/beat"
	e "github.com/elastic/beats/v7/libbeat/beat/events"
	"github.com/elastic/beats/v7/libbeat/common"
	"github.com/elastic/beats/v7/libbeat/esleg/eslegclient"
	"github.com/elastic/beats/v7/libbeat/idxmgmt"
	"github.com/elastic/beats/v7/libbeat/outputs"
	"github.com/elastic/beats/v7/libbeat/outputs/outest"
	"github.com/elastic/beats/v7/libbeat/outputs/outil"
	"github.com/elastic/beats/v7/libbeat/publisher"
	"github.com/elastic/beats/v7/libbeat/publisher/pipeline"
	"github.com/elastic/beats/v7/libbeat/version"
	c "github.com/elastic/elastic-agent-libs/config"
	"github.com/elastic/elastic-agent-libs/logp"
	"github.com/elastic/elastic-agent-libs/mapstr"
	libversion "github.com/elastic/elastic-agent-libs/version"
)

type testIndexSelector struct{}

func (testIndexSelector) Select(event *beat.Event) (string, error) {
	return "test", nil
}

type batchMock struct {
	events      []publisher.Event
	ack         bool
	drop        bool
	canSplit    bool
	didSplit    bool
	retryEvents []publisher.Event
}

func (bm batchMock) Events() []publisher.Event {
	return bm.events
}
func (bm *batchMock) ACK() {
	bm.ack = true
}
func (bm *batchMock) Drop() {
	bm.drop = true
}
func (bm *batchMock) Retry()       { panic("unimplemented") }
func (bm *batchMock) Cancelled()   { panic("unimplemented") }
func (bm *batchMock) FreeEntries() {}
func (bm *batchMock) SplitRetry() bool {
	if bm.canSplit {
		bm.didSplit = true
	}
	return bm.canSplit
}
func (bm *batchMock) RetryEvents(events []publisher.Event) {
	bm.retryEvents = events
}

func TestPublish(t *testing.T) {
	makePublishTestClient := func(t *testing.T, url string) *Client {
		client, err := NewClient(
			clientSettings{
				observer:      outputs.NewNilObserver(),
				connection:    eslegclient.ConnectionSettings{URL: url},
				indexSelector: testIndexSelector{},
			},
			nil,
		)
		require.NoError(t, err)
		return client
	}

	ctx, cancel := context.WithTimeout(context.Background(), 10*time.Second)
	defer cancel()

	event1 := publisher.Event{Content: beat.Event{Fields: mapstr.M{"field": 1}}}
	event2 := publisher.Event{Content: beat.Event{Fields: mapstr.M{"field": 2}}}
	event3 := publisher.Event{Content: beat.Event{Fields: mapstr.M{"field": 3}}}

	t.Run("splits large batches on status code 413", func(t *testing.T) {
		esMock := httptest.NewServer(http.HandlerFunc(func(w http.ResponseWriter, r *http.Request) {
			w.WriteHeader(http.StatusRequestEntityTooLarge)
			_, _ = w.Write([]byte("Request failed to get to the server (status code: 413)")) // actual response from ES
		}))
		defer esMock.Close()
		client := makePublishTestClient(t, esMock.URL)

		// Try publishing a batch that can be split
		batch := encodeBatch(client, &batchMock{
			events:   []publisher.Event{event1},
			canSplit: true,
		})
		err := client.Publish(ctx, batch)

		assert.NoError(t, err, "Publish should split the batch without error")
		assert.True(t, batch.didSplit, "batch should be split")

		// Try publishing a batch that cannot be split
		batch = encodeBatch(client, &batchMock{
			events:   []publisher.Event{event1},
			canSplit: false,
		})
		err = client.Publish(ctx, batch)

		assert.NoError(t, err, "Publish should drop the batch without error")
		assert.False(t, batch.didSplit, "batch should not be split")
		assert.True(t, batch.drop, "unsplittable batch should be dropped")
	})

	t.Run("retries the batch if bad HTTP status", func(t *testing.T) {
		esMock := httptest.NewServer(http.HandlerFunc(func(w http.ResponseWriter, r *http.Request) {
			w.WriteHeader(http.StatusInternalServerError)
		}))
		defer esMock.Close()
		client := makePublishTestClient(t, esMock.URL)

		batch := encodeBatch(client, &batchMock{
			events: []publisher.Event{event1, event2},
		})

		err := client.Publish(ctx, batch)

		assert.Error(t, err)
		assert.False(t, batch.ack, "should not be acknowledged")
		assert.Len(t, batch.retryEvents, 2, "all events should be retried")
	})

	t.Run("live batches, still too big after split", func(t *testing.T) {
		// Test a live (non-mocked) batch where both events by themselves are
		// rejected by the server as too large after the initial split.
		esMock := httptest.NewServer(http.HandlerFunc(func(w http.ResponseWriter, r *http.Request) {
			w.WriteHeader(http.StatusRequestEntityTooLarge)
			_, _ = w.Write([]byte("Request failed to get to the server (status code: 413)")) // actual response from ES
		}))
		defer esMock.Close()
		client := makePublishTestClient(t, esMock.URL)

		// Because our tests don't use a live eventConsumer routine,
		// everything will happen synchronously and it's safe to track
		// test results directly without atomics/mutexes.
		done := false
		retryCount := 0
		batch := encodeBatch(client, pipeline.NewBatchForTesting(
			[]publisher.Event{event1, event2, event3},
			func(b publisher.Batch) {
				// The retry function sends the batch back through Publish.
				// In a live pipeline it would instead be sent to eventConsumer
				// first and then back to Publish when an output worker was
				// available.
				retryCount++
				// We shouldn't need to re-encode the events since that was done
				// before the initial Publish call
				err := client.Publish(ctx, b)
				assert.NoError(t, err, "Publish should return without error")
			},
			func() { done = true },
		))
		err := client.Publish(ctx, batch)
		assert.NoError(t, err, "Publish should return without error")

		// For three events there should be four retries in total:
		// {[event1], [event2, event3]}, then {[event2], [event3]}.
		// "done" should be true because after splitting into individual
		// events, all 3 will fail and be dropped.
		assert.Equal(t, 4, retryCount, "3-event batch should produce 4 total retries")
		assert.True(t, done, "batch should be marked as done")
	})

	t.Run("live batches, one event too big after split", func(t *testing.T) {
		// Test a live (non-mocked) batch where a single event is too large
		// for the server to ingest but the others are ok.
		esMock := httptest.NewServer(http.HandlerFunc(func(w http.ResponseWriter, r *http.Request) {
			b, _ := io.ReadAll(r.Body)
			body := string(b)
			// Reject the batch as too large only if it contains event1
			if strings.Contains(body, "\"field\":1") {
				// Report batch too large
				w.WriteHeader(http.StatusRequestEntityTooLarge)
				_, _ = w.Write([]byte("Request failed to get to the server (status code: 413)")) // actual response from ES
			} else {
				// Report success with no events dropped
				w.WriteHeader(200)
				_, _ = io.WriteString(w, "{\"items\": []}")
			}
		}))
		defer esMock.Close()
		client := makePublishTestClient(t, esMock.URL)

		// Because our tests don't use a live eventConsumer routine,
		// everything will happen synchronously and it's safe to track
		// test results directly without atomics/mutexes.
		done := false
		retryCount := 0
		batch := encodeBatch(client, pipeline.NewBatchForTesting(
			[]publisher.Event{event1, event2, event3},
			func(b publisher.Batch) {
				// The retry function sends the batch back through Publish.
				// In a live pipeline it would instead be sent to eventConsumer
				// first and then back to Publish when an output worker was
				// available.
				retryCount++
				err := client.Publish(ctx, b)
				assert.NoError(t, err, "Publish should return without error")
			},
			func() { done = true },
		))
		err := client.Publish(ctx, batch)
		assert.NoError(t, err, "Publish should return without error")

		// There should be two retries: {[event1], [event2, event3]}.
		// The first split batch should fail and be dropped since it contains
		// event1, the other one should succeed.
		// "done" should be true because both split batches are completed
		// (one with failure, one with success).
		assert.Equal(t, 2, retryCount, "splitting with one large event should produce two retries")
		assert.True(t, done, "batch should be marked as done")
	})
}

func TestCollectPublishFailsNone(t *testing.T) {
	client, err := NewClient(
		clientSettings{
			observer: outputs.NewNilObserver(),
		},
		nil,
	)
	assert.NoError(t, err)

	N := 100
	item := `{"create": {"status": 200}},`
	response := []byte(`{"items": [` + strings.Repeat(item, N) + `]}`)

	event := mapstr.M{"field": 1}
	events := make([]publisher.Event, N)
	for i := 0; i < N; i++ {
		events[i] = publisher.Event{Content: beat.Event{Fields: event}}
	}

	res, _ := client.bulkCollectPublishFails(response, events)
	assert.Equal(t, 0, len(res))
}

func TestCollectPublishFailMiddle(t *testing.T) {
	client, err := NewClient(
		clientSettings{
			observer: outputs.NewNilObserver(),
		},
		nil,
	)
	assert.NoError(t, err)

	response := []byte(`
    { "items": [
      {"create": {"status": 200}},
      {"create": {"status": 429, "error": "ups"}},
      {"create": {"status": 200}}
    ]}
  `)

	event := publisher.Event{Content: beat.Event{Fields: mapstr.M{"field": 1}}}
	eventFail := publisher.Event{Content: beat.Event{Fields: mapstr.M{"field": 2}}}
	events := []publisher.Event{event, eventFail, event}

	res, stats := client.bulkCollectPublishFails(response, events)
	assert.Equal(t, 1, len(res))
	if len(res) == 1 {
		assert.Equal(t, eventFail, res[0])
	}
	assert.Equal(t, bulkResultStats{acked: 2, fails: 1, tooMany: 1}, stats)
}

func TestCollectPublishFailDeadLetterQueue(t *testing.T) {
	client, err := NewClient(
		clientSettings{
			observer:        outputs.NewNilObserver(),
			deadLetterIndex: "test_index",
		},
		nil,
	)
	assert.NoError(t, err)

	parseError := `{
		"root_cause" : [
			{
			"type" : "mapper_parsing_exception",
			"reason" : "failed to parse field [bar] of type [long] in document with id '1'. Preview of field's value: 'bar1'"
			}
		],
		"type" : "mapper_parsing_exception",
		"reason" : "failed to parse field [bar] of type [long] in document with id '1'. Preview of field's value: 'bar1'",
		"caused_by" : {
			"type" : "illegal_argument_exception",
			"reason" : "For input string: \"bar1\""
		}
		}`
	response := []byte(`
    { "items": [
      {"create": {"status": 200}},
      {"create": {
		  "error" : ` + parseError + `,
		  "status" : 400
		}
      },
      {"create": {"status": 200}}
    ]}
  `)

	event := publisher.Event{Content: beat.Event{Fields: mapstr.M{"bar": 1}}}
	event2 := publisher.Event{Content: beat.Event{Fields: mapstr.M{"bar": 2}}}
	eventFail := publisher.Event{Content: beat.Event{Fields: mapstr.M{"bar": "bar1"}}}
	events := encodeEvents(client, []publisher.Event{event, eventFail, event2})

	res, stats := client.bulkCollectPublishFails(response, events)
	assert.Equal(t, 1, len(res))
	if len(res) == 1 {
		expected := encodeEvent(client, eventFail)
		encodedEvent := expected.EncodedEvent.(*encodedEvent)
		// Mark the encoded event with the expected error
		client.setDeadLetter(encodedEvent, 400, parseError)

		assert.Equal(t, expected, res[0])
	}
	assert.Equal(t, bulkResultStats{acked: 2, fails: 1, nonIndexable: 0}, stats)
}

func TestCollectPublishFailDrop(t *testing.T) {
	client, err := NewClient(
		clientSettings{
			observer:        outputs.NewNilObserver(),
			deadLetterIndex: "",
		},
		nil,
	)
	assert.NoError(t, err)

	response := []byte(`
    { "items": [
      {"create": {"status": 200}},
      {"create": {
		  "error" : {
			"root_cause" : [
			  {
				"type" : "mapper_parsing_exception",
				"reason" : "failed to parse field [bar] of type [long] in document with id '1'. Preview of field's value: 'bar1'"
			  }
			],
			"type" : "mapper_parsing_exception",
			"reason" : "failed to parse field [bar] of type [long] in document with id '1'. Preview of field's value: 'bar1'",
			"caused_by" : {
			  "type" : "illegal_argument_exception",
			  "reason" : "For input string: \"bar1\""
			}
		  },
		  "status" : 400
		}
      },
      {"create": {"status": 200}}
    ]}
  `)

	event := publisher.Event{Content: beat.Event{Fields: mapstr.M{"bar": 1}}}
	eventFail := publisher.Event{Content: beat.Event{Fields: mapstr.M{"bar": "bar1"}}}
	events := encodeEvents(client, []publisher.Event{event, eventFail, event})

	res, stats := client.bulkCollectPublishFails(response, events)
	assert.Equal(t, 0, len(res))
	assert.Equal(t, bulkResultStats{acked: 2, fails: 0, nonIndexable: 1}, stats)
}

func TestCollectPublishFailAll(t *testing.T) {
	client, err := NewClient(
		clientSettings{
			observer: outputs.NewNilObserver(),
		},
		nil,
	)
	assert.NoError(t, err)

	response := []byte(`
    { "items": [
      {"create": {"status": 429, "error": "ups"}},
      {"create": {"status": 429, "error": "ups"}},
      {"create": {"status": 429, "error": "ups"}}
    ]}
  `)

	event := publisher.Event{Content: beat.Event{Fields: mapstr.M{"field": 2}}}
	events := encodeEvents(client, []publisher.Event{event, event, event})

	res, stats := client.bulkCollectPublishFails(response, events)
	assert.Equal(t, 3, len(res))
	assert.Equal(t, events, res)
	assert.Equal(t, stats, bulkResultStats{fails: 3, tooMany: 3})
}

func TestCollectPipelinePublishFail(t *testing.T) {
	logp.TestingSetup(logp.WithSelectors("elasticsearch"))

	client, err := NewClient(
		clientSettings{
			observer: outputs.NewNilObserver(),
		},
		nil,
	)
	assert.NoError(t, err)

	response := []byte(`{
      "took": 0, "ingest_took": 0, "errors": true,
      "items": [
        {
          "index": {
            "_index": "filebeat-2016.08.10",
            "_type": "log",
            "_id": null,
            "status": 500,
            "error": {
              "type": "exception",
              "reason": "java.lang.IllegalArgumentException: java.lang.IllegalArgumentException: field [fail_on_purpose] not present as part of path [fail_on_purpose]",
              "caused_by": {
                "type": "illegal_argument_exception",
                "reason": "java.lang.IllegalArgumentException: field [fail_on_purpose] not present as part of path [fail_on_purpose]",
                "caused_by": {
                  "type": "illegal_argument_exception",
                  "reason": "field [fail_on_purpose] not present as part of path [fail_on_purpose]"
                }
              },
              "header": {
                "processor_type": "lowercase"
              }
            }
          }
        }
      ]
    }`)

	event := publisher.Event{Content: beat.Event{Fields: mapstr.M{"field": 2}}}
	events := encodeEvents(client, []publisher.Event{event})

	res, _ := client.bulkCollectPublishFails(response, events)
	assert.Equal(t, 1, len(res))
	assert.Equal(t, events, res)
}

func BenchmarkCollectPublishFailsNone(b *testing.B) {
	client, err := NewClient(
		clientSettings{
			observer:        outputs.NewNilObserver(),
			deadLetterIndex: "",
		},
		nil,
	)
	assert.NoError(b, err)

	response := []byte(`
    { "items": [
      {"create": {"status": 200}},
      {"create": {"status": 200}},
      {"create": {"status": 200}}
    ]}
  `)

	event := publisher.Event{Content: beat.Event{Fields: mapstr.M{"field": 1}}}
	events := encodeEvents(client, []publisher.Event{event, event, event})

	for i := 0; i < b.N; i++ {
		res, _ := client.bulkCollectPublishFails(response, events)
		if len(res) != 0 {
			b.Fail()
		}
	}
}

func BenchmarkCollectPublishFailMiddle(b *testing.B) {
	client, err := NewClient(
		clientSettings{
			observer: outputs.NewNilObserver(),
		},
		nil,
	)
	assert.NoError(b, err)

	response := []byte(`
    { "items": [
      {"create": {"status": 200}},
      {"create": {"status": 429, "error": "ups"}},
      {"create": {"status": 200}}
    ]}
  `)

	event := publisher.Event{Content: beat.Event{Fields: mapstr.M{"field": 1}}}
	eventFail := publisher.Event{Content: beat.Event{Fields: mapstr.M{"field": 2}}}
	events := encodeEvents(client, []publisher.Event{event, eventFail, event})

	for i := 0; i < b.N; i++ {
		res, _ := client.bulkCollectPublishFails(response, events)
		if len(res) != 1 {
			b.Fail()
		}
	}
}

func BenchmarkCollectPublishFailAll(b *testing.B) {
	client, err := NewClient(
		clientSettings{
			observer: outputs.NewNilObserver(),
		},
		nil,
	)
	assert.NoError(b, err)

	response := []byte(`
    { "items": [
      {"creatMiddlee": {"status": 429, "error": "ups"}},
      {"creatMiddlee": {"status": 429, "error": "ups"}},
      {"creatMiddlee": {"status": 429, "error": "ups"}}
    ]}
  `)

	event := publisher.Event{Content: beat.Event{Fields: mapstr.M{"field": 2}}}
	events := encodeEvents(client, []publisher.Event{event, event, event})

	for i := 0; i < b.N; i++ {
		res, _ := client.bulkCollectPublishFails(response, events)
		if len(res) != 3 {
			b.Fail()
		}
	}
}

func TestClientWithHeaders(t *testing.T) {
	requestCount := 0
	// start a mock HTTP server
	ts := httptest.NewServer(http.HandlerFunc(func(w http.ResponseWriter, r *http.Request) {
		assert.Equal(t, "testing value", r.Header.Get("X-Test"))
		// from the documentation: https://golang.org/pkg/net/http/
		// For incoming requests, the Host header is promoted to the
		// Request.Host field and removed from the Header map.
		assert.Equal(t, "myhost.local", r.Host)

		var response string
		if r.URL.Path == "/" {
			response = `{ "version": { "number": "7.6.0" } }`
		} else {
			response = `{"items":[{"index":{}},{"index":{}},{"index":{}}]}`

		}
		fmt.Fprintln(w, response)
		requestCount++
	}))
	defer ts.Close()

	client, err := NewClient(clientSettings{
		observer: outputs.NewNilObserver(),
		connection: eslegclient.ConnectionSettings{
			URL: ts.URL,
			Headers: map[string]string{
				"host":   "myhost.local",
				"X-Test": "testing value",
			},
		},
		indexSelector: outil.MakeSelector(outil.ConstSelectorExpr("test", outil.SelectorLowerCase)),
	}, nil)
	assert.NoError(t, err)

	// simple ping
	err = client.Connect()
	assert.NoError(t, err)
	assert.Equal(t, 1, requestCount)

	// bulk request
	event := beat.Event{Fields: mapstr.M{
		"@timestamp": common.Time(time.Now()),
		"type":       "libbeat",
		"message":    "Test message from libbeat",
	}}

	batch := encodeBatch(client, outest.NewBatch(event, event, event))
	err = client.Publish(context.Background(), batch)
	assert.NoError(t, err)
	assert.Equal(t, 2, requestCount)
}

func TestBulkEncodeEvents(t *testing.T) {
	cases := map[string]struct {
		version string
		docType string
		config  mapstr.M
		events  []mapstr.M
	}{
		"6.x": {
			version: "6.8.0",
			docType: "doc",
			config:  mapstr.M{},
			events:  []mapstr.M{{"message": "test"}},
		},
		"latest": {
			version: version.GetDefaultVersion(),
			docType: "",
			config:  mapstr.M{},
			events:  []mapstr.M{{"message": "test"}},
		},
	}

	for name, test := range cases {
		test := test
		t.Run(name, func(t *testing.T) {
			cfg := c.MustNewConfigFrom(test.config)
			info := beat.Info{
				IndexPrefix: "test",
				Version:     test.version,
			}

			im, err := idxmgmt.DefaultSupport(nil, info, c.NewConfig())
			require.NoError(t, err)

			index, pipeline, err := buildSelectors(im, info, cfg)
			require.NoError(t, err)

			client, err := NewClient(
				clientSettings{
					observer:         outputs.NewNilObserver(),
					indexSelector:    index,
					pipelineSelector: pipeline,
				},
				nil,
			)
			assert.NoError(t, err)

			events := make([]publisher.Event, len(test.events))
			for i, fields := range test.events {
				events[i] = publisher.Event{
					Content: beat.Event{
						Timestamp: time.Now(),
						Fields:    fields,
					},
				}
			}
<<<<<<< HEAD
			encodeEvents(client, events)
=======

			client, err := NewClient(
				clientSettings{
					observer:         outputs.NewNilObserver(),
					indexSelector:    index,
					pipelineSelector: pipeline,
				},
				nil,
			)
			assert.NoError(t, err)
>>>>>>> b1e4abc4

			encoded, bulkItems := client.bulkEncodePublishRequest(*libversion.MustNew(test.version), events)
			assert.Equal(t, len(events), len(encoded), "all events should have been encoded")
			assert.Equal(t, 2*len(events), len(bulkItems), "incomplete bulk")

			// check meta-data for each event
			for i := 0; i < len(bulkItems); i += 2 {
				var meta eslegclient.BulkMeta
				switch v := bulkItems[i].(type) {
				case eslegclient.BulkCreateAction:
					meta = v.Create
				case eslegclient.BulkIndexAction:
					meta = v.Index
				default:
					panic("unknown type")
				}

				assert.NotEqual(t, "", meta.Index)
				assert.Equal(t, test.docType, meta.DocType)
			}

			// TODO: customer per test case validation
		})
	}
}

func TestBulkEncodeEventsWithOpType(t *testing.T) {
	cases := []mapstr.M{
		{"_id": "111", "op_type": e.OpTypeIndex, "message": "test 1", "bulkIndex": 0},
		{"_id": "112", "message": "test 2", "bulkIndex": 2},
		{"_id": "", "op_type": e.OpTypeDelete, "message": "test 6", "bulkIndex": -1}, // this won't get encoded due to missing _id
		{"_id": "", "message": "test 3", "bulkIndex": 4},
		{"_id": "114", "op_type": e.OpTypeDelete, "message": "test 4", "bulkIndex": 6},
		{"_id": "115", "op_type": e.OpTypeIndex, "message": "test 5", "bulkIndex": 7},
	}

	cfg := c.MustNewConfigFrom(mapstr.M{})
	info := beat.Info{
		IndexPrefix: "test",
		Version:     version.GetDefaultVersion(),
	}

	im, err := idxmgmt.DefaultSupport(nil, info, c.NewConfig())
	require.NoError(t, err)

	index, pipeline, err := buildSelectors(im, info, cfg)
	require.NoError(t, err)

	client, _ := NewClient(
		clientSettings{
			observer:         outputs.NewNilObserver(),
			indexSelector:    index,
			pipelineSelector: pipeline,
		},
		nil,
	)

	events := make([]publisher.Event, len(cases))
	for i, fields := range cases {
		meta := mapstr.M{
			"_id": fields["_id"],
		}
		if opType, exists := fields["op_type"]; exists {
			meta[e.FieldMetaOpType] = opType
		}

		events[i] = publisher.Event{
			Content: beat.Event{
				Meta: meta,
				Fields: mapstr.M{
					"message": fields["message"],
				},
			},
		}
	}
<<<<<<< HEAD
	encodeEvents(client, events)
=======

	client, _ := NewClient(
		clientSettings{
			observer:         outputs.NewNilObserver(),
			indexSelector:    index,
			pipelineSelector: pipeline,
		},
		nil,
	)
>>>>>>> b1e4abc4

	encoded, bulkItems := client.bulkEncodePublishRequest(*libversion.MustNew(version.GetDefaultVersion()), events)
	require.Equal(t, len(events)-1, len(encoded), "all events should have been encoded")
	require.Equal(t, 9, len(bulkItems), "incomplete bulk")

	for i := 0; i < len(cases); i++ {
		bulkEventIndex, _ := cases[i]["bulkIndex"].(int)
		if bulkEventIndex == -1 {
			continue
		}
		caseOpType := cases[i]["op_type"]
		caseMessage := cases[i]["message"].(string)
		switch bulkItems[bulkEventIndex].(type) {
		case eslegclient.BulkCreateAction:
			validOpTypes := []interface{}{e.OpTypeCreate, nil}
			require.Contains(t, validOpTypes, caseOpType, caseMessage)
		case eslegclient.BulkIndexAction:
			require.Equal(t, e.OpTypeIndex, caseOpType, caseMessage)
		case eslegclient.BulkDeleteAction:
			require.Equal(t, e.OpTypeDelete, caseOpType, caseMessage)
		default:
			require.FailNow(t, "unknown type")
		}
	}

}

func TestClientWithAPIKey(t *testing.T) {
	var headers http.Header

	// Start a mock HTTP server, save request headers
	ts := httptest.NewServer(http.HandlerFunc(func(w http.ResponseWriter, r *http.Request) {
		headers = r.Header
	}))
	defer ts.Close()

	client, err := NewClient(clientSettings{
		observer: outputs.NewNilObserver(),
		connection: eslegclient.ConnectionSettings{
			URL:    ts.URL,
			APIKey: "hyokHG4BfWk5viKZ172X:o45JUkyuS--yiSAuuxl8Uw",
		},
	}, nil)
	assert.NoError(t, err)

	// This connection will fail since the server doesn't return a valid
	// response. This is fine since we're just testing the headers in the
	// original client request.
	//nolint:errcheck // connection doesn't need to succeed
	client.Connect()
	assert.Equal(t, "ApiKey aHlva0hHNEJmV2s1dmlLWjE3Mlg6bzQ1SlVreXVTLS15aVNBdXV4bDhVdw==", headers.Get("Authorization"))
}

func TestPublishEventsWithBulkFiltering(t *testing.T) {
	makePublishTestClient := func(t *testing.T, url string, configParams map[string]string) *Client {
		client, err := NewClient(
			clientSettings{
				observer: outputs.NewNilObserver(),
				connection: eslegclient.ConnectionSettings{
					URL:        url,
					Parameters: configParams,
				},
				indexSelector: testIndexSelector{},
			},
			nil,
		)
		require.NoError(t, err)
		return client
	}

	ctx, cancel := context.WithCancel(context.Background())
	defer cancel()

	event1 := publisher.Event{Content: beat.Event{Fields: mapstr.M{"field": 1}}}

	t.Run("Single event with response filtering", func(t *testing.T) {
		var expectedFilteringParams = map[string]string{
			"filter_path": "errors,items.*.error,items.*.status",
		}
		var recParams url.Values

		esMock := httptest.NewServer(http.HandlerFunc(func(w http.ResponseWriter, r *http.Request) {
			w.WriteHeader(http.StatusOK)
			if strings.ContainsAny("_bulk", r.URL.Path) {
				recParams = r.URL.Query()
				response := []byte(`{"took":85,"errors":false,"items":[{"index":{"status":200}}]}`)
				_, _ = w.Write(response)
			}
			if strings.Contains("/", r.URL.Path) {
				response := []byte(`{}`)
				_, _ = w.Write(response)
			}
		}))
		defer esMock.Close()
		client := makePublishTestClient(t, esMock.URL, nil)

		// Try publishing a batch that can be split
		events := encodeEvents(client, []publisher.Event{event1})
		evt, err := client.publishEvents(ctx, events)
		require.NoError(t, err)
		require.Equal(t, len(recParams), len(expectedFilteringParams))
		require.Nil(t, evt)
	})
	t.Run("Single event with response filtering and preconfigured client params", func(t *testing.T) {
		var configParams = map[string]string{
			"hardcoded": "yes",
		}
		var expectedFilteringParams = map[string]string{
			"filter_path": "errors,items.*.error,items.*.status",
		}
		var recParams url.Values

		esMock := httptest.NewServer(http.HandlerFunc(func(w http.ResponseWriter, r *http.Request) {
			w.WriteHeader(http.StatusOK)
			if strings.ContainsAny("_bulk", r.URL.Path) {
				recParams = r.URL.Query()
				response := []byte(`{"took":85,"errors":false,"items":[{"index":{"status":200}}]}`)
				_, _ = w.Write(response)
			}
			if strings.Contains("/", r.URL.Path) {
				response := []byte(`{}`)
				_, _ = w.Write(response)
			}
		}))
		defer esMock.Close()
		client := makePublishTestClient(t, esMock.URL, configParams)

		// Try publishing a batch that can be split
		events := encodeEvents(client, []publisher.Event{event1})
		evt, err := client.publishEvents(ctx, events)
		require.NoError(t, err)
		require.Equal(t, len(recParams), len(expectedFilteringParams)+len(configParams))
		require.Nil(t, evt)
	})
	t.Run("Single event without response filtering", func(t *testing.T) {
		var recParams url.Values

		esMock := httptest.NewServer(http.HandlerFunc(func(w http.ResponseWriter, r *http.Request) {
			if strings.ContainsAny("_bulk", r.URL.Path) {
				recParams = r.URL.Query()
				response := []byte(`{
					"took":85,
					"errors":false,
					"items":[
						{
							"index":{
								"_index":"test",
								"_id":"1",
								"_version":1,
								"result":"created",
								"_shards":{"total":2,"successful":1,"failed":0},
								"_seq_no":0,
								"_primary_term":1,
								"status":201
							}
						}
					]}`)
				_, _ = w.Write(response)
			}
			if strings.Contains("/", r.URL.Path) {
				response := []byte(`{}`)
				_, _ = w.Write(response)
			}
			w.WriteHeader(http.StatusOK)

		}))
		defer esMock.Close()
		client := makePublishTestClient(t, esMock.URL, nil)

		// Try publishing a batch that can be split
		events := encodeEvents(client, []publisher.Event{event1})
		_, err := client.publishEvents(ctx, events)
		require.NoError(t, err)
		require.Equal(t, len(recParams), 1)
	})
}

<<<<<<< HEAD
// encodeBatch encodes a publisher.Batch so it can be provided to
// Client.Publish and other helpers.
// This modifies the batch in place, but also returns its input batch
// to allow for easy chaining while creating test batches.
func encodeBatch[B publisher.Batch](client *Client, batch B) B {
	encodeEvents(client, batch.Events())
	return batch
}

// A test helper to encode an event array for an Elasticsearch client.
// This isn't particularly efficient since it creates a new encoder object
// for every set of events, but it's much easier and the difference is
// negligible for any non-benchmark tests.
// This modifies the slice in place, but also returns its input slice
// to allow for easy chaining while creating test events.
func encodeEvents(client *Client, events []publisher.Event) []publisher.Event {
	encoder := newEventEncoder(
		client.conn.EscapeHTML,
		client.indexSelector,
		client.pipeline,
	)
	for i := range events {
		// Skip encoding if there's already encoded data present
		if events[i].EncodedEvent == nil {
			encoded, _ := encoder.EncodeEntry(events[i])
			event := encoded.(publisher.Event)
			events[i] = event
		}
	}
	return events
}

func encodeEvent(client *Client, event publisher.Event) publisher.Event {
	encoder := newEventEncoder(
		client.conn.EscapeHTML,
		client.indexSelector,
		client.pipeline,
	)
	encoded, _ := encoder.EncodeEntry(event)
	return encoded.(publisher.Event)
=======
func TestGetIndex(t *testing.T) {
	dead_letter_index := "dead_index"
	client := &Client{
		deadLetterIndex: dead_letter_index,
		indexSelector:   testIndexSelector{},
	}

	event := &beat.Event{
		Meta: make(map[string]interface{}),
	}
	index, err := client.getIndex(event)
	require.NoError(t, err, "getIndex call must succeed")
	assert.Equal(t, "test", index, "Event with no dead letter marker should use the client's index selector")

	event.Meta[dead_letter_marker_field] = true
	index, err = client.getIndex(event)
	require.NoError(t, err, "getIndex call must succeed")
	assert.Equal(t, dead_letter_index, index, "Event with dead letter marker should use the client's dead letter index")
>>>>>>> b1e4abc4
}<|MERGE_RESOLUTION|>--- conflicted
+++ resolved
@@ -20,7 +20,9 @@
 package elasticsearch
 
 import (
+	"bytes"
 	"context"
+	"encoding/json"
 	"fmt"
 	"io"
 	"net/http"
@@ -666,20 +668,7 @@
 					},
 				}
 			}
-<<<<<<< HEAD
 			encodeEvents(client, events)
-=======
-
-			client, err := NewClient(
-				clientSettings{
-					observer:         outputs.NewNilObserver(),
-					indexSelector:    index,
-					pipelineSelector: pipeline,
-				},
-				nil,
-			)
-			assert.NoError(t, err)
->>>>>>> b1e4abc4
 
 			encoded, bulkItems := client.bulkEncodePublishRequest(*libversion.MustNew(test.version), events)
 			assert.Equal(t, len(events), len(encoded), "all events should have been encoded")
@@ -755,19 +744,7 @@
 			},
 		}
 	}
-<<<<<<< HEAD
 	encodeEvents(client, events)
-=======
-
-	client, _ := NewClient(
-		clientSettings{
-			observer:         outputs.NewNilObserver(),
-			indexSelector:    index,
-			pipelineSelector: pipeline,
-		},
-		nil,
-	)
->>>>>>> b1e4abc4
 
 	encoded, bulkItems := client.bulkEncodePublishRequest(*libversion.MustNew(version.GetDefaultVersion()), events)
 	require.Equal(t, len(events)-1, len(encoded), "all events should have been encoded")
@@ -945,7 +922,33 @@
 	})
 }
 
-<<<<<<< HEAD
+func TestSetDeadLetter(t *testing.T) {
+	dead_letter_index := "dead_index"
+	client := &Client{
+		deadLetterIndex: dead_letter_index,
+		indexSelector:   testIndexSelector{},
+	}
+
+	e := &encodedEvent{
+		index: "original_index",
+	}
+	errType := 123
+	errStr := "test error string"
+	client.setDeadLetter(e, errType, errStr)
+
+	assert.True(t, e.deadLetter, "setDeadLetter should set the event's deadLetter flag")
+	assert.Equal(t, dead_letter_index, e.index, "setDeadLetter should overwrite the event's original index")
+
+	var errFields struct {
+		ErrType    int    `json:"error.type"`
+		ErrMessage string `json:"error.message"`
+	}
+	err := json.NewDecoder(bytes.NewReader(e.encoding)).Decode(&errFields)
+	require.NoError(t, err, "json decoding of encoded event should succeed")
+	assert.Equal(t, errType, errFields.ErrType, "encoded error.type should match value in setDeadLetter")
+	assert.Equal(t, errStr, errFields.ErrMessage, "encoded error.message should match value in setDeadLetter")
+}
+
 // encodeBatch encodes a publisher.Batch so it can be provided to
 // Client.Publish and other helpers.
 // This modifies the batch in place, but also returns its input batch
@@ -965,7 +968,7 @@
 	encoder := newEventEncoder(
 		client.conn.EscapeHTML,
 		client.indexSelector,
-		client.pipeline,
+		client.pipelineSelector,
 	)
 	for i := range events {
 		// Skip encoding if there's already encoded data present
@@ -982,28 +985,8 @@
 	encoder := newEventEncoder(
 		client.conn.EscapeHTML,
 		client.indexSelector,
-		client.pipeline,
+		client.pipelineSelector,
 	)
 	encoded, _ := encoder.EncodeEntry(event)
 	return encoded.(publisher.Event)
-=======
-func TestGetIndex(t *testing.T) {
-	dead_letter_index := "dead_index"
-	client := &Client{
-		deadLetterIndex: dead_letter_index,
-		indexSelector:   testIndexSelector{},
-	}
-
-	event := &beat.Event{
-		Meta: make(map[string]interface{}),
-	}
-	index, err := client.getIndex(event)
-	require.NoError(t, err, "getIndex call must succeed")
-	assert.Equal(t, "test", index, "Event with no dead letter marker should use the client's index selector")
-
-	event.Meta[dead_letter_marker_field] = true
-	index, err = client.getIndex(event)
-	require.NoError(t, err, "getIndex call must succeed")
-	assert.Equal(t, dead_letter_index, index, "Event with dead letter marker should use the client's dead letter index")
->>>>>>> b1e4abc4
 }