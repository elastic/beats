--- conflicted
+++ resolved
@@ -506,22 +506,14 @@
 		if encodedEvent.deadLetter {
 			// Fatal error while sending an already-failed event to the dead letter
 			// index, drop.
-<<<<<<< HEAD
-			client.log.Errorf("Can't deliver to dead letter index event (status=%v). Look at the event log to view the event and cause.", itemStatus)
-=======
 			client.pLogDeadLetter.Add()
->>>>>>> e345f285
 			client.log.Errorw(fmt.Sprintf("Can't deliver to dead letter index event '%s' (status=%v): %s", encodedEvent, itemStatus, itemMessage), logp.TypeKey, logp.EventType)
 			stats.nonIndexable++
 			return false
 		}
 		if client.deadLetterIndex == "" {
 			// Fatal error and no dead letter index, drop.
-<<<<<<< HEAD
-			client.log.Warnf("Cannot index event (status=%v): dropping event! Look at the event log to view the event and cause.", itemStatus)
-=======
 			client.pLogIndex.Add()
->>>>>>> e345f285
 			client.log.Warnw(fmt.Sprintf("Cannot index event '%s' (status=%v): %s, dropping event!", encodedEvent, itemStatus, itemMessage), logp.TypeKey, logp.EventType)
 			stats.nonIndexable++
 			return false
@@ -530,11 +522,7 @@
 		// We count this as a "retryable failure", and then if the dead letter
 		// ingestion succeeds it is counted in the "deadLetter" counter
 		// rather than the "acked" counter.
-<<<<<<< HEAD
-		client.log.Warnf("Cannot index event (status=%v), trying dead letter index. Look at the event log to view the event and cause.", itemStatus)
-=======
 		client.pLogIndexTryDeadLetter.Add()
->>>>>>> e345f285
 		client.log.Warnw(fmt.Sprintf("Cannot index event '%s' (status=%v): %s, trying dead letter index", encodedEvent, itemStatus, itemMessage), logp.TypeKey, logp.EventType)
 		encodedEvent.setDeadLetter(client.deadLetterIndex, itemStatus, string(itemMessage))
 	}
