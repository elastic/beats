// Licensed to Elasticsearch B.V. under one or more contributor
// license agreements. See the NOTICE file distributed with
// this work for additional information regarding copyright
// ownership. Elasticsearch B.V. licenses this file to you under
// the Apache License, Version 2.0 (the "License"); you may
// not use this file except in compliance with the License.
// You may obtain a copy of the License at
//
//     http://www.apache.org/licenses/LICENSE-2.0
//
// Unless required by applicable law or agreed to in writing,
// software distributed under the License is distributed on an
// "AS IS" BASIS, WITHOUT WARRANTIES OR CONDITIONS OF ANY
// KIND, either express or implied.  See the License for the
// specific language governing permissions and limitations
// under the License.

package elasticsearch

import (
	"testing"

	"github.com/elastic/beats/v7/libbeat/beat"
	"github.com/elastic/beats/v7/libbeat/esleg/eslegclient"
	"github.com/elastic/elastic-agent-libs/config"
	"github.com/elastic/elastic-agent-libs/mapstr"
	"github.com/stretchr/testify/require"
)

func TestConnectCallbacksManagement(t *testing.T) {
	f0 := func(client *eslegclient.Connection) error { return nil }
	f1 := func(client *eslegclient.Connection) error { return nil }
	f2 := func(client *eslegclient.Connection) error { return nil }

	_, err := RegisterConnectCallback(f0)
	if err != nil {
		t.Fatalf("error while registering callback: %v", err)
	}
	id1, err := RegisterConnectCallback(f1)
	if err != nil {
		t.Fatalf("error while registering callback: %v", err)
	}
	id2, err := RegisterConnectCallback(f2)
	if err != nil {
		t.Fatalf("error while registering callback: %v", err)
	}

	t.Logf("removing second callback")
	DeregisterConnectCallback(id1)
	if _, ok := connectCallbackRegistry.callbacks[id2]; !ok {
		t.Fatalf("third callback cannot be retrieved")
	}
}

func TestGlobalConnectCallbacksManagement(t *testing.T) {
	f0 := func(client *eslegclient.Connection) error { return nil }
	f1 := func(client *eslegclient.Connection) error { return nil }
	f2 := func(client *eslegclient.Connection) error { return nil }

	_, err := RegisterGlobalCallback(f0)
	if err != nil {
		t.Fatalf("error while registering callback: %v", err)
	}
	id1, err := RegisterGlobalCallback(f1)
	if err != nil {
		t.Fatalf("error while registering callback: %v", err)
	}
	id2, err := RegisterGlobalCallback(f2)
	if err != nil {
		t.Fatalf("error while registering callback: %v", err)
	}

	t.Logf("removing second callback")
	DeregisterGlobalCallback(id1)
	if _, ok := globalCallbackRegistry.callbacks[id2]; !ok {
		t.Fatalf("third callback cannot be retrieved")
	}
}

func TestPipelineSelection(t *testing.T) {
	cases := map[string]struct {
		cfg   map[string]interface{}
		event beat.Event
		want  string
	}{
		"no pipline configured": {},
		"pipeline configured": {
			cfg:  map[string]interface{}{"pipeline": "test"},
			want: "test",
		},
		"pipeline must be lowercase": {
			cfg:  map[string]interface{}{"pipeline": "Test"},
			want: "test",
		},
		"pipeline via event meta": {
			event: beat.Event{Meta: mapstr.M{"pipeline": "test"}},
			want:  "test",
		},
		"pipeline via event meta must be lowercase": {
			event: beat.Event{Meta: mapstr.M{"pipeline": "Test"}},
			want:  "test",
		},
		"pipelines setting": {
			cfg: map[string]interface{}{
				"pipelines": []map[string]interface{}{{"pipeline": "test"}},
			},
			want: "test",
		},
		"pipelines setting must be lowercase": {
			cfg: map[string]interface{}{
				"pipelines": []map[string]interface{}{{"pipeline": "Test"}},
			},
			want: "test",
		},
	}

	for name, _test := range cases {
		// de-alias loop variable
		test := _test
		t.Run(name, func(t *testing.T) {
			selector, err := buildPipelineSelector(config.MustNewConfigFrom(test.cfg))
<<<<<<< HEAD
			require.NoError(t, err)
=======
			assert.NoError(t, err)

			client, err := NewClient(
				clientSettings{
					pipelineSelector: &selector,
				},
				nil,
			)
			assert.NoError(t, err)
>>>>>>> b1e4abc4

			if err != nil {
				t.Fatalf("Failed to parse configuration: %v", err)
			}

			got, err := getPipeline(&test.event, &selector)
			if err != nil {
				t.Fatalf("Failed to create pipeline name: %v", err)
			}

			if test.want != got {
				t.Errorf("Pipeline name missmatch (want: %v, got: %v)", test.want, got)
			}
		})
	}
}<|MERGE_RESOLUTION|>--- conflicted
+++ resolved
@@ -119,19 +119,7 @@
 		test := _test
 		t.Run(name, func(t *testing.T) {
 			selector, err := buildPipelineSelector(config.MustNewConfigFrom(test.cfg))
-<<<<<<< HEAD
 			require.NoError(t, err)
-=======
-			assert.NoError(t, err)
-
-			client, err := NewClient(
-				clientSettings{
-					pipelineSelector: &selector,
-				},
-				nil,
-			)
-			assert.NoError(t, err)
->>>>>>> b1e4abc4
 
 			if err != nil {
 				t.Fatalf("Failed to parse configuration: %v", err)
