// Licensed to Elasticsearch B.V. under one or more contributor
// license agreements. See the NOTICE file distributed with
// this work for additional information regarding copyright
// ownership. Elasticsearch B.V. licenses this file to you under
// the Apache License, Version 2.0 (the "License"); you may
// not use this file except in compliance with the License.
// You may obtain a copy of the License at
//
//     http://www.apache.org/licenses/LICENSE-2.0
//
// Unless required by applicable law or agreed to in writing,
// software distributed under the License is distributed on an
// "AS IS" BASIS, WITHOUT WARRANTIES OR CONDITIONS OF ANY
// KIND, either express or implied.  See the License for the
// specific language governing permissions and limitations
// under the License.

package kafka

import (
	"context"
	"errors"
	"fmt"
	"strings"
	"sync"
	"sync/atomic"
	"time"

	"github.com/Shopify/sarama"
	"github.com/eapache/go-resiliency/breaker"

	"github.com/elastic/beats/v7/libbeat/common/fmtstr"
	"github.com/elastic/beats/v7/libbeat/outputs"
	"github.com/elastic/beats/v7/libbeat/outputs/codec"
	"github.com/elastic/beats/v7/libbeat/outputs/outil"
	"github.com/elastic/beats/v7/libbeat/publisher"
	"github.com/elastic/elastic-agent-libs/logp"
	"github.com/elastic/elastic-agent-libs/testing"
	"github.com/elastic/elastic-agent-libs/transport"
)

type client struct {
	log      *logp.Logger
	observer outputs.Observer
	hosts    []string
	topic    outil.Selector
	key      *fmtstr.EventFormatString
	index    string
	codec    codec.Codec
	config   sarama.Config
	mux      sync.Mutex
	done     chan struct{}

	producer sarama.AsyncProducer

	recordHeaders []sarama.RecordHeader

	wg sync.WaitGroup
}

type msgRef struct {
	client *client
	count  int32
	total  int
	failed []publisher.Event
	batch  publisher.Batch

	err error
}

var (
	errNoTopicsSelected = errors.New("no topic could be selected")

	// authErrors are authentication/authorisation errors that will cause
	// the event to be dropped
	authErrors = []error{
		sarama.ErrTopicAuthorizationFailed,
		sarama.ErrGroupAuthorizationFailed,
		sarama.ErrClusterAuthorizationFailed,
		// I believe those are handled before the connection is
		// stabilised, however we also handle them here just in
		// case
		sarama.ErrUnsupportedSASLMechanism,
		sarama.ErrIllegalSASLState,
		sarama.ErrSASLAuthenticationFailed,
	}
)

func newKafkaClient(
	observer outputs.Observer,
	hosts []string,
	index string,
	key *fmtstr.EventFormatString,
	topic outil.Selector,
	headers []header,
	writer codec.Codec,
	cfg *sarama.Config,
) (*client, error) {
	c := &client{
		log:      logp.NewLogger(logSelector),
		observer: observer,
		hosts:    hosts,
		topic:    topic,
		key:      key,
		index:    strings.ToLower(index),
		codec:    writer,
		config:   *cfg,
		done:     make(chan struct{}),
	}

	if len(headers) != 0 {
		recordHeaders := make([]sarama.RecordHeader, 0, len(headers))
		for _, h := range headers {
			if h.Key == "" {
				continue
			}
			recordHeader := sarama.RecordHeader{
				Key:   []byte(h.Key),
				Value: []byte(h.Value),
			}

			recordHeaders = append(recordHeaders, recordHeader)
		}
		c.recordHeaders = recordHeaders
	}

	return c, nil
}

func (c *client) Connect(_ context.Context) error {
	c.mux.Lock()
	defer c.mux.Unlock()

	c.log.Debugf("connect: %v", c.hosts)

	// try to connect
	producer, err := sarama.NewAsyncProducer(c.hosts, &c.config)
	if err != nil {
		c.log.Errorf("Kafka connect fails with: %+v", err)
		return err
	}

	c.producer = producer

	c.wg.Add(2)
	go c.successWorker(producer.Successes())
	go c.errorWorker(producer.Errors())

	return nil
}

func (c *client) Close() error {
	c.mux.Lock()
	defer c.mux.Unlock()
	c.log.Debug("closed kafka client")

	// producer was not created before the close() was called.
	if c.producer == nil {
		return nil
	}

	close(c.done)
	c.producer.AsyncClose()
	c.wg.Wait()
	c.producer = nil
	return nil
}

func (c *client) Publish(_ context.Context, batch publisher.Batch) error {
	events := batch.Events()
	c.observer.NewBatch(len(events))

	ref := &msgRef{
		client: c,
		count:  int32(len(events)),
		total:  len(events),
		failed: nil,
		batch:  batch,
	}

	ch := c.producer.Input()
	for i := range events {
		d := &events[i]
		msg, err := c.getEventMessage(d)
		if err != nil {
			c.log.Errorf("Dropping event: %+v", err)
			ref.done()
			c.observer.PermanentErrors(1)
			continue
		}

		msg.ref = ref
		msg.initProducerMessage()
		ch <- &msg.msg
	}

	return nil
}

func (c *client) String() string {
	return "kafka(" + strings.Join(c.hosts, ",") + ")"
}

func (c *client) getEventMessage(data *publisher.Event) (*message, error) {
	event := &data.Content
	msg := &message{partition: -1, data: *data}

	value, err := data.Cache.GetValue("partition")
	if err == nil {
		if c.log.IsDebug() {
			c.log.Debugf("got event.Meta[\"partition\"] = %v", value)
		}
		if partition, ok := value.(int32); ok {
			msg.partition = partition
		}
	}

	value, err = data.Cache.GetValue("topic")
	if err == nil {
		if c.log.IsDebug() {
			c.log.Debugf("got event.Meta[\"topic\"] = %v", value)
		}
		if topic, ok := value.(string); ok {
			msg.topic = topic
		}
	}

	if msg.topic == "" {
		topic, err := c.topic.Select(event)
		if err != nil {
			return nil, fmt.Errorf("setting kafka topic failed with %w", err)
		}
		if topic == "" {
			return nil, errNoTopicsSelected
		}
		msg.topic = topic
		if _, err := data.Cache.Put("topic", topic); err != nil {
			return nil, fmt.Errorf("setting kafka topic in publisher event failed: %w", err)
		}
	}

	serializedEvent, err := c.codec.Encode(c.index, event)
	if err != nil {
		if c.log.IsDebug() {
			c.log.Debug("failed event logged to event log file")
			c.log.Debugw(fmt.Sprintf("failed event: %v", event), logp.TypeKey, logp.EventType)
		}
		return nil, err
	}

	buf := make([]byte, len(serializedEvent))
	copy(buf, serializedEvent)
	msg.value = buf

	// message timestamps have been added to kafka with version 0.10.0.0
	if c.config.Version.IsAtLeast(sarama.V0_10_0_0) {
		msg.ts = event.Timestamp
	}

	if c.key != nil {
		if key, err := c.key.RunBytes(event); err == nil {
			msg.key = key
		}
	}

	return msg, nil
}

func (c *client) successWorker(ch <-chan *sarama.ProducerMessage) {
	defer c.wg.Done()
	defer c.log.Debug("Stop kafka ack worker")

	for libMsg := range ch {
		msg := libMsg.Metadata.(*message)
		msg.ref.done()
	}
}

func (c *client) errorWorker(ch <-chan *sarama.ProducerError) {
	breakerOpen := false
	defer c.wg.Done()
	defer c.log.Debug("Stop kafka error handler")

	for errMsg := range ch {
		msg := errMsg.Msg.Metadata.(*message)
		msg.ref.fail(msg, errMsg.Err)

		if errors.Is(errMsg.Err, breaker.ErrBreakerOpen) {
			// ErrBreakerOpen is a very special case in Sarama. It happens only when
			// there have been repeated critical (broker / topic-level) errors, and it
			// puts Sarama into a state where it immediately rejects all input
			// for 10 seconds, ignoring retry / backoff settings.
			// With this output's current design (in which Publish passes through to
			// Sarama's input channel with no further synchronization), retrying
			// these failed values causes an infinite retry loop that degrades
			// the entire system.
			// "Nice" approaches and why we haven't used them:
			// - Use exposed API to navigate this state and its effect on retries.
			//   * Unfortunately, Sarama's circuit breaker and its errors are
			//     hard-coded and undocumented. We'd like to address this in the
			//     future.
			// - If a batch fails with a circuit breaker error, delay before
			//   retrying it.
			//   * This would fix the most urgent performance issues, but requires
			//     extra bookkeeping because the Kafka output handles each batch
			//     independently. It results in potentially many batches / 10s of
			//     thousands of events being loaded and attempted, even though we
			//     know there's a fatal error early in the first batch. It also
			//     makes it hard to know when each batch should be retried.
			// - In the Kafka Publish method, add a blocking first-pass intake step
			//   that can gate on error conditions, rather than handing off data
			//   to Sarama immediately.
			//   * This would fix the issue but would require a lot of work and
			//     testing, and we need a fix for the release now. It's also a
			//     fairly elaborate workaround for something that might be
			//     easier to fix in the library itself.
			//
			// Instead, we have applied the following fix, which is not very "nice"
			// but satisfies all other important constraints:
			// - When we receive a circuit breaker error, sleep for 10 seconds
			//   (Sarama's hard-coded timeout) on the _error worker thread_.
			//
			// This works because connection-level errors that can trigger the
			// circuit breaker are on the critical path for input processing, and
			// thus blocking on the error channel applies back-pressure to the
			// input channel. This means that if there are any more errors while the
			// error worker is asleep, any call to Publish will block until we
			// start reading again.
			//
			// Reasons this solution is preferred:
			// - It responds immediately to Sarama's global error state, rather than
			//   trying to detect it independently in each batch or adding more
			//   cumbersome synchronization to the output
			// - It gives the minimal delay that is consistent with Sarama's
			//   internal behavior
			// - It requires only a few lines of code and no design changes
			//
			// That said, this is still relying on undocumented library internals
			// for correct behavior, which isn't ideal, but the error itself is an
			// undocumented library internal, so this is de facto necessary for now.
			// We'd like to have a more official / permanent fix merged into Sarama
			// itself in the future.

			// The "breakerOpen" flag keeps us from sleeping the first time we see
			// a circuit breaker error, because it might be an old error still
			// sitting in the channel from 10 seconds ago. So we only end up
			// sleeping every _other_ reported breaker error.
			if breakerOpen {
				// Immediately log the error that presumably caused this state,
				// since the error reporting on this batch will be delayed.
				if msg.ref.err != nil {
					c.log.Errorf("Kafka (topic=%v): %v", msg.topic, msg.ref.err)
				}
				select {
				case <-time.After(10 * time.Second):
					// Sarama's circuit breaker is hard-coded to reject all inputs
					// for 10sec.
				case <-msg.ref.client.done:
					// Allow early bailout if the output itself is closing.
				}
				breakerOpen = false
			} else {
				breakerOpen = true
			}
		}
	}
}

func (r *msgRef) done() {
	r.dec()
}

func (r *msgRef) fail(msg *message, err error) {
	switch {
	case errors.Is(err, sarama.ErrInvalidMessage):
		r.client.log.Errorf("Kafka (topic=%v): dropping invalid message", msg.topic)
		r.client.observer.PermanentErrors(1)

	case errors.Is(err, sarama.ErrMessageSizeTooLarge) || errors.Is(err, sarama.ErrInvalidMessageSize):
		r.client.log.Errorf("Kafka (topic=%v): dropping too large message of size %v.",
			msg.topic,
			len(msg.key)+len(msg.value))
		r.client.observer.PermanentErrors(1)

<<<<<<< HEAD
<<<<<<< HEAD
=======
	// drop event if it exceeds size larger than max_message_bytes
	case strings.Contains(err.Error(), "Attempt to produce message larger than configured Producer.MaxMessageBytes"):
		r.client.log.Errorf("Kafka (topic=%v): dropping message as it exceeds max_mesage_bytes:", msg.topic)
		r.client.observer.PermanentErrors(1)

=======
>>>>>>> e7763165
	case isAuthError(err):
		r.client.log.Errorf("Kafka (topic=%v): authorisation error: %s", msg.topic, err)
		r.client.observer.PermanentErrors(1)

<<<<<<< HEAD
>>>>>>> 23f4491cc ([kafka] Handle configuration errors (#45128))
=======
>>>>>>> e7763165
	case errors.Is(err, breaker.ErrBreakerOpen):
		// Add this message to the failed list, but don't overwrite r.err since
		// all the breaker error means is "there were a lot of other errors".
		r.failed = append(r.failed, msg.data)

	default:
		r.failed = append(r.failed, msg.data)
		if r.err == nil {
			// Don't overwrite an existing error. This way at the end of the batch
			// we report the first error that we saw, rather than the last one.
			r.err = err
		}
	}
	r.dec()
}

func (r *msgRef) dec() {
	i := atomic.AddInt32(&r.count, -1)
	if i > 0 {
		return
	}

	r.client.log.Debug("finished kafka batch")
	stats := r.client.observer

	err := r.err
	if err != nil {
		failed := len(r.failed)
		success := r.total - failed
		r.batch.RetryEvents(r.failed)

		stats.RetryableErrors(failed)
		if success > 0 {
			stats.AckedEvents(success)
		}

		r.client.log.Debugf("Kafka publish failed with: %+v", err)
	} else {
		r.batch.ACK()
		stats.AckedEvents(r.total)
	}
}

func (c *client) Test(d testing.Driver) {
	if c.config.Net.TLS.Enable {
		d.Warn("TLS", "Kafka output doesn't support TLS testing")
	}

	for _, host := range c.hosts {
		d.Run("Kafka: "+host, func(d testing.Driver) {
			netDialer := transport.TestNetDialer(d, c.config.Net.DialTimeout)
			_, err := netDialer.Dial("tcp", host)
			d.Error("dial up", err)
		})
	}

}

func isAuthError(err error) bool {
	for _, e := range authErrors {
		if errors.Is(err, e) {
			return true
		}
	}

	return false
}<|MERGE_RESOLUTION|>--- conflicted
+++ resolved
@@ -382,24 +382,15 @@
 			len(msg.key)+len(msg.value))
 		r.client.observer.PermanentErrors(1)
 
-<<<<<<< HEAD
-<<<<<<< HEAD
-=======
 	// drop event if it exceeds size larger than max_message_bytes
 	case strings.Contains(err.Error(), "Attempt to produce message larger than configured Producer.MaxMessageBytes"):
 		r.client.log.Errorf("Kafka (topic=%v): dropping message as it exceeds max_mesage_bytes:", msg.topic)
 		r.client.observer.PermanentErrors(1)
 
-=======
->>>>>>> e7763165
 	case isAuthError(err):
 		r.client.log.Errorf("Kafka (topic=%v): authorisation error: %s", msg.topic, err)
 		r.client.observer.PermanentErrors(1)
 
-<<<<<<< HEAD
->>>>>>> 23f4491cc ([kafka] Handle configuration errors (#45128))
-=======
->>>>>>> e7763165
 	case errors.Is(err, breaker.ErrBreakerOpen):
 		// Add this message to the failed list, but don't overwrite r.err since
 		// all the breaker error means is "there were a lot of other errors".
