// Licensed to Elasticsearch B.V. under one or more contributor
// license agreements. See the NOTICE file distributed with
// this work for additional information regarding copyright
// ownership. Elasticsearch B.V. licenses this file to you under
// the Apache License, Version 2.0 (the "License"); you may
// not use this file except in compliance with the License.
// You may obtain a copy of the License at
//
//     http://www.apache.org/licenses/LICENSE-2.0
//
// Unless required by applicable law or agreed to in writing,
// software distributed under the License is distributed on an
// "AS IS" BASIS, WITHOUT WARRANTIES OR CONDITIONS OF ANY
// KIND, either express or implied.  See the License for the
// specific language governing permissions and limitations
// under the License.

package logstash

import (
	"strings"
	"time"

	"github.com/elastic/elastic-agent-libs/config"

	"github.com/elastic/beats/v7/libbeat/common/cfgwarn"
	"github.com/elastic/elastic-agent-libs/transport"
	"github.com/elastic/elastic-agent-libs/transport/tlscommon"
)

type Config struct {
	Index            string                `config:"index"`
	LoadBalance      bool                  `config:"loadbalance"`
	BulkMaxSize      int                   `config:"bulk_max_size"`
	SlowStart        bool                  `config:"slow_start"`
	Timeout          time.Duration         `config:"timeout"`
	TTL              time.Duration         `config:"ttl"               validate:"min=0"`
	Pipelining       int                   `config:"pipelining"        validate:"min=0"`
	CompressionLevel int                   `config:"compression_level" validate:"min=0, max=9"`
	MaxRetries       int                   `config:"max_retries"       validate:"min=-1"`
	TLS              *tlscommon.Config     `config:"ssl"`
	Proxy            transport.ProxyConfig `config:",inline"`
	Backoff          Backoff               `config:"backoff"`
	EscapeHTML       bool                  `config:"escape_html"`
	Queue            config.Namespace      `config:"queue"`
}

type Backoff struct {
	Init time.Duration
	Max  time.Duration
}

func DefaultConfig() Config {
	return Config{
		LoadBalance:      false,
		Pipelining:       2,
		BulkMaxSize:      2048,
		SlowStart:        false,
		CompressionLevel: 3,
		Timeout:          30 * time.Second,
		MaxRetries:       3,
		TTL:              0 * time.Second,
		Backoff: Backoff{
			Init: 1 * time.Second,
			Max:  60 * time.Second,
		},
		EscapeHTML: false,
	}
}

<<<<<<< HEAD
func readConfig(cfg *config.C, info beat.Info) (*Config, error) {
=======
func readConfig(cfg *config.C, indexPrefix string) (*Config, error) {
>>>>>>> aed42964
	c := DefaultConfig()

	err := cfgwarn.CheckRemoved6xSettings(cfg, "port")
	if err != nil {
		return nil, err
	}

	if err := cfg.Unpack(&c); err != nil {
		return nil, err
	}

	if c.Index == "" {
		c.Index = strings.ToLower(indexPrefix)
	}

	return &c, nil
}<|MERGE_RESOLUTION|>--- conflicted
+++ resolved
@@ -68,11 +68,7 @@
 	}
 }
 
-<<<<<<< HEAD
-func readConfig(cfg *config.C, info beat.Info) (*Config, error) {
-=======
 func readConfig(cfg *config.C, indexPrefix string) (*Config, error) {
->>>>>>> aed42964
 	c := DefaultConfig()
 
 	err := cfgwarn.CheckRemoved6xSettings(cfg, "port")
