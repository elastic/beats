package redis

import (
	"encoding/json"
	"errors"
	"fmt"
	"strings"
	"sync/atomic"
	"time"

	"github.com/garyburd/redigo/redis"

	"github.com/elastic/beats/libbeat/common"
	"github.com/elastic/beats/libbeat/logp"
	"github.com/elastic/beats/libbeat/outputs"
)

const (
	RedisListType redisDataType = iota
	RedisChannelType
)

type redisOutput struct {
	Index string
	Conn  redis.Conn

	TopologyExpire    time.Duration
	ReconnectInterval time.Duration
	Hostname          string
	Password          string
	Db                int
	DbTopology        int
	Timeout           time.Duration
	DataType          redisDataType

	TopologyMap atomic.Value // Value holds a map[string][string]
	connected   bool
}

type redisDataType uint16

type message struct {
	trans outputs.Signaler
	index string
	msg   string
}

<<<<<<< HEAD
func init() {
	outputs.RegisterOutputPlugin("redis", New)
}
=======
func (out *redisOutput) Init(config outputs.MothershipConfig, topology_expire int) error {

	out.Hostname = fmt.Sprintf("%s:%d", config.Host, config.Port)
>>>>>>> 0be8f24f

func New(cfg *common.Config, topologyExpire int) (outputs.Outputer, error) {
	config := defaultConfig
	if err := cfg.Unpack(&config); err != nil {
		return nil, err
	}

	output := &redisOutput{}
	if err := output.Init(&config, topologyExpire); err != nil {
		return nil, err
	}
	return output, nil
}

func (out *redisOutput) Init(config *redisConfig, topology_expire int) error {

	logp.Warn("Redis Output is deprecated. Please use the Redis Output Plugin from Logstash instead.")

	out.Hostname = fmt.Sprintf("%s:%d", config.Host, config.Port)
	out.Password = config.Password
	out.Index = config.Index
	out.Db = config.Db
	out.DbTopology = config.DbTopology

	out.Timeout = config.Timeout

	out.ReconnectInterval = time.Duration(1) * time.Second
	if config.ReconnectInterval >= 0 {
		out.ReconnectInterval = time.Duration(config.ReconnectInterval) * time.Second
	}
	logp.Info("Reconnect Interval set to: %v", out.ReconnectInterval)

	expSec := 15
	if topology_expire != 0 {
		expSec = topology_expire
	}
	out.TopologyExpire = time.Duration(expSec) * time.Second

	switch config.DataType {
	case "", "list":
		out.DataType = RedisListType
	case "channel":
		out.DataType = RedisChannelType
	default:
		return errors.New("Bad Redis data type")
	}

	logp.Info("[RedisOutput] Using Redis server %s", out.Hostname)
	if out.Password != "" {
		logp.Info("[RedisOutput] Using password to connect to Redis")
	}
	logp.Info("[RedisOutput] Redis connection timeout %s", out.Timeout)
	logp.Info("[RedisOutput] Redis reconnect interval %s", out.ReconnectInterval)
	logp.Info("[RedisOutput] Using index pattern %s", out.Index)
	logp.Info("[RedisOutput] Topology expires after %s", out.TopologyExpire)
	logp.Info("[RedisOutput] Using db %d for storing events", out.Db)
	logp.Info("[RedisOutput] Using db %d for storing topology", out.DbTopology)
	logp.Info("[RedisOutput] Using %d data type", out.DataType)

	out.Reconnect()

	return nil
}

func (out *redisOutput) RedisConnect(db int) (redis.Conn, error) {
	conn, err := redis.DialTimeout(
		"tcp",
		out.Hostname,
		out.Timeout, out.Timeout, out.Timeout)
	if err != nil {
		return nil, err
	}

	if len(out.Password) > 0 {
		_, err = conn.Do("AUTH", out.Password)
		if err != nil {
			return nil, err
		}
	}

	_, err = conn.Do("PING")
	if err != nil {
		return nil, err
	}

	_, err = conn.Do("SELECT", db)
	if err != nil {
		return nil, err
	}

	return conn, nil
}

func (out *redisOutput) Connect() error {
	var err error
	out.Conn, err = out.RedisConnect(out.Db)
	if err != nil {
		return err
	}
	out.connected = true

	return nil
}

func (out *redisOutput) Close() error {
	return out.Conn.Close()
}

func (out *redisOutput) Reconnect() {

	for {
		err := out.Connect()
		if err != nil {
			logp.Warn("Error connecting to Redis (%s). Retrying in %s", err, out.ReconnectInterval)
			time.Sleep(out.ReconnectInterval)
		} else {
			break
		}
	}
}

func (out *redisOutput) GetNameByIP(ip string) string {
	topologyMap, ok := out.TopologyMap.Load().(map[string]string)
	if ok {
		name, exists := topologyMap[ip]
		if exists {
			return name
		}
	}
	return ""
}

func (out *redisOutput) PublishIPs(name string, localAddrs []string) error {
	logp.Debug("output_redis", "[%s] Publish the IPs %s", name, localAddrs)

	// connect to db
	conn, err := out.RedisConnect(out.DbTopology)
	if err != nil {
		return err
	}
	defer func() { _ = conn.Close() }()

	_, err = conn.Do("HSET", name, "ipaddrs", strings.Join(localAddrs, ","))
	if err != nil {
		logp.Err("[%s] Fail to set the IP addresses: %s", name, err)
		return err
	}

	_, err = conn.Do("EXPIRE", name, int(out.TopologyExpire.Seconds()))
	if err != nil {
		logp.Err("[%s] Fail to set the expiration time: %s", name, err)
		return err
	}

	out.UpdateLocalTopologyMap(conn)

	return nil
}

func (out *redisOutput) UpdateLocalTopologyMap(conn redis.Conn) {
	topologyMapTmp := make(map[string]string)
	hostnames, err := redis.Strings(conn.Do("KEYS", "*"))
	if err != nil {
		logp.Err("Fail to get the all shippers from the topology map %s", err)
		return
	}
	for _, hostname := range hostnames {
		res, err := redis.String(conn.Do("HGET", hostname, "ipaddrs"))
		if err != nil {
			logp.Err("[%s] Fail to get the IPs: %s", hostname, err)
		} else {
			ipaddrs := strings.Split(res, ",")
			for _, addr := range ipaddrs {
				topologyMapTmp[addr] = hostname
			}
		}
	}

	out.TopologyMap.Store(topologyMapTmp)

	logp.Debug("output_redis", "Topology %s", topologyMapTmp)
}

func (out *redisOutput) PublishEvent(
	signal outputs.Signaler,
	opts outputs.Options,
	event common.MapStr,
) error {
	return out.BulkPublish(signal, opts, []common.MapStr{event})
}

func (out *redisOutput) BulkPublish(
	signal outputs.Signaler,
	opts outputs.Options,
	events []common.MapStr,
) error {
	if !opts.Guaranteed {
		err := out.doBulkPublish(events)
		outputs.Signal(signal, err)
		return err
	}

	for {
		err := out.doBulkPublish(events)
		if err == nil {
			outputs.SignalCompleted(signal)
			return nil
		}

		// TODO: add backoff
		time.Sleep(1)
	}
}

func (out *redisOutput) doBulkPublish(events []common.MapStr) error {
	if !out.connected {
		logp.Debug("output_redis", "Droping pkt ...")
		return errors.New("Not connected")
	}

	command := "RPUSH"
	if out.DataType == RedisChannelType {
		command = "PUBLISH"
	}

	if len(events) == 1 { // single event
		event := events[0]
		jsonEvent, err := json.Marshal(event)
		if err != nil {
			logp.Err("Fail to convert the event to JSON: %s", err)
			return err
		}

		_, err = out.Conn.Do(command, out.Index, string(jsonEvent))
		out.onFail(err)
		return err
	}

	for _, event := range events {
		jsonEvent, err := json.Marshal(event)
		if err != nil {
			logp.Err("Fail to convert the event to JSON: %s", err)
			continue
		}
		err = out.Conn.Send(command, out.Index, string(jsonEvent))
		if err != nil {
			out.onFail(err)
			return err
		}
	}
	if err := out.Conn.Flush(); err != nil {
		out.onFail(err)
		return err
	}
	_, err := out.Conn.Receive()
	out.onFail(err)
	return err

}

func (out *redisOutput) onFail(err error) {
	if err != nil {
		logp.Err("Fail to publish event to REDIS: %s", err)
		out.connected = false
		go out.Reconnect()
	}
}<|MERGE_RESOLUTION|>--- conflicted
+++ resolved
@@ -45,15 +45,9 @@
 	msg   string
 }
 
-<<<<<<< HEAD
 func init() {
 	outputs.RegisterOutputPlugin("redis", New)
 }
-=======
-func (out *redisOutput) Init(config outputs.MothershipConfig, topology_expire int) error {
-
-	out.Hostname = fmt.Sprintf("%s:%d", config.Host, config.Port)
->>>>>>> 0be8f24f
 
 func New(cfg *common.Config, topologyExpire int) (outputs.Outputer, error) {
 	config := defaultConfig
@@ -69,8 +63,6 @@
 }
 
 func (out *redisOutput) Init(config *redisConfig, topology_expire int) error {
-
-	logp.Warn("Redis Output is deprecated. Please use the Redis Output Plugin from Logstash instead.")
 
 	out.Hostname = fmt.Sprintf("%s:%d", config.Host, config.Port)
 	out.Password = config.Password
