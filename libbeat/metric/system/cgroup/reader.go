--- conflicted
+++ resolved
@@ -189,13 +189,8 @@
 	stats := StatsV1{}
 	stats.Path, stats.ID = getCommonCgroupMetadata(paths.V1)
 	stats.Version = CgroupsV1
-<<<<<<< HEAD
 	for conName, cgPath := range paths.V1 {
-		if r.ignoreRootCgroups && cgPath.ControllerPath == "/" {
-=======
-	for conName, cgPath := range paths {
 		if r.ignoreRootCgroups && (cgPath.ControllerPath == "/" && r.cgroupsHierarchyOverride != cgPath.ControllerPath) {
->>>>>>> 348a7585
 			continue
 		}
 		err := getStatsV1(cgPath, conName, &stats)
@@ -217,13 +212,8 @@
 	stats := StatsV2{}
 	stats.Path, stats.ID = getCommonCgroupMetadata(paths.V2)
 	stats.Version = CgroupsV2
-<<<<<<< HEAD
 	for conName, cgPath := range paths.V2 {
-		if r.ignoreRootCgroups && cgPath.ControllerPath == "/" {
-=======
-	for conName, cgPath := range paths {
 		if r.ignoreRootCgroups && (cgPath.ControllerPath == "/" && r.cgroupsHierarchyOverride != cgPath.ControllerPath) {
->>>>>>> 348a7585
 			continue
 		}
 		err := getStatsV2(cgPath, conName, &stats)
