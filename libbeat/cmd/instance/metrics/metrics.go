--- conflicted
+++ resolved
@@ -58,13 +58,8 @@
 
 	beatProcessStats = &process.Stats{
 		Procs:        []string{name},
-<<<<<<< HEAD
 		EnvAllowlist: nil,
-		CpuTicks:     true,
-=======
-		EnvWhitelist: nil,
 		CPUTicks:     true,
->>>>>>> ba353826
 		CacheCmdLine: true,
 		IncludeTop:   process.IncludeTopConfig{},
 	}
