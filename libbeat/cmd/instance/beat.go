// Licensed to Elasticsearch B.V. under one or more contributor
// license agreements. See the NOTICE file distributed with
// this work for additional information regarding copyright
// ownership. Elasticsearch B.V. licenses this file to you under
// the Apache License, Version 2.0 (the "License"); you may
// not use this file except in compliance with the License.
// You may obtain a copy of the License at
//
//     http://www.apache.org/licenses/LICENSE-2.0
//
// Unless required by applicable law or agreed to in writing,
// software distributed under the License is distributed on an
// "AS IS" BASIS, WITHOUT WARRANTIES OR CONDITIONS OF ANY
// KIND, either express or implied.  See the License for the
// specific language governing permissions and limitations
// under the License.

package instance

import (
	"context"
	"encoding/json"
	"errors"
	"flag"
	"fmt"
	"io"
	"net"
	"os"
	"os/user"
	"runtime"
	"runtime/debug"
	"strconv"
	"strings"
	"sync"
	"time"

	"github.com/gofrs/uuid/v5"
	"go.uber.org/zap"

	"github.com/elastic/beats/v7/libbeat/api"
	"github.com/elastic/beats/v7/libbeat/asset"
	"github.com/elastic/beats/v7/libbeat/beat"
	"github.com/elastic/beats/v7/libbeat/cfgfile"
	"github.com/elastic/beats/v7/libbeat/cloudid"
	"github.com/elastic/beats/v7/libbeat/cmd/instance/locks"
	"github.com/elastic/beats/v7/libbeat/common"
	"github.com/elastic/beats/v7/libbeat/common/fleetmode"
	"github.com/elastic/beats/v7/libbeat/common/reload"
	"github.com/elastic/beats/v7/libbeat/common/seccomp"
	"github.com/elastic/beats/v7/libbeat/dashboards"
	"github.com/elastic/beats/v7/libbeat/esleg/eslegclient"
	"github.com/elastic/beats/v7/libbeat/features"
	"github.com/elastic/beats/v7/libbeat/idxmgmt"
	"github.com/elastic/beats/v7/libbeat/idxmgmt/lifecycle"
	"github.com/elastic/beats/v7/libbeat/instrumentation"
	"github.com/elastic/beats/v7/libbeat/kibana"
	"github.com/elastic/beats/v7/libbeat/management"
	"github.com/elastic/beats/v7/libbeat/monitoring/report"
	"github.com/elastic/beats/v7/libbeat/monitoring/report/log"
	"github.com/elastic/beats/v7/libbeat/outputs"
	"github.com/elastic/beats/v7/libbeat/outputs/elasticsearch"
	"github.com/elastic/beats/v7/libbeat/plugin"
	"github.com/elastic/beats/v7/libbeat/pprof"
	"github.com/elastic/beats/v7/libbeat/publisher/pipeline"
	"github.com/elastic/beats/v7/libbeat/publisher/processing"
	"github.com/elastic/beats/v7/libbeat/publisher/queue/diskqueue"
	"github.com/elastic/beats/v7/libbeat/version"
	"github.com/elastic/elastic-agent-libs/config"
	"github.com/elastic/elastic-agent-libs/file"
	"github.com/elastic/elastic-agent-libs/filewatcher"
	"github.com/elastic/elastic-agent-libs/keystore"
	kbn "github.com/elastic/elastic-agent-libs/kibana"
	"github.com/elastic/elastic-agent-libs/logp"
	"github.com/elastic/elastic-agent-libs/logp/configure"
	"github.com/elastic/elastic-agent-libs/mapstr"
	"github.com/elastic/elastic-agent-libs/monitoring"
	"github.com/elastic/elastic-agent-libs/monitoring/report/buffer"
	"github.com/elastic/elastic-agent-libs/paths"
	svc "github.com/elastic/elastic-agent-libs/service"
	"github.com/elastic/elastic-agent-libs/transport/tlscommon"
	libversion "github.com/elastic/elastic-agent-libs/version"
	"github.com/elastic/elastic-agent-system-metrics/metric/system/host"
	metricreport "github.com/elastic/elastic-agent-system-metrics/report"
	"github.com/elastic/go-sysinfo"
	"github.com/elastic/go-sysinfo/types"
	"github.com/elastic/go-ucfg"
)

// Beat provides the runnable and configurable instance of a beat.
type Beat struct {
	beat.Beat

	Config       beatConfig
	RawConfig    *config.C // Raw config that can be unpacked to get Beat specific config data.
	IdxSupporter idxmgmt.Supporter

	keystore   keystore.Keystore
	processors processing.Supporter

	InputQueueSize int // Size of the producer queue used by most queues.

	// shouldReexec is a flag to indicate the Beat should restart
	shouldReexec bool
}

type beatConfig struct {
	beat.BeatConfig `config:",inline"`

	// instance internal configs

	// beat top-level settings
	Name      string `config:"name"`
	MaxProcs  int    `config:"max_procs"`
	GCPercent int    `config:"gc_percent"`

	Seccomp  *config.C `config:"seccomp"`
	Features *config.C `config:"features"`

	// beat internal components configurations
	HTTP            *config.C              `config:"http"`
	HTTPPprof       *pprof.Config          `config:"http.pprof"`
	BufferConfig    *config.C              `config:"http.buffer"`
	Path            paths.Path             `config:"path"`
	Logging         *config.C              `config:"logging"`
	EventLogging    *config.C              `config:"logging.event_data"`
	MetricLogging   *config.C              `config:"logging.metrics"`
	Keystore        *config.C              `config:"keystore"`
	Instrumentation instrumentation.Config `config:"instrumentation"`

	// output/publishing related configurations
	Pipeline pipeline.Config `config:",inline"`

	// monitoring settings
	MonitoringBeatConfig monitoring.BeatConfig `config:",inline"`

	// ILM settings
	LifecycleConfig lifecycle.RawConfig `config:",inline"`

	// central management settings
	Management *config.C `config:"management"`

	// elastic stack 'setup' configurations
	Dashboards *config.C `config:"setup.dashboards"`
	Kibana     *config.C `config:"setup.kibana"`

	// Migration config to migration from 6 to 7
	Migration *config.C `config:"migration.6_to_7"`
	// TimestampPrecision sets the precision of all timestamps in the Beat.
	TimestampPrecision *config.C `config:"timestamp"`
}

type certReloadConfig struct {
	tlscommon.Config `config:",inline" yaml:",inline"`
	Reload           cfgfile.Reload `config:"restart_on_cert_change" yaml:"restart_on_cert_change"`
}

func (c certReloadConfig) Validate() error {
	if c.Reload.Period < time.Second {
		return errors.New("'restart_on_cert_change.period' must be equal or greather than 1s")
	}

	if c.Reload.Enabled && runtime.GOOS == "windows" {
		return errors.New("'restart_on_cert_change' is not supported on Windows")
	}

	return nil
}

func defaultCertReloadConfig() certReloadConfig {
	return certReloadConfig{
		Reload: cfgfile.Reload{
			Enabled: false,
			Period:  time.Minute,
		},
	}
}

// Run initializes and runs a Beater implementation. name is the name of the
// Beat (e.g. packetbeat or metricbeat). version is version number of the Beater
// implementation. bt is the `Creator` callback for creating a new beater
// instance.
// XXX Move this as a *Beat method?
func Run(settings Settings, bt beat.Creator) error {
	return handleError(func() error {
		defer func() {
			if r := recover(); r != nil {
				logp.NewLogger(settings.Name).Fatalw("Failed due to panic.",
					"panic", r, zap.Stack("stack"))
			}
		}()
		b, err := NewInitializedBeat(settings)
		if err != nil {
			return err
		}

		return b.launch(settings, bt)
	}())
}

// NewInitializedBeat creates a new beat where all information and initialization is derived from settings
func NewInitializedBeat(settings Settings) (*Beat, error) {
	b, err := NewBeat(settings.Name, settings.IndexPrefix, settings.Version, settings.ElasticLicensed, settings.Initialize)
	if err != nil {
		return nil, err
	}
	if err := b.InitWithSettings(settings); err != nil {
		return nil, err
	}
	return b, nil
}

// NewBeat creates a new beat instance
func NewBeat(name, indexPrefix, v string, elasticLicensed bool, initFuncs []func()) (*Beat, error) {
	// call all initialization functions
	for _, f := range initFuncs {
		f()
	}

	if v == "" {
		v = version.GetDefaultVersion()
	}
	if indexPrefix == "" {
		indexPrefix = name
	}

	hostname, err := os.Hostname()
	if err != nil {
		return nil, err
	}

	fields, err := asset.GetFields(name)
	if err != nil {
		return nil, err
	}

	id, err := uuid.NewV4()
	if err != nil {
		return nil, err
	}

	b := beat.Beat{
		Info: beat.Info{
			Beat:             name,
			ElasticLicensed:  elasticLicensed,
			IndexPrefix:      indexPrefix,
			Version:          v,
			Name:             hostname,
			Hostname:         hostname,
			ID:               id,
			FirstStart:       time.Now(),
			StartTime:        time.Now(),
			EphemeralID:      metricreport.EphemeralID(),
			FIPSDistribution: version.FIPSDistribution,
		},
		Fields:   fields,
		Registry: reload.NewRegistry(),
	}

	return &Beat{Beat: b}, nil
}

<<<<<<< HEAD
// NewBeatReceiver creates a Beat that will be used in the context of an otel receiver
func NewBeatReceiver(settings Settings, receiverConfig map[string]interface{}, useDefaultProcessors bool, consumer consumer.Logs, core zapcore.Core) (*Beat, error) {
	b, err := NewBeat(settings.Name,
		settings.IndexPrefix,
		settings.Version,
		settings.ElasticLicensed,
		settings.Initialize)
	if err != nil {
		return nil, err
	}

	b.Info.LogConsumer = consumer

	// begin code similar to configure
	if err = plugin.Initialize(); err != nil {
		return nil, fmt.Errorf("error initializing plugins: %w", err)
	}

	b.InputQueueSize = settings.InputQueueSize

	cfOpts := []ucfg.Option{
		ucfg.PathSep("."),
		ucfg.ResolveEnv,
		ucfg.VarExp,
	}

	tmp, err := ucfg.NewFrom(receiverConfig, cfOpts...)
	if err != nil {
		return nil, fmt.Errorf("error converting receiver config to ucfg: %w", err)
	}

	cfg := (*config.C)(tmp)
	if err := initPaths(cfg); err != nil {
		return nil, fmt.Errorf("error initializing paths: %w", err)
	}

	// We have to initialize the keystore before any unpack or merging the cloud
	// options.
	store, err := LoadKeystore(cfg, b.Info.Beat)
	if err != nil {
		return nil, fmt.Errorf("could not initialize the keystore: %w", err)
	}

	if settings.DisableConfigResolver {
		config.OverwriteConfigOpts(obfuscateConfigOpts())
	} else if store != nil {
		// TODO: Allow the options to be more flexible for dynamic changes
		// note that if the store is nil it should be excluded as an option
		config.OverwriteConfigOpts(configOptsWithKeystore(store))
	}

	b.Monitoring = beat.NewMonitoring()
	/*b.Info.Monitoring.Namespace = monitoring.GetNamespace(b.Info.Beat + "-" + b.Info.ID.String())

	b.Info.Monitoring.SetupRegistries()*/

	b.keystore = store
	b.Beat.Keystore = store
	err = cloudid.OverwriteSettings(cfg)
	if err != nil {
		return nil, fmt.Errorf("error overwriting cloudid settings: %w", err)
	}

	b.RawConfig = cfg
	err = cfg.Unpack(&b.Config)
	if err != nil {
		return nil, fmt.Errorf("error unpacking config data: %w", err)
	}

	logpConfig := logp.Config{}
	logpConfig.AddCaller = true
	logpConfig.Beat = b.Info.Name
	logpConfig.Files.MaxSize = 1

	if b.Config.Logging == nil {
		b.Config.Logging = config.NewConfig()
	}

	if err := b.Config.Logging.Unpack(&logpConfig); err != nil {
		return nil, fmt.Errorf("error unpacking beats logging config: %w\n%v", err, b.Config.Logging)
	}

	b.Info.Logger, err = logp.ConfigureWithCoreLocal(logpConfig, core)
	if err != nil {
		return nil, fmt.Errorf("error configuring beats logp: %w", err)
	}
	// extracting it here for ease of use
	logger := b.Info.Logger

	instrumentation, err := instrumentation.New(cfg, b.Info.Beat, b.Info.Version, logger)
	if err != nil {
		return nil, fmt.Errorf("error setting up instrumentation: %w", err)
	}
	b.Instrumentation = instrumentation

	if err := promoteOutputQueueSettings(b); err != nil {
		return nil, fmt.Errorf("could not promote output queue settings: %w", err)
	}

	if err := features.UpdateFromConfig(b.RawConfig); err != nil {
		return nil, fmt.Errorf("could not parse features: %w", err)
	}
	b.RegisterHostname(features.FQDN())

	b.Beat.Config = &b.Config.BeatConfig

	if name := b.Config.Name; name != "" {
		b.Info.Name = name
	}

	if err := common.SetTimestampPrecision(b.Config.TimestampPrecision); err != nil {
		return nil, fmt.Errorf("error setting timestamp precision: %w", err)
	}

	// log paths values to help with troubleshooting
	logger.Infof("%s", paths.Paths.String())

	metaPath := paths.Resolve(paths.Data, "meta.json")
	err = b.loadMeta(metaPath)
	if err != nil {
		return nil, fmt.Errorf("error loading meta data: %w", err)
	}

	logger.Infof("Beat ID: %v", b.Info.ID)

	// Try to get the host's FQDN and set it.
	h, err := sysinfo.Host()
	if err != nil {
		return nil, fmt.Errorf("failed to get host information: %w", err)
	}

	fqdnLookupCtx, cancel := context.WithTimeout(context.Background(), 1*time.Minute)
	defer cancel()

	fqdn, err := h.FQDNWithContext(fqdnLookupCtx)
	if err != nil {
		// FQDN lookup is "best effort".  We log the error, fallback to
		// the OS-reported hostname, and move on.
		logger.Warnf("unable to lookup FQDN: %s, using hostname = %s as FQDN", err.Error(), b.Info.Hostname)
		b.Info.FQDN = b.Info.Hostname
	} else {
		b.Info.FQDN = fqdn
	}

	// initialize config manager
	m, err := management.NewManager(b.Config.Management, b.Registry)
	if err != nil {
		return nil, fmt.Errorf("error creating new manager: %w", err)
	}
	b.Manager = m

	if b.Manager.AgentInfo().Version != "" {
		// During the manager initialization the client to connect to the agent is
		// also initialized. That makes the beat to read information sent by the
		// agent, which includes the AgentInfo with the agent's package version.
		// Components running under agent should report the agent's package version
		// as their own version.
		// In order to do so b.Info.Version needs to be set to the version the agent
		// sent. As this Beat instance is initialized much before the package
		// version is received, it's overridden here. So far it's early enough for
		// the whole beat to report the right version.
		b.Info.Version = b.Manager.AgentInfo().Version
		version.SetPackageVersion(b.Info.Version)
	}

	// build the user-agent string to be used by the outputs
	b.GenerateUserAgent()

	if err := b.Manager.CheckRawConfig(b.RawConfig); err != nil {
		return nil, fmt.Errorf("error checking raw config: %w", err)
	}

	b.Beat.BeatConfig, err = b.BeatConfig()
	if err != nil {
		return nil, fmt.Errorf("error setting BeatConfig: %w", err)
	}

	imFactory := settings.IndexManagement
	if imFactory == nil {
		imFactory = idxmgmt.MakeDefaultSupport(settings.ILM, logger)
	}
	b.IdxSupporter, err = imFactory(logger, b.Info, b.RawConfig)
	if err != nil {
		return nil, fmt.Errorf("error setting index supporter: %w", err)
	}

	b.Info.UseDefaultProcessors = useDefaultProcessors
	processingFactory := settings.Processing
	if processingFactory == nil {
		processingFactory = processing.MakeDefaultBeatSupport(true)
	}

	b.processors, err = processingFactory(b.Info, logger.Named("processors"), b.RawConfig)
	if err != nil {
		return nil, fmt.Errorf("error creating processors: %w", err)
	}

	// This should be replaced with static config for otel consumer
	// but need to figure out if we want the Queue settings from here.
	outputEnabled := b.Config.Output.IsSet() && b.Config.Output.Config().Enabled()
	if !outputEnabled {
		if b.Manager.Enabled() {
			logger.Info("Output is configured through Central Management")
		} else {
			return nil, fmt.Errorf("no outputs are defined, please define one under the output section")
		}
	}

	monitors := pipeline.Monitors{
		Metrics:   b.Monitoring.StatsRegistry.GetOrCreateRegistry("libbeat"),
		Telemetry: b.Monitoring.StateRegistry,
		Logger:    logger.Named("publisher"),
		Tracer:    b.Instrumentation.Tracer(),
	}

	outputFactory := b.makeOutputFactory(b.Config.Output)

	pipelineSettings := pipeline.Settings{
		Processors:     b.processors,
		InputQueueSize: b.InputQueueSize,
	}
	publisher, err := pipeline.LoadWithSettings(b.Info, monitors, b.Config.Pipeline, outputFactory, pipelineSettings)
	if err != nil {
		return nil, fmt.Errorf("error initializing publisher: %w", err)
	}
	b.Registry.MustRegisterOutput(b.makeOutputReloader(publisher.OutputReloader()))
	b.Publisher = publisher

	return b, nil
}

=======
>>>>>>> cde01f1e
// InitWithSettings does initialization of things common to all actions (read confs, flags)
func (b *Beat) InitWithSettings(settings Settings) error {
	err := b.handleFlags()
	if err != nil {
		return err
	}

	if err := plugin.Initialize(); err != nil {
		return err
	}

	if err := b.configure(settings); err != nil {
		return err
	}

	return nil
}

// Init does initialization of things common to all actions (read confs, flags)
//
// Deprecated: use InitWithSettings
func (b *Beat) Init() error {
	return b.InitWithSettings(Settings{})
}

// BeatConfig returns config section for this beat
func (b *Beat) BeatConfig() (*config.C, error) {
	configName := strings.ToLower(b.Info.Beat)
	if b.RawConfig.HasField(configName) {
		sub, err := b.RawConfig.Child(configName, -1)
		if err != nil {
			return nil, err
		}

		return sub, nil
	}

	return config.NewConfig(), nil
}

// Keystore return the configured keystore for this beat
func (b *Beat) Keystore() keystore.Keystore {
	return b.keystore
}

// SetKeystore sets the keystore for this beat
func (b *Beat) SetKeystore(keystore keystore.Keystore) {
	b.keystore = keystore
}

// SetProcessors sets the processing supporter for the beat
func (b *Beat) SetProcessors(processors processing.Supporter) {
	b.processors = processors
}

// GetProcessors returns the configured processing supporter
func (b *Beat) GetProcessors() processing.Supporter {
	return b.processors
}

// create and return the beater, this method also initializes all needed items,
// including template registering, publisher, xpack monitoring
func (b *Beat) createBeater(bt beat.Creator) (beat.Beater, error) {
	sub, err := b.BeatConfig()
	if err != nil {
		return nil, err
	}

	log := b.Info.Logger.Named("beat")
	log.Infof("Setup Beat: %s; Version: %s (FIPS-distribution: %v)", b.Info.Beat, b.Info.Version, b.Info.FIPSDistribution)
	b.logSystemInfo(log)

	err = b.registerESVersionCheckCallback()
	if err != nil {
		return nil, err
	}

	err = b.registerESIndexManagement()
	if err != nil {
		return nil, err
	}

	b.registerClusterUUIDFetching()

	reg := monitoring.Default.GetRegistry("libbeat")
	if reg == nil {
		reg = monitoring.Default.NewRegistry("libbeat")
	}

	err = metricreport.SetupMetrics(b.Info.Logger.Named("metrics"), b.Info.Beat, version.GetDefaultVersion())
	if err != nil {
		return nil, err
	}

	// Report central management state
	mgmt := b.Monitoring.StateRegistry.NewRegistry("management")
	monitoring.NewBool(mgmt, "enabled").Set(b.Manager.Enabled())

	log.Debug("Initializing output plugins")
	outputEnabled := b.Config.Output.IsSet() && b.Config.Output.Config().Enabled()
	if !outputEnabled {
		if b.Manager.Enabled() {
			b.Info.Logger.Info("Output is configured through Central Management")
		} else {
			msg := "no outputs are defined, please define one under the output section"
			b.Info.Logger.Info("%s", msg)
			return nil, errors.New(msg)
		}
	}

	var publisher *pipeline.Pipeline
	monitors := pipeline.Monitors{
		Metrics:   reg,
		Telemetry: b.Monitoring.StateRegistry,
		Logger:    b.Info.Logger.Named("publisher"),
		Tracer:    b.Instrumentation.Tracer(),
	}
	outputFactory := b.MakeOutputFactory(b.Config.Output)
	settings := pipeline.Settings{
		// Since now publisher is closed on Stop, we want to give some
		// time to ack any pending events by default to avoid
		// changing on stop behavior too much.
		WaitClose:      time.Second,
		Processors:     b.processors,
		InputQueueSize: b.InputQueueSize,
	}
	publisher, err = pipeline.LoadWithSettings(b.Info, monitors, b.Config.Pipeline, outputFactory, settings)
	if err != nil {
		return nil, fmt.Errorf("error initializing publisher: %w", err)
	}

	b.Registry.MustRegisterOutput(b.MakeOutputReloader(publisher.OutputReloader()))

	b.Publisher = publisher
	beater, err := bt(&b.Beat, sub)
	if err != nil {
		return nil, err
	}

	return beater, nil
}

func (b *Beat) launch(settings Settings, bt beat.Creator) error {
	logger := b.Info.Logger
	defer func() {
		_ = logger.Sync()
	}()
	defer logger.Infof("%s stopped.", b.Info.Beat)

	defer func() {
		if err := b.processors.Close(); err != nil {
			logger.Warnf("Failed to close global processing: %v", err)
		}
	}()

	// Windows: Mark service as stopped.
	// After this is run, a Beat service is considered by the OS to be stopped
	// and another instance of the process can be started.
	// This must be the first deferred cleanup task (last to execute).
	defer svc.NotifyTermination()

	// Try to acquire exclusive lock on data path to prevent another beat instance
	// sharing same data path. This is disabled under elastic-agent.
	if !fleetmode.Enabled() {
		bl := locks.New(b.Info)
		err := bl.Lock()
		if err != nil {
			return err
		}
		defer func() {
			_ = bl.Unlock()
		}()
	} else {
		logger.Info("running under elastic-agent, per-beat lockfiles disabled")
	}

	svc.BeforeRun()
	defer svc.Cleanup()

	b.RegisterMetrics()

	// Start the API Server before the Seccomp lock down, we do this so we can create the unix socket
	// set the appropriate permission on the unix domain file without having to whitelist anything
	// that would be set at runtime.
	if b.Config.HTTP.Enabled() {
		var err error
		b.API, err = api.NewWithDefaultRoutes(logger, b.Config.HTTP,
			b.Monitoring.InfoRegistry,
			b.Monitoring.StateRegistry,
			b.Monitoring.StatsRegistry,
			b.Monitoring.InputsRegistry)
		if err != nil {
			return fmt.Errorf("could not start the HTTP server for the API: %w", err)
		}
		b.API.Start()
		defer func() {
			_ = b.API.Stop()
		}()
		if b.Config.HTTPPprof.IsEnabled() {
			pprof.SetRuntimeProfilingParameters(b.Config.HTTPPprof)

			if err := pprof.HttpAttach(b.Config.HTTPPprof, b.API); err != nil {
				return fmt.Errorf("failed to attach http handlers for pprof: %w", err)
			}
		}
	}

	// Do not load seccomp for osquerybeat, it was disabled before V2 in the configuration file
	// https://github.com/elastic/beats/blob/7cf873fd340172c33f294500ccfec948afd7a47c/x-pack/osquerybeat/osquerybeat.yml#L16
	if b.Info.Beat != "osquerybeat" {
		if err := seccomp.LoadFilter(b.Config.Seccomp); err != nil {
			return err
		}
	}

	beater, err := b.createBeater(bt)
	if err != nil {
		return err
	}

	r, err := b.setupMonitoring(settings)
	if err != nil {
		return err
	}
	if r != nil {
		defer r.Stop()
	}

	if b.Config.MetricLogging == nil || b.Config.MetricLogging.Enabled() {
		reporter, err := log.MakeReporter(b.Info, b.Config.MetricLogging)
		if err != nil {
			return err
		}
		defer reporter.Stop()
	}

	// only collect into a ring buffer if HTTP, and the ring buffer are explicitly enabled
	if b.Config.HTTP.Enabled() && monitoring.IsBufferEnabled(b.Config.BufferConfig) {
		buffReporter, err := buffer.MakeReporter(b.Config.BufferConfig)
		if err != nil {
			return err
		}
		defer buffReporter.Stop()

		if err := b.API.AttachHandler("/buffer", buffReporter); err != nil {
			return err
		}
	}

	ctx, cancel := context.WithCancel(context.Background())

	// stopBeat must be idempotent since it will be called both from a signal and by the manager.
	// Since publisher.Close is not safe to be called more than once this is necessary.
	var once sync.Once
	stopBeat := func() {
		once.Do(func() {
			b.Instrumentation.Tracer().Close()
			// If the publisher has a Close() method, call it before stopping the beater.
			if c, ok := b.Publisher.(io.Closer); ok {
				c.Close()
			}
			beater.Stop()
		})
	}
	svc.HandleSignals(stopBeat, cancel)

	// Allow the manager to stop a currently running beats out of bound.
	b.Manager.SetStopCallback(stopBeat)

	err = b.loadDashboards(ctx, false)
	if err != nil {
		return err
	}

	logger.Infof("%s start running.", b.Info.Beat)

	err = beater.Run(&b.Beat)
	if b.shouldReexec {
		if err := b.reexec(); err != nil {
			return fmt.Errorf("could not restart %s: %w", b.Info.Beat, err)
		}
	}

	return err
}

// reexec restarts the Beat, it calls the OS-specific implementation.
func (b *Beat) reexec() error {
	return b.doReexec()
}

// RegisterMetrics registers metrics with the internal monitoring API. This data
// is then exposed through the HTTP monitoring endpoint (e.g. /info and /state)
// and/or pushed to Elasticsearch through the x-pack monitoring feature.
func (b *Beat) RegisterMetrics() {
	// info
	infoRegistry := b.Monitoring.InfoRegistry
	monitoring.NewString(infoRegistry, "version").Set(b.Info.Version)
	monitoring.NewString(infoRegistry, "beat").Set(b.Info.Beat)
	monitoring.NewString(infoRegistry, "name").Set(b.Info.Name)
	monitoring.NewString(infoRegistry, "uuid").Set(b.Info.ID.String())
	monitoring.NewString(infoRegistry, "ephemeral_id").Set(b.Info.EphemeralID.String())
	monitoring.NewString(infoRegistry, "binary_arch").Set(runtime.GOARCH)
	monitoring.NewString(infoRegistry, "build_commit").Set(version.Commit())
	monitoring.NewTimestamp(infoRegistry, "build_time").Set(version.BuildTime())
	monitoring.NewBool(infoRegistry, "elastic_licensed").Set(b.Info.ElasticLicensed)

	// Add user metadata data asynchronously (on Windows the lookup can take up to 60s).
	go func() {
		if u, err := user.Current(); err != nil {
			// This usually happens if the user UID does not exist in /etc/passwd. It might be the case on K8S
			// if the user set securityContext.runAsUser to an arbitrary value.
			monitoring.NewString(infoRegistry, "uid").Set(strconv.Itoa(os.Getuid()))
			monitoring.NewString(infoRegistry, "gid").Set(strconv.Itoa(os.Getgid()))
		} else {
			monitoring.NewString(infoRegistry, "username").Set(u.Username)
			monitoring.NewString(infoRegistry, "uid").Set(u.Uid)
			monitoring.NewString(infoRegistry, "gid").Set(u.Gid)
		}
	}()

	// state.service
	stateRegistry := b.Monitoring.StateRegistry
	monitoring.NewString(stateRegistry, "service.version").Set(b.Info.Version)
	monitoring.NewString(stateRegistry, "service.name").Set(b.Info.Beat)
	monitoring.NewString(stateRegistry, "service.id").Set(b.Info.ID.String())

	// state.beat
	monitoring.NewString(stateRegistry, "beat.name").Set(b.Info.Name)
}

func (b *Beat) RegisterHostname(useFQDN bool) {
	hostname := b.Info.FQDNAwareHostname(useFQDN)

	// info.hostname
	monitoring.NewString(b.Monitoring.InfoRegistry, "hostname").Set(hostname)

	// state.host
	monitoring.NewFunc(b.Monitoring.StateRegistry, "host", host.ReportInfo(hostname), monitoring.Report)
}

// TestConfig check all settings are ok and the beat can be run
func (b *Beat) TestConfig(settings Settings, bt beat.Creator) error {
	return handleError(func() error {
		err := b.InitWithSettings(settings)
		if err != nil {
			return err
		}

		// Create beater to ensure all settings are OK
		_, err = b.createBeater(bt)
		if err != nil {
			return err
		}

		fmt.Println("Config OK") //nolint:forbidigo // required to give feedback to user
		return beat.GracefulExit
	}())
}

// SetupSettings holds settings necessary for beat setup
type SetupSettings struct {
	Dashboard       bool
	Pipeline        bool
	IndexManagement bool
	// Deprecated: use IndexManagementKey instead
	Template bool
	// Deprecated: use IndexManagementKey instead
	ILMPolicy                 bool
	EnableAllFilesets         bool
	ForceEnableModuleFilesets bool
}

// Setup registers ES index template, kibana dashboards, ml jobs and pipelines.
//
//nolint:forbidigo // required to give feedback to user
func (b *Beat) Setup(settings Settings, bt beat.Creator, setup SetupSettings) error {
	return handleError(func() error {
		err := b.InitWithSettings(settings)
		if err != nil {
			return err
		}
		// Tell the beat that we're in the setup command
		b.InSetupCmd = true

		if setup.ForceEnableModuleFilesets {
			if err := b.Beat.BeatConfig.SetBool("config.modules.force_enable_module_filesets", -1, true); err != nil {
				return fmt.Errorf("error setting force_enable_module_filesets config option %w", err)
			}
		}
		// Create beater to give it the opportunity to set loading callbacks
		_, err = b.createBeater(bt)
		if err != nil {
			return err
		}
		if setup.IndexManagement || setup.Template || setup.ILMPolicy {
			outCfg := b.Config.Output
			if !isElasticsearchOutput(outCfg.Name()) {
				return fmt.Errorf("index management requested but the Elasticsearch output is not configured/enabled")
			}
			ctx, cancel := context.WithCancel(context.Background())
			defer cancel()
			esClient, err := eslegclient.NewConnectedClient(ctx, outCfg.Config(), b.Info.Beat)
			if err != nil {
				return err
			}

			// other components know to skip ILM setup under serverless, this logic block just helps us print an error message
			// in instances where ILM has been explicitly enabled
			var ilmCfg struct {
				Ilm *config.C `config:"setup.ilm"`
			}
			err = b.RawConfig.Unpack(&ilmCfg)
			if err != nil {
				return fmt.Errorf("error unpacking ILM config: %w", err)
			}
			if ilmCfg.Ilm.Enabled() && esClient.IsServerless() {
				fmt.Println("WARNING: ILM is not supported in Serverless projects")
			}

			loadTemplate, loadILM := idxmgmt.LoadModeUnset, idxmgmt.LoadModeUnset
			if setup.IndexManagement || setup.Template {
				loadTemplate = idxmgmt.LoadModeOverwrite
			}
			if setup.IndexManagement || setup.ILMPolicy {
				loadILM = idxmgmt.LoadModeEnabled
			}

			mgmtHandler, err := idxmgmt.NewESClientHandler(esClient, b.Info, b.Config.LifecycleConfig)
			if err != nil {
				return fmt.Errorf("error creating index management handler: %w", err)
			}

			m := b.IdxSupporter.Manager(mgmtHandler, idxmgmt.BeatsAssets(b.Fields))
			if ok, warn := m.VerifySetup(loadTemplate, loadILM); !ok {
				fmt.Println(warn)
			}
			if err = m.Setup(loadTemplate, loadILM); err != nil {
				return err
			}
			fmt.Println("Index setup finished.")
		}

		if setup.Dashboard && settings.HasDashboards {
			fmt.Println("Loading dashboards (Kibana must be running and reachable)")
			err = b.loadDashboards(context.Background(), true)

			if err != nil {
				var notFoundErr *dashboards.ErrNotFound
				if errors.As(err, &notFoundErr) {
					fmt.Printf("Skipping loading dashboards, %+v\n", err)
				} else {
					return err
				}
			} else {
				fmt.Println("Loaded dashboards")
			}
		}

		if setup.Pipeline && b.OverwritePipelinesCallback != nil {
			if setup.EnableAllFilesets {
				if err := b.Beat.BeatConfig.SetBool("config.modules.enable_all_filesets", -1, true); err != nil {
					return fmt.Errorf("error setting enable_all_filesets config option %w", err)
				}
			}

			esConfig := b.Config.Output.Config()
			err = b.OverwritePipelinesCallback(esConfig)
			if err != nil {
				return err
			}
			fmt.Println("Loaded Ingest pipelines")
		}

		return nil
	}())
}

// handleFlags converts -flag to --flags, parses the command line
// flags, and it invokes the HandleFlags callback if implemented by
// the Beat.
func (b *Beat) handleFlags() error {
	flag.Parse()
	return cfgfile.HandleFlags()
}

// config reads the configuration file from disk, parses the common options
// defined in BeatConfig, initializes logging, and set GOMAXPROCS if defined
// in the config. Lastly it invokes the Config method implemented by the beat.
func (b *Beat) configure(settings Settings) error {
	var err error

	b.InputQueueSize = settings.InputQueueSize

	cfg, err := cfgfile.Load("", settings.ConfigOverrides)
	if err != nil {
		return fmt.Errorf("error loading config file: %w", err)
	}

	b.Monitoring = beat.NewGlobalMonitoring()

	if err := InitPaths(cfg); err != nil {
		return err
	}

	// We have to initialize the keystore before any unpack or merging the cloud
	// options.
	store, err := LoadKeystore(cfg, b.Info.Beat)
	if err != nil {
		return fmt.Errorf("could not initialize the keystore: %w", err)
	}

	if settings.DisableConfigResolver {
		config.OverwriteConfigOpts(obfuscateConfigOpts())
	} else if store != nil {
		// TODO: Allow the options to be more flexible for dynamic changes
		// note that if the store is nil it should be excluded as an option
		config.OverwriteConfigOpts(configOptsWithKeystore(store))
	}

	b.keystore = store
	b.Beat.Keystore = store
	err = cloudid.OverwriteSettings(cfg)
	if err != nil {
		return err
	}

	b.RawConfig = cfg
	err = cfg.Unpack(&b.Config)
	if err != nil {
		return fmt.Errorf("error unpacking config data: %w", err)
	}

	b.Info.Logger, err = configure.LoggingWithTypedOutputsLocal(b.Info.Beat, b.Config.Logging, b.Config.EventLogging, logp.TypeKey, logp.EventType)
	if err != nil {
		return fmt.Errorf("error initializing logging: %w", err)
	}

	// extracting here for ease of use
	logger := b.Info.Logger

	if err := PromoteOutputQueueSettings(b); err != nil {
		return fmt.Errorf("could not promote output queue settings: %w", err)
	}

	if err := features.UpdateFromConfig(b.RawConfig); err != nil {
		return fmt.Errorf("could not parse features: %w", err)
	}
	b.RegisterHostname(features.FQDN())

	b.Beat.Config = &b.Config.BeatConfig

	if name := b.Config.Name; name != "" {
		b.Info.Name = name
	}

	if err := common.SetTimestampPrecision(b.Config.TimestampPrecision); err != nil {
		return fmt.Errorf("error setting timestamp precision: %w", err)
	}

	instrumentation, err := instrumentation.New(cfg, b.Info.Beat, b.Info.Version, b.Info.Logger)
	if err != nil {
		return err
	}
	b.Instrumentation = instrumentation

	// log paths values to help with troubleshooting
	logger.Infof("%s", paths.Paths.String())

	metaPath := paths.Resolve(paths.Data, "meta.json")
	err = b.LoadMeta(metaPath)
	if err != nil {
		return err
	}

	logger.Infof("Beat ID: %v", b.Info.ID)

	// Try to get the host's FQDN and set it.
	h, err := sysinfo.Host()
	if err != nil {
		return fmt.Errorf("failed to get host information: %w", err)
	}

	fqdnLookupCtx, cancel := context.WithTimeout(context.Background(), 1*time.Minute)
	defer cancel()

	fqdn, err := h.FQDNWithContext(fqdnLookupCtx)
	if err != nil {
		// FQDN lookup is "best effort".  We log the error, fallback to
		// the OS-reported hostname, and move on.
		logger.Warnf("unable to lookup FQDN: %s, using hostname = %s as FQDN", err.Error(), b.Info.Hostname)
		b.Info.FQDN = b.Info.Hostname
	} else {
		b.Info.FQDN = fqdn
	}

	// initialize config manager
	m, err := management.NewManager(b.Config.Management, b.Registry)
	if err != nil {
		return err
	}
	b.Manager = m

	if b.Manager.AgentInfo().Version != "" {
		// During the manager initialization the client to connect to the agent is
		// also initialized. That makes the beat to read information sent by the
		// agent, which includes the AgentInfo with the agent's package version.
		// Components running under agent should report the agent's package version
		// as their own version.
		// In order to do so b.Info.Version needs to be set to the version the agent
		// sent. As this Beat instance is initialized much before the package
		// version is received, it's overridden here. So far it's early enough for
		// the whole beat to report the right version.
		b.Info.Version = b.Manager.AgentInfo().Version
		version.SetPackageVersion(b.Info.Version)
	}

	// build the user-agent string to be used by the outputs
	b.GenerateUserAgent()

	if err := b.Manager.CheckRawConfig(b.RawConfig); err != nil {
		return err
	}

	if maxProcs := b.Config.MaxProcs; maxProcs > 0 {
		logger.Infof("Set max procs limit: %v", maxProcs)
		runtime.GOMAXPROCS(maxProcs)
	}
	if gcPercent := b.Config.GCPercent; gcPercent > 0 {
		logger.Infof("Set gc percentage to: %v", gcPercent)
		debug.SetGCPercent(gcPercent)
	}

	b.Beat.BeatConfig, err = b.BeatConfig()
	if err != nil {
		return err
	}

	imFactory := settings.IndexManagement
	if imFactory == nil {
		imFactory = idxmgmt.MakeDefaultSupport(settings.ILM, logger)
	}
	b.IdxSupporter, err = imFactory(logger, b.Info, b.RawConfig)
	if err != nil {
		return err
	}

	processingFactory := settings.Processing
	if processingFactory == nil {
		processingFactory = processing.MakeDefaultBeatSupport(true)
	}
	b.processors, err = processingFactory(b.Info, logger.Named("processors"), b.RawConfig)

	b.Manager.RegisterDiagnosticHook("global processors", "a list of currently configured global beat processors",
		"global_processors.txt", "text/plain", b.agentDiagnosticHook)
	b.Manager.RegisterDiagnosticHook("beat_metrics", "Metrics from the default monitoring namespace and expvar.",
		"beat_metrics.json", "application/json", func() []byte {
			m := monitoring.CollectStructSnapshot(monitoring.Default, monitoring.Full, true)
			data, err := json.MarshalIndent(m, "", "  ")
			if err != nil {
				logger.Warnw("Failed to collect beat metric snapshot for Agent diagnostics.", "error", err)
				return []byte(err.Error())
			}
			return data
		})

	return err
}

// agentDiagnosticHook is the callback function sent to the agent manager RegisterDiagnosticHook function
// right now, this only returns information on the global processors; however, in the future, we might find it useful
// to expand this to other components of the beat state.
// To anyone refactoring: be careful to make sure the callback is registered after the global processors are initialized
func (b *Beat) agentDiagnosticHook() []byte {
	list := b.processors.Processors()

	var debugBytes []byte
	for _, proc := range list {
		debugBytes = append(debugBytes, []byte(proc+"\n")...)
	}
	return debugBytes
}

func (b *Beat) LoadMeta(metaPath string) error {
	type meta struct {
		UUID       uuid.UUID `json:"uuid"`
		FirstStart time.Time `json:"first_start"`
	}

	b.Info.Logger.Named("beat").Debugf("Beat metadata path: %v", metaPath)

	f, err := openRegular(metaPath)
	if err != nil && !os.IsNotExist(err) {
		return fmt.Errorf("meta file failed to open: %w", err)
	}

	if err == nil {
		m := meta{}
		if err := json.NewDecoder(f).Decode(&m); err != nil && err != io.EOF {
			f.Close()
			return fmt.Errorf("Beat meta file reading error: %w", err)
		}

		f.Close()

		if !m.FirstStart.IsZero() {
			b.Info.FirstStart = m.FirstStart
		}
		valid := m.UUID != uuid.Nil
		if valid {
			b.Info.ID = m.UUID
		}

		if valid && !m.FirstStart.IsZero() {
			return nil
		}
	}

	// file does not exist or ID is invalid or first start time is not defined, let's create a new one

	// write temporary file first
	tempFile := metaPath + ".new"
	f, err = os.OpenFile(tempFile, os.O_RDWR|os.O_CREATE|os.O_TRUNC, 0o600)
	if err != nil {
		return fmt.Errorf("failed to create Beat meta file: %w", err)
	}

	encodeErr := json.NewEncoder(f).Encode(meta{UUID: b.Info.ID, FirstStart: b.Info.FirstStart})
	err = f.Sync()
	if err != nil {
		return fmt.Errorf("Beat meta file failed to write: %w", err)
	}

	err = f.Close()
	if err != nil {
		return fmt.Errorf("Beat meta file failed to write: %w", err)
	}

	if encodeErr != nil {
		return fmt.Errorf("Beat meta file failed to write: %w", encodeErr)
	}

	// move temporary file into final location
	err = file.SafeFileRotate(metaPath, tempFile)
	return err
}

func openRegular(filename string) (*os.File, error) {
	f, err := os.Open(filename)
	if err != nil {
		return f, err
	}

	info, err := f.Stat()
	if err != nil {
		f.Close()
		return nil, err
	}

	if !info.Mode().IsRegular() {
		f.Close()
		if info.IsDir() {
			return nil, fmt.Errorf("%s is a directory", filename)
		}
		return nil, fmt.Errorf("%s is not a regular file", filename)
	}

	return f, nil
}

func (b *Beat) loadDashboards(ctx context.Context, force bool) error {
	if force {
		// force implies dashboards.enabled=true
		if b.Config.Dashboards == nil {
			b.Config.Dashboards = config.NewConfig()
		}
		err := b.Config.Dashboards.SetBool("enabled", -1, true)
		if err != nil {
			return fmt.Errorf("error setting dashboard.enabled=true: %w", err)
		}
	}

	if b.Config.Dashboards.Enabled() {

		// Initialize kibana config. If username and password is set in elasticsearch output config but not in kibana,
		// initKibanaConfig will attach the username and password into kibana config as a part of the initialization.
		kibanaConfig := InitKibanaConfig(b.Config)

		client, err := kbn.NewKibanaClient(kibanaConfig, b.Info.Beat, b.Info.Version, version.Commit(), version.BuildTime().String())
		if err != nil {
			return fmt.Errorf("error connecting to Kibana: %w", err)
		}
		// This fetches the version for Kibana. For the alias feature the version of ES would be needed
		// but it's assumed that KB and ES have the same minor version.
		v := client.GetVersion()

		indexPattern, err := kibana.NewGenerator(b.Info.IndexPrefix, b.Info.Beat, b.Fields, b.Info.Version, v, b.Config.Migration.Enabled())
		if err != nil {
			return fmt.Errorf("error creating index pattern generator: %w", err)
		}

		pattern, err := indexPattern.Generate()
		if err != nil {
			return fmt.Errorf("error generating index pattern: %w", err)
		}

		err = dashboards.ImportDashboards(ctx, b.Info, paths.Resolve(paths.Home, ""),
			kibanaConfig, b.Config.Dashboards, nil, pattern)
		if err != nil {
			return fmt.Errorf("error importing Kibana dashboards: %w", err)
		}
		b.Info.Logger.Info("Kibana dashboards successfully loaded.")
	}

	return nil
}

// registerESVersionCheckCallback registers a global callback to make sure ES instance we are connecting
// to is at least on the same version as the Beat.
// If the check is disabled or the output is not Elasticsearch, nothing happens.
func (b *Beat) registerESVersionCheckCallback() error {
	_, err := elasticsearch.RegisterGlobalCallback(func(conn *eslegclient.Connection) error {
		if !isElasticsearchOutput(b.Config.Output.Name()) {
			return errors.New("elasticsearch output is not configured")
		}
		// if we allow older versions, return early and don't check versions
		// versions don't matter on serverless, so always bypass
		if b.isConnectionToOlderVersionAllowed() || conn.IsServerless() {
			return nil
		}

		esVersion := conn.GetVersion()
		beatVersion, err := libversion.New(b.Info.Version)
		if err != nil {
			return fmt.Errorf("error fetching version from elasticsearch: %w", err)
		}
		if esVersion.LessThanMajorMinor(beatVersion) {
			return fmt.Errorf("%w ES=%s, Beat=%s", elasticsearch.ErrTooOld, esVersion.String(), b.Info.Version)
		}
		return nil
	})

	return err
}

func (b *Beat) isConnectionToOlderVersionAllowed() bool {
	config := struct {
		AllowOlder bool `config:"allow_older_versions"`
	}{true}

	_ = b.Config.Output.Config().Unpack(&config)

	return config.AllowOlder
}

// registerESIndexManagement registers the loading of the template and ILM
// policy as a callback with the elasticsearch output. It is important the
// registration happens before the publisher is created.
func (b *Beat) registerESIndexManagement() error {
	if !b.IdxSupporter.Enabled() {
		return nil
	}

	_, err := elasticsearch.RegisterConnectCallback(b.indexSetupCallback())
	if err != nil {
		return fmt.Errorf("failed to register index management with elasticsearch: %w", err)
	}
	return nil
}

func (b *Beat) indexSetupCallback() elasticsearch.ConnectCallback {
	return func(esClient *eslegclient.Connection) error {
		mgmtHandler, err := idxmgmt.NewESClientHandler(esClient, b.Info, b.Config.LifecycleConfig)
		if err != nil {
			return fmt.Errorf("error creating index management handler: %w", err)
		}
		m := b.IdxSupporter.Manager(mgmtHandler, idxmgmt.BeatsAssets(b.Fields))
		return m.Setup(idxmgmt.LoadModeEnabled, idxmgmt.LoadModeEnabled)
	}
}

func (b *Beat) MakeOutputReloader(outReloader pipeline.OutputReloader) reload.Reloadable {
	return reload.ReloadableFunc(func(update *reload.ConfigWithMeta) error {
		if update == nil {
			return nil
		}

		if b.OutputConfigReloader != nil {
			if err := b.OutputConfigReloader.Reload(update); err != nil {
				return err
			}
		}

		// we need to update the output configuration because
		// some callbacks are relying on it to be up to date.
		// e.g. the Elasticsearch version validation
		if update.Config != nil {
			err := b.Config.Output.Unpack(update.Config)
			if err != nil {
				return err
			}
		}

		return outReloader.Reload(update, b.createOutput)
	})
}

func (b *Beat) MakeOutputFactory(
	cfg config.Namespace,
) func(outputs.Observer) (string, outputs.Group, error) {
	return func(outStats outputs.Observer) (string, outputs.Group, error) {
		out, err := b.createOutput(outStats, cfg)
		return cfg.Name(), out, err
	}
}

func (b *Beat) reloadOutputOnCertChange(cfg config.Namespace) error {
	logger := b.Info.Logger.Named("ssl.cert.reloader")
	// Here the output is created and we have access to the Beat struct (with the manager)
	// as a workaround we can unpack the new settings and trigger the reload-watcher from here

	// We get an output config, so we extract the 'SSL' bit from it
	rawTLSCfg, err := cfg.Config().Child("ssl", -1)
	if err != nil {
		var e ucfg.Error
		if errors.As(err, &e) {
			if errors.Is(e.Reason(), ucfg.ErrMissing) {
				// if the output configuration does not contain a `ssl` section
				// do nothing and return no error
				return nil
			}
		}
		return fmt.Errorf("could not extract the 'ssl' section of the output config: %w", err)
	}

	extendedTLSCfg := defaultCertReloadConfig()
	if err := rawTLSCfg.Unpack(&extendedTLSCfg); err != nil {
		return fmt.Errorf("unpacking 'ssl' config: %w", err)
	}

	if !extendedTLSCfg.Reload.Enabled {
		return nil
	}
	logger.Debug("exit on CA certs change enabled")

	possibleFilesToWatch := append(
		extendedTLSCfg.CAs,
		extendedTLSCfg.Certificate.Certificate,
		extendedTLSCfg.Certificate.Key,
	)

	filesToWatch := []string{}
	for _, f := range possibleFilesToWatch {
		if f == "" {
			continue
		}
		if tlscommon.IsPEMString(f) {
			// That's an embedded cert, we're only interested in files
			continue
		}

		logger.Debugf("watching '%s' for changes", f)
		filesToWatch = append(filesToWatch, f)
	}

	// If there are no files to watch, don't do anything.
	if len(filesToWatch) == 0 {
		logger.Debug("no files to watch, filewatcher will not be started")
		return nil
	}

	watcher := filewatcher.New(filesToWatch...)
	// Ignore the first scan as it will always return
	// true for files changed. The output has not been
	// started yet, so even if the files have changed since
	// the Beat started, they don't need to be reloaded
	_, _, _ = watcher.Scan()

	// Watch for file changes while the Beat is alive
	go func() {
		ticker := time.Tick(extendedTLSCfg.Reload.Period)

		for {
			<-ticker
			files, changed, err := watcher.Scan()
			if err != nil {
				logger.Warnf("could not scan certificate files: %s", err.Error())
			}

			if changed {
				logger.Infof(
					"some of the following files have been modified: %v, restarting %s.",
					files, b.Info.Beat)

				b.shouldReexec = true
				b.Manager.Stop()

				// we're done, finish the goroutine just for the sake of it
				return
			}
		}
	}()

	return nil
}

func (b *Beat) createOutput(stats outputs.Observer, cfg config.Namespace) (outputs.Group, error) {
	if !cfg.IsSet() {
		return outputs.Group{}, nil
	}

	if err := b.reloadOutputOnCertChange(cfg); err != nil {
		return outputs.Group{}, fmt.Errorf("could not setup output certificates reloader: %w", err)
	}

	return outputs.Load(b.IdxSupporter, b.Info, stats, cfg.Name(), cfg.Config())
}

func (b *Beat) registerClusterUUIDFetching() {
	callback := b.clusterUUIDFetchingCallback()
	_, _ = elasticsearch.RegisterConnectCallback(callback)
}

// Build and return a callback to fetch the Elasticsearch cluster_uuid for monitoring
func (b *Beat) clusterUUIDFetchingCallback() elasticsearch.ConnectCallback {
	elasticsearchRegistry := b.Monitoring.StateRegistry.NewRegistry("outputs.elasticsearch")
	clusterUUIDRegVar := monitoring.NewString(elasticsearchRegistry, "cluster_uuid")

	callback := func(esClient *eslegclient.Connection) error {
		var response struct {
			ClusterUUID string `json:"cluster_uuid"`
		}

		status, body, err := esClient.Request("GET", "/", "", nil, nil)
		if err != nil {
			return fmt.Errorf("error querying /: %w", err)
		}
		if status > 299 {
			return fmt.Errorf("error querying /. Status: %d. Response body: %s", status, body)
		}
		err = json.Unmarshal(body, &response)
		if err != nil {
			return fmt.Errorf("error unmarshaling json when querying /. Body: %s", body)
		}

		clusterUUIDRegVar.Set(response.ClusterUUID)
		return nil
	}

	return callback
}

func (b *Beat) setupMonitoring(settings Settings) (report.Reporter, error) {
	monitoringCfg := b.Config.MonitoringBeatConfig.Monitoring

	monitoringClusterUUID, err := monitoring.GetClusterUUID(monitoringCfg)
	if err != nil {
		return nil, err
	}

	// Expose monitoring.cluster_uuid in state API
	if monitoringClusterUUID != "" {
		monitoringRegistry := b.Monitoring.StateRegistry.NewRegistry("monitoring")
		clusterUUIDRegVar := monitoring.NewString(monitoringRegistry, "cluster_uuid")
		clusterUUIDRegVar.Set(monitoringClusterUUID)
	}

	if monitoring.IsEnabled(monitoringCfg) {
		err := monitoring.OverrideWithCloudSettings(monitoringCfg)
		if err != nil {
			return nil, err
		}

		settings := report.Settings{
			DefaultUsername: settings.Monitoring.DefaultUsername,
			ClusterUUID:     monitoringClusterUUID,
		}
		reporter, err := report.New(b.Info, settings, monitoringCfg, b.Config.Output)
		if err != nil {
			return nil, err
		}
		return reporter, nil
	}

	return nil, nil
}

// handleError handles the given error by logging it and then returning the
// error. If the err is nil or is a GracefulExit error then the method will
// return nil without logging anything.
func handleError(err error) error {
	if err == nil || err == beat.GracefulExit { //nolint:errorlint // keep old behaviour
		return nil
	}

	// logp may not be initialized so log the err to stderr too.
	logp.Critical("Exiting: %v", err)
	fmt.Fprintf(os.Stderr, "Exiting: %v\n", err)
	return err
}

// logSystemInfo logs information about this system for situational awareness
// in debugging. This information includes data about the beat, build, go
// runtime, host, and process. If any of the data is not available it will be
// omitted.
func (b *Beat) logSystemInfo(log *logp.Logger) {
	defer log.Recover("An unexpected error occurred while collecting " +
		"information about the system.")
	log = log.With(logp.Namespace("system_info"))

	if b.Manager.Enabled() {
		return
	}

	// Beat
	beat := mapstr.M{
		"type": b.Info.Beat,
		"uuid": b.Info.ID,
		"path": mapstr.M{
			"config": paths.Resolve(paths.Config, ""),
			"data":   paths.Resolve(paths.Data, ""),
			"home":   paths.Resolve(paths.Home, ""),
			"logs":   paths.Resolve(paths.Logs, ""),
		},
	}
	log.Infow("Beat info", "beat", beat)

	// Build
	build := mapstr.M{
		"commit":  version.Commit(),
		"time":    version.BuildTime(),
		"version": b.Info.Version,
		"libbeat": version.GetDefaultVersion(),
	}
	log.Infow("Build info", "build", build)

	// Go Runtime
	log.Infow("Go runtime info", "go", sysinfo.Go())

	// Host
	if host, err := sysinfo.Host(); err == nil {
		hostInfo := host.Info()
		hostInfo.IPs = sanitizeIPs(hostInfo.IPs)
		log.Infow("Host info", "host", hostInfo)
	}

	// Process
	if self, err := sysinfo.Self(); err == nil {
		process := mapstr.M{}

		if info, err := self.Info(); err == nil {
			process["name"] = info.Name
			process["pid"] = info.PID
			process["ppid"] = info.PPID
			process["cwd"] = info.CWD
			process["exe"] = info.Exe
			process["start_time"] = info.StartTime
		}

		if proc, ok := self.(types.Seccomp); ok {
			if seccomp, err := proc.Seccomp(); err == nil {
				process["seccomp"] = seccomp
			}
		}

		if proc, ok := self.(types.Capabilities); ok {
			if caps, err := proc.Capabilities(); err == nil {
				process["capabilities"] = caps
			}
		}

		if len(process) > 0 {
			log.Infow("Process info", "process", process)
		}
	}
}

// configOptsWithKeystore returns ucfg config options with a resolver linked to the current keystore.
// Refactor to allow insert into the config option array without having to redefine everything
func configOptsWithKeystore(store keystore.Keystore) []ucfg.Option {
	return []ucfg.Option{
		ucfg.PathSep("."),
		ucfg.Resolve(keystore.ResolverWrap(store)),
		ucfg.ResolveEnv,
		ucfg.VarExp,
	}
}

// obfuscateConfigOpts disables any resolvers in the configuration, instead we return the field
// reference string directly.
func obfuscateConfigOpts() []ucfg.Option {
	return []ucfg.Option{
		ucfg.PathSep("."),
		ucfg.ResolveNOOP,
	}
}

func InitKibanaConfig(beatConfig beatConfig) *config.C {
	var esConfig *config.C
	if isElasticsearchOutput(beatConfig.Output.Name()) {
		esConfig = beatConfig.Output.Config()
	}

	// init kibana config object
	kibanaConfig := beatConfig.Kibana
	if kibanaConfig == nil {
		kibanaConfig = config.NewConfig()
	}

	if esConfig.Enabled() {
		username, _ := esConfig.String("username", -1)
		password, _ := esConfig.String("password", -1)
		api_key, _ := esConfig.String("api_key", -1)

		if !kibanaConfig.HasField("username") && username != "" {
			_ = kibanaConfig.SetString("username", -1, username)
		}
		if !kibanaConfig.HasField("password") && password != "" {
			_ = kibanaConfig.SetString("password", -1, password)
		}
		if !kibanaConfig.HasField("api_key") && api_key != "" {
			_ = kibanaConfig.SetString("api_key", -1, api_key)
		}
	}
	return kibanaConfig
}

func isElasticsearchOutput(name string) bool {
	return name == "elasticsearch"
}

func InitPaths(cfg *config.C) error {
	// To Fix the chicken-egg problem with the Keystore and the loading of the configuration
	// files we are doing a partial unpack of the configuration file and only take into consideration
	// the paths field. After we will unpack the complete configuration and keystore reference
	// will be correctly replaced.
	partialConfig := struct {
		Path paths.Path `config:"path"`
	}{}

	if err := cfg.Unpack(&partialConfig); err != nil {
		return fmt.Errorf("error extracting default paths: %w", err)
	}

	if err := paths.InitPaths(&partialConfig.Path); err != nil {
		return fmt.Errorf("error setting default paths: %w", err)
	}
	return nil
}

// every IP address received from `Info()` has a netmask suffix
// which makes every IP address invalid from the validation perspective.
// If this log entry is ingested to a data stream as it is, the event will be dropped.
// We must make sure every address is valid and does not have suffixes
func sanitizeIPs(ips []string) []string {
	validIPs := make([]string, 0, len(ips))
	for _, ip := range ips {
		if ip == "" {
			continue
		}
		trimIndex := strings.LastIndexByte(ip, '/')
		if trimIndex != -1 {
			ip = ip[:trimIndex]
		}
		if net.ParseIP(ip) == nil {
			continue
		}
		validIPs = append(validIPs, ip)
	}
	return validIPs
}

// promoteOutputQueueSettings checks to see if the output
// configuration has queue settings defined and if so it promotes them
// to the top level queue settings.  This is done to allow existing
// behavior of specifying queue settings at the top level or like
// elastic-agent that specifies queue settings under the output
func PromoteOutputQueueSettings(b *Beat) error {
	if b.Config.Output.IsSet() && b.Config.Output.Config().Enabled() {
		pc := pipeline.Config{}
		err := b.Config.Output.Config().Unpack(&pc)
		if err != nil {
			return fmt.Errorf("error unpacking output queue settings: %w", err)
		}
		if pc.Queue.IsSet() {
			b.Info.Logger.Info("global queue settings replaced with output queue settings")
			b.Config.Pipeline.Queue = pc.Queue
		}
	}
	return nil
}

func (bc *beatConfig) Validate() error {
	if bc.Output.IsSet() && bc.Output.Config().Enabled() {
		outputPC := pipeline.Config{}
		err := bc.Output.Config().Unpack(&outputPC)
		if err != nil {
			return fmt.Errorf("error unpacking output queue settings: %w", err)
		}
		if bc.Pipeline.Queue.IsSet() && outputPC.Queue.IsSet() {
			return fmt.Errorf("top level queue and output level queue settings defined, only one is allowed")
		}
		// elastic-agent doesn't support disk queue yet
		if bc.Management.Enabled() && outputPC.Queue.Config().Enabled() && outputPC.Queue.Name() == diskqueue.QueueType {
			return fmt.Errorf("disk queue is not supported when management is enabled")
		}
	}

	// elastic-agent doesn't support disk queue yet
	if bc.Management.Enabled() && bc.Pipeline.Queue.Config().Enabled() && bc.Pipeline.Queue.Name() == diskqueue.QueueType {
		return fmt.Errorf("disk queue is not supported when management is enabled")
	}

	return nil
}<|MERGE_RESOLUTION|>--- conflicted
+++ resolved
@@ -259,240 +259,6 @@
 	return &Beat{Beat: b}, nil
 }
 
-<<<<<<< HEAD
-// NewBeatReceiver creates a Beat that will be used in the context of an otel receiver
-func NewBeatReceiver(settings Settings, receiverConfig map[string]interface{}, useDefaultProcessors bool, consumer consumer.Logs, core zapcore.Core) (*Beat, error) {
-	b, err := NewBeat(settings.Name,
-		settings.IndexPrefix,
-		settings.Version,
-		settings.ElasticLicensed,
-		settings.Initialize)
-	if err != nil {
-		return nil, err
-	}
-
-	b.Info.LogConsumer = consumer
-
-	// begin code similar to configure
-	if err = plugin.Initialize(); err != nil {
-		return nil, fmt.Errorf("error initializing plugins: %w", err)
-	}
-
-	b.InputQueueSize = settings.InputQueueSize
-
-	cfOpts := []ucfg.Option{
-		ucfg.PathSep("."),
-		ucfg.ResolveEnv,
-		ucfg.VarExp,
-	}
-
-	tmp, err := ucfg.NewFrom(receiverConfig, cfOpts...)
-	if err != nil {
-		return nil, fmt.Errorf("error converting receiver config to ucfg: %w", err)
-	}
-
-	cfg := (*config.C)(tmp)
-	if err := initPaths(cfg); err != nil {
-		return nil, fmt.Errorf("error initializing paths: %w", err)
-	}
-
-	// We have to initialize the keystore before any unpack or merging the cloud
-	// options.
-	store, err := LoadKeystore(cfg, b.Info.Beat)
-	if err != nil {
-		return nil, fmt.Errorf("could not initialize the keystore: %w", err)
-	}
-
-	if settings.DisableConfigResolver {
-		config.OverwriteConfigOpts(obfuscateConfigOpts())
-	} else if store != nil {
-		// TODO: Allow the options to be more flexible for dynamic changes
-		// note that if the store is nil it should be excluded as an option
-		config.OverwriteConfigOpts(configOptsWithKeystore(store))
-	}
-
-	b.Monitoring = beat.NewMonitoring()
-	/*b.Info.Monitoring.Namespace = monitoring.GetNamespace(b.Info.Beat + "-" + b.Info.ID.String())
-
-	b.Info.Monitoring.SetupRegistries()*/
-
-	b.keystore = store
-	b.Beat.Keystore = store
-	err = cloudid.OverwriteSettings(cfg)
-	if err != nil {
-		return nil, fmt.Errorf("error overwriting cloudid settings: %w", err)
-	}
-
-	b.RawConfig = cfg
-	err = cfg.Unpack(&b.Config)
-	if err != nil {
-		return nil, fmt.Errorf("error unpacking config data: %w", err)
-	}
-
-	logpConfig := logp.Config{}
-	logpConfig.AddCaller = true
-	logpConfig.Beat = b.Info.Name
-	logpConfig.Files.MaxSize = 1
-
-	if b.Config.Logging == nil {
-		b.Config.Logging = config.NewConfig()
-	}
-
-	if err := b.Config.Logging.Unpack(&logpConfig); err != nil {
-		return nil, fmt.Errorf("error unpacking beats logging config: %w\n%v", err, b.Config.Logging)
-	}
-
-	b.Info.Logger, err = logp.ConfigureWithCoreLocal(logpConfig, core)
-	if err != nil {
-		return nil, fmt.Errorf("error configuring beats logp: %w", err)
-	}
-	// extracting it here for ease of use
-	logger := b.Info.Logger
-
-	instrumentation, err := instrumentation.New(cfg, b.Info.Beat, b.Info.Version, logger)
-	if err != nil {
-		return nil, fmt.Errorf("error setting up instrumentation: %w", err)
-	}
-	b.Instrumentation = instrumentation
-
-	if err := promoteOutputQueueSettings(b); err != nil {
-		return nil, fmt.Errorf("could not promote output queue settings: %w", err)
-	}
-
-	if err := features.UpdateFromConfig(b.RawConfig); err != nil {
-		return nil, fmt.Errorf("could not parse features: %w", err)
-	}
-	b.RegisterHostname(features.FQDN())
-
-	b.Beat.Config = &b.Config.BeatConfig
-
-	if name := b.Config.Name; name != "" {
-		b.Info.Name = name
-	}
-
-	if err := common.SetTimestampPrecision(b.Config.TimestampPrecision); err != nil {
-		return nil, fmt.Errorf("error setting timestamp precision: %w", err)
-	}
-
-	// log paths values to help with troubleshooting
-	logger.Infof("%s", paths.Paths.String())
-
-	metaPath := paths.Resolve(paths.Data, "meta.json")
-	err = b.loadMeta(metaPath)
-	if err != nil {
-		return nil, fmt.Errorf("error loading meta data: %w", err)
-	}
-
-	logger.Infof("Beat ID: %v", b.Info.ID)
-
-	// Try to get the host's FQDN and set it.
-	h, err := sysinfo.Host()
-	if err != nil {
-		return nil, fmt.Errorf("failed to get host information: %w", err)
-	}
-
-	fqdnLookupCtx, cancel := context.WithTimeout(context.Background(), 1*time.Minute)
-	defer cancel()
-
-	fqdn, err := h.FQDNWithContext(fqdnLookupCtx)
-	if err != nil {
-		// FQDN lookup is "best effort".  We log the error, fallback to
-		// the OS-reported hostname, and move on.
-		logger.Warnf("unable to lookup FQDN: %s, using hostname = %s as FQDN", err.Error(), b.Info.Hostname)
-		b.Info.FQDN = b.Info.Hostname
-	} else {
-		b.Info.FQDN = fqdn
-	}
-
-	// initialize config manager
-	m, err := management.NewManager(b.Config.Management, b.Registry)
-	if err != nil {
-		return nil, fmt.Errorf("error creating new manager: %w", err)
-	}
-	b.Manager = m
-
-	if b.Manager.AgentInfo().Version != "" {
-		// During the manager initialization the client to connect to the agent is
-		// also initialized. That makes the beat to read information sent by the
-		// agent, which includes the AgentInfo with the agent's package version.
-		// Components running under agent should report the agent's package version
-		// as their own version.
-		// In order to do so b.Info.Version needs to be set to the version the agent
-		// sent. As this Beat instance is initialized much before the package
-		// version is received, it's overridden here. So far it's early enough for
-		// the whole beat to report the right version.
-		b.Info.Version = b.Manager.AgentInfo().Version
-		version.SetPackageVersion(b.Info.Version)
-	}
-
-	// build the user-agent string to be used by the outputs
-	b.GenerateUserAgent()
-
-	if err := b.Manager.CheckRawConfig(b.RawConfig); err != nil {
-		return nil, fmt.Errorf("error checking raw config: %w", err)
-	}
-
-	b.Beat.BeatConfig, err = b.BeatConfig()
-	if err != nil {
-		return nil, fmt.Errorf("error setting BeatConfig: %w", err)
-	}
-
-	imFactory := settings.IndexManagement
-	if imFactory == nil {
-		imFactory = idxmgmt.MakeDefaultSupport(settings.ILM, logger)
-	}
-	b.IdxSupporter, err = imFactory(logger, b.Info, b.RawConfig)
-	if err != nil {
-		return nil, fmt.Errorf("error setting index supporter: %w", err)
-	}
-
-	b.Info.UseDefaultProcessors = useDefaultProcessors
-	processingFactory := settings.Processing
-	if processingFactory == nil {
-		processingFactory = processing.MakeDefaultBeatSupport(true)
-	}
-
-	b.processors, err = processingFactory(b.Info, logger.Named("processors"), b.RawConfig)
-	if err != nil {
-		return nil, fmt.Errorf("error creating processors: %w", err)
-	}
-
-	// This should be replaced with static config for otel consumer
-	// but need to figure out if we want the Queue settings from here.
-	outputEnabled := b.Config.Output.IsSet() && b.Config.Output.Config().Enabled()
-	if !outputEnabled {
-		if b.Manager.Enabled() {
-			logger.Info("Output is configured through Central Management")
-		} else {
-			return nil, fmt.Errorf("no outputs are defined, please define one under the output section")
-		}
-	}
-
-	monitors := pipeline.Monitors{
-		Metrics:   b.Monitoring.StatsRegistry.GetOrCreateRegistry("libbeat"),
-		Telemetry: b.Monitoring.StateRegistry,
-		Logger:    logger.Named("publisher"),
-		Tracer:    b.Instrumentation.Tracer(),
-	}
-
-	outputFactory := b.makeOutputFactory(b.Config.Output)
-
-	pipelineSettings := pipeline.Settings{
-		Processors:     b.processors,
-		InputQueueSize: b.InputQueueSize,
-	}
-	publisher, err := pipeline.LoadWithSettings(b.Info, monitors, b.Config.Pipeline, outputFactory, pipelineSettings)
-	if err != nil {
-		return nil, fmt.Errorf("error initializing publisher: %w", err)
-	}
-	b.Registry.MustRegisterOutput(b.makeOutputReloader(publisher.OutputReloader()))
-	b.Publisher = publisher
-
-	return b, nil
-}
-
-=======
->>>>>>> cde01f1e
 // InitWithSettings does initialization of things common to all actions (read confs, flags)
 func (b *Beat) InitWithSettings(settings Settings) error {
 	err := b.handleFlags()
