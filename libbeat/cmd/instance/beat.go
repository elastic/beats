// Licensed to Elasticsearch B.V. under one or more contributor
// license agreements. See the NOTICE file distributed with
// this work for additional information regarding copyright
// ownership. Elasticsearch B.V. licenses this file to you under
// the Apache License, Version 2.0 (the "License"); you may
// not use this file except in compliance with the License.
// You may obtain a copy of the License at
//
//     http://www.apache.org/licenses/LICENSE-2.0
//
// Unless required by applicable law or agreed to in writing,
// software distributed under the License is distributed on an
// "AS IS" BASIS, WITHOUT WARRANTIES OR CONDITIONS OF ANY
// KIND, either express or implied.  See the License for the
// specific language governing permissions and limitations
// under the License.

package instance

import (
	"context"
	"encoding/json"
	"errors"
	"flag"
	"fmt"
	"io"
	"net"
	"os"
	"os/user"
	"runtime"
	"runtime/debug"
	"strconv"
	"strings"
	"sync"
	"time"

	"github.com/gofrs/uuid/v5"
	"go.opentelemetry.io/collector/consumer"
	"go.uber.org/zap"
	"go.uber.org/zap/zapcore"

	"github.com/elastic/beats/v7/libbeat/api"
	"github.com/elastic/beats/v7/libbeat/asset"
	"github.com/elastic/beats/v7/libbeat/beat"
	"github.com/elastic/beats/v7/libbeat/cfgfile"
	"github.com/elastic/beats/v7/libbeat/cloudid"
	"github.com/elastic/beats/v7/libbeat/cmd/instance/locks"
	"github.com/elastic/beats/v7/libbeat/common"
	"github.com/elastic/beats/v7/libbeat/common/fleetmode"
	"github.com/elastic/beats/v7/libbeat/common/reload"
	"github.com/elastic/beats/v7/libbeat/common/seccomp"
	"github.com/elastic/beats/v7/libbeat/dashboards"
	"github.com/elastic/beats/v7/libbeat/esleg/eslegclient"
	"github.com/elastic/beats/v7/libbeat/features"
	"github.com/elastic/beats/v7/libbeat/idxmgmt"
	"github.com/elastic/beats/v7/libbeat/idxmgmt/lifecycle"
	"github.com/elastic/beats/v7/libbeat/instrumentation"
	"github.com/elastic/beats/v7/libbeat/kibana"
	"github.com/elastic/beats/v7/libbeat/management"
	"github.com/elastic/beats/v7/libbeat/monitoring/report"
	"github.com/elastic/beats/v7/libbeat/monitoring/report/log"
	"github.com/elastic/beats/v7/libbeat/outputs"
	"github.com/elastic/beats/v7/libbeat/outputs/elasticsearch"
	"github.com/elastic/beats/v7/libbeat/plugin"
	"github.com/elastic/beats/v7/libbeat/pprof"
	"github.com/elastic/beats/v7/libbeat/publisher/pipeline"
	"github.com/elastic/beats/v7/libbeat/publisher/processing"
	"github.com/elastic/beats/v7/libbeat/publisher/queue/diskqueue"
	"github.com/elastic/beats/v7/libbeat/version"
	"github.com/elastic/elastic-agent-libs/config"
	"github.com/elastic/elastic-agent-libs/file"
	"github.com/elastic/elastic-agent-libs/filewatcher"
	"github.com/elastic/elastic-agent-libs/keystore"
	kbn "github.com/elastic/elastic-agent-libs/kibana"
	"github.com/elastic/elastic-agent-libs/logp"
	"github.com/elastic/elastic-agent-libs/logp/configure"
	"github.com/elastic/elastic-agent-libs/mapstr"
	"github.com/elastic/elastic-agent-libs/monitoring"
	"github.com/elastic/elastic-agent-libs/monitoring/report/buffer"
	"github.com/elastic/elastic-agent-libs/paths"
	svc "github.com/elastic/elastic-agent-libs/service"
	"github.com/elastic/elastic-agent-libs/transport/tlscommon"
	libversion "github.com/elastic/elastic-agent-libs/version"
	"github.com/elastic/elastic-agent-system-metrics/metric/system/host"
	metricreport "github.com/elastic/elastic-agent-system-metrics/report"
	"github.com/elastic/go-sysinfo"
	"github.com/elastic/go-sysinfo/types"
	"github.com/elastic/go-ucfg"
)

// Beat provides the runnable and configurable instance of a beat.
type Beat struct {
	beat.Beat

	Config       beatConfig
	RawConfig    *config.C // Raw config that can be unpacked to get Beat specific config data.
	IdxSupporter idxmgmt.Supporter

	keystore   keystore.Keystore
	processors processing.Supporter

	InputQueueSize int // Size of the producer queue used by most queues.

	// shouldReexec is a flag to indicate the Beat should restart
	shouldReexec bool
}

type beatConfig struct {
	beat.BeatConfig `config:",inline"`

	// instance internal configs

	// beat top-level settings
	Name      string `config:"name"`
	MaxProcs  int    `config:"max_procs"`
	GCPercent int    `config:"gc_percent"`

	Seccomp  *config.C `config:"seccomp"`
	Features *config.C `config:"features"`

	// beat internal components configurations
	HTTP            *config.C              `config:"http"`
	HTTPPprof       *pprof.Config          `config:"http.pprof"`
	BufferConfig    *config.C              `config:"http.buffer"`
	Path            paths.Path             `config:"path"`
	Logging         *config.C              `config:"logging"`
	EventLogging    *config.C              `config:"logging.event_data"`
	MetricLogging   *config.C              `config:"logging.metrics"`
	Keystore        *config.C              `config:"keystore"`
	Instrumentation instrumentation.Config `config:"instrumentation"`

	// output/publishing related configurations
	Pipeline pipeline.Config `config:",inline"`

	// monitoring settings
	MonitoringBeatConfig monitoring.BeatConfig `config:",inline"`

	// ILM settings
	LifecycleConfig lifecycle.RawConfig `config:",inline"`

	// central management settings
	Management *config.C `config:"management"`

	// elastic stack 'setup' configurations
	Dashboards *config.C `config:"setup.dashboards"`
	Kibana     *config.C `config:"setup.kibana"`

	// Migration config to migration from 6 to 7
	Migration *config.C `config:"migration.6_to_7"`
	// TimestampPrecision sets the precision of all timestamps in the Beat.
	TimestampPrecision *config.C `config:"timestamp"`
}

type certReloadConfig struct {
	tlscommon.Config `config:",inline" yaml:",inline"`
	Reload           cfgfile.Reload `config:"restart_on_cert_change" yaml:"restart_on_cert_change"`
}

func (c certReloadConfig) Validate() error {
	if c.Reload.Period < time.Second {
		return errors.New("'restart_on_cert_change.period' must be equal or greather than 1s")
	}

	if c.Reload.Enabled && runtime.GOOS == "windows" {
		return errors.New("'restart_on_cert_change' is not supported on Windows")
	}

	return nil
}

func defaultCertReloadConfig() certReloadConfig {
	return certReloadConfig{
		Reload: cfgfile.Reload{
			Enabled: false,
			Period:  time.Minute,
		},
	}
}

// Run initializes and runs a Beater implementation. name is the name of the
// Beat (e.g. packetbeat or metricbeat). version is version number of the Beater
// implementation. bt is the `Creator` callback for creating a new beater
// instance.
// XXX Move this as a *Beat method?
func Run(settings Settings, bt beat.Creator) error {
	return handleError(func() error {
		defer func() {
			if r := recover(); r != nil {
				logp.NewLogger(settings.Name).Fatalw("Failed due to panic.",
					"panic", r, zap.Stack("stack"))
			}
		}()
		b, err := NewInitializedBeat(settings)
		if err != nil {
			return err
		}

		return b.launch(settings, bt)
	}())
}

// NewInitializedBeat creates a new beat where all information and initialization is derived from settings
func NewInitializedBeat(settings Settings) (*Beat, error) {
	b, err := NewBeat(settings.Name, settings.IndexPrefix, settings.Version, settings.ElasticLicensed, settings.Initialize)
	if err != nil {
		return nil, err
	}
	if err := b.InitWithSettings(settings); err != nil {
		return nil, err
	}
	return b, nil
}

// NewBeat creates a new beat instance
func NewBeat(name, indexPrefix, v string, elasticLicensed bool, initFuncs []func()) (*Beat, error) {
	// call all initialization functions
	for _, f := range initFuncs {
		f()
	}

	if v == "" {
		v = version.GetDefaultVersion()
	}
	if indexPrefix == "" {
		indexPrefix = name
	}

	hostname, err := os.Hostname()
	if err != nil {
		return nil, err
	}

	fields, err := asset.GetFields(name)
	if err != nil {
		return nil, err
	}

	id, err := uuid.NewV4()
	if err != nil {
		return nil, err
	}

	b := beat.Beat{
		Info: beat.Info{
			Beat:            name,
			ElasticLicensed: elasticLicensed,
			IndexPrefix:     indexPrefix,
			Version:         v,
			Name:            hostname,
			Hostname:        hostname,
			ID:              id,
			FirstStart:      time.Now(),
			StartTime:       time.Now(),
			EphemeralID:     metricreport.EphemeralID(),
		},
		Fields:   fields,
		Registry: reload.NewRegistry(),
	}

	return &Beat{Beat: b}, nil
}

// NewBeatReceiver creates a Beat that will be used in the context of an otel receiver
func NewBeatReceiver(settings Settings, receiverConfig map[string]interface{}, useDefaultProcessors bool, consumer consumer.Logs, core zapcore.Core) (*Beat, error) {
	b, err := NewBeat(settings.Name,
		settings.IndexPrefix,
		settings.Version,
		settings.ElasticLicensed,
		settings.Initialize)
	if err != nil {
		return nil, err
	}

	b.Info.LogConsumer = consumer

	// begin code similar to configure
	if err = plugin.Initialize(); err != nil {
		return nil, fmt.Errorf("error initializing plugins: %w", err)
	}

	b.InputQueueSize = settings.InputQueueSize

	cfOpts := []ucfg.Option{
		ucfg.PathSep("."),
		ucfg.ResolveEnv,
		ucfg.VarExp,
	}

	tmp, err := ucfg.NewFrom(receiverConfig, cfOpts...)
	if err != nil {
		return nil, fmt.Errorf("error converting receiver config to ucfg: %w", err)
	}

	cfg := (*config.C)(tmp)
	if err := initPaths(cfg); err != nil {
		return nil, fmt.Errorf("error initializing paths: %w", err)
	}

	// We have to initialize the keystore before any unpack or merging the cloud
	// options.
	store, err := LoadKeystore(cfg, b.Info.Beat)
	if err != nil {
		return nil, fmt.Errorf("could not initialize the keystore: %w", err)
	}

	if settings.DisableConfigResolver {
		config.OverwriteConfigOpts(obfuscateConfigOpts())
	} else if store != nil {
		// TODO: Allow the options to be more flexible for dynamic changes
		// note that if the store is nil it should be excluded as an option
		config.OverwriteConfigOpts(configOptsWithKeystore(store))
	}

	b.Info.Monitoring.Namespace = monitoring.GetNamespace(b.Info.Beat + "-" + b.Info.ID.String())

	b.Info.Monitoring.SetupRegistries()

	b.keystore = store
	b.Beat.Keystore = store
	err = cloudid.OverwriteSettings(cfg)
	if err != nil {
		return nil, fmt.Errorf("error overwriting cloudid settings: %w", err)
	}

	b.RawConfig = cfg
	err = cfg.Unpack(&b.Config)
	if err != nil {
		return nil, fmt.Errorf("error unpacking config data: %w", err)
	}

	logpConfig := logp.Config{}
	logpConfig.Beat = b.Info.Name
	logpConfig.Files.MaxSize = 1

	if b.Config.Logging == nil {
		b.Config.Logging = config.NewConfig()
	}

	if err := b.Config.Logging.Unpack(&logpConfig); err != nil {
		return nil, fmt.Errorf("error unpacking beats logging config: %w\n%v", err, b.Config.Logging)
	}

	b.Info.Logger, err = logp.ConfigureWithCoreLocal(logpConfig, core)
	if err != nil {
		return nil, fmt.Errorf("error configuring beats logp: %w", err)
	}
	// extracting it here for ease of use
	logger := b.Info.Logger

	instrumentation, err := instrumentation.New(cfg, b.Info.Beat, b.Info.Version, logger)
	if err != nil {
		return nil, fmt.Errorf("error setting up instrumentation: %w", err)
	}
	b.Instrumentation = instrumentation

	if err := promoteOutputQueueSettings(b); err != nil {
		return nil, fmt.Errorf("could not promote output queue settings: %w", err)
	}

	if err := features.UpdateFromConfig(b.RawConfig); err != nil {
		return nil, fmt.Errorf("could not parse features: %w", err)
	}
	b.RegisterHostname(features.FQDN())

	b.Beat.Config = &b.Config.BeatConfig

	if name := b.Config.Name; name != "" {
		b.Info.Name = name
	}

	if err := common.SetTimestampPrecision(b.Config.TimestampPrecision); err != nil {
		return nil, fmt.Errorf("error setting timestamp precision: %w", err)
	}

	// log paths values to help with troubleshooting
	logger.Infof("%s", paths.Paths.String())

	metaPath := paths.Resolve(paths.Data, "meta.json")
	err = b.loadMeta(metaPath)
	if err != nil {
		return nil, fmt.Errorf("error loading meta data: %w", err)
	}

	logger.Infof("Beat ID: %v", b.Info.ID)

	// Try to get the host's FQDN and set it.
	h, err := sysinfo.Host()
	if err != nil {
		return nil, fmt.Errorf("failed to get host information: %w", err)
	}

	fqdnLookupCtx, cancel := context.WithTimeout(context.Background(), 1*time.Minute)
	defer cancel()

	fqdn, err := h.FQDNWithContext(fqdnLookupCtx)
	if err != nil {
		// FQDN lookup is "best effort".  We log the error, fallback to
		// the OS-reported hostname, and move on.
		logger.Warnf("unable to lookup FQDN: %s, using hostname = %s as FQDN", err.Error(), b.Info.Hostname)
		b.Info.FQDN = b.Info.Hostname
	} else {
		b.Info.FQDN = fqdn
	}

	// initialize config manager
	m, err := management.NewManager(b.Config.Management, b.Registry)
	if err != nil {
		return nil, fmt.Errorf("error creating new manager: %w", err)
	}
	b.Manager = m

	if b.Manager.AgentInfo().Version != "" {
		// During the manager initialization the client to connect to the agent is
		// also initialized. That makes the beat to read information sent by the
		// agent, which includes the AgentInfo with the agent's package version.
		// Components running under agent should report the agent's package version
		// as their own version.
		// In order to do so b.Info.Version needs to be set to the version the agent
		// sent. As this Beat instance is initialized much before the package
		// version is received, it's overridden here. So far it's early enough for
		// the whole beat to report the right version.
		b.Info.Version = b.Manager.AgentInfo().Version
		version.SetPackageVersion(b.Info.Version)
	}

	// build the user-agent string to be used by the outputs
	b.GenerateUserAgent()

	if err := b.Manager.CheckRawConfig(b.RawConfig); err != nil {
		return nil, fmt.Errorf("error checking raw config: %w", err)
	}

	b.Beat.BeatConfig, err = b.BeatConfig()
	if err != nil {
		return nil, fmt.Errorf("error setting BeatConfig: %w", err)
	}

	imFactory := settings.IndexManagement
	if imFactory == nil {
		imFactory = idxmgmt.MakeDefaultSupport(settings.ILM, logger)
	}
	b.IdxSupporter, err = imFactory(logger, b.Info, b.RawConfig)
	if err != nil {
		return nil, fmt.Errorf("error setting index supporter: %w", err)
	}

	b.Info.UseDefaultProcessors = useDefaultProcessors
	processingFactory := settings.Processing
	if processingFactory == nil {
		processingFactory = processing.MakeDefaultBeatSupport(true)
	}

	b.processors, err = processingFactory(b.Info, logger.Named("processors"), b.RawConfig)
	if err != nil {
		return nil, fmt.Errorf("error creating processors: %w", err)
	}

	// This should be replaced with static config for otel consumer
	// but need to figure out if we want the Queue settings from here.
	outputEnabled := b.Config.Output.IsSet() && b.Config.Output.Config().Enabled()
	if !outputEnabled {
		if b.Manager.Enabled() {
			logger.Info("Output is configured through Central Management")
		} else {
			return nil, fmt.Errorf("no outputs are defined, please define one under the output section")
		}
	}

<<<<<<< HEAD
	uniqReg := b.Beat.Info.Monitoring.Namespace.GetRegistry()
=======
	uniq_reg := b.Info.Monitoring.Namespace.GetRegistry()

>>>>>>> 8920a059
	reg := b.Info.Monitoring.StatsRegistry.GetRegistry("libbeat")
	if reg == nil {
		reg = b.Info.Monitoring.StatsRegistry.NewRegistry("libbeat")
	}

	tel := uniqReg.GetRegistry("state")
	if tel == nil {
		tel = uniqReg.NewRegistry("state")
	}
	monitors := pipeline.Monitors{
		Metrics:   reg,
		Telemetry: tel,
		Logger:    logger.Named("publisher"),
		Tracer:    b.Instrumentation.Tracer(),
	}

	outputFactory := b.makeOutputFactory(b.Config.Output)

	pipelineSettings := pipeline.Settings{
		Processors:     b.processors,
		InputQueueSize: b.InputQueueSize,
	}
	publisher, err := pipeline.LoadWithSettings(b.Info, monitors, b.Config.Pipeline, outputFactory, pipelineSettings)
	if err != nil {
		return nil, fmt.Errorf("error initializing publisher: %w", err)
	}
	b.Registry.MustRegisterOutput(b.makeOutputReloader(publisher.OutputReloader()))
	b.Publisher = publisher

	return b, nil
}

// InitWithSettings does initialization of things common to all actions (read confs, flags)
func (b *Beat) InitWithSettings(settings Settings) error {
	err := b.handleFlags()
	if err != nil {
		return err
	}

	if err := plugin.Initialize(); err != nil {
		return err
	}

	if err := b.configure(settings); err != nil {
		return err
	}

	return nil
}

// Init does initialization of things common to all actions (read confs, flags)
//
// Deprecated: use InitWithSettings
func (b *Beat) Init() error {
	return b.InitWithSettings(Settings{})
}

// BeatConfig returns config section for this beat
func (b *Beat) BeatConfig() (*config.C, error) {
	configName := strings.ToLower(b.Info.Beat)
	if b.RawConfig.HasField(configName) {
		sub, err := b.RawConfig.Child(configName, -1)
		if err != nil {
			return nil, err
		}

		return sub, nil
	}

	return config.NewConfig(), nil
}

// Keystore return the configured keystore for this beat
func (b *Beat) Keystore() keystore.Keystore {
	return b.keystore
}

// create and return the beater, this method also initializes all needed items,
// including template registering, publisher, xpack monitoring
func (b *Beat) createBeater(bt beat.Creator) (beat.Beater, error) {
	sub, err := b.BeatConfig()
	if err != nil {
		return nil, err
	}

	log := b.Info.Logger.Named("beat")
	log.Infof("Setup Beat: %s; Version: %s", b.Info.Beat, b.Info.Version)
	b.logSystemInfo(log)

	err = b.registerESVersionCheckCallback()
	if err != nil {
		return nil, err
	}

	err = b.registerESIndexManagement()
	if err != nil {
		return nil, err
	}

	b.registerClusterUUIDFetching()

	reg := monitoring.Default.GetRegistry("libbeat")
	if reg == nil {
		reg = monitoring.Default.NewRegistry("libbeat")
	}

	err = metricreport.SetupMetrics(b.Info.Logger.Named("metrics"), b.Info.Beat, version.GetDefaultVersion())
	if err != nil {
		return nil, err
	}

	// Report central management state
	mgmt := b.Info.Monitoring.StateRegistry.NewRegistry("management")
	monitoring.NewBool(mgmt, "enabled").Set(b.Manager.Enabled())

	log.Debug("Initializing output plugins")
	outputEnabled := b.Config.Output.IsSet() && b.Config.Output.Config().Enabled()
	if !outputEnabled {
		if b.Manager.Enabled() {
			b.Info.Logger.Info("Output is configured through Central Management")
		} else {
			msg := "no outputs are defined, please define one under the output section"
			b.Info.Logger.Info("%s", msg)
			return nil, errors.New(msg)
		}
	}

	var publisher *pipeline.Pipeline
	monitors := pipeline.Monitors{
		Metrics:   reg,
		Telemetry: b.Info.Monitoring.StateRegistry,
		Logger:    b.Info.Logger.Named("publisher"),
		Tracer:    b.Instrumentation.Tracer(),
	}
	outputFactory := b.makeOutputFactory(b.Config.Output)
	settings := pipeline.Settings{
		// Since now publisher is closed on Stop, we want to give some
		// time to ack any pending events by default to avoid
		// changing on stop behavior too much.
		WaitClose:      time.Second,
		Processors:     b.processors,
		InputQueueSize: b.InputQueueSize,
	}
	publisher, err = pipeline.LoadWithSettings(b.Info, monitors, b.Config.Pipeline, outputFactory, settings)
	if err != nil {
		return nil, fmt.Errorf("error initializing publisher: %w", err)
	}

	b.Registry.MustRegisterOutput(b.makeOutputReloader(publisher.OutputReloader()))

	b.Publisher = publisher
	beater, err := bt(&b.Beat, sub)
	if err != nil {
		return nil, err
	}

	return beater, nil
}

func (b *Beat) launch(settings Settings, bt beat.Creator) error {
	logger := b.Info.Logger
	defer func() {
		_ = logger.Sync()
	}()
	defer logger.Infof("%s stopped.", b.Info.Beat)

	defer func() {
		if err := b.processors.Close(); err != nil {
			logger.Warnf("Failed to close global processing: %v", err)
		}
	}()

	// Windows: Mark service as stopped.
	// After this is run, a Beat service is considered by the OS to be stopped
	// and another instance of the process can be started.
	// This must be the first deferred cleanup task (last to execute).
	defer svc.NotifyTermination()

	// Try to acquire exclusive lock on data path to prevent another beat instance
	// sharing same data path. This is disabled under elastic-agent.
	if !fleetmode.Enabled() {
		bl := locks.New(b.Info)
		err := bl.Lock()
		if err != nil {
			return err
		}
		defer func() {
			_ = bl.Unlock()
		}()
	} else {
		logger.Info("running under elastic-agent, per-beat lockfiles disabled")
	}

	svc.BeforeRun()
	defer svc.Cleanup()

	b.RegisterMetrics()

	// Start the API Server before the Seccomp lock down, we do this so we can create the unix socket
	// set the appropriate permission on the unix domain file without having to whitelist anything
	// that would be set at runtime.
	if b.Config.HTTP.Enabled() {
		var err error
		b.API, err = api.NewWithDefaultRoutes(logger, b.Config.HTTP, api.NamespaceLookupFunc())
		if err != nil {
			return fmt.Errorf("could not start the HTTP server for the API: %w", err)
		}
		b.API.Start()
		defer func() {
			_ = b.API.Stop()
		}()
		if b.Config.HTTPPprof.IsEnabled() {
			pprof.SetRuntimeProfilingParameters(b.Config.HTTPPprof)

			if err := pprof.HttpAttach(b.Config.HTTPPprof, b.API); err != nil {
				return fmt.Errorf("failed to attach http handlers for pprof: %w", err)
			}
		}
	}

	// Do not load seccomp for osquerybeat, it was disabled before V2 in the configuration file
	// https://github.com/elastic/beats/blob/7cf873fd340172c33f294500ccfec948afd7a47c/x-pack/osquerybeat/osquerybeat.yml#L16
	if b.Info.Beat != "osquerybeat" {
		if err := seccomp.LoadFilter(b.Config.Seccomp); err != nil {
			return err
		}
	}

	beater, err := b.createBeater(bt)
	if err != nil {
		return err
	}

	r, err := b.setupMonitoring(settings)
	if err != nil {
		return err
	}
	if r != nil {
		defer r.Stop()
	}

	if b.Config.MetricLogging == nil || b.Config.MetricLogging.Enabled() {
		reporter, err := log.MakeReporter(b.Info, b.Config.MetricLogging)
		if err != nil {
			return err
		}
		defer reporter.Stop()
	}

	// only collect into a ring buffer if HTTP, and the ring buffer are explicitly enabled
	if b.Config.HTTP.Enabled() && monitoring.IsBufferEnabled(b.Config.BufferConfig) {
		buffReporter, err := buffer.MakeReporter(b.Config.BufferConfig)
		if err != nil {
			return err
		}
		defer buffReporter.Stop()

		if err := b.API.AttachHandler("/buffer", buffReporter); err != nil {
			return err
		}
	}

	ctx, cancel := context.WithCancel(context.Background())

	// stopBeat must be idempotent since it will be called both from a signal and by the manager.
	// Since publisher.Close is not safe to be called more than once this is necessary.
	var once sync.Once
	stopBeat := func() {
		once.Do(func() {
			b.Instrumentation.Tracer().Close()
			// If the publisher has a Close() method, call it before stopping the beater.
			if c, ok := b.Publisher.(io.Closer); ok {
				c.Close()
			}
			beater.Stop()
		})
	}
	svc.HandleSignals(stopBeat, cancel)

	// Allow the manager to stop a currently running beats out of bound.
	b.Manager.SetStopCallback(stopBeat)

	err = b.loadDashboards(ctx, false)
	if err != nil {
		return err
	}

	logger.Infof("%s start running.", b.Info.Beat)

	err = beater.Run(&b.Beat)
	if b.shouldReexec {
		if err := b.reexec(); err != nil {
			return fmt.Errorf("could not restart %s: %w", b.Info.Beat, err)
		}
	}

	return err
}

// reexec restarts the Beat, it calls the OS-specific implementation.
func (b *Beat) reexec() error {
	return b.doReexec()
}

// RegisterMetrics registers metrics with the internal monitoring API. This data
// is then exposed through the HTTP monitoring endpoint (e.g. /info and /state)
// and/or pushed to Elasticsearch through the x-pack monitoring feature.
func (b *Beat) RegisterMetrics() {
	// info
	monitoring.NewString(b.Info.Monitoring.InfoRegistry, "version").Set(b.Info.Version)
	monitoring.NewString(b.Info.Monitoring.InfoRegistry, "beat").Set(b.Info.Beat)
	monitoring.NewString(b.Info.Monitoring.InfoRegistry, "name").Set(b.Info.Name)
	monitoring.NewString(b.Info.Monitoring.InfoRegistry, "uuid").Set(b.Info.ID.String())
	monitoring.NewString(b.Info.Monitoring.InfoRegistry, "ephemeral_id").Set(b.Info.EphemeralID.String())
	monitoring.NewString(b.Info.Monitoring.InfoRegistry, "binary_arch").Set(runtime.GOARCH)
	monitoring.NewString(b.Info.Monitoring.InfoRegistry, "build_commit").Set(version.Commit())
	monitoring.NewTimestamp(b.Info.Monitoring.InfoRegistry, "build_time").Set(version.BuildTime())
	monitoring.NewBool(b.Info.Monitoring.InfoRegistry, "elastic_licensed").Set(b.Info.ElasticLicensed)

	// Add user metadata data asynchronously (on Windows the lookup can take up to 60s).
	go func() {
		if u, err := user.Current(); err != nil {
			// This usually happens if the user UID does not exist in /etc/passwd. It might be the case on K8S
			// if the user set securityContext.runAsUser to an arbitrary value.
			monitoring.NewString(b.Info.Monitoring.InfoRegistry, "uid").Set(strconv.Itoa(os.Getuid()))
			monitoring.NewString(b.Info.Monitoring.InfoRegistry, "gid").Set(strconv.Itoa(os.Getgid()))
		} else {
			monitoring.NewString(b.Info.Monitoring.InfoRegistry, "username").Set(u.Username)
			monitoring.NewString(b.Info.Monitoring.InfoRegistry, "uid").Set(u.Uid)
			monitoring.NewString(b.Info.Monitoring.InfoRegistry, "gid").Set(u.Gid)
		}
	}()

	// state.service
	serviceRegistry := b.Info.Monitoring.StateRegistry.NewRegistry("service")
	monitoring.NewString(serviceRegistry, "version").Set(b.Info.Version)
	monitoring.NewString(serviceRegistry, "name").Set(b.Info.Beat)
	monitoring.NewString(serviceRegistry, "id").Set(b.Info.ID.String())

	// state.beat
	beatRegistry := b.Info.Monitoring.StateRegistry.NewRegistry("beat")
	monitoring.NewString(beatRegistry, "name").Set(b.Info.Name)
}

func (b *Beat) RegisterHostname(useFQDN bool) {
	hostname := b.Info.FQDNAwareHostname(useFQDN)

	// info.hostname
	monitoring.NewString(b.Info.Monitoring.InfoRegistry, "hostname").Set(hostname)

	// state.host
	monitoring.NewFunc(b.Info.Monitoring.StateRegistry, "host", host.ReportInfo(hostname), monitoring.Report)
}

// TestConfig check all settings are ok and the beat can be run
func (b *Beat) TestConfig(settings Settings, bt beat.Creator) error {
	return handleError(func() error {
		err := b.InitWithSettings(settings)
		if err != nil {
			return err
		}

		// Create beater to ensure all settings are OK
		_, err = b.createBeater(bt)
		if err != nil {
			return err
		}

		fmt.Println("Config OK") //nolint:forbidigo // required to give feedback to user
		return beat.GracefulExit
	}())
}

// SetupSettings holds settings necessary for beat setup
type SetupSettings struct {
	Dashboard       bool
	Pipeline        bool
	IndexManagement bool
	// Deprecated: use IndexManagementKey instead
	Template bool
	// Deprecated: use IndexManagementKey instead
	ILMPolicy                 bool
	EnableAllFilesets         bool
	ForceEnableModuleFilesets bool
}

// Setup registers ES index template, kibana dashboards, ml jobs and pipelines.
//
//nolint:forbidigo // required to give feedback to user
func (b *Beat) Setup(settings Settings, bt beat.Creator, setup SetupSettings) error {
	return handleError(func() error {
		err := b.InitWithSettings(settings)
		if err != nil {
			return err
		}
		// Tell the beat that we're in the setup command
		b.InSetupCmd = true

		if setup.ForceEnableModuleFilesets {
			if err := b.Beat.BeatConfig.SetBool("config.modules.force_enable_module_filesets", -1, true); err != nil {
				return fmt.Errorf("error setting force_enable_module_filesets config option %w", err)
			}
		}
		// Create beater to give it the opportunity to set loading callbacks
		_, err = b.createBeater(bt)
		if err != nil {
			return err
		}
		if setup.IndexManagement || setup.Template || setup.ILMPolicy {
			outCfg := b.Config.Output
			if !isElasticsearchOutput(outCfg.Name()) {
				return fmt.Errorf("index management requested but the Elasticsearch output is not configured/enabled")
			}
			ctx, cancel := context.WithCancel(context.Background())
			defer cancel()
			esClient, err := eslegclient.NewConnectedClient(ctx, outCfg.Config(), b.Info.Beat)
			if err != nil {
				return err
			}

			// other components know to skip ILM setup under serverless, this logic block just helps us print an error message
			// in instances where ILM has been explicitly enabled
			var ilmCfg struct {
				Ilm *config.C `config:"setup.ilm"`
			}
			err = b.RawConfig.Unpack(&ilmCfg)
			if err != nil {
				return fmt.Errorf("error unpacking ILM config: %w", err)
			}
			if ilmCfg.Ilm.Enabled() && esClient.IsServerless() {
				fmt.Println("WARNING: ILM is not supported in Serverless projects")
			}

			loadTemplate, loadILM := idxmgmt.LoadModeUnset, idxmgmt.LoadModeUnset
			if setup.IndexManagement || setup.Template {
				loadTemplate = idxmgmt.LoadModeOverwrite
			}
			if setup.IndexManagement || setup.ILMPolicy {
				loadILM = idxmgmt.LoadModeEnabled
			}

			mgmtHandler, err := idxmgmt.NewESClientHandler(esClient, b.Info, b.Config.LifecycleConfig)
			if err != nil {
				return fmt.Errorf("error creating index management handler: %w", err)
			}

			m := b.IdxSupporter.Manager(mgmtHandler, idxmgmt.BeatsAssets(b.Fields))
			if ok, warn := m.VerifySetup(loadTemplate, loadILM); !ok {
				fmt.Println(warn)
			}
			if err = m.Setup(loadTemplate, loadILM); err != nil {
				return err
			}
			fmt.Println("Index setup finished.")
		}

		if setup.Dashboard && settings.HasDashboards {
			fmt.Println("Loading dashboards (Kibana must be running and reachable)")
			err = b.loadDashboards(context.Background(), true)

			if err != nil {
				var notFoundErr *dashboards.ErrNotFound
				if errors.As(err, &notFoundErr) {
					fmt.Printf("Skipping loading dashboards, %+v\n", err)
				} else {
					return err
				}
			} else {
				fmt.Println("Loaded dashboards")
			}
		}

		if setup.Pipeline && b.OverwritePipelinesCallback != nil {
			if setup.EnableAllFilesets {
				if err := b.Beat.BeatConfig.SetBool("config.modules.enable_all_filesets", -1, true); err != nil {
					return fmt.Errorf("error setting enable_all_filesets config option %w", err)
				}
			}

			esConfig := b.Config.Output.Config()
			err = b.OverwritePipelinesCallback(esConfig)
			if err != nil {
				return err
			}
			fmt.Println("Loaded Ingest pipelines")
		}

		return nil
	}())
}

// handleFlags converts -flag to --flags, parses the command line
// flags, and it invokes the HandleFlags callback if implemented by
// the Beat.
func (b *Beat) handleFlags() error {
	flag.Parse()
	return cfgfile.HandleFlags()
}

// config reads the configuration file from disk, parses the common options
// defined in BeatConfig, initializes logging, and set GOMAXPROCS if defined
// in the config. Lastly it invokes the Config method implemented by the beat.
func (b *Beat) configure(settings Settings) error {
	var err error

	b.InputQueueSize = settings.InputQueueSize

	cfg, err := cfgfile.Load("", settings.ConfigOverrides)
	if err != nil {
		return fmt.Errorf("error loading config file: %w", err)
	}

	b.Info.Monitoring.SetupRegistries()

	if err := initPaths(cfg); err != nil {
		return err
	}

	// We have to initialize the keystore before any unpack or merging the cloud
	// options.
	store, err := LoadKeystore(cfg, b.Info.Beat)
	if err != nil {
		return fmt.Errorf("could not initialize the keystore: %w", err)
	}

	if settings.DisableConfigResolver {
		config.OverwriteConfigOpts(obfuscateConfigOpts())
	} else if store != nil {
		// TODO: Allow the options to be more flexible for dynamic changes
		// note that if the store is nil it should be excluded as an option
		config.OverwriteConfigOpts(configOptsWithKeystore(store))
	}

	b.keystore = store
	b.Beat.Keystore = store
	err = cloudid.OverwriteSettings(cfg)
	if err != nil {
		return err
	}

	b.RawConfig = cfg
	err = cfg.Unpack(&b.Config)
	if err != nil {
		return fmt.Errorf("error unpacking config data: %w", err)
	}

	if err := promoteOutputQueueSettings(b); err != nil {
		return fmt.Errorf("could not promote output queue settings: %w", err)
	}

	if err := features.UpdateFromConfig(b.RawConfig); err != nil {
		return fmt.Errorf("could not parse features: %w", err)
	}
	b.RegisterHostname(features.FQDN())

	b.Beat.Config = &b.Config.BeatConfig

	if name := b.Config.Name; name != "" {
		b.Info.Name = name
	}

	if err := common.SetTimestampPrecision(b.Config.TimestampPrecision); err != nil {
		return fmt.Errorf("error setting timestamp precision: %w", err)
	}

	b.Info.Logger, err = configure.LoggingWithTypedOutputsLocal(b.Info.Beat, b.Config.Logging, b.Config.EventLogging, logp.TypeKey, logp.EventType)
	if err != nil {
		return fmt.Errorf("error initializing logging: %w", err)
	}

	// extracting here for ease of use
	logger := b.Info.Logger

	instrumentation, err := instrumentation.New(cfg, b.Info.Beat, b.Info.Version, b.Info.Logger)
	if err != nil {
		return err
	}
	b.Instrumentation = instrumentation

	// log paths values to help with troubleshooting
	logger.Infof("%s", paths.Paths.String())

	metaPath := paths.Resolve(paths.Data, "meta.json")
	err = b.loadMeta(metaPath)
	if err != nil {
		return err
	}

	logger.Infof("Beat ID: %v", b.Info.ID)

	// Try to get the host's FQDN and set it.
	h, err := sysinfo.Host()
	if err != nil {
		return fmt.Errorf("failed to get host information: %w", err)
	}

	fqdnLookupCtx, cancel := context.WithTimeout(context.Background(), 1*time.Minute)
	defer cancel()

	fqdn, err := h.FQDNWithContext(fqdnLookupCtx)
	if err != nil {
		// FQDN lookup is "best effort".  We log the error, fallback to
		// the OS-reported hostname, and move on.
		logger.Warnf("unable to lookup FQDN: %s, using hostname = %s as FQDN", err.Error(), b.Info.Hostname)
		b.Info.FQDN = b.Info.Hostname
	} else {
		b.Info.FQDN = fqdn
	}

	// initialize config manager
	m, err := management.NewManager(b.Config.Management, b.Registry)
	if err != nil {
		return err
	}
	b.Manager = m

	if b.Manager.AgentInfo().Version != "" {
		// During the manager initialization the client to connect to the agent is
		// also initialized. That makes the beat to read information sent by the
		// agent, which includes the AgentInfo with the agent's package version.
		// Components running under agent should report the agent's package version
		// as their own version.
		// In order to do so b.Info.Version needs to be set to the version the agent
		// sent. As this Beat instance is initialized much before the package
		// version is received, it's overridden here. So far it's early enough for
		// the whole beat to report the right version.
		b.Info.Version = b.Manager.AgentInfo().Version
		version.SetPackageVersion(b.Info.Version)
	}

	// build the user-agent string to be used by the outputs
	b.GenerateUserAgent()

	if err := b.Manager.CheckRawConfig(b.RawConfig); err != nil {
		return err
	}

	if maxProcs := b.Config.MaxProcs; maxProcs > 0 {
		logger.Infof("Set max procs limit: %v", maxProcs)
		runtime.GOMAXPROCS(maxProcs)
	}
	if gcPercent := b.Config.GCPercent; gcPercent > 0 {
		logger.Infof("Set gc percentage to: %v", gcPercent)
		debug.SetGCPercent(gcPercent)
	}

	b.Info.Monitoring.Namespace = monitoring.GetNamespace("dataset")

	b.Beat.BeatConfig, err = b.BeatConfig()
	if err != nil {
		return err
	}

	imFactory := settings.IndexManagement
	if imFactory == nil {
		imFactory = idxmgmt.MakeDefaultSupport(settings.ILM, logger)
	}
	b.IdxSupporter, err = imFactory(logger, b.Info, b.RawConfig)
	if err != nil {
		return err
	}

	processingFactory := settings.Processing
	if processingFactory == nil {
		processingFactory = processing.MakeDefaultBeatSupport(true)
	}
	b.processors, err = processingFactory(b.Info, logger.Named("processors"), b.RawConfig)

	b.Manager.RegisterDiagnosticHook("global processors", "a list of currently configured global beat processors",
		"global_processors.txt", "text/plain", b.agentDiagnosticHook)
	b.Manager.RegisterDiagnosticHook("beat_metrics", "Metrics from the default monitoring namespace and expvar.",
		"beat_metrics.json", "application/json", func() []byte {
			m := monitoring.CollectStructSnapshot(monitoring.Default, monitoring.Full, true)
			data, err := json.MarshalIndent(m, "", "  ")
			if err != nil {
				logger.Warnw("Failed to collect beat metric snapshot for Agent diagnostics.", "error", err)
				return []byte(err.Error())
			}
			return data
		})

	return err
}

// agentDiagnosticHook is the callback function sent to the agent manager RegisterDiagnosticHook function
// right now, this only returns information on the global processors; however, in the future, we might find it useful
// to expand this to other components of the beat state.
// To anyone refactoring: be careful to make sure the callback is registered after the global processors are initialized
func (b *Beat) agentDiagnosticHook() []byte {
	list := b.processors.Processors()

	var debugBytes []byte
	for _, proc := range list {
		debugBytes = append(debugBytes, []byte(proc+"\n")...)
	}
	return debugBytes
}

func (b *Beat) loadMeta(metaPath string) error {
	type meta struct {
		UUID       uuid.UUID `json:"uuid"`
		FirstStart time.Time `json:"first_start"`
	}

	b.Info.Logger.Named("beat").Debugf("Beat metadata path: %v", metaPath)

	f, err := openRegular(metaPath)
	if err != nil && !os.IsNotExist(err) {
		return fmt.Errorf("meta file failed to open: %w", err)
	}

	if err == nil {
		m := meta{}
		if err := json.NewDecoder(f).Decode(&m); err != nil && err != io.EOF {
			f.Close()
			return fmt.Errorf("Beat meta file reading error: %w", err)
		}

		f.Close()

		if !m.FirstStart.IsZero() {
			b.Info.FirstStart = m.FirstStart
		}
		valid := m.UUID != uuid.Nil
		if valid {
			b.Info.ID = m.UUID
		}

		if valid && !m.FirstStart.IsZero() {
			return nil
		}
	}

	// file does not exist or ID is invalid or first start time is not defined, let's create a new one

	// write temporary file first
	tempFile := metaPath + ".new"
	f, err = os.OpenFile(tempFile, os.O_RDWR|os.O_CREATE|os.O_TRUNC, 0o600)
	if err != nil {
		return fmt.Errorf("failed to create Beat meta file: %w", err)
	}

	encodeErr := json.NewEncoder(f).Encode(meta{UUID: b.Info.ID, FirstStart: b.Info.FirstStart})
	err = f.Sync()
	if err != nil {
		return fmt.Errorf("Beat meta file failed to write: %w", err)
	}

	err = f.Close()
	if err != nil {
		return fmt.Errorf("Beat meta file failed to write: %w", err)
	}

	if encodeErr != nil {
		return fmt.Errorf("Beat meta file failed to write: %w", encodeErr)
	}

	// move temporary file into final location
	err = file.SafeFileRotate(metaPath, tempFile)
	return err
}

func openRegular(filename string) (*os.File, error) {
	f, err := os.Open(filename)
	if err != nil {
		return f, err
	}

	info, err := f.Stat()
	if err != nil {
		f.Close()
		return nil, err
	}

	if !info.Mode().IsRegular() {
		f.Close()
		if info.IsDir() {
			return nil, fmt.Errorf("%s is a directory", filename)
		}
		return nil, fmt.Errorf("%s is not a regular file", filename)
	}

	return f, nil
}

func (b *Beat) loadDashboards(ctx context.Context, force bool) error {
	if force {
		// force implies dashboards.enabled=true
		if b.Config.Dashboards == nil {
			b.Config.Dashboards = config.NewConfig()
		}
		err := b.Config.Dashboards.SetBool("enabled", -1, true)
		if err != nil {
			return fmt.Errorf("error setting dashboard.enabled=true: %w", err)
		}
	}

	if b.Config.Dashboards.Enabled() {

		// Initialize kibana config. If username and password is set in elasticsearch output config but not in kibana,
		// initKibanaConfig will attach the username and password into kibana config as a part of the initialization.
		kibanaConfig := InitKibanaConfig(b.Config)

		client, err := kbn.NewKibanaClient(kibanaConfig, b.Info.Beat, b.Info.Version, version.Commit(), version.BuildTime().String())
		if err != nil {
			return fmt.Errorf("error connecting to Kibana: %w", err)
		}
		// This fetches the version for Kibana. For the alias feature the version of ES would be needed
		// but it's assumed that KB and ES have the same minor version.
		v := client.GetVersion()

		indexPattern, err := kibana.NewGenerator(b.Info.IndexPrefix, b.Info.Beat, b.Fields, b.Info.Version, v, b.Config.Migration.Enabled())
		if err != nil {
			return fmt.Errorf("error creating index pattern generator: %w", err)
		}

		pattern, err := indexPattern.Generate()
		if err != nil {
			return fmt.Errorf("error generating index pattern: %w", err)
		}

		err = dashboards.ImportDashboards(ctx, b.Info, paths.Resolve(paths.Home, ""),
			kibanaConfig, b.Config.Dashboards, nil, pattern)
		if err != nil {
			return fmt.Errorf("error importing Kibana dashboards: %w", err)
		}
		b.Info.Logger.Info("Kibana dashboards successfully loaded.")
	}

	return nil
}

// registerESVersionCheckCallback registers a global callback to make sure ES instance we are connecting
// to is at least on the same version as the Beat.
// If the check is disabled or the output is not Elasticsearch, nothing happens.
func (b *Beat) registerESVersionCheckCallback() error {
	_, err := elasticsearch.RegisterGlobalCallback(func(conn *eslegclient.Connection) error {
		if !isElasticsearchOutput(b.Config.Output.Name()) {
			return errors.New("elasticsearch output is not configured")
		}
		// if we allow older versions, return early and don't check versions
		// versions don't matter on serverless, so always bypass
		if b.isConnectionToOlderVersionAllowed() || conn.IsServerless() {
			return nil
		}

		esVersion := conn.GetVersion()
		beatVersion, err := libversion.New(b.Info.Version)
		if err != nil {
			return fmt.Errorf("error fetching version from elasticsearch: %w", err)
		}
		if esVersion.LessThanMajorMinor(beatVersion) {
			return fmt.Errorf("%w ES=%s, Beat=%s", elasticsearch.ErrTooOld, esVersion.String(), b.Info.Version)
		}
		return nil
	})

	return err
}

func (b *Beat) isConnectionToOlderVersionAllowed() bool {
	config := struct {
		AllowOlder bool `config:"allow_older_versions"`
	}{true}

	_ = b.Config.Output.Config().Unpack(&config)

	return config.AllowOlder
}

// registerESIndexManagement registers the loading of the template and ILM
// policy as a callback with the elasticsearch output. It is important the
// registration happens before the publisher is created.
func (b *Beat) registerESIndexManagement() error {
	if !b.IdxSupporter.Enabled() {
		return nil
	}

	_, err := elasticsearch.RegisterConnectCallback(b.indexSetupCallback())
	if err != nil {
		return fmt.Errorf("failed to register index management with elasticsearch: %w", err)
	}
	return nil
}

func (b *Beat) indexSetupCallback() elasticsearch.ConnectCallback {
	return func(esClient *eslegclient.Connection) error {
		mgmtHandler, err := idxmgmt.NewESClientHandler(esClient, b.Info, b.Config.LifecycleConfig)
		if err != nil {
			return fmt.Errorf("error creating index management handler: %w", err)
		}
		m := b.IdxSupporter.Manager(mgmtHandler, idxmgmt.BeatsAssets(b.Fields))
		return m.Setup(idxmgmt.LoadModeEnabled, idxmgmt.LoadModeEnabled)
	}
}

func (b *Beat) makeOutputReloader(outReloader pipeline.OutputReloader) reload.Reloadable {
	return reload.ReloadableFunc(func(update *reload.ConfigWithMeta) error {
		if update == nil {
			return nil
		}

		if b.OutputConfigReloader != nil {
			if err := b.OutputConfigReloader.Reload(update); err != nil {
				return err
			}
		}

		// we need to update the output configuration because
		// some callbacks are relying on it to be up to date.
		// e.g. the Elasticsearch version validation
		if update.Config != nil {
			err := b.Config.Output.Unpack(update.Config)
			if err != nil {
				return err
			}
		}

		return outReloader.Reload(update, b.createOutput)
	})
}

func (b *Beat) makeOutputFactory(
	cfg config.Namespace,
) func(outputs.Observer) (string, outputs.Group, error) {
	return func(outStats outputs.Observer) (string, outputs.Group, error) {
		out, err := b.createOutput(outStats, cfg)
		return cfg.Name(), out, err
	}
}

func (b *Beat) reloadOutputOnCertChange(cfg config.Namespace) error {
	logger := b.Info.Logger.Named("ssl.cert.reloader")
	// Here the output is created and we have access to the Beat struct (with the manager)
	// as a workaround we can unpack the new settings and trigger the reload-watcher from here

	// We get an output config, so we extract the 'SSL' bit from it
	rawTLSCfg, err := cfg.Config().Child("ssl", -1)
	if err != nil {
		var e ucfg.Error
		if errors.As(err, &e) {
			if errors.Is(e.Reason(), ucfg.ErrMissing) {
				// if the output configuration does not contain a `ssl` section
				// do nothing and return no error
				return nil
			}
		}
		return fmt.Errorf("could not extract the 'ssl' section of the output config: %w", err)
	}

	extendedTLSCfg := defaultCertReloadConfig()
	if err := rawTLSCfg.Unpack(&extendedTLSCfg); err != nil {
		return fmt.Errorf("unpacking 'ssl' config: %w", err)
	}

	if !extendedTLSCfg.Reload.Enabled {
		return nil
	}
	logger.Debug("exit on CA certs change enabled")

	possibleFilesToWatch := append(
		extendedTLSCfg.CAs,
		extendedTLSCfg.Certificate.Certificate,
		extendedTLSCfg.Certificate.Key,
	)

	filesToWatch := []string{}
	for _, f := range possibleFilesToWatch {
		if f == "" {
			continue
		}
		if tlscommon.IsPEMString(f) {
			// That's an embedded cert, we're only interested in files
			continue
		}

		logger.Debugf("watching '%s' for changes", f)
		filesToWatch = append(filesToWatch, f)
	}

	// If there are no files to watch, don't do anything.
	if len(filesToWatch) == 0 {
		logger.Debug("no files to watch, filewatcher will not be started")
		return nil
	}

	watcher := filewatcher.New(filesToWatch...)
	// Ignore the first scan as it will always return
	// true for files changed. The output has not been
	// started yet, so even if the files have changed since
	// the Beat started, they don't need to be reloaded
	_, _, _ = watcher.Scan()

	// Watch for file changes while the Beat is alive
	go func() {
		ticker := time.Tick(extendedTLSCfg.Reload.Period)

		for {
			<-ticker
			files, changed, err := watcher.Scan()
			if err != nil {
				logger.Warnf("could not scan certificate files: %s", err.Error())
			}

			if changed {
				logger.Infof(
					"some of the following files have been modified: %v, restarting %s.",
					files, b.Info.Beat)

				b.shouldReexec = true
				b.Manager.Stop()

				// we're done, finish the goroutine just for the sake of it
				return
			}
		}
	}()

	return nil
}

func (b *Beat) createOutput(stats outputs.Observer, cfg config.Namespace) (outputs.Group, error) {
	if !cfg.IsSet() {
		return outputs.Group{}, nil
	}

	if err := b.reloadOutputOnCertChange(cfg); err != nil {
		return outputs.Group{}, fmt.Errorf("could not setup output certificates reloader: %w", err)
	}

	return outputs.Load(b.IdxSupporter, b.Info, stats, cfg.Name(), cfg.Config())
}

func (b *Beat) registerClusterUUIDFetching() {
	callback := b.clusterUUIDFetchingCallback()
	_, _ = elasticsearch.RegisterConnectCallback(callback)
}

// Build and return a callback to fetch the Elasticsearch cluster_uuid for monitoring
func (b *Beat) clusterUUIDFetchingCallback() elasticsearch.ConnectCallback {
	elasticsearchRegistry := b.Info.Monitoring.StateRegistry.NewRegistry("outputs.elasticsearch")
	clusterUUIDRegVar := monitoring.NewString(elasticsearchRegistry, "cluster_uuid")

	callback := func(esClient *eslegclient.Connection) error {
		var response struct {
			ClusterUUID string `json:"cluster_uuid"`
		}

		status, body, err := esClient.Request("GET", "/", "", nil, nil)
		if err != nil {
			return fmt.Errorf("error querying /: %w", err)
		}
		if status > 299 {
			return fmt.Errorf("error querying /. Status: %d. Response body: %s", status, body)
		}
		err = json.Unmarshal(body, &response)
		if err != nil {
			return fmt.Errorf("error unmarshaling json when querying /. Body: %s", body)
		}

		clusterUUIDRegVar.Set(response.ClusterUUID)
		return nil
	}

	return callback
}

func (b *Beat) setupMonitoring(settings Settings) (report.Reporter, error) {
	monitoringCfg := b.Config.MonitoringBeatConfig.Monitoring

	monitoringClusterUUID, err := monitoring.GetClusterUUID(monitoringCfg)
	if err != nil {
		return nil, err
	}

	// Expose monitoring.cluster_uuid in state API
	if monitoringClusterUUID != "" {
		monitoringRegistry := b.Info.Monitoring.StateRegistry.NewRegistry("monitoring")
		clusterUUIDRegVar := monitoring.NewString(monitoringRegistry, "cluster_uuid")
		clusterUUIDRegVar.Set(monitoringClusterUUID)
	}

	if monitoring.IsEnabled(monitoringCfg) {
		err := monitoring.OverrideWithCloudSettings(monitoringCfg)
		if err != nil {
			return nil, err
		}

		settings := report.Settings{
			DefaultUsername: settings.Monitoring.DefaultUsername,
			ClusterUUID:     monitoringClusterUUID,
		}
		reporter, err := report.New(b.Info, settings, monitoringCfg, b.Config.Output)
		if err != nil {
			return nil, err
		}
		return reporter, nil
	}

	return nil, nil
}

// handleError handles the given error by logging it and then returning the
// error. If the err is nil or is a GracefulExit error then the method will
// return nil without logging anything.
func handleError(err error) error {
	if err == nil || err == beat.GracefulExit { //nolint:errorlint // keep old behaviour
		return nil
	}

	// logp may not be initialized so log the err to stderr too.
	logp.Critical("Exiting: %v", err)
	fmt.Fprintf(os.Stderr, "Exiting: %v\n", err)
	return err
}

// logSystemInfo logs information about this system for situational awareness
// in debugging. This information includes data about the beat, build, go
// runtime, host, and process. If any of the data is not available it will be
// omitted.
func (b *Beat) logSystemInfo(log *logp.Logger) {
	defer log.Recover("An unexpected error occurred while collecting " +
		"information about the system.")
	log = log.With(logp.Namespace("system_info"))

	if b.Manager.Enabled() {
		return
	}

	// Beat
	beat := mapstr.M{
		"type": b.Info.Beat,
		"uuid": b.Info.ID,
		"path": mapstr.M{
			"config": paths.Resolve(paths.Config, ""),
			"data":   paths.Resolve(paths.Data, ""),
			"home":   paths.Resolve(paths.Home, ""),
			"logs":   paths.Resolve(paths.Logs, ""),
		},
	}
	log.Infow("Beat info", "beat", beat)

	// Build
	build := mapstr.M{
		"commit":  version.Commit(),
		"time":    version.BuildTime(),
		"version": b.Info.Version,
		"libbeat": version.GetDefaultVersion(),
	}
	log.Infow("Build info", "build", build)

	// Go Runtime
	log.Infow("Go runtime info", "go", sysinfo.Go())

	// Host
	if host, err := sysinfo.Host(); err == nil {
		hostInfo := host.Info()
		hostInfo.IPs = sanitizeIPs(hostInfo.IPs)
		log.Infow("Host info", "host", hostInfo)
	}

	// Process
	if self, err := sysinfo.Self(); err == nil {
		process := mapstr.M{}

		if info, err := self.Info(); err == nil {
			process["name"] = info.Name
			process["pid"] = info.PID
			process["ppid"] = info.PPID
			process["cwd"] = info.CWD
			process["exe"] = info.Exe
			process["start_time"] = info.StartTime
		}

		if proc, ok := self.(types.Seccomp); ok {
			if seccomp, err := proc.Seccomp(); err == nil {
				process["seccomp"] = seccomp
			}
		}

		if proc, ok := self.(types.Capabilities); ok {
			if caps, err := proc.Capabilities(); err == nil {
				process["capabilities"] = caps
			}
		}

		if len(process) > 0 {
			log.Infow("Process info", "process", process)
		}
	}
}

// configOptsWithKeystore returns ucfg config options with a resolver linked to the current keystore.
// Refactor to allow insert into the config option array without having to redefine everything
func configOptsWithKeystore(store keystore.Keystore) []ucfg.Option {
	return []ucfg.Option{
		ucfg.PathSep("."),
		ucfg.Resolve(keystore.ResolverWrap(store)),
		ucfg.ResolveEnv,
		ucfg.VarExp,
	}
}

// obfuscateConfigOpts disables any resolvers in the configuration, instead we return the field
// reference string directly.
func obfuscateConfigOpts() []ucfg.Option {
	return []ucfg.Option{
		ucfg.PathSep("."),
		ucfg.ResolveNOOP,
	}
}

func InitKibanaConfig(beatConfig beatConfig) *config.C {
	var esConfig *config.C
	if isElasticsearchOutput(beatConfig.Output.Name()) {
		esConfig = beatConfig.Output.Config()
	}

	// init kibana config object
	kibanaConfig := beatConfig.Kibana
	if kibanaConfig == nil {
		kibanaConfig = config.NewConfig()
	}

	if esConfig.Enabled() {
		username, _ := esConfig.String("username", -1)
		password, _ := esConfig.String("password", -1)
		api_key, _ := esConfig.String("api_key", -1)

		if !kibanaConfig.HasField("username") && username != "" {
			_ = kibanaConfig.SetString("username", -1, username)
		}
		if !kibanaConfig.HasField("password") && password != "" {
			_ = kibanaConfig.SetString("password", -1, password)
		}
		if !kibanaConfig.HasField("api_key") && api_key != "" {
			_ = kibanaConfig.SetString("api_key", -1, api_key)
		}
	}
	return kibanaConfig
}

func isElasticsearchOutput(name string) bool {
	return name == "elasticsearch"
}

func initPaths(cfg *config.C) error {
	// To Fix the chicken-egg problem with the Keystore and the loading of the configuration
	// files we are doing a partial unpack of the configuration file and only take into consideration
	// the paths field. After we will unpack the complete configuration and keystore reference
	// will be correctly replaced.
	partialConfig := struct {
		Path paths.Path `config:"path"`
	}{}

	if err := cfg.Unpack(&partialConfig); err != nil {
		return fmt.Errorf("error extracting default paths: %w", err)
	}

	if err := paths.InitPaths(&partialConfig.Path); err != nil {
		return fmt.Errorf("error setting default paths: %w", err)
	}
	return nil
}

// every IP address received from `Info()` has a netmask suffix
// which makes every IP address invalid from the validation perspective.
// If this log entry is ingested to a data stream as it is, the event will be dropped.
// We must make sure every address is valid and does not have suffixes
func sanitizeIPs(ips []string) []string {
	validIPs := make([]string, 0, len(ips))
	for _, ip := range ips {
		if ip == "" {
			continue
		}
		trimIndex := strings.LastIndexByte(ip, '/')
		if trimIndex != -1 {
			ip = ip[:trimIndex]
		}
		if net.ParseIP(ip) == nil {
			continue
		}
		validIPs = append(validIPs, ip)
	}
	return validIPs
}

// promoteOutputQueueSettings checks to see if the output
// configuration has queue settings defined and if so it promotes them
// to the top level queue settings.  This is done to allow existing
// behavior of specifying queue settings at the top level or like
// elastic-agent that specifies queue settings under the output
func promoteOutputQueueSettings(b *Beat) error {
	if b.Config.Output.IsSet() && b.Config.Output.Config().Enabled() {
		pc := pipeline.Config{}
		err := b.Config.Output.Config().Unpack(&pc)
		if err != nil {
			return fmt.Errorf("error unpacking output queue settings: %w", err)
		}
		if pc.Queue.IsSet() {
			b.Info.Logger.Info("global queue settings replaced with output queue settings")
			b.Config.Pipeline.Queue = pc.Queue
		}
	}
	return nil
}

func (bc *beatConfig) Validate() error {
	if bc.Output.IsSet() && bc.Output.Config().Enabled() {
		outputPC := pipeline.Config{}
		err := bc.Output.Config().Unpack(&outputPC)
		if err != nil {
			return fmt.Errorf("error unpacking output queue settings: %w", err)
		}
		if bc.Pipeline.Queue.IsSet() && outputPC.Queue.IsSet() {
			return fmt.Errorf("top level queue and output level queue settings defined, only one is allowed")
		}
		// elastic-agent doesn't support disk queue yet
		if bc.Management.Enabled() && outputPC.Queue.Config().Enabled() && outputPC.Queue.Name() == diskqueue.QueueType {
			return fmt.Errorf("disk queue is not supported when management is enabled")
		}
	}

	// elastic-agent doesn't support disk queue yet
	if bc.Management.Enabled() && bc.Pipeline.Queue.Config().Enabled() && bc.Pipeline.Queue.Name() == diskqueue.QueueType {
		return fmt.Errorf("disk queue is not supported when management is enabled")
	}

	return nil
}<|MERGE_RESOLUTION|>--- conflicted
+++ resolved
@@ -466,20 +466,15 @@
 		}
 	}
 
-<<<<<<< HEAD
-	uniqReg := b.Beat.Info.Monitoring.Namespace.GetRegistry()
-=======
-	uniq_reg := b.Info.Monitoring.Namespace.GetRegistry()
-
->>>>>>> 8920a059
+	namespaceReg := b.Beat.Info.Monitoring.Namespace.GetRegistry()
 	reg := b.Info.Monitoring.StatsRegistry.GetRegistry("libbeat")
 	if reg == nil {
 		reg = b.Info.Monitoring.StatsRegistry.NewRegistry("libbeat")
 	}
 
-	tel := uniqReg.GetRegistry("state")
+	tel := namespaceReg.GetRegistry("state")
 	if tel == nil {
-		tel = uniqReg.NewRegistry("state")
+		tel = namespaceReg.NewRegistry("state")
 	}
 	monitors := pipeline.Monitors{
 		Metrics:   reg,
