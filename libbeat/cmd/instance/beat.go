// Licensed to Elasticsearch B.V. under one or more contributor
// license agreements. See the NOTICE file distributed with
// this work for additional information regarding copyright
// ownership. Elasticsearch B.V. licenses this file to you under
// the Apache License, Version 2.0 (the "License"); you may
// not use this file except in compliance with the License.
// You may obtain a copy of the License at
//
//     http://www.apache.org/licenses/LICENSE-2.0
//
// Unless required by applicable law or agreed to in writing,
// software distributed under the License is distributed on an
// "AS IS" BASIS, WITHOUT WARRANTIES OR CONDITIONS OF ANY
// KIND, either express or implied.  See the License for the
// specific language governing permissions and limitations
// under the License.

package instance

import (
	"context"
	cryptRand "crypto/rand"
	"encoding/json"
	"errors"
	"flag"
	"fmt"
	"io"
	"math"
	"math/big"
	"math/rand"
	"os"
	"os/user"
	"runtime"
	"runtime/debug"
	"strconv"
	"strings"
	"time"

	"github.com/gofrs/uuid"
	"go.uber.org/zap"

	"github.com/elastic/beats/v7/libbeat/api"
	"github.com/elastic/beats/v7/libbeat/asset"
	"github.com/elastic/beats/v7/libbeat/beat"
	"github.com/elastic/beats/v7/libbeat/cfgfile"
	"github.com/elastic/beats/v7/libbeat/cloudid"
	"github.com/elastic/beats/v7/libbeat/cmd/instance/metrics"
	"github.com/elastic/beats/v7/libbeat/common"
	"github.com/elastic/beats/v7/libbeat/common/reload"
	"github.com/elastic/beats/v7/libbeat/common/seccomp"
	"github.com/elastic/beats/v7/libbeat/dashboards"
	"github.com/elastic/beats/v7/libbeat/esleg/eslegclient"
	"github.com/elastic/beats/v7/libbeat/idxmgmt"
	"github.com/elastic/beats/v7/libbeat/instrumentation"
	"github.com/elastic/beats/v7/libbeat/keystore"
	"github.com/elastic/beats/v7/libbeat/kibana"
	"github.com/elastic/beats/v7/libbeat/logp"
	"github.com/elastic/beats/v7/libbeat/logp/configure"
	"github.com/elastic/beats/v7/libbeat/management"
	"github.com/elastic/beats/v7/libbeat/metric/system/host"
	"github.com/elastic/beats/v7/libbeat/monitoring"
	"github.com/elastic/beats/v7/libbeat/monitoring/report"
	"github.com/elastic/beats/v7/libbeat/monitoring/report/buffer"
	"github.com/elastic/beats/v7/libbeat/monitoring/report/log"
	"github.com/elastic/beats/v7/libbeat/outputs"
	"github.com/elastic/beats/v7/libbeat/outputs/elasticsearch"
	"github.com/elastic/beats/v7/libbeat/paths"
	"github.com/elastic/beats/v7/libbeat/plugin"
	"github.com/elastic/beats/v7/libbeat/publisher/pipeline"
	"github.com/elastic/beats/v7/libbeat/publisher/processing"
	svc "github.com/elastic/beats/v7/libbeat/service"
	"github.com/elastic/beats/v7/libbeat/version"
<<<<<<< HEAD
	"github.com/elastic/elastic-agent-libs/file"
=======
	"github.com/elastic/elastic-agent-libs/config"
>>>>>>> 25786cdd
	"github.com/elastic/elastic-agent-libs/mapstr"
	sysinfo "github.com/elastic/go-sysinfo"
	"github.com/elastic/go-sysinfo/types"
	ucfg "github.com/elastic/go-ucfg"
)

// Beat provides the runnable and configurable instance of a beat.
type Beat struct {
	beat.Beat

	Config       beatConfig
	RawConfig    *config.C // Raw config that can be unpacked to get Beat specific config data.
	IdxSupporter idxmgmt.Supporter

	keystore   keystore.Keystore
	processing processing.Supporter

	InputQueueSize int // Size of the producer queue used by most queues.
}

type beatConfig struct {
	beat.BeatConfig `config:",inline"`

	// instance internal configs

	// beat top-level settings
	Name      string `config:"name"`
	MaxProcs  int    `config:"max_procs"`
	GCPercent int    `config:"gc_percent"`

	Seccomp *config.C `config:"seccomp"`

	// beat internal components configurations
	HTTP            *config.C              `config:"http"`
	HTTPPprof       *config.C              `config:"http.pprof"`
	BufferConfig    *config.C              `config:"http.buffer"`
	Path            paths.Path             `config:"path"`
	Logging         *config.C              `config:"logging"`
	MetricLogging   *config.C              `config:"logging.metrics"`
	Keystore        *config.C              `config:"keystore"`
	Instrumentation instrumentation.Config `config:"instrumentation"`

	// output/publishing related configurations
	Pipeline pipeline.Config `config:",inline"`

	// monitoring settings
	MonitoringBeatConfig monitoring.BeatConfig `config:",inline"`

	// central management settings
	Management *config.C `config:"management"`

	// elastic stack 'setup' configurations
	Dashboards *config.C `config:"setup.dashboards"`
	Kibana     *config.C `config:"setup.kibana"`

	// Migration config to migration from 6 to 7
	Migration *config.C `config:"migration.6_to_7"`
}

var debugf = logp.MakeDebug("beat")

func init() {
	initRand()
}

// initRand initializes the runtime random number generator seed using
// global, shared cryptographically strong pseudo random number generator.
//
// On linux Reader might use getrandom(2) or /udev/random. On windows systems
// CryptGenRandom is used.
func initRand() {
	n, err := cryptRand.Int(cryptRand.Reader, big.NewInt(math.MaxInt64))
	var seed int64
	if err != nil {
		// fallback to current timestamp
		seed = time.Now().UnixNano()
	} else {
		seed = n.Int64()
	}
	rand.Seed(seed)
}

// Run initializes and runs a Beater implementation. name is the name of the
// Beat (e.g. packetbeat or metricbeat). version is version number of the Beater
// implementation. bt is the `Creator` callback for creating a new beater
// instance.
// XXX Move this as a *Beat method?
func Run(settings Settings, bt beat.Creator) error {

	return handleError(func() error {
		defer func() {
			if r := recover(); r != nil {
				logp.NewLogger(settings.Name).Fatalw("Failed due to panic.",
					"panic", r, zap.Stack("stack"))
			}
		}()
		b, err := NewInitializedBeat(settings)
		if err != nil {
			return err
		}

		// Add basic info
		registry := monitoring.GetNamespace("info").GetRegistry()
		monitoring.NewString(registry, "version").Set(b.Info.Version)
		monitoring.NewString(registry, "beat").Set(b.Info.Beat)
		monitoring.NewString(registry, "name").Set(b.Info.Name)
		monitoring.NewString(registry, "hostname").Set(b.Info.Hostname)

		// Add more beat metadata
		monitoring.NewString(registry, "binary_arch").Set(runtime.GOARCH)
		monitoring.NewString(registry, "build_commit").Set(version.Commit())
		monitoring.NewTimestamp(registry, "build_time").Set(version.BuildTime())
		monitoring.NewBool(registry, "elastic_licensed").Set(b.Info.ElasticLicensed)

		if u, err := user.Current(); err != nil {
			if _, ok := err.(user.UnknownUserIdError); ok { //nolint:errorlint // keep legacy behaviour
				// This usually happens if the user UID does not exist in /etc/passwd. It might be the case on K8S
				// if the user set securityContext.runAsUser to an arbitrary value.
				monitoring.NewString(registry, "uid").Set(strconv.Itoa(os.Getuid()))
				monitoring.NewString(registry, "gid").Set(strconv.Itoa(os.Getgid()))
			} else {
				return err
			}
		} else {
			monitoring.NewString(registry, "username").Set(u.Username)
			monitoring.NewString(registry, "uid").Set(u.Uid)
			monitoring.NewString(registry, "gid").Set(u.Gid)
		}

		// Add additional info to state registry. This is also reported to monitoring
		stateRegistry := monitoring.GetNamespace("state").GetRegistry()
		serviceRegistry := stateRegistry.NewRegistry("service")
		monitoring.NewString(serviceRegistry, "version").Set(b.Info.Version)
		monitoring.NewString(serviceRegistry, "name").Set(b.Info.Beat)
		beatRegistry := stateRegistry.NewRegistry("beat")
		monitoring.NewString(beatRegistry, "name").Set(b.Info.Name)
		monitoring.NewFunc(stateRegistry, "host", host.ReportInfo, monitoring.Report)

		return b.launch(settings, bt)
	}())
}

// NewInitializedBeat creates a new beat where all information and initialization is derived from settings
func NewInitializedBeat(settings Settings) (*Beat, error) {
	b, err := NewBeat(settings.Name, settings.IndexPrefix, settings.Version, settings.ElasticLicensed)
	if err != nil {
		return nil, err
	}
	if err := b.InitWithSettings(settings); err != nil {
		return nil, err
	}
	return b, nil
}

// NewBeat creates a new beat instance
func NewBeat(name, indexPrefix, v string, elasticLicensed bool) (*Beat, error) {
	if v == "" {
		v = version.GetDefaultVersion()
	}
	if indexPrefix == "" {
		indexPrefix = name
	}

	hostname, err := os.Hostname()
	if err != nil {
		return nil, err
	}

	fields, err := asset.GetFields(name)
	if err != nil {
		return nil, err
	}

	id, err := uuid.NewV4()
	if err != nil {
		return nil, err
	}

	b := beat.Beat{
		Info: beat.Info{
			Beat:            name,
			ElasticLicensed: elasticLicensed,
			IndexPrefix:     indexPrefix,
			Version:         v,
			Name:            hostname,
			Hostname:        hostname,
			ID:              id,
			FirstStart:      time.Now(),
			StartTime:       time.Now(),
			EphemeralID:     metrics.EphemeralID(),
		},
		Fields: fields,
	}

	return &Beat{Beat: b}, nil
}

// InitWithSettings does initialization of things common to all actions (read confs, flags)
func (b *Beat) InitWithSettings(settings Settings) error {
	err := b.handleFlags()
	if err != nil {
		return err
	}

	if err := plugin.Initialize(); err != nil {
		return err
	}

	if err := b.configure(settings); err != nil {
		return err
	}

	return nil
}

// Init does initialization of things common to all actions (read confs, flags)
//
// Deprecated: use InitWithSettings
func (b *Beat) Init() error {
	return b.InitWithSettings(Settings{})
}

// BeatConfig returns config section for this beat
func (b *Beat) BeatConfig() (*config.C, error) {
	configName := strings.ToLower(b.Info.Beat)
	if b.RawConfig.HasField(configName) {
		sub, err := b.RawConfig.Child(configName, -1)
		if err != nil {
			return nil, err
		}

		return sub, nil
	}

	return config.NewConfig(), nil
}

// Keystore return the configured keystore for this beat
func (b *Beat) Keystore() keystore.Keystore {
	return b.keystore
}

// create and return the beater, this method also initializes all needed items,
// including template registering, publisher, xpack monitoring
func (b *Beat) createBeater(bt beat.Creator) (beat.Beater, error) {
	sub, err := b.BeatConfig()
	if err != nil {
		return nil, err
	}

	logSystemInfo(b.Info)
	logp.Info("Setup Beat: %s; Version: %s", b.Info.Beat, b.Info.Version)

	b.checkElasticsearchVersion()

	err = b.registerESIndexManagement()
	if err != nil {
		return nil, err
	}

	b.registerClusterUUIDFetching()

	reg := monitoring.Default.GetRegistry("libbeat")
	if reg == nil {
		reg = monitoring.Default.NewRegistry("libbeat")
	}

	err = metrics.SetupMetrics(b.Info.Beat)
	if err != nil {
		return nil, err
	}

	// Report central management state
	mgmt := monitoring.GetNamespace("state").GetRegistry().NewRegistry("management")
	monitoring.NewBool(mgmt, "enabled").Set(b.Manager.Enabled())

	debugf("Initializing output plugins")
	outputEnabled := b.Config.Output.IsSet() && b.Config.Output.Config().Enabled()
	if !outputEnabled {
		if b.Manager.Enabled() {
			logp.Info("Output is configured through Central Management")
		} else {
			msg := "no outputs are defined, please define one under the output section"
			logp.Info(msg)
			return nil, errors.New(msg)
		}
	}

	var publisher *pipeline.Pipeline
	monitors := pipeline.Monitors{
		Metrics:   reg,
		Telemetry: monitoring.GetNamespace("state").GetRegistry(),
		Logger:    logp.L().Named("publisher"),
		Tracer:    b.Instrumentation.Tracer(),
	}
	outputFactory := b.makeOutputFactory(b.Config.Output)
	settings := pipeline.Settings{
		WaitClose:      0,
		WaitCloseMode:  pipeline.NoWaitOnClose,
		Processors:     b.processing,
		InputQueueSize: b.InputQueueSize,
	}
	if settings.InputQueueSize > 0 {
		publisher, err = pipeline.LoadWithSettings(b.Info, monitors, b.Config.Pipeline, outputFactory, settings)
	} else {
		publisher, err = pipeline.Load(b.Info, monitors, b.Config.Pipeline, b.processing, outputFactory)
	}
	if err != nil {
		return nil, fmt.Errorf("error initializing publisher: %w", err)
	}

	reload.Register.MustRegister("output", b.makeOutputReloader(publisher.OutputReloader()))

	// TODO: some beats race on shutdown with publisher.Stop -> do not call Stop yet,
	//       but refine publisher to disconnect clients on stop automatically
	// defer pipeline.Close()

	b.Publisher = publisher
	beater, err := bt(&b.Beat, sub)
	if err != nil {
		return nil, err
	}

	return beater, nil
}

func (b *Beat) launch(settings Settings, bt beat.Creator) error {
	defer func() {
		_ = logp.Sync()
	}()
	defer logp.Info("%s stopped.", b.Info.Beat)

	defer func() {
		if err := b.processing.Close(); err != nil {
			logp.Warn("Failed to close global processing: %v", err)
		}
	}()

	// Windows: Mark service as stopped.
	// After this is run, a Beat service is considered by the OS to be stopped
	// and another instance of the process can be started.
	// This must be the first deferred cleanup task (last to execute).
	defer svc.NotifyTermination()

	// Try to acquire exclusive lock on data path to prevent another beat instance
	// sharing same data path.
	bl := newLocker(b)
	err := bl.lock()
	if err != nil {
		return err
	}
	defer func() {
		_ = bl.unlock()
	}()

	// Set Beat ID in registry vars, in case it was loaded from meta file
	infoRegistry := monitoring.GetNamespace("info").GetRegistry()
	monitoring.NewString(infoRegistry, "uuid").Set(b.Info.ID.String())
	monitoring.NewString(infoRegistry, "ephemeral_id").Set(b.Info.EphemeralID.String())

	serviceRegistry := monitoring.GetNamespace("state").GetRegistry().GetRegistry("service")
	monitoring.NewString(serviceRegistry, "id").Set(b.Info.ID.String())

	svc.BeforeRun()
	defer svc.Cleanup()

	// Start the API Server before the Seccomp lock down, we do this so we can create the unix socket
	// set the appropriate permission on the unix domain file without having to whitelist anything
	// that would be set at runtime.
	var s *api.Server // buffer reporter may need to attach to the server.
	if b.Config.HTTP.Enabled() {
		s, err = api.NewWithDefaultRoutes(logp.NewLogger(""), b.Config.HTTP, monitoring.GetNamespace)
		if err != nil {
			return fmt.Errorf("could not start the HTTP server for the API: %w", err)
		}
		s.Start()
		defer func() {
			_ = s.Stop()
		}()
		if b.Config.HTTPPprof.Enabled() {
			s.AttachPprof()
		}
	}

	if err = seccomp.LoadFilter(b.Config.Seccomp); err != nil {
		return err
	}

	beater, err := b.createBeater(bt)
	if err != nil {
		return err
	}

	r, err := b.setupMonitoring(settings)
	if err != nil {
		return err
	}
	if r != nil {
		defer r.Stop()
	}

	if b.Config.MetricLogging == nil || b.Config.MetricLogging.Enabled() {
		reporter, err := log.MakeReporter(b.Info, b.Config.MetricLogging)
		if err != nil {
			return err
		}
		defer reporter.Stop()
	}

	// only collect into a ring buffer if HTTP, and the ring buffer are explicitly enabled
	if b.Config.HTTP.Enabled() && monitoring.IsBufferEnabled(b.Config.BufferConfig) {
		buffReporter, err := buffer.MakeReporter(b.Info, b.Config.BufferConfig)
		if err != nil {
			return err
		}
		defer buffReporter.Stop()

		if err := s.AttachHandler("/buffer", buffReporter); err != nil {
			return err
		}
	}

	ctx, cancel := context.WithCancel(context.Background())
	var stopBeat = func() {
		b.Instrumentation.Tracer().Close()
		beater.Stop()
	}
	svc.HandleSignals(stopBeat, cancel)

	err = b.loadDashboards(ctx, false)
	if err != nil {
		return err
	}

	logp.Info("%s start running.", b.Info.Beat)

	// Allow the manager to stop a currently running beats out of bound.
	b.Manager.SetStopCallback(beater.Stop)

	return beater.Run(&b.Beat)
}

// TestConfig check all settings are ok and the beat can be run
func (b *Beat) TestConfig(settings Settings, bt beat.Creator) error {
	return handleError(func() error {
		err := b.InitWithSettings(settings)
		if err != nil {
			return err
		}

		// Create beater to ensure all settings are OK
		_, err = b.createBeater(bt)
		if err != nil {
			return err
		}

		fmt.Println("Config OK") //nolint:forbidigo // required to give feedback to user
		return beat.GracefulExit
	}())
}

//SetupSettings holds settings necessary for beat setup
type SetupSettings struct {
	Dashboard       bool
	Pipeline        bool
	IndexManagement bool
	//Deprecated: use IndexManagementKey instead
	Template bool
	//Deprecated: use IndexManagementKey instead
	ILMPolicy bool
}

// Setup registers ES index template, kibana dashboards, ml jobs and pipelines.
//nolint:forbidigo // required to give feedback to user
func (b *Beat) Setup(settings Settings, bt beat.Creator, setup SetupSettings) error {
	return handleError(func() error {
		err := b.InitWithSettings(settings)
		if err != nil {
			return err
		}

		// Tell the beat that we're in the setup command
		b.InSetupCmd = true

		// Create beater to give it the opportunity to set loading callbacks
		_, err = b.createBeater(bt)
		if err != nil {
			return err
		}

		if setup.IndexManagement || setup.Template || setup.ILMPolicy {
			outCfg := b.Config.Output
			if isElasticsearchOutput(outCfg.Name()) {
				return fmt.Errorf("index management requested but the Elasticsearch output is not configured/enabled")
			}
			esClient, err := eslegclient.NewConnectedClient(outCfg.Config(), b.Info.Beat)
			if err != nil {
				return err
			}

			var loadTemplate, loadILM = idxmgmt.LoadModeUnset, idxmgmt.LoadModeUnset
			if setup.IndexManagement || setup.Template {
				loadTemplate = idxmgmt.LoadModeOverwrite
			}
			if setup.IndexManagement || setup.ILMPolicy {
				loadILM = idxmgmt.LoadModeEnabled
			}
			m := b.IdxSupporter.Manager(idxmgmt.NewESClientHandler(esClient), idxmgmt.BeatsAssets(b.Fields))
			if ok, warn := m.VerifySetup(loadTemplate, loadILM); !ok {
				fmt.Println(warn)
			}
			if err = m.Setup(loadTemplate, loadILM); err != nil {
				return err
			}
			fmt.Println("Index setup finished.")
		}

		if setup.Dashboard && settings.HasDashboards {
			fmt.Println("Loading dashboards (Kibana must be running and reachable)")
			err = b.loadDashboards(context.Background(), true)

			if err != nil {
				var notFoundErr *dashboards.ErrNotFound
				if errors.As(err, &notFoundErr) {
					fmt.Printf("Skipping loading dashboards, %+v\n", err)
				} else {
					return err
				}
			} else {
				fmt.Println("Loaded dashboards")
			}
		}

		if setup.Pipeline && b.OverwritePipelinesCallback != nil {
			esConfig := b.Config.Output.Config()
			err = b.OverwritePipelinesCallback(esConfig)
			if err != nil {
				return err
			}

			fmt.Println("Loaded Ingest pipelines")
		}

		return nil
	}())
}

// handleFlags parses the command line flags. It invokes the HandleFlags
// callback if implemented by the Beat.
func (b *Beat) handleFlags() error {
	flag.Parse()
	return cfgfile.HandleFlags()
}

// config reads the configuration file from disk, parses the common options
// defined in BeatConfig, initializes logging, and set GOMAXPROCS if defined
// in the config. Lastly it invokes the Config method implemented by the beat.
func (b *Beat) configure(settings Settings) error {
	var err error

	b.InputQueueSize = settings.InputQueueSize

	cfg, err := cfgfile.Load("", settings.ConfigOverrides)
	if err != nil {
		return fmt.Errorf("error loading config file: %w", err)
	}

	if err := initPaths(cfg); err != nil {
		return err
	}

	// We have to initialize the keystore before any unpack or merging the cloud
	// options.
	store, err := LoadKeystore(cfg, b.Info.Beat)
	if err != nil {
		return fmt.Errorf("could not initialize the keystore: %w", err)
	}

	if settings.DisableConfigResolver {
		config.OverwriteConfigOpts(obfuscateConfigOpts())
	} else {
		// TODO: Allow the options to be more flexible for dynamic changes
		config.OverwriteConfigOpts(configOpts(store))
	}

	instrumentation, err := instrumentation.New(cfg, b.Info.Beat, b.Info.Version)
	if err != nil {
		return err
	}
	b.Beat.Instrumentation = instrumentation

	b.keystore = store
	b.Beat.Keystore = store
	err = cloudid.OverwriteSettings(cfg)
	if err != nil {
		return err
	}

	b.RawConfig = cfg
	err = cfg.Unpack(&b.Config)
	if err != nil {
		return fmt.Errorf("error unpacking config data: %w", err)
	}

	b.Beat.Config = &b.Config.BeatConfig

	if name := b.Config.Name; name != "" {
		b.Info.Name = name
	}

	if err := configure.Logging(b.Info.Beat, b.Config.Logging); err != nil {
		return fmt.Errorf("error initializing logging: %w", err)
	}

	// log paths values to help with troubleshooting
	logp.Info(paths.Paths.String())

	metaPath := paths.Resolve(paths.Data, "meta.json")
	err = b.loadMeta(metaPath)
	if err != nil {
		return err
	}

	logp.Info("Beat ID: %v", b.Info.ID)

	// initialize config manager
	b.Manager, err = management.Factory(b.Config.Management)(b.Config.Management, reload.Register, b.Beat.Info.ID)
	if err != nil {
		return err
	}

	if err := b.Manager.CheckRawConfig(b.RawConfig); err != nil {
		return err
	}

	if maxProcs := b.Config.MaxProcs; maxProcs > 0 {
		logp.Info("Set max procs limit: %v", maxProcs)
		runtime.GOMAXPROCS(maxProcs)
	}
	if gcPercent := b.Config.GCPercent; gcPercent > 0 {
		logp.Info("Set gc percentage to: %v", gcPercent)
		debug.SetGCPercent(gcPercent)
	}

	b.Beat.BeatConfig, err = b.BeatConfig()
	if err != nil {
		return err
	}

	imFactory := settings.IndexManagement
	if imFactory == nil {
		imFactory = idxmgmt.MakeDefaultSupport(settings.ILM)
	}
	b.IdxSupporter, err = imFactory(nil, b.Beat.Info, b.RawConfig)
	if err != nil {
		return err
	}

	processingFactory := settings.Processing
	if processingFactory == nil {
		processingFactory = processing.MakeDefaultBeatSupport(true)
	}
	b.processing, err = processingFactory(b.Info, logp.L().Named("processors"), b.RawConfig)

	return err
}

func (b *Beat) loadMeta(metaPath string) error {
	type meta struct {
		UUID       uuid.UUID `json:"uuid"`
		FirstStart time.Time `json:"first_start"`
	}

	logp.Debug("beat", "Beat metadata path: %v", metaPath)

	f, err := openRegular(metaPath)
	if err != nil && !os.IsNotExist(err) {
		return fmt.Errorf("meta file failed to open: %w", err)
	}

	if err == nil {
		m := meta{}
		if err := json.NewDecoder(f).Decode(&m); err != nil && err != io.EOF { //nolint:errorlint // keep old behaviour
			f.Close()
			return fmt.Errorf("Beat meta file reading error: %w", err)
		}

		f.Close()

		if !m.FirstStart.IsZero() {
			b.Info.FirstStart = m.FirstStart
		}
		valid := m.UUID != uuid.Nil
		if valid {
			b.Info.ID = m.UUID
		}

		if valid && !m.FirstStart.IsZero() {
			return nil
		}
	}

	// file does not exist or ID is invalid or first start time is not defined, let's create a new one

	// write temporary file first
	tempFile := metaPath + ".new"
	f, err = os.OpenFile(tempFile, os.O_RDWR|os.O_CREATE|os.O_TRUNC, 0600)
	if err != nil {
		return fmt.Errorf("failed to create Beat meta file: %w", err)
	}

	encodeErr := json.NewEncoder(f).Encode(meta{UUID: b.Info.ID, FirstStart: b.Info.FirstStart})
	err = f.Sync()
	if err != nil {
		return fmt.Errorf("Beat meta file failed to write: %w", err)
	}

	err = f.Close()
	if err != nil {
		return fmt.Errorf("Beat meta file failed to write: %w", err)
	}

	if encodeErr != nil {
		return fmt.Errorf("Beat meta file failed to write: %w", encodeErr)
	}

	// move temporary file into final location
	err = file.SafeFileRotate(metaPath, tempFile)
	return err
}

func openRegular(filename string) (*os.File, error) {
	f, err := os.Open(filename)
	if err != nil {
		return f, err
	}

	info, err := f.Stat()
	if err != nil {
		f.Close()
		return nil, err
	}

	if !info.Mode().IsRegular() {
		f.Close()
		if info.IsDir() {
			return nil, fmt.Errorf("%s is a directory", filename)
		}
		return nil, fmt.Errorf("%s is not a regular file", filename)
	}

	return f, nil
}

func (b *Beat) loadDashboards(ctx context.Context, force bool) error {
	if force {
		// force implies dashboards.enabled=true
		if b.Config.Dashboards == nil {
			b.Config.Dashboards = config.NewConfig()
		}
		err := b.Config.Dashboards.SetBool("enabled", -1, true)
		if err != nil {
			return fmt.Errorf("error setting dashboard.enabled=true: %w", err)
		}
	}

	if b.Config.Dashboards.Enabled() {

		// Initialize kibana config. If username and password is set in elasticsearch output config but not in kibana,
		// initKibanaConfig will attach the username and password into kibana config as a part of the initialization.
		kibanaConfig := InitKibanaConfig(b.Config)

		client, err := kibana.NewKibanaClient(kibanaConfig, b.Info.Beat)
		if err != nil {
			return fmt.Errorf("error connecting to Kibana: %w", err)
		}
		// This fetches the version for Kibana. For the alias feature the version of ES would be needed
		// but it's assumed that KB and ES have the same minor version.
		v := client.GetVersion()

		indexPattern, err := kibana.NewGenerator(b.Info.IndexPrefix, b.Info.Beat, b.Fields, b.Info.Version, v, b.Config.Migration.Enabled())
		if err != nil {
			return fmt.Errorf("error creating index pattern generator: %w", err)
		}

		pattern, err := indexPattern.Generate()
		if err != nil {
			return fmt.Errorf("error generating index pattern: %w", err)
		}

		err = dashboards.ImportDashboards(ctx, b.Info, paths.Resolve(paths.Home, ""),
			kibanaConfig, b.Config.Dashboards, nil, pattern)
		if err != nil {
			return fmt.Errorf("error importing Kibana dashboards: %w", err)
		}
		logp.Info("Kibana dashboards successfully loaded.")
	}

	return nil
}

// checkElasticsearchVersion registers a global callback to make sure ES instance we are connecting
// to is at least on the same version as the Beat.
// If the check is disabled or the output is not Elasticsearch, nothing happens.
func (b *Beat) checkElasticsearchVersion() {
	if isElasticsearchOutput(b.Config.Output.Name()) || b.isConnectionToOlderVersionAllowed() {
		return
	}

	_, _ = elasticsearch.RegisterGlobalCallback(func(conn *eslegclient.Connection) error {
		esVersion := conn.GetVersion()
		beatVersion, err := common.NewVersion(b.Info.Version)
		if err != nil {
			return err
		}
		if esVersion.LessThanMajorMinor(beatVersion) {
			return fmt.Errorf("%w ES=%s, Beat=%s.", elasticsearch.ErrTooOld, esVersion.String(), b.Info.Version)
		}
		return nil
	})
}

func (b *Beat) isConnectionToOlderVersionAllowed() bool {
	config := struct {
		AllowOlder bool `config:"allow_older_versions"`
	}{false}

	_ = b.Config.Output.Config().Unpack(&config)

	return config.AllowOlder
}

// registerESIndexManagement registers the loading of the template and ILM
// policy as a callback with the elasticsearch output. It is important the
// registration happens before the publisher is created.
func (b *Beat) registerESIndexManagement() error {
	if isElasticsearchOutput(b.Config.Output.Name()) || !b.IdxSupporter.Enabled() {
		return nil
	}

	_, err := elasticsearch.RegisterConnectCallback(b.indexSetupCallback())
	if err != nil {
		return fmt.Errorf("failed to register index management with elasticsearch: %+v", err)
	}
	return nil
}

func (b *Beat) indexSetupCallback() elasticsearch.ConnectCallback {
	return func(esClient *eslegclient.Connection) error {
		m := b.IdxSupporter.Manager(idxmgmt.NewESClientHandler(esClient), idxmgmt.BeatsAssets(b.Fields))
		return m.Setup(idxmgmt.LoadModeEnabled, idxmgmt.LoadModeEnabled)
	}
}

func (b *Beat) makeOutputReloader(outReloader pipeline.OutputReloader) reload.Reloadable {
	return reload.ReloadableFunc(func(config *reload.ConfigWithMeta) error {
		if b.OutputConfigReloader != nil {
			if err := b.OutputConfigReloader.Reload(config); err != nil {
				return err
			}
		}
		return outReloader.Reload(config, b.createOutput)
	})
}

func (b *Beat) makeOutputFactory(
	cfg config.Namespace,
) func(outputs.Observer) (string, outputs.Group, error) {
	return func(outStats outputs.Observer) (string, outputs.Group, error) {
		out, err := b.createOutput(outStats, cfg)
		return cfg.Name(), out, err
	}
}

func (b *Beat) createOutput(stats outputs.Observer, cfg config.Namespace) (outputs.Group, error) {
	if !cfg.IsSet() {
		return outputs.Group{}, nil
	}

	return outputs.Load(b.IdxSupporter, b.Info, stats, cfg.Name(), cfg.Config())
}

func (b *Beat) registerClusterUUIDFetching() {
	if isElasticsearchOutput(b.Config.Output.Name()) {
		callback := b.clusterUUIDFetchingCallback()
		_, _ = elasticsearch.RegisterConnectCallback(callback)
	}
}

// Build and return a callback to fetch the Elasticsearch cluster_uuid for monitoring
func (b *Beat) clusterUUIDFetchingCallback() elasticsearch.ConnectCallback {
	stateRegistry := monitoring.GetNamespace("state").GetRegistry()
	elasticsearchRegistry := stateRegistry.NewRegistry("outputs.elasticsearch")
	clusterUUIDRegVar := monitoring.NewString(elasticsearchRegistry, "cluster_uuid")

	callback := func(esClient *eslegclient.Connection) error {
		var response struct {
			ClusterUUID string `json:"cluster_uuid"`
		}

		status, body, err := esClient.Request("GET", "/", "", nil, nil)
		if err != nil {
			return fmt.Errorf("error querying /: %w", err)
		}
		if status > 299 {
			return fmt.Errorf("error querying /. Status: %d. Response body: %s", status, body)
		}
		err = json.Unmarshal(body, &response)
		if err != nil {
			return fmt.Errorf("error unmarshaling json when querying /. Body: %s", body)
		}

		clusterUUIDRegVar.Set(response.ClusterUUID)
		return nil
	}

	return callback
}

func (b *Beat) setupMonitoring(settings Settings) (report.Reporter, error) {
	monitoringCfg := b.Config.MonitoringBeatConfig.Monitoring

	monitoringClusterUUID, err := monitoring.GetClusterUUID(monitoringCfg)
	if err != nil {
		return nil, err
	}

	// Expose monitoring.cluster_uuid in state API
	if monitoringClusterUUID != "" {
		stateRegistry := monitoring.GetNamespace("state").GetRegistry()
		monitoringRegistry := stateRegistry.NewRegistry("monitoring")
		clusterUUIDRegVar := monitoring.NewString(monitoringRegistry, "cluster_uuid")
		clusterUUIDRegVar.Set(monitoringClusterUUID)
	}

	if monitoring.IsEnabled(monitoringCfg) {
		err := monitoring.OverrideWithCloudSettings(monitoringCfg)
		if err != nil {
			return nil, err
		}

		settings := report.Settings{
			DefaultUsername: settings.Monitoring.DefaultUsername,
			ClusterUUID:     monitoringClusterUUID,
		}
		reporter, err := report.New(b.Info, settings, monitoringCfg, b.Config.Output)
		if err != nil {
			return nil, err
		}
		return reporter, nil
	}

	return nil, nil
}

// handleError handles the given error by logging it and then returning the
// error. If the err is nil or is a GracefulExit error then the method will
// return nil without logging anything.
func handleError(err error) error {
	if err == nil || err == beat.GracefulExit { //nolint:errorlint // keep old behaviour
		return nil
	}

	// logp may not be initialized so log the err to stderr too.
	logp.Critical("Exiting: %v", err)
	fmt.Fprintf(os.Stderr, "Exiting: %v\n", err)
	return err
}

// logSystemInfo logs information about this system for situational awareness
// in debugging. This information includes data about the beat, build, go
// runtime, host, and process. If any of the data is not available it will be
// omitted.
func logSystemInfo(info beat.Info) {
	defer logp.Recover("An unexpected error occurred while collecting " +
		"information about the system.")
	log := logp.NewLogger("beat").With(logp.Namespace("system_info"))

	// Beat
	beat := mapstr.M{
		"type": info.Beat,
		"uuid": info.ID,
		"path": mapstr.M{
			"config": paths.Resolve(paths.Config, ""),
			"data":   paths.Resolve(paths.Data, ""),
			"home":   paths.Resolve(paths.Home, ""),
			"logs":   paths.Resolve(paths.Logs, ""),
		},
	}
	log.Infow("Beat info", "beat", beat)

	// Build
	build := mapstr.M{
		"commit":  version.Commit(),
		"time":    version.BuildTime(),
		"version": info.Version,
		"libbeat": version.GetDefaultVersion(),
	}
	log.Infow("Build info", "build", build)

	// Go Runtime
	log.Infow("Go runtime info", "go", sysinfo.Go())

	// Host
	if host, err := sysinfo.Host(); err == nil {
		log.Infow("Host info", "host", host.Info())
	}

	// Process
	if self, err := sysinfo.Self(); err == nil {
		process := mapstr.M{}

		if info, err := self.Info(); err == nil {
			process["name"] = info.Name
			process["pid"] = info.PID
			process["ppid"] = info.PPID
			process["cwd"] = info.CWD
			process["exe"] = info.Exe
			process["start_time"] = info.StartTime
		}

		if proc, ok := self.(types.Seccomp); ok {
			if seccomp, err := proc.Seccomp(); err == nil {
				process["seccomp"] = seccomp
			}
		}

		if proc, ok := self.(types.Capabilities); ok {
			if caps, err := proc.Capabilities(); err == nil {
				process["capabilities"] = caps
			}
		}

		if len(process) > 0 {
			log.Infow("Process info", "process", process)
		}
	}
}

// configOpts returns ucfg config options with a resolver linked to the current keystore.
// Refactor to allow insert into the config option array without having to redefine everything
func configOpts(store keystore.Keystore) []ucfg.Option {
	return []ucfg.Option{
		ucfg.PathSep("."),
		ucfg.Resolve(keystore.ResolverWrap(store)),
		ucfg.ResolveEnv,
		ucfg.VarExp,
	}
}

// obfuscateConfigOpts disables any resolvers in the configuration, instead we return the field
// reference string directly.
func obfuscateConfigOpts() []ucfg.Option {
	return []ucfg.Option{
		ucfg.PathSep("."),
		ucfg.ResolveNOOP,
	}
}

// LoadKeystore returns the appropriate keystore based on the configuration.
func LoadKeystore(cfg *config.C, name string) (keystore.Keystore, error) {
	keystoreCfg, _ := cfg.Child("keystore", -1)
	defaultPathConfig := paths.Resolve(paths.Data, fmt.Sprintf("%s.keystore", name))
	return keystore.Factory(keystoreCfg, defaultPathConfig)
}

<<<<<<< HEAD
func InitKibanaConfig(beatConfig beatConfig) *common.Config {
	var esConfig *common.Config
	if isElasticsearchOutput(beatConfig.Output.Name()) {
=======
func InitKibanaConfig(beatConfig beatConfig) *config.C {
	var esConfig *config.C
	if beatConfig.Output.Name() == "elasticsearch" {
>>>>>>> 25786cdd
		esConfig = beatConfig.Output.Config()
	}

	// init kibana config object
	kibanaConfig := beatConfig.Kibana
	if kibanaConfig == nil {
		kibanaConfig = config.NewConfig()
	}

	if esConfig.Enabled() {
		username, _ := esConfig.String("username", -1)
		password, _ := esConfig.String("password", -1)
		api_key, _ := esConfig.String("api_key", -1)

		if !kibanaConfig.HasField("username") && username != "" {
			_ = kibanaConfig.SetString("username", -1, username)
		}
		if !kibanaConfig.HasField("password") && password != "" {
			_ = kibanaConfig.SetString("password", -1, password)
		}
		if !kibanaConfig.HasField("api_key") && api_key != "" {
			_ = kibanaConfig.SetString("api_key", -1, api_key)
		}
	}
	return kibanaConfig
}

<<<<<<< HEAD
func isElasticsearchOutput(name string) bool {
	return name == "elasticsearch"
}

func initPaths(cfg *common.Config) error {
=======
func initPaths(cfg *config.C) error {
>>>>>>> 25786cdd
	// To Fix the chicken-egg problem with the Keystore and the loading of the configuration
	// files we are doing a partial unpack of the configuration file and only take into consideration
	// the paths field. After we will unpack the complete configuration and keystore reference
	// will be correctly replaced.
	partialConfig := struct {
		Path paths.Path `config:"path"`
	}{}

	if err := cfg.Unpack(&partialConfig); err != nil {
		return fmt.Errorf("error extracting default paths: %+v", err)
	}

	if err := paths.InitPaths(&partialConfig.Path); err != nil {
		return fmt.Errorf("error setting default paths: %+v", err)
	}
	return nil
}<|MERGE_RESOLUTION|>--- conflicted
+++ resolved
@@ -70,11 +70,8 @@
 	"github.com/elastic/beats/v7/libbeat/publisher/processing"
 	svc "github.com/elastic/beats/v7/libbeat/service"
 	"github.com/elastic/beats/v7/libbeat/version"
-<<<<<<< HEAD
+	"github.com/elastic/elastic-agent-libs/config"
 	"github.com/elastic/elastic-agent-libs/file"
-=======
-	"github.com/elastic/elastic-agent-libs/config"
->>>>>>> 25786cdd
 	"github.com/elastic/elastic-agent-libs/mapstr"
 	sysinfo "github.com/elastic/go-sysinfo"
 	"github.com/elastic/go-sysinfo/types"
@@ -1141,15 +1138,9 @@
 	return keystore.Factory(keystoreCfg, defaultPathConfig)
 }
 
-<<<<<<< HEAD
-func InitKibanaConfig(beatConfig beatConfig) *common.Config {
-	var esConfig *common.Config
-	if isElasticsearchOutput(beatConfig.Output.Name()) {
-=======
 func InitKibanaConfig(beatConfig beatConfig) *config.C {
 	var esConfig *config.C
-	if beatConfig.Output.Name() == "elasticsearch" {
->>>>>>> 25786cdd
+	if isElasticsearchOutput(beatConfig.Output.Name()) {
 		esConfig = beatConfig.Output.Config()
 	}
 
@@ -1177,15 +1168,11 @@
 	return kibanaConfig
 }
 
-<<<<<<< HEAD
 func isElasticsearchOutput(name string) bool {
 	return name == "elasticsearch"
 }
 
-func initPaths(cfg *common.Config) error {
-=======
 func initPaths(cfg *config.C) error {
->>>>>>> 25786cdd
 	// To Fix the chicken-egg problem with the Keystore and the loading of the configuration
 	// files we are doing a partial unpack of the configuration file and only take into consideration
 	// the paths field. After we will unpack the complete configuration and keystore reference
