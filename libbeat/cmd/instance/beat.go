// Licensed to Elasticsearch B.V. under one or more contributor
// license agreements. See the NOTICE file distributed with
// this work for additional information regarding copyright
// ownership. Elasticsearch B.V. licenses this file to you under
// the Apache License, Version 2.0 (the "License"); you may
// not use this file except in compliance with the License.
// You may obtain a copy of the License at
//
//     http://www.apache.org/licenses/LICENSE-2.0
//
// Unless required by applicable law or agreed to in writing,
// software distributed under the License is distributed on an
// "AS IS" BASIS, WITHOUT WARRANTIES OR CONDITIONS OF ANY
// KIND, either express or implied.  See the License for the
// specific language governing permissions and limitations
// under the License.

package instance

import (
	"context"
	cryptRand "crypto/rand"
	"encoding/json"
	"errors"
	"flag"
	"fmt"
	"io"
	"math"
	"math/big"
	"math/rand"
	"os"
	"os/user"
	"runtime"
	"runtime/debug"
	"strconv"
	"strings"
	"time"

	"github.com/gofrs/uuid"
	"go.uber.org/zap"

	"github.com/elastic/beats/v7/libbeat/api"
	"github.com/elastic/beats/v7/libbeat/asset"
	"github.com/elastic/beats/v7/libbeat/beat"
	"github.com/elastic/beats/v7/libbeat/cfgfile"
	"github.com/elastic/beats/v7/libbeat/cloudid"
	"github.com/elastic/beats/v7/libbeat/cmd/instance/locks"
	"github.com/elastic/beats/v7/libbeat/common"
	"github.com/elastic/beats/v7/libbeat/common/fleetmode"
	"github.com/elastic/beats/v7/libbeat/common/reload"
	"github.com/elastic/beats/v7/libbeat/common/seccomp"
	"github.com/elastic/beats/v7/libbeat/dashboards"
	"github.com/elastic/beats/v7/libbeat/esleg/eslegclient"
	"github.com/elastic/beats/v7/libbeat/idxmgmt"
	"github.com/elastic/beats/v7/libbeat/instrumentation"
	"github.com/elastic/beats/v7/libbeat/kibana"
	"github.com/elastic/beats/v7/libbeat/management"
	"github.com/elastic/beats/v7/libbeat/monitoring/report"
	"github.com/elastic/beats/v7/libbeat/monitoring/report/log"
	"github.com/elastic/beats/v7/libbeat/outputs"
	"github.com/elastic/beats/v7/libbeat/outputs/elasticsearch"
	"github.com/elastic/beats/v7/libbeat/plugin"
	"github.com/elastic/beats/v7/libbeat/pprof"
	"github.com/elastic/beats/v7/libbeat/publisher/pipeline"
	"github.com/elastic/beats/v7/libbeat/publisher/processing"
	"github.com/elastic/beats/v7/libbeat/version"
	"github.com/elastic/elastic-agent-libs/config"
	"github.com/elastic/elastic-agent-libs/file"
	"github.com/elastic/elastic-agent-libs/keystore"
	kbn "github.com/elastic/elastic-agent-libs/kibana"
	"github.com/elastic/elastic-agent-libs/logp"
	"github.com/elastic/elastic-agent-libs/logp/configure"
	"github.com/elastic/elastic-agent-libs/mapstr"
	"github.com/elastic/elastic-agent-libs/monitoring"
	"github.com/elastic/elastic-agent-libs/monitoring/report/buffer"
	"github.com/elastic/elastic-agent-libs/paths"
	svc "github.com/elastic/elastic-agent-libs/service"
	libversion "github.com/elastic/elastic-agent-libs/version"
	"github.com/elastic/elastic-agent-system-metrics/metric/system/host"
	metricreport "github.com/elastic/elastic-agent-system-metrics/report"
	sysinfo "github.com/elastic/go-sysinfo"
	"github.com/elastic/go-sysinfo/types"
	ucfg "github.com/elastic/go-ucfg"
)

// Beat provides the runnable and configurable instance of a beat.
type Beat struct {
	beat.Beat

	Config       beatConfig
	RawConfig    *config.C // Raw config that can be unpacked to get Beat specific config data.
	IdxSupporter idxmgmt.Supporter

	keystore   keystore.Keystore
	processing processing.Supporter

	InputQueueSize int // Size of the producer queue used by most queues.
}

type beatConfig struct {
	beat.BeatConfig `config:",inline"`

	// instance internal configs

	// beat top-level settings
	Name      string `config:"name"`
	MaxProcs  int    `config:"max_procs"`
	GCPercent int    `config:"gc_percent"`

	Seccomp *config.C `config:"seccomp"`

	// beat internal components configurations
	HTTP            *config.C              `config:"http"`
	HTTPPprof       *pprof.Config          `config:"http.pprof"`
	BufferConfig    *config.C              `config:"http.buffer"`
	Path            paths.Path             `config:"path"`
	Logging         *config.C              `config:"logging"`
	MetricLogging   *config.C              `config:"logging.metrics"`
	Keystore        *config.C              `config:"keystore"`
	Instrumentation instrumentation.Config `config:"instrumentation"`

	// output/publishing related configurations
	Pipeline pipeline.Config `config:",inline"`

	// monitoring settings
	MonitoringBeatConfig monitoring.BeatConfig `config:",inline"`

	// central management settings
	Management *config.C `config:"management"`

	// elastic stack 'setup' configurations
	Dashboards *config.C `config:"setup.dashboards"`
	Kibana     *config.C `config:"setup.kibana"`

	// Migration config to migration from 6 to 7
	Migration *config.C `config:"migration.6_to_7"`
	// TimestampPrecision sets the precision of all timestamps in the Beat.
	TimestampPrecision *config.C `config:"timestamp"`
}

var debugf = logp.MakeDebug("beat")

func init() {
	initRand()
}

// initRand initializes the runtime random number generator seed using
// global, shared cryptographically strong pseudo random number generator.
//
// On linux Reader might use getrandom(2) or /udev/random. On windows systems
// CryptGenRandom is used.
func initRand() {
	n, err := cryptRand.Int(cryptRand.Reader, big.NewInt(math.MaxInt64))
	var seed int64
	if err != nil {
		// fallback to current timestamp
		seed = time.Now().UnixNano()
	} else {
		seed = n.Int64()
	}
	rand.Seed(seed)
}

// Run initializes and runs a Beater implementation. name is the name of the
// Beat (e.g. packetbeat or metricbeat). version is version number of the Beater
// implementation. bt is the `Creator` callback for creating a new beater
// instance.
// XXX Move this as a *Beat method?
func Run(settings Settings, bt beat.Creator) error {

	return handleError(func() error {
		defer func() {
			if r := recover(); r != nil {
				logp.NewLogger(settings.Name).Fatalw("Failed due to panic.",
					"panic", r, zap.Stack("stack"))
			}
		}()
		b, err := NewInitializedBeat(settings)
		if err != nil {
			return err
		}

		return b.launch(settings, bt)
	}())
}

// NewInitializedBeat creates a new beat where all information and initialization is derived from settings
func NewInitializedBeat(settings Settings) (*Beat, error) {
	b, err := NewBeat(settings.Name, settings.IndexPrefix, settings.Version, settings.ElasticLicensed)
	if err != nil {
		return nil, err
	}
	if err := b.InitWithSettings(settings); err != nil {
		return nil, err
	}
	return b, nil
}

// NewBeat creates a new beat instance
func NewBeat(name, indexPrefix, v string, elasticLicensed bool) (*Beat, error) {
	if v == "" {
		v = version.GetDefaultVersion()
	}
	if indexPrefix == "" {
		indexPrefix = name
	}

	hostname, err := os.Hostname()
	if err != nil {
		return nil, err
	}

	fields, err := asset.GetFields(name)
	if err != nil {
		return nil, err
	}

	id, err := uuid.NewV4()
	if err != nil {
		return nil, err
	}

	b := beat.Beat{
		Info: beat.Info{
			Beat:            name,
			ElasticLicensed: elasticLicensed,
			IndexPrefix:     indexPrefix,
			Version:         v,
			Name:            hostname,
			Hostname:        hostname,
			ID:              id,
			FirstStart:      time.Now(),
			StartTime:       time.Now(),
			EphemeralID:     metricreport.EphemeralID(),
		},
		Fields: fields,
	}

	return &Beat{Beat: b}, nil
}

// InitWithSettings does initialization of things common to all actions (read confs, flags)
func (b *Beat) InitWithSettings(settings Settings) error {
	err := b.handleFlags()
	if err != nil {
		return err
	}

	if err := plugin.Initialize(); err != nil {
		return err
	}

	if err := b.configure(settings); err != nil {
		return err
	}

	return nil
}

// Init does initialization of things common to all actions (read confs, flags)
//
// Deprecated: use InitWithSettings
func (b *Beat) Init() error {
	return b.InitWithSettings(Settings{})
}

// BeatConfig returns config section for this beat
func (b *Beat) BeatConfig() (*config.C, error) {
	configName := strings.ToLower(b.Info.Beat)
	if b.RawConfig.HasField(configName) {
		sub, err := b.RawConfig.Child(configName, -1)
		if err != nil {
			return nil, err
		}

		return sub, nil
	}

	return config.NewConfig(), nil
}

// Keystore return the configured keystore for this beat
func (b *Beat) Keystore() keystore.Keystore {
	return b.keystore
}

// create and return the beater, this method also initializes all needed items,
// including template registering, publisher, xpack monitoring
func (b *Beat) createBeater(bt beat.Creator) (beat.Beater, error) {
	sub, err := b.BeatConfig()
	if err != nil {
		return nil, err
	}

	logSystemInfo(b.Info)
	logp.Info("Setup Beat: %s; Version: %s", b.Info.Beat, b.Info.Version)

	b.checkElasticsearchVersion()

	err = b.registerESIndexManagement()
	if err != nil {
		return nil, err
	}

	b.registerClusterUUIDFetching()

	reg := monitoring.Default.GetRegistry("libbeat")
	if reg == nil {
		reg = monitoring.Default.NewRegistry("libbeat")
	}

	err = metricreport.SetupMetrics(logp.NewLogger("metrics"), b.Info.Beat, version.GetDefaultVersion())
	if err != nil {
		return nil, err
	}

	// Report central management state
	mgmt := monitoring.GetNamespace("state").GetRegistry().NewRegistry("management")
	monitoring.NewBool(mgmt, "enabled").Set(b.Manager.Enabled())

	debugf("Initializing output plugins")
	outputEnabled := b.Config.Output.IsSet() && b.Config.Output.Config().Enabled()
	if !outputEnabled {
		if b.Manager.Enabled() {
			logp.Info("Output is configured through Central Management")
		} else {
			msg := "no outputs are defined, please define one under the output section"
			logp.Info(msg)
			return nil, errors.New(msg)
		}
	}

	var publisher *pipeline.Pipeline
	monitors := pipeline.Monitors{
		Metrics:   reg,
		Telemetry: monitoring.GetNamespace("state").GetRegistry(),
		Logger:    logp.L().Named("publisher"),
		Tracer:    b.Instrumentation.Tracer(),
	}
	outputFactory := b.makeOutputFactory(b.Config.Output)
	settings := pipeline.Settings{
		WaitClose:      0,
		WaitCloseMode:  pipeline.NoWaitOnClose,
		Processors:     b.processing,
		InputQueueSize: b.InputQueueSize,
	}
	if settings.InputQueueSize > 0 {
		publisher, err = pipeline.LoadWithSettings(b.Info, monitors, b.Config.Pipeline, outputFactory, settings)
	} else {
		publisher, err = pipeline.Load(b.Info, monitors, b.Config.Pipeline, b.processing, outputFactory)
	}
	if err != nil {
		return nil, fmt.Errorf("error initializing publisher: %w", err)
	}

	reload.RegisterV2.MustRegisterOutput(b.makeOutputReloader(publisher.OutputReloader()))

	// TODO: some beats race on shutdown with publisher.Stop -> do not call Stop yet,
	//       but refine publisher to disconnect clients on stop automatically
	// defer pipeline.Close()

	b.Publisher = publisher
	beater, err := bt(&b.Beat, sub)
	if err != nil {
		return nil, err
	}

	return beater, nil
}

func (b *Beat) launch(settings Settings, bt beat.Creator) error {
	defer func() {
		_ = logp.Sync()
	}()
	defer logp.Info("%s stopped.", b.Info.Beat)

	defer func() {
		if err := b.processing.Close(); err != nil {
			logp.Warn("Failed to close global processing: %v", err)
		}
	}()

	// Windows: Mark service as stopped.
	// After this is run, a Beat service is considered by the OS to be stopped
	// and another instance of the process can be started.
	// This must be the first deferred cleanup task (last to execute).
	defer svc.NotifyTermination()

	// Try to acquire exclusive lock on data path to prevent another beat instance
	// sharing same data path. This is disabled under elastic-agent.
	if !fleetmode.Enabled() {
		bl := locks.New(b.Info)
		err := bl.Lock()
		if err != nil {
			return err
		}
		defer func() {
			_ = bl.Unlock()
		}()
	} else {
		logp.Info("running under elastic-agent, per-beat lockfiles disabled")
	}

	svc.BeforeRun()
	defer svc.Cleanup()

	b.registerMetrics()

	// Start the API Server before the Seccomp lock down, we do this so we can create the unix socket
	// set the appropriate permission on the unix domain file without having to whitelist anything
	// that would be set at runtime.
	if b.Config.HTTP.Enabled() {
<<<<<<< HEAD
		s, err := api.NewWithDefaultRoutes(logp.NewLogger(""), b.Config.HTTP, monitoring.GetNamespace)
=======
		b.API, err = api.NewWithDefaultRoutes(logp.NewLogger(""), b.Config.HTTP, monitoring.GetNamespace)
>>>>>>> 87c1475a
		if err != nil {
			return fmt.Errorf("could not start the HTTP server for the API: %w", err)
		}
		b.API.Start()
		defer func() {
			_ = b.API.Stop()
		}()
		if b.Config.HTTPPprof.IsEnabled() {
			pprof.SetRuntimeProfilingParameters(b.Config.HTTPPprof)

			if err := pprof.HttpAttach(b.Config.HTTPPprof, b.API); err != nil {
				return fmt.Errorf("failed to attach http handlers for pprof: %w", err)
			}
		}
	}

	if err := seccomp.LoadFilter(b.Config.Seccomp); err != nil {
		return err
	}

	beater, err := b.createBeater(bt)
	if err != nil {
		return err
	}

	r, err := b.setupMonitoring(settings)
	if err != nil {
		return err
	}
	if r != nil {
		defer r.Stop()
	}

	if b.Config.MetricLogging == nil || b.Config.MetricLogging.Enabled() {
		reporter, err := log.MakeReporter(b.Info, b.Config.MetricLogging)
		if err != nil {
			return err
		}
		defer reporter.Stop()
	}

	// only collect into a ring buffer if HTTP, and the ring buffer are explicitly enabled
	if b.Config.HTTP.Enabled() && monitoring.IsBufferEnabled(b.Config.BufferConfig) {
		buffReporter, err := buffer.MakeReporter(b.Config.BufferConfig)
		if err != nil {
			return err
		}
		defer buffReporter.Stop()

		if err := b.API.AttachHandler("/buffer", buffReporter); err != nil {
			return err
		}
	}

	ctx, cancel := context.WithCancel(context.Background())
	var stopBeat = func() {
		b.Instrumentation.Tracer().Close()
		beater.Stop()
	}
	svc.HandleSignals(stopBeat, cancel)

	err = b.loadDashboards(ctx, false)
	if err != nil {
		return err
	}

	logp.Info("%s start running.", b.Info.Beat)

	// Allow the manager to stop a currently running beats out of bound.
	b.Manager.SetStopCallback(beater.Stop)

	return beater.Run(&b.Beat)
}

// registerMetrics registers metrics with the internal monitoring API. This data
// is then exposed through the HTTP monitoring endpoint (e.g. /info and /state)
// and/or pushed to Elasticsearch through the x-pack monitoring feature.
func (b *Beat) registerMetrics() {
	// info
	infoRegistry := monitoring.GetNamespace("info").GetRegistry()
	monitoring.NewString(infoRegistry, "version").Set(b.Info.Version)
	monitoring.NewString(infoRegistry, "beat").Set(b.Info.Beat)
	monitoring.NewString(infoRegistry, "name").Set(b.Info.Name)
	monitoring.NewString(infoRegistry, "hostname").Set(b.Info.Hostname)
	monitoring.NewString(infoRegistry, "uuid").Set(b.Info.ID.String())
	monitoring.NewString(infoRegistry, "ephemeral_id").Set(b.Info.EphemeralID.String())
	monitoring.NewString(infoRegistry, "binary_arch").Set(runtime.GOARCH)
	monitoring.NewString(infoRegistry, "build_commit").Set(version.Commit())
	monitoring.NewTimestamp(infoRegistry, "build_time").Set(version.BuildTime())
	monitoring.NewBool(infoRegistry, "elastic_licensed").Set(b.Info.ElasticLicensed)

	// Add user metadata data asynchronously (on Windows the lookup can take up to 60s).
	go func() {
		if u, err := user.Current(); err != nil {
			// This usually happens if the user UID does not exist in /etc/passwd. It might be the case on K8S
			// if the user set securityContext.runAsUser to an arbitrary value.
			monitoring.NewString(infoRegistry, "uid").Set(strconv.Itoa(os.Getuid()))
			monitoring.NewString(infoRegistry, "gid").Set(strconv.Itoa(os.Getgid()))
		} else {
			monitoring.NewString(infoRegistry, "username").Set(u.Username)
			monitoring.NewString(infoRegistry, "uid").Set(u.Uid)
			monitoring.NewString(infoRegistry, "gid").Set(u.Gid)
		}
	}()

	stateRegistry := monitoring.GetNamespace("state").GetRegistry()

	// state.service
	serviceRegistry := stateRegistry.NewRegistry("service")
	monitoring.NewString(serviceRegistry, "version").Set(b.Info.Version)
	monitoring.NewString(serviceRegistry, "name").Set(b.Info.Beat)
	monitoring.NewString(serviceRegistry, "id").Set(b.Info.ID.String())

	// state.beat
	beatRegistry := stateRegistry.NewRegistry("beat")
	monitoring.NewString(beatRegistry, "name").Set(b.Info.Name)

	// state.host
	monitoring.NewFunc(stateRegistry, "host", host.ReportInfo, monitoring.Report)
}

// TestConfig check all settings are ok and the beat can be run
func (b *Beat) TestConfig(settings Settings, bt beat.Creator) error {
	return handleError(func() error {
		err := b.InitWithSettings(settings)
		if err != nil {
			return err
		}

		// Create beater to ensure all settings are OK
		_, err = b.createBeater(bt)
		if err != nil {
			return err
		}

		fmt.Println("Config OK") //nolint:forbidigo // required to give feedback to user
		return beat.GracefulExit
	}())
}

//SetupSettings holds settings necessary for beat setup
type SetupSettings struct {
	Dashboard       bool
	Pipeline        bool
	IndexManagement bool
	//Deprecated: use IndexManagementKey instead
	Template bool
	//Deprecated: use IndexManagementKey instead
	ILMPolicy         bool
	EnableAllFilesets bool
}

// Setup registers ES index template, kibana dashboards, ml jobs and pipelines.
//nolint:forbidigo // required to give feedback to user
func (b *Beat) Setup(settings Settings, bt beat.Creator, setup SetupSettings) error {
	return handleError(func() error {
		err := b.InitWithSettings(settings)
		if err != nil {
			return err
		}

		// Tell the beat that we're in the setup command
		b.InSetupCmd = true

		// Create beater to give it the opportunity to set loading callbacks
		_, err = b.createBeater(bt)
		if err != nil {
			return err
		}

		if setup.IndexManagement || setup.Template || setup.ILMPolicy {
			outCfg := b.Config.Output
			if !isElasticsearchOutput(outCfg.Name()) {
				return fmt.Errorf("index management requested but the Elasticsearch output is not configured/enabled")
			}
			esClient, err := eslegclient.NewConnectedClient(outCfg.Config(), b.Info.Beat)
			if err != nil {
				return err
			}

			var loadTemplate, loadILM = idxmgmt.LoadModeUnset, idxmgmt.LoadModeUnset
			if setup.IndexManagement || setup.Template {
				loadTemplate = idxmgmt.LoadModeOverwrite
			}
			if setup.IndexManagement || setup.ILMPolicy {
				loadILM = idxmgmt.LoadModeEnabled
			}
			m := b.IdxSupporter.Manager(idxmgmt.NewESClientHandler(esClient), idxmgmt.BeatsAssets(b.Fields))
			if ok, warn := m.VerifySetup(loadTemplate, loadILM); !ok {
				fmt.Println(warn)
			}
			if err = m.Setup(loadTemplate, loadILM); err != nil {
				return err
			}
			fmt.Println("Index setup finished.")
		}

		if setup.Dashboard && settings.HasDashboards {
			fmt.Println("Loading dashboards (Kibana must be running and reachable)")
			err = b.loadDashboards(context.Background(), true)

			if err != nil {
				var notFoundErr *dashboards.ErrNotFound
				if errors.As(err, &notFoundErr) {
					fmt.Printf("Skipping loading dashboards, %+v\n", err)
				} else {
					return err
				}
			} else {
				fmt.Println("Loaded dashboards")
			}
		}

		if setup.Pipeline && b.OverwritePipelinesCallback != nil {
			if setup.EnableAllFilesets {
				if err := b.Beat.BeatConfig.SetBool("config.modules.enable_all_filesets", -1, true); err != nil {
					return fmt.Errorf("error setting enable_all_filesets config option %w", err)
				}
			}
			esConfig := b.Config.Output.Config()
			err = b.OverwritePipelinesCallback(esConfig)
			if err != nil {
				return err
			}
			fmt.Println("Loaded Ingest pipelines")
		}

		return nil
	}())
}

// handleFlags parses the command line flags. It invokes the HandleFlags
// callback if implemented by the Beat.
func (b *Beat) handleFlags() error {
	flag.Parse()
	return cfgfile.HandleFlags()
}

// config reads the configuration file from disk, parses the common options
// defined in BeatConfig, initializes logging, and set GOMAXPROCS if defined
// in the config. Lastly it invokes the Config method implemented by the beat.
func (b *Beat) configure(settings Settings) error {
	var err error

	b.InputQueueSize = settings.InputQueueSize

	cfg, err := cfgfile.Load("", settings.ConfigOverrides)
	if err != nil {
		return fmt.Errorf("error loading config file: %w", err)
	}

	if err := initPaths(cfg); err != nil {
		return err
	}

	// We have to initialize the keystore before any unpack or merging the cloud
	// options.
	store, err := LoadKeystore(cfg, b.Info.Beat)
	if err != nil {
		return fmt.Errorf("could not initialize the keystore: %w", err)
	}

	if settings.DisableConfigResolver {
		config.OverwriteConfigOpts(obfuscateConfigOpts())
	} else {
		// TODO: Allow the options to be more flexible for dynamic changes
		config.OverwriteConfigOpts(configOpts(store))
	}

	instrumentation, err := instrumentation.New(cfg, b.Info.Beat, b.Info.Version)
	if err != nil {
		return err
	}
	b.Beat.Instrumentation = instrumentation

	b.keystore = store
	b.Beat.Keystore = store
	err = cloudid.OverwriteSettings(cfg)
	if err != nil {
		return err
	}

	b.RawConfig = cfg
	err = cfg.Unpack(&b.Config)
	if err != nil {
		return fmt.Errorf("error unpacking config data: %w", err)
	}

	b.Beat.Config = &b.Config.BeatConfig

	if name := b.Config.Name; name != "" {
		b.Info.Name = name
	}

	if err := common.SetTimestampPrecision(b.Config.TimestampPrecision); err != nil {
		return fmt.Errorf("error setting timestamp precision: %w", err)
	}

	if err := configure.Logging(b.Info.Beat, b.Config.Logging); err != nil {
		return fmt.Errorf("error initializing logging: %w", err)
	}

	// log paths values to help with troubleshooting
	logp.Info(paths.Paths.String())

	metaPath := paths.Resolve(paths.Data, "meta.json")
	err = b.loadMeta(metaPath)
	if err != nil {
		return err
	}

	logp.Info("Beat ID: %v", b.Info.ID)

	// initialize config manager
	b.Manager, err = management.Factory(b.Config.Management)(b.Config.Management, reload.RegisterV2, b.Beat.Info.ID)
	if err != nil {
		return err
	}

	if err := b.Manager.CheckRawConfig(b.RawConfig); err != nil {
		return err
	}

	if maxProcs := b.Config.MaxProcs; maxProcs > 0 {
		logp.Info("Set max procs limit: %v", maxProcs)
		runtime.GOMAXPROCS(maxProcs)
	}
	if gcPercent := b.Config.GCPercent; gcPercent > 0 {
		logp.Info("Set gc percentage to: %v", gcPercent)
		debug.SetGCPercent(gcPercent)
	}

	b.Beat.BeatConfig, err = b.BeatConfig()
	if err != nil {
		return err
	}

	imFactory := settings.IndexManagement
	if imFactory == nil {
		imFactory = idxmgmt.MakeDefaultSupport(settings.ILM)
	}
	b.IdxSupporter, err = imFactory(nil, b.Beat.Info, b.RawConfig)
	if err != nil {
		return err
	}

	processingFactory := settings.Processing
	if processingFactory == nil {
		processingFactory = processing.MakeDefaultBeatSupport(true)
	}
	b.processing, err = processingFactory(b.Info, logp.L().Named("processors"), b.RawConfig)

	return err
}

func (b *Beat) loadMeta(metaPath string) error {
	type meta struct {
		UUID       uuid.UUID `json:"uuid"`
		FirstStart time.Time `json:"first_start"`
	}

	logp.Debug("beat", "Beat metadata path: %v", metaPath)

	f, err := openRegular(metaPath)
	if err != nil && !os.IsNotExist(err) {
		return fmt.Errorf("meta file failed to open: %w", err)
	}

	if err == nil {
		m := meta{}
		if err := json.NewDecoder(f).Decode(&m); err != nil && err != io.EOF { //nolint:errorlint // keep old behaviour
			f.Close()
			return fmt.Errorf("Beat meta file reading error: %w", err)
		}

		f.Close()

		if !m.FirstStart.IsZero() {
			b.Info.FirstStart = m.FirstStart
		}
		valid := m.UUID != uuid.Nil
		if valid {
			b.Info.ID = m.UUID
		}

		if valid && !m.FirstStart.IsZero() {
			return nil
		}
	}

	// file does not exist or ID is invalid or first start time is not defined, let's create a new one

	// write temporary file first
	tempFile := metaPath + ".new"
	f, err = os.OpenFile(tempFile, os.O_RDWR|os.O_CREATE|os.O_TRUNC, 0600)
	if err != nil {
		return fmt.Errorf("failed to create Beat meta file: %w", err)
	}

	encodeErr := json.NewEncoder(f).Encode(meta{UUID: b.Info.ID, FirstStart: b.Info.FirstStart})
	err = f.Sync()
	if err != nil {
		return fmt.Errorf("Beat meta file failed to write: %w", err)
	}

	err = f.Close()
	if err != nil {
		return fmt.Errorf("Beat meta file failed to write: %w", err)
	}

	if encodeErr != nil {
		return fmt.Errorf("Beat meta file failed to write: %w", encodeErr)
	}

	// move temporary file into final location
	err = file.SafeFileRotate(metaPath, tempFile)
	return err
}

func openRegular(filename string) (*os.File, error) {
	f, err := os.Open(filename)
	if err != nil {
		return f, err
	}

	info, err := f.Stat()
	if err != nil {
		f.Close()
		return nil, err
	}

	if !info.Mode().IsRegular() {
		f.Close()
		if info.IsDir() {
			return nil, fmt.Errorf("%s is a directory", filename)
		}
		return nil, fmt.Errorf("%s is not a regular file", filename)
	}

	return f, nil
}

func (b *Beat) loadDashboards(ctx context.Context, force bool) error {
	if force {
		// force implies dashboards.enabled=true
		if b.Config.Dashboards == nil {
			b.Config.Dashboards = config.NewConfig()
		}
		err := b.Config.Dashboards.SetBool("enabled", -1, true)
		if err != nil {
			return fmt.Errorf("error setting dashboard.enabled=true: %w", err)
		}
	}

	if b.Config.Dashboards.Enabled() {

		// Initialize kibana config. If username and password is set in elasticsearch output config but not in kibana,
		// initKibanaConfig will attach the username and password into kibana config as a part of the initialization.
		kibanaConfig := InitKibanaConfig(b.Config)

		client, err := kbn.NewKibanaClient(kibanaConfig, b.Info.Beat, b.Info.Version, version.Commit(), version.BuildTime().String())
		if err != nil {
			return fmt.Errorf("error connecting to Kibana: %w", err)
		}
		// This fetches the version for Kibana. For the alias feature the version of ES would be needed
		// but it's assumed that KB and ES have the same minor version.
		v := client.GetVersion()

		indexPattern, err := kibana.NewGenerator(b.Info.IndexPrefix, b.Info.Beat, b.Fields, b.Info.Version, v, b.Config.Migration.Enabled())
		if err != nil {
			return fmt.Errorf("error creating index pattern generator: %w", err)
		}

		pattern, err := indexPattern.Generate()
		if err != nil {
			return fmt.Errorf("error generating index pattern: %w", err)
		}

		err = dashboards.ImportDashboards(ctx, b.Info, paths.Resolve(paths.Home, ""),
			kibanaConfig, b.Config.Dashboards, nil, pattern)
		if err != nil {
			return fmt.Errorf("error importing Kibana dashboards: %w", err)
		}
		logp.Info("Kibana dashboards successfully loaded.")
	}

	return nil
}

// checkElasticsearchVersion registers a global callback to make sure ES instance we are connecting
// to is at least on the same version as the Beat.
// If the check is disabled or the output is not Elasticsearch, nothing happens.
func (b *Beat) checkElasticsearchVersion() {
	if b.isConnectionToOlderVersionAllowed() {
		return
	}

	_, _ = elasticsearch.RegisterGlobalCallback(func(conn *eslegclient.Connection) error {
		esVersion := conn.GetVersion()
		beatVersion, err := libversion.New(b.Info.Version)
		if err != nil {
			return err
		}
		if esVersion.LessThanMajorMinor(beatVersion) {
			return fmt.Errorf("%w ES=%s, Beat=%s", elasticsearch.ErrTooOld, esVersion.String(), b.Info.Version)
		}
		return nil
	})
}

func (b *Beat) isConnectionToOlderVersionAllowed() bool {
	config := struct {
		AllowOlder bool `config:"allow_older_versions"`
	}{false}

	_ = b.Config.Output.Config().Unpack(&config)

	return config.AllowOlder
}

// registerESIndexManagement registers the loading of the template and ILM
// policy as a callback with the elasticsearch output. It is important the
// registration happens before the publisher is created.
func (b *Beat) registerESIndexManagement() error {
	if !b.IdxSupporter.Enabled() {
		return nil
	}

	_, err := elasticsearch.RegisterConnectCallback(b.indexSetupCallback())
	if err != nil {
		return fmt.Errorf("failed to register index management with elasticsearch: %w", err)
	}
	return nil
}

func (b *Beat) indexSetupCallback() elasticsearch.ConnectCallback {
	return func(esClient *eslegclient.Connection) error {
		m := b.IdxSupporter.Manager(idxmgmt.NewESClientHandler(esClient), idxmgmt.BeatsAssets(b.Fields))
		return m.Setup(idxmgmt.LoadModeEnabled, idxmgmt.LoadModeEnabled)
	}
}

func (b *Beat) makeOutputReloader(outReloader pipeline.OutputReloader) reload.Reloadable {
	return reload.ReloadableFunc(func(config *reload.ConfigWithMeta) error {
		if b.OutputConfigReloader != nil {
			if err := b.OutputConfigReloader.Reload(config); err != nil {
				return err
			}
		}
		return outReloader.Reload(config, b.createOutput)
	})
}

func (b *Beat) makeOutputFactory(
	cfg config.Namespace,
) func(outputs.Observer) (string, outputs.Group, error) {
	return func(outStats outputs.Observer) (string, outputs.Group, error) {
		out, err := b.createOutput(outStats, cfg)
		return cfg.Name(), out, err
	}
}

func (b *Beat) createOutput(stats outputs.Observer, cfg config.Namespace) (outputs.Group, error) {
	if !cfg.IsSet() {
		return outputs.Group{}, nil
	}

	return outputs.Load(b.IdxSupporter, b.Info, stats, cfg.Name(), cfg.Config())
}

func (b *Beat) registerClusterUUIDFetching() {
	callback := b.clusterUUIDFetchingCallback()
	_, _ = elasticsearch.RegisterConnectCallback(callback)
}

// Build and return a callback to fetch the Elasticsearch cluster_uuid for monitoring
func (b *Beat) clusterUUIDFetchingCallback() elasticsearch.ConnectCallback {
	stateRegistry := monitoring.GetNamespace("state").GetRegistry()
	elasticsearchRegistry := stateRegistry.NewRegistry("outputs.elasticsearch")
	clusterUUIDRegVar := monitoring.NewString(elasticsearchRegistry, "cluster_uuid")

	callback := func(esClient *eslegclient.Connection) error {
		var response struct {
			ClusterUUID string `json:"cluster_uuid"`
		}

		status, body, err := esClient.Request("GET", "/", "", nil, nil)
		if err != nil {
			return fmt.Errorf("error querying /: %w", err)
		}
		if status > 299 {
			return fmt.Errorf("error querying /. Status: %d. Response body: %s", status, body)
		}
		err = json.Unmarshal(body, &response)
		if err != nil {
			return fmt.Errorf("error unmarshaling json when querying /. Body: %s", body)
		}

		clusterUUIDRegVar.Set(response.ClusterUUID)
		return nil
	}

	return callback
}

func (b *Beat) setupMonitoring(settings Settings) (report.Reporter, error) {
	monitoringCfg := b.Config.MonitoringBeatConfig.Monitoring

	monitoringClusterUUID, err := monitoring.GetClusterUUID(monitoringCfg)
	if err != nil {
		return nil, err
	}

	// Expose monitoring.cluster_uuid in state API
	if monitoringClusterUUID != "" {
		stateRegistry := monitoring.GetNamespace("state").GetRegistry()
		monitoringRegistry := stateRegistry.NewRegistry("monitoring")
		clusterUUIDRegVar := monitoring.NewString(monitoringRegistry, "cluster_uuid")
		clusterUUIDRegVar.Set(monitoringClusterUUID)
	}

	if monitoring.IsEnabled(monitoringCfg) {
		err := monitoring.OverrideWithCloudSettings(monitoringCfg)
		if err != nil {
			return nil, err
		}

		settings := report.Settings{
			DefaultUsername: settings.Monitoring.DefaultUsername,
			ClusterUUID:     monitoringClusterUUID,
		}
		reporter, err := report.New(b.Info, settings, monitoringCfg, b.Config.Output)
		if err != nil {
			return nil, err
		}
		return reporter, nil
	}

	return nil, nil
}

// handleError handles the given error by logging it and then returning the
// error. If the err is nil or is a GracefulExit error then the method will
// return nil without logging anything.
func handleError(err error) error {
	if err == nil || err == beat.GracefulExit { //nolint:errorlint // keep old behaviour
		return nil
	}

	// logp may not be initialized so log the err to stderr too.
	logp.Critical("Exiting: %v", err)
	fmt.Fprintf(os.Stderr, "Exiting: %v\n", err)
	return err
}

// logSystemInfo logs information about this system for situational awareness
// in debugging. This information includes data about the beat, build, go
// runtime, host, and process. If any of the data is not available it will be
// omitted.
func logSystemInfo(info beat.Info) {
	defer logp.Recover("An unexpected error occurred while collecting " +
		"information about the system.")
	log := logp.NewLogger("beat").With(logp.Namespace("system_info"))

	// Beat
	beat := mapstr.M{
		"type": info.Beat,
		"uuid": info.ID,
		"path": mapstr.M{
			"config": paths.Resolve(paths.Config, ""),
			"data":   paths.Resolve(paths.Data, ""),
			"home":   paths.Resolve(paths.Home, ""),
			"logs":   paths.Resolve(paths.Logs, ""),
		},
	}
	log.Infow("Beat info", "beat", beat)

	// Build
	build := mapstr.M{
		"commit":  version.Commit(),
		"time":    version.BuildTime(),
		"version": info.Version,
		"libbeat": version.GetDefaultVersion(),
	}
	log.Infow("Build info", "build", build)

	// Go Runtime
	log.Infow("Go runtime info", "go", sysinfo.Go())

	// Host
	if host, err := sysinfo.Host(); err == nil {
		log.Infow("Host info", "host", host.Info())
	}

	// Process
	if self, err := sysinfo.Self(); err == nil {
		process := mapstr.M{}

		if info, err := self.Info(); err == nil {
			process["name"] = info.Name
			process["pid"] = info.PID
			process["ppid"] = info.PPID
			process["cwd"] = info.CWD
			process["exe"] = info.Exe
			process["start_time"] = info.StartTime
		}

		if proc, ok := self.(types.Seccomp); ok {
			if seccomp, err := proc.Seccomp(); err == nil {
				process["seccomp"] = seccomp
			}
		}

		if proc, ok := self.(types.Capabilities); ok {
			if caps, err := proc.Capabilities(); err == nil {
				process["capabilities"] = caps
			}
		}

		if len(process) > 0 {
			log.Infow("Process info", "process", process)
		}
	}
}

// configOpts returns ucfg config options with a resolver linked to the current keystore.
// Refactor to allow insert into the config option array without having to redefine everything
func configOpts(store keystore.Keystore) []ucfg.Option {
	return []ucfg.Option{
		ucfg.PathSep("."),
		ucfg.Resolve(keystore.ResolverWrap(store)),
		ucfg.ResolveEnv,
		ucfg.VarExp,
	}
}

// obfuscateConfigOpts disables any resolvers in the configuration, instead we return the field
// reference string directly.
func obfuscateConfigOpts() []ucfg.Option {
	return []ucfg.Option{
		ucfg.PathSep("."),
		ucfg.ResolveNOOP,
	}
}

// LoadKeystore returns the appropriate keystore based on the configuration.
func LoadKeystore(cfg *config.C, name string) (keystore.Keystore, error) {
	keystoreCfg, _ := cfg.Child("keystore", -1)
	defaultPathConfig := paths.Resolve(paths.Data, fmt.Sprintf("%s.keystore", name))
	return keystore.Factory(keystoreCfg, defaultPathConfig, common.IsStrictPerms())
}

func InitKibanaConfig(beatConfig beatConfig) *config.C {
	var esConfig *config.C
	if isElasticsearchOutput(beatConfig.Output.Name()) {
		esConfig = beatConfig.Output.Config()
	}

	// init kibana config object
	kibanaConfig := beatConfig.Kibana
	if kibanaConfig == nil {
		kibanaConfig = config.NewConfig()
	}

	if esConfig.Enabled() {
		username, _ := esConfig.String("username", -1)
		password, _ := esConfig.String("password", -1)
		api_key, _ := esConfig.String("api_key", -1)

		if !kibanaConfig.HasField("username") && username != "" {
			_ = kibanaConfig.SetString("username", -1, username)
		}
		if !kibanaConfig.HasField("password") && password != "" {
			_ = kibanaConfig.SetString("password", -1, password)
		}
		if !kibanaConfig.HasField("api_key") && api_key != "" {
			_ = kibanaConfig.SetString("api_key", -1, api_key)
		}
	}
	return kibanaConfig
}

func isElasticsearchOutput(name string) bool {
	return name == "elasticsearch"
}

func initPaths(cfg *config.C) error {
	// To Fix the chicken-egg problem with the Keystore and the loading of the configuration
	// files we are doing a partial unpack of the configuration file and only take into consideration
	// the paths field. After we will unpack the complete configuration and keystore reference
	// will be correctly replaced.
	partialConfig := struct {
		Path paths.Path `config:"path"`
	}{}

	if err := cfg.Unpack(&partialConfig); err != nil {
		return fmt.Errorf("error extracting default paths: %w", err)
	}

	if err := paths.InitPaths(&partialConfig.Path); err != nil {
		return fmt.Errorf("error setting default paths: %w", err)
	}
	return nil
}<|MERGE_RESOLUTION|>--- conflicted
+++ resolved
@@ -410,11 +410,8 @@
 	// set the appropriate permission on the unix domain file without having to whitelist anything
 	// that would be set at runtime.
 	if b.Config.HTTP.Enabled() {
-<<<<<<< HEAD
-		s, err := api.NewWithDefaultRoutes(logp.NewLogger(""), b.Config.HTTP, monitoring.GetNamespace)
-=======
+		var err error
 		b.API, err = api.NewWithDefaultRoutes(logp.NewLogger(""), b.Config.HTTP, monitoring.GetNamespace)
->>>>>>> 87c1475a
 		if err != nil {
 			return fmt.Errorf("could not start the HTTP server for the API: %w", err)
 		}
