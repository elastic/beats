// Licensed to Elasticsearch B.V. under one or more contributor
// license agreements. See the NOTICE file distributed with
// this work for additional information regarding copyright
// ownership. Elasticsearch B.V. licenses this file to you under
// the Apache License, Version 2.0 (the "License"); you may
// not use this file except in compliance with the License.
// You may obtain a copy of the License at
//
//     http://www.apache.org/licenses/LICENSE-2.0
//
// Unless required by applicable law or agreed to in writing,
// software distributed under the License is distributed on an
// "AS IS" BASIS, WITHOUT WARRANTIES OR CONDITIONS OF ANY
// KIND, either express or implied.  See the License for the
// specific language governing permissions and limitations
// under the License.

package tlscommon

import (
	"bytes"
	"crypto/sha256"
	"crypto/tls"
	"crypto/x509"
	"encoding/hex"
	"fmt"
	"net"
	"time"

	"github.com/pkg/errors"

	"github.com/elastic/beats/v7/libbeat/logp"
)

// TLSConfig is the interface used to configure a tcp client or server from a `Config`
type TLSConfig struct {

	// List of allowed SSL/TLS protocol versions. Connections might be dropped
	// after handshake succeeded, if TLS version in use is not listed.
	Versions []TLSVersion

	// Configure SSL/TLS verification mode used during handshake. By default
	// VerifyFull will be used.
	Verification TLSVerificationMode

	// List of certificate chains to present to the other side of the
	// connection.
	Certificates []tls.Certificate

	// Set of root certificate authorities use to verify server certificates.
	// If RootCAs is nil, TLS might use the system its root CA set (not supported
	// on MS Windows).
	RootCAs *x509.CertPool

	// Set of root certificate authorities use to verify client certificates.
	// If ClientCAs is nil, TLS might use the system its root CA set (not supported
	// on MS Windows).
	ClientCAs *x509.CertPool

	// List of supported cipher suites. If nil, a default list provided by the
	// implementation will be used.
	CipherSuites []CipherSuite

	// Types of elliptic curves that will be used in an ECDHE handshake. If empty,
	// the implementation will choose a default.
	CurvePreferences []tls.CurveID

	// Renegotiation controls what types of renegotiation are supported.
	// The default, never, is correct for the vast majority of applications.
	Renegotiation tls.RenegotiationSupport

	// ClientAuth controls how we want to verify certificate from a client, `none`, `optional` and
	// `required`, default to required. Do not affect TCP client.
	ClientAuth tls.ClientAuthType

	// CASha256 is the CA certificate pin, this is used to validate the CA that will be used to trust
	// the server certificate.
	CASha256 []string

<<<<<<< HEAD
<<<<<<< HEAD
=======
	// CATrustedFingerprint is the HEX encoded fingerprint of a CA certificate. If present in the chain
	// this certificate will be added to the list of trusted CAs (RootCAs) during the handshake.
	CATrustedFingerprint string

>>>>>>> db9b4104d (Add logs for ca_trusted_fingerprint workflow (#29312))
=======
	// CATrustedFingerprint is the HEX encoded fingerprint of a CA certificate. If present in the chain
	// this certificate will be added to the list of trusted CAs (RootCAs) during the handshake.
	CATrustedFingerprint string `config:"ca_trusted_fingerprint" yaml:"ca_trusted_fingerprint,omitempty"`

>>>>>>> 4641f759
	// time returns the current time as the number of seconds since the epoch.
	// If time is nil, TLS uses time.Now.
	time func() time.Time
}

var (
	MissingPeerCertificate = errors.New("missing peer certificates")
)

// ToConfig generates a tls.Config object. Note, you must use BuildModuleClientConfig to generate a config with
// ServerName set, use that method for servers with SNI.
// By default VerifyConnection is set to client mode.
func (c *TLSConfig) ToConfig() *tls.Config {
	if c == nil {
		return &tls.Config{}
	}

	minVersion, maxVersion := extractMinMaxVersion(c.Versions)

	insecure := c.Verification != VerifyStrict
	if c.Verification == VerifyNone {
		logp.NewLogger("tls").Warn("SSL/TLS verifications disabled.")
	}

	return &tls.Config{
		MinVersion:         minVersion,
		MaxVersion:         maxVersion,
		Certificates:       c.Certificates,
		RootCAs:            c.RootCAs,
		ClientCAs:          c.ClientCAs,
		InsecureSkipVerify: insecure,
		CipherSuites:       convCipherSuites(c.CipherSuites),
		CurvePreferences:   c.CurvePreferences,
		Renegotiation:      c.Renegotiation,
		ClientAuth:         c.ClientAuth,
		Time:               c.time,
		VerifyConnection:   makeVerifyConnection(c),
	}
}

// BuildModuleConfig takes the TLSConfig and transform it into a `tls.Config`.
func (c *TLSConfig) BuildModuleClientConfig(host string) *tls.Config {
	if c == nil {
		// use default TLS settings, if config is empty.
		return &tls.Config{
			ServerName:         host,
			InsecureSkipVerify: true,
			VerifyConnection: makeVerifyConnection(&TLSConfig{
				Verification: VerifyFull,
			}),
		}
	}

	config := c.ToConfig()
	config.ServerName = host
	return config
}

// BuildServerConfig takes the TLSConfig and transform it into a `tls.Config` for server side objects.
func (c *TLSConfig) BuildServerConfig(host string) *tls.Config {
	if c == nil {
		// use default TLS settings, if config is empty.
		return &tls.Config{
			ServerName:         host,
			InsecureSkipVerify: true,
			VerifyConnection: makeVerifyServerConnection(&TLSConfig{
				Verification: VerifyFull,
			}),
		}
	}

	config := c.ToConfig()
	config.ServerName = host
	config.VerifyConnection = makeVerifyServerConnection(c)
	return config
}

<<<<<<< HEAD
<<<<<<< HEAD
=======
func trustRootCA(cfg *TLSConfig, peerCerts []*x509.Certificate) error {
	logger := logp.NewLogger("tls")
	logger.Info("'ca_trusted_fingerprint' set, looking for matching fingerprints")
	fingerprint, err := hex.DecodeString(cfg.CATrustedFingerprint)
	if err != nil {
		return fmt.Errorf("decode 'ca_trusted_fingerprint': %w", err)
=======
func trustRootCA(cfg *TLSConfig, peerCerts []*x509.Certificate) error {
	fingerprint, err := hex.DecodeString(cfg.CATrustedFingerprint)
	if err != nil {
		return fmt.Errorf("decode fingerprint: %w", err)
>>>>>>> 4641f759
	}

	for _, cert := range peerCerts {
		// Compute digest for each certificate.
		digest := sha256.Sum256(cert.Raw)

		if bytes.Equal(digest[0:], fingerprint) {
<<<<<<< HEAD
			logger.Info("CA certificate matching 'ca_trusted_fingerprint' found, adding it to 'certificate_authorities'")
=======
>>>>>>> 4641f759
			// Make sure the fingerprint matches a CA certificate
			if cert.IsCA {
				if cfg.RootCAs == nil {
					cfg.RootCAs = x509.NewCertPool()
				}

				cfg.RootCAs.AddCert(cert)
				return nil
			}
		}
	}

<<<<<<< HEAD
	logger.Warn("no CA certificate matching the fingerprint")
	return nil
}

>>>>>>> db9b4104d (Add logs for ca_trusted_fingerprint workflow (#29312))
=======
	logp.NewLogger("tls").Warn("no CA certificate matching the fingerprint")
	return nil
}

>>>>>>> 4641f759
func makeVerifyConnection(cfg *TLSConfig) func(tls.ConnectionState) error {
	switch cfg.Verification {
	case VerifyFull:
		return func(cs tls.ConnectionState) error {
			if cfg.CATrustedFingerprint != "" {
				if err := trustRootCA(cfg, cs.PeerCertificates); err != nil {
					return err
				}
			}
			// On the client side, PeerCertificates can't be empty.
			if len(cs.PeerCertificates) == 0 {
				return MissingPeerCertificate
			}

			opts := x509.VerifyOptions{
				Roots:         cfg.RootCAs,
				Intermediates: x509.NewCertPool(),
			}
			err := verifyCertsWithOpts(cs.PeerCertificates, cfg.CASha256, opts)
			if err != nil {
				return err
			}
			return verifyHostname(cs.PeerCertificates[0], cs.ServerName)
		}
	case VerifyCertificate:
		return func(cs tls.ConnectionState) error {
			if cfg.CATrustedFingerprint != "" {
				if err := trustRootCA(cfg, cs.PeerCertificates); err != nil {
					return err
				}
			}
			// On the client side, PeerCertificates can't be empty.
			if len(cs.PeerCertificates) == 0 {
				return MissingPeerCertificate
			}

			opts := x509.VerifyOptions{
				Roots:         cfg.RootCAs,
				Intermediates: x509.NewCertPool(),
			}
			return verifyCertsWithOpts(cs.PeerCertificates, cfg.CASha256, opts)
		}
	case VerifyStrict:
		if len(cfg.CASha256) > 0 {
			return func(cs tls.ConnectionState) error {
				if cfg.CATrustedFingerprint != "" {
					if err := trustRootCA(cfg, cs.PeerCertificates); err != nil {
						return err
					}
				}
				return verifyCAPin(cfg.CASha256, cs.VerifiedChains)
			}
		}
	default:
	}

	return nil
}

func makeVerifyServerConnection(cfg *TLSConfig) func(tls.ConnectionState) error {
	switch cfg.Verification {
	case VerifyFull:
		return func(cs tls.ConnectionState) error {
			if len(cs.PeerCertificates) == 0 {
				if cfg.ClientAuth == tls.RequireAndVerifyClientCert {
					return MissingPeerCertificate
				}
				return nil
			}

			opts := x509.VerifyOptions{
				Roots:         cfg.ClientCAs,
				Intermediates: x509.NewCertPool(),
				KeyUsages:     []x509.ExtKeyUsage{x509.ExtKeyUsageAny},
			}
			err := verifyCertsWithOpts(cs.PeerCertificates, cfg.CASha256, opts)
			if err != nil {
				return err
			}
			return verifyHostname(cs.PeerCertificates[0], cs.ServerName)
		}
	case VerifyCertificate:
		return func(cs tls.ConnectionState) error {
			if len(cs.PeerCertificates) == 0 {
				if cfg.ClientAuth == tls.RequireAndVerifyClientCert {
					return MissingPeerCertificate
				}
				return nil
			}

			opts := x509.VerifyOptions{
				Roots:         cfg.ClientCAs,
				Intermediates: x509.NewCertPool(),
				KeyUsages:     []x509.ExtKeyUsage{x509.ExtKeyUsageAny},
			}
			return verifyCertsWithOpts(cs.PeerCertificates, cfg.CASha256, opts)
		}
	case VerifyStrict:
		if len(cfg.CASha256) > 0 {
			return func(cs tls.ConnectionState) error {
				return verifyCAPin(cfg.CASha256, cs.VerifiedChains)
			}
		}
	default:
	}

	return nil

}

func verifyCertsWithOpts(certs []*x509.Certificate, casha256 []string, opts x509.VerifyOptions) error {
	for _, cert := range certs[1:] {
		opts.Intermediates.AddCert(cert)
	}
	verifiedChains, err := certs[0].Verify(opts)
	if err != nil {
		return err
	}

	if len(casha256) > 0 {
		return verifyCAPin(casha256, verifiedChains)
	}
	return nil
}

func verifyHostname(cert *x509.Certificate, hostname string) error {
	if hostname == "" {
		return nil
	}
	// check if the server name is an IP
	ip := hostname
	if len(ip) >= 3 && ip[0] == '[' && ip[len(ip)-1] == ']' {
		ip = ip[1 : len(ip)-1]
	}
	parsedIP := net.ParseIP(ip)
	if parsedIP != nil {
		for _, certIP := range cert.IPAddresses {
			if parsedIP.Equal(certIP) {
				return nil
			}
		}
		return x509.HostnameError{Certificate: cert, Host: hostname}
	}

	dnsnames := cert.DNSNames
	if len(dnsnames) == 0 || len(dnsnames) == 1 && dnsnames[0] == "" {
		if cert.Subject.CommonName != "" {
			dnsnames = []string{cert.Subject.CommonName}
		}
	}

	for _, name := range dnsnames {
		if matchHostnames(name, hostname) {
			if !validHostname(name, true) {
				return fmt.Errorf("invalid hostname in cert")
			}
			return nil
		}
	}
	return x509.HostnameError{Certificate: cert, Host: hostname}
}<|MERGE_RESOLUTION|>--- conflicted
+++ resolved
@@ -77,20 +77,10 @@
 	// the server certificate.
 	CASha256 []string
 
-<<<<<<< HEAD
-<<<<<<< HEAD
-=======
 	// CATrustedFingerprint is the HEX encoded fingerprint of a CA certificate. If present in the chain
 	// this certificate will be added to the list of trusted CAs (RootCAs) during the handshake.
 	CATrustedFingerprint string
 
->>>>>>> db9b4104d (Add logs for ca_trusted_fingerprint workflow (#29312))
-=======
-	// CATrustedFingerprint is the HEX encoded fingerprint of a CA certificate. If present in the chain
-	// this certificate will be added to the list of trusted CAs (RootCAs) during the handshake.
-	CATrustedFingerprint string `config:"ca_trusted_fingerprint" yaml:"ca_trusted_fingerprint,omitempty"`
-
->>>>>>> 4641f759
 	// time returns the current time as the number of seconds since the epoch.
 	// If time is nil, TLS uses time.Now.
 	time func() time.Time
@@ -168,21 +158,12 @@
 	return config
 }
 
-<<<<<<< HEAD
-<<<<<<< HEAD
-=======
 func trustRootCA(cfg *TLSConfig, peerCerts []*x509.Certificate) error {
 	logger := logp.NewLogger("tls")
 	logger.Info("'ca_trusted_fingerprint' set, looking for matching fingerprints")
 	fingerprint, err := hex.DecodeString(cfg.CATrustedFingerprint)
 	if err != nil {
 		return fmt.Errorf("decode 'ca_trusted_fingerprint': %w", err)
-=======
-func trustRootCA(cfg *TLSConfig, peerCerts []*x509.Certificate) error {
-	fingerprint, err := hex.DecodeString(cfg.CATrustedFingerprint)
-	if err != nil {
-		return fmt.Errorf("decode fingerprint: %w", err)
->>>>>>> 4641f759
 	}
 
 	for _, cert := range peerCerts {
@@ -190,10 +171,7 @@
 		digest := sha256.Sum256(cert.Raw)
 
 		if bytes.Equal(digest[0:], fingerprint) {
-<<<<<<< HEAD
 			logger.Info("CA certificate matching 'ca_trusted_fingerprint' found, adding it to 'certificate_authorities'")
-=======
->>>>>>> 4641f759
 			// Make sure the fingerprint matches a CA certificate
 			if cert.IsCA {
 				if cfg.RootCAs == nil {
@@ -206,18 +184,11 @@
 		}
 	}
 
-<<<<<<< HEAD
 	logger.Warn("no CA certificate matching the fingerprint")
 	return nil
 }
 
->>>>>>> db9b4104d (Add logs for ca_trusted_fingerprint workflow (#29312))
-=======
-	logp.NewLogger("tls").Warn("no CA certificate matching the fingerprint")
-	return nil
-}
-
->>>>>>> 4641f759
+
 func makeVerifyConnection(cfg *TLSConfig) func(tls.ConnectionState) error {
 	switch cfg.Verification {
 	case VerifyFull:
