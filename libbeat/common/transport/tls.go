// Licensed to Elasticsearch B.V. under one or more contributor
// license agreements. See the NOTICE file distributed with
// this work for additional information regarding copyright
// ownership. Elasticsearch B.V. licenses this file to you under
// the Apache License, Version 2.0 (the "License"); you may
// not use this file except in compliance with the License.
// You may obtain a copy of the License at
//
//     http://www.apache.org/licenses/LICENSE-2.0
//
// Unless required by applicable law or agreed to in writing,
// software distributed under the License is distributed on an
// "AS IS" BASIS, WITHOUT WARRANTIES OR CONDITIONS OF ANY
// KIND, either express or implied.  See the License for the
// specific language governing permissions and limitations
// under the License.

package transport

import (
	"crypto/tls"
	"errors"
	"fmt"
	"net"
	"sync"
	"time"

	"github.com/elastic/beats/v7/libbeat/common/transport/tlscommon"
	"github.com/elastic/beats/v7/libbeat/testing"
)

func TLSDialer(forward Dialer, config *tlscommon.TLSConfig, timeout time.Duration) Dialer {
	return TestTLSDialer(testing.NullDriver, forward, config, timeout)
}

func TestTLSDialer(
	d testing.Driver,
	forward Dialer,
	config *tlscommon.TLSConfig,
	timeout time.Duration,
) Dialer {
	var lastTLSConfig *tls.Config
	var lastNetwork string
	var lastAddress string
	var m sync.Mutex

	return DialerFunc(func(network, address string) (net.Conn, error) {
		switch network {
		case "tcp", "tcp4", "tcp6":
		default:
			return nil, fmt.Errorf("unsupported network type %v", network)
		}

		host, _, err := net.SplitHostPort(address)
		if err != nil {
			return nil, err
		}

		var tlsConfig *tls.Config
		m.Lock()
		if network == lastNetwork && address == lastAddress {
			tlsConfig = lastTLSConfig
		}
		if tlsConfig == nil {
			tlsConfig = config.BuildModuleClientConfig(host)
			lastNetwork = network
			lastAddress = address
			lastTLSConfig = tlsConfig
		}
		m.Unlock()

		return tlsDialWith(d, forward, network, address, timeout, tlsConfig, config)
	})
<<<<<<< HEAD
=======
}

type DialerH2 interface {
	Dial(network, address string, cfg *tls.Config) (net.Conn, error)
}

type DialerFuncH2 func(network, address string, cfg *tls.Config) (net.Conn, error)

func (d DialerFuncH2) Dial(network, address string, cfg *tls.Config) (net.Conn, error) {
	return d(network, address, cfg)
}

func TLSDialerH2(forward Dialer, config *tlscommon.TLSConfig, timeout time.Duration) (DialerH2, error) {
	return TestTLSDialerH2(testing.NullDriver, forward, config, timeout)
}

func TestTLSDialerH2(
	d testing.Driver,
	forward Dialer,
	config *tlscommon.TLSConfig,
	timeout time.Duration,
) (DialerH2, error) {
	var lastTLSConfig *tls.Config
	var lastNetwork string
	var lastAddress string
	var m sync.Mutex

	return DialerFuncH2(func(network, address string, cfg *tls.Config) (net.Conn, error) {
		switch network {
		case "tcp", "tcp4", "tcp6":
		default:
			return nil, fmt.Errorf("unsupported network type %v", network)
		}

		host, _, err := net.SplitHostPort(address)
		if err != nil {
			return nil, err
		}

		var tlsConfig *tls.Config
		m.Lock()
		if network == lastNetwork && address == lastAddress {
			tlsConfig = lastTLSConfig
		}
		if tlsConfig == nil {
			tlsConfig = config.BuildModuleClientConfig(host)
			lastNetwork = network
			lastAddress = address
			lastTLSConfig = tlsConfig
		}
		m.Unlock()

		// NextProtos must be set from the passed h2 connection or it will fail
		tlsConfig.NextProtos = cfg.NextProtos

		return tlsDialWith(d, forward, network, address, timeout, tlsConfig, config)
	}), nil
>>>>>>> 4accfa82
}

func tlsDialWith(
	d testing.Driver,
	dialer Dialer,
	network, address string,
	timeout time.Duration,
	tlsConfig *tls.Config,
	config *tlscommon.TLSConfig,
) (net.Conn, error) {
	socket, err := dialer.Dial(network, address)
	if err != nil {
		return nil, err
	}

	conn := tls.Client(socket, tlsConfig)

	withTimeout := timeout > 0
	if withTimeout {
		if err := conn.SetDeadline(time.Now().Add(timeout)); err != nil {
			d.Fatal("timeout", err)
			_ = conn.Close()
			return nil, err
		}
	}

	if tlsConfig.InsecureSkipVerify {
		d.Warn("security", "server's certificate chain verification is disabled")
	} else {
		d.Info("security", "server's certificate chain verification is enabled")
	}

	err = conn.Handshake()
	d.Fatal("handshake", err)
	if err != nil {
		_ = conn.Close()
		return nil, err
	}

	// remove timeout if handshake was subject to timeout:
	if withTimeout {
		conn.SetDeadline(time.Time{})
	}

	if err := postVerifyTLSConnection(d, conn, config); err != nil {
		_ = conn.Close()
		return nil, err
	}

	return conn, nil
}

func postVerifyTLSConnection(d testing.Driver, conn *tls.Conn, config *tlscommon.TLSConfig) error {
	st := conn.ConnectionState()

	if !st.HandshakeComplete {
		err := errors.New("incomplete handshake")
		d.Fatal("incomplete handshake", err)
		return err
	}

	d.Info("TLS version", fmt.Sprintf("%v", tlscommon.TLSVersion(st.Version)))

	// no more checks if no extra configs available
	if config == nil {
		return nil
	}

	versions := config.Versions
	if versions == nil {
		versions = tlscommon.TLSDefaultVersions
	}
	versionOK := false
	for _, version := range versions {
		versionOK = versionOK || st.Version == uint16(version)
	}
	if !versionOK {
		err := fmt.Errorf("tls version %v not configured", tlscommon.TLSVersion(st.Version))
		d.Fatal("TLS version", err)
		return err
	}

	return nil
}<|MERGE_RESOLUTION|>--- conflicted
+++ resolved
@@ -71,8 +71,6 @@
 
 		return tlsDialWith(d, forward, network, address, timeout, tlsConfig, config)
 	})
-<<<<<<< HEAD
-=======
 }
 
 type DialerH2 interface {
@@ -130,7 +128,6 @@
 
 		return tlsDialWith(d, forward, network, address, timeout, tlsConfig, config)
 	}), nil
->>>>>>> 4accfa82
 }
 
 func tlsDialWith(
