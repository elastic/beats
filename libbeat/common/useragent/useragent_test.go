--- conflicted
+++ resolved
@@ -24,17 +24,12 @@
 	"github.com/stretchr/testify/assert"
 )
 
-<<<<<<< HEAD
 func TestUserAgent(t *testing.T) {
 	ua := UserAgent("FakeBeat")
-=======
-func TestUserAgentNoDash(t *testing.T) {
-	ua := UserAgent("FakeBeat", false)
-	assert.Regexp(t, regexp.MustCompile("^Elastic FakeBeat"), ua)
+	assert.Regexp(t, regexp.MustCompile("^Elastic-FakeBeat"), ua)
 }
 
 func TestUserAgentDash(t *testing.T) {
 	ua := UserAgent("FakeBeat", true)
->>>>>>> 8e56f10a
 	assert.Regexp(t, regexp.MustCompile("^Elastic-FakeBeat"), ua)
 }