--- conflicted
+++ resolved
@@ -24,12 +24,8 @@
 	"github.com/stretchr/testify/assert"
 
 	"github.com/elastic/beats/v7/libbeat/beat"
-	"github.com/elastic/beats/v7/libbeat/common"
-<<<<<<< HEAD
 	"github.com/elastic/elastic-agent-libs/config"
-=======
 	"github.com/elastic/elastic-agent-libs/mapstr"
->>>>>>> 89bcc33a
 )
 
 func TestEventFormatString(t *testing.T) {
@@ -247,11 +243,7 @@
 	for i, test := range tests {
 		t.Logf("run (%v): %v -> %v", i, test.v, test.expected)
 
-<<<<<<< HEAD
-		config, err := config.NewConfigFrom(common.MapStr{
-=======
-		config, err := common.NewConfigFrom(mapstr.M{
->>>>>>> 89bcc33a
+		cfg, err := config.NewConfigFrom(mapstr.M{
 			"test": test.v,
 		})
 		if err != nil {
@@ -262,7 +254,7 @@
 		testConfig := struct {
 			Test *EventFormatString `config:"test"`
 		}{}
-		err = config.Unpack(&testConfig)
+		err = cfg.Unpack(&testConfig)
 		if err != nil {
 			t.Error(err)
 			continue
