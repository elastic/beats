--- conflicted
+++ resolved
@@ -40,7 +40,6 @@
 {% if elasticsearch -%}
 output:
   elasticsearch:
-<<<<<<< HEAD
     hosts: ["{{ elasticsearch.host }}"]
     username: {{ elasticsearch.user }}
     password: {{ elasticsearch.pass }}
@@ -62,16 +61,15 @@
   {% if elasticsearch.ssl_ca_sha256 %}
     ssl.ca_sha256: {{ elasticsearch.ssl_ca_sha256 }}
   {% endif %}
-{%- endif %}
-
-=======
+  # merge conflict
     {% for k, v in elasticsearch.items() -%}
     {{ k }}: {{ v }}
     {% endfor -%}
     # older versions have to be allowed because mockbeat is on v9.9.9
     allow_older_versions: true
+    # merge conflict
   {%- endif %}
->>>>>>> 6c408847
+
 
   # Redis as output
   # Options:
