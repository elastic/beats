// Licensed to Elasticsearch B.V. under one or more contributor
// license agreements. See the NOTICE file distributed with
// this work for additional information regarding copyright
// ownership. Elasticsearch B.V. licenses this file to you under
// the Apache License, Version 2.0 (the "License"); you may
// not use this file except in compliance with the License.
// You may obtain a copy of the License at
//
//     http://www.apache.org/licenses/LICENSE-2.0
//
// Unless required by applicable law or agreed to in writing,
// software distributed under the License is distributed on an
// "AS IS" BASIS, WITHOUT WARRANTIES OR CONDITIONS OF ANY
// KIND, either express or implied.  See the License for the
// specific language governing permissions and limitations
// under the License.

//go:build integration

package integration

import (
	"encoding/json"
	"io"
	"net/http"
	"testing"
	"time"

	"github.com/stretchr/testify/require"
)

type Stats struct {
	Libbeat Libbeat `json:"libbeat"`
}

type Libbeat struct {
	Config Config `json:"config"`
}

type Config struct {
	Scans int `json:"scans"`
}

func TestHttpRoot(t *testing.T) {
	cfg := `
mockbeat:
name:
queue.mem:
  events: 4096
  flush.min_events: 8
  flush.timeout: 0.1s
output.console:
  code.json:
    pretty: false
`
	mockbeat := NewBeat(t, "mockbeat", "../../libbeat.test", "-E", "http.enabled=true")
	mockbeat.WriteConfigFile(cfg)
	mockbeat.Start()
	mockbeat.WaitForLogs("Starting stats endpoint", 60*time.Second)
	time.Sleep(time.Second)

	r, err := http.Get("http://localhost:5066") //nolint:noctx // fine for tests
	require.NoError(t, err)
	require.Equal(t, http.StatusOK, r.StatusCode, "incorrect status code")

	body, err := io.ReadAll(r.Body)
<<<<<<< HEAD
	r.Body.Close()
=======
	_ = r.Body.Close()
>>>>>>> e345f285
	require.NoError(t, err)
	var m map[string]interface{}
	err = json.Unmarshal(body, &m)

	require.NoError(t, err)
	require.Equal(t, "mockbeat", m["beat"])
	require.Equal(t, "9.9.9", m["version"])
}

func TestHttpStats(t *testing.T) {
	cfg := `
mockbeat:
name:
queue.mem:
  events: 4096
  flush.min_events: 8
  flush.timeout: 0.1s
output.console:
  code.json:
    pretty: false
`
	mockbeat := NewBeat(t, "mockbeat", "../../libbeat.test", "-E", "http.enabled=true")
	mockbeat.WriteConfigFile(cfg)
	mockbeat.Start()
	mockbeat.WaitForLogs("Starting stats endpoint", 60*time.Second)
	time.Sleep(time.Second)

	r, err := http.Get("http://localhost:5066/stats") //nolint:noctx // fine for tests
	require.NoError(t, err)
	require.Equal(t, http.StatusOK, r.StatusCode, "incorrect status code")

	body, err := io.ReadAll(r.Body)
<<<<<<< HEAD
	r.Body.Close()
=======
	_ = r.Body.Close()
>>>>>>> e345f285
	require.NoError(t, err)
	var m Stats

	// Setting the value to 1 to make sure 'body' does have 0 in it
	m.Libbeat.Config.Scans = 1
	err = json.Unmarshal(body, &m)

	require.NoError(t, err)
	require.Equal(t, 0, m.Libbeat.Config.Scans)
}

func TestHttpError(t *testing.T) {
	cfg := `
mockbeat:
name:
queue.mem:
  events: 4096
  flush.min_events: 8
  flush.timeout: 0.1s
output.console:
  code.json:
    pretty: false
`
	mockbeat := NewBeat(t, "mockbeat", "../../libbeat.test", "-E", "http.enabled=true")
	mockbeat.WriteConfigFile(cfg)
	mockbeat.Start()
	mockbeat.WaitForLogs("Starting stats endpoint", 60*time.Second)
	time.Sleep(time.Second)

	r, err := http.Get("http://localhost:5066/not-exist") //nolint:noctx // fine for tests
<<<<<<< HEAD
	r.Body.Close()
=======
>>>>>>> e345f285
	require.NoError(t, err)
	_ = r.Body.Close()
	require.Equal(t, http.StatusNotFound, r.StatusCode, "incorrect status code")
}

func TestHttpPProfDisabled(t *testing.T) {
	cfg := `
mockbeat:
name:
queue.mem:
  events: 4096
  flush.min_events: 8
  flush.timeout: 0.1s
output.console:
  code.json:
    pretty: false
`
	mockbeat := NewBeat(t, "mockbeat", "../../libbeat.test", "-E", "http.enabled=true")
	mockbeat.WriteConfigFile(cfg)
	mockbeat.Start()
	mockbeat.WaitForLogs("Starting stats endpoint", 60*time.Second)
	time.Sleep(time.Second)

	r, err := http.Get("http://localhost:5066/debug/pprof/") //nolint:noctx // fine for tests
<<<<<<< HEAD
	r.Body.Close()
=======
>>>>>>> e345f285
	require.NoError(t, err)
	_ = r.Body.Close()
	require.Equal(t, http.StatusNotFound, r.StatusCode, "incorrect status code")
}<|MERGE_RESOLUTION|>--- conflicted
+++ resolved
@@ -64,11 +64,7 @@
 	require.Equal(t, http.StatusOK, r.StatusCode, "incorrect status code")
 
 	body, err := io.ReadAll(r.Body)
-<<<<<<< HEAD
-	r.Body.Close()
-=======
 	_ = r.Body.Close()
->>>>>>> e345f285
 	require.NoError(t, err)
 	var m map[string]interface{}
 	err = json.Unmarshal(body, &m)
@@ -101,11 +97,7 @@
 	require.Equal(t, http.StatusOK, r.StatusCode, "incorrect status code")
 
 	body, err := io.ReadAll(r.Body)
-<<<<<<< HEAD
-	r.Body.Close()
-=======
 	_ = r.Body.Close()
->>>>>>> e345f285
 	require.NoError(t, err)
 	var m Stats
 
@@ -136,10 +128,6 @@
 	time.Sleep(time.Second)
 
 	r, err := http.Get("http://localhost:5066/not-exist") //nolint:noctx // fine for tests
-<<<<<<< HEAD
-	r.Body.Close()
-=======
->>>>>>> e345f285
 	require.NoError(t, err)
 	_ = r.Body.Close()
 	require.Equal(t, http.StatusNotFound, r.StatusCode, "incorrect status code")
@@ -164,10 +152,6 @@
 	time.Sleep(time.Second)
 
 	r, err := http.Get("http://localhost:5066/debug/pprof/") //nolint:noctx // fine for tests
-<<<<<<< HEAD
-	r.Body.Close()
-=======
->>>>>>> e345f285
 	require.NoError(t, err)
 	_ = r.Body.Close()
 	require.Equal(t, http.StatusNotFound, r.StatusCode, "incorrect status code")
