// Licensed to Elasticsearch B.V. under one or more contributor
// license agreements. See the NOTICE file distributed with
// this work for additional information regarding copyright
// ownership. Elasticsearch B.V. licenses this file to you under
// the Apache License, Version 2.0 (the "License"); you may
// not use this file except in compliance with the License.
// You may obtain a copy of the License at
//
//     http://www.apache.org/licenses/LICENSE-2.0
//
// Unless required by applicable law or agreed to in writing,
// software distributed under the License is distributed on an
// "AS IS" BASIS, WITHOUT WARRANTIES OR CONDITIONS OF ANY
// KIND, either express or implied.  See the License for the
// specific language governing permissions and limitations
// under the License.

<<<<<<< HEAD
//This file was contributed to by generative AI
=======
// This file was contributed to by generative AI
>>>>>>> 5df3f889

//go:build integration

package integration

import (
	"bufio"
	"bytes"
	"context"
	"crypto/tls"
	"encoding/json"
	"errors"
	"fmt"
	"io"
	"math"
	"net"
	"net/http"
	"net/url"
	"os"
	"os/exec"
	"path/filepath"
	"regexp"
	"runtime"
	"slices"
	"strconv"
	"strings"
	"sync"
	"sync/atomic"
	"testing"
	"time"

	"github.com/gofrs/uuid/v5"
	"github.com/stretchr/testify/assert"
	"github.com/stretchr/testify/require"
	sdkmetric "go.opentelemetry.io/otel/sdk/metric"

	"github.com/elastic/beats/v7/libbeat/common/proc"
	"github.com/elastic/go-elasticsearch/v8"
	"github.com/elastic/mock-es/pkg/api"
)

type BeatProc struct {
	Args                []string
	baseArgs            []string
	Binary              string
	RestartOnBeatOnExit bool
	beatName            string
	cmdMutex            sync.Mutex
	waitingMutex        sync.Mutex
	configFile          string
	fullPath            string
	logFileOffset       int64
	eventLogFileOffset  int64
	t                   *testing.T
	tempDir             string
	stdin               io.WriteCloser
	stdout              *os.File
	stderr              *os.File
	cleanUpOnce         sync.Once
	jobObject           proc.Job
	stopOnce            sync.Once
	Cmd                 *exec.Cmd
}

type Meta struct {
	UUID       uuid.UUID `json:"uuid"`
	FirstStart time.Time `json:"first_start"`
}

type IndexTemplateResult struct {
	IndexTemplates []IndexTemplateEntry `json:"index_templates"`
}

type IndexTemplateEntry struct {
	Name          string        `json:"name"`
	IndexTemplate IndexTemplate `json:"index_template"`
}

type IndexTemplate struct {
	IndexPatterns []string `json:"index_patterns"`
}

type SearchResult struct {
	Hits Hits `json:"hits"`
}

type Hits struct {
	Total Total `json:"total"`
}

type Total struct {
	Value int `json:"value"`
}

// NewBeat creates a new Beat process from the system tests binary.
// It sets some required options like the home path, logging, etc.
// `tempDir` will be used as home and logs directory for the Beat
// `args` will be passed as CLI arguments to the Beat
func NewBeat(t *testing.T, beatName, binary string, args ...string) *BeatProc {
	require.FileExistsf(t, binary, "beat binary must exists")
	tempDir := createTempDir(t)
	configFile := filepath.Join(tempDir, beatName+".yml")

	stdoutFile, err := os.Create(filepath.Join(tempDir, "stdout"))
	require.NoError(t, err, "error creating stdout file")
	stderrFile, err := os.Create(filepath.Join(tempDir, "stderr"))
	require.NoError(t, err, "error creating stderr file")

	jobObject, err := proc.CreateJobObject()
	require.NoError(t, err, "creating job object")

	p := BeatProc{
		Binary: binary,
		baseArgs: append([]string{
			beatName,
			"--systemTest",
			"--path.home", tempDir,
			"--path.logs", tempDir,
			"-E", "logging.to_files=true",
			"-E", "logging.files.rotateeverybytes=104857600", // About 100MB
			"-E", "logging.files.rotateonstartup=false",
		}, args...),
		tempDir:    tempDir,
		beatName:   beatName,
		configFile: configFile,
		t:          t,
		stdout:     stdoutFile,
		stderr:     stderrFile,
		jobObject:  jobObject,
	}

	t.Cleanup(func() {
		if !t.Failed() {
			return
		}
		reportErrors(t, tempDir, beatName)
	})

	return &p
}

// NewStandardBeat creates a Beat process from a standard binary.
func NewStandardBeat(t *testing.T, beatName, binary string, args ...string) *BeatProc {
	b := NewBeat(t, beatName, binary, args...)
	b.baseArgs = append(b.baseArgs[:1], b.baseArgs[2:]...) // remove "--systemTest"
	return b
}

// NewAgentBeat creates a new agentbeat process that runs the beatName as a subcommand.
// See `NewBeat` for options and information for the parameters.
func NewAgentBeat(t *testing.T, beatName, binary string, args ...string) *BeatProc {
	require.FileExistsf(t, binary, "agentbeat binary must exists")
	tempDir := createTempDir(t)
	configFile := filepath.Join(tempDir, beatName+".yml")

	stdoutFile, err := os.Create(filepath.Join(tempDir, "stdout"))
	require.NoError(t, err, "error creating stdout file")
	stderrFile, err := os.Create(filepath.Join(tempDir, "stderr"))
	require.NoError(t, err, "error creating stderr file")

	p := BeatProc{
		Binary: binary,
		baseArgs: append([]string{
			"agentbeat",
			"--systemTest",
			beatName,
			"--path.home", tempDir,
			"--path.logs", tempDir,
			"-E", "logging.to_files=true",
			"-E", "logging.files.rotateeverybytes=104857600", // About 100MB
			"-E", "logging.files.rotateonstartup=false",
		}, args...),
		tempDir:    tempDir,
		beatName:   beatName,
		configFile: configFile,
		t:          t,
		stdout:     stdoutFile,
		stderr:     stderrFile,
	}
	t.Cleanup(func() {
		if !t.Failed() {
			return
		}
		reportErrors(t, tempDir, beatName)
	})
	return &p
}

// Start starts the Beat process
// args are extra arguments to be passed to the Beat.
func (b *BeatProc) Start(args ...string) {
	t := b.t
	fullPath, err := filepath.Abs(b.Binary)
	if err != nil {
		t.Fatalf("could not get full path from %q, err: %s", b.Binary, err)
	}

	b.fullPath = fullPath
	b.Args = append(b.baseArgs, args...)

	var done atomic.Bool
	wg := sync.WaitGroup{}
	if b.RestartOnBeatOnExit {
		wg.Add(1)
		go func() {
			defer wg.Done()
			for !done.Load() {
				b.startBeat()
				b.waitBeatToExit()
			}
		}()
	} else {
		b.startBeat()
	}

	t.Cleanup(func() {
		b.cleanUpOnce.Do(func() {
			b.cmdMutex.Lock()
			// 1. Send an interrupt signal to the Beat
			b.stopNonsynced()

			// Make sure the goroutine restarting the Beat has exited
			if b.RestartOnBeatOnExit {
				// 2. Set the done flag so the goroutine loop can exit
				done.Store(true)
				// 3. Release the mutex, keeping it locked
				// until now ensures a new process won't
				// start.  Lock must be released before
				// wg.Wait() or there is a possibility of
				// deadlock.
				b.cmdMutex.Unlock()
				// 4. Wait for the goroutine to finish, this helps to ensure
				// no other Beat process was started
				wg.Wait()
			} else {
				b.cmdMutex.Unlock()
			}
		})
	})
}

// startBeat starts the Beat process. This method
// does not block nor waits the Beat to finish.
func (b *BeatProc) startBeat() {
	b.cmdMutex.Lock()
	defer b.cmdMutex.Unlock()

	_, _ = b.stdout.Seek(0, 0)
	_ = b.stdout.Truncate(0)
	_, _ = b.stderr.Seek(0, 0)
	_ = b.stderr.Truncate(0)

	b.Cmd = &exec.Cmd{
		Path:   b.fullPath,
		Args:   b.Args,
		Stdout: b.stdout,
		Stderr: b.stderr,
		// OS dependant attributes to allow gracefully terminating process
		// on Linux and Windows
		SysProcAttr: proc.GetSysProcAttr(),
	}

	var err error
	b.stdin, err = b.Cmd.StdinPipe()
	require.NoError(b.t, err, "could not get cmd StdinPipe")

	err = b.Cmd.Start()
	require.NoError(b.t, err, "error starting beat process")

	if err := b.jobObject.Assign(b.Cmd.Process); err != nil {
		_ = b.Cmd.Process.Kill()
		b.t.Fatalf("failed job assignment: %s", err)
	}

	b.t.Cleanup(func() {
		// If the test failed, print the whole cmd line to help debugging
		if b.t.Failed() {
			args := strings.Join(b.Cmd.Args, " ")
			b.t.Log("CMD line to execute Beat:", b.Cmd.Path, args)
		}
	})

	// Every time we start a process, we can stop it again
	b.stopOnce = sync.Once{}
}

// waitBeatToExit blocks until the Beat exits.
// `startBeat` must be called before this method.
func (b *BeatProc) waitBeatToExit() {
	if !b.waitingMutex.TryLock() {
		// b.stopNonsynced must be waiting on the process already. Nothing to do.
		return
	}
	defer b.waitingMutex.Unlock()

	if err := b.Cmd.Wait(); err != nil {
		exitCode := "unknown"
		if b.Cmd.ProcessState != nil {
			exitCode = strconv.Itoa(b.Cmd.ProcessState.ExitCode())
		}

		b.t.Fatalf("error waiting for %q to finish: %s. Exit code: %s",
			b.beatName, err, exitCode)
	}
}

// Stop stops the Beat process
// Start adds Cleanup function to stop when test ends, only run this if you want to inspect logs after beat shutsdown
func (b *BeatProc) Stop() {
	b.cmdMutex.Lock()
	defer b.cmdMutex.Unlock()
	b.stopNonsynced()
}

// stopNonsynced is the actual stop code, but without locking so it can be reused
// by methods that have already acquired the lock.
func (b *BeatProc) stopNonsynced() {
	b.stopOnce.Do(func() {
		// If the test/caller has already stopped the process, do nothing.
		if b.Cmd.ProcessState != nil {
			return
		}

		if err := proc.StopCmd(b.Cmd.Process); err != nil {
			b.t.Fatalf("cannot stop process: %s", err)
		}

		if !b.waitingMutex.TryLock() {
			// b.waitBeatToExit must be waiting on the process already. Nothing to do.
			return
		}
		defer b.waitingMutex.Unlock()
		err := b.Cmd.Wait()
		if err != nil {
			b.t.Logf("[WARN] got an error waiting %s to stop: %v", b.beatName, err)
			return
		}
		if !b.Cmd.ProcessState.Success() {
			b.t.Logf("[WARN] %s did not stop successfully: %v", b.beatName, b.Cmd.ProcessState.String())
		}
	})
}

// LogMatch tests each line of the logfile to see if contains any
// match of the provided regular expression. It will open the log
// file on every call, read until EOF, then close it. LogContains
// will be faster so use that if possible.
func (b *BeatProc) LogMatch(match string) bool {
	re := regexp.MustCompile(match)
	logFile := b.openLogFile()
	defer logFile.Close()

	var found bool
	found, b.logFileOffset = b.logRegExpMatch(re, logFile, b.logFileOffset)
	if found {
		return found
	}

	eventLogFile := b.openEventLogFile()
	if eventLogFile == nil {
		return false
	}
	defer eventLogFile.Close()
	found, b.eventLogFileOffset = b.logRegExpMatch(re, eventLogFile, b.eventLogFileOffset)

	return found
}

func (b *BeatProc) logRegExpMatch(re *regexp.Regexp, logFile *os.File, offset int64) (bool, int64) {
	_, err := logFile.Seek(offset, io.SeekStart)
	if err != nil {
		b.t.Fatalf("could not set offset for '%s': %s", logFile.Name(), err)
	}

	defer func() {
		if err := logFile.Close(); err != nil {
			// That's not quite a test error, but it can impact
			// next executions of LogContains, so treat it as an error
			b.t.Errorf("could not close log file: %s", err)
		}
	}()

	r := bufio.NewReader(logFile)
	for {
		data, err := r.ReadBytes('\n')
		line := string(data)
		offset += int64(len(data))

		if err != nil {
			if err != io.EOF {
				b.t.Fatalf("error reading log file '%s': %s", logFile.Name(), err)
			}
			break
		}

		if re.MatchString(line) {
			return true, offset
		}
	}

	return false, offset
}

// LogContains looks for `s` as a substring of every log line,
// it will open the log file on every call, read it until EOF,
// then close it. It keeps track of the offset so subsequent calls
// will only read log entries that were not read by the previous
// call.
//
// The events log file is read after the normal log file and its
// offset is tracked separately.
func (b *BeatProc) LogContains(s string) bool {
	logFile := b.openLogFile()
	defer logFile.Close()

	var found bool
	found, b.logFileOffset, _ = b.searchStrInLogs(logFile, s, b.logFileOffset)
	if found {
		return found
	}

	eventLogFile := b.openEventLogFile()
	if eventLogFile == nil {
		return false
	}
	defer eventLogFile.Close()
	found, b.eventLogFileOffset, _ = b.searchStrInLogs(eventLogFile, s, b.eventLogFileOffset)

	return found
}

func (b *BeatProc) RemoveLogFiles() {
	year := time.Now().Year()
	tmpls := []string{"%s-events-data-%d*.ndjson", "%s-%d*.ndjson"}

	files := []string{}
	for _, tmpl := range tmpls {
		glob := fmt.Sprintf(tmpl, filepath.Join(b.tempDir, b.beatName), year)
		foundFiles, err := filepath.Glob(glob)
		if err != nil {
			b.t.Fatalf("cannot resolve glob: %s", err)
		}
		files = append(files, foundFiles...)
	}

	for _, file := range files {
		if err := os.Remove(file); err != nil {
			b.t.Fatalf("cannot remove file: %s", err)
		}
	}

	b.eventLogFileOffset = 0
	b.logFileOffset = 0
}

// GetLogLine search for the string s starting at the beginning
// of the logs, if it is found the whole log line is returned, otherwise
// an empty string is returned. GetLogLine does not keep track of
// any offset
func (b *BeatProc) GetLogLine(s string) string {
	logFile := b.openLogFile()
	defer logFile.Close()

	found, _, line := b.searchStrInLogs(logFile, s, 0)
	if found {
		return line
	}

	eventLogFile := b.openEventLogFile()
	if eventLogFile == nil {
		return ""
	}
	defer eventLogFile.Close()
	_, _, line = b.searchStrInLogs(eventLogFile, s, 0)

	return line
}

// GetLastLogLine search for the string s starting at the end
// of the logs, if it is found the whole log line is returned, otherwise
// an empty string is returned. GetLastLogLine does not keep track of
// any offset.
func (b *BeatProc) GetLastLogLine(s string) string {
	logFile := b.openLogFile()
	defer logFile.Close()

	found, line := b.searchStrInLogsReversed(logFile, s)
	if found {
		return line
	}

	eventLogFile := b.openEventLogFile()
	if eventLogFile == nil {
		return ""
	}
	defer eventLogFile.Close()
	_, line = b.searchStrInLogsReversed(eventLogFile, s)

	return line
}

// searchStrInLogs search for s as a substring of any line in logFile starting
// from offset.
//
// It will close logFile and return the current offset.
func (b *BeatProc) searchStrInLogs(logFile *os.File, s string, offset int64) (bool, int64, string) {
	t := b.t

	_, err := logFile.Seek(offset, io.SeekStart)
	if err != nil {
		t.Fatalf("could not set offset for '%s': %s", logFile.Name(), err)
	}

	defer func() {
		if err := logFile.Close(); err != nil {
			// That's not quite a test error, but it can impact
			// next executions of LogContains, so treat it as an error
			t.Errorf("could not close log file: %s", err)
		}
	}()

	r := bufio.NewReader(logFile)
	for {
		data, err := r.ReadBytes('\n')
		line := string(data)
		offset += int64(len(data))

		if err != nil {
			if err != io.EOF {
				t.Fatalf("error reading log file '%s': %s", logFile.Name(), err)
			}
			break
		}

		if strings.Contains(line, s) {
			return true, offset, line
		}
	}

	return false, offset, ""
}

// searchStrInLogs search for s as a substring of any line in logFile starting
// from offset.
//
// It will close logFile and return the current offset.
func (b *BeatProc) searchStrInLogsReversed(logFile *os.File, s string) (bool, string) {
	t := b.t

	defer func() {
		if err := logFile.Close(); err != nil {
			// That's not quite a test error, but it can impact
			// next executions of LogContains, so treat it as an error
			t.Errorf("could not close log file: %s", err)
		}
	}()

	r := bufio.NewReader(logFile)
	lines := []string{}
	for {
		line, err := r.ReadString('\n')
		if err != nil {
			if err != io.EOF {
				t.Fatalf("error reading log file '%s': %s", logFile.Name(), err)
			}
			break
		}
		lines = append(lines, line)
	}

	slices.Reverse(lines)
	for _, line := range lines {
		if strings.Contains(line, s) {
			return true, line
		}
	}

	return false, ""
}

// WaitLogsContains waits for the specified string s to be present in the logs within
// the given timeout duration and fails the test if s is not found.
// It keeps track of the log file offset, reading only new lines. Each
// subsequent call to WaitLogsContains will only check logs not yet evaluated.
// msgAndArgs should be a format string and arguments that will be printed
// if the logs are not found, providing additional context for debugging.
func (b *BeatProc) WaitLogsContains(s string, timeout time.Duration, msgAndArgs ...any) {
	b.t.Helper()
	require.Eventually(b.t, func() bool {
		return b.LogContains(s)
	}, timeout, 100*time.Millisecond, msgAndArgs...)
}

<<<<<<< HEAD
// WaitLogsContainsFromBeginning has the same behaviour as WaitForLogs, but it first
=======
// WaitForLogsAnyOrder waits for all strings in the msgs slice to appear in the logs.
// The strings can appear in any order. The function will return once all strings
// have been found or the timeout has been reached.
// If the timeout is reached before all strings are found, the test will fail with
// the provided error message and arguments (failMsg).
func (b *BeatProc) WaitForLogsAnyOrder(msgs []string, timeout time.Duration, failMsg string) {
	b.t.Helper()

	if len(msgs) == 0 {
		return
	}

	// Create a map to track which messages have been found
	found := make(map[string]bool, len(msgs))
	for _, msg := range msgs {
		found[msg] = false
	}

	msg := &strings.Builder{}

	assert.Eventually(
		b.t,
		func() bool {
			// Check for each unfound message
			allFound := true

			for msgToFind := range found {
				if !found[msgToFind] {
					if b.GetLogLine(msgToFind) != "" {
						found[msgToFind] = true
					} else {
						allFound = false
					}
				}
			}

			// Prepare message for potential failure
			if !allFound {
				msg.Reset()
				fmt.Fprintf(msg, "%s\nwaiting for log messages: ", failMsg)
				for msgToFind, wasFound := range found {
					if !wasFound {
						fmt.Fprintf(msg, "\n- %q (not found)", msgToFind)
					} else {
						fmt.Fprintf(msg, "\n- %q (✓)", msgToFind)
					}
				}
			}

			return allFound
		},
		timeout,
		100*time.Millisecond,
		msg,
	)
}

// WaitForLogsFromBeginning has the same behaviour as WaitForLogs, but it first
>>>>>>> 5df3f889
// resets the log offset.
func (b *BeatProc) WaitLogsContainsFromBeginning(s string, timeout time.Duration, msgAndArgs ...any) {
	b.t.Helper()
	b.logFileOffset = 0
	require.Eventually(b.t, func() bool {
		return b.LogContains(s)
	}, timeout, 100*time.Millisecond, msgAndArgs...)
}

// TempDir returns the temporary directory
// used by that Beat, on a successful test,
// the directory is automatically removed.
// On failure, the temporary directory is kept.
func (b *BeatProc) TempDir() string {
	return b.tempDir
}

// WriteConfigFile writes the provided configuration string cfg to a file.
// This file will be used as the configuration file for the Beat.
func (b *BeatProc) WriteConfigFile(cfg string) {
	if err := os.WriteFile(b.configFile, []byte(cfg), 0o644); err != nil {
		b.t.Fatalf("cannot create config file '%s': %s", b.configFile, err)
	}

	b.Args = append(b.Args, "-c", b.configFile)
	b.baseArgs = append(b.baseArgs, "-c", b.configFile)
}

// openGlobFile opens a file defined by glob. The glob must resolve to a single
// file otherwise the test fails. It returns a *os.File or nil if none is found.
//
// If `waitForFile` is true, it will wait up to 5 seconds for the file to
// be created. The test will fail if the file is not found. If waitForFile is
// false and no file is found, nil and false are returned.
func (b *BeatProc) openGlobFile(glob string, waitForFile bool) *os.File {
	t := b.t

	files, err := filepath.Glob(glob)
	if err != nil {
		t.Fatalf("could not expand log file glob: %s", err)
	}

	if waitForFile && len(files) == 0 {
		require.Eventually(t, func() bool {
			files, err = filepath.Glob(glob)
			if err != nil {
				t.Fatalf("could not expand log file glob: %s", err)
			}
			return len(files) == 1
		}, 5*time.Second, 100*time.Millisecond,
			"waiting for log file matching glob '%s' to be created", glob)
	}

	// We only reach this line if `waitForFile` is false, so we need
	// to check whether we found a file
	if len(files) == 0 {
		return nil
	}

	f, err := os.Open(files[0])
	if err != nil {
		t.Fatalf("could not open log file '%s': %s", files[0], err)
	}

	return f
}

// openLogFile opens the log file for reading and returns it.
// It's the caller's responsibility to close the file.
// If the log file is not found, the test fails. The returned
// value is never nil.
func (b *BeatProc) openLogFile() *os.File {
	// Beats can produce two different log files, to make sure we're
	// reading the normal one we add the year to the glob. The default
	// log file name looks like: filebeat-20240116.ndjson
	year := time.Now().Year()
	glob := fmt.Sprintf("%s-%d*.ndjson", filepath.Join(b.tempDir, b.beatName), year)

	return b.openGlobFile(glob, true)
}

// openEventLogFile opens the log file for reading and returns it.
// If the events log file does not exist, nil is returned
// It's the caller's responsibility to close the file.
func (b *BeatProc) openEventLogFile() *os.File {
	return b.openGlobFile(b.getEventLogFileGlob(), false)
}

func (b *BeatProc) getEventLogFileGlob() string {
	// Beats can produce two different log files, to make sure we're
	// reading the normal one we add the year to the glob. The default
	// log file name looks like: filebeat-20240116.ndjson
	year := time.Now().Year()
	glob := fmt.Sprintf("%s-events-data-%d*.ndjson", filepath.Join(b.tempDir, b.beatName), year)
	return glob
}

// createTempDir creates a temporary directory that will be
// removed after the tests passes.
//
// If the test fails, the temporary directory is not removed.
//
// If the tests are run with -v, the temporary directory will
// be logged.
func createTempDir(t *testing.T) string {
	rootDir, err := filepath.Abs("../../build/integration-tests")
	if err != nil {
		t.Fatalf("failed to determine absolute path for temp dir: %s", err)
	}
	err = os.MkdirAll(rootDir, 0o750)
	if err != nil {
		t.Fatalf("error making test dir: %s: %s", rootDir, err)
	}
	tempDir, err := os.MkdirTemp(rootDir, strings.ReplaceAll(t.Name(), "/", "-"))
	if err != nil {
		t.Fatalf("failed to make temp directory: %s", err)
	}

	cleanup := func() {
		if !t.Failed() {
			if err := os.RemoveAll(tempDir); err != nil {
				// Ungly workaround Windows limitations
				// Windows does not support the Interrup signal, so it might
				// happen that Filebeat is still running, keeping it's registry
				// file open, thus preventing the temporary folder from being
				// removed. So we log the error and move on without failing the
				// test
				if runtime.GOOS == "windows" {
					t.Logf("[WARN] Could not remove temporatry directory '%s': %s", tempDir, err)
				} else {
					t.Errorf("could not remove temp dir '%s': %s", tempDir, err)
				}
			}
		} else {
			t.Logf("Temporary directory saved: %s", tempDir)
		}
	}
	t.Cleanup(cleanup)

	return tempDir
}

// EnsureESIsRunning ensures Elasticsearch is running and is reachable
// using the default test credentials or the corresponding environment
// variables.
func EnsureESIsRunning(t *testing.T) {
	t.Helper()
	esURL := GetESURL(t, "http")

	ctx, cancel := context.WithDeadline(context.Background(), time.Now().Add(500*time.Second))
	defer cancel()
	req, err := http.NewRequestWithContext(ctx, http.MethodGet, esURL.String(), nil)
	if err != nil {
		t.Fatalf("cannot create request to ensure ES is running: %s", err)
	}

	u := esURL.User.Username()
	p, _ := esURL.User.Password()
	req.SetBasicAuth(u, p)

	resp, err := http.DefaultClient.Do(req)
	if err != nil {
		// If you're reading this message, you probably forgot to start ES
		// run `mage docker:composeUp` from Filebeat's folder to start all
		// containers required for integration tests
		t.Fatalf("cannot execute HTTP request to ES: '%s', check to make sure ES is running (mage docker:composeUp)", err)
	}
	defer resp.Body.Close()
	if resp.StatusCode != http.StatusOK {
		t.Errorf("unexpected HTTP status: %d, expecting 200 - OK", resp.StatusCode)
	}
}

func GetESClient(t *testing.T, scheme string) *elasticsearch.Client {
	t.Helper()
	esURL := GetESURL(t, scheme)

	u := esURL.User.Username()
	p, _ := esURL.User.Password()

	// prepare to query ES
	esCfg := elasticsearch.Config{
		Addresses: []string{fmt.Sprintf("%s://%s", esURL.Scheme, esURL.Host)},
		Username:  u,
		Password:  p,
		Transport: &http.Transport{
			TLSClientConfig: &tls.Config{
				InsecureSkipVerify: true, //nolint:gosec // this is only for testing
			},
		},
	}
	es, err := elasticsearch.NewClient(esCfg)
	if err != nil {
		t.Fatalf("could not get elasticsearch client due to: %v", err)
	}
	return es

}

// FileContains searches for the specified string in a file and returns the first matching line.
// The method reads the file line by line, looking for the first occurrence of the match string.
// If the match is found, it returns the entire line containing the match.
// If no match is found, it returns an empty string.
//
// Parameters:
//   - filename: Path to the file to search in
//   - match: String to search for in the file
//
// Returns:
//
//	The first line containing the match string or an empty string if not found.
//
// The test will fail if the file cannot be opened or if an error occurs while reading.
func (b *BeatProc) FileContains(filename string, match string) string {
	file, err := os.Open(filename)
	require.NoErrorf(b.t, err, "error opening: %s", filename)
	r := bufio.NewReader(file)
	for {
		line, err := r.ReadString('\n')
		if err != nil {
			if err != io.EOF {
				b.t.Fatalf("error reading log file '%s': %s", file.Name(), err)
			}
			break
		}
		if strings.Contains(line, match) {
			return line
		}
	}
	return ""
}

func (b *BeatProc) WaitFileContains(filename string, match string, waitFor time.Duration) string {
	var returnValue string
	require.Eventuallyf(b.t,
		func() bool {
			returnValue = b.FileContains(filename, match)
			return returnValue != ""
		}, waitFor, 100*time.Millisecond, "match string '%s' not found in %s", match, filename)

	return returnValue
}

func (b *BeatProc) WaitStdErrContains(match string, waitFor time.Duration) string {
	return b.WaitFileContains(b.stderr.Name(), match, waitFor)
}

func (b *BeatProc) WaitStdOutContains(match string, waitFor time.Duration) string {
	return b.WaitFileContains(b.stdout.Name(), match, waitFor)
}

func (b *BeatProc) LoadMeta() (Meta, error) {
	m := Meta{}
	metaFile, err := os.Open(filepath.Join(b.TempDir(), "data", "meta.json"))
	if err != nil {
		return m, err
	}
	defer metaFile.Close()

	metaBytes, err := io.ReadAll(metaFile)
	require.NoError(b.t, err, "error reading meta file")
	err = json.Unmarshal(metaBytes, &m)
	require.NoError(b.t, err, "error unmarshalling meta data")
	return m, nil
}

// RemoveAllCLIArgs removes all CLI arguments configured.
// It will also remove all configuration for home path and
// logs, therefore some methods, like the ones that read logs,
// might fail if Filebeat is not configured the way this framework
// expects.
//
// The only CLI argument kept is the `--systemTest` that is necessary
// to make the System Test Binary run Filebeat
func (b *BeatProc) RemoveAllCLIArgs() {
	b.baseArgs = []string{b.beatName, "--systemTest"}
}

func (b *BeatProc) Stdin() io.WriteCloser {
	return b.stdin
}

func (b *BeatProc) ReadStdout() (string, error) {
	by, err := os.ReadFile(b.stdout.Name())
	return string(by), err
}

// GetESURL Returns the ES URL with username and password set,
// it uses ES_USER and ES_PASS that on our mage automation defaults
// to user 'beats' and pass 'testing'. This user/role has limited
// privileges, it cannot create arbitrary indexes.
func GetESURL(t *testing.T, scheme string) url.URL {
	return getESURL(t, scheme, "ES_USER", "ES_PASS")
}

// GetESURL Returns the ES URL with admin username and password set,
// it uses ES_SUPERUSER_USER and ES_SUPERUSER_PASS that on our mage
// automation defaults to user 'admin' and pass 'testing'.
func GetESAdminURL(t *testing.T, scheme string) url.URL {
	return getESURL(t, scheme, "ES_SUPERUSER_USER", "ES_SUPERUSER_PASS")
}

func getESURL(t *testing.T, scheme string, userEnvVar, passEnvVar string) url.URL {
	t.Helper()

	esHost := os.Getenv("ES_HOST")
	if esHost == "" {
		esHost = "localhost"
	}

	esPort := os.Getenv("ES_PORT")
	if esPort == "" {
		switch scheme {
		case "http":
			esPort = "9200"
		case "https":
			esPort = "9201"
		default:
			t.Fatalf("could not determine port from env variable: ES_PORT=%s", esPort)
		}
	}

	user := os.Getenv(userEnvVar)
	if user == "" {
		user = "admin"
	}

	pass := os.Getenv(passEnvVar)
	if pass == "" {
		pass = "testing"
	}

	esURL := url.URL{
		Scheme: scheme,
		Host:   fmt.Sprintf("%s:%s", esHost, esPort),
		User:   url.UserPassword(user, pass),
	}
	return esURL
}

func GetKibana(t *testing.T) (url.URL, *url.Userinfo) {
	t.Helper()

	kibanaHost := os.Getenv("KIBANA_HOST")
	if kibanaHost == "" {
		kibanaHost = "localhost"
	}

	kibanaPort := os.Getenv("KIBANA_PORT")
	if kibanaPort == "" {
		kibanaPort = "5601"
	}

	kibanaURL := url.URL{
		Scheme: "http",
		Host:   fmt.Sprintf("%s:%s", kibanaHost, kibanaPort),
	}
	kibanaUser := url.UserPassword("beats", "testing")
	return kibanaURL, kibanaUser
}

func HttpDo(t *testing.T, method string, targetURL url.URL) (statusCode int, body []byte, err error) {
	t.Helper()
	client := &http.Client{}

	ctx, cancel := context.WithDeadline(context.Background(), time.Now().Add(30*time.Second))
	defer cancel()
	req, err := http.NewRequestWithContext(ctx, method, targetURL.String(), nil)
	if err != nil {
		return 0, nil, fmt.Errorf("error making request, method: %s, url: %s, error: %w", method, targetURL.String(), err)
	}

	resp, err := client.Do(req)
	if err != nil {
		return 0, nil, fmt.Errorf("error doing request, method: %s, url: %s, error: %w", method, targetURL.String(), err)
	}
	defer resp.Body.Close()
	body, err = io.ReadAll(resp.Body)

	if err != nil {
		return resp.StatusCode, nil, fmt.Errorf("error reading request, method: %s, url: %s, status code: %d", method, targetURL.String(), resp.StatusCode)
	}
	return resp.StatusCode, body, nil
}

func FormatDatastreamURL(t *testing.T, srcURL url.URL, dataStream string) (url.URL, error) {
	t.Helper()
	path, err := url.JoinPath("/_data_stream", dataStream)
	if err != nil {
		return url.URL{}, fmt.Errorf("error joining data_stream path: %w", err)
	}
	srcURL.Path = path
	return srcURL, nil
}

func FormatIndexTemplateURL(t *testing.T, srcURL url.URL, template string) (url.URL, error) {
	t.Helper()
	path, err := url.JoinPath("/_index_template", template)
	if err != nil {
		return url.URL{}, fmt.Errorf("error joining index_template path: %w", err)
	}
	srcURL.Path = path
	return srcURL, nil
}

func FormatPolicyURL(t *testing.T, srcURL url.URL, policy string) (url.URL, error) {
	t.Helper()
	path, err := url.JoinPath("/_ilm/policy", policy)
	if err != nil {
		return url.URL{}, fmt.Errorf("error joining ilm policy path: %w", err)
	}
	srcURL.Path = path
	return srcURL, nil
}

func FormatRefreshURL(t *testing.T, srcURL url.URL) url.URL {
	t.Helper()
	srcURL.Path = "/_refresh"
	return srcURL
}

func FormatDataStreamSearchURL(t *testing.T, srcURL url.URL, dataStream string) (url.URL, error) {
	t.Helper()
	path, err := url.JoinPath("/", dataStream, "_search")
	if err != nil {
		return url.URL{}, fmt.Errorf("error joining ilm policy path: %w", err)
	}
	srcURL.Path = path
	return srcURL, nil
}

func readLastNBytes(filename string, numBytes int64) ([]byte, error) {
	f, err := os.Open(filename)
	if err != nil {
		return nil, fmt.Errorf("error opening %s: %w", filename, err)
	}
	fInfo, err := f.Stat()
	if err != nil {
		return nil, fmt.Errorf("error stating %s: %w", filename, err)
	}
	var startPosition int64
	if fInfo.Size() >= numBytes {
		startPosition = fInfo.Size() - numBytes
	} else {
		startPosition = 0
	}
	_, err = f.Seek(startPosition, io.SeekStart)
	if err != nil {
		return nil, fmt.Errorf("error seeking to %d in %s: %w", startPosition, filename, err)
	}
	return io.ReadAll(f)
}

func reportErrors(t *testing.T, tempDir string, beatName string) {
	var maxlen int64 = 2048
	stderr, err := readLastNBytes(filepath.Join(tempDir, "stderr"), maxlen)
	if err != nil {
		t.Logf("error reading stderr: %s", err)
	}
	t.Logf("Last %d bytes of stderr:\n%s", len(stderr), string(stderr))

	stdout, err := readLastNBytes(filepath.Join(tempDir, "stdout"), maxlen)
	if err != nil {
		t.Logf("error reading stdout: %s", err)
	}
	t.Logf("Last %d bytes of stdout:\n%s", len(stdout), string(stdout))

	glob := fmt.Sprintf("%s-*.ndjson", filepath.Join(tempDir, beatName))
	files, err := filepath.Glob(glob)
	if err != nil {
		t.Logf("glob error with: %s: %s", glob, err)
	}
	for _, f := range files {
		contents, err := readLastNBytes(f, maxlen)
		if err != nil {
			t.Logf("error reading %s: %s", f, err)
		}
		t.Logf("Last %d bytes of %s:\n%s", len(contents), f, string(contents))
	}
}

// WaitLineCountInFile counts number of lines in the given file and  asserts if it matches expected count
func WaitLineCountInFile(t *testing.T, path string, count int) {
	t.Helper()
	var lines []byte
	var err error
	require.Eventuallyf(t, func() bool {
		// ensure all log lines are ingested
		lines, err = os.ReadFile(path)
		if err != nil {
			t.Logf("error reading file %v", err)
			return false
		}
		lines := strings.Split(string(lines), "\n")
		// we subtract number of lines by 1 because the last line in output file contains an extra \n
		return len(lines)-1 == count
	}, 2*time.Minute, 10*time.Second, "expected lines: %d, got lines: %d", count, lines)

}

// CountFileLines returns the number of lines matching in given glob pattern
func (b *BeatProc) CountFileLines(glob string) int {
	file := b.openGlobFile(glob, true)
	defer file.Close()
	data, err := io.ReadAll(file)
	if err != nil {
		b.t.Fatalf("could not read file '%s': %s", file.Name(), err)
	}

	return bytes.Count(data, []byte{'\n'})
}

func (b *BeatProc) WaitEventsInLogFile(events int, timeout time.Duration) {
	msg := strings.Builder{}

	require.Eventually(b.t, func() bool {
		msg.Reset()
		got := b.CountFileLines(b.getEventLogFileGlob())
		fmt.Fprintf(&msg, "expecting %d events, got %d", events, got)
		return events == got
	}, timeout, 100*time.Millisecond, &msg)
}

// ConfigFilePath returns the config file path
func (b *BeatProc) ConfigFilePath() string {
	return b.configFile
}

// StartMockES starts mock-es on the specified address.
// If add is an empty string a random local port is used.
// The return values are:
//   - The HTTP server
//   - The server address in the form http://ip:port
//   - The mock-es API handler
//   - The ManualReader for accessing the metrics
func StartMockES(
	t *testing.T,
	addr string,
	percentDuplicate,
	percentTooMany,
	percentNonIndex,
	percentTooLarge,
	historyCap uint,
) (*http.Server, string, *api.APIHandler, *sdkmetric.ManualReader) {

	uid := uuid.Must(uuid.NewV4())

	rdr := sdkmetric.NewManualReader()
	provider := sdkmetric.NewMeterProvider(
		sdkmetric.WithReader(rdr),
	)

	es := api.NewAPIHandler(
		uid,
		t.Name(),
		provider,
		time.Now().Add(24*time.Hour),
		0,
		percentDuplicate,
		percentTooMany,
		percentNonIndex,
		percentTooLarge,
		historyCap,
	)

	if addr == "" {
		addr = "localhost:0"
	}

	l, err := net.Listen("tcp", addr)
	if err != nil {
		if l, err = net.Listen("tcp6", addr); err != nil {
			t.Fatalf("failed to listen on a port: %v", err)
		}
	}

	addr = l.Addr().String()
	s := http.Server{Handler: es, ReadHeaderTimeout: time.Second}
	go func() {
		if err := s.Serve(l); !errors.Is(err, http.ErrServerClosed) {
			t.Errorf("could not start mock-es server: %s", err)
		}
	}()

	serverURL := "http://" + addr
	// Ensure the Server is up and running before returning
	require.Eventually(
		t,
		func() bool {
			resp, err := http.Get(serverURL) //nolint: noctx // It's just a test
			if err != nil {
				return false
			}
			//nolint: errcheck // We're just draining the body, we can ignore the error
			io.Copy(io.Discard, resp.Body)
			resp.Body.Close()
			return true
		},
		time.Second,
		time.Millisecond,
		"mock-es server did not start on '%s'", addr)

<<<<<<< HEAD
	return &s, addr, es, rdr
}

// GetEventsFromFileOutput reads all events from all the files on dir. If n > 0,
// then it reads up to n events. It considers all files are ndjson, and it skips
// any directory within dir.
func GetEventsFromFileOutput[E any](t *testing.T, dir string, n int) []E {
	t.Helper()

	if n < 1 {
		n = math.MaxInt
	}

	var events []E
	entries, err := os.ReadDir(dir)
	require.NoError(t, err, "could not read events directory")
	for _, e := range entries {
		if e.IsDir() {
			continue
		}
		f, err := os.Open(filepath.Join(dir, e.Name()))
		require.NoErrorf(t, err, "could not open file %q", e.Name())

		scanner := bufio.NewScanner(f)
		for scanner.Scan() {
			var ev E
			err := json.Unmarshal(scanner.Bytes(), &ev)
			require.NoError(t, err, "failed to read event")
			events = append(events, ev)

			if len(events) >= n {
				return events
			}
		}
	}

	return events
=======
	return &s, serverURL, es, rdr
>>>>>>> 5df3f889
}<|MERGE_RESOLUTION|>--- conflicted
+++ resolved
@@ -15,11 +15,7 @@
 // specific language governing permissions and limitations
 // under the License.
 
-<<<<<<< HEAD
-//This file was contributed to by generative AI
-=======
 // This file was contributed to by generative AI
->>>>>>> 5df3f889
 
 //go:build integration
 
@@ -613,9 +609,6 @@
 	}, timeout, 100*time.Millisecond, msgAndArgs...)
 }
 
-<<<<<<< HEAD
-// WaitLogsContainsFromBeginning has the same behaviour as WaitForLogs, but it first
-=======
 // WaitForLogsAnyOrder waits for all strings in the msgs slice to appear in the logs.
 // The strings can appear in any order. The function will return once all strings
 // have been found or the timeout has been reached.
@@ -674,7 +667,6 @@
 }
 
 // WaitForLogsFromBeginning has the same behaviour as WaitForLogs, but it first
->>>>>>> 5df3f889
 // resets the log offset.
 func (b *BeatProc) WaitLogsContainsFromBeginning(s string, timeout time.Duration, msgAndArgs ...any) {
 	b.t.Helper()
@@ -1277,8 +1269,7 @@
 		time.Millisecond,
 		"mock-es server did not start on '%s'", addr)
 
-<<<<<<< HEAD
-	return &s, addr, es, rdr
+	return &s, serverURL, es, rdr
 }
 
 // GetEventsFromFileOutput reads all events from all the files on dir. If n > 0,
@@ -1315,7 +1306,4 @@
 	}
 
 	return events
-=======
-	return &s, serverURL, es, rdr
->>>>>>> 5df3f889
 }