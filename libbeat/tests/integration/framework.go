--- conflicted
+++ resolved
@@ -1287,11 +1287,7 @@
 	require.Eventually(
 		t,
 		func() bool {
-<<<<<<< HEAD
 			resp, err := http.Get(sererURL) //nolint: noctx // It's just a test
-=======
-			resp, err := http.Get("http://" + addr) //nolint: noctx // It's just a test
->>>>>>> 8d8fd702
 			if err != nil {
 				return false
 			}
