--- conflicted
+++ resolved
@@ -98,18 +98,8 @@
 
 func publishEvents(r *rand.Rand, p queue.Producer, num int) {
 	for i := 0; i < num; i++ {
-<<<<<<< HEAD
-		var e queue.Entry
-		if protobuf {
-			e = makeMessagesEvent()
-		} else {
-			e = makePublisherEvent()
-		}
+		e := makePublisherEvent(r)
 		ok := p.Publish(e)
-=======
-		e := makePublisherEvent(r)
-		_, ok := p.Publish(e)
->>>>>>> 935f3f5a
 		if !ok {
 			panic("didn't publish")
 		}
