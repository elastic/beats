// Licensed to Elasticsearch B.V. under one or more contributor
// license agreements. See the NOTICE file distributed with
// this work for additional information regarding copyright
// ownership. Elasticsearch B.V. licenses this file to you under
// the Apache License, Version 2.0 (the "License"); you may
// not use this file except in compliance with the License.
// You may obtain a copy of the License at
//
//     http://www.apache.org/licenses/LICENSE-2.0
//
// Unless required by applicable law or agreed to in writing,
// software distributed under the License is distributed on an
// "AS IS" BASIS, WITHOUT WARRANTIES OR CONDITIONS OF ANY
// KIND, either express or implied.  See the License for the
// specific language governing permissions and limitations
// under the License.

package memqueue

import "github.com/elastic/beats/v7/libbeat/publisher/queue"

// producer -> broker API

type pushRequest struct {
	event queue.Entry

	// The event's encoded size in bytes if the configured output supports
	// early encoding, 0 otherwise.
	eventSize int

	// If the queue doesn't have room for an incoming event and blockIfFull
	// is true, the request will be held until there is space in the queue.
	// Otherwise, the queue will return failure immediately.
	blockIfFull bool

	// The producer that generated this event, or nil if this producer does
	// not require ack callbacks.
	producer *ackProducer

	// The index of the event in this producer only. Used to condense
	// multiple acknowledgments for a producer to a single callback call.
	producerID producerID
<<<<<<< HEAD
	resp       chan bool
=======
	resp       chan queue.EntryID
>>>>>>> afa3793c
}

// consumer -> broker API

type getRequest struct {
	// The number of entries to request, or <= 0 for no limit.
	entryCount int

	// The number of (encoded) event bytes to request, or <= 0 for no limit.
	byteCount int

	// The channel to send the new batch to.
	responseChan chan *batch
}

<<<<<<< HEAD
type batchDoneMsg struct{}

// Metrics API

type metricsRequest struct {
	responseChan chan memQueueMetrics
}

// memQueueMetrics tracks metrics that are returned by the individual memory queue implementations
type memQueueMetrics struct {
	// the size of items in the queue
	currentQueueSize int
	// the number of items that have been read by a consumer but not yet ack'ed
	occupiedRead int
}
=======
type batchDoneMsg struct{}
>>>>>>> afa3793c
<|MERGE_RESOLUTION|>--- conflicted
+++ resolved
@@ -40,11 +40,7 @@
 	// The index of the event in this producer only. Used to condense
 	// multiple acknowledgments for a producer to a single callback call.
 	producerID producerID
-<<<<<<< HEAD
 	resp       chan bool
-=======
-	resp       chan queue.EntryID
->>>>>>> afa3793c
 }
 
 // consumer -> broker API
@@ -60,22 +56,4 @@
 	responseChan chan *batch
 }
 
-<<<<<<< HEAD
-type batchDoneMsg struct{}
-
-// Metrics API
-
-type metricsRequest struct {
-	responseChan chan memQueueMetrics
-}
-
-// memQueueMetrics tracks metrics that are returned by the individual memory queue implementations
-type memQueueMetrics struct {
-	// the size of items in the queue
-	currentQueueSize int
-	// the number of items that have been read by a consumer but not yet ack'ed
-	occupiedRead int
-}
-=======
-type batchDoneMsg struct{}
->>>>>>> afa3793c
+type batchDoneMsg struct{}