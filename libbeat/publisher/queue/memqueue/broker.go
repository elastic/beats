// Licensed to Elasticsearch B.V. under one or more contributor
// license agreements. See the NOTICE file distributed with
// this work for additional information regarding copyright
// ownership. Elasticsearch B.V. licenses this file to you under
// the Apache License, Version 2.0 (the "License"); you may
// not use this file except in compliance with the License.
// You may obtain a copy of the License at
//
//     http://www.apache.org/licenses/LICENSE-2.0
//
// Unless required by applicable law or agreed to in writing,
// software distributed under the License is distributed on an
// "AS IS" BASIS, WITHOUT WARRANTIES OR CONDITIONS OF ANY
// KIND, either express or implied.  See the License for the
// specific language governing permissions and limitations
// under the License.

package memqueue

import (
	"context"
	"io"
	"sync"
	"time"

	"github.com/elastic/beats/v7/libbeat/publisher/queue"
	"github.com/elastic/elastic-agent-libs/logp"
)

// The string used to specify this queue in beats configurations.
const QueueType = "mem"

const (
	minInputQueueSize      = 20
	maxInputQueueSizeRatio = 0.1
)

// broker is the main implementation type for the memory queue. An active queue
// consists of two goroutines: runLoop, which handles all public API requests
// and owns the buffer state, and ackLoop, which listens for acknowledgments of
// consumed events and runs any appropriate completion handlers.
type broker struct {
	settings Settings
	logger   *logp.Logger

	ctx       context.Context
	ctxCancel context.CancelFunc

	// wait group for queue workers (runLoop and ackLoop)
	wg sync.WaitGroup

	// The factory used to create an event encoder when creating a producer
	encoderFactory queue.EncoderFactory

	///////////////////////////
	// api channels

	// Producers send requests to pushChan to add events to the queue.
	pushChan chan pushRequest

	// Consumers send requests to getChan to read events from the queue.
	getChan chan getRequest

<<<<<<< HEAD
	// Metrics() sends requests to metricChan to expose internal queue
	// metrics to external callers.
	metricChan chan metricsRequest
=======
	// Close triggers a queue close by sending to closeChan.
	closeChan chan struct{}
>>>>>>> afa3793c

	///////////////////////////
	// internal channels

	// Batches sent to consumers are also collected and forwarded to ackLoop
	// through this channel so ackLoop can monitor them for acknowledgments.
	consumedChan chan batchList

	// observer is a metrics observer that the queue should use to report
	// internal state.
	observer queue.Observer

	// When batches are acknowledged, ackLoop saves any metadata needed
	// for producer callbacks and such, then notifies runLoop that it's
	// safe to free these events and advance the queue by sending the
	// acknowledged event count to this channel.
	deleteChan chan int

	///////////////////////////////
	// internal goroutine state

	// The goroutine that manages the queue's core run state and owns its
	// backing buffer.
	runLoop *runLoop

	// The goroutine that manages ack notifications and callbacks
	ackLoop *ackLoop
}

type Settings struct {
	// The number of events and bytes the queue can hold. <= zero means no limit.
	// At least one must be greater than zero.
	Events int
	Bytes  int

	// The most events that will ever be returned from one Get request.
	MaxGetRequest int

	// If positive, the amount of time the queue will wait to fill up
	// a batch if a Get request asks for more events than we have.
	FlushTimeout time.Duration
}

type queueEntry struct {
	event     queue.Entry
	eventSize int
<<<<<<< HEAD
=======
	id        queue.EntryID
>>>>>>> afa3793c

	producer   *ackProducer
	producerID producerID // The order of this entry within its producer
}

type batch struct {
	// The queue buffer (at the time that this batch was generated --
	// only the indices corresponding to this batch's events are guaranteed
	// to be valid).
	queueBuf circularBuffer

	// Next batch in the containing batchList
	next *batch

	// Position of the batch's events within the queue. This is an absolute
	// index over the lifetime of the queue, to get the position within the
	// queue's current circular buffer, use (start % len(queue.buf)).
	start entryIndex

	// Number of sequential events in this batch.
	count int

	// batch.Done() sends to doneChan, where ackLoop reads it and handles
	// acknowledgment / cleanup.
	doneChan chan batchDoneMsg
}

type batchList struct {
	head *batch
	tail *batch
}

// FactoryForSettings is a simple wrapper around NewQueue so a concrete
// Settings object can be wrapped in a queue-agnostic interface for
// later use by the pipeline.
func FactoryForSettings(settings Settings) queue.QueueFactory {
	return func(
		logger *logp.Logger,
		observer queue.Observer,
		inputQueueSize int,
		encoderFactory queue.EncoderFactory,
	) (queue.Queue, error) {
		return NewQueue(logger, observer, settings, inputQueueSize, encoderFactory), nil
	}
}

// NewQueue creates a new broker based in-memory queue holding up to sz number of events.
// If waitOnClose is set to true, the broker will block on Close, until all internal
// workers handling incoming messages and ACKs have been shut down.
func NewQueue(
	logger *logp.Logger,
	observer queue.Observer,
	settings Settings,
	inputQueueSize int,
	encoderFactory queue.EncoderFactory,
) *broker {
	b := newQueue(logger, observer, settings, inputQueueSize, encoderFactory)

	// Start the queue workers
	b.wg.Add(2)
	go func() {
		defer b.wg.Done()
		b.runLoop.run()
	}()
	go func() {
		defer b.wg.Done()
		b.ackLoop.run()
	}()

	return b
}

// newQueue does most of the work of creating a queue from the given
// parameters, but doesn't start the runLoop or ackLoop workers. This
// lets us perform more granular / deterministic tests by controlling
// when the workers are active.
func newQueue(
	logger *logp.Logger,
	observer queue.Observer,
	settings Settings,
	inputQueueSize int,
	encoderFactory queue.EncoderFactory,
) *broker {
	chanSize := AdjustInputQueueSize(inputQueueSize, settings.Events)

	// Backwards compatibility: an old way to select synchronous queue
	// behavior was to set "flush.min_events" to 0 or 1, in which case the
	// timeout was disabled and the max get request was half the queue.
	// (Otherwise, it would make sense to leave FlushTimeout unchanged here.)
	if settings.MaxGetRequest <= 1 {
		settings.FlushTimeout = 0
		settings.MaxGetRequest = (settings.Events + 1) / 2
	}

	// Can't request more than the full queue
	if settings.Events > 0 && settings.MaxGetRequest > settings.Events {
		settings.MaxGetRequest = settings.Events
	}

	if logger == nil {
		logger = logp.NewLogger("memqueue")
	}

	b := &broker{
		settings: settings,
		logger:   logger,

		encoderFactory: encoderFactory,

		// broker API channels
<<<<<<< HEAD
		pushChan:   make(chan pushRequest, chanSize),
		getChan:    make(chan getRequest),
		metricChan: make(chan metricsRequest),
=======
		pushChan:  make(chan pushRequest, chanSize),
		getChan:   make(chan getRequest),
		closeChan: make(chan struct{}),
>>>>>>> afa3793c

		// internal runLoop and ackLoop channels
		consumedChan: make(chan batchList),
		deleteChan:   make(chan int),

		observer: observer,
	}
	b.ctx, b.ctxCancel = context.WithCancel(context.Background())

	b.runLoop = newRunLoop(b)
	b.ackLoop = newACKLoop(b)

	observer.MaxEvents(settings.Events)

	return b
}

func (b *broker) Close() error {
	b.closeChan <- struct{}{}
	return nil
}

func (b *broker) Done() <-chan struct{} {
	return b.ctx.Done()
}

func (b *broker) QueueType() string {
	return QueueType
}

func (b *broker) BufferConfig() queue.BufferConfig {
	return queue.BufferConfig{
		MaxEvents: b.settings.Events,
	}
}

func (b *broker) Producer(cfg queue.ProducerConfig) queue.Producer {
	// If we were given an encoder factory to allow producers to encode
	// events for output before they entered the queue, then create an
	// encoder for the new producer.
	var encoder queue.Encoder
	if b.encoderFactory != nil {
		encoder = b.encoderFactory()
	}
	return newProducer(b, cfg.ACK, encoder)
}

func (b *broker) Get(count int, bytes int) (queue.Batch, error) {
	responseChan := make(chan *batch, 1)
	select {
	case <-b.ctx.Done():
		return nil, io.EOF
	case b.getChan <- getRequest{
		entryCount: count, byteCount: bytes, responseChan: responseChan}:
	}

	// if request has been sent, we have to wait for a response
	resp := <-responseChan
	return resp, nil
}

<<<<<<< HEAD
func (b *broker) Metrics() (queue.Metrics, error) {

	responseChan := make(chan memQueueMetrics, 1)
	select {
	case <-b.ctx.Done():
		return queue.Metrics{}, io.EOF
	case b.metricChan <- metricsRequest{
		responseChan: responseChan}:
	}
	resp := <-responseChan

	return queue.Metrics{
		EventCount: opt.UintWith(uint64(resp.currentQueueSize)),
		// hi fae, this metric is sometimes inapplicable now:
		EventLimit:            opt.UintWith(uint64(b.settings.Events)),
		UnackedConsumedEvents: opt.UintWith(uint64(resp.occupiedRead)),
	}, nil
}

=======
>>>>>>> afa3793c
var batchPool = sync.Pool{
	New: func() interface{} {
		return &batch{
			doneChan: make(chan batchDoneMsg, 1),
		}
	},
}

func newBatch(queueBuf circularBuffer, start entryIndex, count int) *batch {
	batch := batchPool.Get().(*batch)
	batch.next = nil
	batch.queueBuf = queueBuf
	batch.start = start
	batch.count = count
	return batch
}

func releaseBatch(b *batch) {
	b.next = nil
	batchPool.Put(b)
}

func (l *batchList) prepend(b *batch) {
	b.next = l.head
	l.head = b
	if l.tail == nil {
		l.tail = b
	}
}

func (l *batchList) concat(other *batchList) {
	if other.head == nil {
		return
	}

	if l.head == nil {
		*l = *other
		return
	}

	l.tail.next = other.head
	l.tail = other.tail
}

func (l *batchList) append(b *batch) {
	if l.head == nil {
		l.head = b
	} else {
		l.tail.next = b
	}
	l.tail = b
}

func (l *batchList) empty() bool {
	return l.head == nil
}

func (l *batchList) front() *batch {
	return l.head
}

func (l *batchList) nextBatchChannel() chan batchDoneMsg {
	if l.head == nil {
		return nil
	}
	return l.head.doneChan
}

func (l *batchList) pop() *batch {
	ch := l.head
	if ch != nil {
		l.head = ch.next
		if l.head == nil {
			l.tail = nil
		}
	}

	ch.next = nil
	return ch
}

func (l *batchList) reverse() {
	tmp := *l
	*l = batchList{}

	for !tmp.empty() {
		l.prepend(tmp.pop())
	}
}

// AdjustInputQueueSize decides the size for the input queue.
func AdjustInputQueueSize(requested, mainQueueSize int) (actual int) {
	actual = requested
	if max := int(float64(mainQueueSize) * maxInputQueueSizeRatio); mainQueueSize > 0 && actual > max {
		actual = max
	}
	if actual < minInputQueueSize {
		actual = minInputQueueSize
	}
	return actual
}

func (b *batch) Count() int {
	return b.count
}

func (ei entryIndex) inBuffer(buf []queueEntry) *queueEntry {
	return &buf[int(ei)%len(buf)]
}

// Return a pointer to the queueEntry for the i-th element of this batch
func (b *batch) entry(i int) *queueEntry {
	entryIndex := b.start.plus(i)
	return b.queueBuf.entry(entryIndex)
}

// Return the event referenced by the i-th element of this batch
func (b *batch) Entry(i int) queue.Entry {
	return b.entry(i).event
}

func (b *batch) Done() {
	b.doneChan <- batchDoneMsg{}
}<|MERGE_RESOLUTION|>--- conflicted
+++ resolved
@@ -61,14 +61,8 @@
 	// Consumers send requests to getChan to read events from the queue.
 	getChan chan getRequest
 
-<<<<<<< HEAD
-	// Metrics() sends requests to metricChan to expose internal queue
-	// metrics to external callers.
-	metricChan chan metricsRequest
-=======
 	// Close triggers a queue close by sending to closeChan.
 	closeChan chan struct{}
->>>>>>> afa3793c
 
 	///////////////////////////
 	// internal channels
@@ -115,10 +109,6 @@
 type queueEntry struct {
 	event     queue.Entry
 	eventSize int
-<<<<<<< HEAD
-=======
-	id        queue.EntryID
->>>>>>> afa3793c
 
 	producer   *ackProducer
 	producerID producerID // The order of this entry within its producer
@@ -229,15 +219,9 @@
 		encoderFactory: encoderFactory,
 
 		// broker API channels
-<<<<<<< HEAD
-		pushChan:   make(chan pushRequest, chanSize),
-		getChan:    make(chan getRequest),
-		metricChan: make(chan metricsRequest),
-=======
 		pushChan:  make(chan pushRequest, chanSize),
 		getChan:   make(chan getRequest),
 		closeChan: make(chan struct{}),
->>>>>>> afa3793c
 
 		// internal runLoop and ackLoop channels
 		consumedChan: make(chan batchList),
@@ -299,28 +283,6 @@
 	return resp, nil
 }
 
-<<<<<<< HEAD
-func (b *broker) Metrics() (queue.Metrics, error) {
-
-	responseChan := make(chan memQueueMetrics, 1)
-	select {
-	case <-b.ctx.Done():
-		return queue.Metrics{}, io.EOF
-	case b.metricChan <- metricsRequest{
-		responseChan: responseChan}:
-	}
-	resp := <-responseChan
-
-	return queue.Metrics{
-		EventCount: opt.UintWith(uint64(resp.currentQueueSize)),
-		// hi fae, this metric is sometimes inapplicable now:
-		EventLimit:            opt.UintWith(uint64(b.settings.Events)),
-		UnackedConsumedEvents: opt.UintWith(uint64(resp.occupiedRead)),
-	}, nil
-}
-
-=======
->>>>>>> afa3793c
 var batchPool = sync.Pool{
 	New: func() interface{} {
 		return &batch{
