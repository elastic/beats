--- conflicted
+++ resolved
@@ -68,13 +68,6 @@
 	// through this channel so ackLoop can monitor them for acknowledgments.
 	consumedChan chan batchList
 
-<<<<<<< HEAD
-	// observer is a metrics observer that the queue should use to report
-	// internal state.
-	observer queue.Observer
-
-=======
->>>>>>> 090ec6b3
 	// When batches are acknowledged, ackLoop saves any metadata needed
 	// for producer callbacks and such, then notifies runLoop that it's
 	// safe to free these events and advance the queue by sending the
@@ -113,10 +106,6 @@
 type queueEntry struct {
 	event     queue.Entry
 	eventSize int
-<<<<<<< HEAD
-=======
-	id        queue.EntryID
->>>>>>> 090ec6b3
 
 	producer   *ackProducer
 	producerID producerID // The order of this entry within its producer
@@ -224,12 +213,7 @@
 		// internal runLoop and ackLoop channels
 		consumedChan: make(chan batchList),
 		deleteChan:   make(chan int),
-<<<<<<< HEAD
-
-		observer: observer,
-=======
 		closingChan:  make(chan struct{}),
->>>>>>> 090ec6b3
 	}
 	b.ctx, b.ctxCancel = context.WithCancel(context.Background())
 
@@ -285,77 +269,8 @@
 	return resp, nil
 }
 
-<<<<<<< HEAD
 func (b *broker) useByteLimits() bool {
 	return b.settings.Bytes > 0
-=======
-var batchPool = sync.Pool{
-	New: func() interface{} {
-		return &batch{
-			doneChan: make(chan batchDoneMsg, 1),
-		}
-	},
-}
-
-func newBatch(queue *broker, start, count int) *batch {
-	batch := batchPool.Get().(*batch)
-	batch.next = nil
-	batch.queue = queue
-	batch.start = start
-	batch.count = count
-	return batch
-}
-
-func releaseBatch(b *batch) {
-	b.next = nil
-	batchPool.Put(b)
-}
-
-func (l *batchList) prepend(b *batch) {
-	b.next = l.head
-	l.head = b
-	if l.tail == nil {
-		l.tail = b
-	}
-}
-
-func (l *batchList) concat(other *batchList) {
-	if other.head == nil {
-		return
-	}
-
-	if l.head == nil {
-		*l = *other
-		return
-	}
-
-	l.tail.next = other.head
-	l.tail = other.tail
-}
-
-func (l *batchList) append(b *batch) {
-	if l.head == nil {
-		l.head = b
-	} else {
-		l.tail.next = b
-	}
-	l.tail = b
-}
-
-func (l *batchList) empty() bool {
-	return l.head == nil
-}
-
-func (l *batchList) front() *batch {
-	return l.head
-}
-
-func (l *batchList) nextBatchChannel() chan batchDoneMsg {
-	if l.head == nil {
-		return nil
-	}
-	return l.head.doneChan
->>>>>>> 090ec6b3
 }
 
 func newBatch(queueBuf circularBuffer, start entryIndex, count int) batch {
