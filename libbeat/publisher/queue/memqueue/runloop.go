--- conflicted
+++ resolved
@@ -76,19 +76,11 @@
 	// and/or bytes is not available.
 	// getTimer is active if and only if pendingGetRequest is non-nil.
 	getTimer *time.Timer
-<<<<<<< HEAD
-=======
 
 	// closing is set when a close request is received. Once closing is true,
 	// the queue will not accept any new events, but will continue responding
 	// to Gets and Acks to allow pending events to complete on shutdown.
 	closing bool
-
-	// TODO (https://github.com/elastic/beats/issues/37893): entry IDs were a
-	// workaround for an external project that no longer exists. At this point
-	// they just complicate the API and should be removed.
-	nextEntryID queue.EntryID
->>>>>>> afa3793c
 }
 
 func newRunLoop(broker *broker) *runLoop {
@@ -126,15 +118,12 @@
 // Perform one iteration of the queue's main run loop. Broken out into a
 // standalone helper function to allow testing of loop invariants.
 func (l *runLoop) runIteration() {
-<<<<<<< HEAD
-=======
 	var pushChan chan pushRequest
-	// Push requests are enabled if the queue isn't full or closing.
-	if l.eventCount < len(l.broker.buf) && !l.closing {
+	// Push requests are enabled if the queue isn't closing.
+	if !l.closing {
 		pushChan = l.broker.pushChan
 	}
 
->>>>>>> afa3793c
 	var getChan chan getRequest
 	// Get requests are enabled if the queue has events that weren't yet sent
 	// to consumers, and no existing request is active.
@@ -165,13 +154,8 @@
 		// The queue is fully shut down, do nothing
 		return
 
-<<<<<<< HEAD
-	case req := <-l.broker.pushChan: // producer pushing new event
+	case req := <-pushChan: // producer pushing new event
 		l.handlePushRequest(req)
-=======
-	case req := <-pushChan: // producer pushing new event
-		l.handleInsert(&req)
->>>>>>> afa3793c
 
 	case req := <-getChan: // consumer asking for next batch
 		l.handleGetRequest(&req)
@@ -260,17 +244,12 @@
 
 	batch := newBatch(l.buf, startIndex, batchEntryCount)
 
-	batchBytes := 0
-	for i := 0; i < batchSize; i++ {
-		batchBytes += batch.rawEntry(i).eventSize
-	}
-
 	// Send the batch to the caller and update internal state
 	req.responseChan <- batch
 	l.consumedBatches.append(batch)
-<<<<<<< HEAD
 	l.consumedEventCount += batchEntryCount
 	l.consumedByteCount += batchByteCount
+	l.broker.observer.ConsumeEvents(batchEntryCount, batchByteCount)
 }
 
 func (l *runLoop) handleDelete(deletedEntryCount int) {
@@ -287,6 +266,11 @@
 	l.byteCount -= deletedByteCount
 	l.consumedEventCount -= deletedEntryCount
 	l.consumedByteCount -= deletedByteCount
+	l.broker.observer.RemoveEvents(deletedEntryCount, deletedByteCount)
+	if l.closing && l.eventCount == 0 {
+		// Our last events were acknowledged during shutdown, signal final shutdown
+		l.broker.ctxCancel()
+	}
 
 	// We just freed up space in the queue, see if this unblocked any
 	// pending inserts.
@@ -325,63 +309,8 @@
 	byteCountFits := maxBytes <= 0 || newByteCount <= maxBytes
 
 	return eventCountFits && byteCountFits
-=======
-	l.consumedCount += batchSize
-	l.broker.observer.ConsumeEvents(batchSize, batchBytes)
-}
-
-func (l *runLoop) handleDelete(count int) {
-	byteCount := 0
-	for i := 0; i < count; i++ {
-		entry := l.broker.buf[(l.bufPos+i)%len(l.broker.buf)]
-		byteCount += entry.eventSize
-	}
-	// Advance position and counters. Event data was already cleared in
-	// batch.FreeEntries when the events were vended.
-	l.bufPos = (l.bufPos + count) % len(l.broker.buf)
-	l.eventCount -= count
-	l.consumedCount -= count
-	l.broker.observer.RemoveEvents(count, byteCount)
-	if l.closing && l.eventCount == 0 {
-		// Our last events were acknowledged during shutdown, signal final shutdown
-		l.broker.ctxCancel()
-	}
-}
-
-func (l *runLoop) handleInsert(req *pushRequest) {
-	l.insert(req, l.nextEntryID)
-	// Send back the new event id.
-	req.resp <- l.nextEntryID
-
-	l.nextEntryID++
-	l.eventCount++
-
-	// See if this gave us enough for a new batch
-	l.maybeUnblockGetRequest()
->>>>>>> afa3793c
-}
-
-// Checks if we can handle pendingGetRequest yet, and handles it if so
-func (l *runLoop) maybeUnblockGetRequest() {
-<<<<<<< HEAD
-	if l.pendingGetRequest != nil {
-		if !l.getRequestShouldBlock(l.pendingGetRequest) {
-			l.handleGetReply(l.pendingGetRequest)
-=======
-	// If a get request is blocked waiting for more events, check if
-	// we should unblock it.
-	if getRequest := l.pendingGetRequest; getRequest != nil {
-		if !l.getRequestShouldBlock(getRequest) {
->>>>>>> afa3793c
-			l.pendingGetRequest = nil
-			if !l.getTimer.Stop() {
-				<-l.getTimer.C
-			}
-		}
-	}
-}
-
-<<<<<<< HEAD
+}
+
 func (l *runLoop) maybeUnblockPushRequests() {
 	req, err := l.pendingPushRequests.First()
 	for err == nil {
@@ -445,21 +374,17 @@
 	l.maybeUnblockGetRequest()
 }
 
-func (l *runLoop) handleMetricsRequest(req *metricsRequest) {
-	req.responseChan <- memQueueMetrics{
-		currentQueueSize: l.eventCount,
-		occupiedRead:     l.consumedEventCount,
-	}
-=======
-func (l *runLoop) insert(req *pushRequest, id queue.EntryID) {
-	index := (l.bufPos + l.eventCount) % len(l.broker.buf)
-	l.broker.buf[index] = queueEntry{
-		event:      req.event,
-		eventSize:  req.eventSize,
-		id:         id,
-		producer:   req.producer,
-		producerID: req.producerID,
-	}
-	l.broker.observer.AddEvent(req.eventSize)
->>>>>>> afa3793c
+// Checks if we can handle pendingGetRequest yet, and handles it if so
+func (l *runLoop) maybeUnblockGetRequest() {
+	// If a get request is blocked waiting for more events, check if
+	// we should unblock it.
+	if getRequest := l.pendingGetRequest; getRequest != nil {
+		if !l.getRequestShouldBlock(getRequest) {
+			l.pendingGetRequest = nil
+			if !l.getTimer.Stop() {
+				<-l.getTimer.C
+			}
+			l.handleGetReply(getRequest)
+		}
+	}
 }