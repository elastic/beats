// Licensed to Elasticsearch B.V. under one or more contributor
// license agreements. See the NOTICE file distributed with
// this work for additional information regarding copyright
// ownership. Elasticsearch B.V. licenses this file to you under
// the Apache License, Version 2.0 (the "License"); you may
// not use this file except in compliance with the License.
// You may obtain a copy of the License at
//
//     http://www.apache.org/licenses/LICENSE-2.0
//
// Unless required by applicable law or agreed to in writing,
// software distributed under the License is distributed on an
// "AS IS" BASIS, WITHOUT WARRANTIES OR CONDITIONS OF ANY
// KIND, either express or implied.  See the License for the
// specific language governing permissions and limitations
// under the License.

package pipeline

import (
	"github.com/elastic/beats/v7/libbeat/beat"
	"github.com/elastic/beats/v7/libbeat/common"
	"github.com/elastic/beats/v7/libbeat/common/reload"
	"github.com/elastic/beats/v7/libbeat/outputs"
	"github.com/elastic/beats/v7/libbeat/publisher"
	"github.com/elastic/beats/v7/libbeat/publisher/queue"
)

// outputController manages the pipelines output capabilities, like:
// - start
// - stop
// - reload
type outputController struct {
	beat     beat.Info
	monitors Monitors
	observer outputObserver

	queue     queue.Queue
	workQueue workQueue

	retryer  *retryer
	consumer *eventConsumer
	out      *outputGroup
}

// outputGroup configures a group of load balanced outputs with shared work queue.
type outputGroup struct {
	workQueue workQueue
	outputs   []outputWorker

	batchSize  int
	timeToLive int // event lifetime
}

type workQueue chan publisher.Batch

// outputWorker instances pass events from the shared workQueue to the outputs.Client
// instances.
type outputWorker interface {
	Close() error
}

func newOutputController(
	beat beat.Info,
	monitors Monitors,
	observer outputObserver,
	queue queue.Queue,
) *outputController {
	c := &outputController{
		beat:      beat,
		monitors:  monitors,
		observer:  observer,
<<<<<<< HEAD
		queue:     b,
=======
		queue:     queue,
		workQueue: makeWorkQueue(),
>>>>>>> 08e1b2b3
	}

	ctx := &batchContext{}
	c.consumer = newEventConsumer(monitors.Logger, queue, ctx)
	c.retryer = newRetryer(monitors.Logger, observer, c.workQueue, c.consumer)
	ctx.observer = observer
	ctx.retryer = c.retryer

	c.consumer.sigContinue()

	return c
}

func (c *outputController) Close() error {
	c.consumer.sigPause()
	c.consumer.close()
	c.retryer.close()
	close(c.workQueue)

	if c.out != nil {
		for _, out := range c.out.outputs {
			out.Close()
		}
	}

	return nil
}

func (c *outputController) Set(outGrp outputs.Group) {
	// create new output group with the shared work queue
	clients := outGrp.Clients
	worker := make([]outputWorker, len(clients))
	for i, client := range clients {
<<<<<<< HEAD
		worker[i] = makeClientWorker(c.observer, queue, client, c.monitors.Tracer)
=======
		worker[i] = makeClientWorker(c.observer, c.workQueue, client)
>>>>>>> 08e1b2b3
	}
	grp := &outputGroup{
		workQueue:  c.workQueue,
		outputs:    worker,
		timeToLive: outGrp.Retry + 1,
		batchSize:  outGrp.BatchSize,
	}

	// update consumer and retryer
	c.consumer.sigPause()
	if c.out != nil {
		for range c.out.outputs {
			c.retryer.sigOutputRemoved()
		}
	}
	for range clients {
		c.retryer.sigOutputAdded()
	}
	c.consumer.updOutput(grp)

	// close old group, so events are send to new workQueue via retryer
	if c.out != nil {
		for _, w := range c.out.outputs {
			w.Close()
		}
	}

	c.out = grp

	// restart consumer (potentially blocked by retryer)
	c.consumer.sigContinue()

	c.observer.updateOutputGroup()
}

func makeWorkQueue() workQueue {
	return workQueue(make(chan publisher.Batch, 0))
}

// Reload the output
func (c *outputController) Reload(
	cfg *reload.ConfigWithMeta,
	outFactory func(outputs.Observer, common.ConfigNamespace) (outputs.Group, error),
) error {
	outCfg := common.ConfigNamespace{}
	if cfg != nil {
		if err := cfg.Config.Unpack(&outCfg); err != nil {
			return err
		}
	}

	output, err := loadOutput(c.monitors, func(stats outputs.Observer) (string, outputs.Group, error) {
		name := outCfg.Name()
		out, err := outFactory(stats, outCfg)
		return name, out, err
	})
	if err != nil {
		return err
	}

	c.Set(output)

	return nil
}<|MERGE_RESOLUTION|>--- conflicted
+++ resolved
@@ -70,12 +70,8 @@
 		beat:      beat,
 		monitors:  monitors,
 		observer:  observer,
-<<<<<<< HEAD
-		queue:     b,
-=======
 		queue:     queue,
 		workQueue: makeWorkQueue(),
->>>>>>> 08e1b2b3
 	}
 
 	ctx := &batchContext{}
@@ -109,11 +105,7 @@
 	clients := outGrp.Clients
 	worker := make([]outputWorker, len(clients))
 	for i, client := range clients {
-<<<<<<< HEAD
-		worker[i] = makeClientWorker(c.observer, queue, client, c.monitors.Tracer)
-=======
-		worker[i] = makeClientWorker(c.observer, c.workQueue, client)
->>>>>>> 08e1b2b3
+		worker[i] = makeClientWorker(c.observer, c.workQueue, client, c.monitors.Tracer)
 	}
 	grp := &outputGroup{
 		workQueue:  c.workQueue,
