--- conflicted
+++ resolved
@@ -272,9 +272,6 @@
 	if factory == nil {
 		factory = c.queueFactory
 	}
-<<<<<<< HEAD
-	queueObserver := queue.NewQueueObserver(c.monitors.Metrics)
-=======
 	// Queue metrics are reported under the pipeline namespace
 	var pipelineMetrics *monitoring.Registry
 	if c.monitors.Metrics != nil {
@@ -284,7 +281,6 @@
 		}
 	}
 	queueObserver := queue.NewQueueObserver(pipelineMetrics)
->>>>>>> 090ec6b3
 
 	queue, err := factory(logger, queueObserver, c.inputQueueSize, outGrp.EncoderFactory)
 	if err != nil {
