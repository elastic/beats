--- conflicted
+++ resolved
@@ -66,10 +66,6 @@
 	// If waitCloseTimeout is positive, then the pipeline will wait up to the
 	// specified time when it is closed for pending events to be acknowledged.
 	waitCloseTimeout time.Duration
-<<<<<<< HEAD
-	eventWaitGroup   *sync.WaitGroup
-=======
->>>>>>> afa3793c
 
 	processors processing.Supporter
 }
@@ -225,11 +221,6 @@
 
 	ackHandler := cfg.EventListener
 
-<<<<<<< HEAD
-	producerCfg := queue.ProducerConfig{}
-
-=======
->>>>>>> afa3793c
 	var waiter *clientCloseWaiter
 	if waitClose > 0 {
 		waiter = newClientCloseWaiter(waitClose)
