--- conflicted
+++ resolved
@@ -130,12 +130,8 @@
 					continue
 				}
 				for i := 0; i < batch.Count(); i++ {
-<<<<<<< HEAD
-					e := batch.Entry(i).(publisher.Event) //nolint:errcheck //Safe to ignore in tests
-=======
 					//nolint:errcheck // it always succeeds
 					e := batch.Entry(i).(publisher.Event)
->>>>>>> e665047d
 					received = append(received, e.Content)
 				}
 				batch.Done()
@@ -363,17 +359,11 @@
 
 	metrics := monitoring.NewRegistry()
 	telemetry := monitoring.NewRegistry()
-<<<<<<< HEAD
 	logger := logp.NewTestingLogger(t, "")
 	pipeline, err := Load(
 		beat.Info{
 			Logger: logger,
 		},
-=======
-
-	pipeline, err := Load(
-		beatInfo,
->>>>>>> e665047d
 		Monitors{
 			Metrics:   metrics,
 			Telemetry: telemetry,
