### Documentation
#
# This is a Vagrantfile for Beats development and testing. These are unofficial
# environments to help developers test things in different environments.
#
# Notes
# =====
#
# win2012, win2016, win2019
# -------------------------
#
# To login install Microsoft Remote Desktop Client (available in Mac App Store).
# Then run 'vagrant rdp' and login as user/pass vagrant/vagrant. Or you can
# manually configure your RDP client to connect to the mapped 3389 port as shown
# by 'vagrant port win2019'.
#
# The provisioning currently does no install libpcap sources or a pcap driver
# (like npcap) so Packetbeat will not build/run without some manually setup.
#
# solaris
# -------------------
#   - Use gmake instead of make.
#
# freebsd and openbsd
# -------------------
#   - Use gmake instead of make.
#   - Folder syncing doesn't work well. Consider copying the files into the box
#     or cloning the project inside the box.
###

# Read the branch's Go version from the .go-version file.
GO_VERSION = File.read(File.join(File.dirname(__FILE__), ".go-version")).strip

# Provisioning for Windows PowerShell
$winPsProvision = <<SCRIPT
$gopath_beats = "C:\\Gopath\\src\\github.com\\elastic\\beats"
if (-Not (Test-Path $gopath_beats)) {
    echo 'Creating github.com\\elastic in the GOPATH'
    New-Item -itemtype directory -path "C:\\Gopath\\src\\github.com\\elastic" -force
    echo "Symlinking C:\\Vagrant to C:\\Gopath\\src\\github.com\\elastic"
    cmd /c mklink /d $gopath_beats \\\\vboxsvr\\vagrant
}

if (-Not (Get-Command "gvm" -ErrorAction SilentlyContinue)) {
    echo "Installing gvm to manage go version"
    [Net.ServicePointManager]::SecurityProtocol = "tls12"
    Invoke-WebRequest -URI https://github.com/andrewkroh/gvm/releases/download/v0.3.0/gvm-windows-amd64.exe -Outfile C:\\Windows\\System32\\gvm.exe
    C:\\Windows\\System32\\gvm.exe --format=powershell #{GO_VERSION} | Invoke-Expression
    go version

    echo "Configure Go environment variables"
    [System.Environment]::SetEnvironmentVariable("GOPATH", "C:\\Gopath", [System.EnvironmentVariableTarget]::Machine)
    [System.Environment]::SetEnvironmentVariable("GOROOT", "C:\\Users\\vagrant\\.gvm\\versions\\go#{GO_VERSION}.windows.amd64", [System.EnvironmentVariableTarget]::Machine)
    [System.Environment]::SetEnvironmentVariable("PATH", "%GOROOT%\\bin;$env:PATH;C:\\Gopath\\bin", [System.EnvironmentVariableTarget]::Machine)
}

$shell_link = "$Home\\Desktop\\Beats Shell.lnk"
if (-Not (Test-Path $shell_link)) {
    echo "Creating Beats Shell desktop shortcut"
    $WshShell = New-Object -comObject WScript.Shell
    $Shortcut = $WshShell.CreateShortcut($shell_link)
    $Shortcut.TargetPath = "powershell.exe"
    $Shortcut.Arguments = "-noexit -command '$gopath_beats'"
    $Shortcut.WorkingDirectory = $gopath_beats
    $Shortcut.Save()
}

Try {
    echo "Disabling automatic updates"
    $AUSettings = (New-Object -com "Microsoft.Update.AutoUpdate").Settings
    $AUSettings.NotificationLevel = 1
    $AUSettings.Save()
} Catch {
    echo "Failed to disable automatic updates."
}

if (-Not (Get-Command "choco" -ErrorAction SilentlyContinue)) {
    Set-ExecutionPolicy Bypass -Scope Process -Force
    iex ((New-Object System.Net.WebClient).DownloadString('https://chocolatey.org/install.ps1'))
}

choco feature disable -n=showDownloadProgress

if (-Not (Get-Command "python" -ErrorAction SilentlyContinue)) {
    echo "Installing python 3"
    choco install python -y -r --version 3.8.2
    refreshenv
    $env:PATH = "$env:PATH;C:\\Python38;C:\\Python38\\Scripts"
}

echo "Updating pip"
python -m pip install --upgrade pip 2>&1 | %{ "$_" }

if (-Not (Get-Command "git" -ErrorAction SilentlyContinue)) {
    echo "Installing git"
    choco install git -y -r
}

if (-Not (Get-Command "gcc" -ErrorAction SilentlyContinue)) {
    echo "Installing mingw (gcc)"
    choco install mingw -y -r
}

echo "Setting PYTHON_ENV in VM to point to C:\\beats-python-env."
[System.Environment]::SetEnvironmentVariable("PYTHON_ENV", "C:\\beats-python-env", [System.EnvironmentVariableTarget]::Machine)
SCRIPT

# Provisioning for Unix/Linux
$unixProvision = <<SCRIPT
echo 'Creating github.com/elastic in the GOPATH'
mkdir -p ~/go/src/github.com/elastic
echo 'Symlinking /vagrant to ~/go/src/github.com/elastic'
cd ~/go/src/github.com/elastic
if [ -d "/vagrant" ]  && [ ! -e "beats" ]; then ln -s /vagrant beats; fi
SCRIPT

$freebsdShellUpdate = <<SCRIPT
pkg install -y -q bash
chsh -s bash vagrant
SCRIPT


# Linux GVM
def gvmProvision(arch="amd64", os="linux")
  return <<SCRIPT
mkdir -p ~/bin
if [ ! -e "~/bin/gvm" ]; then
<<<<<<< HEAD
  curl -sL -o ~/bin/gvm https://github.com/andrewkroh/gvm/releases/download/v0.3.0/gvm-#{os}-#{arch}
=======
  curl -sL -o ~/bin/gvm https://github.com/andrewkroh/gvm/releases/download/v0.3.0/gvm-linux-#{arch}
>>>>>>> 8e56f10a
  chmod +x ~/bin/gvm
  ~/bin/gvm #{GO_VERSION}
  echo 'export GOPATH=$HOME/go' >> ~/.bash_profile
  echo 'export PATH=$HOME/bin:$GOPATH/bin:$PATH' >> ~/.bash_profile
  echo 'eval "$(gvm #{GO_VERSION})"' >> ~/.bash_profile
fi
SCRIPT
end

# Provision packages for Linux Debian.
def linuxDebianProvision()
  return <<SCRIPT
#!/usr/bin/env bash
set -eio pipefail
apt-get update
apt-get install -y make gcc python3 python3-pip python3-venv git libsystemd-dev
SCRIPT
end

Vagrant.configure("2") do |config|
  config.vm.provider :virtualbox do |vbox|
    vbox.memory = 4096
    vbox.cpus = 4
  end

  # Windows Server 2012 R2
  config.vm.define "win2012" do |c|
    c.vm.box = "https://s3.amazonaws.com/beats-files/vagrant/beats-win2012-r2-virtualbox-2016-10-28_1224.box"
    c.vm.guest = :windows

    # Communicator for windows boxes
    c.vm.communicator = "winrm"

    # Port forward WinRM and RDP
    c.vm.network :forwarded_port, guest: 22, host: 2222, id: "ssh", auto_correct: true
    c.vm.network :forwarded_port, guest: 3389, host: 33389, id: "rdp", auto_correct: true
    c.vm.network :forwarded_port, guest: 5985, host: 55985, id: "winrm", auto_correct: true

    c.vm.provision "shell", inline: $winPsProvision
  end

  config.vm.define "win2016" do |c|
    c.vm.box = "StefanScherer/windows_2016"
    c.vm.provision "shell", inline: $winPsProvision, privileged: false
  end

  config.vm.define "win2019" do |c|
    c.vm.box = "StefanScherer/windows_2019"
    c.vm.provision "shell", inline: $winPsProvision, privileged: false

    c.vm.provider :virtualbox do |vbox|
      vbox.memory = 4096
      vbox.cpus = 4
    end
  end

  config.vm.define "centos6" do |c|
    c.vm.box = "bento/centos-6.10"
    c.vm.network :forwarded_port, guest: 22, host: 2223, id: "ssh", auto_correct: true

    c.vm.provision "shell", inline: $unixProvision, privileged: false
    c.vm.provision "shell", inline: gvmProvision, privileged: false
    c.vm.provision "shell", inline: "yum install -y make gcc git rpm-devel epel-release"
    c.vm.provision "shell", inline: "yum install -y python34 python34-pip"
  end

  config.vm.define "centos7" do |c|
    c.vm.box = "bento/centos-7"
    c.vm.network :forwarded_port, guest: 22, host: 2224, id: "ssh", auto_correct: true

    c.vm.provision "shell", inline: $unixProvision, privileged: false
    c.vm.provision "shell", inline: gvmProvision, privileged: false
    c.vm.provision "shell", inline: "yum install -y make gcc python3 python3-pip git rpm-devel"
  end

  config.vm.define "centos8" do |c|
    c.vm.box = "bento/centos-8"
    c.vm.network :forwarded_port, guest: 22, host: 2225, id: "ssh", auto_correct: true

    c.vm.provision "shell", inline: $unixProvision, privileged: false
    c.vm.provision "shell", inline: gvmProvision, privileged: false
    c.vm.provision "shell", inline: "yum install -y make gcc python3 python3-pip git rpm-devel"
  end

  config.vm.define "ubuntu1404" do |c|
    c.vm.box = "ubuntu/trusty64"
    c.vm.network :forwarded_port, guest: 22, host: 2226, id: "ssh", auto_correct: true

    c.vm.provision "shell", inline: $unixProvision, privileged: false
    c.vm.provision "shell", inline: gvmProvision, privileged: false
    c.vm.provision "shell", inline: "apt-get update && apt-get install -y make gcc python3 python3-pip python3.4-venv git"
  end

  config.vm.define "ubuntu1604" do |c|
    c.vm.box = "ubuntu/xenial64"
    c.vm.network :forwarded_port, guest: 22, host: 2227, id: "ssh", auto_correct: true

    c.vm.provision "shell", inline: $unixProvision, privileged: false
    c.vm.provision "shell", inline: gvmProvision, privileged: false
    c.vm.provision "shell", inline: linuxDebianProvision
  end

  config.vm.define "ubuntu1804" do |c|
    c.vm.box = "ubuntu/bionic64"
    c.vm.network :forwarded_port, guest: 22, host: 2228, id: "ssh", auto_correct: true

    c.vm.provider :virtualbox do |vbox|
      vbox.memory = 4096
      vbox.cpus = 4
    end

    c.vm.provision "shell", inline: $unixProvision, privileged: false
    c.vm.provision "shell", inline: gvmProvision, privileged: false
    c.vm.provision "shell", inline: linuxDebianProvision
  end

  config.vm.define "ubuntu2004", primary: true  do |c|
    c.vm.box = "ubuntu/focal64"
    c.vm.network :forwarded_port, guest: 22, host: 2229, id: "ssh", auto_correct: true

    c.vm.provision "shell", inline: $unixProvision, privileged: false
<<<<<<< HEAD
    c.vm.provision "shell", inline: gvmProvision, privileged: false
    c.vm.provision "shell", inline: linuxDebianProvision
=======
    c.vm.provision "shell", inline: linuxGvmProvision, privileged: false
    c.vm.provision "shell", inline: "yum install -y make gcc git rpm-devel epel-release"
    c.vm.provision "shell", inline: "yum install -y python34 python34-pip"
>>>>>>> 8e56f10a
  end

  config.vm.define "debian8" do |c|
    c.vm.box = "debian/jessie64"
    c.vm.network :forwarded_port, guest: 22, host: 2231, id: "ssh", auto_correct: true

    c.vm.provision "shell", inline: $unixProvision, privileged: false
<<<<<<< HEAD
    c.vm.provision "shell", inline: gvmProvision, privileged: false
    c.vm.provision "shell", inline: linuxDebianProvision
  end

  config.vm.define "debian9" do |c|
    c.vm.box = "debian/stretch64"
    c.vm.network :forwarded_port, guest: 22, host: 2232, id: "ssh", auto_correct: true

    c.vm.provision "shell", inline: $unixProvision, privileged: false
    c.vm.provision "shell", inline: gvmProvision, privileged: false
    c.vm.provision "shell", inline: linuxDebianProvision
  end

  config.vm.define "debian10" do |c|
    c.vm.box = "debian/buster64"
    c.vm.network :forwarded_port, guest: 22, host: 2233, id: "ssh", auto_correct: true

    c.vm.provision "shell", inline: $unixProvision, privileged: false
    c.vm.provision "shell", inline: gvmProvision, privileged: false
    c.vm.provision "shell", inline: linuxDebianProvision
  end

  config.vm.define "amazon1" do |c|
    c.vm.box = "mvbcoding/awslinux"
    c.vm.network :forwarded_port, guest: 22, host: 2234, id: "ssh", auto_correct: true

    c.vm.provision "shell", inline: $unixProvision, privileged: false
    c.vm.provision "shell", inline: gvmProvision, privileged: false
    c.vm.provision "shell", inline: "yum install -y make gcc python3 python3-pip git rpm-devel"
  end

  config.vm.define "amazon2" do |c|
    c.vm.box = "bento/amazonlinux-2"
    c.vm.network :forwarded_port, guest: 22, host: 2235, id: "ssh", auto_correct: true

    c.vm.provision "shell", inline: $unixProvision, privileged: false
    c.vm.provision "shell", inline: gvmProvision, privileged: false
    c.vm.provision "shell", inline: "yum install -y make gcc python3 python3-pip git rpm-devel"
  end

  # The following boxes are not listed as officially supported by the Elastic support matrix
  # Solaris 11.2
  config.vm.define "solaris", autostart: false do |c|
    c.vm.box = "https://s3.amazonaws.com/beats-files/vagrant/beats-solaris-11.2-virtualbox-2016-11-02_1603.box"
    c.vm.network :forwarded_port, guest: 22, host: 2236, id: "ssh", auto_correct: true

    c.vm.provision "shell", inline: $unixProvision, privileged: false
=======
    c.vm.provision "shell", inline: linuxGvmProvision, privileged: false
    c.vm.provision "shell", inline: "yum install -y make gcc python3 python3-pip git rpm-devel"
  end

  config.vm.define "fedora31", primary: true do |c|
    c.vm.box = "bento/fedora-31"
    c.vm.network :forwarded_port, guest: 22, host: 2231, id: "ssh", auto_correct: true

    c.vm.provision "shell", inline: $unixProvision, privileged: false
    c.vm.provision "shell", inline: linuxGvmProvision, privileged: false
    c.vm.provision "shell", inline: "dnf install -y make gcc python3 python3-pip git rpm-devel"
>>>>>>> 8e56f10a
  end

  # FreeBSD 13.0
  config.vm.define "freebsd", autostart: false do |c|
    c.vm.box = "bento/freebsd-13"

    # Here Be Dragons: don't attempt to try and get nfs working, unless you have a lot of free time.
    # run `vagrant rsync-auto` to keep the host and guest in sync.
    c.vm.synced_folder ".", "/vagrant", type: "rsync", rsync__exclude: ".git/"

    c.vm.hostname = "beats-tester"
    c.vm.provision "shell", inline: $unixProvision, privileged: false
    c.vm.provision "shell", inline: $freebsdShellUpdate, privileged: true
    c.vm.provision "shell", inline: gvmProvision(arch="amd64", os="freebsd"), privileged: false
    c.vm.provision "shell", inline: "sudo mount -t linprocfs /dev/null /proc", privileged: false
  end

  # OpenBSD 6.0
  config.vm.define "openbsd", autostart: false do |c|
    c.vm.box = "generic/openbsd6"
    c.vm.network :forwarded_port, guest: 22, host: 2238, id: "ssh", auto_correct: true

    c.vm.synced_folder ".", "/vagrant", type: "rsync", rsync__exclude: ".git/"
    c.vm.provider :virtualbox do |vbox|
      vbox.check_guest_additions = false
      vbox.functional_vboxsf = false
    end

    c.vm.provision "shell", inline: $unixProvision, privileged: false
    c.vm.provision "shell", inline: "sudo pkg_add go", privileged: true
  end

  config.vm.define "archlinux", autostart: false do |c|
    c.vm.box = "archlinux/archlinux"
    c.vm.network :forwarded_port, guest: 22, host: 2239, id: "ssh", auto_correct: true

    c.vm.provision "shell", inline: $unixProvision, privileged: false
<<<<<<< HEAD
    c.vm.provision "shell", inline: gvmProvision, privileged: false
=======
    c.vm.provision "shell", inline: linuxGvmProvision, privileged: false
>>>>>>> 8e56f10a
    c.vm.provision "shell", inline: "pacman -Sy && pacman -S --noconfirm make gcc python python-pip git"
  end
end<|MERGE_RESOLUTION|>--- conflicted
+++ resolved
@@ -125,11 +125,7 @@
   return <<SCRIPT
 mkdir -p ~/bin
 if [ ! -e "~/bin/gvm" ]; then
-<<<<<<< HEAD
   curl -sL -o ~/bin/gvm https://github.com/andrewkroh/gvm/releases/download/v0.3.0/gvm-#{os}-#{arch}
-=======
-  curl -sL -o ~/bin/gvm https://github.com/andrewkroh/gvm/releases/download/v0.3.0/gvm-linux-#{arch}
->>>>>>> 8e56f10a
   chmod +x ~/bin/gvm
   ~/bin/gvm #{GO_VERSION}
   echo 'export GOPATH=$HOME/go' >> ~/.bash_profile
@@ -251,14 +247,8 @@
     c.vm.network :forwarded_port, guest: 22, host: 2229, id: "ssh", auto_correct: true
 
     c.vm.provision "shell", inline: $unixProvision, privileged: false
-<<<<<<< HEAD
-    c.vm.provision "shell", inline: gvmProvision, privileged: false
-    c.vm.provision "shell", inline: linuxDebianProvision
-=======
-    c.vm.provision "shell", inline: linuxGvmProvision, privileged: false
-    c.vm.provision "shell", inline: "yum install -y make gcc git rpm-devel epel-release"
-    c.vm.provision "shell", inline: "yum install -y python34 python34-pip"
->>>>>>> 8e56f10a
+    c.vm.provision "shell", inline: gvmProvision, privileged: false
+    c.vm.provision "shell", inline: linuxDebianProvision
   end
 
   config.vm.define "debian8" do |c|
@@ -266,7 +256,6 @@
     c.vm.network :forwarded_port, guest: 22, host: 2231, id: "ssh", auto_correct: true
 
     c.vm.provision "shell", inline: $unixProvision, privileged: false
-<<<<<<< HEAD
     c.vm.provision "shell", inline: gvmProvision, privileged: false
     c.vm.provision "shell", inline: linuxDebianProvision
   end
@@ -314,19 +303,6 @@
     c.vm.network :forwarded_port, guest: 22, host: 2236, id: "ssh", auto_correct: true
 
     c.vm.provision "shell", inline: $unixProvision, privileged: false
-=======
-    c.vm.provision "shell", inline: linuxGvmProvision, privileged: false
-    c.vm.provision "shell", inline: "yum install -y make gcc python3 python3-pip git rpm-devel"
-  end
-
-  config.vm.define "fedora31", primary: true do |c|
-    c.vm.box = "bento/fedora-31"
-    c.vm.network :forwarded_port, guest: 22, host: 2231, id: "ssh", auto_correct: true
-
-    c.vm.provision "shell", inline: $unixProvision, privileged: false
-    c.vm.provision "shell", inline: linuxGvmProvision, privileged: false
-    c.vm.provision "shell", inline: "dnf install -y make gcc python3 python3-pip git rpm-devel"
->>>>>>> 8e56f10a
   end
 
   # FreeBSD 13.0
@@ -364,11 +340,7 @@
     c.vm.network :forwarded_port, guest: 22, host: 2239, id: "ssh", auto_correct: true
 
     c.vm.provision "shell", inline: $unixProvision, privileged: false
-<<<<<<< HEAD
-    c.vm.provision "shell", inline: gvmProvision, privileged: false
-=======
-    c.vm.provision "shell", inline: linuxGvmProvision, privileged: false
->>>>>>> 8e56f10a
+    c.vm.provision "shell", inline: gvmProvision, privileged: false
     c.vm.provision "shell", inline: "pacman -Sy && pacman -S --noconfirm make gcc python python-pip git"
   end
 end