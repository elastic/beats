### Documentation
#
# This is a Vagrantfile for Beats development and testing. These are unofficial
# environments to help developers test things in different environments.
#
# Notes
# =====
#
# win2012, win2016, win2019
# -------------------------
#
# To login install Microsoft Remote Desktop Client (available in Mac App Store).
# Then run 'vagrant rdp' and login as user/pass vagrant/vagrant. Or you can
# manually configure your RDP client to connect to the mapped 3389 port as shown
# by 'vagrant port win2019'.
#
# The provisioning currently does no install libpcap sources or a pcap driver
# (like npcap) so Packetbeat will not build/run without some manually setup.
#
# solaris
# -------------------
#   - Use gmake instead of make.
#
# freebsd and openbsd
# -------------------
#   - Use gmake instead of make.
#   - Folder syncing doesn't work well. Consider copying the files into the box
#     or cloning the project inside the box.
###

# Read the branch's Go version from the .go-version file.
GO_VERSION = File.read(File.join(File.dirname(__FILE__), ".go-version")).strip

# Provisioning for Windows PowerShell
$winPsProvision = <<SCRIPT
$gopath_beats = "C:\\Gopath\\src\\github.com\\elastic\\beats"
if (-Not (Test-Path $gopath_beats)) {
    echo 'Creating github.com\\elastic in the GOPATH'
    New-Item -itemtype directory -path "C:\\Gopath\\src\\github.com\\elastic" -force
    echo "Symlinking C:\\Vagrant to C:\\Gopath\\src\\github.com\\elastic"
    cmd /c mklink /d $gopath_beats \\\\vboxsvr\\vagrant
}

if (-Not (Get-Command "gvm" -ErrorAction SilentlyContinue)) {
    echo "Installing gvm to manage go version"
    [Net.ServicePointManager]::SecurityProtocol = "tls12"
    Invoke-WebRequest -URI https://github.com/andrewkroh/gvm/releases/download/v0.3.0/gvm-windows-amd64.exe -Outfile C:\\Windows\\System32\\gvm.exe
    C:\\Windows\\System32\\gvm.exe --format=powershell #{GO_VERSION} | Invoke-Expression
    go version

    echo "Configure Go environment variables"
    [System.Environment]::SetEnvironmentVariable("GOPATH", "C:\\Gopath", [System.EnvironmentVariableTarget]::Machine)
    [System.Environment]::SetEnvironmentVariable("GOROOT", "C:\\Users\\vagrant\\.gvm\\versions\\go#{GO_VERSION}.windows.amd64", [System.EnvironmentVariableTarget]::Machine)
    [System.Environment]::SetEnvironmentVariable("PATH", "%GOROOT%\\bin;$env:PATH;C:\\Gopath\\bin", [System.EnvironmentVariableTarget]::Machine)
}

$shell_link = "$Home\\Desktop\\Beats Shell.lnk"
if (-Not (Test-Path $shell_link)) {
    echo "Creating Beats Shell desktop shortcut"
    $WshShell = New-Object -comObject WScript.Shell
    $Shortcut = $WshShell.CreateShortcut($shell_link)
    $Shortcut.TargetPath = "powershell.exe"
    $Shortcut.Arguments = "-noexit -command '$gopath_beats'"
    $Shortcut.WorkingDirectory = $gopath_beats
    $Shortcut.Save()
}

Try {
    echo "Disabling automatic updates"
    $AUSettings = (New-Object -com "Microsoft.Update.AutoUpdate").Settings
    $AUSettings.NotificationLevel = 1
    $AUSettings.Save()
} Catch {
    echo "Failed to disable automatic updates."
}

if (-Not (Get-Command "choco" -ErrorAction SilentlyContinue)) {
    Set-ExecutionPolicy Bypass -Scope Process -Force
    iex ((New-Object System.Net.WebClient).DownloadString('https://chocolatey.org/install.ps1'))
}

choco feature disable -n=showDownloadProgress

if (-Not (Get-Command "python" -ErrorAction SilentlyContinue)) {
    echo "Installing python 3"
    choco install python -y -r --version 3.8.2
    refreshenv
    $env:PATH = "$env:PATH;C:\\Python38;C:\\Python38\\Scripts"
}

echo "Updating pip"
python -m pip install --upgrade pip 2>&1 | %{ "$_" }

if (-Not (Get-Command "git" -ErrorAction SilentlyContinue)) {
    echo "Installing git"
    choco install git -y -r
}

if (-Not (Get-Command "gcc" -ErrorAction SilentlyContinue)) {
    echo "Installing mingw (gcc)"
    choco install mingw -y -r
}

echo "Setting PYTHON_ENV in VM to point to C:\\beats-python-env."
[System.Environment]::SetEnvironmentVariable("PYTHON_ENV", "C:\\beats-python-env", [System.EnvironmentVariableTarget]::Machine)
SCRIPT

# Provisioning for Unix/Linux
$unixProvision = <<SCRIPT
echo 'Creating github.com/elastic in the GOPATH'
mkdir -p ~/go/src/github.com/elastic
echo 'Symlinking /vagrant to ~/go/src/github.com/elastic'
cd ~/go/src/github.com/elastic
if [ -d "/vagrant" ]  && [ ! -e "beats" ]; then ln -s /vagrant beats; fi
SCRIPT

$freebsdShellUpdate = <<SCRIPT
pkg install -y -q bash
chsh -s bash vagrant
SCRIPT


# Linux GVM
def gvmProvision(arch="amd64", os="linux")
  return <<SCRIPT
mkdir -p ~/bin
if [ ! -e "~/bin/gvm" ]; then
  curl -sL -o ~/bin/gvm https://github.com/andrewkroh/gvm/releases/download/v0.3.0/gvm-#{os}-#{arch}
  chmod +x ~/bin/gvm
  ~/bin/gvm #{GO_VERSION}
  echo 'export GOPATH=$HOME/go' >> ~/.bash_profile
  echo 'export PATH=$HOME/bin:$GOPATH/bin:$PATH' >> ~/.bash_profile
  echo 'eval "$(gvm #{GO_VERSION})"' >> ~/.bash_profile
fi
SCRIPT
end

# Provision packages for Linux Debian.
def linuxDebianProvision()
  return <<SCRIPT
#!/usr/bin/env bash
set -eio pipefail
apt-get update
apt-get install -y make gcc python3 python3-pip python3-venv git libsystemd-dev
SCRIPT
end

Vagrant.configure("2") do |config|
  config.vm.provider :virtualbox do |vbox|
    vbox.memory = 4096
    vbox.cpus = 4
  end

  # Windows Server 2012 R2
  config.vm.define "win2012" do |c|
    c.vm.box = "https://s3.amazonaws.com/beats-files/vagrant/beats-win2012-r2-virtualbox-2016-10-28_1224.box"
    c.vm.guest = :windows

    # Communicator for windows boxes
    c.vm.communicator = "winrm"

    # Port forward WinRM and RDP
    c.vm.network :forwarded_port, guest: 22, host: 2222, id: "ssh", auto_correct: true
    c.vm.network :forwarded_port, guest: 3389, host: 33389, id: "rdp", auto_correct: true
    c.vm.network :forwarded_port, guest: 5985, host: 55985, id: "winrm", auto_correct: true

    c.vm.provision "shell", inline: $winPsProvision
  end

  config.vm.define "win2016" do |c|
    c.vm.box = "StefanScherer/windows_2016"
    c.vm.provision "shell", inline: $winPsProvision, privileged: false
  end

  config.vm.define "win2019" do |c|
    c.vm.box = "StefanScherer/windows_2019"
    c.vm.provision "shell", inline: $winPsProvision, privileged: false
  end

  config.vm.define "centos6" do |c|
    c.vm.box = "bento/centos-6.10"
    c.vm.network :forwarded_port, guest: 22, host: 2223, id: "ssh", auto_correct: true

    c.vm.provision "shell", inline: $unixProvision, privileged: false
    c.vm.provision "shell", inline: gvmProvision, privileged: false
    c.vm.provision "shell", inline: "yum install -y make gcc git rpm-devel epel-release"
    c.vm.provision "shell", inline: "yum install -y python34 python34-pip"
  end

  config.vm.define "centos7" do |c|
    c.vm.box = "bento/centos-7"
    c.vm.network :forwarded_port, guest: 22, host: 2224, id: "ssh", auto_correct: true

    c.vm.provision "shell", inline: $unixProvision, privileged: false
    c.vm.provision "shell", inline: gvmProvision, privileged: false
    c.vm.provision "shell", inline: "yum install -y make gcc python3 python3-pip git rpm-devel"
  end

  config.vm.define "centos8" do |c|
    c.vm.box = "bento/centos-8"
    c.vm.network :forwarded_port, guest: 22, host: 2225, id: "ssh", auto_correct: true

    c.vm.provision "shell", inline: $unixProvision, privileged: false
    c.vm.provision "shell", inline: gvmProvision, privileged: false
    c.vm.provision "shell", inline: "yum install -y make gcc python3 python3-pip git rpm-devel"
  end

  config.vm.define "ubuntu1404" do |c|
    c.vm.box = "ubuntu/trusty64"
    c.vm.network :forwarded_port, guest: 22, host: 2226, id: "ssh", auto_correct: true

    c.vm.provision "shell", inline: $unixProvision, privileged: false
    c.vm.provision "shell", inline: gvmProvision, privileged: false
    c.vm.provision "shell", inline: "apt-get update && apt-get install -y make gcc python3 python3-pip python3.4-venv git"
  end

  config.vm.define "ubuntu1604" do |c|
    c.vm.box = "ubuntu/xenial64"
    c.vm.network :forwarded_port, guest: 22, host: 2227, id: "ssh", auto_correct: true

    c.vm.provision "shell", inline: $unixProvision, privileged: false
    c.vm.provision "shell", inline: gvmProvision, privileged: false
    c.vm.provision "shell", inline: linuxDebianProvision
  end

  config.vm.define "ubuntu1804" do |c|
    c.vm.box = "ubuntu/bionic64"
    c.vm.network :forwarded_port, guest: 22, host: 2228, id: "ssh", auto_correct: true

    c.vm.provision "shell", inline: $unixProvision, privileged: false
    c.vm.provision "shell", inline: gvmProvision, privileged: false
    c.vm.provision "shell", inline: linuxDebianProvision
  end

  config.vm.define "ubuntu2004", primary: true  do |c|
    c.vm.box = "ubuntu/focal64"
    c.vm.network :forwarded_port, guest: 22, host: 2229, id: "ssh", auto_correct: true

    c.vm.provision "shell", inline: $unixProvision, privileged: false
    c.vm.provision "shell", inline: gvmProvision, privileged: false
    c.vm.provision "shell", inline: linuxDebianProvision
  end

  config.vm.define "debian8" do |c|
    c.vm.box = "debian/jessie64"
    c.vm.network :forwarded_port, guest: 22, host: 2231, id: "ssh", auto_correct: true

    c.vm.provision "shell", inline: $unixProvision, privileged: false
    c.vm.provision "shell", inline: gvmProvision, privileged: false
    c.vm.provision "shell", inline: linuxDebianProvision
  end

  config.vm.define "debian9" do |c|
    c.vm.box = "debian/stretch64"
    c.vm.network :forwarded_port, guest: 22, host: 2232, id: "ssh", auto_correct: true

    c.vm.provision "shell", inline: $unixProvision, privileged: false
    c.vm.provision "shell", inline: gvmProvision, privileged: false
    c.vm.provision "shell", inline: linuxDebianProvision
  end

  config.vm.define "debian10" do |c|
    c.vm.box = "debian/buster64"
    c.vm.network :forwarded_port, guest: 22, host: 2233, id: "ssh", auto_correct: true

    c.vm.provision "shell", inline: $unixProvision, privileged: false
    c.vm.provision "shell", inline: gvmProvision, privileged: false
    c.vm.provision "shell", inline: linuxDebianProvision
  end

  config.vm.define "amazon1" do |c|
    c.vm.box = "mvbcoding/awslinux"
    c.vm.network :forwarded_port, guest: 22, host: 2234, id: "ssh", auto_correct: true

    c.vm.provision "shell", inline: $unixProvision, privileged: false
    c.vm.provision "shell", inline: gvmProvision, privileged: false
    c.vm.provision "shell", inline: "yum install -y make gcc python3 python3-pip git rpm-devel"
  end

  config.vm.define "amazon2" do |c|
    c.vm.box = "bento/amazonlinux-2"
    c.vm.network :forwarded_port, guest: 22, host: 2235, id: "ssh", auto_correct: true

    c.vm.provision "shell", inline: $unixProvision, privileged: false
    c.vm.provision "shell", inline: gvmProvision, privileged: false
    c.vm.provision "shell", inline: "yum install -y make gcc python3 python3-pip git rpm-devel"
  end

  # The following boxes are not listed as officially supported by the Elastic support matrix
  # Solaris 11.2
  config.vm.define "solaris", autostart: false do |c|
    c.vm.box = "https://s3.amazonaws.com/beats-files/vagrant/beats-solaris-11.2-virtualbox-2016-11-02_1603.box"
    c.vm.network :forwarded_port, guest: 22, host: 2236, id: "ssh", auto_correct: true

    c.vm.provision "shell", inline: $unixProvision, privileged: false
  end

  # FreeBSD 13.0
  config.vm.define "freebsd", autostart: false do |c|
    c.vm.box = "bento/freebsd-13"

    # Here Be Dragons: don't attempt to try and get nfs working, unless you have a lot of free time.
    # run `vagrant rsync-auto` to keep the host and guest in sync.
    c.vm.synced_folder ".", "/vagrant", type: "rsync", rsync__exclude: ".git/"

    c.vm.hostname = "beats-tester"
    c.vm.provision "shell", inline: $unixProvision, privileged: false
    c.vm.provision "shell", inline: $freebsdShellUpdate, privileged: true
    c.vm.provision "shell", inline: gvmProvision(arch="amd64", os="freebsd"), privileged: false
  end

  # OpenBSD 6.0
  config.vm.define "openbsd", autostart: false do |c|
    c.vm.box = "generic/openbsd6"
    c.vm.network :forwarded_port, guest: 22, host: 2238, id: "ssh", auto_correct: true

    c.vm.synced_folder ".", "/vagrant", type: "rsync", rsync__exclude: ".git/"
    c.vm.provider :virtualbox do |vbox|
      vbox.check_guest_additions = false
      vbox.functional_vboxsf = false
    end

    c.vm.provision "shell", inline: $unixProvision, privileged: false
<<<<<<< HEAD
    c.vm.provision "shell", inline: $openbsdProvision, privileged: false
=======
    c.vm.provision "shell", inline: "sudo pkg_add go", privileged: true
>>>>>>> 033e5197
  end

  config.vm.define "archlinux", autostart: false do |c|
    c.vm.box = "archlinux/archlinux"
    c.vm.network :forwarded_port, guest: 22, host: 2239, id: "ssh", auto_correct: true

    c.vm.provision "shell", inline: $unixProvision, privileged: false
    c.vm.provision "shell", inline: gvmProvision, privileged: false
    c.vm.provision "shell", inline: "pacman -Sy && pacman -S --noconfirm make gcc python python-pip git"
  end
end<|MERGE_RESOLUTION|>--- conflicted
+++ resolved
@@ -321,11 +321,7 @@
     end
 
     c.vm.provision "shell", inline: $unixProvision, privileged: false
-<<<<<<< HEAD
-    c.vm.provision "shell", inline: $openbsdProvision, privileged: false
-=======
     c.vm.provision "shell", inline: "sudo pkg_add go", privileged: true
->>>>>>> 033e5197
   end
 
   config.vm.define "archlinux", autostart: false do |c|
