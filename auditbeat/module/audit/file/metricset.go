package file

import (
	"bytes"
	"os"
	"time"

	"github.com/boltdb/bolt"
	"github.com/pkg/errors"

	"github.com/elastic/beats/auditbeat/datastore"
	"github.com/elastic/beats/libbeat/common/cfgwarn"
	"github.com/elastic/beats/libbeat/logp"
	"github.com/elastic/beats/metricbeat/mb"
	"github.com/elastic/beats/metricbeat/mb/parse"
)

const (
	metricsetName = "audit.file"
<<<<<<< HEAD
=======
	logPrefix     = "[" + metricsetName + "]"
	bucketName    = metricsetName + ".v1"
>>>>>>> 3eb68bf3
)

var (
	debugf = logp.MakeDebug(metricsetName)
)

func init() {
	if err := mb.Registry.AddMetricSet("audit", "file", New, parse.EmptyHostParser); err != nil {
		panic(err)
	}
}

// EventProducer produces events.
type EventProducer interface {
	// Start starts the event producer and writes events to the returned
	// channel. When the producer is finished it will close the returned
	// channel. If the returned event channel is not drained the producer will
	// block (possibly causing data loss). The producer can be stopped
	// prematurely by closing the provided done channel. An error is returned
	// if the producer fails to start.
	Start(done <-chan struct{}) (<-chan Event, error)
}

// MetricSet for monitoring file integrity.
type MetricSet struct {
	mb.BaseMetricSet
	config  Config
	reader  EventProducer
	scanner EventProducer

	// Runtime params that are initialized on Run().
	bucket       datastore.BoltBucket
	scanStart    time.Time
	scanChan     <-chan Event
	fsnotifyChan <-chan Event
}

// New returns a new file.MetricSet.
func New(base mb.BaseMetricSet) (mb.MetricSet, error) {
	cfgwarn.Experimental("The %v metricset is an experimental feature", metricsetName)

	config := defaultConfig
	if err := base.Module().UnpackConfig(&config); err != nil {
		return nil, err
	}

	r, err := NewEventReader(config)
	if err != nil {
		return nil, errors.Wrap(err, "failed to initialize audit file event reader")
	}

<<<<<<< HEAD
	debugf("Initialized the audit file event reader. Running as euid=%v", os.Geteuid())
=======
	ms := &MetricSet{
		BaseMetricSet: base,
		config:        config,
		reader:        r,
	}

	if config.ScanAtStart {
		ms.scanner, err = NewFileSystemScanner(config)
		if err != nil {
			return nil, errors.Wrap(err, "failed to initialize audit file scanner")
		}
	}

	debugf("%v Initialized the audit file event reader. Running as euid=%v",
		logPrefix, os.Geteuid())
>>>>>>> 3eb68bf3

	return ms, nil
}

// Run runs the MetricSet. The method will not return control to the caller
// until it is finished (to stop it close the reporter.Done() channel).
func (ms *MetricSet) Run(reporter mb.PushReporter) {
<<<<<<< HEAD
	eventChan, err := ms.reader.Start(reporter.Done())
	if err != nil {
		err = errors.Wrap(err, "failed to start event reader")
		reporter.Error(err)
		logp.Err("%v", err)
=======
	if !ms.init(reporter) {
>>>>>>> 3eb68bf3
		return
	}

	for ms.fsnotifyChan != nil || ms.scanChan != nil {
		select {
		case event, ok := <-ms.fsnotifyChan:
			if !ok {
				ms.fsnotifyChan = nil
				continue
			}

			ms.reportEvent(reporter, &event)
		case event, ok := <-ms.scanChan:
			if !ok {
				ms.scanChan = nil
				// When the scan completes purge datastore keys that no longer
				// exist on disk based on being older than scanStart.
				ms.purgeDeleted(reporter)
				continue
			}

			ms.reportEvent(reporter, &event)
		case <-reporter.Done():
			return
		}
	}
}

// Close cleans up the MetricSet when it finishes.
func (ms *MetricSet) Close() error {
	if ms.bucket != nil {
		return ms.bucket.Close()
	}
	return nil
}

<<<<<<< HEAD
			if len(event.errors) > 0 {
				debugf("Errors on %v event for %v: %v",
					event.Action, event.Path, event.errors)
=======
func (ms *MetricSet) init(reporter mb.PushReporter) bool {
	bucket, err := datastore.OpenBucket(bucketName)
	if err != nil {
		err = errors.Wrap(err, "failed to open persistent datastore")
		reporter.Error(err)
		logp.Err("%v %v", logPrefix, err)
		return false
	}
	ms.bucket = bucket.(datastore.BoltBucket)

	ms.fsnotifyChan, err = ms.reader.Start(reporter.Done())
	if err != nil {
		err = errors.Wrap(err, "failed to start fsnotify event producer")
		reporter.Error(err)
		logp.Err("%v %v", logPrefix, err)
		return false
	}

	ms.scanStart = time.Now().UTC()
	if ms.scanner != nil {
		ms.scanChan, err = ms.scanner.Start(reporter.Done())
		if err != nil {
			err = errors.Wrap(err, "failed to start file scanner")
			reporter.Error(err)
			logp.Err("%v %v", logPrefix, err)
			return false
		}
	}

	return true
}

func (ms *MetricSet) reportEvent(reporter mb.PushReporter, event *Event) bool {
	if len(event.errors) > 0 && logp.IsDebug(metricsetName) {
		debugf("%v Errors on %v event for %v: %v",
			logPrefix, event.Action, event.Path, event.errors)
	}

	changed := ms.hasFileChangedSinceLastEvent(event)
	if changed {
		// Publish event if it changed.
		if ok := reporter.Event(buildMapStr(event)); !ok {
			return false
		}
	}

	// Persist event locally.
	if event.Action == Deleted {
		if err := ms.bucket.Delete(event.Path); err != nil {
			logp.Err("%v %v", logPrefix, err)
		}
	} else if event.Info != nil {
		if err := store(ms.bucket, event); err != nil {
			logp.Err("%v %v", logPrefix, err)
		}
	}
	return true
}

func (ms *MetricSet) hasFileChangedSinceLastEvent(event *Event) bool {
	// Load event from DB.
	lastEvent, err := load(ms.bucket, event.Path)
	if err != nil {
		logp.Warn("%v %v", logPrefix, err)
		return true
	}

	action, changed := diffEvents(lastEvent, event)
	if event.Action == 0 {
		event.Action = action
	}

	if changed && logp.IsDebug(metricsetName) {
		debugf("%v file at %v has changed since last seen: old=%v, new=%v",
			logPrefix, event.Path, lastEvent, event)
	}
	return changed
}

func (ms *MetricSet) purgeDeleted(reporter mb.PushReporter) {
	for _, prefix := range ms.config.Paths {
		deleted, err := purgeOlder(ms.bucket, ms.scanStart, prefix)
		if err != nil {
			logp.Err("%v %v", logPrefix, err)
			continue
		}

		for _, e := range deleted {
			// Don't persist!
			if !reporter.Event(buildMapStr(e)) {
				return
			}
		}
	}
}

// Datastore utility functions.

// purgeOlder does a prefix scan of the keys in the datastore and purges items
// older than the specified time.
func purgeOlder(b datastore.BoltBucket, t time.Time, prefix string) ([]*Event, error) {
	var (
		deleted       []*Event
		totalKeys     uint64
		p             = []byte(prefix)
		matchesPrefix = func(path []byte) bool {
			// XXX: This match may need to be smarter to accommodate multiple
			// metricset instances working on similar paths (e.g. /a and /a/b)
			// or when recursion is allowed.
			return bytes.HasPrefix(path, p)
		}
		startTime = time.Now()
	)

	err := b.Update(func(b *bolt.Bucket) error {
		c := b.Cursor()

		for path, v := c.Seek(p); path != nil && matchesPrefix(path); path, v = c.Next() {
			totalKeys++

			if fbIsEventTimestampBefore(v, t) {
				if err := c.Delete(); err != nil {
					return err
				}

				deleted = append(deleted, &Event{
					Timestamp: t,
					Action:    Deleted,
					Path:      string(path),
				})
>>>>>>> 3eb68bf3
			}
		}
		return nil
	})

	debugf("%v Purged %v of %v entries in %v for %v", logPrefix, len(deleted),
		totalKeys, time.Since(startTime), prefix)
	return deleted, err
}

// store stores and Event in the given Bucket.
func store(b datastore.Bucket, e *Event) error {
	builder, release := fbGetBuilder()
	defer release()
	data := fbEncodeEvent(builder, e)

	if err := b.Store(e.Path, data); err != nil {
		return errors.Wrapf(err, "failed to locally store event for %v", e.Path)
	}
	return nil
}

// load loads an Event from the datastore. It return a nil Event if the key was
// not found. It returns an error if there was a failure reading from the
// datastore or decoding the data.
func load(b datastore.Bucket, path string) (*Event, error) {
	var e *Event
	err := b.Load(path, func(blob []byte) error {
		e = fbDecodeEvent(path, blob)
		return nil
	})
	if err != nil {
		return nil, errors.Wrapf(err, "failed to load locally persisted event for %v", path)
	}
	return e, nil
}<|MERGE_RESOLUTION|>--- conflicted
+++ resolved
@@ -17,11 +17,7 @@
 
 const (
 	metricsetName = "audit.file"
-<<<<<<< HEAD
-=======
-	logPrefix     = "[" + metricsetName + "]"
 	bucketName    = metricsetName + ".v1"
->>>>>>> 3eb68bf3
 )
 
 var (
@@ -73,9 +69,6 @@
 		return nil, errors.Wrap(err, "failed to initialize audit file event reader")
 	}
 
-<<<<<<< HEAD
-	debugf("Initialized the audit file event reader. Running as euid=%v", os.Geteuid())
-=======
 	ms := &MetricSet{
 		BaseMetricSet: base,
 		config:        config,
@@ -89,9 +82,7 @@
 		}
 	}
 
-	debugf("%v Initialized the audit file event reader. Running as euid=%v",
-		logPrefix, os.Geteuid())
->>>>>>> 3eb68bf3
+	debugf("Initialized the audit file event reader. Running as euid=%v", os.Geteuid())
 
 	return ms, nil
 }
@@ -99,15 +90,7 @@
 // Run runs the MetricSet. The method will not return control to the caller
 // until it is finished (to stop it close the reporter.Done() channel).
 func (ms *MetricSet) Run(reporter mb.PushReporter) {
-<<<<<<< HEAD
-	eventChan, err := ms.reader.Start(reporter.Done())
-	if err != nil {
-		err = errors.Wrap(err, "failed to start event reader")
-		reporter.Error(err)
-		logp.Err("%v", err)
-=======
 	if !ms.init(reporter) {
->>>>>>> 3eb68bf3
 		return
 	}
 
@@ -144,17 +127,12 @@
 	return nil
 }
 
-<<<<<<< HEAD
-			if len(event.errors) > 0 {
-				debugf("Errors on %v event for %v: %v",
-					event.Action, event.Path, event.errors)
-=======
 func (ms *MetricSet) init(reporter mb.PushReporter) bool {
 	bucket, err := datastore.OpenBucket(bucketName)
 	if err != nil {
 		err = errors.Wrap(err, "failed to open persistent datastore")
 		reporter.Error(err)
-		logp.Err("%v %v", logPrefix, err)
+		logp.Err("%v", err)
 		return false
 	}
 	ms.bucket = bucket.(datastore.BoltBucket)
@@ -163,7 +141,7 @@
 	if err != nil {
 		err = errors.Wrap(err, "failed to start fsnotify event producer")
 		reporter.Error(err)
-		logp.Err("%v %v", logPrefix, err)
+		logp.Err("%v", err)
 		return false
 	}
 
@@ -173,7 +151,7 @@
 		if err != nil {
 			err = errors.Wrap(err, "failed to start file scanner")
 			reporter.Error(err)
-			logp.Err("%v %v", logPrefix, err)
+			logp.Err("%v", err)
 			return false
 		}
 	}
@@ -183,8 +161,8 @@
 
 func (ms *MetricSet) reportEvent(reporter mb.PushReporter, event *Event) bool {
 	if len(event.errors) > 0 && logp.IsDebug(metricsetName) {
-		debugf("%v Errors on %v event for %v: %v",
-			logPrefix, event.Action, event.Path, event.errors)
+		debugf("Errors on %v event for %v: %v",
+			event.Action, event.Path, event.errors)
 	}
 
 	changed := ms.hasFileChangedSinceLastEvent(event)
@@ -198,11 +176,11 @@
 	// Persist event locally.
 	if event.Action == Deleted {
 		if err := ms.bucket.Delete(event.Path); err != nil {
-			logp.Err("%v %v", logPrefix, err)
+			logp.Err("%v", err)
 		}
 	} else if event.Info != nil {
 		if err := store(ms.bucket, event); err != nil {
-			logp.Err("%v %v", logPrefix, err)
+			logp.Err("%v", err)
 		}
 	}
 	return true
@@ -212,7 +190,7 @@
 	// Load event from DB.
 	lastEvent, err := load(ms.bucket, event.Path)
 	if err != nil {
-		logp.Warn("%v %v", logPrefix, err)
+		logp.Warn("%v", err)
 		return true
 	}
 
@@ -222,8 +200,8 @@
 	}
 
 	if changed && logp.IsDebug(metricsetName) {
-		debugf("%v file at %v has changed since last seen: old=%v, new=%v",
-			logPrefix, event.Path, lastEvent, event)
+		debugf("file at %v has changed since last seen: old=%v, new=%v",
+			event.Path, lastEvent, event)
 	}
 	return changed
 }
@@ -232,7 +210,7 @@
 	for _, prefix := range ms.config.Paths {
 		deleted, err := purgeOlder(ms.bucket, ms.scanStart, prefix)
 		if err != nil {
-			logp.Err("%v %v", logPrefix, err)
+			logp.Err("%v", err)
 			continue
 		}
 
@@ -279,13 +257,12 @@
 					Action:    Deleted,
 					Path:      string(path),
 				})
->>>>>>> 3eb68bf3
 			}
 		}
 		return nil
 	})
 
-	debugf("%v Purged %v of %v entries in %v for %v", logPrefix, len(deleted),
+	debugf("Purged %v of %v entries in %v for %v", len(deleted),
 		totalKeys, time.Since(startTime), prefix)
 	return deleted, err
 }
