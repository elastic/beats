{{- if .Reference -}}
# The file integrity module sends events when files are changed (created,
# updated, deleted). The events contain file metadata and hashes.
{{ end -}}
- module: file_integrity
  {{- if eq .GOOS "darwin" }}
  paths:
  - /bin
  - /usr/bin
  - /usr/local/bin
  - /sbin
  - /usr/sbin
  - /usr/local/sbin
{{ else if eq .GOOS "windows" }}
  paths:
  - C:/windows
  - C:/windows/system32
  - C:/Program Files
  - C:/Program Files (x86)
{{ else }}
  paths:
  - /bin
  - /usr/bin
  - /sbin
  - /usr/sbin
  - /etc
{{ end -}}

{{- if .Reference }}
  # List of regular expressions to filter out notifications for unwanted files.
  # Wrap in single quotes to workaround YAML escaping rules. By default no files
  # are ignored.
  {{- if eq .GOOS "darwin" }}
  exclude_files:
  - '\.DS_Store$'
  - '\.swp$'
  {{- else if eq .GOOS "windows" }}
  exclude_files:
  - '(?i)\.lnk$'
  - '(?i)\.swp$'
  {{- else }}
  exclude_files:
  - '(?i)\.sw[nop]$'
  - '~$'
  - '/\.git($|/)'
  {{- end }}

  # List of regular expressions used to explicitly include files. When configured,
  # Auditbeat will ignore files unless they match a pattern.
  {{- if eq .GOOS "windows" }}
  #include_files:
  #- '\\\.ssh($|\\)'
  {{- else }}
  #include_files:
  #- '/\.ssh($|/)'
  {{- end }}

  {{- if eq .GOOS "linux" }}
  # Select the backend which will be used to source events.
<<<<<<< HEAD
  # Valid values: ebpf, kprobes, fsnotify.
  # Default: fsnotify.
  force_backend: fsnotify
=======
  # "fsnotify" doesn't have the ability to associate user data to file events.
  # Valid values: auto, fsnotify, kprobes, ebpf.
  # Default: fsnotify.
  backend: fsnotify
>>>>>>> 33ca67e1
  {{- end }}

  # Scan over the configured file paths at startup and send events for new or
  # modified files since the last time Auditbeat was running.
  scan_at_start: true

  # Average scan rate. This throttles the amount of CPU and I/O that Auditbeat
  # consumes at startup while scanning. Default is "50 MiB".
  scan_rate_per_sec: 50 MiB

  # Limit on the size of files that will be hashed. Default is "100 MiB".
  max_file_size: 100 MiB

  # Hash types to compute when the file changes. Supported types are
  # blake2b_256, blake2b_384, blake2b_512, md5, sha1, sha224, sha256, sha384,
  # sha512, sha512_224, sha512_256, sha3_224, sha3_256, sha3_384, sha3_512, and xxh64.
  # Default is sha1.
  hash_types: [sha1]

  # Detect changes to files included in subdirectories. Disabled by default.
  recursive: false

  # Set to true to publish fields with null values in events.
  #keep_null: false

  # Parse detailed information for the listed fields. Field paths in the list below
  # that are a prefix of other field paths imply the longer field path. A set of
  # fields may be specified using an RE2 regular expression quoted in //. For example
  # /^file\.pe\./ will match all file.pe.* fields. Note that the expression is not
  # implicitly anchored, so the empty expression will match all fields.
  # file_parsers:
  # - file.elf.sections
  # - file.elf.sections.name
  # - file.elf.sections.physical_size
  # - file.elf.sections.virtual_size
  # - file.elf.sections.entropy
  # - file.elf.sections.var_entropy
  # - file.elf.import_hash
  # - file.elf.imports
  # - file.elf.imports_names_entropy
  # - file.elf.imports_names_var_entropy
  # - file.elf.go_import_hash
  # - file.elf.go_imports
  # - file.elf.go_imports_names_entropy
  # - file.elf.go_imports_names_var_entropy
  # - file.elf.go_stripped
  # - file.macho.sections
  # - file.macho.sections.name
  # - file.macho.sections.physical_size
  # - file.macho.sections.virtual_size
  # - file.macho.sections.entropy
  # - file.macho.sections.var_entropy
  # - file.macho.import_hash
  # - file.macho.symhash
  # - file.macho.imports
  # - file.macho.imports_names_entropy
  # - file.macho.imports_names_var_entropy
  # - file.macho.go_import_hash
  # - file.macho.go_imports
  # - file.macho.go_imports_names_entropy
  # - file.macho.go_imports_names_var_entropy
  # - file.macho.go_stripped
  # - file.pe.sections
  # - file.pe.sections.name
  # - file.pe.sections.physical_size
  # - file.pe.sections.virtual_size
  # - file.pe.sections.entropy
  # - file.pe.sections.var_entropy
  # - file.pe.import_hash
  # - file.pe.imphash
  # - file.pe.imports
  # - file.pe.imports_names_entropy
  # - file.pe.imports_names_var_entropy
  # - file.pe.go_import_hash
  # - file.pe.go_imports
  # - file.pe.go_imports_names_entropy
  # - file.pe.go_imports_names_var_entropy
  # - file.pe.go_stripped
 {{ end }}<|MERGE_RESOLUTION|>--- conflicted
+++ resolved
@@ -57,16 +57,10 @@
 
   {{- if eq .GOOS "linux" }}
   # Select the backend which will be used to source events.
-<<<<<<< HEAD
-  # Valid values: ebpf, kprobes, fsnotify.
-  # Default: fsnotify.
-  force_backend: fsnotify
-=======
   # "fsnotify" doesn't have the ability to associate user data to file events.
   # Valid values: auto, fsnotify, kprobes, ebpf.
   # Default: fsnotify.
   backend: fsnotify
->>>>>>> 33ca67e1
   {{- end }}
 
   # Scan over the configured file paths at startup and send events for new or
