// Licensed to Elasticsearch B.V. under one or more contributor
// license agreements. See the NOTICE file distributed with
// this work for additional information regarding copyright
// ownership. Elasticsearch B.V. licenses this file to you under
// the Apache License, Version 2.0 (the "License"); you may
// not use this file except in compliance with the License.
// You may obtain a copy of the License at
//
//     http://www.apache.org/licenses/LICENSE-2.0
//
// Unless required by applicable law or agreed to in writing,
// software distributed under the License is distributed on an
// "AS IS" BASIS, WITHOUT WARRANTIES OR CONDITIONS OF ANY
// KIND, either express or implied.  See the License for the
// specific language governing permissions and limitations
// under the License.

package file_integrity

import (
	"bytes"
	"crypto/md5"
	"crypto/sha1"
	"crypto/sha256"
	"crypto/sha512"
	"encoding/binary"
	"encoding/hex"
	"fmt"
	"hash"
	"io"
	"math"
	"os"
	"os/user"
	"path/filepath"
	"runtime"
	"strconv"
	"strings"
	"time"

	"github.com/cespare/xxhash/v2"
	"golang.org/x/crypto/blake2b"
	"golang.org/x/crypto/sha3"

	"github.com/elastic/beats/v7/libbeat/common/file"
	"github.com/elastic/beats/v7/metricbeat/mb"
	"github.com/elastic/elastic-agent-libs/mapstr"
)

// Source identifies the source of an event (i.e. what triggered it).
type Source uint8

func (s Source) String() string {
	if name, found := sourceNames[s]; found {
		return name
	}
	return "unknown"
}

// MarshalText marshals the Source to a textual representation of itself.
func (s Source) MarshalText() ([]byte, error) { return []byte(s.String()), nil }

const (
	// SourceScan identifies events triggered by a file system scan.
	SourceScan Source = iota
	// SourceFSNotify identifies file integrity events triggered by fsnotify backend.
	SourceFSNotify
<<<<<<< HEAD
	// SourceEBPF identifies file integrity events triggered by eBPF backend.
	SourceEBPF
	// SourceKProbes identifies file integrity events triggered by KProbes backend.
	SourceKProbes
=======
	// SourceEBPF identifies events triggered by an eBPF program.
	SourceEBPF
>>>>>>> 33ca67e1
)

var sourceNames = map[Source]string{
	SourceScan:     "scan",
	SourceFSNotify: "fsnotify",
	SourceEBPF:     "ebpf",
<<<<<<< HEAD
	SourceKProbes:  "kprobes",
=======
>>>>>>> 33ca67e1
}

// Type identifies the file type (e.g. dir, file, symlink).
type Type uint8

func (t Type) String() string {
	if name, found := typeNames[t]; found {
		return name
	}
	return "unknown"
}

// MarshalText marshals the Type to a textual representation of itself.
func (t Type) MarshalText() ([]byte, error) { return []byte(t.String()), nil }

// Enum of possible file.Types.
const (
	UnknownType Type = iota // Typically seen in deleted notifications where the object is gone.
	FileType
	DirType
	SymlinkType
	CharDeviceType
	BlockDeviceType
	FIFOType
	SocketType
)

var typeNames = map[Type]string{
	FileType:        "file",
	DirType:         "dir",
	SymlinkType:     "symlink",
	CharDeviceType:  "char_device",
	BlockDeviceType: "block_device",
	FIFOType:        "fifo",
	SocketType:      "socket",
}

// Digest is an output of a hash function.
type Digest []byte

// String returns the digest value in lower-case hexadecimal form.
func (d Digest) String() string {
	return hex.EncodeToString(d)
}

// MarshalText encodes the digest to a hexadecimal representation of itself.
func (d Digest) MarshalText() ([]byte, error) { return []byte(d.String()), nil }

// Event describes the filesystem change and includes metadata about the file.
type Event struct {
	Timestamp     time.Time           `json:"timestamp"`             // Time of event.
	Path          string              `json:"path"`                  // The path associated with the event.
	TargetPath    string              `json:"target_path,omitempty"` // Target path for symlinks.
	Info          *Metadata           `json:"info"`                  // File metadata (if the file exists).
	Source        Source              `json:"source"`                // Source of the event.
	Action        Action              `json:"action"`                // Action (like created, updated).
	Hashes        map[HashType]Digest `json:"hash,omitempty"`        // File hashes.
	ParserResults mapstr.M            `json:"file,omitempty"`        // Results from running file parsers.

	// Metadata
	rtt        time.Duration // Time taken to collect the info.
	errors     []error       // Errors that occurred while collecting the info.
	hashFailed bool          // Set when hashing the file failed.
}

// Metadata contains file metadata.
type Metadata struct {
	Inode          uint64      `json:"inode"`
	UID            uint32      `json:"uid"`
	GID            uint32      `json:"gid"`
	SID            string      `json:"sid"`
	Owner          string      `json:"owner"`
	Group          string      `json:"group"`
	Size           uint64      `json:"size"`
	MTime          time.Time   `json:"mtime"`            // Last modification time.
	CTime          time.Time   `json:"ctime"`            // Last metadata change time.
	Type           Type        `json:"type"`             // File type (dir, file, symlink).
	Mode           os.FileMode `json:"mode"`             // Permissions
	SetUID         bool        `json:"setuid"`           // setuid bit (POSIX only)
	SetGID         bool        `json:"setgid"`           // setgid bit (POSIX only)
	Origin         []string    `json:"origin"`           // External origin info for the file (macOS only)
	SELinux        string      `json:"selinux"`          // security.selinux xattr value (Linux only)
	POSIXACLAccess []byte      `json:"posix_acl_access"` // system.posix_acl_access xattr value (Linux only)
}

// NewEventFromFileInfo creates a new Event based on data from a os.FileInfo
// object that has already been created. Any errors that occur are included in
// the returned Event.
func NewEventFromFileInfo(
	path string,
	info os.FileInfo,
	err error,
	action Action,
	source Source,
	maxFileSize uint64,
	hashTypes []HashType,
	fileParsers []FileParser,
) Event {
	event := Event{
		Timestamp: time.Now().UTC(),
		Path:      path,
		Action:    action,
		Source:    source,
	}

	// err indicates that info is invalid.
	if err != nil {
		event.errors = append(event.errors, err)
		return event
	}

	// Deleted events will not have file info.
	if info == nil {
		return event
	}

	event.Info, err = NewMetadata(path, info)
	if err != nil {
		event.errors = append(event.errors, err)
	}
	if event.Info == nil {
		// This should never happen (only a change in Go could cause it).
		return event
	}

	switch event.Info.Type {
	case FileType:
		fillHashes(&event, path, maxFileSize, hashTypes, fileParsers)
	case SymlinkType:
		event.TargetPath, err = filepath.EvalSymlinks(event.Path)
		if err != nil {
			event.errors = append(event.errors, err)
		}
	}

	return event
}

func fillHashes(event *Event, path string, maxFileSize uint64, hashTypes []HashType, fileParsers []FileParser) {
	if event.Info.Size <= maxFileSize {
		hashes, nbytes, err := hashFile(event.Path, maxFileSize, hashTypes...)
		if err != nil {
			event.errors = append(event.errors, err)
			event.hashFailed = true
		} else if hashes != nil {
			// hashFile returns nil hashes and no error when:
			// - There's no hashes configured.
			// - File size at the time of hashing is larger than configured limit.
			event.Hashes = hashes
			event.Info.Size = nbytes
		}

		if len(fileParsers) != 0 && event.ParserResults == nil {
			event.ParserResults = make(mapstr.M)
		}
		for _, p := range fileParsers {
			if err = p.Parse(event.ParserResults, path); err != nil {
				event.errors = append(event.errors, err)
			}
		}
	}
}

// NewEvent creates a new Event. Any errors that occur are included in the
// returned Event.
func NewEvent(
	path string,
	action Action,
	source Source,
	maxFileSize uint64,
	hashTypes []HashType,
	fileParsers []FileParser,
) Event {
	info, err := os.Lstat(path)
	if err != nil {
		if os.IsNotExist(err) {
			// deleted file is signaled by info == nil
			err = nil
		} else {
			err = fmt.Errorf("failed to lstat: %w", err)
		}
	}
	return NewEventFromFileInfo(path, info, err, action, source, maxFileSize, hashTypes, fileParsers)
}

func isASCIILetter(letter byte) bool {
	// It appears that Windows only allows ascii characters for drive letters
	// and that's what go checks for: https://golang.org/src/path/filepath/path_windows.go#L63
	// **If** Windows/go ever return multibyte utf16 characters we'll need to change
	// the drive letter mapping logic.
	return (letter >= 'a' && letter <= 'z') || (letter >= 'A' && letter <= 'Z')
}

func getDriveLetter(path string) string {
	volume := filepath.VolumeName(path)
	if len(volume) == 2 && volume[1] == ':' {
		if isASCIILetter(volume[0]) {
			return strings.ToUpper(volume[:1])
		}
	}
	return ""
}

func buildMetricbeatEvent(e *Event, existedBefore bool) mb.Event {
	file := mapstr.M{
		"path": e.Path,
	}
	out := mb.Event{
		Timestamp: e.Timestamp,
		Took:      e.rtt,
		MetricSetFields: mapstr.M{
			"file": file,
		},
	}

	if e.TargetPath != "" {
		file["target_path"] = e.TargetPath
	}

	if e.Info != nil {
		info := e.Info
		file["inode"] = strconv.FormatUint(info.Inode, 10)
		file["mtime"] = info.MTime
		file["ctime"] = info.CTime

		if e.Info.Type == FileType {
			if extension := filepath.Ext(e.Path); extension != "" {
				file["extension"] = strings.TrimLeft(extension, ".")
			}
			if mimeType := getMimeType(e.Path); mimeType != "" {
				file["mime_type"] = mimeType
			}
			file["size"] = info.Size
		}

		if info.Type != UnknownType {
			file["type"] = info.Type.String()
		}

		if runtime.GOOS == "windows" {
			if drive := getDriveLetter(e.Path); drive != "" {
				file["drive_letter"] = drive
			}
			if info.SID != "" {
				file["uid"] = info.SID
			}
		} else {
			file["uid"] = strconv.Itoa(int(info.UID))
			file["gid"] = strconv.Itoa(int(info.GID))
			file["mode"] = fmt.Sprintf("%#04o", uint32(info.Mode))
		}

		if info.Owner != "" {
			file["owner"] = info.Owner
		}
		if info.Group != "" {
			file["group"] = info.Group
		}
		if info.SetUID {
			file["setuid"] = true
		}
		if info.SetGID {
			file["setgid"] = true
		}
		if len(info.Origin) > 0 {
			file["origin"] = info.Origin
		}
		if info.SELinux != "" {
			file["selinux"] = info.SELinux
		}
		if len(info.POSIXACLAccess) != 0 {
			a, err := aclText(info.POSIXACLAccess)
			if err == nil {
				file["posix_acl_access"] = a
			}
		}
	}

	if len(e.Hashes) > 0 {
		hashes := make(mapstr.M, len(e.Hashes))
		for hashType, digest := range e.Hashes {
			hashes[string(hashType)] = digest
		}
		file["hash"] = hashes
	}
	for k, v := range e.ParserResults {
		file[k] = v
	}

	out.MetricSetFields.Put("event.kind", "event")
	out.MetricSetFields.Put("event.category", []string{"file"})
	if e.Action > 0 {
		actions := e.Action.InOrder(existedBefore, e.Info != nil)
		out.MetricSetFields.Put("event.type", actions.ECSTypes())
		out.MetricSetFields.Put("event.action", actions.StringArray())
	} else {
		out.MetricSetFields.Put("event.type", None.ECSTypes())
	}

	if n := len(e.errors); n > 0 {
		errors := make([]string, n)
		for idx, err := range e.errors {
			errors[idx] = err.Error()
		}
		if n == 1 {
			out.MetricSetFields.Put("error.message", errors[0])
		} else {
			out.MetricSetFields.Put("error.message", errors)
		}
	}
	return out
}

func aclText(b []byte) ([]string, error) {
	if (len(b)-4)%8 != 0 {
		return nil, fmt.Errorf("unexpected ACL length: %d", len(b))
	}
	b = b[4:] // The first four bytes is the version, discard it.
	a := make([]string, 0, len(b)/8)
	for len(b) != 0 {
		tag := binary.LittleEndian.Uint16(b)
		perm := binary.LittleEndian.Uint16(b[2:])
		qual := binary.LittleEndian.Uint32(b[4:])
		a = append(a, fmt.Sprintf("%s:%s:%s", tags[tag], qualString(qual, tag), modeString(perm)))
		b = b[8:]
	}
	return a, nil
}

var tags = map[uint16]string{
	0x00: "undefined",
	0x01: "user",
	0x02: "user",
	0x04: "group",
	0x08: "group",
	0x10: "mask",
	0x20: "other",
}

func qualString(qual uint32, tag uint16) string {
	if qual == math.MaxUint32 {
		// 0xffffffff is undefined ID, so return zero.
		return ""
	}
	const (
		tagUser  = 0x02
		tagGroup = 0x08
	)
	id := strconv.Itoa(int(qual))
	switch tag {
	case tagUser:
		u, err := user.LookupId(id)
		if err == nil {
			return u.Username
		}
	case tagGroup:
		g, err := user.LookupGroupId(id)
		if err == nil {
			return g.Name
		}
	}
	// Fallback to the numeric ID if we can't get a name
	// or the tag is other than user/group.
	return id
}

func modeString(perm uint16) string {
	var buf [3]byte
	w := 0
	const rwx = "rwx"
	for i, c := range rwx {
		if perm&(1<<uint(len(rwx)-1-i)) != 0 {
			buf[w] = byte(c)
		} else {
			buf[w] = '-'
		}
		w++
	}
	return string(buf[:w])
}

// diffEvents returns true if the file info differs between the old event and
// the new event. Changes to the timestamp and action are ignored. If old
// contains a superset of new's hashes then false is returned.
func diffEvents(old, new *Event) (Action, bool) {
	if old == new {
		return None, false
	}

	if old == nil && new != nil {
		return Created, true
	}

	if old != nil && new == nil {
		return Deleted, true
	}

	if old.Path != new.Path {
		return Moved, true
	}

	result := None

	// Test if new.Hashes is a subset of old.Hashes.
	hasAllHashes := true
	for hashType, newValue := range new.Hashes {

		oldValue, found := old.Hashes[hashType]
		if !found {
			hasAllHashes = false
			continue
		}

		// The Updated action takes precedence over a new hash type being configured.
		if !bytes.Equal(oldValue, newValue) {
			result |= Updated
			break
		}
	}

	if old.TargetPath != new.TargetPath ||
		(old.Info == nil && new.Info != nil) ||
		(old.Info != nil && new.Info == nil) {
		result |= AttributesModified
	}

	// Test if metadata has changed.
	if o, n := old.Info, new.Info; o != nil && n != nil {
		// The owner and group names are ignored (they aren't persisted).
		if o.Inode != n.Inode || o.UID != n.UID || o.GID != n.GID || o.SID != n.SID ||
			o.Mode != n.Mode || o.Type != n.Type || o.SetUID != n.SetUID || o.SetGID != n.SetGID ||
			o.SELinux != n.SELinux || !bytes.Equal(o.POSIXACLAccess, n.POSIXACLAccess) {
			result |= AttributesModified
		}

		// For files consider mtime and size.
		if n.Type == FileType && (!o.MTime.Equal(n.MTime) || o.Size != n.Size) {
			result |= AttributesModified
		}
	}

	// The old event didn't have all the requested hash types.
	if !hasAllHashes {
		result |= ConfigChange
	}

	return result, result != None
}

func hashFile(name string, maxSize uint64, hashType ...HashType) (nameToHash map[HashType]Digest, nbytes uint64, err error) {
	if len(hashType) == 0 {
		return nil, 0, nil
	}

	var hashes []hash.Hash
	for _, name := range hashType {
		switch name {
		case BLAKE2B_256:
			h, _ := blake2b.New256(nil)
			hashes = append(hashes, h)
		case BLAKE2B_384:
			h, _ := blake2b.New384(nil)
			hashes = append(hashes, h)
		case BLAKE2B_512:
			h, _ := blake2b.New512(nil)
			hashes = append(hashes, h)
		case MD5:
			hashes = append(hashes, md5.New())
		case SHA1:
			hashes = append(hashes, sha1.New())
		case SHA224:
			hashes = append(hashes, sha256.New224())
		case SHA256:
			hashes = append(hashes, sha256.New())
		case SHA384:
			hashes = append(hashes, sha512.New384())
		case SHA3_224:
			hashes = append(hashes, sha3.New224())
		case SHA3_256:
			hashes = append(hashes, sha3.New256())
		case SHA3_384:
			hashes = append(hashes, sha3.New384())
		case SHA3_512:
			hashes = append(hashes, sha3.New512())
		case SHA512:
			hashes = append(hashes, sha512.New())
		case SHA512_224:
			hashes = append(hashes, sha512.New512_224())
		case SHA512_256:
			hashes = append(hashes, sha512.New512_256())
		case XXH64:
			hashes = append(hashes, xxhash.New())
		default:
			return nil, 0, fmt.Errorf("unknown hash type '%v'", name)
		}
	}

	f, err := file.ReadOpen(name)
	if err != nil {
		return nil, 0, fmt.Errorf("failed to open file for hashing: %w", err)
	}
	defer f.Close()

	hashWriter := multiWriter(hashes)
	// Make sure it hashes up to the limit in case the file is growing
	// since its size was checked.
	validSizeLimit := maxSize < math.MaxInt64-1
	var r io.Reader = f
	if validSizeLimit {
		r = io.LimitReader(r, int64(maxSize+1))
	}
	written, err := io.Copy(hashWriter, r)
	if err != nil {
		return nil, 0, fmt.Errorf("failed to calculate file hashes: %w", err)
	}

	// The file grew larger than configured limit.
	if validSizeLimit && written > int64(maxSize) {
		return nil, 0, nil
	}

	nameToHash = make(map[HashType]Digest, len(hashes))
	for i, h := range hashes {
		nameToHash[hashType[i]] = h.Sum(nil)
	}

	return nameToHash, uint64(written), nil
}

func multiWriter(hash []hash.Hash) io.Writer {
	writers := make([]io.Writer, 0, len(hash))
	for _, h := range hash {
		writers = append(writers, h)
	}
	return io.MultiWriter(writers...)
}<|MERGE_RESOLUTION|>--- conflicted
+++ resolved
@@ -62,27 +62,20 @@
 const (
 	// SourceScan identifies events triggered by a file system scan.
 	SourceScan Source = iota
-	// SourceFSNotify identifies file integrity events triggered by fsnotify backend.
+	// SourceFSNotify identifies events triggered by a notification from the
+	// file system.
 	SourceFSNotify
-<<<<<<< HEAD
-	// SourceEBPF identifies file integrity events triggered by eBPF backend.
-	SourceEBPF
-	// SourceKProbes identifies file integrity events triggered by KProbes backend.
-	SourceKProbes
-=======
 	// SourceEBPF identifies events triggered by an eBPF program.
 	SourceEBPF
->>>>>>> 33ca67e1
+	// SourceKProbes identifies events triggered by KProbes.
+	SourceKProbes
 )
 
 var sourceNames = map[Source]string{
 	SourceScan:     "scan",
 	SourceFSNotify: "fsnotify",
 	SourceEBPF:     "ebpf",
-<<<<<<< HEAD
 	SourceKProbes:  "kprobes",
-=======
->>>>>>> 33ca67e1
 }
 
 // Type identifies the file type (e.g. dir, file, symlink).
