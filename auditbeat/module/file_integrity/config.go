// Licensed to Elasticsearch B.V. under one or more contributor
// license agreements. See the NOTICE file distributed with
// this work for additional information regarding copyright
// ownership. Elasticsearch B.V. licenses this file to you under
// the Apache License, Version 2.0 (the "License"); you may
// not use this file except in compliance with the License.
// You may obtain a copy of the License at
//
//     http://www.apache.org/licenses/LICENSE-2.0
//
// Unless required by applicable law or agreed to in writing,
// software distributed under the License is distributed on an
// "AS IS" BASIS, WITHOUT WARRANTIES OR CONDITIONS OF ANY
// KIND, either express or implied.  See the License for the
// specific language governing permissions and limitations
// under the License.

package file_integrity

import (
	"errors"
	"fmt"
	"math"
	"path/filepath"
	"regexp"
	"runtime"
	"sort"
	"strings"

	"github.com/dustin/go-humanize"
	"github.com/joeshaw/multierror"

	"github.com/elastic/beats/v7/libbeat/common/match"
)

// MaxValidFileSizeLimit is the largest possible value for `max_file_size`.
const MaxValidFileSizeLimit = math.MaxInt64 - 1

// HashType identifies a cryptographic algorithm.
type HashType string

// Unpack unpacks a string to a HashType for config parsing.
func (t *HashType) Unpack(v string) error {
	*t = HashType(v)
	return nil
}

var validHashes = []HashType{
	BLAKE2B_256, BLAKE2B_384, BLAKE2B_512,
	MD5,
	SHA1,
	SHA224, SHA256, SHA384, SHA512, SHA512_224, SHA512_256,
	SHA3_224, SHA3_256, SHA3_384, SHA3_512,
	XXH64,
}

// Enum of hash types.
const (
	BLAKE2B_256 HashType = "blake2b_256"
	BLAKE2B_384 HashType = "blake2b_384"
	BLAKE2B_512 HashType = "blake2b_512"
	MD5         HashType = "md5"
	SHA1        HashType = "sha1"
	SHA224      HashType = "sha224"
	SHA256      HashType = "sha256"
	SHA384      HashType = "sha384"
	SHA3_224    HashType = "sha3_224"
	SHA3_256    HashType = "sha3_256"
	SHA3_384    HashType = "sha3_384"
	SHA3_512    HashType = "sha3_512"
	SHA512      HashType = "sha512"
	SHA512_224  HashType = "sha512_224"
	SHA512_256  HashType = "sha512_256"
	XXH64       HashType = "xxh64"
)

type Backend string

const (
	BackendFSNotify Backend = "fsnotify"
<<<<<<< HEAD
	BackendEBPF     Backend = "ebpf"
	BackendKProbes  Backend = "kprobes"
=======
	BackendKprobes  Backend = "kprobes"
	BackendEBPF     Backend = "ebpf"
	BackendAuto     Backend = "auto"
>>>>>>> 33ca67e1
)

func (b *Backend) Unpack(v string) error {
	*b = Backend(v)
<<<<<<< HEAD
	return nil
=======
	switch *b {
	case BackendFSNotify, BackendKprobes, BackendEBPF, BackendAuto:
		return nil
	default:
		return fmt.Errorf("invalid backend: %q", v)
	}
>>>>>>> 33ca67e1
}

// Config contains the configuration parameters for the file integrity
// metricset.
type Config struct {
	Paths               []string        `config:"paths" validate:"required"`
	HashTypes           []HashType      `config:"hash_types"`
	FileParsers         []string        `config:"file_parsers"`
	MaxFileSize         string          `config:"max_file_size"`
	MaxFileSizeBytes    uint64          `config:",ignore"`
	ScanAtStart         bool            `config:"scan_at_start"`
	ScanRatePerSec      string          `config:"scan_rate_per_sec"`
	ScanRateBytesPerSec uint64          `config:",ignore"`
	Recursive           bool            `config:"recursive"` // Recursive enables recursive monitoring of directories.
	ExcludeFiles        []match.Matcher `config:"exclude_files"`
	IncludeFiles        []match.Matcher `config:"include_files"`
<<<<<<< HEAD
	ForceBackend        Backend         `config:"force_backend"`
=======
	Backend             Backend         `config:"backend"`
>>>>>>> 33ca67e1
}

// Validate validates the config data and return an error explaining all the
// problems with the config. This method modifies the given config.
func (c *Config) Validate() error {
	// Resolve symlinks and make filepaths absolute if possible.
	// Anything that does not resolve will be logged during
	// scanning and metric set collection.
	for i, p := range c.Paths {
		p, err := filepath.EvalSymlinks(p)
		if err != nil {
			continue
		}
		p, err = filepath.Abs(p)
		if err != nil {
			continue
		}
		c.Paths[i] = p
	}
	// Sort and deduplicate.
	sort.Strings(c.Paths)
	c.Paths = deduplicate(c.Paths)

	var errs multierror.Errors
	var err error

nextHash:
	for _, ht := range c.HashTypes {
		ht = HashType(strings.ToLower(string(ht)))
		for _, validHash := range validHashes {
			if ht == validHash {
				continue nextHash
			}
		}
		errs = append(errs, fmt.Errorf("invalid hash_types value '%v'", ht))
	}

	for _, p := range c.FileParsers {
		if pat, ok := unquoteRegexp(p); ok {
			re, err := regexp.Compile(pat)
			if err != nil {
				errs = append(errs, err)
				continue
			}
			found := false
			for k := range fileParserFor {
				if re.MatchString(k) {
					found = true
					break
				}
			}
			if !found {
				errs = append(errs, fmt.Errorf("invalid file_parsers value '%v'", p))
			}
			continue
		}
		if _, ok := fileParserFor[p]; !ok {
			errs = append(errs, fmt.Errorf("invalid file_parsers value '%v'", p))
		}
	}

	c.MaxFileSizeBytes, err = humanize.ParseBytes(c.MaxFileSize)
	if err != nil {
		errs = append(errs, fmt.Errorf("invalid max_file_size value: %w", err))
	} else if c.MaxFileSizeBytes > MaxValidFileSizeLimit {
		errs = append(errs, fmt.Errorf("invalid max_file_size value: %s is too large (max=%s)", c.MaxFileSize, humanize.Bytes(MaxValidFileSizeLimit)))
	} else if c.MaxFileSizeBytes <= 0 {
		errs = append(errs, fmt.Errorf("max_file_size value (%v) must be positive", c.MaxFileSize))
	}

	c.ScanRateBytesPerSec, err = humanize.ParseBytes(c.ScanRatePerSec)
	if err != nil {
		errs = append(errs, fmt.Errorf("invalid scan_rate_per_sec value: %w", err))
	}

<<<<<<< HEAD
	if len(c.ForceBackend) > 0 {
		if runtime.GOOS != "linux" {
			errs = append(errs, errors.New("force_backend can only be specified on linux"))
		}

		switch c.ForceBackend {
		case BackendEBPF, BackendKProbes, BackendFSNotify:
		default:
			errs = append(errs, errors.New("force_backend can only be 'ebpf', 'kprobes' or 'fsnotify'"))
		}
=======
	if c.Backend != "" && c.Backend != BackendAuto && runtime.GOOS != "linux" {
		errs = append(errs, errors.New("backend can only be specified on linux"))
>>>>>>> 33ca67e1
	}

	return errs.Err()
}

// deduplicate deduplicates the given sorted string slice. The returned slice
// reuses the same backing array as in (so don't use in after calling this).
func deduplicate(in []string) []string {
	var lastValue string
	out := in[:0]
	for _, value := range in {
		if value == lastValue {
			continue
		}
		out = append(out, value)
		lastValue = value
	}
	return out
}

// IsExcludedPath checks if a path matches the exclude_files regular expressions.
func (c *Config) IsExcludedPath(path string) bool {
	for _, matcher := range c.ExcludeFiles {
		if matcher.MatchString(path) {
			return true
		}
	}
	return false
}

// IsIncludedPath checks if a path matches the include_files regular expressions.
func (c *Config) IsIncludedPath(path string) bool {
	if len(c.IncludeFiles) == 0 {
		return true
	}

	for _, matcher := range c.IncludeFiles {
		if matcher.MatchString(path) {
			return true
		}
	}
	return false
}

var defaultConfig = Config{
	HashTypes:        []HashType{SHA1},
	MaxFileSize:      "100 MiB",
	MaxFileSizeBytes: 100 * 1024 * 1024,
	ScanAtStart:      true,
	ScanRatePerSec:   "50 MiB",
}<|MERGE_RESOLUTION|>--- conflicted
+++ resolved
@@ -78,28 +78,19 @@
 
 const (
 	BackendFSNotify Backend = "fsnotify"
-<<<<<<< HEAD
-	BackendEBPF     Backend = "ebpf"
-	BackendKProbes  Backend = "kprobes"
-=======
 	BackendKprobes  Backend = "kprobes"
 	BackendEBPF     Backend = "ebpf"
 	BackendAuto     Backend = "auto"
->>>>>>> 33ca67e1
 )
 
 func (b *Backend) Unpack(v string) error {
 	*b = Backend(v)
-<<<<<<< HEAD
-	return nil
-=======
 	switch *b {
 	case BackendFSNotify, BackendKprobes, BackendEBPF, BackendAuto:
 		return nil
 	default:
 		return fmt.Errorf("invalid backend: %q", v)
 	}
->>>>>>> 33ca67e1
 }
 
 // Config contains the configuration parameters for the file integrity
@@ -116,11 +107,7 @@
 	Recursive           bool            `config:"recursive"` // Recursive enables recursive monitoring of directories.
 	ExcludeFiles        []match.Matcher `config:"exclude_files"`
 	IncludeFiles        []match.Matcher `config:"include_files"`
-<<<<<<< HEAD
-	ForceBackend        Backend         `config:"force_backend"`
-=======
 	Backend             Backend         `config:"backend"`
->>>>>>> 33ca67e1
 }
 
 // Validate validates the config data and return an error explaining all the
@@ -196,21 +183,8 @@
 		errs = append(errs, fmt.Errorf("invalid scan_rate_per_sec value: %w", err))
 	}
 
-<<<<<<< HEAD
-	if len(c.ForceBackend) > 0 {
-		if runtime.GOOS != "linux" {
-			errs = append(errs, errors.New("force_backend can only be specified on linux"))
-		}
-
-		switch c.ForceBackend {
-		case BackendEBPF, BackendKProbes, BackendFSNotify:
-		default:
-			errs = append(errs, errors.New("force_backend can only be 'ebpf', 'kprobes' or 'fsnotify'"))
-		}
-=======
 	if c.Backend != "" && c.Backend != BackendAuto && runtime.GOOS != "linux" {
 		errs = append(errs, errors.New("backend can only be specified on linux"))
->>>>>>> 33ca67e1
 	}
 
 	return errs.Err()
