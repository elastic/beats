<<<<<<< HEAD
FROM golang:1.23.8
=======
FROM golang:1.24.1
>>>>>>> 33da6ddb8 ([Automation] Bump Golang version to 1.24.1 (#43488))

RUN \
    apt-get update \
      && DEBIAN_FRONTEND=noninteractive apt-get install -y --no-install-recommends \
         python3 \
         python3-pip \
         python3-venv \
         librpm-dev \
         iproute2 \
      && rm -rf /var/lib/apt/lists/*

# Use a virtualenv to avoid the PEP668 "externally managed environment" error caused by conflicts
# with the system Python installation. golang:1.20.6 uses Debian 12 which now enforces PEP668.
ENV VIRTUAL_ENV=/opt/venv
RUN python3 -m venv $VIRTUAL_ENV
ENV PATH="$VIRTUAL_ENV/bin:$PATH"

RUN pip3 install --upgrade pip==20.1.1<|MERGE_RESOLUTION|>--- conflicted
+++ resolved
@@ -1,8 +1,4 @@
-<<<<<<< HEAD
-FROM golang:1.23.8
-=======
 FROM golang:1.24.1
->>>>>>> 33da6ddb8 ([Automation] Bump Golang version to 1.24.1 (#43488))
 
 RUN \
     apt-get update \
