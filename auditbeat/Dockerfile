<<<<<<< HEAD
FROM golang:1.24.8-bookworm
=======
FROM golang:1.24.9
>>>>>>> cc01f47c

RUN \
    apt-get update \
      && DEBIAN_FRONTEND=noninteractive apt-get install -y --no-install-recommends \
         python3 \
         python3-pip \
         python3-venv \
         librpm-dev \
         iproute2 \
      && rm -rf /var/lib/apt/lists/*

# Use a virtualenv to avoid the PEP668 "externally managed environment" error caused by conflicts
# with the system Python installation. golang:1.20.6 uses Debian 12 which now enforces PEP668.
ENV VIRTUAL_ENV=/opt/venv
RUN python3 -m venv $VIRTUAL_ENV
ENV PATH="$VIRTUAL_ENV/bin:$PATH"

RUN pip3 install --upgrade pip==20.1.1<|MERGE_RESOLUTION|>--- conflicted
+++ resolved
@@ -1,8 +1,4 @@
-<<<<<<< HEAD
-FROM golang:1.24.8-bookworm
-=======
 FROM golang:1.24.9
->>>>>>> cc01f47c
 
 RUN \
     apt-get update \
