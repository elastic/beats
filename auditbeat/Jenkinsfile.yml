when:
    branches: true             ## for all the branches
    changeset:                 ## when PR contains any of those entries in the changeset
        - "^auditbeat/.*"
        - "@ci"                ## special token regarding the changeset for the ci
        - "@oss"               ## special token regarding the changeset for the oss
    comments:                  ## when PR comment contains any of those entries
        - "/test auditbeat"
    labels:                    ## when PR labels matches any of those entries
        - "auditbeat"
    parameters:                ## when parameter was selected in the UI.
        - "auditbeat"
    tags: true                 ## for all the tags
platform: "linux && ubuntu-18" ## default label for all the stages
stages:
    arm:
        mage: "mage build unitTest"
        platforms:             ## override default label in this specific stage.
          - "arm"
        when:                  ## Override the top-level when.
            comments:
                - "/test auditbeat for arm"
            labels:
                - "arm"
            parameters:
                - "armTest"
            branches: true     ## for all the branches
            tags: true         ## for all the tags
    build:
        mage: "mage build test"
    crosscompile:
        make: "make -C auditbeat crosscompile"
    macos:
        mage: "mage build unitTest"
        platforms:             ## override default label in this specific stage.
          - "macosx"
        when:                  ## Override the top-level when.
            comments:
                - "/test auditbeat for macos"
            labels:
                - "macOS"
            parameters:
                - "macosTest"
            branches: true     ## for all the branches
            tags: true         ## for all the tags
    windows:
        mage: "mage build unitTest"
        platforms:             ## override default labels in this specific stage.
            - "windows-2019"
            #- "windows-2008-r2" https://github.com/elastic/beats/issues/19799
    windows-2016:
        mage: "mage build unitTest"
        platforms:             ## override default labels in this specific stage.
            - "windows-2016"
        when:                  ## Override the top-level when.
            comments:
                - "/test auditbeat for windows-2016"
            labels:
                - "windows-2016"
            branches: true     ## for all the branches
            tags: true         ## for all the tags
    windows-2012:
        mage: "mage build unitTest"
        platforms:             ## override default labels in this specific stage.
            - "windows-2012-r2"
        when:                  ## Override the top-level when.
            comments:
                - "/test auditbeat for windows-2012"
            labels:
                - "windows-2012"
            branches: true     ## for all the branches
            tags: true         ## for all the tags
    windows-10:
        mage: "mage build unitTest"
        platforms:             ## override default labels in this specific stage.
            - "windows-10"
        when:                  ## Override the top-level when.
            comments:
                - "/test auditbeat for windows-10"
            labels:
                - "windows-10"
            branches: true     ## for all the branches
            tags: true         ## for all the tags
<<<<<<< HEAD
    #windows-7:  See https://github.com/elastic/beats/issues/19831
    #    mage: "mage build unitTest"
    #    platforms:             ## override default labels in this specific stage.
    #        - "windows-7"
    #    when:                  ## Override the top-level when.
    #        comments:
    #            - "/test filebeat for windows-7"
    #        labels:
    #            - "windows-7"
    #        branches: true     ## for all the branches
    #        tags: true         ## for all the tags
=======
    windows-8:
        mage: "mage build unitTest"
        platforms:             ## override default labels in this specific stage.
            - "windows-8"
        when:                  ## Override the top-level when.
            comments:
                - "/test auditbeat for windows-8"
            labels:
                - "windows-8"
            branches: true     ## for all the branches
            tags: true         ## for all the tags
>>>>>>> 5f9bed50
<|MERGE_RESOLUTION|>--- conflicted
+++ resolved
@@ -81,19 +81,6 @@
                 - "windows-10"
             branches: true     ## for all the branches
             tags: true         ## for all the tags
-<<<<<<< HEAD
-    #windows-7:  See https://github.com/elastic/beats/issues/19831
-    #    mage: "mage build unitTest"
-    #    platforms:             ## override default labels in this specific stage.
-    #        - "windows-7"
-    #    when:                  ## Override the top-level when.
-    #        comments:
-    #            - "/test filebeat for windows-7"
-    #        labels:
-    #            - "windows-7"
-    #        branches: true     ## for all the branches
-    #        tags: true         ## for all the tags
-=======
     windows-8:
         mage: "mage build unitTest"
         platforms:             ## override default labels in this specific stage.
@@ -105,4 +92,14 @@
                 - "windows-8"
             branches: true     ## for all the branches
             tags: true         ## for all the tags
->>>>>>> 5f9bed50
+    #windows-7:  See https://github.com/elastic/beats/issues/19831
+    #    mage: "mage build unitTest"
+    #    platforms:             ## override default labels in this specific stage.
+    #        - "windows-7"
+    #    when:                  ## Override the top-level when.
+    #        comments:
+    #            - "/test filebeat for windows-7"
+    #        labels:
+    #            - "windows-7"
+    #        branches: true     ## for all the branches
+    #        tags: true         ## for all the tags