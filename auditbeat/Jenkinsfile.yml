when:
    branches: true             ## for all the branches
    changeset:                 ## when PR contains any of those entries in the changeset
        - "^auditbeat/.*"
        - "@ci"                ## special token regarding the changeset for the ci
        - "@oss"               ## special token regarding the changeset for the oss
    comments:                  ## when PR comment contains any of those entries
        - "/test auditbeat"
    labels:                    ## when PR labels matches any of those entries
        - "auditbeat"
    parameters:                ## when parameter was selected in the UI.
        - "auditbeat"
    tags: true                 ## for all the tags
platform: "linux && ubuntu-18" ## default label for all the stages
stages:
    Lint:
        make: |
          make -C auditbeat check;
          make -C auditbeat update;
          make check-no-changes;
    arm:
        mage: "mage build unitTest"
        platforms:             ## override default label in this specific stage.
          - "arm"
        when:                  ## Override the top-level when.
            comments:
                - "/test auditbeat for arm"
            labels:
                - "arm"
            parameters:
                - "armTest"
            branches: true     ## for all the branches
            tags: true         ## for all the tags
    build:
        mage: "mage build test"
    crosscompile:
        make: "make -C auditbeat crosscompile"
    macos:
        mage: "mage build unitTest"
        platforms:             ## override default label in this specific stage.
          - "macosx"
        when:                  ## Override the top-level when.
            comments:
                - "/test auditbeat for macos"
            labels:
                - "macOS"
            parameters:
                - "macosTest"
            branches: true     ## for all the branches
            tags: true         ## for all the tags
    windows:
        mage: "mage build unitTest"
        platforms:             ## override default labels in this specific stage.
            - "windows-2019"
<<<<<<< HEAD
            #- "windows-7-32-bit" https://github.com/elastic/beats/issues/19831
=======
            #- "windows-2008-r2" https://github.com/elastic/beats/issues/19799
>>>>>>> 633285e7
    windows-2016:
        mage: "mage build unitTest"
        platforms:             ## override default labels in this specific stage.
            - "windows-2016"
        when:                  ## Override the top-level when.
            comments:
                - "/test auditbeat for windows-2016"
            labels:
                - "windows-2016"
            branches: true     ## for all the branches
            tags: true         ## for all the tags
    windows-2012:
        mage: "mage build unitTest"
        platforms:             ## override default labels in this specific stage.
            - "windows-2012-r2"
        when:                  ## Override the top-level when.
            comments:
                - "/test auditbeat for windows-2012"
            labels:
                - "windows-2012"
            branches: true     ## for all the branches
            tags: true         ## for all the tags
    windows-10:
        mage: "mage build unitTest"
        platforms:             ## override default labels in this specific stage.
            - "windows-10"
        when:                  ## Override the top-level when.
            comments:
                - "/test auditbeat for windows-10"
            labels:
                - "windows-10"
            branches: true     ## for all the branches
            tags: true         ## for all the tags<|MERGE_RESOLUTION|>--- conflicted
+++ resolved
@@ -52,11 +52,8 @@
         mage: "mage build unitTest"
         platforms:             ## override default labels in this specific stage.
             - "windows-2019"
-<<<<<<< HEAD
             #- "windows-7-32-bit" https://github.com/elastic/beats/issues/19831
-=======
             #- "windows-2008-r2" https://github.com/elastic/beats/issues/19799
->>>>>>> 633285e7
     windows-2016:
         mage: "mage build unitTest"
         platforms:             ## override default labels in this specific stage.
