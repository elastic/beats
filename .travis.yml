sudo: required
dist: bionic
services:
  - docker

language: go

# Make sure project can also be built on travis for clones of the repo
go_import_path: github.com/elastic/beats

env:
  global:
    # Cross-compile for amd64 only to speed up testing.
    - GOX_FLAGS="-arch amd64"
    - DOCKER_COMPOSE_VERSION=1.21.0
    - TRAVIS_GO_VERSION=$(cat .go-version)
    # Newer versions of minikube fail on travis, see: https://github.com/kubernetes/minikube/issues/2704
    - TRAVIS_MINIKUBE_VERSION=v0.25.2
<<<<<<< HEAD
    # Migration to Python 3
    - PYTHON_EXE=python3
=======
    - MACOSX_DEPLOYMENT_TARGET=10.15
>>>>>>> 9c1e3a68

jobs:
  include:
    # General checks
    - os: linux
      env: TARGETS="check"
      go: $TRAVIS_GO_VERSION
      # XXX: Change back to stage: check when migration to Python 3 is finished
      # stage: check
      stage: test

    # Filebeat
    - os: linux
      env: TARGETS="-C filebeat testsuite"
      go: $TRAVIS_GO_VERSION
      stage: test
    - os: osx
      env: TARGETS="TEST_ENVIRONMENT=0 -C filebeat testsuite"
      go: $TRAVIS_GO_VERSION
      stage: test
    - os: linux
      env: TARGETS="-C x-pack/filebeat testsuite"
      go: $(GO_VERSION)
      stage: test

    # Heartbeat
    - os: linux
      env: TARGETS="-C heartbeat testsuite"
      go: $TRAVIS_GO_VERSION
      stage: test
    - os: osx
      env: TARGETS="TEST_ENVIRONMENT=0 -C heartbeat testsuite"
      go: $TRAVIS_GO_VERSION
      stage: test

    # Auditbeat
    - os: linux
      env: TARGETS="-C auditbeat testsuite"
      go: $TRAVIS_GO_VERSION
      stage: test
    - os: osx
      env: TARGETS="TEST_ENVIRONMENT=0 -C auditbeat testsuite"
      go: $TRAVIS_GO_VERSION
      stage: test
    - os: linux
      env: TARGETS="-C auditbeat crosscompile"
      go: $TRAVIS_GO_VERSION
      stage: test
    - os: linux
      env: TARGETS="-C x-pack/auditbeat testsuite"
      go: $TRAVIS_GO_VERSION
      stage: test

    # Libbeat
    - os: linux
      env: TARGETS="-C libbeat testsuite"
      go: $TRAVIS_GO_VERSION
      stage: test
    - os: linux
      env: TARGETS="-C libbeat crosscompile"
      go: $TRAVIS_GO_VERSION
      stage: test
    - os: linux
      env: STRESS_TEST_OPTIONS="-timeout=20m -race -v -parallel 1" TARGETS="-C libbeat stress-tests"
      go: $TRAVIS_GO_VERSION
      stage: test
    - os: linux
      env: TARGETS="-C x-pack/libbeat testsuite"
      go: $TRAVIS_GO_VERSION
      stage: test

    # Metricbeat
    - os: linux
      env: TARGETS="-C metricbeat unit-tests coverage-report"
      go: $TRAVIS_GO_VERSION
      stage: test
    - os: linux
      env: TARGETS="-C metricbeat integration-tests-environment coverage-report"
      go: $TRAVIS_GO_VERSION
      stage: test
    - os: linux
      env: TARGETS="-C metricbeat update system-tests-environment coverage-report"
      go: $TRAVIS_GO_VERSION
      stage: test

    - os: osx
      env: TARGETS="TEST_ENVIRONMENT=0 -C metricbeat testsuite"
      go: $TRAVIS_GO_VERSION
      stage: test
    - os: linux
      env: TARGETS="-C metricbeat crosscompile"
      go: $TRAVIS_GO_VERSION
      stage: test
    - os: linux
      env: TARGETS="-C x-pack/metricbeat testsuite"
      go: $TRAVIS_GO_VERSION
      stage: test

    # Packetbeat
    - os: linux
      env: TARGETS="-C packetbeat testsuite"
      go: $TRAVIS_GO_VERSION
      stage: test

    # Winlogbeat
    - os: linux
      env: TARGETS="-C winlogbeat crosscompile"
      go: $TRAVIS_GO_VERSION
      stage: test

    # Functionbeat
    - os: linux
      env: TARGETS="-C x-pack/functionbeat testsuite"
      go: $TRAVIS_GO_VERSION
      stage: test
    - os: osx
      env: TARGETS="TEST_ENVIRONMENT=0 -C x-pack/functionbeat testsuite"
      go: $TRAVIS_GO_VERSION
      stage: test

    # Docker Log Driver
    - os: linux
      env: TARGETS="-C x-pack/dockerlogbeat testsuite"
      go: $TRAVIS_GO_VERSION
      stage: test

    # Journalbeat
    - os: linux
      env: TARGETS="-C journalbeat testsuite"
      go: $TRAVIS_GO_VERSION
      stage: test

    # Generators
    - os: linux
      env: TARGETS="-C generator/metricbeat test test-package"
      go: $TRAVIS_GO_VERSION
      stage: test
    - os: linux
      env: TARGETS="-C generator/beat test test-package"
      go: $TRAVIS_GO_VERSION
      stage: test

    - os: osx
      env: TARGETS="-C generator/metricbeat test"
      go: $TRAVIS_GO_VERSION
      stage: test
    - os: osx
      env: TARGETS="-C generator/beat test"
      go: $TRAVIS_GO_VERSION
      stage: test

    # Docs
    - os: linux
      env: TARGETS="docs"
      go: $TRAVIS_GO_VERSION
      stage: test

    # Kubernetes
    - os: linux
      install: deploy/kubernetes/.travis/setup.sh
      env:
        - TARGETS="-C deploy/kubernetes test"
        - TRAVIS_K8S_VERSION=v1.9.4
      stage: test
    - os: linux
      install: deploy/kubernetes/.travis/setup.sh
      env:
        - TARGETS="-C deploy/kubernetes test"
        - TRAVIS_K8S_VERSION=v1.10.0
      stage: test
    - os: linux
      dist: xenial
      install: deploy/kubernetes/.travis/setup.sh
      env:
        - TARGETS="-C deploy/kubernetes test"
        - TRAVIS_K8S_VERSION=v1.15.3
        - TRAVIS_MINIKUBE_VERSION=v1.3.1
      stage: test
      addons:
        apt:
          config:
            retries: true
          update: true
          packages:
            - python-virtualenv
            - libpcap-dev
            - xsltproc
            - libxml2-utils
            - librpm-dev

    # TODO include 1.11 once minikube supports it
    #- os: linux
    #  install: deploy/kubernetes/.travis/setup.sh
    #  env:
    #    - TARGETS="-C deploy/kubernetes test"
    #    - TRAVIS_K8S_VERSION=v1.11.0
    #  stage: test

addons:
  apt:
    config:
      retries: true
    update: true
    packages:
      - python-virtualenv
      - libpcap-dev
      - xsltproc
      - libxml2-utils
      - libsystemd-dev
      - librpm-dev

before_install:
  - python --version
  - umask 022
  - chmod -R go-w $GOPATH/src/github.com/elastic/beats
  # Docker-compose installation
  - sudo rm /usr/local/bin/docker-compose || true
  - curl -L https://github.com/docker/compose/releases/download/${DOCKER_COMPOSE_VERSION}/docker-compose-`uname -s`-`uname -m` > docker-compose
  - chmod +x docker-compose
  - sudo mv docker-compose /usr/local/bin
  - if [ $TRAVIS_OS_NAME = osx ]; then pip install virtualenv; fi
  # Docker update on Ubuntu Bionic
  - if [ $TRAVIS_OS_NAME = linux ]; then sudo add-apt-repository "deb [arch=amd64] https://download.docker.com/linux/ubuntu bionic stable" ; fi
  - if [ $TRAVIS_OS_NAME = linux ]; then sudo apt-get update ; fi
  - if [ $TRAVIS_OS_NAME = linux ]; then sudo apt-get -y install docker-ce docker-ce-cli containerd.io ; fi

# Skips installations step
install: true

script:
  # Replacement for travis_wait which doesn't print output in real time.
  # Default Travis timeout is 10min, so this workaround prints timestamps every 9min to reset the counter.
  # Using seconds (540s = 9min) instead of minutes for shell compatibility reasons.
  - while sleep 540; do echo "=====[ ${SECONDS} seconds still running ]====="; done &
  - make $TARGETS
  - kill %1

notifications:
  slack:
    on_success: change
    on_failure: always
    on_pull_requests: false
    rooms:
      secure: "e25J5puEA31dOooTI4T+K+zrTs8XeWIGq2cgmiPt9u/g7eqWeQj1UJnVsr8GOu1RPDyuJZJHXqfrvuOYJTdHzXbwjD0JTbwwVVZMkkZW2SWZHG46HCXPiucjWXEr3hXJKBJDDpIx6VxrN7r17dejv1biQ8QuEFZfiB1H8kbH/ho="

after_success:
  # Copy full.cov to coverage.txt because codecov.io requires this file
  - test -f auditbeat/build/coverage/full.cov && bash <(curl -s https://codecov.io/bash) -f auditbeat/build/coverage/full.cov
  - test -f filebeat/build/coverage/full.cov && bash <(curl -s https://codecov.io/bash) -f filebeat/build/coverage/full.cov
  - test -f heartbeat/build/coverage/full.cov && bash <(curl -s https://codecov.io/bash) -f heartbeat/build/coverage/full.cov
  - test -f libbeat/build/coverage/full.cov && bash <(curl -s https://codecov.io/bash) -f libbeat/build/coverage/full.cov
  - test -f metricbeat/build/coverage/full.cov && bash <(curl -s https://codecov.io/bash) -f metricbeat/build/coverage/full.cov
  - test -f packetbeat/build/coverage/full.cov && bash <(curl -s https://codecov.io/bash) -f packetbeat/build/coverage/full.cov<|MERGE_RESOLUTION|>--- conflicted
+++ resolved
@@ -16,12 +16,9 @@
     - TRAVIS_GO_VERSION=$(cat .go-version)
     # Newer versions of minikube fail on travis, see: https://github.com/kubernetes/minikube/issues/2704
     - TRAVIS_MINIKUBE_VERSION=v0.25.2
-<<<<<<< HEAD
+    - MACOSX_DEPLOYMENT_TARGET=10.15
     # Migration to Python 3
     - PYTHON_EXE=python3
-=======
-    - MACOSX_DEPLOYMENT_TARGET=10.15
->>>>>>> 9c1e3a68
 
 jobs:
   include:
