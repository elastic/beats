--- conflicted
+++ resolved
@@ -413,8 +413,8 @@
       cancel_intermediate_builds_branch_filter: "!main !7.17 !8.*"
       skip_intermediate_builds: true
       skip_intermediate_builds_branch_filter: "!main !7.17 !8.*"
-<<<<<<< HEAD
-=======
+      # env:
+      #   ELASTIC_PR_COMMENTS_ENABLED: "true" TODO: uncomment when pipeline is ready
       teams:
         ingest-fp:
           access_level: MANAGE_BUILD_AND_READ
@@ -460,7 +460,6 @@
       skip_intermediate_builds_branch_filter: "!main !7.17 !8.*"
       # env:
       #   ELASTIC_PR_COMMENTS_ENABLED: "true" TODO: uncomment when pipeline is ready
->>>>>>> df9694e1
       teams:
         ingest-fp:
           access_level: MANAGE_BUILD_AND_READ
