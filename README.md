[![Build Status](https://beats-ci.elastic.co/job/Beats/job/beats/job/master/badge/icon)](https://beats-ci.elastic.co/job/Beats/job/beats/job/master/)
[![Travis](https://travis-ci.org/elastic/beats.svg?branch=master)](https://travis-ci.org/elastic/beats)
[![GoReportCard](http://goreportcard.com/badge/elastic/beats)](http://goreportcard.com/report/elastic/beats)
[![Reviewed by Hound](https://img.shields.io/badge/Reviewed_by-Hound-8E64B0.svg)](https://houndci.com)

# Beats - The Lightweight Shippers of the Elastic Stack

The [Beats](https://www.elastic.co/products/beats) are lightweight data
shippers, written in Go, that you install on your servers to capture all sorts
of operational data (think of logs, metrics, or network packet data). The Beats
send the operational data to Elasticsearch, either directly or via Logstash, so
it can be visualized with Kibana.

By "lightweight", we mean that Beats have a small installation footprint, use
limited system resources, and have no runtime dependencies.

This repository contains
[libbeat](https://github.com/elastic/beats/tree/master/libbeat), our Go
framework for creating Beats, and all the officially supported Beats:

Beat  | Description
--- | ---
[Auditbeat](https://github.com/elastic/beats/tree/master/auditbeat) | Collect your Linux audit framework data and monitor the integrity of your files.
[Filebeat](https://github.com/elastic/beats/tree/master/filebeat) | Tails and ships log files
[Functionbeat](https://github.com/elastic/beats/tree/master/x-pack/functionbeat) | Read and ships events from serverless infrastructure.
[Heartbeat](https://github.com/elastic/beats/tree/master/heartbeat) | Ping remote services for availability
[Journalbeat](https://github.com/elastic/beats/tree/master/journalbeat) | Read and ships event from Journald.
[Metricbeat](https://github.com/elastic/beats/tree/master/metricbeat) | Fetches sets of metrics from the operating system and services
[Packetbeat](https://github.com/elastic/beats/tree/master/packetbeat) | Monitors the network and applications by sniffing packets
[Winlogbeat](https://github.com/elastic/beats/tree/master/winlogbeat) | Fetches and ships Windows Event logs

In addition to the above Beats, which are officially supported by
[Elastic](https://elastic.co), the community has created a set of other Beats
that make use of libbeat but live outside of this Github repository. We maintain
a list of community Beats
[here](https://www.elastic.co/guide/en/beats/libbeat/master/community-beats.html).

## Documentation and Getting Started

You can find the documentation and getting started guides for each of the Beats
on the [elastic.co site](https://www.elastic.co/guide/):

* [Beats platform](https://www.elastic.co/guide/en/beats/libbeat/current/index.html)
* [Auditbeat](https://www.elastic.co/guide/en/beats/auditbeat/current/index.html)
* [Filebeat](https://www.elastic.co/guide/en/beats/filebeat/current/index.html)
* [Functionbeat](https://www.elastic.co/guide/en/beats/functionbeat/current/index.html)
* [Heartbeat](https://www.elastic.co/guide/en/beats/heartbeat/current/index.html)
* [Journalbeat](https://www.elastic.co/guide/en/beats/journalbeat/current/index.html)
* [Metricbeat](https://www.elastic.co/guide/en/beats/metricbeat/current/index.html)
* [Packetbeat](https://www.elastic.co/guide/en/beats/packetbeat/current/index.html)
* [Winlogbeat](https://www.elastic.co/guide/en/beats/winlogbeat/current/index.html)


## Getting Help

If you need help or hit an issue, please start by opening a topic on our
[discuss forums](https://discuss.elastic.co/c/beats). Please note that we
reserve GitHub tickets for confirmed bugs and enhancement requests.

## Downloads

You can download pre-compiled Beats binaries, as well as packages for the
supported platforms, from [this page](https://www.elastic.co/downloads/beats).

## Contributing

We'd love working with you! You can help make the Beats better in many ways:
report issues, help us reproduce issues, fix bugs, add functionality, or even
create your own Beat.

Please start by reading our [CONTRIBUTING](CONTRIBUTING.md) file.

If you are creating a new Beat, you don't need to submit the code to this
repository. You can simply start working in a new repository and make use of the
libbeat packages, by following our [developer
guide](https://www.elastic.co/guide/en/beats/libbeat/current/new-beat.html).
After you have a working prototype, open a pull request to add your Beat to the
list of [community
Beats](https://github.com/elastic/beats/blob/master/libbeat/docs/communitybeats.asciidoc).

## Building Beats from the Source

See our [CONTRIBUTING](CONTRIBUTING.md) file for information about setting up
your dev environment to build Beats from the source.

## Snapshots

For testing purposes, we generate snapshot builds that you can find [here](https://beats-ci.elastic.co/job/Beats/job/packaging/job/master/lastSuccessfulBuild/gcsObjects/). Please be aware that these are built on top of master and are not meant for production.

## CI

### PR Comments

It is possible to trigger some jobs by putting a comment on a GitHub PR.
(This service is only available for users affiliated with Elastic and not for open-source contributors.)

* [beats][]
  * `jenkins run the tests please` or `jenkins run tests` or `/test` will kick off a default build.
  * `/test macos` will kick off a default build with also the `macos` stages.
  * `/test <beat-name>` will kick off the default build for the given PR in addition to the `<beat-name>` build itself.
  * `/test <beat-name> for macos` will kick off a default build with also the `macos` stage for the `<beat-name>`.
* [apm-beats-update][]
  * `/run apm-beats-update`
* [apm-beats-packaging][]
  * `/package` or `/packaging` will kick of a build to generate the packages for beats.

<<<<<<< HEAD
[beats]: https://beats-ci.elastic.co/job/Beats/job/beats-beats-mbp/
[apm-beats-update]: https://beats-ci.elastic.co/job/Beats/job/apm-beats-update/

### PR Labels

It's possible to configure the build on a GitHub PR by labelling the PR with the below labels

* `<beat-name>` to force the following builds to run the stages for the `<beat-name>`
* `macOS` to force the following builds to run the `macos` stages.
=======
[beats]: https://beats-ci.elastic.co/job/Beats/job/beats/
[apm-beats-update]: https://beats-ci.elastic.co/job/Beats/job/apm-beats-update/
[apm-beats-packaging]: https://beats-ci.elastic.co/job/Beats/job/packaging/
>>>>>>> 6106a0eb
<|MERGE_RESOLUTION|>--- conflicted
+++ resolved
@@ -104,18 +104,13 @@
 * [apm-beats-packaging][]
   * `/package` or `/packaging` will kick of a build to generate the packages for beats.
 
-<<<<<<< HEAD
-[beats]: https://beats-ci.elastic.co/job/Beats/job/beats-beats-mbp/
-[apm-beats-update]: https://beats-ci.elastic.co/job/Beats/job/apm-beats-update/
-
 ### PR Labels
 
 It's possible to configure the build on a GitHub PR by labelling the PR with the below labels
 
 * `<beat-name>` to force the following builds to run the stages for the `<beat-name>`
 * `macOS` to force the following builds to run the `macos` stages.
-=======
+
 [beats]: https://beats-ci.elastic.co/job/Beats/job/beats/
 [apm-beats-update]: https://beats-ci.elastic.co/job/Beats/job/apm-beats-update/
-[apm-beats-packaging]: https://beats-ci.elastic.co/job/Beats/job/packaging/
->>>>>>> 6106a0eb
+[apm-beats-packaging]: https://beats-ci.elastic.co/job/Beats/job/packaging/