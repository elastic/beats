--- conflicted
+++ resolved
@@ -47,8 +47,5 @@
 - Introduce beat.OutputChooses publisher mode. {pull}12996[12996]
 - Ensure that beat.Processor, beat.ProcessorList, and processors.ProcessorList are compatible and can be composed more easily. {pull}12996[12996]
 - Add support to close beat.Client via beat.CloseRef (a subset of context.Context). {pull}13031[13031]
-<<<<<<< HEAD
 - Add checks for types and formats used in fields definitions in `fields.yml` files. {pull}13188[13188]
-=======
-- Makefile included in generator copies files from beats repository using `git archive` instead of cp. {pull}13193[13193]
->>>>>>> f07cf749
+- Makefile included in generator copies files from beats repository using `git archive` instead of cp. {pull}13193[13193]