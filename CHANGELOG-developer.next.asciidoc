--- conflicted
+++ resolved
@@ -87,14 +87,11 @@
 - Fix ingest pipeline for panw module to parse url scheme correctly {pull}35757[35757]
 - Renamed an httpjson input metric to follow naming conventions. `httpjson_interval_pages_total` was renamed to `httpjson_interval_pages` because the `_total` suffix is reserved for counters. {issue}35933[35933] {pull}36169[36169]
 - Fixed some race conditions in tests {pull}36185[36185]
-<<<<<<< HEAD
 - Fix Stringer implementation of fingerprint processor {issue}35174[35174]
-=======
 - Re-enable HTTPJSON fixed flakey test. {issue}34929[34929] {pull}36525[36525]
 - Make winlogbeat/sys/wineventlog follow the unsafe.Pointer rules. {pull}36650[36650]
 - Cleaned up documentation errors & fixed a minor bug in Filebeat Azure blob storage input. {pull}36714[36714]
 - Fix copy arguments for strict aligned architectures. {pull}36976[36976]
->>>>>>> 024a9cec
 
 ==== Added
 
