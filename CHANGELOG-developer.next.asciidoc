// Use these for links to issue and pulls. Note issues and pulls redirect one to
// each other on Github, so don't worry too much on using the right prefix.
:issue: https://github.com/elastic/beats/issues/
:pull: https://github.com/elastic/beats/pull/

This changelog is intended for community Beat developers. It covers the major
breaking changes to the internal APIs in the official Beats and changes related
to developing a Beat like code generators or `fields.yml`. Only the major
changes will be covered in this changelog that are expected to affect community
developers. Each breaking change added here should have an explanation on how
other Beats should be migrated.

Note: This changelog documents the current changes which are not yet present in
an actual release.

=== Beats version HEAD
https://github.com/elastic/beats/compare/v7.0.0-rc2..master[Check the HEAD diff]

The list below covers the major changes between 7.0.0-rc2 and master only.

==== Breaking changes

- Move Fields from package libbeat/common to libbeat/mapping. {pull}11198[11198]
- For "metricbeat style" generated custom beats, the mage target `GoTestIntegration` has changed to `GoIntegTest` and `GoTestUnit` has changed to `GoUnitTest`. {pull}13341[13341]
- Build docker and kubernetes features only on supported platforms. {pull}13509[13509]
- Need to register new processors to be used in the JS processor in their `init` functions. {pull}13509[13509]
- The custom beat generator now uses mage instead of python, `mage GenerateCustomBeat` can be used to create a new beat, and `mage vendorUpdate` to update the vendored libbeat in a custom beat. {pull}13610[13610]
- Altered all remaining uses of mapval to use the renamed and enhanced version: https://github.com/elastic/go-lookslike[go-lookslike] instead, which is a separate project. The mapval tree is now gone. {pull}14165[14165]
- Move light modules to OSS. {pull}14369[14369]
- Deprecate test flags, `generate` and `update_expected`, in favor of `data`. {pull}15292[15292]
- Python 3 is required now to run python tests and tools. {pull}14798[14798]
- The type `memqueue.Broker` is no longer exported; instead of `memqueue.NewBroker`, call `memqueue.NewQueue` (which provides the same public interface). {pull}16667[16667]
- The disk spool types `spool.Spool` and `spool.Settings` have been renamed to the internal types `spool.diskSpool` and `spool.settings`. {pull}16693[16693]
- `queue.Eventer` has been renamed to `queue.ACKListener` {pull}16691[16691]
- Require logger as first parameter for `outputs.elasticsearch.client#BulkReadItemStatus`. {pull}16761[16761]
- Extract Elasticsearch client logic from `outputs/elasticsearch` package into new `esclientleg` package. {pull}16150[16150]
- Rename `queue.BufferConfig.Events` to `queue.BufferConfig.MaxEvents`. {pull}17622[17622]
- Remove `queue.Feature` and replace `queue.RegisterType` with `queue.RegisterQueueType`. {pull}17666[17666]
- The way configuration files are generated has changed to make it easier to customize parts
  of the config without requiring changes to libbeat config templates. Generation is now
  fully based on Go text/template and no longer uses file concatenation to generate the config.
  Your magefile.go will require a change to adapt the devtool API. See the pull request for
  more details. {pull}18148[18148]
- Introduce APM libbeat instrumentation. `Publish` method on `Client` interface now takes a Context as first argument. {pull}17938[17938]
- The Elasticsearch client settings expect the API key to be raw (not base64-encoded). {issue}18939[18939] {pull}18945[18945]
- `management.ConfigManager` has been renamed to `management.Manager`. {pull}19114[19114]
- `UpdateStatus` has been added to the `management.Manager` interface. {pull}19114[19114]
- Remove `common.MapStrPointer` parameter from `cfgfile.Runnerfactory` interface. {pull}19135[19135]
- Replace `ACKCount`, `ACKEvents`, and `ACKLastEvent` callbacks with `ACKHandler` and interface in `beat.ClientConfig`. {pull}19632[19632]
- Remove global ACK handler support via `SetACKHandler` from publisher pipeline. {pull}19632[19632]
- Make implementing `Close` required for `reader.Reader` interfaces. {pull}20455[20455]
- Remove `NumCPU` as clients should update the CPU count on the fly in case of config changes in a VM. {pull}23154[23154]
- Remove Metricbeat EventFetcher and EventsFetcher interface. Use the reporter interface instead. {pull}25093[25093]
- Update Darwin build image to a debian 10 base that increases the MacOS SDK and minimum supported version used in build to 10.14. {issue}24193[24193]

==== Bugfixes

- Stop using `mage:import` in community beats. This was ignoring the vendorized beats directory for some mage targets, using the code available in GOPATH, this causes inconsistencies and compilation problems if the version of the code in the GOPATH is different to the vendored one. Use of `mage:import` will continue to be unsupported in custom beats till beats is migrated to go modules, or mage supports vendored dependencies. {issue}13998[13998] {pull}14162[14162]
- Metricbeat module builders call host parser only once when instantiating light modules. {pull}20149[20149]
- Fix export dashboard command when running against Elastic Cloud hosted Kibana. {pull}22746[22746]
- Remove `event.dataset` (ECS) annotion from `libbeat.logp`. {issue}27404[27404]
- Errors should be thrown as errors. Metricsets inside Metricbeat will now throw errors as the `error` log level. {pull}27804[27804]

==== Added

- Add configuration for APM instrumentation and expose the tracer trough the Beat object. {pull}17938[17938]
- Metricset generator generates beta modules by default now. {pull}10657[10657]
- The `beat.Event` accessor methods now support `@metadata` keys. {pull}10761[10761]
- Assertion for documented fields in tests fails if any of the fields in the tested event is documented as an alias. {pull}10921[10921]
- Support for Logger in the Metricset base instance. {pull}11106[11106]
- Filebeat modules can now use ingest pipelines in YAML format. {pull}11209[11209]
- Prometheus helper for metricbeat contains now `Namespace` field for `prometheus.MetricsMappings` {pull}11424[11424]
- Update Jinja2 version to 2.10.1. {pull}11817[11817]
- Reduce idxmgmt.Supporter interface and rework export commands to reuse logic. {pull}11777[11777],{pull}12065[12065],{pull}12067[12067],{pull}12160[12160]
- Update urllib3 version to 1.24.2 {pull}11930[11930]
- Add libbeat/common/cleanup package. {pull}12134[12134]
- New helper to check for leaked goroutines on tests. {pull}12106[12106]
- Only Load minimal template if no fields are provided. {pull}12103[12103]
- Add new option `IgnoreAllErrors` to `libbeat.common.schema` for skipping fields that failed while converting. {pull}12089[12089]
- Deprecate setup cmds for `template` and `ilm-policy`. Add new setup cmd for `index-management`. {pull}12132[12132]
- Use the go-lookslike library for testing in heartbeat. Eventually the mapval package will be replaced with it. {pull}12540[12540]
- New ReporterV2 interfaces that can receive a context on `Fetch(ctx, reporter)`, or `Run(ctx, reporter)`. {pull}11981[11981]
- Generate configuration from `mage` for all Beats. {pull}12618[12618]
- Add ClientFactory to TCP input source to add SplitFunc/NetworkFuncs per client. {pull}8543[8543]
- Introduce beat.OutputChooses publisher mode. {pull}12996[12996]
- Ensure that beat.Processor, beat.ProcessorList, and processors.ProcessorList are compatible and can be composed more easily. {pull}12996[12996]
- Add support to close beat.Client via beat.CloseRef (a subset of context.Context). {pull}13031[13031]
- Add checks for types and formats used in fields definitions in `fields.yml` files. {pull}13188[13188]
- Makefile included in generator copies files from beats repository using `git archive` instead of cp. {pull}13193[13193]
- Strip debug symbols from binaries to reduce binary sizes. {issue}12768[12768]
- Compare event by event in `testadata` framework to avoid sorting problems {pull}13747[13747]
- Added a `default_field` option to fields in fields.yml to offer a way to exclude fields from the default_field list. {issue}14262[14262] {pull}14341[14341]
- `supported-versions.yml` can be used in metricbeat python system tests to obtain the build args for docker compose builds. {pull}14520[14520]
- Add support for MODULE environment variable in `mage goIntegTest` in metricbeat to run integration tests for a single module. {pull}17147[17147]
- Add support for a `TEST_TAGS` environment variable to add tags for tests selection following go build tags semantics, this environment variable is used by mage test targets to add build tags. Python tests can also be tagged with a decorator (`@beat.tag('sometag')`). {pull}16937[16937] {pull}17075[17075]
- Add fields validation for histogram subfields. {pull}17759[17759]
- Events intended for the Elasticsearch output can now take an `op_type` metadata field of type events.OpType or string to indicate the `op_type` to use for bulk indexing. {pull}12606[12606]
- Remove vendor folder from repository. {pull}18655[18655]
- Added SQL helper that can be used from any Metricbeat module {pull}18955[18955]
- Update Go version to 1.14.4. {pull}19753[19753]
- Update Go version to 1.14.7. {pull}20508[20508]
- Add packaging for docker image based on UBI minimal 8. {pull}20576[20576]
- Make the mage binary used by the build process in the docker container to be statically compiled. {pull}20827[20827]
- Add Pensando distributed firewall module. {pull}21063[21063]
- Update ecszap to v0.3.0 for using ECS 1.6.0 in logs {pull}22267[22267]
- Add support for customized monitoring API. {pull}22605[22605]

- Update Go version to 1.15.7. {pull}22495[22495]
- Update Go version to 1.15.8. {pull}23955[23955]
- Update Go version to 1.15.9. {pull}24442[24442]
- Update Go version to 1.15.10. {pull}24606[24606]
- Update Go version to 1.15.12. {pull}25629[25629]
- Update Go version to 1.16.4. {issue}25346[25346] {pull}25671[25671]
- Add sorting to array fields for generated data files (*-generated.json) {pull}25320[25320]
- Update to go-concert 0.2.0 {pull}27162[27162]
- Update Go version to 1.16.5. {issue}26182[26182] {pull}26186[26186]
- Introduce `libbeat/beat.Beat.OutputConfigReloader` {pull}28048[28048]
- Update Go version to 1.17.1. {pull}27543[27543]
<<<<<<< HEAD
=======
- Whitelist `GCP_*` environment variables in dev tools {pull}28364[28364]
>>>>>>> 4a080bf5

==== Deprecated

- Deprecated the `common.Float` type. {issue}28279[28279] {pull}28280[28280]<|MERGE_RESOLUTION|>--- conflicted
+++ resolved
@@ -116,10 +116,7 @@
 - Update Go version to 1.16.5. {issue}26182[26182] {pull}26186[26186]
 - Introduce `libbeat/beat.Beat.OutputConfigReloader` {pull}28048[28048]
 - Update Go version to 1.17.1. {pull}27543[27543]
-<<<<<<< HEAD
-=======
 - Whitelist `GCP_*` environment variables in dev tools {pull}28364[28364]
->>>>>>> 4a080bf5
 
 ==== Deprecated
 
