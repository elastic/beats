// Use these for links to issue and pulls. Note issues and pulls redirect one to
// each other on Github, so don't worry too much on using the right prefix.
:issue: https://github.com/elastic/beats/issues/
:pull: https://github.com/elastic/beats/pull/

This changelog is intended for community Beat developers. It covers the major
breaking changes to the internal APIs in the official Beats and changes related
to developing a Beat like code generators or `fields.yml`. Only the major
changes will be covered in this changelog that are expected to affect community
developers. Each breaking change added here should have an explanation on how
other Beats should be migrated.

Note: This changelog documents the current changes which are not yet present in
an actual release.

=== Beats version HEAD
https://github.com/elastic/beats/compare/v7.0.0-rc2..master[Check the HEAD diff]

The list below covers the major changes between 7.0.0-rc2 and master only.

==== Breaking changes

- Move Fields from package libbeat/common to libbeat/mapping. {pull}11198[11198]
- For "metricbeat style" generated custom beats, the mage target `GoTestIntegration` has changed to `GoIntegTest` and `GoTestUnit` has changed to `GoUnitTest`. {pull}13341[13341]
- Build docker and kubernetes features only on supported platforms. {pull}13509[13509]
- Need to register new processors to be used in the JS processor in their `init` functions. {pull}13509[13509]
- The custom beat generator now uses mage instead of python, `mage GenerateCustomBeat` can be used to create a new beat, and `mage vendorUpdate` to update the vendored libbeat in a custom beat. {pull}13610[13610]
- Altered all remaining uses of mapval to use the renamed and enhanced version: https://github.com/elastic/go-lookslike[go-lookslike] instead, which is a separate project. The mapval tree is now gone. {pull}14165[14165]
- Move light modules to OSS. {pull}14369[14369]
- Deprecate test flags, `generate` and `update_expected`, in favor of `data`. {pull}15292[15292]
- Python 3 is required now to run python tests and tools. {pull}14798[14798]
- The type `memqueue.Broker` is no longer exported; instead of `memqueue.NewBroker`, call `memqueue.NewQueue` (which provides the same public interface). {pull}16667[16667]
- The disk spool types `spool.Spool` and `spool.Settings` have been renamed to the internal types `spool.diskSpool` and `spool.settings`. {pull}16693[16693]
- `queue.Eventer` has been renamed to `queue.ACKListener` {pull}16691[16691]
- Require logger as first parameter for `outputs.transport.transport#ProxyDialer` and `outputs.elasticsearch.client#BulkReadItemStatus`. {pull}16761[16761]

- The `libbeat/outputs/transport` package has been moved to `libbeat/common/transport`. {pull}16734[16734]
- The `libbeat/outputs/tls.go` file has been removed. All exported symbols in that file (`libbeat/outputs.*`) are now available as `libbeat/common/tlscommon.*`. {pull}16734[16734]
- The newly generated Beats are using go modules to manage dependencies. {pull}16288[16288]
- Extract Elasticsearch client logic from `outputs/elasticsearch` package into new `esclientleg` package. {pull}16150[16150]

==== Bugfixes

- Stop using `mage:import` in community beats. This was ignoring the vendorized beats directory for some mage targets, using the code available in GOPATH, this causes inconsistencies and compilation problems if the version of the code in the GOPATH is different to the vendored one. Use of `mage:import` will continue to be unsupported in custom beats till beats is migrated to go modules, or mage supports vendored dependencies. {issue}13998[13998] {pull}14162[14162]

==== Added

- Make the behavior of clientWorker and netClientWorker consistent when error is returned from publisher pipeline
- Metricset generator generates beta modules by default now. {pull}10657[10657]
- The `beat.Event` accessor methods now support `@metadata` keys. {pull}10761[10761]
- Assertion for documented fields in tests fails if any of the fields in the tested event is documented as an alias. {pull}10921[10921]
- Support for Logger in the Metricset base instance. {pull}11106[11106]
- Filebeat modules can now use ingest pipelines in YAML format. {pull}11209[11209]
- Prometheus helper for metricbeat contains now `Namespace` field for `prometheus.MetricsMappings` {pull}11424[11424]
- Update Jinja2 version to 2.10.1. {pull}11817[11817]
- Reduce idxmgmt.Supporter interface and rework export commands to reuse logic. {pull}11777[11777],{pull}12065[12065],{pull}12067[12067],{pull}12160[12160]
- Update urllib3 version to 1.24.2 {pull}11930[11930]
- Add libbeat/common/cleanup package. {pull}12134[12134]
- New helper to check for leaked goroutines on tests. {pull}12106[12106]
- Only Load minimal template if no fields are provided. {pull}12103[12103]
- Add new option `IgnoreAllErrors` to `libbeat.common.schema` for skipping fields that failed while converting. {pull}12089[12089]
- Deprecate setup cmds for `template` and `ilm-policy`. Add new setup cmd for `index-management`. {pull}12132[12132]
- Use the go-lookslike library for testing in heartbeat. Eventually the mapval package will be replaced with it. {pull}12540[12540]
- New ReporterV2 interfaces that can receive a context on `Fetch(ctx, reporter)`, or `Run(ctx, reporter)`. {pull}11981[11981]
- Generate configuration from `mage` for all Beats. {pull}12618[12618]
- Add ClientFactory to TCP input source to add SplitFunc/NetworkFuncs per client. {pull}8543[8543]
- Introduce beat.OutputChooses publisher mode. {pull}12996[12996]
- Ensure that beat.Processor, beat.ProcessorList, and processors.ProcessorList are compatible and can be composed more easily. {pull}12996[12996]
- Add support to close beat.Client via beat.CloseRef (a subset of context.Context). {pull}13031[13031]
- Add checks for types and formats used in fields definitions in `fields.yml` files. {pull}13188[13188]
- Makefile included in generator copies files from beats repository using `git archive` instead of cp. {pull}13193[13193]
- Strip debug symbols from binaries to reduce binary sizes. {issue}12768[12768]
- Compare event by event in `testadata` framework to avoid sorting problems {pull}13747[13747]
- Added a `default_field` option to fields in fields.yml to offer a way to exclude fields from the default_field list. {issue}14262[14262] {pull}14341[14341]
- `supported-versions.yml` can be used in metricbeat python system tests to obtain the build args for docker compose builds. {pull}14520[14520]
- Fix dropped errors in the tests for the metricbeat Azure module. {pull}13773[13773]
- New mage target for Functionbeat: generate pkg folder to make manager easier. {pull}15580[15880]
<<<<<<< HEAD
- Add support for MODULE environment variable in `mage goIntegTest` in metricbeat to run integration tests for a single module. {pull}17147[17147]
=======
- Add support for a `TEST_TAGS` environment variable to add tags for tests selection following go build tags semantics, this environment variable is used by mage test targets to add build tags. Python tests can also be tagged with a decorator (`@beat.tag('sometag')`). {pull}16937[16937] {pull}17075[17075]
>>>>>>> e7a928d0
<|MERGE_RESOLUTION|>--- conflicted
+++ resolved
@@ -75,8 +75,5 @@
 - `supported-versions.yml` can be used in metricbeat python system tests to obtain the build args for docker compose builds. {pull}14520[14520]
 - Fix dropped errors in the tests for the metricbeat Azure module. {pull}13773[13773]
 - New mage target for Functionbeat: generate pkg folder to make manager easier. {pull}15580[15880]
-<<<<<<< HEAD
 - Add support for MODULE environment variable in `mage goIntegTest` in metricbeat to run integration tests for a single module. {pull}17147[17147]
-=======
-- Add support for a `TEST_TAGS` environment variable to add tags for tests selection following go build tags semantics, this environment variable is used by mage test targets to add build tags. Python tests can also be tagged with a decorator (`@beat.tag('sometag')`). {pull}16937[16937] {pull}17075[17075]
->>>>>>> e7a928d0
+- Add support for a `TEST_TAGS` environment variable to add tags for tests selection following go build tags semantics, this environment variable is used by mage test targets to add build tags. Python tests can also be tagged with a decorator (`@beat.tag('sometag')`). {pull}16937[16937] {pull}17075[17075]