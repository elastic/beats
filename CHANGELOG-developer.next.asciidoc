--- conflicted
+++ resolved
@@ -23,11 +23,8 @@
 - Remove support for deprecated `GenRootCmd` methods. {pull}10721[10721]
 
 ==== Bugfixes
-<<<<<<< HEAD
+- Align default index between elasticsearch and logstash and kafka output. {pull}10841[10841]
 - Fix duplication check for `append_fields` option. {pull}10959[10959]
-=======
-- Align default index between elasticsearch and logstash and kafka output. {pull}10841[10841]
->>>>>>> 2011b100
 
 ==== Added
 
