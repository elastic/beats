--- conflicted
+++ resolved
@@ -13,21 +13,12 @@
 This file uses a set of environment variables to configure Elasticsearch output. We have two different sets:
   * [Self-managed](https://www.elastic.co/guide/en/beats/metricbeat/current/elasticsearch-output.html) Elasticsearch service:
 
-<<<<<<< HEAD
-      | Variable               | Default       | Description                          |
-      |------------------------|---------------|--------------------------------------|
-      | ELASTICSEARCH_HOST     | elasticsearch | Elasticsearch host                   |
-      | ELASTICSEARCH_PORT     | 9200          | Elasticsearch port                   |
-      | ELASTICSEARCH_USERNAME | elastic       | Elasticsearch username for HTTP auth |
-      | ELASTICSEARCH_PASSWORD | changeme      | Elasticsearch password               |
-=======
     | Variable               | Default       | Description                          |
     |------------------------|---------------|--------------------------------------|
     | ELASTICSEARCH_HOST     | elasticsearch | Elasticsearch host                   |
-    | ELASTICSEARCH_PORT     | 9200          | Elasticsearch port                   |
-    | ELASTICSEARCH_USERNAME | elastic       | Elasticsearch username for HTTP auth |
-    | ELASTICSEARCH_PASSWORD | changeme      | Elasticsearch password               |
->>>>>>> 668150ab
+     | ELASTICSEARCH_PORT     | 9200          | Elasticsearch port                   |
+     | ELASTICSEARCH_USERNAME | elastic       | Elasticsearch username for HTTP auth |
+     | ELASTICSEARCH_PASSWORD | changeme      | Elasticsearch password               |
 
   * Elasticsearch service on [Elastic Cloud](https://www.elastic.co/guide/en/beats/metricbeat/current/configure-cloud-id.html):
 
@@ -154,8 +145,7 @@
 
 1. [Log in](https://cloud.elastic.co/home) to your Elastic Cloud account.
 
-2. Create a [deployment](https://www.elastic.co/guide/en/cloud/current/ec-create-deployment.html).
-   While waiting, you are prompted to save the admin credentials for your deployment which provides you with superuser access to Elasticsearch.
+2. Create a [deployment](https://www.elastic.co/guide/en/cloud/current/ec-create-deployment.html). Make sure to save the credentials.
 
 3. On the deployment overview page, copy down the Cloud ID.
 
