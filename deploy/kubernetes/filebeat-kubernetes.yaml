--- conflicted
+++ resolved
@@ -188,7 +188,6 @@
   resources:
     - replicasets
   verbs: ["get", "list", "watch"]
-<<<<<<< HEAD
 ---
 apiVersion: rbac.authorization.k8s.io/v1
 kind: Role
@@ -219,8 +218,6 @@
     resourceNames:
       - kubeadm-config
     verbs: ["get"]
-=======
->>>>>>> 8e56f10a
 ---
 apiVersion: v1
 kind: ServiceAccount
