--- conflicted
+++ resolved
@@ -171,11 +171,7 @@
       dnsPolicy: ClusterFirstWithHostNet
       containers:
       - name: heartbeat
-<<<<<<< HEAD
-        image: docker.elastic.co/beats/heartbeat:8.15.2
-=======
         image: docker.elastic.co/beats/heartbeat:9.0.0
->>>>>>> e345f285
         args: [
           "-c", "/etc/heartbeat.yml",
           "-e",
