--- conflicted
+++ resolved
@@ -92,12 +92,9 @@
 - Add appender support to autodiscover {pull}6469[6469]
 - Add add_host_metadata processor {pull}5968[5968]
 - Retry configuration to load dashboards if Kibana is not reachable when the beat starts. {pull}6560[6560]
-<<<<<<< HEAD
 - Add `has_fields` conditional to filter events based on the existence of all the given fields. {issue}6285[6285] {pull}6653[6653]
-=======
 - Add support for spooling to disk to the beats event publishing pipeline. {pull}6581[6581]
 - Added logging of system info at Beat startup. {issue}5946[5946]
->>>>>>> e8ea27a6
 
 *Auditbeat*
 
