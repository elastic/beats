// Use these for links to issue and pulls. Note issues and pulls redirect one to
// each other on Github, so don't worry too much on using the right prefix.
:issue: https://github.com/elastic/beats/issues/
:pull: https://github.com/elastic/beats/pull/

////////////////////////////////////////////////////////////
// Template, add newest changes here

=== Beats version HEAD
https://github.com/elastic/beats/compare/v6.4.0...master[Check the HEAD diff]

==== Breaking changes

*Affecting all Beats*

*Auditbeat*

- Use `initial_scan` action for new paths. {pull}7954[7954]

*Filebeat*

*Heartbeat*

*Metricbeat*

*Packetbeat*

*Winlogbeat*

==== Bugfixes

*Affecting all Beats*

- Fixed `add_host_metadata` not initializing correctly on Windows. {issue}7715[7715]
- Fixed `-d` CLI flag by trimming spaces from selectors. {pull}7864[7864]
- Fixed missing file unlock in spool file on Windows, so file can be reopened and locked. {pull}7859[7859]
- Fix spool file opening/creation failing due to file locking on Windows. {pull}7859[7859]
- Fix size of maximum mmaped read area in spool file on Windows. {pull}7859[7859]
- Fix potential data loss on OS X in spool file by using fcntl with F_FULLFSYNC. {pull}7859[7859]
- Improve fsync on linux, by assuming the kernel resets error flags of failed writes. {pull}7859[7859]
- Remove unix-like permission checks on Windows, so files can be opened. {issue}7849[7849]
- Deregister pipeline loader callback when inputsRunner is stopped. {pull}7893[7893]
- Replace index patterns in TSVB visualizations. {pull}7929[7929]
- Fixed Support `add_docker_metadata` in Windows by identifying systems' path separator. {issue}7797[7797]

*Auditbeat*

- Fixed a crash in the file_integrity module under Linux. {issue}7753[7753]
- Fixed a data race in the file_integrity module. {issue}8009[8009]
- Fixed a deadlock in the file_integrity module. {pull}8027[8027]
- Fixed the RPM by designating the config file as configuration data in the RPM spec. {issue}8075[8075]

*Filebeat*

- Fixed a memory leak when harvesters are closed. {pull}7820[7820]
- Fix date format in Mongodb Ingest pipeline. {pull}7974[7974]

*Heartbeat*

- Added support for extra TLS/x509 metadata. {pull}7944[7944]

*Metricbeat*

- Fix golang.heap.gc.cpu_fraction type from long to float in Golang module. {pull}7789[7789]
- Fixed a panic when the kvm module cannot establish a connection to libvirtd. {issue}7792[7792].
- Recover metrics for old apache versions removed by mistake on #6450. {pull}7871[7871]
- Add missing namespace field in http server metricset {pull}7890[7890]
- Fixed the RPM by designating the modules.d config files as configuration data in the RPM spec. {issue}8075[8075]
<<<<<<< HEAD
- Fixed the location of the modules.d dir in Deb and RPM packages. {issue}8104[8104]
=======
- Add docker diskio stats on Windows. {issue}6815[6815] {pull}8126[8126]
>>>>>>> 63f25a41

*Packetbeat*

- Fixed a seccomp related error where the `fcntl64` syscall was not permitted
  on 32-bit Linux and the sniffer failed to start. {issue}7839[7839]

*Winlogbeat*


==== Added

*Affecting all Beats*
- Add backoff on error support to redis output. {pull}7781[7781]

- Add field `host.os.kernel` to the add_host_metadata processor and to the
  internal monitoring data. {issue}7807[7807]
- Allow for cloud-id to specify a custom port. This makes cloud-id work in ECE contexts. {pull}7887[7887]
- Add support to grow or shrink an existing spool file between restarts. {pull}7859[7859]
- Add debug check to logp.Logger {pull}7965[7965]
- Make kubernetes autodiscover ignore events with empty container IDs {pull}7971[7971]
- Add DNS processor with support for performing reverse lookups on IP addresses. {issue}7770[7770]
- Implement CheckConfig in RunnerFactory to make autodiscover check configs {pull}7961[7961]
- Count HTTP 429 responses in the elasticsearch output {pull}8056[8056]
- Report configured queue type. {pull}8091[8091]

*Auditbeat*

*Filebeat*

- Make inputsource generic taking bufio.SplitFunc as input {pull}7746[7746]
- Add custom unpack to log hints config to avoid env resolution {pull}7710[7710]
- Keep raw user agent information after parsing as user_agent_raw in Filebeat modules. {pull}7823[7832]
- Make docker input check if container strings are empty {pull}7960[7960]

*Heartbeat*

*Metricbeat*
- Add metrics about cache size to memcached module {pull}7740[7740]
- Add `replstatus` metricset to MongoDB module {pull}7604[7604]
- Move common kafka fields (broker, topic and partition.id) to the module level to facilitate events correlation {pull}7767[7767]
- Add `metircs` metricset to MongoDB module. {pull}7611[7611]
- Add fields for mermory fragmentation, memory allocator stats, copy on write, master-slave status, and active defragmentation to `info` metricset of Redis module. {pull}7695[7695]
- Add experimental socket summary metricset to system module {pull}6782[6782]
- Increase ignore_above for system.process.cmdline to 2048. {pull}8101[8100]

*Packetbeat*

- Added DHCP protocol support. {pull}7647[7647]
- Add support to decode HTTP bodies compressed with `gzip` and `deflate`. {pull}7915[7915]

*Winlogbeat*


==== Deprecated

*Affecting all Beats*

*Filebeat*

*Heartbeat*

*Metricbeat*
- Redis `info` `replication.master_offset` has been deprecated in favor of `replication.master.offset`.{pull}7695[7695]

- Move common kafka fields (broker, topic and partition.id) to the module level {pull}7767[7767].

*Packetbeat*

*Winlogbeat*

==== Known Issue


////////////////////////////////////////////////////////////

[[release-notes-6.4.0]]
=== Beats version 6.4.0
https://github.com/elastic/beats/compare/v6.3.1...v6.4.0[View commits]

==== Breaking changes

*Affecting all Beats*

- Set default kafka version to 1.0.0 in kafka output. Older versions are still supported by configuring the `version` setting. Minimally supported version is 0.11 (older versions might work, but are untested). {pull}7025[7025]

*Heartbeat*

- Rename http.response.status to http.response.status_code to align with ECS. {pull}7274[7274]
- Remove `type` field as not needed. {pull}7307[7307]

*Metricbeat*

- Fixed typo in values for `state_container` `status.phase`, from `terminate` to `terminated`. {pull}6916[6916]
- RabbitMQ management plugin path is now configured at the module level instead of having to do it in each of the metricsets. New `management_path_prefix` option should be used now {pull}7074[7074]
- RabbitMQ node metricset only collects metrics of the instance it connects to, `node.collect: cluster` can be used to collect all nodes as before. {issue}6556[6556] {pull}6971[6971]
- Change http/server metricset to put events by default under http.server and prefix config options with server.. {pull}7100[7100]
- Disable dedotting in docker module configuration. This will change the out-of-the-box behaviour, but not the one of already configured instances. {pull}7485[7485]
- Fix typo in etcd/self metricset fields from *.bandwithrate to *.bandwidthrate. {pull}7456[7456]
- Changed the definition of the `system.cpu.total.pct` and `system.cpu.total.norm.cou` fields to exclude the IOWait time. {pull}7691[7691]

==== Bugfixes

*Affecting all Beats*

- Error out on invalid Autodiscover template conditions settings. {pull}7200[7200]
- Allow to override the `ignore_above` option when defining new field with the type keyword. {pull}7238[7238]
- Fix a panic on the Dissect processor when we have data remaining after the last delimiter. {pull}7449[7449]
- When we fail to build a Kubernetes' indexer or matcher we produce a warning but we don't add them to the execution. {pull}7466[7466]
- Fix default value for logging.files.keepfiles. It was being set to 0 and now
  it's set to the documented value of 7. {issue}7494[7494]
- Retain compatibility with older Docker server versions. {issue}7542[7542]
- Fix errors unpacking configs modified via CLI by ignoring `-E key=value` pairs with missing value. {pull}7599[7599]

*Auditbeat*

- Allow `auditbeat setup` to run without requiring elevated privileges for the audit client. {issue}7111[7111]
- Fix goroutine leak that occurred when the auditd module was stopped. {pull}7163[7163]

*Filebeat*

- Fix a data race between stopping and starting of the harvesters. {issue}#6879[6879]
- Fix an issue when parsing ISO8601 dates with timezone definition {issue}7367[7367]
- Fix Grok pattern of MongoDB module. {pull}7568[7568]
- Fix registry duplicates and log resending on upgrade. {issue}7634[7634]

*Metricbeat*

- Fix Windows service metricset when using a 32-bit binary on a 64-bit OS. {pull}7294[7294]
- Do not report Metricbeat container host as hostname in Kubernetes deployment. {issue}7199[7199]
- Ensure metadata updates don't replace existing pod metrics. {pull}7573[7573]
- Fix kubernetes pct fields reporting. {pull}7677[7677]
- Add support for new `kube_node_status_condition` in Kubernetes `state_node`. {pull}7699[7699]

==== Added

*Affecting all Beats*

- Add dissect processor. {pull}6925[6925]
- Add IP-addresses and MAC-addresses to add_host_metadata. {pull}6878[6878]
- Added a seccomp (secure computing) filter on Linux that whitelists the
  necessary system calls used by each Beat. {issue}5213[5213]
- Ship fields.yml as part of the binary {pull}4834[4834]
- Added options to dev-tools/cmd/dashboards/export_dashboard.go: -indexPattern to include index-pattern in output, -quiet to be quiet. {pull}7101[7101]
- Add Indexer indexing by pod uid. Enable pod uid metadata gathering in add_kubernetes_metadata. Extended Matcher log_path matching to support volume mounts {pull}7072[7072]
- Add default_fields to Elasticsearch template when connecting to Elasticsearch >= 7.0. {pull}7015[7015]
- Add support for loading a template.json file directly instead of using fields.yml. {pull}7039[7039]
- Add support for keyword multifields in field.yml. {pull}7131[7131]
- Add experimental Jolokia Discovery autodiscover provider. {pull}7141[7141]
- Add owner object info to Kubernetes metadata. {pull}7231[7231]
- Add Beat export dashboard command. {pull}7239[7239]
- Add support for docker autodiscover to monitor containers on host network {pull}6708[6708]
- Add ability to define input configuration as stringified JSON for autodiscover. {pull}7372[7372]
- Add processor definition support for hints builder {pull}7386[7386]
- Add support to disable html escaping in outputs. {pull}7445[7445]
- Refactor error handing in schema.Apply(). {pull}7335[7335]
- Add additional types to Kubernetes metadata {pull}7457[7457]
- Add module state reporting for Beats Monitoring. {pull}7075[7075]
- Release the `rename` processor as GA. {pull}7656[7656]
- Add support for Openstack Nova in `add_cloud_metadata` processor. {pull}7663[7663]

*Auditbeat*

- Added XXH64 hash option for file integrity checks. {pull}7311[7311]
- Added the `show auditd-rules` and `show auditd-status` commands to show kernel rules and status. {pull}7114[7114]
- Add Kubernetes specs for auditbeat file integrity monitoring {pull}7642[7642]

*Filebeat*

- Add Kibana module with log fileset. {pull}7052[7052]
- Support MySQL 5.7.19 by mysql/slowlog {pull}6969[6969]
- Correctly join partial log lines when using `docker` input. {pull}6967[6967]
- Add support for TLS with client authentication to the TCP input {pull}7056[7056]
- Converted part of pipeline from treafik/access metricSet to dissect to improve efficiency. {pull}7209[7209]
- Add GC fileset to the Elasticsearch module. {pull}7305[7305]
- Add Audit log fileset to the Elasticsearch module. {pull}7365[7365]
- Add Slow log fileset to the Elasticsearch module. {pull}7473[7473]
- Add deprecation fileset to the Elasticsearch module. {pull}7474[7474]
- Add `convert_timezone` option to Kafka module to convert dates to UTC. {issue}7546[7546] {pull}7578[7578]
- Add patterns for kafka 1.1 logs. {pull}7608[7608]
- Move debug messages in tcp input source {pull}7712[7712]

*Metricbeat*

- Add experimental Elasticsearch index metricset. {pull}6881[6881]
- Add dashboards and visualizations for haproxy metrics. {pull}6934[6934]
- Add Jolokia agent in proxy mode. {pull}6475[6475]
- Add message rates to the RabbitMQ queue metricset {issue}6442[6442] {pull}6606[6606]
- Add exchanges metricset to the RabbitMQ module {issue}6442[6442] {pull}6607[6607]
- Add Elasticsearch index_summary metricset. {pull}6918[6918]
- Add shard metricset to Elasticsearch module. {pull}7006[7006]
- Add apiserver metricset to Kubernetes module. {pull}7059[7059]
- Add maxmemory to redis info metricset. {pull}7127[7127]
- Set guest as default user in RabbitMQ module. {pull}7107[7107]
- Add postgresql statement metricset. {issue}7048[7048] {pull}7060[7060]
- Update `state_container` metricset to support latest `kube-state-metrics` version. {pull}7216[7216]
- Add TLS support to MongoDB module. {pull}7401[7401]
- Added Traefik module with health metricset. {pull}7413[7413]
- Add Elasticsearch ml_job metricsets. {pull}7196[7196]
- Add support for bearer token files to HTTP helper. {pull}7527[7527]
- Add Elasticsearch index recovery metricset. {pull}7225[7225]
- Add `locks`, `global_locks`, `oplatencies` and `process` fields to `status` metricset of MongoDB module. {pull}7613[7613]
- Run Kafka integration tests on version 1.1.0 {pull}7616[7616]
- Release raid and socket metricset from system module as GA. {pull}7658[7658]
- Release elasticsearch module and all its metricsets as beta. {pull}7662[7662]
- Release munin and traefik module as beta. {pull}7660[7660]
- Add envoyproxy module. {pull}7569[7569]
- Release prometheus collector metricset as GA. {pull}7660[7660]
- Add Elasticsearch `cluster_stats` metricset. {pull}7638[7638]
- Added `basepath` setting for HTTP-based metricsets {pull}7700[7700]

*Packetbeat*

- The process monitor now reports the command-line for all processes, under Linux and Windows. {pull}7135[7135]
- Updated the TLS protocol parser with new cipher suites added to TLS 1.3. {issue}7455[7455]
- Flows are enriched with process information using the process monitor. {pull}7507[7507]
- Added UDP support to process monitor. {pull}7571[7571]

==== Deprecated

*Metricbeat*

- Kubernetes `state_container` `cpu.limit.nanocores` and `cpu.request.nanocores` have been
deprecated in favor of `cpu.*.cores`. {pull}6916[6916]

[[release-notes-6.3.1]]
=== Beats version 6.3.1
https://github.com/elastic/beats/compare/v6.3.0...v6.3.1[View commits]

==== Bugfixes

*Affecting all Beats*

- Allow index-pattern only setup when setup.dashboards.only_index=true. {pull}7285[7285]
- Preserve the event when source matching fails in `add_docker_metadata`. {pull}7133[7133]
- Negotiate Docker API version from our client instead of using a hardcoded one. {pull}7165[7165]
- Fix duplicating dynamic_fields in template when overwriting the template. {pull}7352[7352]

*Auditbeat*

- Fixed parsing of AppArmor audit messages. {pull}6978[6978]

*Filebeat*

- Comply with PostgreSQL database name format {pull}7198[7198]
- Optimize PostgreSQL ingest pipeline to use anchored regexp and merge multiple regexp into a single expression. {pull}7269[7269]
- Keep different registry entry per container stream to avoid wrong offsets. {issue}7281[7281]
- Fix offset field pointing at end of a line. {issue}6514[6514]
- Commit registry writes to stable storage to avoid corrupt registry files. {issue}6792[6792]

*Metricbeat*

- Fix field mapping for the system process CPU ticks fields. {pull}7230[7230]
- Ensure canonical naming for JMX beans is disabled in Jolokia module. {pull}7047[7047]
- Fix Jolokia attribute mapping when using wildcards and MBean names with multiple properties. {pull}7321[7321]

*Packetbeat*

- Fix an out of bounds access in HTTP parser caused by malformed request. {pull}6997[6997]
- Fix missing type for `http.response.body` field. {pull}7169[7169]

==== Added

*Auditbeat*

- Added caching of UID and GID values to auditd module. {pull}6978[6978]
- Updated syscall tables for Linux 4.16. {pull}6978[6978]
- Added better error messages for when the auditd module fails due to the
  Linux kernel not supporting auditing (CONFIG_AUDIT=n). {pull}7012[7012]

*Metricbeat*

- Collect accumulated docker network metrics and mark old ones as deprecated. {pull}7253[7253]



[[release-notes-6.3.0]]
=== Beats version 6.3.0
https://github.com/elastic/beats/compare/v6.2.3...v6.3.0[View commits]

==== Breaking changes

*Affecting all Beats*

- De dot keys of labels and annotations in kubernetes meta processors to prevent collisions. {pull}6203[6203]
- Rename `beat.cpu.*.time metrics` to `beat.cpu.*.time.ms`. {pull}6449[6449]
- Add `host.name` field to all events, to avoid mapping conflicts. This could be breaking Logstash configs if you rely on the `host` field being a string. {pull}7051[7051]

*Filebeat*

- Add validation for Stdin, when Filebeat is configured with Stdin and any other inputs, Filebeat
  will now refuse to start. {pull}6463[6463]
- Mark `system.syslog.message` and `system.auth.message` as `text` instead of `keyword`. {pull}6589[6589]

*Metricbeat*

- De dot keys in kubernetes/event metricset to prevent collisions. {pull}6203[6203]
- Add config option for windows/perfmon metricset to ignore non existent counters. {pull}6432[6432]
- Refactor docker CPU calculations to be more consistent with `docker stats`. {pull}6608[6608]
- Update logstash.node_stats metricset to write data under `logstash.node.stats.*`. {pull}6714[6714]

==== Bugfixes

*Affecting all Beats*

- Fix panic when Events containing a float32 value are normalized. {pull}6129[6129]
- Fix `setup.dashboards.always_kibana` when using Kibana 5.6. {issue}6090[6090]
- Fix for Kafka logger. {pull}6430[6430]
- Remove double slashes in Windows service script. {pull}6491[6491]
- Ensure Kubernetes labels/annotations don't break mapping {pull}6490[6490]
- Ensure that the dashboard zip files can't contain files outside of the kibana directory. {pull}6921[6921]
- Fix map overwrite panics by cloning shared structs before doing the update. {pull}6947[6947]
- Fix delays on autodiscovery events handling caused by blocking runner stops. {pull}7170[7170]
- Do not emit Kubernetes autodiscover events for Pods without IP address. {pull}7235[7235]

*Auditbeat*

- Add hex decoding for the name field in audit path records. {pull}6687[6687]
- Fixed a deadlock in the file_integrity module under Windows. {issue}6864[6864]
- Fixed parsing of AppArmor audit messages. {pull}6978[6978]
- Allow `auditbeat setup` to run without requiring elevated privileges for the audit client. {issue}7111[7111]
- Fix goroutine leak that occurred when the auditd module was stopped. {pull}7163[7163]

*Filebeat*

- Fix panic when log prospector configuration fails to load. {issue}6800[6800]
- Fix memory leak in log prospector when files cannot be read. {issue}6797[6797]
- Add raw JSON to message field when JSON parsing fails. {issue}6516[6516]
- Commit registry writes to stable storage to avoid corrupt registry files. {pull}6877[6877]
- Fix a parsing issue in the syslog input for RFC3339 timestamp and time with nanoseconds. {pull}7046[7046]
- Fix an issue with an overflowing wait group when using the TCP input. {issue}7202[7202]

*Heartbeat*

- Fix race due to updates of shared a map, that was not supposed to be shared between multiple go-routines. {issue}6616[6616]

*Metricbeat*

- Fix the default configuration for Logstash to include the default port. {pull}6279[6279]
- Fix dealing with new process status codes in Linux kernel 4.14+. {pull}6306[6306]
- Add filtering option by exact device names in system.diskio. `diskio.include_devices`. {pull}6085[6085]
- Add connections metricset to RabbitMQ module {pull}6548[6548]
- Fix panic in http dependent modules when invalid config was used. {pull}6205[6205]
- Fix system.filesystem.used.pct value to match what df reports. {issue}5494[5494]
- Fix namespace disambiguation in Kubernetes state_* metricsets. {issue}6281[6281]
- Fix Windows perfmon metricset so that it sends metrics when an error occurs. {pull}6542[6542]
- Fix Kubernetes calculated fields store. {pull}6564{6564}
- Exclude bind mounts in fsstat and filesystem metricsets. {pull}6819[6819]
- Don't stop Metricbeat if aerospike server is down. {pull}6874[6874]
- disk reads and write count metrics in RabbitMQ queue metricset made optional. {issue}6876[6876]
- Add mapping for docker metrics per cpu. {pull}6843[6843]

*Winlogbeat*

- Fixed a crash under Windows 2003 and XP when an event had less insert strings than required by its format string. {pull}6247[6247]

==== Added

*Affecting all Beats*

- Update Golang 1.9.4 {pull}6326[6326]
- Add the ability to log to the Windows Event Log. {pull}5913[5913]
- The node name can be discovered automatically by machine-id matching when beat deployed outside Kubernetes cluster. {pull}6146[6146]
- Panics will be written to the logger before exiting. {pull}6199[6199]
- Add builder support for autodiscover and annotations builder {pull}6408[6408]
- Add plugin support for autodiscover builders, providers {pull}6457[6457]
- Preserve runtime from container statuses in Kubernetes autodiscover {pull}6456[6456]
- Experimental feature setup.template.append_fields added. {pull}6024[6024]
- Add appender support to autodiscover {pull}6469[6469]
- Add add_host_metadata processor {pull}5968[5968]
- Retry configuration to load dashboards if Kibana is not reachable when the beat starts. {pull}6560[6560]
- Add `has_fields` conditional to filter events based on the existence of all the given fields. {issue}6285[6285] {pull}6653[6653]
- Add support for spooling to disk to the beats event publishing pipeline. {pull}6581[6581]
- Added logging of system info at Beat startup. {issue}5946[5946]
- Do not log errors if X-Pack Monitoring is enabled but Elastisearch X-Pack is not. {pull}6627[6627]
- Add rename processor. {pull}6292[6292]
- Allow override of dynamic template `match_mapping_type` for fields with object_type. {pull}6691[6691]

*Filebeat*

- Add IIS module to parse access log and error log. {pull}6127[6127]
- Renaming of the prospector type to the input type and all prospectors are now moved to the input
  folder, to maintain backward compatibility type aliasing was used to map the old type to the new
  one. This change also affect YAML configuration. {pull}6078[6078]
- Addition of the TCP input {pull}6700[6700]
- Add option to convert the timestamps to UTC in the system module. {pull}5647[5647]
- Add Logstash module support for main log and the slow log, support the plain text or structured JSON format {pull}5481[5481]
- Add stream filtering when using `docker` prospector. {pull}6057[6057]
- Add support for CRI logs format. {issue}5630[5630]
- Add json.ignore_decoding_error config to not log json decoding erors. {issue}6547[6547]
- Make registry file permission configurable. {pull}6455[6455]
- Add MongoDB module. {pull}6283[6238]
- Add Ingest pipeline loading to setup. {pull}6814[6814]
- Add support of log_format combined to NGINX access logs. {pull}6858[6858]
- Release config reloading feature as GA.
- Add support human friendly size for the UDP input. {pull}6886[6886]
- Add Syslog input to ingest RFC3164 Events via TCP and UDP {pull}6842[6842]
- Remove the undefined `username` option from the Redis input and clarify the documentation. {pull}6662[6662]

*Heartbeat*

- Made the URL field of Heartbeat aggregateable. {pull}6263[6263]
- Use `match.Matcher` for checking Heartbeat response bodies with regular expressions. {pull}6539[6539]

*Metricbeat*

- Support apache status pages for versions older than 2.4.16. {pull}6450[6450]
- Add support for huge pages on Linux. {pull}6436[6436]
- Support to optionally 'de dot' keys in http/json metricset to prevent collisions. {pull}5970[5970]
- Add graphite protocol metricbeat module. {pull}4734[4734]
- Add http server metricset to support push metrics via http. {pull}4770[4770]
- Make config object public for graphite and http server {pull}4820[4820]
- Add system uptime metricset. {issue}4848[4848]
- Add experimental `queue` metricset to RabbitMQ module. {pull}4788[4788]
- Add additional php-fpm pool status kpis for Metricbeat module {pull}5287[5287]
- Add etcd module. {issue}4970[4970]
- Add ip address of docker containers to event. {pull}5379[5379]
- Add ceph osd tree information to metricbeat {pull}5498[5498]
- Add ceph osd_df to metricbeat {pull}5606[5606]
- Add basic Logstash module. {pull}5540[5540]
- Add dashboard for Windows service metricset. {pull}5603[5603]
- Add pct calculated fields for Pod and container CPU and memory usages. {pull}6158[6158]
- Add statefulset support to Kubernetes module. {pull}6236[6236]
- Refactor prometheus endpoint parsing to look similar to upstream prometheus {pull}6332[6332]
- Making the http/json metricset GA. {pull}6471[6471]
- Add support for array in http/json metricset. {pull}6480[6480]
- Making the jolokia/jmx module GA. {pull}6143[6143]
- Making the MongoDB module GA. {pull}6554[6554]
- Allow to disable labels `dedot` in Docker module, in favor of a safe way to keep dots. {pull}6490[6490]
- Add experimental module to collect metrics from munin nodes. {pull}6517[6517]
- Add support for wildcards and explicit metrics grouping in jolokia/jmx. {pull}6462[6462]
- Set `collector` as default metricset in Prometheus module. {pull}6636[6636] {pull}6747[6747]
- Set `mntr` as default metricset in Zookeeper module. {pull}6674[6674]
- Set default metricsets in vSphere module. {pull}6676[6676]
- Set `status` as default metricset in Apache module. {pull}6673[6673]
- Set `namespace` as default metricset in Aerospike module. {pull}6669[6669]
- Set `service` as default metricset in Windows module. {pull}6675[6675]
- Set all metricsets as default metricsets in uwsgi module. {pull}6688[6688]
- Allow autodiscover to monitor unexposed ports {pull}6727[6727]
- Mark kubernetes.event metricset as beta. {pull}6715[6715]
- Set all metricsets as default metricsets in couchbase module. {pull}6683[6683]
- Mark uwsgi module and metricset as beta. {pull}6717[6717]
- Mark Golang module and metricsets as beta. {pull}6711[6711]
- Mark system.raid metricset as beta. {pull}6710[6710]
- Mark http.server metricset as beta. {pull}6712[6712]
- Mark metricbeat logstash module and metricsets as beta. {pull}6713[6713]
- Set all metricsets as default metricsets in Ceph module. {pull}6676[6676]
- Set `container`, `cpu`, `diskio`, `healthcheck`, `info`, `memory` and `network` in docker module as default. {pull}6718[6718]
- Set `cpu`, `load`, `memory`, `network`, `process` and `process_summary` as default metricsets in system module. {pull}6689[6689]
- Set `collector` as default metricset in Dropwizard module. {pull}6669[6669]
- Set `info` and `keyspace` as default metricsets in redis module. {pull}6742[6742]
- Set `connection` as default metricset in rabbitmq module. {pull}6743[6743]
- Set all metricsets as default metricsets in Elasticsearch module. {pull}6755[6755]
- Set all metricsets as default metricsets in Etcd module. {pull}6756[6756]
- Set server metricsets as default in Graphite module. {pull}6757[6757]
- Set all metricsets as default metricsets in HAProxy module. {pull}6758[6758]
- Set all metricsets as default metricsets in Kafka module. {pull}6759[6759]
- Set all metricsets as default metricsets in postgresql module. {pull}6761[6761]
- Set status metricsets as default in Kibana module. {pull}6762[6762]
- Set all metricsets as default metricsets in Logstash module. {pull}6763[6763]
- Set `container`, `node`, `pod`, `system`, `volume` as default in Kubernetes module. {pull} 6764[6764]
- Set `stats` as default in memcached module. {pull}6765[6765]
- Set all metricsets as default metricsets in Mongodb module. {pull}6766[6766]
- Set `pool` as default metricset for php_fpm module. {pull}6768[6768]
- Set `status` as default metricset for mysql module. {pull} 6769[6769]
- Set `stubstatus` as default metricset for nginx module. {pull}6770[6770]
- Added support for haproxy 1.7 and 1.8. {pull}6793[6793]
- Add accumulated I/O stats to diskio in the line of `docker stats`. {pull}6701[6701]
- Ignore virtual filesystem types by default in system module. {pull}6819[6819]
- Release config reloading feature as GA. {pull}6891[6891]
- Kubernetes deployment: Add ServiceAccount config to system metricbeat. {pull}6824[6824]
- Kubernetes deployment: Add DNS Policy to system metricbeat. {pull}6656[6656]

*Packetbeat*

- Add support for condition on bool type {issue}5659[5659] {pull}5954[5954]
- Fix high memory usage on HTTP body if body is not published. {pull}6680[6680]
- Allow to capture the HTTP request or response bodies independently. {pull}6784[6784]
- HTTP publishes an Error event for unmatched requests or responses. {pull}6794[6794]

*Winlogbeat*

- Use bookmarks to persist the last published event. {pull}6150[6150]

[[release-notes-6.2.3]]
=== Beats version 6.2.3
https://github.com/elastic/beats/compare/v6.2.2...v6.2.3[View commits]

==== Breaking changes

*Affecting all Beats*

- Fix conditions checking on autodiscover Docker labels. {pull}6412[6412]

==== Bugfixes

*Affecting all Beats*

- Avoid panic errors when processing nil Pod events in add_kubernetes_metadata. {issue}6372[6372]
- Fix infinite failure on Kubernetes watch {pull}6504[6504]

*Metricbeat*

- Fix Kubernetes overview dashboard views for non default time ranges. {issue}6395{6395}


[[release-notes-6.2.2]]
=== Beats version 6.2.2
https://github.com/elastic/beats/compare/v6.2.1...v6.2.2[View commits]

==== Bugfixes

*Affecting all Beats*

- Add logging when monitoring cannot connect to Elasticsearch. {pull}6365[6365]
- Fix infinite loop when event unmarshal fails in Kubernetes pod watcher. {pull}6353[6353]

*Filebeat*

- Fix a conversion issue for time related fields in the Logstash module for the slowlog
  fileset. {issue}6317[6317]

[[release-notes-6.2.1]]
=== Beats version 6.2.1
https://github.com/elastic/beats/compare/v6.2.0...v6.2.1[View commits]

No changes in this release.

[[release-notes-6.2.0]]
=== Beats version 6.2.0
https://github.com/elastic/beats/compare/v6.1.3...v6.2.0[View commits]

==== Breaking changes

*Affecting all Beats*

- The log format may differ due to logging library changes. {pull}5901[5901]
- The default value for pipelining is reduced to 2 to avoid high memory in the Logstash beats input. {pull}6250[6250]

*Auditbeat*

- Split the audit.kernel and audit.file metricsets into their own modules
  named auditd and file_integrity, respectively. This change requires
  existing users to update their config. {issue}5422[5422]
- Renamed file_integrity module fields. {issue}5423[5423] {pull}5995[5995]
- Renamed auditd module fields. {issue}5423[5423] {pull}6080[6080]

*Metricbeat*

- Rename `golang.heap.system.optained` field to `golang.heap.system.obtained`. {issue}5703[5703]
- De dot keys in jolokia/jmx metricset to prevent collisions. {pull}5957[5957]

==== Bugfixes

*Auditbeat*

- Fixed an issue where the proctitle value was being truncated. {pull}6080[6080]
- Fixed an issue where values were incorrectly interpreted as hex data. {pull}6080[6080]
- Fixed parsing of the `key` value when multiple keys are present. {pull}6080[6080]
- Fix possible resource leak if file_integrity module is used with config
  reloading on Windows or Linux. {pull}6198[6198]

*Filebeat*

- Fix variable name for `convert_timezone` in the system module. {pull}5936[5936]

*Metricbeat*

- Fix error `datastore '*' not found` in Vsphere module. {issue}4879[4879]
- Fix error `NotAuthenticated` in Vsphere module. {issue}4673[4673]
- Fix mongodb session consistency mode to allow command execution on secondary nodes. {issue}4689[4689]
- Fix kubernetes `state_pod` `status.phase` so that the active phase is returned instead of `unknown`. {pull}5980[5980]
- Fix error collecting network_names in Vsphere module. {pull}5962[5962]
- Fix process cgroup memory metrics for memsw, kmem, and kmem_tcp. {issue}6033[6033]
- Fix kafka OffsetFetch request missing topic and partition parameters. {pull}5880[5880]

*Packetbeat*

- Fix mysql SQL parser to trim `\r` from Windows Server `SELECT\r\n\t1`. {pull}5572[5572]


==== Added

*Affecting all Beats*

- Adding a local keystore to allow user to obfuscate password {pull}5687[5687]
- Add autodiscover for kubernetes. {pull}6055[6055]
- Add Beats metrics reporting to Xpack. {issue}3422[3422]
- Update the command line library cobra and add support for zsh completion {pull}5761[5761]
- Update to Golang 1.9.2
- Moved `ip_port` indexer for `add_kubernetes_metadata` to all beats. {pull}5707[5707]
- `ip_port` indexer now index both IP and IP:port pairs. {pull}5721[5721]
- Add the ability to write structured logs. {pull}5901[5901]
- Use structured logging for the metrics that are periodically logged via the
  `logging.metrics` feature. {pull}5915[5915]
- Improve Elasticsearch output metrics to count number of dropped and duplicate (if event ID is given) events. {pull}5811[5811]
- Add the ability for the add_docker_metadata process to enrich based on process ID. {pull}6100[6100]
- The `add_docker_metadata` and `add_kubernetes_metadata` processors are now GA, instead of Beta. {pull}6105[6105]
- Update go-ucfg library to support top level key reference and cyclic key reference for the
  keystore {pull}6098[6098]

*Auditbeat*

- Auditbeat is marked as GA, no longer Beta. {issue}5432[5432]
- Add support for BLAKE2b hash algorithms to the file integrity module. {pull}5926[5926]
- Add support for recursive file watches. {pull}5575[5575] {pull}5833[5833]

*Filebeat*

- Add Osquery module. {pull}5971[5971]
- Add stream filtering when using `docker` prospector. {pull}6057[6057]

*Metricbeat*

- Add ceph osd_df to metricbeat {pull}5606[5606]
- Add field network_names of hosts and virtual machines. {issue}5646[5646]
- Add experimental system/raid metricset. {pull}5642[5642]
- Add a dashboard for the Nginx module. {pull}5991[5991]
- Add experimental mongodb/collstats metricset. {pull}5852[5852]
- Update the MySQL dashboard to use the Time Series Visual Builder. {pull}5996[5996]
- Add experimental uwsgi module. {pull}6006[6006]
- Docker and Kubernetes modules are now GA, instead of Beta. {pull}6105[6105]
- Support haproxy stats gathering using http (additionally to tcp socket). {pull}5819[5819]
- Support to optionally 'de dot' keys in http/json metricset to prevent collisions. {pull}5957[5957]

*Packetbeat*

- Configure good defaults for `add_kubernetes_metadata`. {pull}5707[5707]

[[release-notes-6.1.3]]
=== Beats version 6.1.3
https://github.com/elastic/beats/compare/v6.1.2...v6.1.3[View commits]

No changes in this release.

[[release-notes-6.1.2]]
=== Beats version 6.1.2
https://github.com/elastic/beats/compare/v6.1.1...v6.1.2[View commits]

==== Bugfixes

*Auditbeat*

- Add an error check to the file integrity scanner to prevent a panic when
  there is an error reading file info via lstat. {issue}6005[6005]

==== Added

*Filebeat*

- Switch to docker prospector in sample manifests for Kubernetes deployment {pull}5963[5963]

[[release-notes-6.1.1]]
=== Beats version 6.1.1
https://github.com/elastic/beats/compare/v6.1.0...v6.1.1[View commits]

No changes in this release.

[[release-notes-6.1.0]]
=== Beats version 6.1.0
https://github.com/elastic/beats/compare/v6.0.1...v6.1.0[View commits]

==== Breaking changes

*Auditbeat*

- Changed `audit.file.path` to be a multi-field so that path is searchable. {pull}5625[5625]

*Metricbeat*

- Rename `heap_init` field to `heap.init` in the Elasticsearch module. {pull}5320[5320]
- Rename `http.response.status_code` field to `http.response.code` in the HTTP module. {pull}5521[5521]

==== Bugfixes

*Affecting all Beats*

- Remove ID() from Runner interface {issue}5153[5153]
- Correctly send configured `Host` header to the remote server. {issue}4842[4842]
- Change add_kubernetes_metadata to attempt detection of namespace. {pull}5482[5482]
- Avoid double slash when join url and path {pull}5517[5517]
- Fix console color output for Windows. {issue}5611[5611]
- Fix logstash output debug message. {pull}5799{5799]
- Fix isolation of modules when merging local and global field settings. {issue}5795[5795]
- Report ephemeral ID and uptime in monitoring events on all platforms {pull}6501[6501]

*Filebeat*

- Add support for adding string tags {pull}5395[5395]
- Fix race condition when limiting the number of harvesters running in parallel {issue}5458[5458]
- Fix relative paths in the prospector definitions. {pull}5443[5443]
- Fix `recursive_globe.enabled` option. {pull}5443[5443]

*Metricbeat*

- Change field type of http header from nested to object {pull}5258[5258]
- Fix the fetching of process information when some data is missing under MacOS X. {issue}5337[5337]
- Change `MySQL active connections` visualization title to `MySQL total connections`. {issue}4812[4812]
- Fix `ProcState` on Linux and FreeBSD when process names contain parentheses. {pull}5775[5775]
- Fix incorrect `Mem.Used` calculation under linux. {pull}5775[5775]
- Fix `open_file_descriptor_count` and `max_file_descriptor_count` lost in zookeeper module {pull}5902[5902]
- Fix system process metricset for kernel processes. {issue}5700[5700]
- Change kubernetes.node.cpu.allocatable.cores to float. {pull}6130[6130]

*Packetbeat*

- Fix http status phrase parsing not allow spaces. {pull}5312[5312]
- Fix http parse to allow to parse get request with space in the URI. {pull}5495[5495]
- Fix mysql SQL parser to trim `\r` from Windows Server `SELECT\r\n\t1`. {pull}5572[5572]
- Fix corruption when parsing repeated headers in an HTTP request or response. {pull}6325[6325]
- Fix panic when parsing partial AMQP messages. {pull}6384[6384]
- Fix out of bounds access to slice in MongoDB parser. {pull}6256[6256]
- Fix sniffer hanging on exit under Linux. {pull}6535[6535]
- Fix bounds check error in http parser causing a panic. {pull}6750[6750]

*Winlogbeat*

- Fix the registry file. It was not correctly storing event log names, and
  upon restart it would begin reading at the start of each event log. {issue}5813[5813]
- Fix config validation to allow `event_logs.processors`. [pull]6217[6217]

==== Added

*Affecting all Beats*

- Support dashboard loading without Elasticsearch {pull}5653[5653]
- Changed the hashbang used in the beat helper script from `/bin/bash` to `/usr/bin/env bash`. {pull}5051[5051]
- Changed beat helper script to use `exec` when running the beat. {pull}5051[5051]
- Fix reloader error message to only print on actual error {pull}5066[5066]
- Add support for enabling TLS renegotiation. {issue}4386[4386]
- Add Azure VM support for add_cloud_metadata processor {pull}5355[5355]
- Add `output.file.permission` config option. {pull}4638[4638]
- Refactor add_kubernetes_metadata to support autodiscovery {pull}5434[5434]
- Improve custom flag handling and CLI flags usage message. {pull}5543[5543]
- Add number_of_routing_shards config set to 30 {pull}5570[5570]
- Set log level for kafka output. {pull}5397[5397]
- Move TCP UDP start up into `server.Start()` {pull}4903[4903]
- Update to Golang 1.9.2

*Auditbeat*

- Add support for SHA3 hash algorithms to the file integrity module. {issue}5345[5345]
- Add dashboards for Linux audit framework events (overview, executions, sockets). {pull}5516[5516]

*Filebeat*

- Add PostgreSQL module with slowlog support. {pull}4763[4763]
- Add Kafka log module. {pull}4885[4885]
- Add support for `/var/log/containers/` log path in `add_kubernetes_metadata` processor. {pull}4981[4981]
- Remove error log from runnerfactory as error is returned by API. {pull}5085[5085]
- Add experimental Docker `json-file` prospector . {pull}5402[5402]
- Add experimental Docker autodiscover functionality. {pull}5245[5245]
- Add option to convert the timestamps to UTC in the system module. {pull}5647[5647]
- Add Logstash module support for main log and the slow log, support the plain text or structured JSON format {pull}5481[5481]

*Metricbeat*

- Add graphite protocol metricbeat module. {pull}4734[4734]
- Add http server metricset to support push metrics via http. {pull}4770[4770]
- Make config object public for graphite and http server {pull}4820[4820]
- Add system uptime metricset. {issue}4848[4848]
- Add experimental `queue` metricset to RabbitMQ module. {pull}4788[4788]
- Add additional php-fpm pool status kpis for Metricbeat module {pull}5287[5287]
- Add etcd module. {issue}4970[4970]
- Add ip address of docker containers to event. {pull}5379[5379]
- Add ceph osd tree information to Metricbeat {pull}5498[5498]
- Add basic Logstash module. {pull}5540[5540]
- Add dashboard for Windows service metricset. {pull}5603[5603]
- Add experimental Docker autodiscover functionality. {pull}5245[5245]
- Add Windows service metricset in the windows module. {pull}5332[5332]
- Update gosigar to v0.6.0. {pull}5775[5775]

*Packetbeat*

- Add support for decoding the TLS envelopes. {pull}5476[5476]
- HTTP parses successfully on empty status phrase. {issue}6176[6176]
- HTTP parser supports broken status line. {pull}6631[6631]

[[release-notes-6.0.1]]
=== Beats version 6.0.1
https://github.com/elastic/beats/compare/v6.0.0...v6.0.1[View commits]

==== Bugfixes

*Affecting all Beats*

- Fix documentation links in README.md files. {pull}5710[5710]
- Fix `add_docker_metadata` dropping some containers. {pull}5788[5788]

*Heartbeat*

- Fix the "HTTP up status" visualization. {pull}5564[5564]

*Metricbeat*

- Fix map overwrite in docker diskio module. {issue}5582[5582]
- Fix connection leak in mongodb module. {issue}5688[5688]
- Fix the include top N processes feature for cases where there are fewer
  processes than N. {pull}5729[5729]


include::libbeat/docs/release-notes/6.0.0.asciidoc[]

[[release-notes-6.0.0-ga]]
=== Beats version 6.0.0-GA
https://github.com/elastic/beats/compare/v6.0.0-rc2...v6.0.0[View commits]

The list below covers the changes between 6.0.0-rc2 and 6.0.0 GA only.

==== Bugfixes

*Filebeat*

- Fix machine learning jobs setup for dynamic modules. {pull}5509[5509]

*Packetbeat*

- Fix missing length check in the PostgreSQL module. {pull}5457[5457]
- Fix panic in ACK handler if event is dropped on blocked queue {issue}5524[5524]

==== Added

*Filebeat*

- Add Kubernetes manifests to deploy Filebeat. {pull}5349[5349]
- Add container short ID matching to add_docker_metadata. {pull}6172[6172]

*Metricbeat*

- Add Kubernetes manifests to deploy Metricbeat. {pull}5349[5349]


[[release-notes-6.0.0-rc2]]
=== Beats version 6.0.0-rc2
https://github.com/elastic/beats/compare/v6.0.0-rc1...v6.0.0-rc2[View commits]

==== Breaking changes

*Packetbeat*

- Remove not-working `runoptions.uid` and `runoptions.gid` options in Packetbeat. {pull}5261[5261]

==== Bugfixes

*Affecting all Beats*

- Fix data race accessing watched containers. {issue}5147[5147]
- Do not require template if index change and template disabled {pull}5319[5319]
- Fix missing ACK in redis output. {issue}5404[5404]

*Filebeat*

- Fix default paths for redis 4.0.1 logs on macOS {pull}5173[5173]
- Fix Filebeat not starting if command line and modules configs are used together. {issue}5376[5376]
- Fix double `@timestamp` field when JSON decoding was used. {pull}5436[5436]

*Metricbeat*

- Use `beat.name` instead of `beat.hostname` in the Host Overview dashboard. {pull}5340[5340]
- Fix the loading of 5.x dashboards. {issue}5277[5277]

==== Added

*Metricbeat*

- Auto-select a hostname (based on the host on which the Beat is running) in the Host Overview dashboard. {pull}5340[5340]

==== Deprecated

*Filebeat*

- The `filebeat.config_dir` option is deprecated. Use `filebeat.config.prospector` options instead. {pull}5321[5321]

[[release-notes-6.0.0-rc1]]
=== Beats version 6.0.0-rc1
https://github.com/elastic/beats/compare/v6.0.0-beta2...v6.0.0-rc1[View commits]

==== Bugfixes

*Affecting all Beats*

- Fix the `/usr/bin/beatname` script to accept `-d "*"` as a parameter. {issue}5040[5040]
- Combine `fields.yml` properties when they are defined in different sources. {issue}5075[5075]
- Keep Docker & Kubernetes pod metadata after container dies while they are needed by processors. {pull}5084[5084]
- Fix `fields.yml` lookup when using `export template` with a custom `path.config` param. {issue}5089[5089]
- Remove runner creation from every reload check {pull}5141[5141]
- Fix add_kubernetes_metadata matcher registry lookup. {pull}5159[5159]

*Metricbeat*

- Fix a memory allocation issue where more memory was allocated than needed in the windows-perfmon metricset. {issue}5035[5035]
- Don't start metricbeat if external modules config is wrong and reload is disabled {pull}5053[5053]
- The MongoDB module now connects on each fetch, to avoid stopping the whole Metricbeat instance if MongoDB is not up when starting. {pull}5120[5120]
- Fix kubernetes events module to be able to index time fields properly. {issue}5093[5093]
- Fixed `cmd_set` and `cmd_get` being mixed in the Memcache module. {pull}5189[5189]


==== Added

*Affecting all Beats*

- Enable flush timeout by default. {pull}5150[5150]
- Add @metadata.version to events send to Logstash. {pull}5166[5166]

*Auditbeat*

- Changed the number of shards in the default configuration to 3. {issue}5095[5095]
- Add support for receiving audit events using a multicast socket. {issue}4850[4850]

*Filebeat*

- Changed the number of shards in the default configuration to 3. {issue}5095[5095]
- Don't start filebeat if external modules/prospectors config is wrong and reload is disabled {pull}5053[5053]
- Add `filebeat.registry_flush` setting, to delay the registry updates. {pull}5146[5146]

*Heartbeat*

- Changed the number of shards in the default configuration to 1. {issue}5095[5095]

*Packetbeat*

- Changed the number of shards in the default configuration to 3. {issue}5095[5095]

*Winlogbeat*

- Changed the number of shards in the default configuration to 3. {issue}5095[5095]

[[release-notes-6.0.0-beta2]]
=== Beats version 6.0.0-beta2
https://github.com/elastic/beats/compare/v6.0.0-beta1...v6.0.0-beta2[View commits]

==== Breaking changes

*Affecting all Beats*

- The log directory (`path.log`) for Windows services is now set to `C:\ProgramData\[beatname]\logs`. {issue}4764[4764]
- The _all field is disabled in Elasticsearch 6.0. This means that searching by individual
  words only work on text fields. {issue}4901[4901]
- Fail if removed setting output.X.flush_interval is explicitly configured.
- Rename the `/usr/bin/beatname.sh` script (e.g. `metricbeat.sh`) to `/usr/bin/beatname`. {pull}4933[4933]
- Beat does not start if elasticsearch index pattern was modified but not the template name and pattern. {issue}4769[4769]
- Fail if removed setting output.X.flush_interval is explicitly configured. {pull}4880[4880]

==== Bugfixes

*Affecting all Beats*

- Register kubernetes `field_format` matcher and remove logger in `Encode` API {pull}4888[4888]
- Fix go plugins not loaded when beat starts {pull}4799[4799]
- Add support for `initContainers` in `add_kubernetes_metadata` processor. {issue}4825[4825]
- Eliminate deprecated _default_ mapping in 6.x {pull}4864[4864]
- Fix pod name indexer to use both namespace, pod name to frame index key {pull}4775[4775]

*Filebeat*

- Fix issue where the `fileset.module` could have the wrong value. {issue}4761[4761]

*Heartbeat*

- Fix monitor.name being empty by default. {issue}4852[4852]
- Fix wrong event timestamps. {issue}4851[4851]

*Metricbeat*

- Added missing mongodb configuration file to the `modules.d` folder. {pull}4870[4870]
- Fix wrong MySQL CRUD queries timelion visualization {pull}4857[4857]
- Add new metrics to CPU metricset {pull}4969[4969]

*Packetbeat*

- Update flow timestamp on each packet being received. {issue}4895[4895]

==== Added

*Affecting all Beats*

- Add setting to enable/disable the slow start in logstash output. {pull}4972[4972]
- Update init scripts to use the `test config` subcommand instead of the deprecated `-configtest` flag. {issue}4600[4600]
- Get by default the credentials for connecting to Kibana from the Elasticsearch output configuration. {pull}4867[4867]
- Added `cloud.id` and `cloud.auth` settings, for simplifying using Beats with the Elastic Cloud. {issue}4959[4959]
- Add lz4 compression support to kafka output. {pull}4977[4977]
- Add newer kafka versions to kafka output. {pull}4977[4977]
- Configure the index name when loading the dashboards and the index pattern. {pull}4949[4949]

*Metricbeat*

- Add `filesystem.ignore_types` to system module for ignoring filesystem types. {issue}4685[4685]
- Add support to exclude labels from kubernetes pod metadata. {pull}4757[4757]

[[release-notes-6.0.0-beta1]]
=== Beats version 6.0.0-beta1
https://github.com/elastic/beats/compare/v6.0.0-alpha2...v6.0.0-beta1[View commits]

==== Breaking changes

*Affecting all Beats*

- Rename `kubernetes` processor to `add_kubernetes_metadata`. {pull}4473[4473]
- Rename `*.full.yml` config files to `*.reference.yml`. {pull}4563[4563]
- The `scripts/import_dashboards` is removed from packages. Use the `setup` command instead. {pull}4586[4586]
- Change format of the saved kibana dashboards to have a single JSON file for each dashboard {pull}4413[4413]
- Rename `configtest` command to `test config`. {pull}4590[4590]
- Remove setting `queue_size` and `bulk_queue_size`. {pull}4650[4650]
- Remove setting `dashboard.snapshot` and `dashboard.snapshot_url`. They are no longer needed because the
  dashboards are included in the packages by default. {pull}4675[4675]
- Beats can no longer be launched from Windows Explorer (GUI), command line is required. {pull}4420[4420]

*Auditbeat*

- Changed file metricset config to make `file.paths` a list instead of a dictionary. {pull}4796[4796]

*Heartbeat*

- Renamed the heartbeat RPM/DEB name to `heartbeat-elastic`. {pull}4601[4601]

*Metricbeat*

- Change all `system.cpu.*.pct` metrics to be scaled by the number of CPU cores.
  This will make the CPU usage percentages from the system cpu metricset consistent
  with the system process metricset. The documentation for these metrics already
  stated that on multi-core systems the percentages could be greater than 100%. {pull}4544[4544]
- Remove filters setting from metricbeat modules. {pull}4699[4699]
- Added `type` field to filesystem metrics. {pull}4717[4717]

*Packetbeat*

- Remove the already unsupported `pf_ring` sniffer option. {pull}4608[4608]

==== Bugfixes

*Affecting all Beats*

- Don't stop with error loading the ES template if the ES output is not enabled. {pull}4436[4436]
- Fix race condition in internal logging rotator. {pull}4519[4519]
- Normalize all times to UTC to ensure proper index naming. {issue}4569[4569]
- Fix issue with loading dashboards to ES 6.0 when .kibana index did not already exist. {issue}4659[4659]

*Auditbeat*

- Fix `file.max_file_size` config option for the audit file metricset. {pull}4796[4796]

*Filebeat*

- Fix issue where the `fileset.module` could have the wrong value. {issue}4761[4761]

*Metricbeat*

- Fix issue affecting Windows services timing out at startup. {pull}4491[4491]
- Fix incorrect docker.diskio.total metric calculation. {pull}4507[4507]
- Vsphere module: used memory field corrected. {issue}4461[4461]

*Packetbeat*

- Enabled /proc/net/tcp6 scanning and fixed ip v6 parsing. {pull}4442[4442]

*Winlogbeat*

- Removed validation of top-level config keys. This behavior was inconsistent with other Beats
  and caused maintainability issues. {pull}4657[4657]

==== Added

*Affecting all Beats*

- New cli subcommands interface. {pull}4420[4420]
- Allow source path matching in `add_docker_metadata` processor. {pull}4495[4495]
- Add support for analyzers and multifields in fields.yml. {pull}4574[4574]
- Add support for JSON logging. {pull}4523[4523]
- Add `test output` command, to test Elasticsearch and Logstash output settings. {pull}4590[4590]
- Introduce configurable event queue settings: queue.mem.events, queue.mem.flush.min_events and queue.mem.flush.timeout. {pull}4650[4650]
- Enable pipelining in Logstash output by default. {pull}4650[4650]
- Added 'result' field to Elasticsearch QueryResult struct for compatibility with 6.x Index and Delete API responses. {issue]4661[4661]
- The sample dashboards are now included in the Beats packages. {pull}4675[4675]
- Add `pattern` option to be used in the fields.yml to specify the pattern for a number field. {pull}4731[4731]

*Auditbeat*

- Added `file.hash_types` config option for controlling the hash types. {pull}4796[4796]
- Added the ability to specify byte unit suffixes to `file.max_file_size`. {pull}4796[4796]

*Filebeat*

- Add experimental Redis module. {pull}4441[4441]
- Nginx module: use the first not-private IP address as the remote_ip. {pull}4417[4417]
- Load Ingest Node pipelines when the Elasticsearch connection is established, instead of only once at startup. {pull}4479[4479]
- Add support for loading Xpack Machine Learning configurations from the modules, and added sample configurations for the Nginx module. {pull}4506[4506] {pull}4609[4609]

- Add udp prospector type. {pull}4452[4452]
- Enabled Cgo which means libc is dynamically compiled. {pull}4546[4546]
- Add Beta module config reloading mechanism {pull}4566[4566]
- Remove spooler and publisher components and settings. {pull}4644[4644]

*Heartbeat*

- Enabled Cgo which means libc is dynamically compiled. {pull}4546[4546]

*Metricbeat*

- Add random startup delay to each metricset to avoid the thundering herd problem. {issue}4010[4010]
- Add the ability to configure audit rules to the kernel module. {pull}4482[4482]
- Add the ability to configure kernel's audit failure mode. {pull}4516[4516]
- Add experimental Aerospike module. {pull}4560[4560]
- Vsphere module: collect custom fields from virtual machines. {issue}4464[4464]
- Add `test modules` command, to test modules expected output. {pull}4656[4656]
- Add `processors` setting to metricbeat modules. {pull}4699[4699]
- Support `npipe` protocol (Windows) in Docker module. {pull}4751[4751]

*Winlogbeat*

- Add the ability to use LevelRaw if Level isn't populated in the event XML. {pull}4257[4257]

*Auditbeat*

- Add file integrity metricset to the audit module. {pull}4486[4486]

[[release-notes-6.0.0-alpha2]]
=== Beats version 6.0.0-alpha2
https://github.com/elastic/beats/compare/v6.0.0-alpha1...v6.0.0-alpha2[View commits]

==== Breaking changes

*Filebeat*

- Rename `input_type` field to `prospector.type` {pull}4294[4294]
- The `@metadata.type` field, added by the Logstash output, is now hardcoded to `doc` and will be removed in future versions. {pull}4331[4331].

==== Bugfixes

*Affecting all Beats*

- Fix importing the dashboards when the limit for max open files is too low. {issue}4244[4244]
- Fix configuration documentation for kubernetes processor {pull}4313[4313]
- Fix misspelling in `add_locale` configuration option for abbreviation.

*Filebeat*

- Fix race condition on harvester stopping with reloading enabled. {issue}3779[3779]
- Fix recursive glob config parsing and resolution across restarts. {pull}4269[4269]
- Allow string characters in user agent patch version (NGINX and Apache) {pull}4415[4415]
- Fix grok pattern in filebeat module system/auth without hostname. {pull}4224[4224]

*Metricbeat*

- Set correct format for percent fields in memory module. {pull}4619[4619]
- Fix a debug statement that said a module wrapper had stopped when it hadn't. {pull}4264[4264]
- Use MemAvailable value from /proc/meminfo on Linux 3.14. {pull}4316[4316]
- Fix panic when events were dropped by filters. {issue}4327[4327]
- Add filtering to system filesystem metricset to remove relative mountpoints like those
  from Linux network namespaces. {pull}4370[4370]
- Remove unnecessary print statement in schema apis. {pull}4355[4355]
- Fix type of field `haproxy.stat.check.health.last`. {issue}4407[4407]

*Packetbeat*
- Enable memcache filtering only if a port is specified in the config file. {issue}4335[4335]
- Enable memcache filtering only if a port is specified in the config file. {issue}4335[4335]

==== Added

*Affecting all Beats*

- Upgraded to Golang 1.8.3. {pull}4401[4401]
- Added the possibility to set Elasticsearch mapping template settings from the Beat configuration file. {pull}4284[4284] {pull}4317[4317]
- Add a variable to the SysV init scripts to make it easier to change the user. {pull}4340[4340]
- Add the option to write the generated Elasticsearch mapping template into a file. {pull}4323[4323]
- Add `instance_name` in GCE add_cloud_metadata processor. {pull}4414[4414]
- Add `add_docker_metadata` processor. {pull}4352[4352]
- Add `logging.files` `permissions` option. {pull}4295[4295]

*Filebeat*
- Added ability to sort harvested files. {pull}4374[4374]
- Add experimental Redis slow log prospector type. {pull}4180[4180]

*Metricbeat*

- Add macOS implementation of the system diskio metricset. {issue}4144[4144]
- Add process_summary metricset that records high level metrics about processes. {pull}4231[4231]
- Add `kube-state-metrics` based metrics to `kubernetes` module {pull}4253[4253]
- Add debug logging to Jolokia JMX metricset. {pull}4341[4341]
- Add events metricset for kubernetes metricbeat module {pull}4315[4315]
- Change Metricbeat default configuration file to be better optimized for most users. {pull}4329[4329]
- Add experimental RabbitMQ module. {pull}4394[4394]
- Add Kibana dashboard for the Kubernetes modules. {pull}4138[4138]

*Packetbeat*

*Winlogbeat*

==== Deprecated

*Affecting all Beats*

- The `@metadata.type` field, added by the Logstash output, is deprecated, hardcoded to `doc` and will be removed in future versions. {pull}4331[4331].

*Filebeat*

- Deprecate `input_type` prospector config. Use `type` config option instead. {pull}4294[4294]

==== Known Issue

- If the Elasticsearch output is not enabled, but `setup.template` options are
  present (like it's the case in the default Metricbeat configuration), the
  Beat stops with an error: "Template loading requested but the Elasticsearch
  output is not configured/enabled". To avoid this error, disable the template
  loading explicitly `setup.template.enabled: false`.

[[release-notes-6.0.0-alpha1]]
=== Beats version 6.0.0-alpha1
https://github.com/elastic/beats/compare/v5.4.0...v6.0.0-alpha1[View commits]

==== Breaking changes

*Affecting all Beats*

- Introduce beat version in the Elasticsearch index and mapping template {pull}3527[3527]
- Usage of field `_type` is now ignored and hardcoded to `doc`. {pull}3757[3757]
- Change vendor manager from glide to govendor. {pull}3851[3851]
- Rename `error` field to `error.message`. {pull}3987[3987]
- Change `dashboards.*` config options to `setup.dashboards.*`. {pull}3921[3921]
- Change `outputs.elasticsearch.template.* to `setup.template.*` {pull}4080[4080]

*Filebeat*

- Remove code to convert states from 1.x. {pull}3767[3767]
- Remove deprecated config options `force_close_files` and `close_older`. {pull}3768[3768]
- Change `clean_removed` behaviour to also remove states for files which cannot be found anymore under the same name. {pull}3827[3827]
- Remove `document_type` config option. Use `fields` instead. {pull}4204[4204]
- Move `json_error` under `error.message` and `error.key`. {pull}4167[4167]

*Packetbeat*

- Remove deprecated `geoip`. {pull}3766[3766]
- Replace `waitstop` command line argument by `shutdown_timeout` in configuration file. {pull}3588[3588]

*Winlogbeat*

- Remove metrics endpoint. Replaced by http endpoint in libbeat (see #3717). {pull}3901[3901]

==== Bugfixes

*Affecting all Beats*

- Add `_id`, `_type`, `_index` and `_score` fields in the generated index pattern. {pull}3282[3282]

*Filebeat*

- Fix the Mysql slowlog parsing of IP addresses. {pull}4183[4183]
- Fix issue that new prospector was not reloaded on conflict {pull}4128[4128]

*Heartbeat*

- Use IP type of elasticsearch for ip field. {pull}3926[3926]

*Metricbeat*

- Support `common.Time` in `mapstriface.toTime()` {pull}3812[3812]
- Fix MongoDB `dbstats` fields mapping. {pull}4025[4025]
- Fixing prometheus collector to aggregate metrics based on metric family. {pull}4075[4075]
- Fixing multiEventFetch error reporting when no events are returned {pull}4153[4153]

==== Added

*Affecting all Beats*

- Initialize a beats UUID from file on startup. {pull}3615[3615]
- Add new `add_locale` processor to export the local timezone with an event. {pull}3902[3902]
- Add http endpoint. {pull}3717[3717]
- Updated to Go 1.8.1. {pull}4033[4033]
- Add kubernetes processor {pull}3888[3888]
- Add support for `include_labels` and `include_annotations` in kubernetes processor {pull}4043[4043]
- Support new `index_patterns` field when loading templates for Elasticsearch >= 6.0 {pull}4056[4056]
- Adding goimports support to make check and fmt {pull}4114[4114]
- Make kubernetes indexers/matchers pluggable {pull}4151[4151]
- Abstracting pod interface in kubernetes plugin to enable easier vendoring {pull}4152[4152]

*Filebeat*

- Restructure `input.Event` to be inline with `outputs.Data` {pull}3823[3823]
- Add base for supporting prospector level processors {pull}3853[3853]
- Add `filebeat.config.path` as replacement for `config_dir`. {pull}4051[4051]
- Add a `recursive_glob.enabled` setting to expand `**` in patterns. {pull}3980[3980]
- Add Icinga module. {pull}3904[3904]
- Add ability to parse nginx logs exposing the X-Forwarded-For header instead of the remote address.

*Heartbeat*

- Event format and field naming changes in Heartbeat and sample Dashboard. {pull}4091[4091]

*Metricbeat*

- Add experimental metricset `perfmon` to Windows module. {pull}3758[3758]
- Add memcached module with stats metricset. {pull}3693[3693]
- Add the `process.cmdline.cache.enabled` config option to the System Process Metricset. {pull}3891[3891]
- Add new MetricSet interfaces for developers (`Closer`, `ReportingFetcher`, and `PushMetricSet`). {pull}3908[3908]
- Add kubelet module {pull}3916[3916]
- Add dropwizard module {pull}4022[4022]
- Adding query APIs for metricsets and modules from metricbeat registry {pull}4102[4102]
- Fixing nil pointer on prometheus collector when http response is nil {pull}4119[4119]
- Add http module with json metricset. {pull}4092[4092]
- Add the option to the system module to include only the first top N processes by CPU and memory. {pull}4127[4127].
- Add experimental Vsphere module. {pull}4028[4028]
- Add experimental Elasticsearch module. {pull}3903[3903]
- Add experimental Kibana module. {pull}3895[3895]
- Move elasticsearch metricset node_stats under node.stats namespace. {pull}4142[4142]
- Make IP port indexer constructor public {pull}4434[4434]

*Packetbeat*

- Add `fields` and `fields_under_root` to Packetbeat protocols configurations. {pull}3518[3518]
- Add list style Packetbeat protocols configurations. This change supports specifying multiple configurations of the same protocol analyzer. {pull}3518[3518]

*Winlogbeat*

==== Deprecated

*Affecting all Beats*

- Usage of field `_type` is deprecated. It should not be used in queries or dashboards. {pull}3409[3409]

*Packetbeat*

- Deprecate dictionary style protocols configuration. {pull}3518[3518]

*Winlogbeat*

==== Known Issue

*Filebeat*

- Prospector reloading only works properly with new files. {pull}3546[3546]

[[release-notes-5.6.2]]
=== Beats version 5.6.2
https://github.com/elastic/beats/compare/v5.6.1...v5.6.2[View commits]

No changes in this release.

[[release-notes-5.6.1]]
=== Beats version 5.6.1
https://github.com/elastic/beats/compare/v5.6.0...v5.6.1[View commits]

No changes in this release.

[[release-notes-5.6.0]]
=== Beats version 5.6.0
https://github.com/elastic/beats/compare/v5.5.3...v5.6.0[View commits]

==== Breaking changes

*Affecting all Beats*

- The _all.norms setting in the Elasticsearch template is no longer disabled.
  This increases the storage size with one byte per document, but allows for a
  better upgrade experience to 6.0. {issue}4901[4901]


==== Bugfixes

*Filebeat*

- Fix issue where the `fileset.module` could have the wrong value. {issue}4761[4761]

*Packetbeat*

- Update flow timestamp on each packet being received. {issue}4895[4895]

*Metricbeat*

- Fix a debug statement that said a module wrapper had stopped when it hadn't. {pull}4264[4264]
- Use MemAvailable value from /proc/meminfo on Linux 3.14. {pull}4316[4316]
- Fix panic when events were dropped by filters. {issue}4327[4327]

==== Added

*Affecting all Beats*

- Add option to the import_dashboards script to load the dashboards via Kibana API. {pull}4682[4682]

*Filebeat*

- Add support for loading Xpack Machine Learning configurations from the modules, and added sample configurations for the Nginx module. {pull}4506[4506] {pull}4609[4609]
-  Add ability to parse nginx logs exposing the X-Forwarded-For header instead of the remote address. {pull}4351[4351]

*Metricbeat*

- Add `filesystem.ignore_types` to system module for ignoring filesystem types. {issue}4685[4685]

==== Deprecated

*Affecting all Beats*

- Loading more than one output is deprecated and will be removed in 6.0. {pull}4907[4907]

[[release-notes-5.5.3]]
=== Beats version 5.5.3
https://github.com/elastic/beats/compare/v5.5.2...v5.5.3[View commits]

No changes in this release.

[[release-notes-5.5.2]]
=== Beats version 5.5.2
https://github.com/elastic/beats/compare/v5.5.1...v5.5.2[View commits]

No changes in this release.
[[release-notes-5.5.1]]
=== Beats version 5.5.1
https://github.com/elastic/beats/compare/v5.5.0...v5.5.1[View commits]

==== Bugfixes

*Affecting all Beats*

- Normalize all times to UTC to ensure proper index naming. {issue}4569[4569]

[[release-notes-5.5.0]]
=== Beats version 5.5.0
https://github.com/elastic/beats/compare/v5.4.2...v5.5.0[View commits]

==== Breaking changes

*Affecting all Beats*

- Usage of field `_type` is now ignored and hardcoded to `doc`. {pull}3757[3757]

*Metricbeat*
- Change all `system.cpu.*.pct` metrics to be scaled by the number of CPU cores.
  This will make the CPU usage percentages from the system cpu metricset consistent
  with the system process metricset. The documentation for these metrics already
  stated that on multi-core systems the percentages could be greater than 100%. {pull}4544[4544]

==== Bugfixes

*Affecting all Beats*

- Fix console output. {pull}4045[4045]

*Filebeat*

- Allow string characters in user agent patch version (NGINX and Apache) {pull}4415[4415]

*Metricbeat*

- Fix type of field `haproxy.stat.check.health.last`. {issue}4407[4407]

*Packetbeat*

- Fix `packetbeat.interface` options that contain underscores (e.g. `with_vlans` or `bpf_filter`). {pull}4378[4378]
- Enabled /proc/net/tcp6 scanning and fixed ip v6 parsing. {pull}4442[4442]

==== Deprecated

*Filebeat*

- Deprecate `document_type` prospector config option as _type is removed in elasticsearch 6.0. Use fields instead. {pull}4225[4225]

*Winlogbeat*

- Deprecated metrics endpoint. It is superseded by a libbeat feature that can serve metrics on an HTTP endpoint. {pull}4145[4145]

[[release-notes-5.4.2]]
=== Beats version 5.4.2
https://github.com/elastic/beats/compare/v5.4.1...v5.4.2[View commits]

==== Bugfixes

*Affecting all Beats*

- Removed empty sections from the template files, causing indexing errors for array objects. {pull}4488[4488]

*Metricbeat*

- Fix issue affecting Windows services timing out at startup. {pull}4491[4491]
- Add filtering to system filesystem metricset to remove relative mountpoints like those
  from Linux network namespaces. {pull}4370[4370]

*Packetbeat*

- Clean configured geoip.paths before attempting to open the database. {pull}4306[4306]

[[release-notes-5.4.1]]
=== Beats version 5.4.1
https://github.com/elastic/beats/compare/v5.4.0...v5.4.1[View commits]

==== Bugfixes

*Affecting all Beats*

- Fix importing the dashboards when the limit for max open files is too low. {issue}4244[4244]
- Fix console output. {pull}4045[4045]

*Filebeat*

- Fix issue that new prospector was not reloaded on conflict. {pull}4128[4128]
- Fix grok pattern in filebeat module system/auth without hostname. {pull}4224[4224]
- Fix the Mysql slowlog parsing of IP addresses. {pull}4183[4183]

==== Added

*Affecting all Beats*

- Binaries upgraded to Go 1.7.6 which contains security fixes. {pull}4400[4400]

*Winlogbeat*

- Add the ability to use LevelRaw if Level isn't populated in the event XML. {pull}4257[4257]

[[release-notes-5.4.0]]
=== Beats version 5.4.0
https://github.com/elastic/beats/compare/v5.3.2...v5.4.0[View commits]

==== Bugfixes

*Affecting all Beats*

- Improve error message when downloading the dashboards fails. {pull}3805[3805]
- Fix potential Elasticsearch output URL parsing error if protocol scheme is missing. {pull}3671[3671]
- Downgrade Elasticsearch per batch item failure log to debug level. {issue}3953[3953]
- Make `@timestamp` accessible from format strings. {pull}3721[3721]

*Filebeat*

- Allow log lines without a program name in the Syslog fileset. {pull}3944[3944]
- Don't stop Filebeat when modules are used with the Logstash output. {pull}3929[3929]

*Metricbeat*

- Fixing panic on the Prometheus collector when label has a comma. {pull}3947[3947]
- Make system process metricset honor the `cpu_ticks` config option. {issue}3590[3590]

*Winlogbeat*

- Fix null terminators include in raw XML string when include_xml is enabled. {pull}3943[3943]

==== Added

*Affecting all Beats*

- Update index mappings to support future Elasticsearch 6.X. {pull}3778[3778]

*Filebeat*

- Add auditd module for reading audit logs on Linux. {pull}3750[3750] {pull}3941[3941]
- Add fileset for the Linux authorization logs. {pull}3669[3669]

*Heartbeat*

- Add default ports in HTTP monitor. {pull}3924[3924]

*Metricbeat*

- Add beta Jolokia module. {pull}3844[3844]
- Add dashboard for the MySQL module. {pull}3716[3716]
- Module configuration reloading is now beta instead of experimental. {pull}3841[3841]
- Marked http fields from the HAProxy module optional to improve compatibility with 1.5. {pull}3788[3788]
- Add support for custom HTTP headers and TLS for the Metricbeat modules. {pull}3945[3945]

*Packetbeat*

- Add DNS dashboard for an overview the DNS traffic. {pull}3883[3883]
- Add DNS Tunneling dashboard to highlight domains with large numbers of subdomains or high data volume. {pull}3884[3884]

[[release-notes-5.3.2]]
=== Beats version 5.3.2
https://github.com/elastic/beats/compare/v5.3.1...v5.3.2[View commits]

==== Bugfixes

*Filebeat*

- Properly shut down crawler in case one prospector is misconfigured. {pull}4037[4037]
- Fix panic in JSON decoding code if the input line is "null". {pull}4042[4042]


[[release-notes-5.3.1]]
=== Beats version 5.3.1
https://github.com/elastic/beats/compare/v5.3.0...v5.3.1[View commits]

==== Bugfixes

*Affecting all Beats*

- Fix panic when testing regex-AST to match against date patterns. {issue}3889[3889]
- Fix panic due to race condition in kafka output. {pull}4098[4098]

*Filebeat*

- Fix modules default file permissions. {pull}3879[3879]
- Allow `-` in Apache access log byte count. {pull}3863[3863]

*Metricbeat*

- Avoid errors when some Apache status fields are missing. {issue}3074[3074]


[[release-notes-5.3.0]]
=== Beats version 5.3.0
https://github.com/elastic/beats/compare/v5.2.2...v5.3.0[View commits]

==== Breaking changes

*Affecting all Beats*

- Configuration files must be owned by the user running the Beat or by root, and they must not be writable by others. {pull}3544[3544] {pull}3689[3689]
- Change Beat generator. Use `$GOPATH/src/github.com/elastic/beats/script/generate.py` to generate a beat. {pull}3452[3452]

*Filebeat*

- Always use absolute path for event and registry. This can lead to issues when relative paths were used before. {pull}3328[3328]

*Metricbeat*

- Linux cgroup metrics are now enabled by default for the system process metricset. The configuration option for the feature was renamed from `cgroups` to `process.cgroups.enabled`. {pull}3519[3519]
- Change field names `couchbase.node.couch.*.actual_disk_size.*` to `couchbase.node.couch.*.disk_size.*` {pull}3545[3545]

==== Bugfixes

*Affecting all Beats*

- Add `_id`, `_type`, `_index` and `_score` fields in the generated index pattern. {pull}3282[3282]

*Filebeat*
- Always use absolute path for event and registry. {pull}3328[3328]
- Raise an exception in case there is a syntax error in one of the configuration files available under
  filebeat.config_dir. {pull}3573[3573]
- Fix empty registry file on machine crash. {issue}3537[3537]

*Metricbeat*

- Add error handling to system process metricset for when Linux cgroups are missing from the kernel. {pull}3692[3692]
- Add labels to the Docker healthcheck metricset output. {pull}3707[3707]

*Winlogbeat*

- Fix handling of empty strings in event_data. {pull}3705[3705]

==== Added

*Affecting all Beats*

- Files created by Beats (logs, registry, file output) will have 0600 permissions. {pull}3387[3387].
- RPM/deb packages will now install the config file with 0600 permissions. {pull}3382[3382]
- Add the option to pass custom HTTP headers to the Elasticsearch output. {pull}3400[3400]
- Unify `regexp` and `contains` conditionals, for both to support array of strings and convert numbers to strings if required. {pull}3469[3469]
- Add the option to load the sample dashboards during the Beat startup phase. {pull}3506[3506]
- Disabled date detection in Elasticsearch index templates. Date fields must be explicitly defined in index templates. {pull}3528[3528]
- Using environment variables in the configuration file is now GA, instead of experimental. {pull}3525[3525]

*Filebeat*

- Add Filebeat modules for system, apache2, mysql, and nginx. {issue}3159[3159]
- Add the `pipeline` config option at the prospector level, for configuring the Ingest Node pipeline ID. {pull}3433[3433]
- Update regular expressions used for matching file names or lines (multiline, include/exclude functionality) to new matchers improving performance of simple string matches. {pull}3469[3469]
- The `symlinks` and `harvester_limit` settings are now GA, instead of experimental. {pull}3525[3525]
- close_timeout is also applied when the output is blocking. {pull}3511[3511]
- Improve handling of different path variants on Windows. {pull}3781[3781]
- Add multiline.flush_pattern option, for specifying the 'end' of a multiline pattern {pull}4019[4019]

*Heartbeat*

- Add `tags`, `fields` and `fields_under_root` in monitors configuration. {pull}3623[3623]

*Metricbeat*

- Add experimental dbstats metricset to MongoDB module. {pull}3228[3228]
- Use persistent, direct connections to the configured nodes for MongoDB module. {pull}3228[3228]
- Add dynamic configuration reloading for modules. {pull}3281[3281]
- Add docker health metricset {pull}3357[3357]
- Add docker image metricset {pull}3467[3467]
- System module uses new matchers for white-listing processes. {pull}3469[3469]
- Add Beta CEPH module with health metricset. {pull}3311[3311]
- Add Beta php_fpm module with pool metricset. {pull}3415[3415]
- The Docker, Kafka, and Prometheus modules are now Beta, instead of experimental. {pull}3525[3525]
- The HAProxy module is now GA, instead of experimental. {pull}3525[3525]
- Add the ability to collect the environment variables from system processes. {pull}3337[3337]

==== Deprecated

*Affecting all Beats*

- Usage of field `_type` is deprecated. It should not be used in queries or dashboards. {pull}3409[3409]

*Filebeat*

- The experimental `publish_async` option is now deprecated and is planned to be removed in 6.0. {pull}3525[3525]


[[release-notes-5.2.2]]
=== Beats version 5.2.2
https://github.com/elastic/beats/compare/v5.2.1...v5.2.2[View commits]

*Metricbeat*

- Fix bug docker module hanging when docker container killed. {issue}3610[3610]
- Set timeout to period instead of 1s by default as documented. {pull}3612[3612]

[[release-notes-5.2.1]]
=== Beats version 5.2.1
https://github.com/elastic/beats/compare/v5.2.0...v5.2.1[View commits]

==== Bugfixes

*Metricbeat*

- Fix go routine leak in docker module. {pull}3492[3492]

*Packetbeat*

- Fix error in the NFS sample dashboard. {pull}3548[3548]

*Winlogbeat*

- Fix error in the Winlogbeat sample dashboard. {pull}3548[3548]

[[release-notes-5.2.0]]
=== Beats version 5.2.0
https://github.com/elastic/beats/compare/v5.1.2...v5.2.0[View commits]

==== Bugfixes

*Affecting all Beats*

- Fix overwriting explicit empty config sections. {issue}2918[2918]

*Filebeat*

- Fix alignment issue were Filebeat compiled with Go 1.7.4 was crashing on 32 bits system. {issue}3273[3273]

*Metricbeat*

- Fix service times-out at startup. {pull}3056[3056]
- Kafka module case sensitive host name matching. {pull}3193[3193]
- Fix interface conversion panic in couchbase module {pull}3272[3272]

*Packetbeat*

- Fix issue where some Cassandra visualizations were showing data from all protocols. {issue}3314[3314]

==== Added

*Affecting all Beats*

- Add support for passing list and dictionary settings via -E flag.
- Support for parsing list and dictionary setting from environment variables.
- Added new flags to import_dashboards (-cacert, -cert, -key, -insecure). {pull}3139[3139] {pull}3163[3163]
- The limit for the number of fields is increased via the mapping template. {pull}3275[3275]
- Updated to Go 1.7.4. {pull}3277[3277]
- Added a NOTICE file containing the notices and licenses of the dependencies. {pull}3334[3334].

*Heartbeat*

- First release, containing monitors for ICMP, TCP, and HTTP.

*Filebeat*

- Add enabled config option to prospectors. {pull}3157[3157]
- Add target option for decoded_json_field. {pull}3169[3169]

*Metricbeat*

- Kafka module broker matching enhancements. {pull}3129[3129]
- Add a couchbase module with metricsets for node, cluster and bucket. {pull}3081[3081]
- Export number of cores for CPU module. {pull}3192[3192]
- Experimental Prometheus module. {pull}3202[3202]
- Add system socket module that reports all TCP sockets. {pull}3246[3246]
- Kafka consumer groups metricset. {pull}3240[3240]
- Add jolokia module with dynamic jmx metricset. {pull}3570[3570]

*Winlogbeat*

- Reduced amount of memory allocated while reading event log records. {pull}3113[3113] {pull}3118[3118]

[[release-notes-5.1.2]]
=== Beats version 5.1.2
https://github.com/elastic/beats/compare/v5.1.1...v5.1.2[View commits]

==== Bugfixes

*Filebeat*

- Fix registry migration issue from old states where files were only harvested after second restart. {pull}3322[3322]

*Packetbeat*

- Fix error on importing dashboards due to colons in the Cassandra dashboard. {issue}3140[3140]
- Fix error on importing dashboards due to the wrong type for the geo_point fields. {pull}3147[3147]

*Winlogbeat*

- Fix for "The array bounds are invalid" error when reading large events. {issue}3076[3076]

[[release-notes-5.1.1]]
=== Beats version 5.1.1
https://github.com/elastic/beats/compare/v5.0.2...v5.1.1[View commits]

==== Breaking changes

*Metricbeat*

- Change data structure of experimental haproxy module. {pull}3003[3003]

*Filebeat*

- If a file is falling under `ignore_older` during startup, offset is now set to end of file instead of 0.
  With the previous logic the whole file was sent in case a line was added and it was inconsistent with
  files which were harvested previously. {pull}2907[2907]
- `tail_files` is now only applied on the first scan and not for all new files. {pull}2932[2932]

==== Bugfixes

*Affecting all Beats*

- Fix empty benign errors logged by processor actions. {pull}3046[3046]

*Metricbeat*

- Calculate the fsstat values per mounting point, and not filesystem. {pull}2777[2777]

==== Added

*Affecting all Beats*

- Add add_cloud_metadata processor for collecting cloud provider metadata. {pull}2728[2728]
- Added decode_json_fields processor for decoding fields containing JSON strings. {pull}2605[2605]
- Add Tencent Cloud provider for add_cloud_metadata processor. {pull}4023[4023]
- Add Alibaba Cloud provider for add_cloud_metadata processor. {pull}4111[4111]

*Metricbeat*

- Add experimental Docker module. Provided by Ingensi and @douaejeouit based on dockbeat.
- Add a sample Redis Kibana dashboard. {pull}2916[2916]
- Add support for MongoDB 3.4 and WiredTiger metrics. {pull}2999[2999]
- Add experimental kafka module with partition metricset. {pull}2969[2969]
- Add raw config option for mysql/status metricset. {pull}3001[3001]
- Add command fields for mysql/status metricset. {pull}3251[3251]

*Filebeat*

- Add command line option `-once` to run Filebeat only once and then close. {pull}2456[2456]
- Only load matching states into prospector to improve state handling {pull}2840[2840]
- Reset all states ttl on startup to make sure it is overwritten by new config {pull}2840[2840]
- Persist all states for files which fall under `ignore_older` to have consistent behaviour {pull}2859[2859]
- Improve shutdown behaviour with large number of files. {pull}3035[3035]

*Winlogbeat*

- Add `event_logs.batch_read_size` configuration option. {pull}2641[2641]

[[release-notes-5.1.0]]
=== Beats version 5.1.0 (skipped)

Version 5.1.0 doesn't exist because, for a short period of time, the Elastic
Yum and Apt repositories included unreleased binaries labeled 5.1.0. To avoid
confusion and upgrade issues for the people that have installed these without
realizing, we decided to skip the 5.1.0 version and release 5.1.1 instead.

[[release-notes-5.0.2]]
=== Beats version 5.0.2
https://github.com/elastic/beats/compare/v5.0.1...v5.0.2[View commits]

==== Bugfixes

*Metricbeat*

- Fix the `password` option in the MongoDB module. {pull}2995[2995]


[[release-notes-5.0.1]]
=== Beats version 5.0.1
https://github.com/elastic/beats/compare/v5.0.0...v5.0.1[View commits]

==== Bugfixes

*Metricbeat*

- Fix `system.process.start_time` on Windows. {pull}2848[2848]
- Fix `system.process.ppid` on Windows. {issue}2860[2860]
- Fix system process metricset for Windows XP and 2003. `cmdline` will be unavailable. {issue}1704[1704]
- Fix access denied issues in system process metricset by enabling SeDebugPrivilege on Windows. {issue}1897[1897]
- Fix system diskio metricset for Windows XP and 2003. {issue}2885[2885]

*Packetbeat*

- Fix 'index out of bounds' bug in Packetbeat DNS protocol plugin. {issue}2872[2872]

*Filebeat*

- Fix registry cleanup issue when files falling under ignore_older after restart. {issue}2818[2818]


==== Added

*Metricbeat*

- Add username and password config options to the PostgreSQL module. {pull}2889[2890]
- Add username and password config options to the MongoDB module. {pull}2889[2889]
- Add system core metricset for Windows. {pull}2883[2883]

*Packetbeat*

- Define `client_geoip.location` as geo_point in the mappings to be used by the GeoIP processor in the Ingest Node pipeline.
  {pull}2795[2795]

*Filebeat*

- Stop Filebeat on registrar loading error. {pull}2868[2868]


include::libbeat/docs/release-notes/5.0.0.asciidoc[]

[[release-notes-5.0.0-ga]]
=== Beats version 5.0.0-GA
https://github.com/elastic/beats/compare/v5.0.0-rc1...v5.0.0[View commits]

The list below covers the changes between 5.0.0-rc1 and 5.0.0 GA only.

==== Bugfixes

*Affecting all Beats*

- Fix kafka output re-trying batches with too large events. {issue}2735[2735]
- Fix kafka output protocol error if `version: 0.10` is configured. {issue}2651[2651]
- Fix kafka output connection closed by broker on SASL/PLAIN. {issue}2717[2717]

*Metricbeat*

- Fix high CPU usage on macOS when encountering processes with long command lines. {issue}2747[2747]
- Fix high value of `system.memory.actual.free` and `system.memory.actual.used`. {issue}2653[2653]
- Change several `OpenProcess` calls on Windows to request the lowest possible access privilege.  {issue}1897[1897]
- Fix system.memory.actual.free high value on Windows. {issue}2653[2653]

*Filebeat*

- Fix issue when clean_removed and clean_inactive were used together that states were not directly removed from the registry.
- Fix issue where upgrading a 1.x registry file resulted in duplicate state entries. {pull}2792[2792]

==== Added

*Affecting all Beats*

- Add beat.version fields to all events.

[[release-notes-5.0.0-rc1]]
=== Beats version 5.0.0-rc1
https://github.com/elastic/beats/compare/v5.0.0-beta1...v5.0.0-rc1[View commits]

==== Breaking changes

*Affecting all Beats*

- A dynamic mapping rule is added to the default Elasticsearch template to treat strings as keywords by default. {pull}2688[2688]

==== Bugfixes

*Affecting all Beats*

- Make sure Beats sent always float values when they are defined as float by sending 5.00000 instead of 5. {pull}2627[2627]
- Fix ignoring all fields from drop_fields in case the first field is unknown. {pull}2685[2685]
- Fix dynamic configuration int/uint to float type conversion. {pull}2698[2698]
- Fix primitive types conversion if values are read from environment variables. {pull}2698[2698]

*Metricbeat*

- Fix default configuration file on Windows to not enabled the `load` metricset. {pull}2632[2632]

*Packetbeat*

- Fix the `bpf_filter` setting. {issue}2660[2660]

*Filebeat*

- Fix input buffer on encoding problem. {pull}2416[2416]

==== Deprecated

*Affecting all Beats*

- Setting `port` has been deprecated in Redis and Logstash outputs. {pull}2620[2620]


[[release-notes-5.0.0-beta1]]
=== Beats version 5.0.0-beta1
https://github.com/elastic/beats/compare/v5.0.0-alpha5...v5.0.0-beta1[View commits]

==== Breaking changes

*Affecting all Beats*

- Change Elasticsearch output index configuration to be based on format strings. If index has been configured, no date will be appended anymore to the index name. {pull}2119[2119]
- Replace `output.kafka.use_type` by `output.kafka.topic` accepting a format string. {pull}2188[2188]
- If the path specified by the `-c` flag is not absolute and `-path.config` is not specified, it
  is considered relative to the current working directory. {pull}2245[2245]
- rename `tls` configurations section to `ssl`. {pull}2330[2330]
- rename `certificate_key` configuration to `key`. {pull}2330[2330]
- replace `tls.insecure` with `ssl.verification_mode` setting. {pull}2330[2330]
- replace `tls.min/max_version` with `ssl.supported_protocols` setting requiring full protocol name. {pull}2330[2330]

*Metricbeat*

- Change field type system.process.cpu.start_time from keyword to date. {issue}1565[1565]
- redis/info metricset fields were renamed up according to the naming conventions.

*Packetbeat*

- Group HTTP fields under `http.request` and `http.response` {pull}2167[2167]
- Export `http.request.body` and `http.response.body` when configured under `include_body_for` {pull}2167[2167]
- Move `ignore_outgoing` config to `packetbeat.ignore_outgoing` {pull}2393[2393]

*Filebeat*

- Set close_inactive default to 5 minutes (was 1 hour before)
- Set clean_removed and close_removed to true by default

==== Bugfixes

*Affecting all Beats*

- Fix logstash output handles error twice when asynchronous sending fails. {pull}2441[2441]
- Fix Elasticsearch structured error response parsing error. {issue}2229[2229]
- Fixed the run script to allow the overriding of the configuration file. {issue}2171[2171]
- Fix logstash output crash if no hosts are configured. {issue}2325[2325]
- Fix array value support in -E CLI flag. {pull}2521[2521]
- Fix merging array values if -c CLI flag is used multiple times. {pull}2521[2521]
- Fix beats failing to start due to invalid duplicate key error in configuration file. {pull}2521[2521]
- Fix panic on non writable logging directory. {pull}2571[2571]

*Metricbeat*

- Fix module filters to work properly with drop_event filter. {issue}2249[2249]

*Packetbeat*

- Fix mapping for some Packetbeat flow metrics that were not marked as being longs. {issue}2177[2177]
- Fix handling of messages larger than the maximum message size (10MB). {pull}2470[2470]

*Filebeat*

- Fix processor failure in Filebeat when using regex, contain, or equals with the message field. {issue}2178[2178]
- Fix async publisher sending empty events {pull}2455[2455]
- Fix potential issue with multiple harvester per file on large file numbers or slow output {pull}2541[2541]

*Winlogbeat*

- Fix corrupt registry file that occurs on power loss by disabling file write caching. {issue}2313[2313]

==== Added

*Affecting all Beats*

- Add script to generate the Kibana index-pattern from fields.yml. {pull}2122[2122]
- Enhance Redis output key selection based on format string. {pull}2169[2169]
- Configurable Redis `keys` using filters and format strings. {pull}2169[2169]
- Add format string support to `output.kafka.topic`. {pull}2188[2188]
- Add `output.kafka.topics` for more advanced kafka topic selection per event. {pull}2188[2188]
- Add support for Kafka 0.10. {pull}2190[2190]
- Add SASL/PLAIN authentication support to kafka output. {pull}2190[2190]
- Make Kafka metadata update configurable. {pull}2190[2190]
- Add Kafka version setting (optional) enabling kafka broker version support. {pull}2190[2190]
- Add Kafka message timestamp if at least version 0.10 is configured. {pull}2190[2190]
- Add configurable Kafka event key setting. {pull}2284[2284]
- Add settings for configuring the kafka partitioning strategy. {pull}2284[2284]
- Add partitioner settings `reachable_only` to ignore partitions not reachable by network. {pull}2284[2284]
- Enhance contains condition to work on fields that are arrays of strings. {issue}2237[2237]
- Lookup the configuration file relative to the `-path.config` CLI flag. {pull}2245[2245]
- Re-write import_dashboards.sh in Golang. {pull}2155[2155]
- Update to Go 1.7. {pull}2306[2306]
- Log total non-zero internal metrics on shutdown. {pull}2349[2349]
- Add support for encrypted private key files by introducing `ssl.key_passphrase` setting. {pull}2330[2330]
- Add experimental symlink support with `symlinks` config {pull}2478[2478]
- Improve validation of registry file on startup.

*Metricbeat*

- Use the new scaled_float Elasticsearch type for the percentage values. {pull}2156[2156]
- Add experimental cgroup metrics to the system/process MetricSet. {pull}2184[2184]
- Added a PostgreSQL module. {pull}2253[2253]
- Improve mapping by converting half_float to scaled_float and integers to long. {pull}2430[2430]
- Add experimental haproxy module. {pull}2384[2384]
- Add Kibana dashboard for cgroups data {pull}2555[2555]

*Packetbeat*

- Add Cassandra protocol analyzer to Packetbeat. {pull}1959[1959]
- Match connections with IPv6 addresses to processes {pull}2254[2254]
- Add IP address to -devices command output {pull}2327[2327]
- Add configuration option for the maximum message size. Used to be hard-coded to 10 MB. {pull}2470[2470]

*Filebeat*

- Introduce close_timeout harvester options {issue}1926[1926]
- Strip BOM from first message in case of BOM files {issue}2351[2351]
- Add harvester_limit option {pull}2417[2417]

==== Deprecated

*Affecting all Beats*

- Topology map is deprecated. This applies to the settings: refresh_topology_freq, topology_expire, save_topology, host_topology, password_topology, db_topology.


[[release-notes-5.0.0-alpha5]]
=== Beats version 5.0.0-alpha5
https://github.com/elastic/beats/compare/v5.0.0-alpha4...v5.0.0-alpha5[View commits]

==== Breaking changes

*Affecting all Beats*

- Rename the `filters` section to `processors`. {pull}1944[1944]
- Introduce the condition with `when` in the processor configuration. {pull}1949[1949]
- The Elasticsearch template is now loaded by default. {pull}1993[1993]
- The Redis output `index` setting is renamed to `key`. `index` still works but it's deprecated. {pull}2077[2077]
- The undocumented file output `index` setting was removed. Use `filename` instead. {pull}2077[2077]

*Metricbeat*

- Create a separate metricSet for load under the system module and remove load information from CPU stats. {pull}2101[2101]
- Add `system.load.norm.1`, `system.load.norm.5` and `system.load.norm.15`. {pull}2101[2101]
- Add threads fields to mysql module. {pull}2484[2484]

*Packetbeat*

- Set `enabled` ` in `packetbeat.protocols.icmp` configuration to `true` by default. {pull}1988[1988]

==== Bugfixes

*Affecting all Beats*

- Fix sync publisher `PublishEvents` return value if client is closed concurrently. {pull}2046[2046]

*Metricbeat*

- Do not send zero values when no value was present in the source. {issue}1972[1972]

*Filebeat*

- Fix potential data loss between Filebeat restarts, reporting unpublished lines as published. {issue}2041[2041]
- Fix open file handler issue. {issue}2028[2028] {pull}2020[2020]
- Fix filtering of JSON events when using integers in conditions. {issue}2038[2038]

*Winlogbeat*

- Fix potential data loss between Winlogbeat restarts, reporting unpublished lines as published. {issue}2041[2041]

==== Added

*Affecting all Beats*

- Periodically log internal metrics. {pull}1955[1955]
- Add enabled setting to all output modules. {pull}1987[1987]
- Command line flag `-c` can be used multiple times. {pull}1985[1985]
- Add OR/AND/NOT to the condition associated with the processors. {pull}1983[1983]
- Add `-E` CLI flag for overwriting single config options via command line. {pull}1986[1986]
- Choose the mapping template file based on the Elasticsearch version. {pull}1993[1993]
- Check stdout being available when console output is configured. {issue}2035[2035]

*Metricbeat*

- Add pgid field to process information. {pull} 2021[2021]

*Packetbeat*

- Add enabled setting to Packetbeat protocols. {pull}1988[1988]
- Add enabled setting to Packetbeat network flows configuration. {pull}1988[1988]

*Filebeat*

- Introduce `close_removed` and `close_renamed` harvester options. {issue}1600[1600]
- Introduce `close_eof` harvester option. {issue}1600[1600]
- Add `clean_removed` and `clean_inactive` config option. {issue}1600[1600]

==== Deprecated

*Filebeat*

- Deprecate `close_older` option and replace it with `close_inactive`. {issue}2051[2051]
- Deprecate `force_close_files` option and replace it with `close_removed` and `close_renamed`. {issue}1600[1600]

[[release-notes-5.0.0-alpha4]]
=== Beats version 5.0.0-alpha4
https://github.com/elastic/beats/compare/v5.0.0-alpha3...v5.0.0-alpha4[View commits]

==== Breaking changes

*Affecting all Beats*

- The topology_expire option of the Elasticsearch output was removed. {pull}1907[1907]

*Filebeat*

- Stop following symlink. Symlinks are now ignored: {pull}1686[1686]

==== Bugfixes

*Affecting all Beats*

- Reset backoff factor on partial ACK. {issue}1803[1803]
- Fix beats load balancer deadlock if max_retries: -1 or publish_async is enabled in filebeat. {issue}1829[1829]
- Fix logstash output with pipelining mode enabled not reconnecting. {issue}1876[1876]
- Empty configuration sections become merge-able with variables containing full path. {pull}1900[1900]
- Fix error message about required fields missing not printing the missing field name. {pull}1900[1900]

*Metricbeat*

- Fix the CPU values returned for each core. {issue}1863[1863]

*Packetbeat*

- Add missing nil-check to memcached GapInStream handler. {issue}1162[1162]
- Fix NFSv4 Operation returning the first found first-class operation available in compound requests. {pull}1821[1821]
- Fix TCP overlapping segments not being handled correctly. {pull}1898[1898]

*Winlogbeat*

- Fix issue with rendering forwarded event log records. {pull}1891[1891]

==== Added

*Affecting all Beats*

- Improve error message if compiling regular expression from config files fails. {pull}1900[1900]
- Compression support in the Elasticsearch output. {pull}1835[1835]

*Metricbeat*

- Add MongoDB module. {pull}1837[1837]


[[release-notes-5.0.0-alpha3]]
=== Beats version 5.0.0-alpha3
https://github.com/elastic/beats/compare/v5.0.0-alpha2...v5.0.0-alpha3[View commits]

==== Breaking changes

*Affecting all Beats*

- All configuration settings under `shipper:` are moved to be top level configuration settings. I.e.
  `shipper.name:` becomes `name:` in the configuration file. {pull}1570[1570]

*Topbeat*

- Topbeat is replaced by Metricbeat.

*Filebeat*

- The state for files which fall under ignore_older is not stored anymore. This has the consequence, that if a file which fell under ignore_older is updated, the whole file will be crawled.

==== Bugfixes

*Winlogbeat*

- Adding missing argument to the "Stop processing" log message. {pull}1590[1590]

==== Added

*Affecting all Beats*

- Add conditions to generic filtering. {pull}1623[1623]

*Metricbeat*

- First public release, containing the following modules: apache, mysql, nginx, redis, system, and zookeeper.

*Filebeat*

- The registry format was changed to an array instead of dict. The migration to the new format will happen automatically at the first startup. {pull}1703[1703]

==== Deprecated

*Affecting all Beats*

- The support for doing GeoIP lookups is deprecated and will be removed in version 6.0. {pull}1601[1601]


[[release-notes-5.0.0-alpha2]]
=== Beats version 5.0.0-alpha2
https://github.com/elastic/beats/compare/v5.0.0-alpha1...v5.0.0-alpha2[View commits]

==== Breaking changes

*Affecting all Beats*

- On DEB/RPM installations, the binary files are now found under `/usr/share/{{beat_name}}/bin`, not in `/usr/bin`. {pull}1385[1385]
- The logs are written by default to self rotating files, instead of syslog. {pull}1371[1371]
- Remove deprecated `host` option from elasticsearch, logstash and redis outputs. {pull}1474[1474]

*Packetbeat*

- Configuration of redis topology support changed. {pull}1353[1353]
- Move all Packetbeat configuration options under the packetbeat namespace {issue}1417[1417]

*Filebeat*

- Default location for the registry file was changed to be `data/registry` from the binary directory,
  rather than `.filebeat` in the current working directory. This affects installations for zip/tar.gz/source,
  the location for DEB and RPM packages stays the same. {pull}1373[1373]

==== Bugfixes

*Affecting all Beats*

- Drain response buffers when pipelining is used by Redis output. {pull}1353[1353]
- Unterminated environment variable expressions in config files will now cause an error {pull}1389[1389]
- Fix issue with the automatic template loading when Elasticsearch is not available on Beat start. {issue}1321[1321]
- Fix bug affecting -cpuprofile, -memprofile, and -httpprof CLI flags {pull}1415[1415]
- Fix race when multiple outputs access the same event with logstash output manipulating event {issue}1410[1410] {pull}1428[1428]
- Seed random number generator using crypto.rand package. {pull}1503{1503]
- Fix beats hanging in -configtest {issue}1213[1213]
- Fix kafka log message output {pull}1516[1516]

*Filebeat*

- Improvements in registrar dealing with file rotation. {pull}1281[1281]
- Fix issue with JSON decoding where `@timestamp` or `type` keys with the wrong type could cause Filebeat
  to crash. {issue}1378[1378]
- Fix issue with JSON decoding where values having `null` as values could crash Filebeat. {issue}1466[1466]
- Multiline reader normalizing newline to use `\n`. {pull}1552[1552]

*Winlogbeat*

- Fix panic when reading messages larger than 32K characters on Windows XP and 2003. {pull}1498[1498]
- Fix panic that occurs when reading a large events on Windows Vista and newer. {pull}1499[1499]

==== Added

*Affecting all Beats*

- Add support for TLS to Redis output. {pull}1353[1353]
- Add SOCKS5 proxy support to Redis output. {pull}1353[1353]
- Failover and load balancing support in redis output. {pull}1353[1353]
- Multiple-worker per host support for redis output. {pull}1353[1353]
- Added ability to escape `${x}` in config files to avoid environment variable expansion {pull}1389[1389]
- Configuration options and CLI flags for setting the home, data and config paths. {pull}1373[1373]
- Configuration options and CLI flags for setting the default logs path. {pull}1437[1437]
- Update to Go 1.6.2 {pull}1447[1447]
- Add Elasticsearch template files compatible with Elasticsearch 2.x. {pull}1501[1501]
- Add scripts for managing the dashboards of a single Beat {pull}1359[1359]

*Packetbeat*

- Fix compile issues for OpenBSD. {pull}1347[1347]

*Topbeat*

- Updated elastic/gosigar version so Topbeat can compile on OpenBSD. {pull}1403[1403]


[[release-notes-5.0.0-alpha1]]
=== Beats version 5.0.0-alpha1
https://github.com/elastic/beats/compare/v1.2.0...v5.0.0-alpha1[View commits]

==== Breaking changes

*libbeat*

- Run function to start a Beat now returns an error instead of directly exiting. {pull}771[771]
- The method signature of HandleFlags() was changed to allow returning an error {pull}1249[1249]
- Require braces for environment variable expansion in config files {pull}1304[1304]

*Packetbeat*

- Rename output fields in the dns package. Former flag `recursion_allowed` becomes `recursion_available`. {pull}803[803]
  Former SOA field `ttl` becomes `minimum`. {pull}803[803]
- The fully qualified domain names which are part of output fields values of the dns package now terminate with a dot. {pull}803[803]
- Remove the count field from the exported event {pull}1210[1210]

*Topbeat*

- Rename `proc.cpu.user_p` with `proc.cpu.total_p` as it includes CPU time spent in kernel space {pull}631[631]
- Remove `count` field from the exported fields {pull}1207[1207]
- Rename `input` top level config option to `topbeat`

*Filebeat*

- Scalar values in used in the `fields` configuration setting are no longer automatically converted to strings. {pull}1092[1092]
- Count field was removed from event as not used in filebeat {issue}778[778]

*Winlogbeat*

- The `message_inserts` field was replaced with the `event_data` field {issue}1053[1053]
- The `category` field was renamed to `task` to better align with the Windows Event Log API naming {issue}1053[1053]
- Remove the count field from the exported event {pull}1218[1218]


==== Bugfixes

*Affecting all Beats*

- Logstash output will not retry events that are not JSON-encodable {pull}927[927]

*Packetbeat*

- Create a proper BPF filter when ICMP is the only enabled protocol {issue}757[757]
- Check column length in pgsql parser. {issue}565[565]
- Harden pgsql parser. {issue}565[565]

*Topbeat*

- Fix issue with `cpu.system_p` being greater than 1 on Windows {pull}1128[1128]

*Filebeat*

- Stop filebeat if started without any prospectors defined or empty prospectors {pull}644[644] {pull}647[647]
- Improve shutdown of crawler and prospector to wait for clean completion {pull}720[720]
- Omit `fields` from Filebeat events when null {issue}899[899]

*Winlogbeat*

==== Added

*Affecting all Beats*

- Update builds to Golang version 1.6
- Add option to Elasticsearch output to pass http parameters in index operations {issue}805[805]
- Improve Logstash and Elasticsearch backoff behavior. {pull}927[927]
- Add experimental Kafka output. {pull}942[942]
- Add config file option to configure GOMAXPROCS. {pull}969[969]
- Improve shutdown handling in libbeat. {pull}1075[1075]
- Add `fields` and `fields_under_root` options under the `shipper` configuration {pull}1092[1092]
- Add the ability to use a SOCKS5 proxy with the Logstash output {issue}823[823]
- The `-configtest` flag will now print "Config OK" to stdout on success {pull}1249[1249]

*Packetbeat*

- Change the DNS library used throughout the dns package to github.com/miekg/dns. {pull}803[803]
- Add support for NFS v3 and v4. {pull}1231[1231]
- Add support for EDNS and DNSSEC. {pull}1292[1292]

*Topbeat*

- Add `username` to processes {pull}845[845]

*Filebeat*

- Add the ability to set a list of tags for each prospector {pull}1092[1092]
- Add JSON decoding support {pull}1143[1143]


*Winlogbeat*

- Add caching of event metadata handles and the system render context for the wineventlog API {pull}888[888]
- Improve config validation by checking for unknown top-level YAML keys. {pull}1100[1100]
- Add the ability to set tags, fields, and fields_under_root as options for each event log {pull}1092[1092]
- Add additional data to the events published by Winlogbeat. The new fields are `activity_id`,
`event_data`, `keywords`, `opcode`, `process_id`, `provider_guid`, `related_activity_id`,
`task`, `thread_id`, `user_data`, and `version`. {issue}1053[1053]
- Add `event_id`, `level`, and `provider` configuration options for filtering events {pull}1218[1218]
- Add `include_xml` configuration option for including the raw XML with the event {pull}1218[1218]

==== Known issues
* All Beats can hang or panic on shutdown if the next server in the pipeline (e.g. Elasticsearch or Logstash) is
  not reachable. {issue}1319[1319]
* When running the Beats as a service on Windows, you need to manually load the Elasticsearch mapping
  template. {issue}1315[1315]
* The ES template automatic load doesn't work if Elasticsearch is not available when the Beat is starting. {issue}1321[1321]

[[release-notes-1.3.1]]
=== Beats version 1.3.1
https://github.com/elastic/beats/compare/v1.3.0...v1.3.1[View commits]

==== Bugfixes

*Filebeat*

- Fix a concurrent bug on filebeat startup with a large number of prospectors defined. {pull}2509[2509]

*Packetbeat*

- Fix description for the -I CLI flag. {pull}2480[2480]

*Winlogbeat*

- Fix corrupt registry file that occurs on power loss by disabling file write caching. {issue}2313[2313]

[[release-notes-1.3.0]]
=== Beats version 1.3.0
https://github.com/elastic/beats/compare/v1.2.3...v1.3.0[View commits]

==== Deprecated

*Filebeat*

- Undocumented support for following symlinks is deprecated. Filebeat will not follow symlinks in version 5.0. {pull}1767[1767]

==== Bugfixes

*Affecting all Beats*

- Fix beats load balancer deadlock if `max_retries: -1` or `publish_async` is enabled in filebeat. {issue}1829[1829]
- Fix output modes backoff counter reset. {issue}1803[1803] {pull}1814[1814] {pull}1818[1818]
- Set logstash output default bulk_max_size to 2048. {issue}1662[1662]
- Seed random number generator using crypto.rand package. {pull}1503[1503]
- Check stdout being available when console output is configured. {issue}2063[2063]

*Packetbeat*

- Add missing nil-check to memcached GapInStream handler. {issue}1162[1162]
- Fix NFSv4 Operation returning the first found first-class operation available in compound requests. {pull}1821[1821]
- Fix TCP overlapping segments not being handled correctly. {pull}1917[1917]

==== Added

*Affecting all Beats*

- Updated to Go 1.7


[[release-notes-1.2.3]]
=== Beats version 1.2.3
https://github.com/elastic/beats/compare/v1.2.2...v1.2.3[View commits]

==== Bugfixes

*Topbeat*

- Fix high CPU usage when using filtering under Windows. {pull}1598[1598]

*Filebeat*

- Fix rotation issue with ignore_older. {issue}1528[1528]

*Winlogbeat*

- Fix panic when reading messages larger than 32K characters on Windows XP and 2003. {pull}1498[1498]

==== Added

*Filebeat*

- Prevent file opening for files which reached ignore_older. {pull}1649[1649]


[[release-notes-1.2.2]]
=== Beats version 1.2.2
https://github.com/elastic/beats/compare/v1.2.0...v1.2.2[View commits]

==== Bugfixes

*Affecting all Beats*

- Fix race when multiple outputs access the same event with Logstash output manipulating event. {issue}1410[1410]
- Fix go-daemon (supervisor used in init scripts) hanging when executed over SSH. {issue}1394[1394]

*Filebeat*

- Improvements in registrar dealing with file rotation. {issue}1281[1281]


[[release-notes-1.2.1]]
=== Beats version 1.2.1
https://github.com/elastic/beats/compare/v1.2.0...v1.2.1[View commits]

==== Breaking changes

*Affecting all Beats*

- Require braces for environment variable expansion in config files {pull}1304[1304]
- Removed deprecation warning for the Redis output. {pull}1282[1282]

*Topbeat*

- Fixed name of the setting `stats.proc` to `stats.process` in the default configuration file. {pull}1343[1343]
- Fix issue with cpu.system_p being greater than 1 on Windows {pull}1128[1128]

==== Added

*Topbeat*

- Add username to processes {pull}845[845]


[[release-notes-1.2.0]]
=== Beats version 1.2.0
https://github.com/elastic/beats/compare/v1.1.2...v1.2.0[View commits]

==== Breaking changes

*Filebeat*

- Default config for ignore_older is now infinite instead of 24h, means ignore_older is disabled by default. Use close_older to only close file handlers.

==== Bugfixes

*Packetbeat*

- Split real_ip_header value when it contains multiple IPs {pull}1241[1241]

*Winlogbeat*

- Fix invalid `event_id` on Windows XP and Windows 2003 {pull}1227[1227]

==== Added

*Affecting all Beats*

- Add ability to override configuration settings using environment variables {issue}114[114]
- Libbeat now always exits through a single exit method for proper cleanup and control {pull}736[736]
- Add ability to create Elasticsearch mapping on startup {pull}639[639]

*Topbeat*

- Add the command line used to start processes {issue}533[533]

*Filebeat*

- Add close_older configuration option to complete ignore_older https://github.com/elastic/filebeat/issues/181[181]

[[release-notes-1.1.2]]
=== Beats version 1.1.2
https://github.com/elastic/beats/compare/v1.1.1...v1.1.2[View commits]

==== Bugfixes

*Filebeat*

- Fix registrar bug for rotated files {pull}1010[1010]


[[release-notes-1.1.1]]
=== Beats version 1.1.1
https://github.com/elastic/beats/compare/v1.1.0...v1.1.1[View commits]

==== Bugfixes

*Affecting all Beats*

- Fix logstash output loop hanging in infinite loop on too many output errors. {pull}944[944]
- Fix critical bug in filebeat and winlogbeat potentially dropping events. {pull}953[953]

[[release-notes-1.1.0]]
=== Beats version 1.1.0
https://github.com/elastic/beats/compare/v1.0.1...v1.1.0[View commits]

==== Bugfixes

*Affecting all Beats*

- Fix logging issue with file based output where newlines could be misplaced
  during concurrent logging {pull}650[650]
- Reduce memory usage by separate queue sizes for single events and bulk events. {pull}649[649] {issue}516[516]
- Set default default bulk_max_size value to 2048 {pull}628[628]

*Packetbeat*

- Fix setting direction to out and use its value to decide when dropping events if ignore_outgoing is enabled {pull}557[557]
- Fix logging issue with file-based output where newlines could be misplaced
  during concurrent logging {pull}650[650]
- Reduce memory usage by having separate queue sizes for single events and bulk events. {pull}649[649] {issue}516[516]
- Set default bulk_max_size value to 2048 {pull}628[628]
- Fix logstash window size of 1 not increasing. {pull}598[598]

*Packetbeat*

- Fix the condition that determines whether the direction of the transaction is set to "outgoing". Packetbeat uses the
  direction field to determine which transactions to drop when dropping outgoing transactions. {pull}557[557]
- Allow PF_RING sniffer type to be configured using pf_ring or pfring {pull}671[671]

*Filebeat*

- Set spool_size default value to 2048 {pull}628[628]

==== Added

*Affecting all Beats*

- Add include_fields and drop_fields as part of generic filtering {pull}1120[1120]
- Make logstash output compression level configurable. {pull}630[630]
- Some publisher options refactoring in libbeat {pull}684[684]
- Move event preprocessor applying GeoIP to packetbeat {pull}772[772]

*Packetbeat*

- Add support for capturing DNS over TCP network traffic. {pull}486[486] {pull}554[554]

*Topbeat*

- Group all CPU usage per core statistics and export them optionally if cpu_per_core is configured {pull}496[496]

*Filebeat*

- Add multiline support for combining multiple related lines into one event. {issue}461[461]
- Add `exclude_lines` and `include_lines` options for regexp based line filtering. {pull}430[430]
- Add `exclude_files` configuration option. {pull}563[563]
- Add experimental option to enable filebeat publisher pipeline to operate asynchronously {pull}782[782]

*Winlogbeat*

- First public release of Winlogbeat

[[release-notes-1.0.1]]
=== Beats version 1.0.1
https://github.com/elastic/beats/compare/v1.0.0...v1.0.1[Check 1.0.1 diff]

==== Bugfixes

*Filebeat*

- Fix force_close_files in case renamed file appeared very fast. https://github.com/elastic/filebeat/pull/302[302]

*Packetbeat*

- Improve MongoDB message correlation. {issue}377[377]
- Improve redis parser performance. {issue}442[422]
- Fix panic on nil in redis protocol parser. {issue}384[384]
- Fix errors redis parser when messages are split in multiple TCP segments. {issue}402[402]
- Fix errors in redis parser when length prefixed strings contain sequences of CRLF. {issue}#402[402]
- Fix errors in redis parser when dealing with nested arrays. {issue}402[402]

[[release-notes-1.0.0]]
=== Beats version 1.0.0
https://github.com/elastic/beats/compare/1.0.0-rc2...1.0.0[Check 1.0.0 diff]

==== Breaking changes

*Topbeat*

- Change proc type to process #138


==== Bugfixes

*Affecting all Beats*

- Fix random panic on shutdown by calling shutdown handler only once. elastic/filebeat#204
- Fix credentials are not send when pinging an elasticsearch host. elastic/filebeat#287

*Filebeat*

- Fix problem that harvesters stopped reading after some time and filebeat stopped processing events #257
- Fix line truncating by internal buffers being reused by accident #258
- Set default ignore_older to 24 hours #282




[[release-notes-1.0.0-rc2]]
=== Beats version 1.0.0-rc2
https://github.com/elastic/beats/compare/1.0.0-rc1...1.0.0-rc2[Check 1.0.0-rc2
diff]

==== Breaking changes

*Affecting all Beats*

- The `shipper` output field is renamed to `beat.name`. #285
- Use of `enabled` as a configuration option for outputs (elasticsearch,
  logstash, etc.) has been removed. #264
- Use of `disabled` as a configuration option for tls has been removed. #264
- The `-test` command line flag was renamed to `-configtest`. #264
- Disable geoip by default. To enable it uncomment in config file. #305


*Filebeat*

- Removed utf-16be-bom encoding support. Support will be added with fix for #205
- Rename force_close_windows_files to force_close_files and make it available for all platforms.


==== Bugfixes

*Affecting all Beats*

- Disable logging to stderr after configuration phase. #276
- Set the default file logging path when not set in config. #275
- Fix bug silently dropping records based on current window size. elastic/filebeat#226
- Fix direction field in published events. #300
- Fix elasticsearch structured errors breaking error handling. #309

*Packetbeat*

- Packetbeat will now exit if a configuration error is detected. #357
- Fixed an issue handling DNS requests containing no questions. #369

*Topbeat*

- Fix leak of Windows handles. #98
- Fix memory leak of process information. #104

*Filebeat*

- Filebeat will now exit if a configuration error is detected. #198
- Fix to enable prospector to harvest existing files that are modified. #199
- Improve line reading and encoding to better keep track of file offsets based
  on encoding. #224
- Set input_type by default to "log"


==== Added

*Affecting all Beats*

- Added `beat.hostname` to contain the hostname where the Beat is running on as
  returned by the operating system. #285
- Added timestamp for file logging. #291

*Filebeat*

- Handling end of line under windows was improved #233



[[release-notes-1.0.0-rc1]]
=== Beats version 1.0.0-rc1
https://github.com/elastic/beats/compare/1.0.0-beta4...1.0.0-rc1[Check
1.0.0-rc1 diff]

==== Breaking changes

*Affecting all Beats*

- Rename timestamp field with @timestamp. #237

*Packetbeat*

- Rename timestamp field with @timestamp. #343

*Topbeat*

- Rename timestamp field with @timestamp for a better integration with
Logstash. #80

*Filebeat*

- Rename the timestamp field with @timestamp #168
- Rename tail_on_rotate prospector config to tail_files
- Removal of line field in event. Line number was not correct and does not add value. #217


==== Bugfixes

*Affecting all Beats*

- Use stderr for console log output. #219
- Handle empty event array in publisher. #207
- Respect '*' debug selector in IsDebug. #226 (elastic/packetbeat#339)
- Limit number of workers for Elasticsearch output. elastic/packetbeat#226
- On Windows, remove service related error message when running in the console. #242
- Fix waitRetry no configured in single output mode configuration. elastic/filebeat#144
- Use http as the default scheme in the elasticsearch hosts #253
- Respect max bulk size if bulk publisher (collector) is disabled or sync flag is set.
- Always evaluate status code from Elasticsearch responses when indexing events. #192
- Use bulk_max_size configuration option instead of bulk_size. #256
- Fix max_retries=0 (no retries) configuration option. #266
- Filename used for file based logging now defaults to beat name. #267

*Packetbeat*

- Close file descriptors used to monitor processes. #337
- Remove old RPM spec file. It moved to elastic/beats-packer. #334

*Topbeat*

- Don't wait for one period until shutdown #75

*Filebeat*

- Omit 'fields' from event JSON when null. #126
- Make offset and line value of type long in elasticsearch template to prevent overflow. #140
- Fix locking files for writing behaviour. #156
- Introduce 'document_type' config option per prospector to define document type
  for event stored in elasticsearch. #133
- Add 'input_type' field to published events reporting the prospector type being used. #133
- Fix high CPU usage when not connected to Elasticsearch or Logstash. #144
- Fix issue that files were not crawled anymore when encoding was set to something other then plain. #182


==== Added

*Affecting all Beats*

- Add Console output plugin. #218
- Add timestamp to log messages #245
- Send @metadata.beat to Logstash instead of @metadata.index to prevent
  possible name clashes and give user full control over index name used for
  Elasticsearch
- Add logging messages for bulk publishing in case of error #229
- Add option to configure number of parallel workers publishing to Elasticsearch
  or Logstash.
- Set default bulk size for Elasticsearch output to 50.
- Set default http timeout for Elasticsearch to 90s.
- Improve publish retry if sync flag is set by retrying only up to max bulk size
  events instead of all events to be published.

*Filebeat*

- Introduction of backoff, backoff_factor, max_backoff, partial_line_waiting, force_close_windows_files
  config variables to make crawling more configurable.
- All Godeps dependencies were updated to master on 2015-10-21 [#122]
- Set default value for ignore_older config to 10 minutes. #164
- Added the fields_under_root setting to optionally store the custom fields top
level in the output dictionary. #188
- Add more encodings by using x/text/encodings/htmlindex package to select
  encoding by name.




[[release-notes-1.0.0-beta4]]
=== Beats version 1.0.0-beta4
https://github.com/elastic/beats/compare/1.0.0-beta3...1.0.0-beta4[Check
1.0.0-beta4 diff]


==== Breaking changes

*Affecting all Beats*

- Update tls config options naming from dash to underline #162
- Feature/output modes: Introduction of PublishEvent(s) to be used by beats #118 #115

*Packetbeat*

- Renamed http module config file option 'strip_authorization' to 'redact_authorization'
- Save_topology is set to false by default
- Rename elasticsearch index to [packetbeat-]YYYY.MM.DD

*Topbeat*

- Percentage fields (e.g user_p) are exported as a float between 0 and 1 #34


==== Bugfixes

*Affecting all Beats*

- Determine Elasticsearch index for an event based on UTC time #81
- Fixing ES output's defaultDeadTimeout so that it is 60 seconds #103
- ES outputer: fix timestamp conversion #91
- Fix TLS insecure config option #239
- ES outputer: check bulk API per item status code for retransmit on failure.

*Packetbeat*

- Support for lower-case header names when redacting http authorization headers
- Redact proxy-authorization if redact-authorization is set
- Fix some multithreading issues #203
- Fix negative response time #216
- Fix memcache TCP connection being nil after dropping stream data. #299
- Add missing DNS protocol configuration to documentation #269

*Topbeat*

- Don't divide the reported memory by an extra 1024 #60


==== Added

*Affecting all Beats*

- Add logstash output plugin #151
- Integration tests for Beat -> Logstash -> Elasticsearch added #195 #188 #168 #137 #128 #112
- Large updates and improvements to the documentation
- Add direction field to publisher output to indicate inbound/outbound transactions #150
- Add tls configuration support to elasticsearch and logstash outputers #139
- All external dependencies were updated to the latest version. Update to Golang 1.5.1 #162
- Guarantee ES index is based in UTC time zone #164
- Cache: optional per element timeout #144
- Make it possible to set hosts in different ways. #135
- Expose more TLS config options #124
- Use the Beat name in the default configuration file path #99

*Packetbeat*

- add [.editorconfig file](http://editorconfig.org/)
- add (experimental/unsupported?) saltstack files
- Sample config file cleanup
- Moved common documentation to [libbeat repository](https://github.com/elastic/libbeat)
- Update build to go 1.5.1
- Adding device descriptions to the -device output.
- Generate coverage for system tests
- Move go-daemon dependency to beats-packer
- Rename integration tests to system tests
- Made the `-devices` option more user friendly in case `sudo` is not used.
  Issue #296.
- Publish expired DNS transactions #301
- Update protocol guide to libbeat changes
- Add protocol registration to new protocol guide
- Make transaction timeouts configurable #300
- Add direction field to the exported fields #317

*Topbeat*

- Document fields in a standardized format (etc/fields.yml) #34
- Updated to use new libbeat Publisher #37 #41
- Update to go 1.5.1 #43
- Updated configuration files with comments for all options #65
- Documentation improvements


==== Deprecated

*Affecting all Beats*

- Redis output was deprecated #169 #145
- Host and port configuration options are deprecated. They are replaced by the hosts
 configuration option. #141<|MERGE_RESOLUTION|>--- conflicted
+++ resolved
@@ -66,11 +66,8 @@
 - Recover metrics for old apache versions removed by mistake on #6450. {pull}7871[7871]
 - Add missing namespace field in http server metricset {pull}7890[7890]
 - Fixed the RPM by designating the modules.d config files as configuration data in the RPM spec. {issue}8075[8075]
-<<<<<<< HEAD
 - Fixed the location of the modules.d dir in Deb and RPM packages. {issue}8104[8104]
-=======
 - Add docker diskio stats on Windows. {issue}6815[6815] {pull}8126[8126]
->>>>>>> 63f25a41
 
 *Packetbeat*
 
