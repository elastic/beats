--- conflicted
+++ resolved
@@ -18,11 +18,8 @@
 *Affecting all Beats*
 
 - The `monitoring.elasticsearch.api_key` value is correctly base64-encoded before being sent to the monitoring Elasticsearch cluster. {issue}18939[18939] {pull}18945[18945]
-<<<<<<< HEAD
-=======
 - Fix kafka topic setting not allowing upper case characters. {pull}18854[18854] {issue}18640[18640]
 - Fix redis key setting not allowing upper case characters. {pull}18854[18854] {issue}18640[18640]
->>>>>>> 2b9916e8
 
 *Auditbeat*
 
@@ -30,15 +27,8 @@
 
 *Filebeat*
 
-<<<<<<< HEAD
 - Fix `netflow` module to support 7 bytepad for IPFIX template. {issue}18098[18098]
 - Fix Cisco ASA ASA 3020** and 106023 messages {pull}17964[17964]
-- Fix date and timestamp formats for fortigate module {pull}19316[19316]
-
-*Metricbeat*
-
-- Remove dedot for tag values in aws module. {issue}19112[19112] {pull}19221[19221]
-=======
 - Fix date and timestamp formats for fortigate module {pull}19316[19316]
 - Fix `googlecloud.audit` pipeline to only take in fields that are explicitly defined by the dataset. {issue}18465[18465] {pull}18472[18472]
 - Fix a rate limit related issue in httpjson input for Okta module. {issue}18530[18530] {pull}18534[18534]
@@ -46,6 +36,7 @@
 
 *Metricbeat*
 
+- Remove dedot for tag values in aws module. {issue}19112[19112] {pull}19221[19221]
 - Set tags correctly if the dimension value is ARN {issue}19111[19111] {pull}19433[19433]
 - Fix bug incorrect parsing of float numbers as integers in Couchbase module {issue}18949[18949] {pull}19055[19055]
 - Add missing info about the rest of the azure metricsets in the documentation. {pull}19601[19601]
@@ -59,7 +50,6 @@
 *Metricbeat*
 
 - Update Couchbase to version 6.5 {issue}18595[18595] {pull}19055[19055]
->>>>>>> 2b9916e8
 
 [[release-notes-7.8.0]]
 === Beats version 7.8.0
