// Use these for links to issue and pulls. Note issues and pulls redirect one to
// each other on Github, so don't worry too much on using the right prefix.
:issue: https://github.com/elastic/beats/issues/
:pull: https://github.com/elastic/beats/pull/

////////////////////////////////////////////////////////////
// Template, add newest changes here

=== Beats version HEAD
https://github.com/elastic/beats/compare/v6.0.0-beta2...master[Check the HEAD diff]

==== Breaking changes

*Affecting all Beats*

- De dot keys of labels and annotations in kubernetes meta processors to prevent collisions. {pull}6203[6203]
- Rename beat.cpu.*.time metrics to beat.cpu.*.time.ms. {pull}6449[6449]
- Mark `system.syslog.message` and `system.auth.message` as `text` instead of `keyword`. {pull}6589[6589]
- Allow override of dynamic template `match_mapping_type` for fields with object_type. {pull}6691[6691]

*Auditbeat*

*Filebeat*

- Remove the undefined `username` option from the Redis input and clarify the documentation. {pull}6662[6662]
- Add validation for Stdin, when Filebeat is configured with Stdin and any other inputs, Filebeat
  will now refuses to start. {pull}6463[6463]

*Heartbeat*

- Made the URL field of heartbeat aggregatable. {pull}6263[6263]
- Use `match.Matcher` for checking heartbeat response bodies with regular expressions. {pull}6539[6539]

*Metricbeat*

- Kubernetes deployment: Add ServiceAccount config to system metricbeat. {pull}6824[6824]
- Kubernetes deployment: Add DNS Policy to system metricbeat. {pull}6656[6656]
- De dot keys in kubernetes/event metricset to prevent collisions. {pull}6203[6203]
- Add config option for windows/perfmon metricset to ignore non existent counters. {pull}6432[6432]
- Refactor docker CPU calculations to be more consistent with `docker stats`. {pull}6608[6608]
- Update logstash.node_stats metricset to write data under `logstash.node.stats.*`. {pull}6714[6714]

*Packetbeat*

*Winlogbeat*

==== Bugfixes

*Affecting all Beats*

- Fix panic when Events containing a float32 value are normalized. {pull}6129[6129]
- Fix `setup.dashboards.always_kibana` when using Kibana 5.6. {issue}6090[6090]
- Fix for kafka logger. {pull}6430[6430]
- Remove double slashes in Windows service script. {pull}6491[6491]
- Ensure Kubernetes labels/annotations don't break mapping {pull}6490[6490]

*Auditbeat*

- Add hex decoding for the name field in audit path records. {pull}6687[6687]

*Filebeat*

- Fix panic when log prospector configuration fails to load. {issue}6800[6800]
- Fix memory leak in log prospector when files cannot be read. {issue}6797[6797]
- Add raw JSON to message field when JSON parsing fails. {issue}6516[6516]

*Heartbeat*

*Metricbeat*

<<<<<<< HEAD
- Change field type of http header from nested to object {pull}5258[5258]
- Fix the fetching of process information when some data is missing under MacOS X. {issue}5337[5337]
- Change `MySQL active connections` visualization title to `MySQL total connections`. {issue}4812[4812]
- Fix map overwrite in docker diskio module. {issue}5582[5582]
- Fix error `datastore '*' not found` in Vsphere module. {issue}4879[4879]
- Fix error `NotAuthenticated` in Vsphere module. {issue}4673[4673]
- Fix connection leak in mongodb module. {issue}5688[5688]
- Fix the include top N processes feature for cases where there are fewer processes than N. {pull}5729[5729]
- Fix `ProcState` on Linux and FreeBSD when process names contain parentheses. {pull}5775[5775]
- Fix incorrect `Mem.Used` calculation under linux. {pull}5775[5775]
- Fix mongodb session consistency mode to allow command execution on secondary nodes. {issue}4689[4689]
- Fix `open_file_descriptor_count` and `max_file_descriptor_count` lost in zookeeper module {pull}5902[5902]
- Fix kubernetes `state_pod` `status.phase` so that the active phase is returned instead of `unknown`. {pull}5980[5980]
- Fix error collecting network_names in Vsphere module. {pull}5962[5962]
- Fix process cgroup memory metrics for memsw, kmem, and kmem_tcp. {issue}6033[6033]
- Fix kafka OffsetFetch request missing topic and partition parameters. {pull}5880[5880]
- Change kubernetes.node.cpu.allocatable.cores to float. {pull}6130[6130]
- Fix system process metricset for kernel processes. {issue}5700[5700]
- Fix panic in http dependent modules when invalid config was used.
=======
- Fix the default configuration for Logstash to include the default port. {pull}6279[6279]
- Fix dealing with new process status codes in Linux kernel 4.14+. {pull}6306[6306]
- Add filtering option by exact device names in system.diskio. `diskio.include_devices`. {pull}6085[6085]
- Add connections metricset to RabbitMQ module {pull}6548[6548]
- Fix panic in http dependent modules when invalid config was used. {pull}6205[6205]
>>>>>>> 8d9874c6
- Fix system.filesystem.used.pct value to match what df reports. {issue}5494[5494]
- Fix namespace disambiguation in Kubernetes state_* metricsets. {issue}6281[6281]
- Fix Windows perfmon metricset so that it sends metrics when an error occurs. {pull}6542[6542]
- Fix Kubernetes calculated fields store. {pull}6564{6564}
- Exclude bind mounts in fsstat and filesystem metricsets. {pull}6819[6819]
- Don't stop Metricbeat if aerospike server is down. {pull}6874[6874]

*Packetbeat*

*Winlogbeat*

- Fixed a crash under Windows 2003 and XP when an event had less insert strings than required by its format string. {pull}6247[6247]

==== Added

*Affecting all Beats*

- Update Golang 1.9.4 {pull}6326[6326]
- Add the ability to log to the Windows Event Log. {pull}5913[5913]
- The node name can be discovered automatically by machine-id matching when beat deployed outside kubernetes cluster. {pull}6146[6146]
- Panics will be written to the logger before exiting. {pull}6199[6199]
- Add builder support for autodiscover and annotations builder {pull}6408[6408]
- Add plugin support for autodiscover builders, providers {pull}6457[6457]
- Preserve runtime from container statuses in Kubernetes autodiscover {pull}6456[6456]
- Experimental feature setup.template.append_fields added. {pull}6024[6024]
- Add appender support to autodiscover {pull}6469[6469]
- Add add_host_metadata processor {pull}5968[5968]
- Retry configuration to load dashboards if Kibana is not reachable when the beat starts. {pull}6560[6560]
- Add `has_fields` conditional to filter events based on the existence of all the given fields. {issue}6285[6285] {pull}6653[6653]
- Add support for spooling to disk to the beats event publishing pipeline. {pull}6581[6581]
- Added logging of system info at Beat startup. {issue}5946[5946]
- Do not log errors if X-Pack Monitoring is enabled but Elastisearch X-Pack is not. {pull}6627[6627]
- Add rename processor. {pull}6292[6292]

*Auditbeat*

*Filebeat*

- Add IIS module to parse access log and error log. {pull}6127[6127]
- Renaming of the prospector type to the input type and all prospectors are now moved to the input
  folder, to maintain backward compatibility type aliasing was used to map the old type to the new
  one. This change also affect YAML configuration. {pull}6078[6078]
- Addition of the TCP input {pull}6700[6700]
- Add option to convert the timestamps to UTC in the system module. {pull}5647[5647]
- Add Logstash module support for main log and the slow log, support the plain text or structured JSON format {pull}5481[5481]
- Add stream filtering when using `docker` prospector. {pull}6057[6057]
- Add support for CRI logs format. {issue}5630[5630]
- Add json.ignore_decoding_error config to not log json decoding erors. {issue}6547[6547]
- Make registry file permission configurable. {pull}6455[6455]
- Add MongoDB module. {pull}6283[6238]
- Add Ingest pipeline loading to setup. {pull}6814[6814]
- Add support of log_format combined to NGINX access logs. {pull}6858[6858]

*Heartbeat*

*Metricbeat*

- Support apache status pages for versions older than 2.4.16. {pull}6450[6450]
- Add support for huge pages on Linux. {pull}6436[6436]
- Support to optionally 'de dot' keys in http/json metricset to prevent collisions. {pull}5970[5970]
- Add graphite protocol metricbeat module. {pull}4734[4734]
- Add http server metricset to support push metrics via http. {pull}4770[4770]
- Make config object public for graphite and http server {pull}4820[4820]
- Add system uptime metricset. {issue}4848[4848]
- Add experimental `queue` metricset to RabbitMQ module. {pull}4788[4788]
- Add additional php-fpm pool status kpis for Metricbeat module {pull}5287[5287]
- Add etcd module. {issue}4970[4970]
- Add ip address of docker containers to event. {pull}5379[5379]
- Add ceph osd tree information to metricbeat {pull}5498[5498]
- Add ceph osd_df to metricbeat {pull}5606[5606]
- Add basic Logstash module. {pull}5540[5540]
- Add dashboard for Windows service metricset. {pull}5603[5603]
- Add pct calculated fields for Pod and container CPU and memory usages. {pull}6158[6158]
- Add statefulset support to Kubernetes module. {pull}6236[6236]
- Refactor prometheus endpoint parsing to look similar to upstream prometheus {pull}6332[6332]
- Making the http/json metricset GA. {pull}6471[6471]
- Add support for array in http/json metricset. {pull}6480[6480]
- Making the jolokia/jmx module GA. {pull}6143[6143]
- Making the MongoDB module GA. {pull}6554[6554]
- Allow to disable labels `dedot` in Docker module, in favor of a safe way to keep dots. {pull}6490[6490]
- Add experimental module to collect metrics from munin nodes. {pull}6517[6517]
<<<<<<< HEAD
- Add connections metricset to RabbitMQ module {pull}6548[6548]
- Add message rates to the RabbitMQ queue metricset {issue}6442[6442] {pull}6606[6606]
=======
- Add support for wildcards and explicit metrics grouping in jolokia/jmx. {pull}6462[6462]
- Set `collector` as default metricset in Prometheus module. {pull}6636[6636] {pull}6747[6747]
- Set `mntr` as default metricset in Zookeeper module. {pull}6674[6674]
- Set default metricsets in vSphere module. {pull}6676[6676]
- Set `status` as default metricset in Apache module. {pull}6673[6673]
- Set `namespace` as default metricset in Aerospike module. {pull}6669[6669]
- Set `service` as default metricset in Windows module. {pull}6675[6675]
- Set all metricsets as default metricsets in uwsgi module. {pull}6688[6688]
- Allow autodiscover to monitor unexposed ports {pull}6727[6727]
- Mark kubernetes.event metricset as beta. {pull}6715[6715]
- Set all metricsets as default metricsets in couchbase module. {pull}6683[6683]
- Mark uwsgi module and metricset as beta. {pull}6717[6717]
- Mark Golang module and metricsets as beta. {pull}6711[6711]
- Mark system.raid metricset as beta. {pull}6710[6710]
- Mark http.server metricset as beta. {pull}6712[6712]
- Mark metricbeat logstash module and metricsets as beta. {pull}6713[6713]
- Set all metricsets as default metricsets in Ceph module. {pull}6676[6676]
- Set `container`, `cpu`, `diskio`, `healthcheck`, `info`, `memory` and `network` in docker module as default. {pull}6718[6718]
- Set `cpu`, `load`, `memory`, `network`, `process` and `process_summary` as default metricsets in system module. {pull}6689[6689]
- Set `collector` as default metricset in Dropwizard module. {pull}6669[6669]
- Set `info` and `keyspace` as default metricsets in redis module. {pull}6742[6742]
- Set `connection` as default metricset in rabbitmq module. {pull}6743[6743]
- Set all metricsets as default metricsets in Elasticsearch module. {pull}6755[6755]
- Set all metricsets as default metricsets in Etcd module. {pull}6756[6756]
- Set server metricsets as default in Graphite module. {pull}6757[6757]
- Set all metricsets as default metricsets in HAProxy module. {pull}6758[6758]
- Set all metricsets as default metricsets in Kafka module. {pull}6759[6759]
- Set all metricsets as default metricsets in postgresql module. {pull}6761[6761]
- Set status metricsets as default in Kibana module. {pull}6762[6762]
- Set all metricsets as default metricsets in Logstash module. {pull}6763[6763]
- Set `container`, `node`, `pod`, `system`, `volume` as default in Kubernetes module. {pull} 6764[6764]
- Set `stats` as default in memcached module. {pull}6765[6765]
- Set all metricsets as default metricsets in Mongodb module. {pull}6766[6766]
- Set `pool` as default metricset for php_fpm module. {pull}6768[6768]
- Set `status` as default metricset for mysql module. {pull} 6769[6769]
- Set `stubstatus` as default metricset for nginx module. {pull}6770[6770]
- Added support for haproxy 1.7 and 1.8. {pull}6793[6793]
- Add accumulated I/O stats to diskio in the line of `docker stats`. {pull}6701[6701]
- Ignore virtual filesystem types by default in system module. {pull}6819[6819]
>>>>>>> 8d9874c6

*Packetbeat*

- Add support for condition on bool type {issue}5659[5659] {pull}5954[5954]
- Fix high memory usage on HTTP body if body is not published. {pull}6680[6680]
- Allow to capture the HTTP request or response bodies independently. {pull}6784[6784]
- HTTP publishes an Error event for unmatched requests or responses. {pull}6794[6794]

*Winlogbeat*

- Use bookmarks to persist the last published event. {pull}6150[6150]

==== Deprecated

*Affecting all Beats*

*Filebeat*

*Heartbeat*

*Metricbeat*

*Packetbeat*

*Winlogbeat*

==== Known Issue


////////////////////////////////////////////////////////////

[[release-notes-6.2.3]]
=== Beats version 6.2.3
https://github.com/elastic/beats/compare/v6.2.2...v6.2.3[View commits]

==== Breaking changes

*Affecting all Beats*

- Fix conditions checking on autodiscover Docker labels. {pull}6412[6412]

==== Bugfixes

*Affecting all Beats*

- Avoid panic errors when processing nil Pod events in add_kubernetes_metadata. {issue}6372[6372]
- Fix infinite failure on Kubernetes watch {pull}6504[6504]

*Metricbeat*

- Fix Kubernetes overview dashboard views for non default time ranges. {issue}6395{6395}


[[release-notes-6.2.2]]
=== Beats version 6.2.2
https://github.com/elastic/beats/compare/v6.2.1...v6.2.2[View commits]

==== Bugfixes

*Affecting all Beats*

- Add logging when monitoring cannot connect to Elasticsearch. {pull}6365[6365]
- Fix infinite loop when event unmarshal fails in Kubernetes pod watcher. {pull}6353[6353]

*Filebeat*

- Fix a conversion issue for time related fields in the Logstash module for the slowlog
  fileset. {issue}6317[6317]

[[release-notes-6.2.1]]
=== Beats version 6.2.1
https://github.com/elastic/beats/compare/v6.2.0...v6.2.1[View commits]

No changes in this release.

[[release-notes-6.2.0]]
=== Beats version 6.2.0
https://github.com/elastic/beats/compare/v6.1.3...v6.2.0[View commits]

==== Breaking changes

*Affecting all Beats*

- The log format may differ due to logging library changes. {pull}5901[5901]
- The default value for pipelining is reduced to 2 to avoid high memory in the Logstash beats input. {pull}6250[6250]

*Auditbeat*

- Split the audit.kernel and audit.file metricsets into their own modules
  named auditd and file_integrity, respectively. This change requires
  existing users to update their config. {issue}5422[5422]
- Renamed file_integrity module fields. {issue}5423[5423] {pull}5995[5995]
- Renamed auditd module fields. {issue}5423[5423] {pull}6080[6080]

*Metricbeat*

- Rename `golang.heap.system.optained` field to `golang.heap.system.obtained`. {issue}5703[5703]
- De dot keys in jolokia/jmx metricset to prevent collisions. {pull}5957[5957]

==== Bugfixes

*Auditbeat*

- Fixed an issue where the proctitle value was being truncated. {pull}6080[6080]
- Fixed an issue where values were incorrectly interpretted as hex data. {pull}6080[6080]
- Fixed parsing of the `key` value when multiple keys are present. {pull}6080[6080]
- Fix possible resource leak if file_integrity module is used with config
  reloading on Windows or Linux. {pull}6198[6198]

*Filebeat*

- Fix variable name for `convert_timezone` in the system module. {pull}5936[5936]

*Metricbeat*

- Fix error `datastore '*' not found` in Vsphere module. {issue}4879[4879]
- Fix error `NotAuthenticated` in Vsphere module. {issue}4673[4673]
- Fix mongodb session consistency mode to allow command execution on secondary nodes. {issue}4689[4689]
- Fix kubernetes `state_pod` `status.phase` so that the active phase is returned instead of `unknown`. {pull}5980[5980]
- Fix error collecting network_names in Vsphere module. {pull}5962[5962]
- Fix process cgroup memory metrics for memsw, kmem, and kmem_tcp. {issue}6033[6033]
- Fix kafka OffsetFetch request missing topic and partition parameters. {pull}5880[5880]

*Packetbeat*

- Fix mysql SQL parser to trim `\r` from Windows Server `SELECT\r\n\t1`. {pull}5572[5572]


==== Added

*Affecting all Beats*

- Adding a local keystore to allow user to obfuscate password {pull}5687[5687]
- Add autodiscover for kubernetes. {pull}6055[6055]
- Add Beats metrics reporting to Xpack. {issue}3422[3422]
- Update the command line library cobra and add support for zsh completion {pull}5761[5761]
- Update to Golang 1.9.2
- Moved `ip_port` indexer for `add_kubernetes_metadata` to all beats. {pull}5707[5707]
- `ip_port` indexer now index both IP and IP:port pairs. {pull}5721[5721]
- Add the ability to write structured logs. {pull}5901[5901]
- Use structured logging for the metrics that are periodically logged via the
  `logging.metrics` feature. {pull}5915[5915]
- Improve Elasticsearch output metrics to count number of dropped and duplicate (if event ID is given) events. {pull}5811[5811]
- Add the abilility for the add_docker_metadata process to enrich based on process ID. {pull}6100[6100]
- The `add_docker_metadata` and `add_kubernetes_metadata` processors are now GA, instead of Beta. {pull}6105[6105]
- Update go-ucfg library to support top level key reference and cyclic key reference for the
  keystore {pull}6098[6098]

*Auditbeat*

- Auditbeat is marked as GA, no longer Beta. {issue}5432[5432]
- Add support for BLAKE2b hash algorithms to the file integrity module. {pull}5926[5926]
- Add support for recursive file watches. {pull}5575[5575] {pull}5833[5833]

*Filebeat*

- Add Osquery module. {pull}5971[5971]
- Add stream filtering when using `docker` prospector. {pull}6057[6057]

*Metricbeat*

- Add ceph osd_df to metricbeat {pull}5606[5606]
- Add field network_names of hosts and virtual machines. {issue}5646[5646]
- Add experimental system/raid metricset. {pull}5642[5642]
- Add a dashboard for the Nginx module. {pull}5991[5991]
- Add experimental mongodb/collstats metricset. {pull}5852[5852]
- Update the MySQL dashboard to use the Time Series Visual Builder. {pull}5996[5996]
- Add experimental uwsgi module. {pull}6006[6006]
- Docker and Kubernetes modules are now GA, instead of Beta. {pull}6105[6105]
- Support haproxy stats gathering using http (additionaly to tcp socket). {pull}5819[5819]
- Support to optionally 'de dot' keys in http/json metricset to prevent collisions. {pull}5957[5957]

*Packetbeat*

- Configure good defaults for `add_kubernetes_metadata`. {pull}5707[5707]

[[release-notes-6.1.3]]
=== Beats version 6.1.3
https://github.com/elastic/beats/compare/v6.1.2...v6.1.3[View commits]

No changes in this release.

[[release-notes-6.1.2]]
=== Beats version 6.1.2
https://github.com/elastic/beats/compare/v6.1.1...v6.1.2[View commits]

==== Bugfixes

*Auditbeat*

- Add an error check to the file integrity scanner to prevent a panic when
  there is an error reading file info via lstat. {issue}6005[6005]

==== Added

*Filebeat*

- Switch to docker prospector in sample manifests for Kubernetes deployment {pull}5963[5963]

[[release-notes-6.1.1]]
=== Beats version 6.1.1
https://github.com/elastic/beats/compare/v6.1.0...v6.1.1[View commits]

No changes in this release.

[[release-notes-6.1.0]]
=== Beats version 6.1.0
https://github.com/elastic/beats/compare/v6.0.1...v6.1.0[View commits]

==== Breaking changes

*Auditbeat*

- Changed `audit.file.path` to be a multi-field so that path is searchable. {pull}5625[5625]

*Metricbeat*

- Rename `heap_init` field to `heap.init` in the Elasticsearch module. {pull}5320[5320]
- Rename `http.response.status_code` field to `http.response.code` in the HTTP module. {pull}5521[5521]

==== Bugfixes

*Affecting all Beats*

- Remove ID() from Runner interface {issue}5153[5153]
- Correctly send configured `Host` header to the remote server. {issue}4842[4842]
- Change add_kubernetes_metadata to attempt detection of namespace. {pull}5482[5482]
- Avoid double slash when join url and path {pull}5517[5517]
- Fix console color output for Windows. {issue}5611[5611]
- Fix logstash output debug message. {pull}5799{5799]
- Fix isolation of modules when merging local and global field settings. {issue}5795[5795]
- Report ephemeral ID and uptime in monitoring events on all platforms {pull}6501[6501]

*Filebeat*

- Add support for adding string tags {pull}5395[5395]
- Fix race condition when limiting the number of harvesters running in parallel {issue}5458[5458]
- Fix relative paths in the prospector definitions. {pull}5443[5443]
- Fix `recursive_globe.enabled` option. {pull}5443[5443]

*Metricbeat*

- Change field type of http header from nested to object {pull}5258[5258]
- Fix the fetching of process information when some data is missing under MacOS X. {issue}5337[5337]
- Change `MySQL active connections` visualization title to `MySQL total connections`. {issue}4812[4812]
- Fix `ProcState` on Linux and FreeBSD when process names contain parentheses. {pull}5775[5775]
- Fix incorrect `Mem.Used` calculation under linux. {pull}5775[5775]
- Fix `open_file_descriptor_count` and `max_file_descriptor_count` lost in zookeeper module {pull}5902[5902]
- Fix system process metricset for kernel processes. {issue}5700[5700]
- Change kubernetes.node.cpu.allocatable.cores to float. {pull}6130[6130]

*Packetbeat*

- Fix http status phrase parsing not allow spaces. {pull}5312[5312]
- Fix http parse to allow to parse get request with space in the URI. {pull}5495[5495]
- Fix mysql SQL parser to trim `\r` from Windows Server `SELECT\r\n\t1`. {pull}5572[5572]
- Fix corruption when parsing repeated headers in an HTTP request or response. {pull}6325[6325]
- Fix panic when parsing partial AMQP messages. {pull}6384[6384]
- Fix out of bounds access to slice in MongoDB parser. {pull}6256[6256]
- Fix sniffer hanging on exit under Linux. {pull}6535[6535]
- Fix bounds check error in http parser causing a panic. {pull}6750[6750]

*Winlogbeat*

- Fix the registry file. It was not correctly storing event log names, and
  upon restart it would begin reading at the start of each event log. {issue}5813[5813]
- Fix config validation to allow `event_logs.processors`. [pull]6217[6217]

==== Added

*Affecting all Beats*

- Support dashboard loading without Elasticseach {pull}5653[5653]
- Changed the hashbang used in the beat helper script from `/bin/bash` to `/usr/bin/env bash`. {pull}5051[5051]
- Changed beat helper script to use `exec` when running the beat. {pull}5051[5051]
- Fix reloader error message to only print on actual error {pull}5066[5066]
- Add support for enabling TLS renegotiation. {issue}4386[4386]
- Add Azure VM support for add_cloud_metadata processor {pull}5355[5355]
- Add `output.file.permission` config option. {pull}4638[4638]
- Refactor add_kubernetes_metadata to support autodiscovery {pull}5434[5434]
- Improve custom flag handling and CLI flags usage message. {pull}5543[5543]
- Add number_of_routing_shards config set to 30 {pull}5570[5570]
- Set log level for kafka output. {pull}5397[5397]
- Move TCP UDP start up into `server.Start()` {pull}4903[4903]
- Update to Golang 1.9.2

*Auditbeat*

- Add support for SHA3 hash algorithms to the file integrity module. {issue}5345[5345]
- Add dashboards for Linux audit framework events (overview, executions, sockets). {pull}5516[5516]

*Filebeat*

- Add PostgreSQL module with slowlog support. {pull}4763[4763]
- Add Kafka log module. {pull}4885[4885]
- Add support for `/var/log/containers/` log path in `add_kubernetes_metadata` processor. {pull}4981[4981]
- Remove error log from runnerfactory as error is returned by API. {pull}5085[5085]
- Add experimental Docker `json-file` prospector . {pull}5402[5402]
- Add experimental Docker autodiscover functionality. {pull}5245[5245]
- Add option to convert the timestamps to UTC in the system module. {pull}5647[5647]
- Add Logstash module support for main log and the slow log, support the plain text or structured JSON format {pull}5481[5481]

*Metricbeat*

- Add graphite protocol metricbeat module. {pull}4734[4734]
- Add http server metricset to support push metrics via http. {pull}4770[4770]
- Make config object public for graphite and http server {pull}4820[4820]
- Add system uptime metricset. {issue}4848[4848]
- Add experimental `queue` metricset to RabbitMQ module. {pull}4788[4788]
- Add additional php-fpm pool status kpis for Metricbeat module {pull}5287[5287]
- Add etcd module. {issue}4970[4970]
- Add ip address of docker containers to event. {pull}5379[5379]
- Add ceph osd tree information to Metricbeat {pull}5498[5498]
- Add basic Logstash module. {pull}5540[5540]
- Add dashboard for Windows service metricset. {pull}5603[5603]
- Add experimental Docker autodiscover functionality. {pull}5245[5245]
- Add Windows service metricset in the windows module. {pull}5332[5332]
- Update gosigar to v0.6.0. {pull}5775[5775]

*Packetbeat*

- Add support for decoding the TLS envelopes. {pull}5476[5476]
- HTTP parses successfully on empty status phrase. {issue}6176[6176]
- HTTP parser supports broken status line. {pull}6631[6631]

[[release-notes-6.0.1]]
=== Beats version 6.0.1
https://github.com/elastic/beats/compare/v6.0.0...v6.0.1[View commits]

==== Bugfixes

*Affecting all Beats*

- Fix documentation links in README.md files. {pull}5710[5710]
- Fix `add_docker_metadata` dropping some containers. {pull}5788[5788]

*Heartbeat*

- Fix the "HTTP up status" visualization. {pull}5564[5564]

*Metricbeat*

- Fix map overwrite in docker diskio module. {issue}5582[5582]
- Fix connection leak in mongodb module. {issue}5688[5688]
- Fix the include top N processes feature for cases where there are fewer
  processes than N. {pull}5729[5729]


include::libbeat/docs/release-notes/6.0.0.asciidoc[]

[[release-notes-6.0.0-ga]]
=== Beats version 6.0.0-GA
https://github.com/elastic/beats/compare/v6.0.0-rc2...v6.0.0[View commits]

The list below covers the changes between 6.0.0-rc2 and 6.0.0 GA only.

==== Bugfixes

*Filebeat*

- Fix machine learning jobs setup for dynamic modules. {pull}5509[5509]

*Packetbeat*

- Fix missing length check in the PostgreSQL module. {pull}5457[5457]
- Fix panic in ACK handler if event is dropped on blocked queue {issue}5524[5524]

==== Added

*Filebeat*

- Add Kubernetes manifests to deploy Filebeat. {pull}5349[5349]
- Add container short ID matching to add_docker_metadata. {pull}6172[6172]

*Metricbeat*

- Add Kubernetes manifests to deploy Metricbeat. {pull}5349[5349]


[[release-notes-6.0.0-rc2]]
=== Beats version 6.0.0-rc2
https://github.com/elastic/beats/compare/v6.0.0-rc1...v6.0.0-rc2[View commits]

==== Breaking changes

*Packetbeat*

- Remove not-working `runoptions.uid` and `runoptions.gid` options in Packetbeat. {pull}5261[5261]

==== Bugfixes

*Affecting all Beats*

- Fix data race accessing watched containers. {issue}5147[5147]
- Do not require template if index change and template disabled {pull}5319[5319]
- Fix missing ACK in redis output. {issue}5404[5404]

*Filebeat*

- Fix default paths for redis 4.0.1 logs on macOS {pull}5173[5173]
- Fix Filebeat not starting if command line and modules configs are used together. {issue}5376[5376]
- Fix double `@timestamp` field when JSON decoding was used. {pull}5436[5436]

*Metricbeat*

- Use `beat.name` instead of `beat.hostname` in the Host Overview dashboard. {pull}5340[5340]
- Fix the loading of 5.x dashboards. {issue}5277[5277]

==== Added

*Metricbeat*

- Auto-select a hostname (based on the host on which the Beat is running) in the Host Overview dashboard. {pull}5340[5340]

==== Deprecated

*Filebeat*

- The `filebeat.config_dir` option is deprecated. Use `filebeat.config.prospector` options instead. {pull}5321[5321]

[[release-notes-6.0.0-rc1]]
=== Beats version 6.0.0-rc1
https://github.com/elastic/beats/compare/v6.0.0-beta2...v6.0.0-rc1[View commits]

==== Bugfixes

*Affecting all Beats*

- Fix the `/usr/bin/beatname` script to accept `-d "*"` as a parameter. {issue}5040[5040]
- Combine `fields.yml` properties when they are defined in different sources. {issue}5075[5075]
- Keep Docker & Kubernetes pod metadata after container dies while they are needed by processors. {pull}5084[5084]
- Fix `fields.yml` lookup when using `export template` with a custom `path.config` param. {issue}5089[5089]
- Remove runner creation from every reload check {pull}5141[5141]
- Fix add_kubernetes_metadata matcher registry lookup. {pull}5159[5159]

*Metricbeat*

- Fix a memory allocation issue where more memory was allocated than needed in the windows-perfmon metricset. {issue}5035[5035]
- Don't start metricbeat if external modules config is wrong and reload is disabled {pull}5053[5053]
- The MongoDB module now connects on each fetch, to avoid stopping the whole Metricbeat instance if MongoDB is not up when starting. {pull}5120[5120]
- Fix kubernetes events module to be able to index time fields properly. {issue}5093[5093]
- Fixed `cmd_set` and `cmd_get` being mixed in the Memcache module. {pull}5189[5189]


==== Added

*Affecting all Beats*

- Enable flush timeout by default. {pull}5150[5150]
- Add @metadata.version to events send to Logstash. {pull}5166[5166]

*Auditbeat*

- Changed the number of shards in the default configuration to 3. {issue}5095[5095]
- Add support for receiving audit events using a multicast socket. {issue}4850[4850]

*Filebeat*

- Changed the number of shards in the default configuration to 3. {issue}5095[5095]
- Don't start filebeat if external modules/prospectors config is wrong and reload is disabled {pull}5053[5053]
- Add `filebeat.registry_flush` setting, to delay the registry updates. {pull}5146[5146]

*Heartbeat*

- Changed the number of shards in the default configuration to 1. {issue}5095[5095]

*Packetbeat*

- Changed the number of shards in the default configuration to 3. {issue}5095[5095]

*Winlogbeat*

- Changed the number of shards in the default configuration to 3. {issue}5095[5095]

[[release-notes-6.0.0-beta2]]
=== Beats version 6.0.0-beta2
https://github.com/elastic/beats/compare/v6.0.0-beta1...v6.0.0-beta2[View commits]

==== Breaking changes

*Affecting all Beats*

- The log directory (`path.log`) for Windows services is now set to `C:\ProgramData\[beatname]\logs`. {issue}4764[4764]
- The _all field is disabled in Elasticsearch 6.0. This means that searching by individual
  words only work on text fields. {issue}4901[4901]
- Fail if removed setting output.X.flush_interval is explicitly configured.
- Rename the `/usr/bin/beatname.sh` script (e.g. `metricbeat.sh`) to `/usr/bin/beatname`. {pull}4933[4933]
- Beat does not start if elasticsearch index pattern was modified but not the template name and pattern. {issue}4769[4769]
- Fail if removed setting output.X.flush_interval is explicitly configured. {pull}4880[4880]

==== Bugfixes

*Affecting all Beats*

- Register kubernetes `field_format` matcher and remove logger in `Encode` API {pull}4888[4888]
- Fix go plugins not loaded when beat starts {pull}4799[4799]
- Add support for `initContainers` in `add_kubernetes_metadata` processor. {issue}4825[4825]
- Eliminate deprecated _default_ mapping in 6.x {pull}4864[4864]
- Fix pod name indexer to use both namespace, pod name to frame index key {pull}4775[4775]

*Filebeat*

- Fix issue where the `fileset.module` could have the wrong value. {issue}4761[4761]

*Heartbeat*

- Fix monitor.name being empty by default. {issue}4852[4852]
- Fix wrong event timestamps. {issue}4851[4851]

*Metricbeat*

- Added missing mongodb configuration file to the `modules.d` folder. {pull}4870[4870]
- Fix wrong MySQL CRUD queries timelion visualization {pull}4857[4857]
- Add new metrics to CPU metricsset {pull}4969[4969]

*Packetbeat*

- Update flow timestamp on each packet being received. {issue}4895[4895]

==== Added

*Affecting all Beats*

- Add setting to enable/disable the slow start in logstash output. {pull}4972[4972]
- Update init scripts to use the `test config` subcommand instead of the deprecated `-configtest` flag. {issue}4600[4600]
- Get by default the credentials for connecting to Kibana from the Elasticsearch output configuration. {pull}4867[4867]
- Added `cloud.id` and `cloud.auth` settings, for simplifying using Beats with the Elastic Cloud. {issue}4959[4959]
- Add lz4 compression support to kafka output. {pull}4977[4977]
- Add newer kafka versions to kafka output. {pull}4977[4977]
- Configure the index name when loading the dashboards and the index pattern. {pull}4949[4949]

*Metricbeat*

- Add `filesystem.ignore_types` to system module for ignoring filesystem types. {issue}4685[4685]
- Add support to exclude labels from kubernetes pod metadata. {pull}4757[4757]

[[release-notes-6.0.0-beta1]]
=== Beats version 6.0.0-beta1
https://github.com/elastic/beats/compare/v6.0.0-alpha2...v6.0.0-beta1[View commits]

==== Breaking changes

*Affecting all Beats*

- Rename `kubernetes` processor to `add_kubernetes_metadata`. {pull}4473[4473]
- Rename `*.full.yml` config files to `*.reference.yml`. {pull}4563[4563]
- The `scripts/import_dashboards` is removed from packages. Use the `setup` command instead. {pull}4586[4586]
- Change format of the saved kibana dashboards to have a single JSON file for each dashboard {pull}4413[4413]
- Rename `configtest` command to `test config`. {pull}4590[4590]
- Remove setting `queue_size` and `bulk_queue_size`. {pull}4650[4650]
- Remove setting `dashboard.snapshot` and `dashboard.snapshot_url`. They are no longer needed because the
  dashboards are included in the packages by default. {pull}4675[4675]
- Beats can no longer be launched from Windows Explorer (GUI), command line is required. {pull}4420[4420]

*Auditbeat*

- Changed file metricset config to make `file.paths` a list instead of a dictionary. {pull}4796[4796]

*Heartbeat*

- Renamed the heartbeat RPM/DEB name to `heartbeat-elastic`. {pull}4601[4601]

*Metricbeat*

- Change all `system.cpu.*.pct` metrics to be scaled by the number of CPU cores.
  This will make the CPU usage percentages from the system cpu metricset consistent
  with the system process metricset. The documentation for these metrics already
  stated that on multi-core systems the percentages could be greater than 100%. {pull}4544[4544]
- Remove filters setting from metricbeat modules. {pull}4699[4699]
- Added `type` field to filesystem metrics. {pull}4717[4717]

*Packetbeat*

- Remove the already unsupported `pf_ring` sniffer option. {pull}4608[4608]

==== Bugfixes

*Affecting all Beats*

- Don't stop with error loading the ES template if the ES output is not enabled. {pull}4436[4436]
- Fix race condition in internal logging rotator. {pull}4519[4519]
- Normalize all times to UTC to ensure proper index naming. {issue}4569[4569]
- Fix issue with loading dashboards to ES 6.0 when .kibana index did not already exist. {issue}4659[4659]

*Auditbeat*

- Fix `file.max_file_size` config option for the audit file metricset. {pull}4796[4796]

*Filebeat*

- Fix issue where the `fileset.module` could have the wrong value. {issue}4761[4761]

*Metricbeat*

- Fix issue affecting Windows services timing out at startup. {pull}4491[4491]
- Fix incorrect docker.diskio.total metric calculation. {pull}4507[4507]
- Vsphere module: used memory field corrected. {issue}4461[4461]

*Packetbeat*

- Enabled /proc/net/tcp6 scanning and fixed ip v6 parsing. {pull}4442[4442]

*Winlogbeat*

- Removed validation of top-level config keys. This behavior was inconsistent with other Beats
  and caused maintainability issues. {pull}4657[4657]

==== Added

*Affecting all Beats*

- New cli subcommands interface. {pull}4420[4420]
- Allow source path matching in `add_docker_metadata` processor. {pull}4495[4495]
- Add support for analyzers and multifields in fields.yml. {pull}4574[4574]
- Add support for JSON logging. {pull}4523[4523]
- Add `test output` command, to test Elasticsearch and Logstash output settings. {pull}4590[4590]
- Introduce configurable event queue settings: queue.mem.events, queue.mem.flush.min_events and queue.mem.flush.timeout. {pull}4650[4650]
- Enable pipelining in Logstash output by default. {pull}4650[4650]
- Added 'result' field to Elasticsearch QueryResult struct for compatibility with 6.x Index and Delete API responses. {issue]4661[4661]
- The sample dashboards are now included in the Beats packages. {pull}4675[4675]
- Add `pattern` option to be used in the fields.yml to specify the pattern for a number field. {pull}4731[4731]

*Auditbeat*

- Added `file.hash_types` config option for controlling the hash types. {pull}4796[4796]
- Added the ability to specify byte unit suffixes to `file.max_file_size`. {pull}4796[4796]

*Filebeat*

- Add experimental Redis module. {pull}4441[4441]
- Nginx module: use the first not-private IP address as the remote_ip. {pull}4417[4417]
- Load Ingest Node pipelines when the Elasticsearch connection is established, instead of only once at startup. {pull}4479[4479]
- Add support for loading Xpack Machine Learning configurations from the modules, and added sample configurations for the Nginx module. {pull}4506[4506] {pull}4609[4609]

- Add udp prospector type. {pull}4452[4452]
- Enabled Cgo which means libc is dynamically compiled. {pull}4546[4546]
- Add Beta module config reloading mechanism {pull}4566[4566]
- Remove spooler and publisher components and settings. {pull}4644[4644]

*Heartbeat*

- Enabled Cgo which means libc is dynamically compiled. {pull}4546[4546]

*Metricbeat*

- Add random startup delay to each metricset to avoid the thundering herd problem. {issue}4010[4010]
- Add the ability to configure audit rules to the kernel module. {pull}4482[4482]
- Add the ability to configure kernel's audit failure mode. {pull}4516[4516]
- Add experimental Aerospike module. {pull}4560[4560]
- Vsphere module: collect custom fields from virtual machines. {issue}4464[4464]
- Add `test modules` command, to test modules expected output. {pull}4656[4656]
- Add `processors` setting to metricbeat modules. {pull}4699[4699]
- Support `npipe` protocol (Windows) in Docker module. {pull}4751[4751]

*Winlogbeat*

- Add the ability to use LevelRaw if Level isn't populated in the event XML. {pull}4257[4257]

*Auditbeat*

- Add file integrity metricset to the audit module. {pull}4486[4486]

[[release-notes-6.0.0-alpha2]]
=== Beats version 6.0.0-alpha2
https://github.com/elastic/beats/compare/v6.0.0-alpha1...v6.0.0-alpha2[View commits]

==== Breaking changes

*Filebeat*

- Rename `input_type` field to `prospector.type` {pull}4294[4294]
- The `@metadata.type` field, added by the Logstash output, is now hardcoded to `doc` and will be removed in future versions. {pull}4331[4331].

==== Bugfixes

*Affecting all Beats*

- Fix importing the dashboards when the limit for max open files is too low. {issue}4244[4244]
- Fix configuration documentation for kubernetes processor {pull}4313[4313]
- Fix misspelling in `add_locale` configuration option for abbreviation.

*Filebeat*

- Fix race condition on harvester stopping with reloading enabled. {issue}3779[3779]
- Fix recursive glob config parsing and resolution across restarts. {pull}4269[4269]
- Allow string characters in user agent patch version (NGINX and Apache) {pull}4415[4415]
- Fix grok pattern in filebeat module system/auth without hostname. {pull}4224[4224]

*Metricbeat*

- Set correct format for percent fields in memory module. {pull}4619[4619]
- Fix a debug statement that said a module wrapper had stopped when it hadn't. {pull}4264[4264]
- Use MemAvailable value from /proc/meminfo on Linux 3.14. {pull}4316[4316]
- Fix panic when events were dropped by filters. {issue}4327[4327]
- Add filtering to system filesystem metricset to remove relative mountpoints like those
  from Linux network namespaces. {pull}4370[4370]
- Remove unnecessary print statement in schema apis. {pull}4355[4355]
- Fix type of field `haproxy.stat.check.health.last`. {issue}4407[4407]

*Packetbeat*
- Enable memcache filtering only if a port is specified in the config file. {issue}4335[4335]
- Enable memcache filtering only if a port is specified in the config file. {issue}4335[4335]

==== Added

*Affecting all Beats*

- Upgraded to Golang 1.8.3. {pull}4401[4401]
- Added the possibility to set Elasticsearch mapping template settings from the Beat configuration file. {pull}4284[4284] {pull}4317[4317]
- Add a variable to the SysV init scripts to make it easier to change the user. {pull}4340[4340]
- Add the option to write the generated Elasticsearch mapping template into a file. {pull}4323[4323]
- Add `instance_name` in GCE add_cloud_metadata processor. {pull}4414[4414]
- Add `add_docker_metadata` processor. {pull}4352[4352]
- Add `logging.files` `permissions` option. {pull}4295[4295]

*Filebeat*
- Added ability to sort harvested files. {pull}4374[4374]
- Add experimental Redis slow log prospector type. {pull}4180[4180]

*Metricbeat*

- Add macOS implementation of the system diskio metricset. {issue}4144[4144]
- Add process_summary metricset that records high level metrics about processes. {pull}4231[4231]
- Add `kube-state-metrics` based metrics to `kubernetes` module {pull}4253[4253]
- Add debug logging to Jolokia JMX metricset. {pull}4341[4341]
- Add events metricset for kubernetes metricbeat module {pull}4315[4315]
- Change Metricbeat default configuration file to be better optimized for most users. {pull}4329[4329]
- Add experimental RabbitMQ module. {pull}4394[4394]
- Add Kibana dashboard for the Kubernetes modules. {pull}4138[4138]

*Packetbeat*

*Winlogbeat*

==== Deprecated

*Affecting all Beats*

- The `@metadata.type` field, added by the Logstash output, is deprecated, hardcoded to `doc` and will be removed in future versions. {pull}4331[4331].

*Filebeat*

- Deprecate `input_type` prospector config. Use `type` config option instead. {pull}4294[4294]

==== Known Issue

- If the Elasticsearch output is not enabled, but `setup.template` options are
  present (like it's the case in the default Metricbeat configuration), the
  Beat stops with an error: "Template loading requested but the Elasticsearch
  output is not configured/enabled". To avoid this error, disable the template
  loading explicitly `setup.template.enabled: false`.

[[release-notes-6.0.0-alpha1]]
=== Beats version 6.0.0-alpha1
https://github.com/elastic/beats/compare/v5.4.0...v6.0.0-alpha1[View commits]

==== Breaking changes

*Affecting all Beats*

- Introduce beat version in the Elasticsearch index and mapping template {pull}3527[3527]
- Usage of field `_type` is now ignored and hardcoded to `doc`. {pull}3757[3757]
- Change vendor manager from glide to govendor. {pull}3851[3851]
- Rename `error` field to `error.message`. {pull}3987[3987]
- Change `dashboards.*` config options to `setup.dashboards.*`. {pull}3921[3921]
- Change `outputs.elasticsearch.template.* to `setup.template.*` {pull}4080[4080]

*Filebeat*

- Remove code to convert states from 1.x. {pull}3767[3767]
- Remove deprecated config options `force_close_files` and `close_older`. {pull}3768[3768]
- Change `clean_removed` behaviour to also remove states for files which cannot be found anymore under the same name. {pull}3827[3827]
- Remove `document_type` config option. Use `fields` instead. {pull}4204[4204]
- Move `json_error` under `error.message` and `error.key`. {pull}4167[4167]

*Packetbeat*

- Remove deprecated `geoip`. {pull}3766[3766]
- Replace `waitstop` command line argument by `shutdown_timeout` in configuration file. {pull}3588[3588]

*Winlogbeat*

- Remove metrics endpoint. Replaced by http endpoint in libbeat (see #3717). {pull}3901[3901]

==== Bugfixes

*Affecting all Beats*

- Add `_id`, `_type`, `_index` and `_score` fields in the generated index pattern. {pull}3282[3282]

*Filebeat*

- Fix the Mysql slowlog parsing of IP addresses. {pull}4183[4183]
- Fix issue that new prospector was not reloaded on conflict {pull}4128[4128]

*Heartbeat*

- Use IP type of elasticsearch for ip field. {pull}3926[3926]

*Metricbeat*

- Support `common.Time` in `mapstriface.toTime()` {pull}3812[3812]
- Fix MongoDB `dbstats` fields mapping. {pull}4025[4025]
- Fixing prometheus collector to aggregate metrics based on metric family. {pull}4075[4075]
- Fixing multiEventFetch error reporting when no events are returned {pull}4153[4153]

==== Added

*Affecting all Beats*

- Initialize a beats UUID from file on startup. {pull}3615[3615]
- Add new `add_locale` processor to export the local timezone with an event. {pull}3902[3902]
- Add http endpoint. {pull}3717[3717]
- Updated to Go 1.8.1. {pull}4033[4033]
- Add kubernetes processor {pull}3888[3888]
- Add support for `include_labels` and `include_annotations` in kubernetes processor {pull}4043[4043]
- Support new `index_patterns` field when loading templates for Elasticsearch >= 6.0 {pull}4056[4056]
- Adding goimports support to make check and fmt {pull}4114[4114]
- Make kubernetes indexers/matchers pluggable {pull}4151[4151]
- Abstracting pod interface in kubernetes plugin to enable easier vendoring {pull}4152[4152]

*Filebeat*

- Restructure `input.Event` to be inline with `outputs.Data` {pull}3823[3823]
- Add base for supporting prospector level processors {pull}3853[3853]
- Add `filebeat.config.path` as replacement for `config_dir`. {pull}4051[4051]
- Add a `recursive_glob.enabled` setting to expand `**` in patterns. {pull}3980[3980]
- Add Icinga module. {pull}3904[3904]
- Add ability to parse nginx logs exposing the X-Forwarded-For header instead of the remote address.

*Heartbeat*

- Event format and field naming changes in Heartbeat and sample Dashboard. {pull}4091[4091]

*Metricbeat*

- Add experimental metricset `perfmon` to Windows module. {pull}3758[3758]
- Add memcached module with stats metricset. {pull}3693[3693]
- Add the `process.cmdline.cache.enabled` config option to the System Process Metricset. {pull}3891[3891]
- Add new MetricSet interfaces for developers (`Closer`, `ReportingFetcher`, and `PushMetricSet`). {pull}3908[3908]
- Add kubelet module {pull}3916[3916]
- Add dropwizard module {pull}4022[4022]
- Adding query APIs for metricsets and modules from metricbeat registry {pull}4102[4102]
- Fixing nil pointer on prometheus collector when http response is nil {pull}4119[4119]
- Add http module with json metricset. {pull}4092[4092]
- Add the option to the system module to include only the first top N processes by CPU and memory. {pull}4127[4127].
- Add experimental Vsphere module. {pull}4028[4028]
- Add experimental Elasticsearch module. {pull}3903[3903]
- Add experimental Kibana module. {pull}3895[3895]
- Move elasticsearch metricset node_stats under node.stats namespace. {pull}4142[4142]
- Make IP port indexer constructor public {pull}4434[4434]

*Packetbeat*

- Add `fields` and `fields_under_root` to Packetbeat protocols configurations. {pull}3518[3518]
- Add list style Packetbeat protocols configurations. This change supports specifying multiple configurations of the same protocol analyzer. {pull}3518[3518]

*Winlogbeat*

==== Deprecated

*Affecting all Beats*

- Usage of field `_type` is deprecated. It should not be used in queries or dashboards. {pull}3409[3409]

*Packetbeat*

- Deprecate dictionary style protocols configuration. {pull}3518[3518]

*Winlogbeat*

==== Known Issue

*Filebeat*

- Prospector reloading only works properly with new files. {pull}3546[3546]

[[release-notes-5.6.2]]
=== Beats version 5.6.2
https://github.com/elastic/beats/compare/v5.6.1...v5.6.2[View commits]

No changes in this release.

[[release-notes-5.6.1]]
=== Beats version 5.6.1
https://github.com/elastic/beats/compare/v5.6.0...v5.6.1[View commits]

No changes in this release.

[[release-notes-5.6.0]]
=== Beats version 5.6.0
https://github.com/elastic/beats/compare/v5.5.3...v5.6.0[View commits]

==== Breaking changes

*Affecting all Beats*

- The _all.norms setting in the Elasticsearch template is no longer disabled.
  This increases the storage size with one byte per document, but allows for a
  better upgrade experience to 6.0. {issue}4901[4901]


==== Bugfixes

*Filebeat*

- Fix issue where the `fileset.module` could have the wrong value. {issue}4761[4761]

*Packetbeat*

- Update flow timestamp on each packet being received. {issue}4895[4895]

*Metricbeat*

- Fix a debug statement that said a module wrapper had stopped when it hadn't. {pull}4264[4264]
- Use MemAvailable value from /proc/meminfo on Linux 3.14. {pull}4316[4316]
- Fix panic when events were dropped by filters. {issue}4327[4327]

==== Added

*Affecting all Beats*

- Add option to the import_dashboards script to load the dashboards via Kibana API. {pull}4682[4682]

*Filebeat*

- Add support for loading Xpack Machine Learning configurations from the modules, and added sample configurations for the Nginx module. {pull}4506[4506] {pull}4609[4609]
-  Add ability to parse nginx logs exposing the X-Forwarded-For header instead of the remote address. {pull}4351[4351]

*Metricbeat*

- Add `filesystem.ignore_types` to system module for ignoring filesystem types. {issue}4685[4685]

==== Deprecated

*Affecting all Beats*

- Loading more than one output is deprecated and will be removed in 6.0. {pull}4907[4907]

[[release-notes-5.5.3]]
=== Beats version 5.5.3
https://github.com/elastic/beats/compare/v5.5.2...v5.5.3[View commits]

No changes in this release.

[[release-notes-5.5.2]]
=== Beats version 5.5.2
https://github.com/elastic/beats/compare/v5.5.1...v5.5.2[View commits]

No changes in this release.
[[release-notes-5.5.1]]
=== Beats version 5.5.1
https://github.com/elastic/beats/compare/v5.5.0...v5.5.1[View commits]

==== Bugfixes

*Affecting all Beats*

- Normalize all times to UTC to ensure proper index naming. {issue}4569[4569]

[[release-notes-5.5.0]]
=== Beats version 5.5.0
https://github.com/elastic/beats/compare/v5.4.2...v5.5.0[View commits]

==== Breaking changes

*Affecting all Beats*

- Usage of field `_type` is now ignored and hardcoded to `doc`. {pull}3757[3757]

*Metricbeat*
- Change all `system.cpu.*.pct` metrics to be scaled by the number of CPU cores.
  This will make the CPU usage percentages from the system cpu metricset consistent
  with the system process metricset. The documentation for these metrics already
  stated that on multi-core systems the percentages could be greater than 100%. {pull}4544[4544]

==== Bugfixes

*Affecting all Beats*

- Fix console output. {pull}4045[4045]

*Filebeat*

- Allow string characters in user agent patch version (NGINX and Apache) {pull}4415[4415]

*Metricbeat*

- Fix type of field `haproxy.stat.check.health.last`. {issue}4407[4407]

*Packetbeat*

- Fix `packetbeat.interface` options that contain underscores (e.g. `with_vlans` or `bpf_filter`). {pull}4378[4378]
- Enabled /proc/net/tcp6 scanning and fixed ip v6 parsing. {pull}4442[4442]

==== Deprecated

*Filebeat*

- Deprecate `document_type` prospector config option as _type is removed in elasticsearch 6.0. Use fields instead. {pull}4225[4225]

*Winlogbeat*

- Deprecated metrics endpoint. It is superseded by a libbeat feature that can serve metrics on an HTTP endpoint. {pull}4145[4145]

[[release-notes-5.4.2]]
=== Beats version 5.4.2
https://github.com/elastic/beats/compare/v5.4.1...v5.4.2[View commits]

==== Bugfixes

*Affecting all Beats*

- Removed empty sections from the template files, causing indexing errors for array objects. {pull}4488[4488]

*Metricbeat*

- Fix issue affecting Windows services timing out at startup. {pull}4491[4491]
- Add filtering to system filesystem metricset to remove relative mountpoints like those
  from Linux network namespaces. {pull}4370[4370]

*Packetbeat*

- Clean configured geoip.paths before attempting to open the database. {pull}4306[4306]

[[release-notes-5.4.1]]
=== Beats version 5.4.1
https://github.com/elastic/beats/compare/v5.4.0...v5.4.1[View commits]

==== Bugfixes

*Affecting all Beats*

- Fix importing the dashboards when the limit for max open files is too low. {issue}4244[4244]
- Fix console output. {pull}4045[4045]

*Filebeat*

- Fix issue that new prospector was not reloaded on conflict. {pull}4128[4128]
- Fix grok pattern in filebeat module system/auth without hostname. {pull}4224[4224]
- Fix the Mysql slowlog parsing of IP addresses. {pull}4183[4183]

==== Added

*Affecting all Beats*

- Binaries upgraded to Go 1.7.6 which contains security fixes. {pull}4400[4400]

*Winlogbeat*

- Add the ability to use LevelRaw if Level isn't populated in the event XML. {pull}4257[4257]

[[release-notes-5.4.0]]
=== Beats version 5.4.0
https://github.com/elastic/beats/compare/v5.3.2...v5.4.0[View commits]

==== Bugfixes

*Affecting all Beats*

- Improve error message when downloading the dashboards fails. {pull}3805[3805]
- Fix potential Elasticsearch output URL parsing error if protocol scheme is missing. {pull}3671[3671]
- Downgrade Elasticsearch per batch item failure log to debug level. {issue}3953[3953]
- Make `@timestamp` accessible from format strings. {pull}3721[3721]

*Filebeat*

- Allow log lines without a program name in the Syslog fileset. {pull}3944[3944]
- Don't stop Filebeat when modules are used with the Logstash output. {pull}3929[3929]

*Metricbeat*

- Fixing panic on the Prometheus collector when label has a comma. {pull}3947[3947]
- Make system process metricset honor the `cpu_ticks` config option. {issue}3590[3590]

*Winlogbeat*

- Fix null terminators include in raw XML string when include_xml is enabled. {pull}3943[3943]

==== Added

*Affecting all Beats*

- Update index mappings to support future Elasticsearch 6.X. {pull}3778[3778]

*Filebeat*

- Add auditd module for reading audit logs on Linux. {pull}3750[3750] {pull}3941[3941]
- Add fileset for the Linux authorization logs. {pull}3669[3669]

*Heartbeat*

- Add default ports in HTTP monitor. {pull}3924[3924]

*Metricbeat*

- Add beta Jolokia module. {pull}3844[3844]
- Add dashboard for the MySQL module. {pull}3716[3716]
- Module configuration reloading is now beta instead of experimental. {pull}3841[3841]
- Marked http fields from the HAProxy module optional to improve compatibility with 1.5. {pull}3788[3788]
- Add support for custom HTTP headers and TLS for the Metricbeat modules. {pull}3945[3945]

*Packetbeat*

- Add DNS dashboard for an overview the DNS traffic. {pull}3883[3883]
- Add DNS Tunneling dashboard to highlight domains with large numbers of subdomains or high data volume. {pull}3884[3884]

[[release-notes-5.3.2]]
=== Beats version 5.3.2
https://github.com/elastic/beats/compare/v5.3.1...v5.3.2[View commits]

==== Bugfixes

*Filebeat*

- Properly shut down crawler in case one prospector is misconfigured. {pull}4037[4037]
- Fix panic in JSON decoding code if the input line is "null". {pull}4042[4042]


[[release-notes-5.3.1]]
=== Beats version 5.3.1
https://github.com/elastic/beats/compare/v5.3.0...v5.3.1[View commits]

==== Bugfixes

*Affecting all Beats*

- Fix panic when testing regex-AST to match against date patterns. {issue}3889[3889]
- Fix panic due to race condition in kafka output. {pull}4098[4098]

*Filebeat*

- Fix modules default file permissions. {pull}3879[3879]
- Allow `-` in Apache access log byte count. {pull}3863[3863]

*Metricbeat*

- Avoid errors when some Apache status fields are missing. {issue}3074[3074]


[[release-notes-5.3.0]]
=== Beats version 5.3.0
https://github.com/elastic/beats/compare/v5.2.2...v5.3.0[View commits]

==== Breaking changes

*Affecting all Beats*

- Configuration files must be owned by the user running the Beat or by root, and they must not be writable by others. {pull}3544[3544] {pull}3689[3689]
- Change Beat generator. Use `$GOPATH/src/github.com/elastic/beats/script/generate.py` to generate a beat. {pull}3452[3452]

*Filebeat*

- Always use absolute path for event and registry. This can lead to issues when relative paths were used before. {pull}3328[3328]

*Metricbeat*

- Linux cgroup metrics are now enabled by default for the system process metricset. The configuration option for the feature was renamed from `cgroups` to `process.cgroups.enabled`. {pull}3519[3519]
- Change field names `couchbase.node.couch.*.actual_disk_size.*` to `couchbase.node.couch.*.disk_size.*` {pull}3545[3545]

==== Bugfixes

*Affecting all Beats*

- Add `_id`, `_type`, `_index` and `_score` fields in the generated index pattern. {pull}3282[3282]

*Filebeat*
- Always use absolute path for event and registry. {pull}3328[3328]
- Raise an exception in case there is a syntax error in one of the configuration files available under
  filebeat.config_dir. {pull}3573[3573]
- Fix empty registry file on machine crash. {issue}3537[3537]

*Metricbeat*

- Add error handling to system process metricset for when Linux cgroups are missing from the kernel. {pull}3692[3692]
- Add labels to the Docker healthcheck metricset output. {pull}3707[3707]

*Winlogbeat*

- Fix handling of empty strings in event_data. {pull}3705[3705]

==== Added

*Affecting all Beats*

- Files created by Beats (logs, registry, file output) will have 0600 permissions. {pull}3387[3387].
- RPM/deb packages will now install the config file with 0600 permissions. {pull}3382[3382]
- Add the option to pass custom HTTP headers to the Elasticsearch output. {pull}3400[3400]
- Unify `regexp` and `contains` conditionals, for both to support array of strings and convert numbers to strings if required. {pull}3469[3469]
- Add the option to load the sample dashboards during the Beat startup phase. {pull}3506[3506]
- Disabled date detection in Elasticsearch index templates. Date fields must be explicitly defined in index templates. {pull}3528[3528]
- Using environment variables in the configuration file is now GA, instead of experimental. {pull}3525[3525]

*Filebeat*

- Add Filebeat modules for system, apache2, mysql, and nginx. {issue}3159[3159]
- Add the `pipeline` config option at the prospector level, for configuring the Ingest Node pipeline ID. {pull}3433[3433]
- Update regular expressions used for matching file names or lines (multiline, include/exclude functionality) to new matchers improving performance of simple string matches. {pull}3469[3469]
- The `symlinks` and `harverster_limit` settings are now GA, instead of experimental. {pull}3525[3525]
- close_timeout is also applied when the output is blocking. {pull}3511[3511]
- Improve handling of different path variants on Windows. {pull}3781[3781]
- Add multiline.flush_pattern option, for specifying the 'end' of a multiline pattern {pull}4019[4019]

*Heartbeat*

- Add `tags`, `fields` and `fields_under_root` in monitors configuration. {pull}3623[3623]

*Metricbeat*

- Add experimental dbstats metricset to MongoDB module. {pull}3228[3228]
- Use persistent, direct connections to the configured nodes for MongoDB module. {pull}3228[3228]
- Add dynamic configuration reloading for modules. {pull}3281[3281]
- Add docker health metricset {pull}3357[3357]
- Add docker image metricset {pull}3467[3467]
- System module uses new matchers for white-listing processes. {pull}3469[3469]
- Add Beta CEPH module with health metricset. {pull}3311[3311]
- Add Beta php_fpm module with pool metricset. {pull}3415[3415]
- The Docker, Kafka, and Prometheus modules are now Beta, instead of experimental. {pull}3525[3525]
- The HAProxy module is now GA, instead of experimental. {pull}3525[3525]
- Add the ability to collect the environment variables from system processes. {pull}3337[3337]

==== Deprecated

*Affecting all Beats*

- Usage of field `_type` is deprecated. It should not be used in queries or dashboards. {pull}3409[3409]

*Filebeat*

- The experimental `publish_async` option is now deprecated and is planned to be removed in 6.0. {pull}3525[3525]


[[release-notes-5.2.2]]
=== Beats version 5.2.2
https://github.com/elastic/beats/compare/v5.2.1...v5.2.2[View commits]

*Metricbeat*

- Fix bug docker module hanging when docker container killed. {issue}3610[3610]
- Set timeout to period instead of 1s by default as documented. {pull}3612[3612]

[[release-notes-5.2.1]]
=== Beats version 5.2.1
https://github.com/elastic/beats/compare/v5.2.0...v5.2.1[View commits]

==== Bugfixes

*Metricbeat*

- Fix go routine leak in docker module. {pull}3492[3492]

*Packetbeat*

- Fix error in the NFS sample dashboard. {pull}3548[3548]

*Winlogbeat*

- Fix error in the Winlogbeat sample dashboard. {pull}3548[3548]

[[release-notes-5.2.0]]
=== Beats version 5.2.0
https://github.com/elastic/beats/compare/v5.1.2...v5.2.0[View commits]

==== Bugfixes

*Affecting all Beats*

- Fix overwriting explicit empty config sections. {issue}2918[2918]

*Filebeat*

- Fix alignment issue were Filebeat compiled with Go 1.7.4 was crashing on 32 bits system. {issue}3273[3273]

*Metricbeat*

- Fix service times-out at startup. {pull}3056[3056]
- Kafka module case sensitive host name matching. {pull}3193[3193]
- Fix interface conversion panic in couchbase module {pull}3272[3272]

*Packetbeat*

- Fix issue where some Cassandra visualizations were showing data from all protocols. {issue}3314[3314]

==== Added

*Affecting all Beats*

- Add support for passing list and dictionary settings via -E flag.
- Support for parsing list and dictionary setting from environment variables.
- Added new flags to import_dashboards (-cacert, -cert, -key, -insecure). {pull}3139[3139] {pull}3163[3163]
- The limit for the number of fields is increased via the mapping template. {pull}3275[3275]
- Updated to Go 1.7.4. {pull}3277[3277]
- Added a NOTICE file containing the notices and licenses of the dependencies. {pull}3334[3334].

*Heartbeat*

- First release, containing monitors for ICMP, TCP, and HTTP.

*Filebeat*

- Add enabled config option to prospectors. {pull}3157[3157]
- Add target option for decoded_json_field. {pull}3169[3169]

*Metricbeat*

- Kafka module broker matching enhancements. {pull}3129[3129]
- Add a couchbase module with metricsets for node, cluster and bucket. {pull}3081[3081]
- Export number of cores for CPU module. {pull}3192[3192]
- Experimental Prometheus module. {pull}3202[3202]
- Add system socket module that reports all TCP sockets. {pull}3246[3246]
- Kafka consumer groups metricset. {pull}3240[3240]
- Add jolokia module with dynamic jmx metricset. {pull}3570[3570]

*Winlogbeat*

- Reduced amount of memory allocated while reading event log records. {pull}3113[3113] {pull}3118[3118]

[[release-notes-5.1.2]]
=== Beats version 5.1.2
https://github.com/elastic/beats/compare/v5.1.1...v5.1.2[View commits]

==== Bugfixes

*Filebeat*

- Fix registry migration issue from old states where files were only harvested after second restart. {pull}3322[3322]

*Packetbeat*

- Fix error on importing dashboards due to colons in the Cassandra dashboard. {issue}3140[3140]
- Fix error on importing dashboards due to the wrong type for the geo_point fields. {pull}3147[3147]

*Winlogbeat*

- Fix for "The array bounds are invalid" error when reading large events. {issue}3076[3076]

[[release-notes-5.1.1]]
=== Beats version 5.1.1
https://github.com/elastic/beats/compare/v5.0.2...v5.1.1[View commits]

==== Breaking changes

*Metricbeat*

- Change data structure of experimental haproxy module. {pull}3003[3003]

*Filebeat*

- If a file is falling under `ignore_older` during startup, offset is now set to end of file instead of 0.
  With the previous logic the whole file was sent in case a line was added and it was inconsistent with
  files which were harvested previously. {pull}2907[2907]
- `tail_files` is now only applied on the first scan and not for all new files. {pull}2932[2932]

==== Bugfixes

*Affecting all Beats*

- Fix empty benign errors logged by processor actions. {pull}3046[3046]

*Metricbeat*

- Calculate the fsstat values per mounting point, and not filesystem. {pull}2777[2777]

==== Added

*Affecting all Beats*

- Add add_cloud_metadata processor for collecting cloud provider metadata. {pull}2728[2728]
- Added decode_json_fields processor for decoding fields containing JSON strings. {pull}2605[2605]
- Add Tencent Cloud provider for add_cloud_metadata processor. {pull}4023[4023]
- Add Alibaba Cloud provider for add_cloud_metadata processor. {pull}4111[4111]

*Metricbeat*

- Add experimental Docker module. Provided by Ingensi and @douaejeouit based on dockbeat.
- Add a sample Redis Kibana dashboard. {pull}2916[2916]
- Add support for MongoDB 3.4 and WiredTiger metrics. {pull}2999[2999]
- Add experimental kafka module with partition metricset. {pull}2969[2969]
- Add raw config option for mysql/status metricset. {pull}3001[3001]
- Add command fields for mysql/status metricset. {pull}3251[3251]

*Filebeat*

- Add command line option `-once` to run Filebeat only once and then close. {pull}2456[2456]
- Only load matching states into prospector to improve state handling {pull}2840[2840]
- Reset all states ttl on startup to make sure it is overwritten by new config {pull}2840[2840]
- Persist all states for files which fall under `ignore_older` to have consistent behaviour {pull}2859[2859]
- Improve shutdown behaviour with large number of files. {pull}3035[3035]

*Winlogbeat*

- Add `event_logs.batch_read_size` configuration option. {pull}2641[2641]

[[release-notes-5.1.0]]
=== Beats version 5.1.0 (skipped)

Version 5.1.0 doesn't exist because, for a short period of time, the Elastic
Yum and Apt repositories included unreleased binaries labeled 5.1.0. To avoid
confusion and upgrade issues for the people that have installed these without
realizing, we decided to skip the 5.1.0 version and release 5.1.1 instead.

[[release-notes-5.0.2]]
=== Beats version 5.0.2
https://github.com/elastic/beats/compare/v5.0.1...v5.0.2[View commits]

==== Bugfixes

*Metricbeat*

- Fix the `password` option in the MongoDB module. {pull}2995[2995]


[[release-notes-5.0.1]]
=== Beats version 5.0.1
https://github.com/elastic/beats/compare/v5.0.0...v5.0.1[View commits]

==== Bugfixes

*Metricbeat*

- Fix `system.process.start_time` on Windows. {pull}2848[2848]
- Fix `system.process.ppid` on Windows. {issue}2860[2860]
- Fix system process metricset for Windows XP and 2003. `cmdline` will be unavailable. {issue}1704[1704]
- Fix access denied issues in system process metricset by enabling SeDebugPrivilege on Windows. {issue}1897[1897]
- Fix system diskio metricset for Windows XP and 2003. {issue}2885[2885]

*Packetbeat*

- Fix 'index out of bounds' bug in Packetbeat DNS protocol plugin. {issue}2872[2872]

*Filebeat*

- Fix registry cleanup issue when files falling under ignore_older after restart. {issue}2818[2818]


==== Added

*Metricbeat*

- Add username and password config options to the PostgreSQL module. {pull}2889[2890]
- Add username and password config options to the MongoDB module. {pull}2889[2889]
- Add system core metricset for Windows. {pull}2883[2883]

*Packetbeat*

- Define `client_geoip.location` as geo_point in the mappings to be used by the GeoIP processor in the Ingest Node pipeline.
  {pull}2795[2795]

*Filebeat*

- Stop Filebeat on registrar loading error. {pull}2868[2868]


include::libbeat/docs/release-notes/5.0.0.asciidoc[]

[[release-notes-5.0.0-ga]]
=== Beats version 5.0.0-GA
https://github.com/elastic/beats/compare/v5.0.0-rc1...v5.0.0[View commits]

The list below covers the changes between 5.0.0-rc1 and 5.0.0 GA only.

==== Bugfixes

*Affecting all Beats*

- Fix kafka output re-trying batches with too large events. {issue}2735[2735]
- Fix kafka output protocol error if `version: 0.10` is configured. {issue}2651[2651]
- Fix kafka output connection closed by broker on SASL/PLAIN. {issue}2717[2717]

*Metricbeat*

- Fix high CPU usage on macOS when encountering processes with long command lines. {issue}2747[2747]
- Fix high value of `system.memory.actual.free` and `system.memory.actual.used`. {issue}2653[2653]
- Change several `OpenProcess` calls on Windows to request the lowest possible access provilege.  {issue}1897[1897]
- Fix system.memory.actual.free high value on Windows. {issue}2653[2653]

*Filebeat*

- Fix issue when clean_removed and clean_inactive were used together that states were not directly removed from the registry.
- Fix issue where upgrading a 1.x registry file resulted in duplicate state entries. {pull}2792[2792]

==== Added

*Affecting all Beats*

- Add beat.version fields to all events.

[[release-notes-5.0.0-rc1]]
=== Beats version 5.0.0-rc1
https://github.com/elastic/beats/compare/v5.0.0-beta1...v5.0.0-rc1[View commits]

==== Breaking changes

*Affecting all Beats*

- A dynamic mapping rule is added to the default Elasticsearch template to treat strings as keywords by default. {pull}2688[2688]

==== Bugfixes

*Affecting all Beats*

- Make sure Beats sent always float values when they are defined as float by sending 5.00000 instead of 5. {pull}2627[2627]
- Fix ignoring all fields from drop_fields in case the first field is unknown. {pull}2685[2685]
- Fix dynamic configuration int/uint to float type conversion. {pull}2698[2698]
- Fix primitive types conversion if values are read from environment variables. {pull}2698[2698]

*Metricbeat*

- Fix default configuration file on Windows to not enabled the `load` metricset. {pull}2632[2632]

*Packetbeat*

- Fix the `bpf_filter` setting. {issue}2660[2660]

*Filebeat*

- Fix input buffer on encoding problem. {pull}2416[2416]

==== Deprecated

*Affecting all Beats*

- Setting `port` has been deprecated in Redis and Logstash outputs. {pull}2620[2620]


[[release-notes-5.0.0-beta1]]
=== Beats version 5.0.0-beta1
https://github.com/elastic/beats/compare/v5.0.0-alpha5...v5.0.0-beta1[View commits]

==== Breaking changes

*Affecting all Beats*

- Change Elasticsearch output index configuration to be based on format strings. If index has been configured, no date will be appended anymore to the index name. {pull}2119[2119]
- Replace `output.kafka.use_type` by `output.kafka.topic` accepting a format string. {pull}2188[2188]
- If the path specified by the `-c` flag is not absolute and `-path.config` is not specified, it
  is considered relative to the current working directory. {pull}2245[2245]
- rename `tls` configurations section to `ssl`. {pull}2330[2330]
- rename `certificate_key` configuration to `key`. {pull}2330[2330]
- replace `tls.insecure` with `ssl.verification_mode` setting. {pull}2330[2330]
- replace `tls.min/max_version` with `ssl.supported_protocols` setting requiring full protocol name. {pull}2330[2330]

*Metricbeat*

- Change field type system.process.cpu.start_time from keyword to date. {issue}1565[1565]
- redis/info metricset fields were renamed up according to the naming conventions.

*Packetbeat*

- Group HTTP fields under `http.request` and `http.response` {pull}2167[2167]
- Export `http.request.body` and `http.response.body` when configured under `include_body_for` {pull}2167[2167]
- Move `ignore_outgoing` config to `packetbeat.ignore_outgoing` {pull}2393[2393]

*Filebeat*

- Set close_inactive default to 5 minutes (was 1 hour before)
- Set clean_removed and close_removed to true by default

==== Bugfixes

*Affecting all Beats*

- Fix logstash output handles error twice when asynchronous sending fails. {pull}2441[2441]
- Fix Elasticsearch structured error response parsing error. {issue}2229[2229]
- Fixed the run script to allow the overriding of the configuration file. {issue}2171[2171]
- Fix logstash output crash if no hosts are configured. {issue}2325[2325]
- Fix array value support in -E CLI flag. {pull}2521[2521]
- Fix merging array values if -c CLI flag is used multiple times. {pull}2521[2521]
- Fix beats failing to start due to invalid duplicate key error in configuration file. {pull}2521[2521]
- Fix panic on non writable logging directory. {pull}2571[2571]

*Metricbeat*

- Fix module filters to work properly with drop_event filter. {issue}2249[2249]

*Packetbeat*

- Fix mapping for some Packetbeat flow metrics that were not marked as being longs. {issue}2177[2177]
- Fix handling of messages larger than the maximum message size (10MB). {pull}2470[2470]

*Filebeat*

- Fix processor failure in Filebeat when using regex, contain, or equals with the message field. {issue}2178[2178]
- Fix async publisher sending empty events {pull}2455[2455]
- Fix potential issue with multiple harvester per file on large file numbers or slow output {pull}2541[2541]

*Winlogbeat*

- Fix corrupt registry file that occurs on power loss by disabling file write caching. {issue}2313[2313]

==== Added

*Affecting all Beats*

- Add script to generate the Kibana index-pattern from fields.yml. {pull}2122[2122]
- Enhance Redis output key selection based on format string. {pull}2169[2169]
- Configurable Redis `keys` using filters and format strings. {pull}2169[2169]
- Add format string support to `output.kafka.topic`. {pull}2188[2188]
- Add `output.kafka.topics` for more advanced kafka topic selection per event. {pull}2188[2188]
- Add support for Kafka 0.10. {pull}2190[2190]
- Add SASL/PLAIN authentication support to kafka output. {pull}2190[2190]
- Make Kafka metadata update configurable. {pull}2190[2190]
- Add Kafka version setting (optional) enabling kafka broker version support. {pull}2190[2190]
- Add Kafka message timestamp if at least version 0.10 is configured. {pull}2190[2190]
- Add configurable Kafka event key setting. {pull}2284[2284]
- Add settings for configuring the kafka partitioning strategy. {pull}2284[2284]
- Add partitioner settings `reachable_only` to ignore partitions not reachable by network. {pull}2284[2284]
- Enhance contains condition to work on fields that are arrays of strings. {issue}2237[2237]
- Lookup the configuration file relative to the `-path.config` CLI flag. {pull}2245[2245]
- Re-write import_dashboards.sh in Golang. {pull}2155[2155]
- Update to Go 1.7. {pull}2306[2306]
- Log total non-zero internal metrics on shutdown. {pull}2349[2349]
- Add support for encrypted private key files by introducing `ssl.key_passphrase` setting. {pull}2330[2330]
- Add experimental symlink support with `symlinks` config {pull}2478[2478]
- Improve validation of registry file on startup.

*Metricbeat*

- Use the new scaled_float Elasticsearch type for the percentage values. {pull}2156[2156]
- Add experimental cgroup metrics to the system/process MetricSet. {pull}2184[2184]
- Added a PostgreSQL module. {pull}2253[2253]
- Improve mapping by converting half_float to scaled_float and integers to long. {pull}2430[2430]
- Add experimental haproxy module. {pull}2384[2384]
- Add Kibana dashboard for cgroups data {pull}2555[2555]

*Packetbeat*

- Add Cassandra protocol analyzer to Packetbeat. {pull}1959[1959]
- Match connections with IPv6 addresses to processes {pull}2254[2254]
- Add IP address to -devices command output {pull}2327[2327]
- Add configuration option for the maximum message size. Used to be hard-coded to 10 MB. {pull}2470[2470]

*Filebeat*

- Introduce close_timeout harvester options {issue}1926[1926]
- Strip BOM from first message in case of BOM files {issue}2351[2351]
- Add harvester_limit option {pull}2417[2417]

==== Deprecated

*Affecting all Beats*

- Topology map is deprecated. This applies to the settings: refresh_topology_freq, topology_expire, save_topology, host_topology, password_topology, db_topology.


[[release-notes-5.0.0-alpha5]]
=== Beats version 5.0.0-alpha5
https://github.com/elastic/beats/compare/v5.0.0-alpha4...v5.0.0-alpha5[View commits]

==== Breaking changes

*Affecting all Beats*

- Rename the `filters` section to `processors`. {pull}1944[1944]
- Introduce the condition with `when` in the processor configuration. {pull}1949[1949]
- The Elasticsearch template is now loaded by default. {pull}1993[1993]
- The Redis output `index` setting is renamed to `key`. `index` still works but it's deprecated. {pull}2077[2077]
- The undocumented file output `index` setting was removed. Use `filename` instead. {pull}2077[2077]

*Metricbeat*

- Create a separate metricSet for load under the system module and remove load information from CPU stats. {pull}2101[2101]
- Add `system.load.norm.1`, `system.load.norm.5` and `system.load.norm.15`. {pull}2101[2101]
- Add threads fields to mysql module. {pull}2484[2484]

*Packetbeat*

- Set `enabled` ` in `packetbeat.protocols.icmp` configuration to `true` by default. {pull}1988[1988]

==== Bugfixes

*Affecting all Beats*

- Fix sync publisher `PublishEvents` return value if client is closed concurrently. {pull}2046[2046]

*Metricbeat*

- Do not send zero values when no value was present in the source. {issue}1972[1972]

*Filebeat*

- Fix potential data loss between Filebeat restarts, reporting unpublished lines as published. {issue}2041[2041]
- Fix open file handler issue. {issue}2028[2028] {pull}2020[2020]
- Fix filtering of JSON events when using integers in conditions. {issue}2038[2038]

*Winlogbeat*

- Fix potential data loss between Winlogbeat restarts, reporting unpublished lines as published. {issue}2041[2041]

==== Added

*Affecting all Beats*

- Periodically log internal metrics. {pull}1955[1955]
- Add enabled setting to all output modules. {pull}1987[1987]
- Command line flag `-c` can be used multiple times. {pull}1985[1985]
- Add OR/AND/NOT to the condition associated with the processors. {pull}1983[1983]
- Add `-E` CLI flag for overwriting single config options via command line. {pull}1986[1986]
- Choose the mapping template file based on the Elasticsearch version. {pull}1993[1993]
- Check stdout being available when console output is configured. {issue}2035[2035]

*Metricbeat*

- Add pgid field to process information. {pull} 2021[2021]

*Packetbeat*

- Add enabled setting to Packetbeat protocols. {pull}1988[1988]
- Add enabled setting to Packetbeat network flows configuration. {pull}1988[1988]

*Filebeat*

- Introduce `close_removed` and `close_renamed` harvester options. {issue}1600[1600]
- Introduce `close_eof` harvester option. {issue}1600[1600]
- Add `clean_removed` and `clean_inactive` config option. {issue}1600[1600]

==== Deprecated

*Filebeat*

- Deprecate `close_older` option and replace it with `close_inactive`. {issue}2051[2051]
- Deprecate `force_close_files` option and replace it with `close_removed` and `close_renamed`. {issue}1600[1600]

[[release-notes-5.0.0-alpha4]]
=== Beats version 5.0.0-alpha4
https://github.com/elastic/beats/compare/v5.0.0-alpha3...v5.0.0-alpha4[View commits]

==== Breaking changes

*Affecting all Beats*

- The topology_expire option of the Elasticserach output was removed. {pull}1907[1907]

*Filebeat*

- Stop following symlink. Symlinks are now ignored: {pull}1686[1686]

==== Bugfixes

*Affecting all Beats*

- Reset backoff factor on partial ACK. {issue}1803[1803]
- Fix beats load balancer deadlock if max_retries: -1 or publish_async is enabled in filebeat. {issue}1829[1829]
- Fix logstash output with pipelining mode enabled not reconnecting. {issue}1876[1876]
- Empty configuration sections become merge-able with variables containing full path. {pull}1900[1900]
- Fix error message about required fields missing not printing the missing field name. {pull}1900[1900]

*Metricbeat*

- Fix the CPU values returned for each core. {issue}1863[1863]

*Packetbeat*

- Add missing nil-check to memcached GapInStream handler. {issue}1162[1162]
- Fix NFSv4 Operation returning the first found first-class operation available in compound requests. {pull}1821[1821]
- Fix TCP overlapping segments not being handled correctly. {pull}1898[1898]

*Winlogbeat*

- Fix issue with rendering forwarded event log records. {pull}1891[1891]

==== Added

*Affecting all Beats*

- Improve error message if compiling regular expression from config files fails. {pull}1900[1900]
- Compression support in the Elasticsearch output. {pull}1835[1835]

*Metricbeat*

- Add MongoDB module. {pull}1837[1837]


[[release-notes-5.0.0-alpha3]]
=== Beats version 5.0.0-alpha3
https://github.com/elastic/beats/compare/v5.0.0-alpha2...v5.0.0-alpha3[View commits]

==== Breaking changes

*Affecting all Beats*

- All configuration settings under `shipper:` are moved to be top level configuration settings. I.e.
  `shipper.name:` becomes `name:` in the configuration file. {pull}1570[1570]

*Topbeat*

- Topbeat is replaced by Metricbeat.

*Filebeat*

- The state for files which fall under ignore_older is not stored anymore. This has the consequence, that if a file which fell under ignore_older is updated, the whole file will be crawled.

==== Bugfixes

*Winlogbeat*

- Adding missing argument to the "Stop processing" log message. {pull}1590[1590]

==== Added

*Affecting all Beats*

- Add conditions to generic filtering. {pull}1623[1623]

*Metricbeat*

- First public release, containing the following modules: apache, mysql, nginx, redis, system, and zookeeper.

*Filebeat*

- The registry format was changed to an array instead of dict. The migration to the new format will happen automatically at the first startup. {pull}1703[1703]

==== Deprecated

*Affecting all Beats*

- The support for doing GeoIP lookups is deprecated and will be removed in version 6.0. {pull}1601[1601]


[[release-notes-5.0.0-alpha2]]
=== Beats version 5.0.0-alpha2
https://github.com/elastic/beats/compare/v5.0.0-alpha1...v5.0.0-alpha2[View commits]

==== Breaking changes

*Affecting all Beats*

- On DEB/RPM installations, the binary files are now found under `/usr/share/{{beat_name}}/bin`, not in `/usr/bin`. {pull}1385[1385]
- The logs are written by default to self rotating files, instead of syslog. {pull}1371[1371]
- Remove deprecated `host` option from elasticsearch, logstash and redis outputs. {pull}1474[1474]

*Packetbeat*

- Configuration of redis topology support changed. {pull}1353[1353]
- Move all Packetbeat configuration options under the packetbeat namespace {issue}1417[1417]

*Filebeat*

- Default location for the registry file was changed to be `data/registry` from the binary directory,
  rather than `.filebeat` in the current working directory. This affects installations for zip/tar.gz/source,
  the location for DEB and RPM packages stays the same. {pull}1373[1373]

==== Bugfixes

*Affecting all Beats*

- Drain response buffers when pipelining is used by Redis output. {pull}1353[1353]
- Unterminated environment variable expressions in config files will now cause an error {pull}1389[1389]
- Fix issue with the automatic template loading when Elasticsearch is not available on Beat start. {issue}1321[1321]
- Fix bug affecting -cpuprofile, -memprofile, and -httpprof CLI flags {pull}1415[1415]
- Fix race when multiple outputs access the same event with logstash output manipulating event {issue}1410[1410] {pull}1428[1428]
- Seed random number generator using crypto.rand package. {pull}1503{1503]
- Fix beats hanging in -configtest {issue}1213[1213]
- Fix kafka log message output {pull}1516[1516]

*Filebeat*

- Improvements in registrar dealing with file rotation. {pull}1281[1281]
- Fix issue with JSON decoding where `@timestamp` or `type` keys with the wrong type could cause Filebeat
  to crash. {issue}1378[1378]
- Fix issue with JSON decoding where values having `null` as values could crash Filebeat. {issue}1466[1466]
- Multiline reader normalizing newline to use `\n`. {pull}1552[1552]

*Winlogbeat*

- Fix panic when reading messages larger than 32K characters on Windows XP and 2003. {pull}1498[1498]
- Fix panic that occurs when reading a large events on Windows Vista and newer. {pull}1499[1499]

==== Added

*Affecting all Beats*

- Add support for TLS to Redis output. {pull}1353[1353]
- Add SOCKS5 proxy support to Redis output. {pull}1353[1353]
- Failover and load balancing support in redis output. {pull}1353[1353]
- Multiple-worker per host support for redis output. {pull}1353[1353]
- Added ability to escape `${x}` in config files to avoid environment variable expansion {pull}1389[1389]
- Configuration options and CLI flags for setting the home, data and config paths. {pull}1373[1373]
- Configuration options and CLI flags for setting the default logs path. {pull}1437[1437]
- Update to Go 1.6.2 {pull}1447[1447]
- Add Elasticsearch template files compatible with Elasticsearch 2.x. {pull}1501[1501]
- Add scripts for managing the dashboards of a single Beat {pull}1359[1359]

*Packetbeat*

- Fix compile issues for OpenBSD. {pull}1347[1347]

*Topbeat*

- Updated elastic/gosigar version so Topbeat can compile on OpenBSD. {pull}1403[1403]


[[release-notes-5.0.0-alpha1]]
=== Beats version 5.0.0-alpha1
https://github.com/elastic/beats/compare/v1.2.0...v5.0.0-alpha1[View commits]

==== Breaking changes

*libbeat*

- Run function to start a Beat now returns an error instead of directly exiting. {pull}771[771]
- The method signature of HandleFlags() was changed to allow returning an error {pull}1249[1249]
- Require braces for environment variable expansion in config files {pull}1304[1304]

*Packetbeat*

- Rename output fields in the dns package. Former flag `recursion_allowed` becomes `recursion_available`. {pull}803[803]
  Former SOA field `ttl` becomes `minimum`. {pull}803[803]
- The fully qualified domain names which are part of output fields values of the dns package now terminate with a dot. {pull}803[803]
- Remove the count field from the exported event {pull}1210[1210]

*Topbeat*

- Rename `proc.cpu.user_p` with `proc.cpu.total_p` as it includes CPU time spent in kernel space {pull}631[631]
- Remove `count` field from the exported fields {pull}1207[1207]
- Rename `input` top level config option to `topbeat`

*Filebeat*

- Scalar values in used in the `fields` configuration setting are no longer automatically converted to strings. {pull}1092[1092]
- Count field was removed from event as not used in filebeat {issue}778[778]

*Winlogbeat*

- The `message_inserts` field was replaced with the `event_data` field {issue}1053[1053]
- The `category` field was renamed to `task` to better align with the Windows Event Log API naming {issue}1053[1053]
- Remove the count field from the exported event {pull}1218[1218]


==== Bugfixes

*Affecting all Beats*

- Logstash output will not retry events that are not JSON-encodable {pull}927[927]

*Packetbeat*

- Create a proper BPF filter when ICMP is the only enabled protocol {issue}757[757]
- Check column length in pgsql parser. {issue}565[565]
- Harden pgsql parser. {issue}565[565]

*Topbeat*

- Fix issue with `cpu.system_p` being greater than 1 on Windows {pull}1128[1128]

*Filebeat*

- Stop filebeat if started without any prospectors defined or empty prospectors {pull}644[644] {pull}647[647]
- Improve shutdown of crawler and prospector to wait for clean completion {pull}720[720]
- Omit `fields` from Filebeat events when null {issue}899[899]

*Winlogbeat*

==== Added

*Affecting all Beats*

- Update builds to Golang version 1.6
- Add option to Elasticsearch output to pass http parameters in index operations {issue}805[805]
- Improve Logstash and Elasticsearch backoff behavior. {pull}927[927]
- Add experimental Kafka output. {pull}942[942]
- Add config file option to configure GOMAXPROCS. {pull}969[969]
- Improve shutdown handling in libbeat. {pull}1075[1075]
- Add `fields` and `fields_under_root` options under the `shipper` configuration {pull}1092[1092]
- Add the ability to use a SOCKS5 proxy with the Logstash output {issue}823[823]
- The `-configtest` flag will now print "Config OK" to stdout on success {pull}1249[1249]

*Packetbeat*

- Change the DNS library used throughout the dns package to github.com/miekg/dns. {pull}803[803]
- Add support for NFS v3 and v4. {pull}1231[1231]
- Add support for EDNS and DNSSEC. {pull}1292[1292]

*Topbeat*

- Add `username` to processes {pull}845[845]

*Filebeat*

- Add the ability to set a list of tags for each prospector {pull}1092[1092]
- Add JSON decoding support {pull}1143[1143]


*Winlogbeat*

- Add caching of event metadata handles and the system render context for the wineventlog API {pull}888[888]
- Improve config validation by checking for unknown top-level YAML keys. {pull}1100[1100]
- Add the ability to set tags, fields, and fields_under_root as options for each event log {pull}1092[1092]
- Add additional data to the events published by Winlogbeat. The new fields are `activity_id`,
`event_data`, `keywords`, `opcode`, `process_id`, `provider_guid`, `related_activity_id`,
`task`, `thread_id`, `user_data`, and `version`. {issue}1053[1053]
- Add `event_id`, `level`, and `provider` configuration options for filtering events {pull}1218[1218]
- Add `include_xml` configuration option for including the raw XML with the event {pull}1218[1218]

==== Known issues
* All Beats can hang or panic on shutdown if the next server in the pipeline (e.g. Elasticsearch or Logstash) is
  not reachable. {issue}1319[1319]
* When running the Beats as a service on Windows, you need to manually load the Elasticsearch mapping
  template. {issue}1315[1315]
* The ES template automatic load doesn't work if Elasticsearch is not available when the Beat is starting. {issue}1321[1321]

[[release-notes-1.3.1]]
=== Beats version 1.3.1
https://github.com/elastic/beats/compare/v1.3.0...v1.3.1[View commits]

==== Bugfixes

*Filebeat*

- Fix a concurrent bug on filebeat startup with a large number of prospectors defined. {pull}2509[2509]

*Packetbeat*

- Fix description for the -I CLI flag. {pull}2480[2480]

*Winlogbeat*

- Fix corrupt registry file that occurs on power loss by disabling file write caching. {issue}2313[2313]

[[release-notes-1.3.0]]
=== Beats version 1.3.0
https://github.com/elastic/beats/compare/v1.2.3...v1.3.0[View commits]

==== Deprecated

*Filebeat*

- Undocumented support for following symlinks is deprecated. Filebeat will not follow symlinks in version 5.0. {pull}1767[1767]

==== Bugfixes

*Affecting all Beats*

- Fix beats load balancer deadlock if `max_retries: -1` or `publish_async` is enabled in filebeat. {issue}1829[1829]
- Fix output modes backoff counter reset. {issue}1803[1803] {pull}1814[1814] {pull}1818[1818]
- Set logstash output default bulk_max_size to 2048. {issue}1662[1662]
- Seed random number generator using crypto.rand package. {pull}1503[1503]
- Check stdout being available when console output is configured. {issue}2063[2063]

*Packetbeat*

- Add missing nil-check to memcached GapInStream handler. {issue}1162[1162]
- Fix NFSv4 Operation returning the first found first-class operation available in compound requests. {pull}1821[1821]
- Fix TCP overlapping segments not being handled correctly. {pull}1917[1917]

==== Added

*Affecting all Beats*

- Updated to Go 1.7


[[release-notes-1.2.3]]
=== Beats version 1.2.3
https://github.com/elastic/beats/compare/v1.2.2...v1.2.3[View commits]

==== Bugfixes

*Topbeat*

- Fix high CPU usage when using filtering under Windows. {pull}1598[1598]

*Filebeat*

- Fix rotation issue with ignore_older. {issue}1528[1528]

*Winlogbeat*

- Fix panic when reading messages larger than 32K characters on Windows XP and 2003. {pull}1498[1498]

==== Added

*Filebeat*

- Prevent file opening for files which reached ignore_older. {pull}1649[1649]


[[release-notes-1.2.2]]
=== Beats version 1.2.2
https://github.com/elastic/beats/compare/v1.2.0...v1.2.2[View commits]

==== Bugfixes

*Affecting all Beats*

- Fix race when multiple outputs access the same event with Logstash output manipulating event. {issue}1410[1410]
- Fix go-daemon (supervisor used in init scripts) hanging when executed over SSH. {issue}1394[1394]

*Filebeat*

- Improvements in registrar dealing with file rotation. {issue}1281[1281]


[[release-notes-1.2.1]]
=== Beats version 1.2.1
https://github.com/elastic/beats/compare/v1.2.0...v1.2.1[View commits]

==== Breaking changes

*Affecting all Beats*

- Require braces for environment variable expansion in config files {pull}1304[1304]
- Removed deprecation warning for the Redis output. {pull}1282[1282]

*Topbeat*

- Fixed name of the setting `stats.proc` to `stats.process` in the default configuration file. {pull}1343[1343]
- Fix issue with cpu.system_p being greater than 1 on Windows {pull}1128[1128]

==== Added

*Topbeat*

- Add username to processes {pull}845[845]


[[release-notes-1.2.0]]
=== Beats version 1.2.0
https://github.com/elastic/beats/compare/v1.1.2...v1.2.0[View commits]

==== Breaking changes

*Filebeat*

- Default config for ignore_older is now infinite instead of 24h, means ignore_older is disabled by default. Use close_older to only close file handlers.

==== Bugfixes

*Packetbeat*

- Split real_ip_header value when it contains multiple IPs {pull}1241[1241]

*Winlogbeat*

- Fix invalid `event_id` on Windows XP and Windows 2003 {pull}1227[1227]

==== Added

*Affecting all Beats*

- Add ability to override configuration settings using environment variables {issue}114[114]
- Libbeat now always exits through a single exit method for proper cleanup and control {pull}736[736]
- Add ability to create Elasticsearch mapping on startup {pull}639[639]

*Topbeat*

- Add the command line used to start processes {issue}533[533]

*Filebeat*

- Add close_older configuration option to complete ignore_older https://github.com/elastic/filebeat/issues/181[181]

[[release-notes-1.1.2]]
=== Beats version 1.1.2
https://github.com/elastic/beats/compare/v1.1.1...v1.1.2[View commits]

==== Bugfixes

*Filebeat*

- Fix registrar bug for rotated files {pull}1010[1010]


[[release-notes-1.1.1]]
=== Beats version 1.1.1
https://github.com/elastic/beats/compare/v1.1.0...v1.1.1[View commits]

==== Bugfixes

*Affecting all Beats*

- Fix logstash output loop hanging in infinite loop on too many output errors. {pull}944[944]
- Fix critical bug in filebeat and winlogbeat potentially dropping events. {pull}953[953]

[[release-notes-1.1.0]]
=== Beats version 1.1.0
https://github.com/elastic/beats/compare/v1.0.1...v1.1.0[View commits]

==== Bugfixes

*Affecting all Beats*

- Fix logging issue with file based output where newlines could be misplaced
  during concurrent logging {pull}650[650]
- Reduce memory usage by separate queue sizes for single events and bulk events. {pull}649[649] {issue}516[516]
- Set default default bulk_max_size value to 2048 {pull}628[628]

*Packetbeat*

- Fix setting direction to out and use its value to decide when dropping events if ignore_outgoing is enabled {pull}557[557]
- Fix logging issue with file-based output where newlines could be misplaced
  during concurrent logging {pull}650[650]
- Reduce memory usage by having separate queue sizes for single events and bulk events. {pull}649[649] {issue}516[516]
- Set default bulk_max_size value to 2048 {pull}628[628]
- Fix logstash window size of 1 not increasing. {pull}598[598]

*Packetbeat*

- Fix the condition that determines whether the direction of the transaction is set to "outgoing". Packetbeat uses the
  direction field to determine which transactions to drop when dropping outgoing transactions. {pull}557[557]
- Allow PF_RING sniffer type to be configured using pf_ring or pfring {pull}671[671]

*Filebeat*

- Set spool_size default value to 2048 {pull}628[628]

==== Added

*Affecting all Beats*

- Add include_fields and drop_fields as part of generic filtering {pull}1120[1120]
- Make logstash output compression level configurable. {pull}630[630]
- Some publisher options refactoring in libbeat {pull}684[684]
- Move event preprocessor applying GeoIP to packetbeat {pull}772[772]

*Packetbeat*

- Add support for capturing DNS over TCP network traffic. {pull}486[486] {pull}554[554]

*Topbeat*

- Group all CPU usage per core statistics and export them optionally if cpu_per_core is configured {pull}496[496]

*Filebeat*

- Add multiline support for combining multiple related lines into one event. {issue}461[461]
- Add `exclude_lines` and `include_lines` options for regexp based line filtering. {pull}430[430]
- Add `exclude_files` configuration option. {pull}563[563]
- Add experimental option to enable filebeat publisher pipeline to operate asynchonrously {pull}782[782]

*Winlogbeat*

- First public release of Winlogbeat

[[release-notes-1.0.1]]
=== Beats version 1.0.1
https://github.com/elastic/beats/compare/v1.0.0...v1.0.1[Check 1.0.1 diff]

==== Bugfixes

*Filebeat*

- Fix force_close_files in case renamed file appeared very fast. https://github.com/elastic/filebeat/pull/302[302]

*Packetbeat*

- Improve MongoDB message correlation. {issue}377[377]
- Improve redis parser performance. {issue}442[422]
- Fix panic on nil in redis protocol parser. {issue}384[384]
- Fix errors redis parser when messages are split in multiple TCP segments. {issue}402[402]
- Fix errors in redis parser when length prefixed strings contain sequences of CRLF. {issue}#402[402]
- Fix errors in redis parser when dealing with nested arrays. {issue}402[402]

[[release-notes-1.0.0]]
=== Beats version 1.0.0
https://github.com/elastic/beats/compare/1.0.0-rc2...1.0.0[Check 1.0.0 diff]

==== Breaking changes

*Topbeat*

- Change proc type to process #138


==== Bugfixes

*Affecting all Beats*

- Fix random panic on shutdown by calling shutdown handler only once. elastic/filebeat#204
- Fix credentials are not send when pinging an elasticsearch host. elastic/fileabeat#287

*Filebeat*

- Fix problem that harvesters stopped reading after some time and filebeat stopped processing events #257
- Fix line truncating by internal buffers being reused by accident #258
- Set default ignore_older to 24 hours #282




[[release-notes-1.0.0-rc2]]
=== Beats version 1.0.0-rc2
https://github.com/elastic/beats/compare/1.0.0-rc1...1.0.0-rc2[Check 1.0.0-rc2
diff]

==== Breaking changes

*Affecting all Beats*

- The `shipper` output field is renamed to `beat.name`. #285
- Use of `enabled` as a configuration option for outputs (elasticsearch,
  logstash, etc.) has been removed. #264
- Use of `disabled` as a configuration option for tls has been removed. #264
- The `-test` command line flag was renamed to `-configtest`. #264
- Disable geoip by default. To enable it uncomment in config file. #305


*Filebeat*

- Removed utf-16be-bom encoding support. Support will be added with fix for #205
- Rename force_close_windows_files to force_close_files and make it available for all platforms.


==== Bugfixes

*Affecting all Beats*

- Disable logging to stderr after configuration phase. #276
- Set the default file logging path when not set in config. #275
- Fix bug silently dropping records based on current window size. elastic/filebeat#226
- Fix direction field in published events. #300
- Fix elasticsearch structured errors breaking error handling. #309

*Packetbeat*

- Packetbeat will now exit if a configuration error is detected. #357
- Fixed an issue handling DNS requests containing no questions. #369

*Topbeat*

- Fix leak of Windows handles. #98
- Fix memory leak of process information. #104

*Filebeat*

- Filebeat will now exit if a configuration error is detected. #198
- Fix to enable prospector to harvest existing files that are modified. #199
- Improve line reading and encoding to better keep track of file offsets based
  on encoding. #224
- Set input_type by default to "log"


==== Added

*Affecting all Beats*

- Added `beat.hostname` to contain the hostname where the Beat is running on as
  returned by the operating system. #285
- Added timestamp for file logging. #291

*Filebeat*

- Handling end of line under windows was improved #233



[[release-notes-1.0.0-rc1]]
=== Beats version 1.0.0-rc1
https://github.com/elastic/beats/compare/1.0.0-beta4...1.0.0-rc1[Check
1.0.0-rc1 diff]

==== Breaking changes

*Affecting all Beats*

- Rename timestamp field with @timestamp. #237

*Packetbeat*

- Rename timestamp field with @timestamp. #343

*Topbeat*

- Rename timestamp field with @timestamp for a better integration with
Logstash. #80

*Filebeat*

- Rename the timestamp field with @timestamp #168
- Rename tail_on_rotate prospector config to tail_files
- Removal of line field in event. Line number was not correct and does not add value. #217


==== Bugfixes

*Affecting all Beats*

- Use stderr for console log output. #219
- Handle empty event array in publisher. #207
- Respect '*' debug selector in IsDebug. #226 (elastic/packetbeat#339)
- Limit number of workers for Elasticsearch output. elastic/packetbeat#226
- On Windows, remove service related error message when running in the console. #242
- Fix waitRetry no configured in single output mode configuration. elastic/filebeat#144
- Use http as the default scheme in the elasticsearch hosts #253
- Respect max bulk size if bulk publisher (collector) is disabled or sync flag is set.
- Always evaluate status code from Elasticsearch responses when indexing events. #192
- Use bulk_max_size configuration option instead of bulk_size. #256
- Fix max_retries=0 (no retries) configuration option. #266
- Filename used for file based logging now defaults to beat name. #267

*Packetbeat*

- Close file descriptors used to monitor processes. #337
- Remove old RPM spec file. It moved to elastic/beats-packer. #334

*Topbeat*

- Don't wait for one period until shutdown #75

*Filebeat*

- Omit 'fields' from event JSON when null. #126
- Make offset and line value of type long in elasticsearch template to prevent overflow. #140
- Fix locking files for writing behaviour. #156
- Introduce 'document_type' config option per prospector to define document type
  for event stored in elasticsearch. #133
- Add 'input_type' field to published events reporting the prospector type being used. #133
- Fix high CPU usage when not connected to Elasticsearch or Logstash. #144
- Fix issue that files were not crawled anymore when encoding was set to something other then plain. #182


==== Added

*Affecting all Beats*

- Add Console output plugin. #218
- Add timestamp to log messages #245
- Send @metadata.beat to Logstash instead of @metadata.index to prevent
  possible name clashes and give user full control over index name used for
  Elasticsearch
- Add logging messages for bulk publishing in case of error #229
- Add option to configure number of parallel workers publishing to Elasticsearch
  or Logstash.
- Set default bulk size for Elasticsearch output to 50.
- Set default http timeout for Elasticsearch to 90s.
- Improve publish retry if sync flag is set by retrying only up to max bulk size
  events instead of all events to be published.

*Filebeat*

- Introduction of backoff, backoff_factor, max_backoff, partial_line_waiting, force_close_windows_files
  config variables to make crawling more configurable.
- All Godeps dependencies were updated to master on 2015-10-21 [#122]
- Set default value for ignore_older config to 10 minutes. #164
- Added the fields_under_root setting to optionally store the custom fields top
level in the output dictionary. #188
- Add more encodings by using x/text/encodings/htmlindex package to select
  encoding by name.




[[release-notes-1.0.0-beta4]]
=== Beats version 1.0.0-beta4
https://github.com/elastic/beats/compare/1.0.0-beta3...1.0.0-beta4[Check
1.0.0-beta4 diff]


==== Breaking changes

*Affecting all Beats*

- Update tls config options naming from dash to underline #162
- Feature/output modes: Introduction of PublishEvent(s) to be used by beats #118 #115

*Packetbeat*

- Renamed http module config file option 'strip_authorization' to 'redact_authorization'
- Save_topology is set to false by default
- Rename elasticsearch index to [packetbeat-]YYYY.MM.DD

*Topbeat*

- Percentage fields (e.g user_p) are exported as a float between 0 and 1 #34


==== Bugfixes

*Affecting all Beats*

- Determine Elasticsearch index for an event based on UTC time #81
- Fixing ES output's defaultDeadTimeout so that it is 60 seconds #103
- ES outputer: fix timestamp conversion #91
- Fix TLS insecure config option #239
- ES outputer: check bulk API per item status code for retransmit on failure.

*Packetbeat*

- Support for lower-case header names when redacting http authorization headers
- Redact proxy-authorization if redact-authorization is set
- Fix some multithreading issues #203
- Fix negative response time #216
- Fix memcache TCP connection being nil after dropping stream data. #299
- Add missing DNS protocol configuration to documentation #269

*Topbeat*

- Don't divide the reported memory by an extra 1024 #60


==== Added

*Affecting all Beats*

- Add logstash output plugin #151
- Integration tests for Beat -> Logstash -> Elasticsearch added #195 #188 #168 #137 #128 #112
- Large updates and improvements to the documentation
- Add direction field to publisher output to indicate inbound/outbound transactions #150
- Add tls configuration support to elasticsearch and logstash outputers #139
- All external dependencies were updated to the latest version. Update to Golang 1.5.1 #162
- Guarantee ES index is based in UTC time zone #164
- Cache: optional per element timeout #144
- Make it possible to set hosts in different ways. #135
- Expose more TLS config options #124
- Use the Beat name in the default configuration file path #99

*Packetbeat*

- add [.editorconfig file](http://editorconfig.org/)
- add (experimental/unsupported?) saltstack files
- Sample config file cleanup
- Moved common documentation to [libbeat repository](https://github.com/elastic/libbeat)
- Update build to go 1.5.1
- Adding device descriptions to the -device output.
- Generate coverage for system tests
- Move go-daemon dependency to beats-packer
- Rename integration tests to system tests
- Made the `-devices` option more user friendly in case `sudo` is not used.
  Issue #296.
- Publish expired DNS transactions #301
- Update protocol guide to libbeat changes
- Add protocol registration to new protocol guide
- Make transaction timeouts configurable #300
- Add direction field to the exported fields #317

*Topbeat*

- Document fields in a standardized format (etc/fields.yml) #34
- Updated to use new libbeat Publisher #37 #41
- Update to go 1.5.1 #43
- Updated configuration files with comments for all options #65
- Documentation improvements


==== Deprecated

*Affecting all Beats*

- Redis output was deprecated #169 #145
- Host and port configuration options are deprecated. They are replaced by the hosts
 configuration option. #141<|MERGE_RESOLUTION|>--- conflicted
+++ resolved
@@ -68,33 +68,11 @@
 
 *Metricbeat*
 
-<<<<<<< HEAD
-- Change field type of http header from nested to object {pull}5258[5258]
-- Fix the fetching of process information when some data is missing under MacOS X. {issue}5337[5337]
-- Change `MySQL active connections` visualization title to `MySQL total connections`. {issue}4812[4812]
-- Fix map overwrite in docker diskio module. {issue}5582[5582]
-- Fix error `datastore '*' not found` in Vsphere module. {issue}4879[4879]
-- Fix error `NotAuthenticated` in Vsphere module. {issue}4673[4673]
-- Fix connection leak in mongodb module. {issue}5688[5688]
-- Fix the include top N processes feature for cases where there are fewer processes than N. {pull}5729[5729]
-- Fix `ProcState` on Linux and FreeBSD when process names contain parentheses. {pull}5775[5775]
-- Fix incorrect `Mem.Used` calculation under linux. {pull}5775[5775]
-- Fix mongodb session consistency mode to allow command execution on secondary nodes. {issue}4689[4689]
-- Fix `open_file_descriptor_count` and `max_file_descriptor_count` lost in zookeeper module {pull}5902[5902]
-- Fix kubernetes `state_pod` `status.phase` so that the active phase is returned instead of `unknown`. {pull}5980[5980]
-- Fix error collecting network_names in Vsphere module. {pull}5962[5962]
-- Fix process cgroup memory metrics for memsw, kmem, and kmem_tcp. {issue}6033[6033]
-- Fix kafka OffsetFetch request missing topic and partition parameters. {pull}5880[5880]
-- Change kubernetes.node.cpu.allocatable.cores to float. {pull}6130[6130]
-- Fix system process metricset for kernel processes. {issue}5700[5700]
-- Fix panic in http dependent modules when invalid config was used.
-=======
 - Fix the default configuration for Logstash to include the default port. {pull}6279[6279]
 - Fix dealing with new process status codes in Linux kernel 4.14+. {pull}6306[6306]
 - Add filtering option by exact device names in system.diskio. `diskio.include_devices`. {pull}6085[6085]
 - Add connections metricset to RabbitMQ module {pull}6548[6548]
 - Fix panic in http dependent modules when invalid config was used. {pull}6205[6205]
->>>>>>> 8d9874c6
 - Fix system.filesystem.used.pct value to match what df reports. {issue}5494[5494]
 - Fix namespace disambiguation in Kubernetes state_* metricsets. {issue}6281[6281]
 - Fix Windows perfmon metricset so that it sends metrics when an error occurs. {pull}6542[6542]
@@ -176,10 +154,6 @@
 - Making the MongoDB module GA. {pull}6554[6554]
 - Allow to disable labels `dedot` in Docker module, in favor of a safe way to keep dots. {pull}6490[6490]
 - Add experimental module to collect metrics from munin nodes. {pull}6517[6517]
-<<<<<<< HEAD
-- Add connections metricset to RabbitMQ module {pull}6548[6548]
-- Add message rates to the RabbitMQ queue metricset {issue}6442[6442] {pull}6606[6606]
-=======
 - Add support for wildcards and explicit metrics grouping in jolokia/jmx. {pull}6462[6462]
 - Set `collector` as default metricset in Prometheus module. {pull}6636[6636] {pull}6747[6747]
 - Set `mntr` as default metricset in Zookeeper module. {pull}6674[6674]
@@ -219,7 +193,8 @@
 - Added support for haproxy 1.7 and 1.8. {pull}6793[6793]
 - Add accumulated I/O stats to diskio in the line of `docker stats`. {pull}6701[6701]
 - Ignore virtual filesystem types by default in system module. {pull}6819[6819]
->>>>>>> 8d9874c6
+- Add connections metricset to RabbitMQ module {pull}6548[6548]
+- Add message rates to the RabbitMQ queue metricset {issue}6442[6442] {pull}6606[6606]
 
 *Packetbeat*
 
