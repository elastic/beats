
// Use these for links to issue and pulls. Note issues and pulls redirect one to
// each other on Github, so don't worry too much on using the right prefix.
:issue: https://github.com/elastic/beats/issues/
:pull: https://github.com/elastic/beats/pull/

////////////////////////////////////////////////////////////
// Template, add newest changes here

=== Beats version HEAD
https://github.com/elastic/beats/compare/v5.1.1...master[Check the HEAD diff]

==== Breaking changes

*Affecting all Beats*

- Change beat generator. Use `$GOPATH/src/github.com/elastic/beats/script/generate.py` to generate a beat. {pull}3452[3452]
- Configuration files must be owned by the user running the beat or by root, and
  they must not be writable by others. {pull}3544[3544] {pull}3689[3689]
- Usage of field `_type` is now ignored and hardcoded to `doc`. {pull}3757[3757]

*Filebeat*
- Always use absolute path for event and registry. This can lead to issues when relative paths were used before. {pull}3328[3328]
- Remove code to convert states from 1.x. {pull}3767[3767]

*Heartbeat*

*Metricbeat*
- Linux cgroup metrics are now enabled by default for the system process
  metricset. The configuration option for the feature was renamed from
  `cgroups` to `process.cgroups.enabled`. {pull}3519[3519]
- Change fieldnames couchbase.node.couch.*.actual_disk_size.* to couchbase.node.couch.*.disk_size.* {pull}3545[3545]
*Packetbeat*
- Remove deprecated geoip. {pull}3766[3766]

*Winlogbeat*


==== Bugfixes

*Affecting all Beats*

- Add `_id`, `_type`, `_index` and `_score` fields in the generated index pattern. {pull}3282[3282]
- Fix potential elasticsearch output URL parsing error if protocol scheme is missing. {pull}3671[3671]
- Improve error message when downloading the dashboards fails. {pull}3805[3805]

*Filebeat*
- Always use absolute path for event and registry. {pull}3328[3328]
- Raise an exception in case there is a syntax error in one of the configuration files available under
  filebeat.config_dir. {pull}3573[3573]
- Fix empty registry file on machine crash. {issue}3537[3537]

*Heartbeat*

*Metricbeat*

- Fix go routine leak in docker module. {pull}3492[3492]
- Fix bug docker module hanging when docker container killed. {issue}3610[3610]
- Set timeout to period instead of 1s by default as documented.
- Add error handling to system process metricset for when Linux cgroups are missing from the kernel. {pull}3692[3692]
- Add labels to the Docker healthcheck metricset output. {pull}3707[3707]
- Make system process metricset honor the cpu_ticks config option. {issue}3590[3590]
- Support common.Time in mapstriface.toTime() {pull}3812[3812]

*Packetbeat*

*Winlogbeat*

- Fix handling of empty strings in event_data. {pull}3705[3705]

==== Added

*Affecting all Beats*

- Files created by Beats (logs, registry, file output) will have 0600 permissions. {pull}3387[3387].
- RPM/deb packages will now install the config file with 0600 permissions. {pull}3382[3382]
- Add the option to pass custom HTTP headers to the Elasticsearch output. {pull}3400[3400]
- Unify `regexp` and `contains` conditionals, for both to support array of strings and convert numbers to strings if required. {pull}3469[3469]
- Add the option to load the sample dashboards during the Beat startup phase. {pull}3506[3506]
- Disabled date detection in Elasticsearch index templates. Date fields must be explicitly defined in index templates. {pull}3528[3528]
- Using environment variables in the configuration file is now GA, instead of experimental. {pull}3525[3525]
- Initialize a beats UUID from file on startup. {pull}3615[3615]

*Filebeat*

- Add the `pipeline` config option at the prospector level, for configuring the Ingest Node pipeline ID. {pull}3433[3433]
- Update regular expressions used for matching file names or lines (multiline, include/exclude functionality) to new matchers improving performance of simple string matches. {pull}3469[3469]
- The `symlinks` and `harverster_limit` settings are now GA, instead of experimental. {pull}3525[3525]
- close_timeout is also applied when the output is blocking. {pull}3511[3511]
- Improve handling of different path variants on Windows. {pull}3781[3781]

*Heartbeat*

*Metricbeat*

- Add experimental dbstats metricset to MongoDB module. {pull}3228[3228]
- Use persistent, direct connections to the configured nodes for MongoDB module. {pull}3228[3228]
- Add dynamic configuration reloading for modules. {pull}3281[3281]
- Add docker health metricset {pull}3357[3357]
- Add docker image metricset {pull}3467[3467]
- System module uses new matchers for white-listing processes. {pull}3469[3469]
- Add Beta CEPH module with health metricset. {pull}3311[3311]
- Add Beta php_fpm module with pool metricset. {pull}3415[3415]
- The Docker, Kafka, and Prometheus modules are now Beta, instead of experimental. {pull}3525[3525]
- The HAProxy module is now GA, instead of experimental. {pull}3525[3525]
- Add the ability to collect the environment variables from system processes. {pull}3337[3337]
<<<<<<< HEAD
- Add experimental metricset `perfmon` to Windows module. {pull}3758[3758]
=======
- Add memcached module with stats metricset. {pull}3693[3693]
>>>>>>> c7017db2

*Packetbeat*
- Add `fields` and `fields_under_root` to packetbeat protocols configurations. {pull}3518[3518]
- Add list style packetbeat protocols configurations. This change supports specifying multiple configurations of the same protocol analyzer. {pull]3518[3518]

*Winlogbeat*

==== Deprecated

*Affecting all Beats*

- Usage of field _type is deprecated. It should not be used in queries or dashboards. {pull}3409[3409]

*Filebeat*

- The experimental `publish_async` option is now deprecated and is planned to be removed in 6.0. {pull}3525[3525]

*Heartbeat*

*Metricbeat*

*Packetbeat*
- Deprecate dictionary style protocols configuration. {pull}3518[3518]

*Winlogbeat*

==== Knwon Issue

*Filebeat*
- Prospector reloading only works properly with new files. {pull}3546[3546]

////////////////////////////////////////////////////////////

[[release-notes-5.2.0]]
=== Beats version 5.2.0
https://github.com/elastic/beats/compare/v5.1.2...v5.2.0[View commits]

==== Bugfixes

*Affecting all Beats*

- Fix overwriting explicit empty config sections. {issue}2918[2918]

*Filebeat*

- Fix alignment issue were Filebeat compiled with Go 1.7.4 was crashing on 32 bits system. {issue}3273[3273]

*Metricbeat*

- Fix service times-out at startup. {pull}3056[3056]
- Kafka module case sensitive host name matching. {pull}3193[3193]
- Fix interface conversion panic in couchbase module {pull}3272[3272]

*Packetbeat*

- Fix issue where some Cassandra visualizations were showing data from all protocols. {issue}3314[3314]

==== Added

*Affecting all Beats*

- Add support for passing list and dictionary settings via -E flag.
- Support for parsing list and dictionary setting from environment variables.
- Added new flags to import_dashboards (-cacert, -cert, -key, -insecure). {pull}3139[3139] {pull}3163[3163]
- The limit for the number of fields is increased via the mapping template. {pull}3275[3275]
- Updated to Go 1.7.4. {pull}3277[3277]
- Added a NOTICE file containing the notices and licenses of the dependencies. {pull}3334[3334].

*Heartbeat*

- First release, containing monitors for ICMP, TCP, and HTTP.

*Filebeat*

- Add enabled config option to prospectors. {pull}3157[3157]
- Add target option for decoded_json_field. {pull}3169[3169]

*Metricbeat*

- Kafka module broker matching enhancements. {pull}3129[3129]
- Add a couchbase module with metricsets for node, cluster and bucket. {pull}3081[3081]
- Export number of cores for CPU module. {pull}3192[3192]
- Experimental Prometheus module. {pull}3202[3202]
- Add system socket module that reports all TCP sockets. {pull}3246[3246]
- Kafka consumer groups metricset. {pull}3240[3240]
- Add jolokia module with dynamic jmx metricset. {pull}3570[3570]

*Winlogbeat*

- Reduced amount of memory allocated while reading event log records. {pull}3113[3113] {pull}3118[3118]

[[release-notes-5.1.2]]
=== Beats version 5.1.2
https://github.com/elastic/beats/compare/v5.1.1...v5.1.2[View commits]

==== Bugfixes

*Filebeat*

- Fix registry migration issue from old states where files were only harvested after second restart. {pull}3322[3322]

*Packetbeat*

- Fix error on importing dashboards due to colons in the Cassandra dashboard. {issue}3140[3140]
- Fix error on importing dashboards due to the wrong type for the geo_point fields. {pull}3147[3147]

*Winlogbeat*

- Fix for "The array bounds are invalid" error when reading large events. {issue}3076[3076]

[[release-notes-5.1.1]]
=== Beats version 5.1.1
https://github.com/elastic/beats/compare/v5.0.2...v5.1.1[View commits]

==== Breaking changes

*Metricbeat*

- Change data structure of experimental haproxy module. {pull}3003[3003]

*Filebeat*

- If a file is falling under `ignore_older` during startup, offset is now set to end of file instead of 0.
  With the previous logic the whole file was sent in case a line was added and it was inconsistent with
  files which were harvested previously. {pull}2907[2907]
- `tail_files` is now only applied on the first scan and not for all new files. {pull}2932[2932]

==== Bugfixes

*Affecting all Beats*

- Fix empty benign errors logged by processor actions. {pull}3046[3046]

*Metricbeat*

- Calculate the fsstat values per mounting point, and not filesystem. {pull}2777[2777]

==== Added

*Affecting all Beats*

- Add add_cloud_metadata processor for collecting cloud provider metadata. {pull}2728[2728]
- Added decode_json_fields processor for decoding fields containing JSON strings. {pull}2605[2605]

*Metricbeat*

- Add experimental Docker module. Provided by Ingensi and @douaejeouit based on dockbeat.
- Add a sample Redis Kibana dashboard. {pull}2916[2916]
- Add support for MongoDB 3.4 and WiredTiger metrics. {pull}2999[2999]
- Add experimental kafka module with partition metricset. {pull}2969[2969]
- Add raw config option for mysql/status metricset. {pull}3001[3001]
- Add command fields for mysql/status metricset. {pull}3251[3251]

*Filebeat*

- Add command line option `-once` to run Filebeat only once and then close. {pull}2456[2456]
- Only load matching states into prospector to improve state handling {pull}2840[2840]
- Reset all states ttl on startup to make sure it is overwritten by new config {pull}2840[2840]
- Persist all states for files which fall under `ignore_older` to have consistent behaviour {pull}2859[2859]
- Improve shutdown behaviour with large number of files. {pull}3035[3035]

*Winlogbeat*

- Add `event_logs.batch_read_size` configuration option. {pull}2641[2641]

[[release-notes-5.1.0]]
=== Beats version 5.1.0 (skipped)

Version 5.1.0 doesn't exist because, for a short period of time, the Elastic
Yum and Apt repositories included unreleased binaries labeled 5.1.0. To avoid
confusion and upgrade issues for the people that have installed these without
realizing, we decided to skip the 5.1.0 version and release 5.1.1 instead.

[[release-notes-5.0.2]]
=== Beats version 5.0.2
https://github.com/elastic/beats/compare/v5.0.1...v5.0.2[View commits]

==== Bugfixes

*Metricbeat*

- Fix the `password` option in the MongoDB module. {pull}2995[2995]


[[release-notes-5.0.1]]
=== Beats version 5.0.1
https://github.com/elastic/beats/compare/v5.0.0...v5.0.1[View commits]

==== Bugfixes

*Metricbeat*

- Fix `system.process.start_time` on Windows. {pull}2848[2848]
- Fix `system.process.ppid` on Windows. {issue}2860[2860]
- Fix system process metricset for Windows XP and 2003. `cmdline` will be unavailable. {issue}1704[1704]
- Fix access denied issues in system process metricset by enabling SeDebugPrivilege on Windows. {issue}1897[1897]
- Fix system diskio metricset for Windows XP and 2003. {issue}2885[2885]

*Packetbeat*

- Fix 'index out of bounds' bug in Packetbeat DNS protocol plugin. {issue}2872[2872]

*Filebeat*

- Fix registry cleanup issue when files falling under ignore_older after restart. {issue}2818[2818]


==== Added

*Metricbeat*

- Add username and password config options to the PostgreSQL module. {pull}2889[2890]
- Add username and password config options to the MongoDB module. {pull}2889[2889]
- Add system core metricset for Windows. {pull}2883[2883]

*Packetbeat*

- Define `client_geoip.location` as geo_point in the mappings to be used by the GeoIP processor in the Ingest Node pipeline.
  {pull}2795[2795]

*Filebeat*

- Stop Filebeat on registrar loading error. {pull}2868[2868]


include::libbeat/docs/release-notes/5.0.0.asciidoc[]

[[release-notes-5.0.0-ga]]
=== Beats version 5.0.0-GA
https://github.com/elastic/beats/compare/v5.0.0-rc1...v5.0.0[View commits]

The list below covers the changes between 5.0.0-rc1 and 5.0.0 GA only.

==== Bugfixes

*Affecting all Beats*

- Fix kafka output re-trying batches with too large events. {issue}2735[2735]
- Fix kafka output protocol error if `version: 0.10` is configured. {issue}2651[2651]
- Fix kafka output connection closed by broker on SASL/PLAIN. {issue}2717[2717]

*Metricbeat*

- Fix high CPU usage on macOS when encountering processes with long command lines. {issue}2747[2747]
- Fix high value of `system.memory.actual.free` and `system.memory.actual.used`. {issue}2653[2653]
- Change several `OpenProcess` calls on Windows to request the lowest possible access provilege.  {issue}1897[1897]
- Fix system.memory.actual.free high value on Windows. {issue}2653[2653]

*Filebeat*

- Fix issue when clean_removed and clean_inactive were used together that states were not directly removed from the registry.
- Fix issue where upgrading a 1.x registry file resulted in duplicate state entries. {pull}2792[2792]

==== Added

*Affecting all Beats*

- Add beat.version fields to all events.

[[release-notes-5.0.0-rc1]]
=== Beats version 5.0.0-rc1
https://github.com/elastic/beats/compare/v5.0.0-beta1...v5.0.0-rc1[View commits]

==== Breaking changes

*Affecting all Beats*

- A dynamic mapping rule is added to the default Elasticsearch template to treat strings as keywords by default. {pull}2688[2688]

==== Bugfixes

*Affecting all Beats*

- Make sure Beats sent always float values when they are defined as float by sending 5.00000 instead of 5. {pull}2627[2627]
- Fix ignoring all fields from drop_fields in case the first field is unknown. {pull}2685[2685]
- Fix dynamic configuration int/uint to float type conversion. {pull}2698[2698]
- Fix primitive types conversion if values are read from environment variables. {pull}2698[2698]

*Metricbeat*

- Fix default configuration file on Windows to not enabled the `load` metricset. {pull}2632[2632]

*Packetbeat*

- Fix the `bpf_filter` setting. {issue}2660[2660]

*Filebeat*

- Fix input buffer on encoding problem. {pull}2416[2416]

==== Deprecated

*Affecting all Beats*

- Setting `port` has been deprecated in Redis and Logstash outputs. {pull}2620[2620]


[[release-notes-5.0.0-beta1]]
=== Beats version 5.0.0-beta1
https://github.com/elastic/beats/compare/v5.0.0-alpha5...v5.0.0-beta1[View commits]

==== Breaking changes

*Affecting all Beats*

- Change Elasticsearch output index configuration to be based on format strings. If index has been configured, no date will be appended anymore to the index name. {pull}2119[2119]
- Replace `output.kafka.use_type` by `output.kafka.topic` accepting a format string. {pull}2188[2188]
- If the path specified by the `-c` flag is not absolute and `-path.config` is not specified, it
  is considered relative to the current working directory. {pull}2245[2245]
- rename `tls` configurations section to `ssl`. {pull}2330[2330]
- rename `certificate_key` configuration to `key`. {pull}2330[2330]
- replace `tls.insecure` with `ssl.verification_mode` setting. {pull}2330[2330]
- replace `tls.min/max_version` with `ssl.supported_protocols` setting requiring full protocol name. {pull}2330[2330]

*Metricbeat*

- Change field type system.process.cpu.start_time from keyword to date. {issue}1565[1565]
- redis/info metricset fields were renamed up according to the naming conventions.

*Packetbeat*

- Group HTTP fields under `http.request` and `http.response` {pull}2167[2167]
- Export `http.request.body` and `http.response.body` when configured under `include_body_for` {pull}2167[2167]
- Move `ignore_outgoing` config to `packetbeat.ignore_outgoing` {pull}2393[2393]

*Filebeat*

- Set close_inactive default to 5 minutes (was 1 hour before)
- Set clean_removed and close_removed to true by default

==== Bugfixes

*Affecting all Beats*

- Fix logstash output handles error twice when asynchronous sending fails. {pull}2441[2441]
- Fix Elasticsearch structured error response parsing error. {issue}2229[2229]
- Fixed the run script to allow the overriding of the configuration file. {issue}2171[2171]
- Fix logstash output crash if no hosts are configured. {issue}2325[2325]
- Fix array value support in -E CLI flag. {pull}2521[2521]
- Fix merging array values if -c CLI flag is used multiple times. {pull}2521[2521]
- Fix beats failing to start due to invalid duplicate key error in configuration file. {pull}2521[2521]
- Fix panic on non writable logging directory. {pull}2571[2571]

*Metricbeat*

- Fix module filters to work properly with drop_event filter. {issue}2249[2249]

*Packetbeat*

- Fix mapping for some Packetbeat flow metrics that were not marked as being longs. {issue}2177[2177]
- Fix handling of messages larger than the maximum message size (10MB). {pull}2470[2470]

*Filebeat*

- Fix processor failure in Filebeat when using regex, contain, or equals with the message field. {issue}2178[2178]
- Fix async publisher sending empty events {pull}2455[2455]
- Fix potential issue with multiple harvester per file on large file numbers or slow output {pull}2541[2541]

*Winlogbeat*

- Fix corrupt registry file that occurs on power loss by disabling file write caching. {issue}2313[2313]

==== Added

*Affecting all Beats*

- Add script to generate the Kibana index-pattern from fields.yml. {pull}2122[2122]
- Enhance Redis output key selection based on format string. {pull}2169[2169]
- Configurable Redis `keys` using filters and format strings. {pull}2169[2169]
- Add format string support to `output.kafka.topic`. {pull}2188[2188]
- Add `output.kafka.topics` for more advanced kafka topic selection per event. {pull}2188[2188]
- Add support for Kafka 0.10. {pull}2190[2190]
- Add SASL/PLAIN authentication support to kafka output. {pull}2190[2190]
- Make Kafka metadata update configurable. {pull}2190[2190]
- Add Kafka version setting (optional) enabling kafka broker version support. {pull}2190[2190]
- Add Kafka message timestamp if at least version 0.10 is configured. {pull}2190[2190]
- Add configurable Kafka event key setting. {pull}2284[2284]
- Add settings for configuring the kafka partitioning strategy. {pull}2284[2284]
- Add partitioner settings `reachable_only` to ignore partitions not reachable by network. {pull}2284[2284]
- Enhance contains condition to work on fields that are arrays of strings. {issue}2237[2237]
- Lookup the configuration file relative to the `-path.config` CLI flag. {pull}2245[2245]
- Re-write import_dashboards.sh in Golang. {pull}2155[2155]
- Update to Go 1.7. {pull}2306[2306]
- Log total non-zero internal metrics on shutdown. {pull}2349[2349]
- Add support for encrypted private key files by introducing `ssl.key_passphrase` setting. {pull}2330[2330]
- Add experimental symlink support with `symlinks` config {pull}2478[2478]
- Improve validation of registry file on startup.

*Metricbeat*

- Use the new scaled_float Elasticsearch type for the percentage values. {pull}2156[2156]
- Add experimental cgroup metrics to the system/process MetricSet. {pull}2184[2184]
- Added a PostgreSQL module. {pull}2253[2253]
- Improve mapping by converting half_float to scaled_float and integers to long. {pull}2430[2430]
- Add experimental haproxy module. {pull}2384[2384]
- Add Kibana dashboard for cgroups data {pull}2555[2555]

*Packetbeat*

- Add Cassandra protocol analyzer to Packetbeat. {pull}1959[1959]
- Match connections with IPv6 addresses to processes {pull}2254[2254]
- Add IP address to -devices command output {pull}2327[2327]
- Add configuration option for the maximum message size. Used to be hard-coded to 10 MB. {pull}2470[2470]

*Filebeat*

- Introduce close_timeout harvester options {issue}1926[1926]
- Strip BOM from first message in case of BOM files {issue}2351[2351]
- Add harvester_limit option {pull}2417[2417]

==== Deprecated

*Affecting all Beats*

- Topology map is deprecated. This applies to the settings: refresh_topology_freq, topology_expire, save_topology, host_topology, password_topology, db_topology.


[[release-notes-5.0.0-alpha5]]
=== Beats version 5.0.0-alpha5
https://github.com/elastic/beats/compare/v5.0.0-alpha4...v5.0.0-alpha5[View commits]

==== Breaking changes

*Affecting all Beats*

- Rename the `filters` section to `processors`. {pull}1944[1944]
- Introduce the condition with `when` in the processor configuration. {pull}1949[1949]
- The Elasticsearch template is now loaded by default. {pull}1993[1993]
- The Redis output `index` setting is renamed to `key`. `index` still works but it's deprecated. {pull}2077[2077]
- The undocumented file output `index` setting was removed. Use `filename` instead. {pull}2077[2077]

*Metricbeat*

- Create a separate metricSet for load under the system module and remove load information from CPU stats. {pull}2101[2101]
- Add `system.load.norm.1`, `system.load.norm.5` and `system.load.norm.15`. {pull}2101[2101]
- Add threads fields to mysql module. {pull}2484[2484]

*Packetbeat*

- Set `enabled` ` in `packetbeat.protocols.icmp` configuration to `true` by default. {pull}1988[1988]

==== Bugfixes

*Affecting all Beats*

- Fix sync publisher `PublishEvents` return value if client is closed concurrently. {pull}2046[2046]

*Metricbeat*

- Do not send zero values when no value was present in the source. {issue}1972[1972]

*Filebeat*

- Fix potential data loss between Filebeat restarts, reporting unpublished lines as published. {issue}2041[2041]
- Fix open file handler issue. {issue}2028[2028] {pull}2020[2020]
- Fix filtering of JSON events when using integers in conditions. {issue}2038[2038]

*Winlogbeat*

- Fix potential data loss between Winlogbeat restarts, reporting unpublished lines as published. {issue}2041[2041]

==== Added

*Affecting all Beats*

- Periodically log internal metrics. {pull}1955[1955]
- Add enabled setting to all output modules. {pull}1987[1987]
- Command line flag `-c` can be used multiple times. {pull}1985[1985]
- Add OR/AND/NOT to the condition associated with the processors. {pull}1983[1983]
- Add `-E` CLI flag for overwriting single config options via command line. {pull}1986[1986]
- Choose the mapping template file based on the Elasticsearch version. {pull}1993[1993]
- Check stdout being available when console output is configured. {issue}2035[2035]

*Metricbeat*

- Add pgid field to process information. {pull} 2021[2021]

*Packetbeat*

- Add enabled setting to Packetbeat protocols. {pull}1988[1988]
- Add enabled setting to Packetbeat network flows configuration. {pull}1988[1988]

*Filebeat*

- Introduce `close_removed` and `close_renamed` harvester options. {issue}1600[1600]
- Introduce `close_eof` harvester option. {issue}1600[1600]
- Add `clean_removed` and `clean_inactive` config option. {issue}1600[1600]

==== Deprecated

*Filebeat*

- Deprecate `close_older` option and replace it with `close_inactive`. {issue}2051[2051]
- Deprecate `force_close_files` option and replace it with `close_removed` and `close_renamed`. {issue}1600[1600]

[[release-notes-5.0.0-alpha4]]
=== Beats version 5.0.0-alpha4
https://github.com/elastic/beats/compare/v5.0.0-alpha3...v5.0.0-alpha4[View commits]

==== Breaking changes

*Affecting all Beats*

- The topology_expire option of the Elasticserach output was removed. {pull}1907[1907]

*Filebeat*

- Stop following symlink. Symlinks are now ignored: {pull}1686[1686]

==== Bugfixes

*Affecting all Beats*

- Reset backoff factor on partial ACK. {issue}1803[1803]
- Fix beats load balancer deadlock if max_retries: -1 or publish_async is enabled in filebeat. {issue}1829[1829]
- Fix logstash output with pipelining mode enabled not reconnecting. {issue}1876[1876]
- Empty configuration sections become merge-able with variables containing full path. {pull}1900[1900]
- Fix error message about required fields missing not printing the missing field name. {pull}1900[1900]

*Metricbeat*

- Fix the CPU values returned for each core. {issue}1863[1863]

*Packetbeat*

- Add missing nil-check to memcached GapInStream handler. {issue}1162[1162]
- Fix NFSv4 Operation returning the first found first-class operation available in compound requests. {pull}1821[1821]
- Fix TCP overlapping segments not being handled correctly. {pull}1898[1898]

*Winlogbeat*

- Fix issue with rendering forwarded event log records. {pull}1891[1891]

==== Added

*Affecting all Beats*

- Improve error message if compiling regular expression from config files fails. {pull}1900[1900]
- Compression support in the Elasticsearch output. {pull}1835[1835]

*Metricbeat*

- Add MongoDB module. {pull}1837[1837]


[[release-notes-5.0.0-alpha3]]
=== Beats version 5.0.0-alpha3
https://github.com/elastic/beats/compare/v5.0.0-alpha2...v5.0.0-alpha3[View commits]

==== Breaking changes

*Affecting all Beats*

- All configuration settings under `shipper:` are moved to be top level configuration settings. I.e.
  `shipper.name:` becomes `name:` in the configuration file. {pull}1570[1570]

*Topbeat*

- Topbeat is replaced by Metricbeat.

*Filebeat*

- The state for files which fall under ignore_older is not stored anymore. This has the consequence, that if a file which fell under ignore_older is updated, the whole file will be crawled.

==== Bugfixes

*Winlogbeat*

- Adding missing argument to the "Stop processing" log message. {pull}1590[1590]

==== Added

*Affecting all Beats*

- Add conditions to generic filtering. {pull}1623[1623]

*Metricbeat*

- First public release, containing the following modules: apache, mysql, nginx, redis, system, and zookeeper.

*Filebeat*

- The registry format was changed to an array instead of dict. The migration to the new format will happen automatically at the first startup. {pull}1703[1703]

==== Deprecated

*Affecting all Beats*

- The support for doing GeoIP lookups is deprecated and will be removed in version 6.0. {pull}1601[1601]


[[release-notes-5.0.0-alpha2]]
=== Beats version 5.0.0-alpha2
https://github.com/elastic/beats/compare/v5.0.0-alpha1...v5.0.0-alpha2[View commits]

==== Breaking changes

*Affecting all Beats*

- On DEB/RPM installations, the binary files are now found under `/usr/share/{{beat_name}}/bin`, not in `/usr/bin`. {pull}1385[1385]
- The logs are written by default to self rotating files, instead of syslog. {pull}1371[1371]
- Remove deprecated `host` option from elasticsearch, logstash and redis outputs. {pull}1474[1474]

*Packetbeat*

- Configuration of redis topology support changed. {pull}1353[1353]
- Move all Packetbeat configuration options under the packetbeat namespace {issue}1417[1417]

*Filebeat*

- Default location for the registry file was changed to be `data/registry` from the binary directory,
  rather than `.filebeat` in the current working directory. This affects installations for zip/tar.gz/source,
  the location for DEB and RPM packages stays the same. {pull}1373[1373]

==== Bugfixes

*Affecting all Beats*

- Drain response buffers when pipelining is used by Redis output. {pull}1353[1353]
- Unterminated environment variable expressions in config files will now cause an error {pull}1389[1389]
- Fix issue with the automatic template loading when Elasticsearch is not available on Beat start. {issue}1321[1321]
- Fix bug affecting -cpuprofile, -memprofile, and -httpprof CLI flags {pull}1415[1415]
- Fix race when multiple outputs access the same event with logstash output manipulating event {issue}1410[1410] {pull}1428[1428]
- Seed random number generator using crypto.rand package. {pull}1503{1503]
- Fix beats hanging in -configtest {issue}1213[1213]
- Fix kafka log message output {pull}1516[1516]

*Filebeat*

- Improvements in registrar dealing with file rotation. {pull}1281[1281]
- Fix issue with JSON decoding where `@timestamp` or `type` keys with the wrong type could cause Filebeat
  to crash. {issue}1378[1378]
- Fix issue with JSON decoding where values having `null` as values could crash Filebeat. {issue}1466[1466]
- Multiline reader normalizing newline to use `\n`. {pull}1552[1552]

*Winlogbeat*

- Fix panic when reading messages larger than 32K characters on Windows XP and 2003. {pull}1498[1498]
- Fix panic that occurs when reading a large events on Windows Vista and newer. {pull}1499[1499]

==== Added

*Affecting all Beats*

- Add support for TLS to Redis output. {pull}1353[1353]
- Add SOCKS5 proxy support to Redis output. {pull}1353[1353]
- Failover and load balancing support in redis output. {pull}1353[1353]
- Multiple-worker per host support for redis output. {pull}1353[1353]
- Added ability to escape `${x}` in config files to avoid environment variable expansion {pull}1389[1389]
- Configuration options and CLI flags for setting the home, data and config paths. {pull}1373[1373]
- Configuration options and CLI flags for setting the default logs path. {pull}1437[1437]
- Update to Go 1.6.2 {pull}1447[1447]
- Add Elasticsearch template files compatible with Elasticsearch 2.x. {pull}1501[1501]
- Add scripts for managing the dashboards of a single Beat {pull}1359[1359]

*Packetbeat*

- Fix compile issues for OpenBSD. {pull}1347[1347]

*Topbeat*

- Updated elastic/gosigar version so Topbeat can compile on OpenBSD. {pull}1403[1403]


[[release-notes-5.0.0-alpha1]]
=== Beats version 5.0.0-alpha1
https://github.com/elastic/beats/compare/v1.2.0...v5.0.0-alpha1[View commits]

==== Breaking changes

*libbeat*

- Run function to start a Beat now returns an error instead of directly exiting. {pull}771[771]
- The method signature of HandleFlags() was changed to allow returning an error {pull}1249[1249]
- Require braces for environment variable expansion in config files {pull}1304[1304]

*Packetbeat*

- Rename output fields in the dns package. Former flag `recursion_allowed` becomes `recursion_available`. {pull}803[803]
  Former SOA field `ttl` becomes `minimum`. {pull}803[803]
- The fully qualified domain names which are part of output fields values of the dns package now terminate with a dot. {pull}803[803]
- Remove the count field from the exported event {pull}1210[1210]

*Topbeat*

- Rename `proc.cpu.user_p` with `proc.cpu.total_p` as it includes CPU time spent in kernel space {pull}631[631]
- Remove `count` field from the exported fields {pull}1207[1207]
- Rename `input` top level config option to `topbeat`

*Filebeat*

- Scalar values in used in the `fields` configuration setting are no longer automatically converted to strings. {pull}1092[1092]
- Count field was removed from event as not used in filebeat {issue}778[778]

*Winlogbeat*

- The `message_inserts` field was replaced with the `event_data` field {issue}1053[1053]
- The `category` field was renamed to `task` to better align with the Windows Event Log API naming {issue}1053[1053]
- Remove the count field from the exported event {pull}1218[1218]


==== Bugfixes

*Affecting all Beats*

- Logstash output will not retry events that are not JSON-encodable {pull}927[927]

*Packetbeat*

- Create a proper BPF filter when ICMP is the only enabled protocol {issue}757[757]
- Check column length in pgsql parser. {issue}565[565]
- Harden pgsql parser. {issue}565[565]

*Topbeat*

- Fix issue with `cpu.system_p` being greater than 1 on Windows {pull}1128[1128]

*Filebeat*

- Stop filebeat if started without any prospectors defined or empty prospectors {pull}644[644] {pull}647[647]
- Improve shutdown of crawler and prospector to wait for clean completion {pull}720[720]
- Omit `fields` from Filebeat events when null {issue}899[899]

*Winlogbeat*

==== Added

*Affecting all Beats*

- Update builds to Golang version 1.6
- Add option to Elasticsearch output to pass http parameters in index operations {issue}805[805]
- Improve Logstash and Elasticsearch backoff behavior. {pull}927[927]
- Add experimental Kafka output. {pull}942[942]
- Add config file option to configure GOMAXPROCS. {pull}969[969]
- Improve shutdown handling in libbeat. {pull}1075[1075]
- Add `fields` and `fields_under_root` options under the `shipper` configuration {pull}1092[1092]
- Add the ability to use a SOCKS5 proxy with the Logstash output {issue}823[823]
- The `-configtest` flag will now print "Config OK" to stdout on success {pull}1249[1249]

*Packetbeat*

- Change the DNS library used throughout the dns package to github.com/miekg/dns. {pull}803[803]
- Add support for NFS v3 and v4. {pull}1231[1231]
- Add support for EDNS and DNSSEC. {pull}1292[1292]

*Topbeat*

- Add `username` to processes {pull}845[845]

*Filebeat*

- Add the ability to set a list of tags for each prospector {pull}1092[1092]
- Add JSON decoding support {pull}1143[1143]


*Winlogbeat*

- Add caching of event metadata handles and the system render context for the wineventlog API {pull}888[888]
- Improve config validation by checking for unknown top-level YAML keys. {pull}1100[1100]
- Add the ability to set tags, fields, and fields_under_root as options for each event log {pull}1092[1092]
- Add additional data to the events published by Winlogbeat. The new fields are `activity_id`,
`event_data`, `keywords`, `opcode`, `process_id`, `provider_guid`, `related_activity_id`,
`task`, `thread_id`, `user_data`, and `version`. {issue}1053[1053]
- Add `event_id`, `level`, and `provider` configuration options for filtering events {pull}1218[1218]
- Add `include_xml` configuration option for including the raw XML with the event {pull}1218[1218]

==== Known issues
* All Beats can hang or panic on shutdown if the next server in the pipeline (e.g. Elasticsearch or Logstash) is
  not reachable. {issue}1319[1319]
* When running the Beats as a service on Windows, you need to manually load the Elasticsearch mapping
  template. {issue}1315[1315]
* The ES template automatic load doesn't work if Elasticsearch is not available when the Beat is starting. {issue}1321[1321]

[[release-notes-1.3.1]]
=== Beats version 1.3.1
https://github.com/elastic/beats/compare/v1.3.0...v1.3.1[View commits]

==== Bugfixes

*Filebeat*

- Fix a concurrent bug on filebeat startup with a large number of prospectors defined. {pull}2509[2509]

*Packetbeat*

- Fix description for the -I CLI flag. {pull}2480[2480]

*Winlogbeat*

- Fix corrupt registry file that occurs on power loss by disabling file write caching. {issue}2313[2313]

[[release-notes-1.3.0]]
=== Beats version 1.3.0
https://github.com/elastic/beats/compare/v1.2.3...v1.3.0[View commits]

==== Deprecated

*Filebeat*

- Undocumented support for following symlinks is deprecated. Filebeat will not follow symlinks in version 5.0. {pull}1767[1767]

==== Bugfixes

*Affecting all Beats*

- Fix beats load balancer deadlock if `max_retries: -1` or `publish_async` is enabled in filebeat. {issue}1829[1829]
- Fix output modes backoff counter reset. {issue}1803[1803] {pull}1814[1814] {pull}1818[1818]
- Set logstash output default bulk_max_size to 2048. {issue}1662[1662]
- Seed random number generator using crypto.rand package. {pull}1503[1503]
- Check stdout being available when console output is configured. {issue}2063[2063]

*Packetbeat*

- Add missing nil-check to memcached GapInStream handler. {issue}1162[1162]
- Fix NFSv4 Operation returning the first found first-class operation available in compound requests. {pull}1821[1821]
- Fix TCP overlapping segments not being handled correctly. {pull}1917[1917]

==== Added

*Affecting all Beats*

- Updated to Go 1.7


[[release-notes-1.2.3]]
=== Beats version 1.2.3
https://github.com/elastic/beats/compare/v1.2.2...v1.2.3[View commits]

==== Bugfixes

*Topbeat*

- Fix high CPU usage when using filtering under Windows. {pull}1598[1598]

*Filebeat*

- Fix rotation issue with ignore_older. {issue}1528[1528]

*Winlogbeat*

- Fix panic when reading messages larger than 32K characters on Windows XP and 2003. {pull}1498[1498]

==== Added

*Filebeat*

- Prevent file opening for files which reached ignore_older. {pull}1649[1649]


[[release-notes-1.2.2]]
=== Beats version 1.2.2
https://github.com/elastic/beats/compare/v1.2.0...v1.2.2[View commits]

==== Bugfixes

*Affecting all Beats*

- Fix race when multiple outputs access the same event with Logstash output manipulating event. {issue}1410[1410]
- Fix go-daemon (supervisor used in init scripts) hanging when executed over SSH. {issue}1394[1394]

*Filebeat*

- Improvements in registrar dealing with file rotation. {issue}1281[1281]


[[release-notes-1.2.1]]
=== Beats version 1.2.1
https://github.com/elastic/beats/compare/v1.2.0...v1.2.1[View commits]

==== Breaking changes

*Affecting all Beats*

- Require braces for environment variable expansion in config files {pull}1304[1304]
- Removed deprecation warning for the Redis output. {pull}1282[1282]

*Topbeat*

- Fixed name of the setting `stats.proc` to `stats.process` in the default configuration file. {pull}1343[1343]
- Fix issue with cpu.system_p being greater than 1 on Windows {pull}1128[1128]

==== Added

*Topbeat*

- Add username to processes {pull}845[845]


[[release-notes-1.2.0]]
=== Beats version 1.2.0
https://github.com/elastic/beats/compare/v1.1.2...v1.2.0[View commits]

==== Breaking changes

*Filebeat*

- Default config for ignore_older is now infinite instead of 24h, means ignore_older is disabled by default. Use close_older to only close file handlers.

==== Bugfixes

*Packetbeat*

- Split real_ip_header value when it contains multiple IPs {pull}1241[1241]

*Winlogbeat*

- Fix invalid `event_id` on Windows XP and Windows 2003 {pull}1227[1227]

==== Added

*Affecting all Beats*

- Add ability to override configuration settings using environment variables {issue}114[114]
- Libbeat now always exits through a single exit method for proper cleanup and control {pull}736[736]
- Add ability to create Elasticsearch mapping on startup {pull}639[639]

*Topbeat*

- Add the command line used to start processes {issue}533[533]

*Filebeat*

- Add close_older configuration option to complete ignore_older https://github.com/elastic/filebeat/issues/181[181]

[[release-notes-1.1.2]]
=== Beats version 1.1.2
https://github.com/elastic/beats/compare/v1.1.1...v1.1.2[View commits]

==== Bugfixes

*Filebeat*

- Fix registrar bug for rotated files {pull}1010[1010]


[[release-notes-1.1.1]]
=== Beats version 1.1.1
https://github.com/elastic/beats/compare/v1.1.0...v1.1.1[View commits]

==== Bugfixes

*Affecting all Beats*

- Fix logstash output loop hanging in infinite loop on too many output errors. {pull}944[944]
- Fix critical bug in filebeat and winlogbeat potentially dropping events. {pull}953[953]

[[release-notes-1.1.0]]
=== Beats version 1.1.0
https://github.com/elastic/beats/compare/v1.0.1...v1.1.0[View commits]

==== Bugfixes

*Affecting all Beats*

- Fix logging issue with file based output where newlines could be misplaced
  during concurrent logging {pull}650[650]
- Reduce memory usage by separate queue sizes for single events and bulk events. {pull}649[649] {issue}516[516]
- Set default default bulk_max_size value to 2048 {pull}628[628]

*Packetbeat*

- Fix setting direction to out and use its value to decide when dropping events if ignore_outgoing is enabled {pull}557[557]
- Fix logging issue with file-based output where newlines could be misplaced
  during concurrent logging {pull}650[650]
- Reduce memory usage by having separate queue sizes for single events and bulk events. {pull}649[649] {issue}516[516]
- Set default bulk_max_size value to 2048 {pull}628[628]
- Fix logstash window size of 1 not increasing. {pull}598[598]

*Packetbeat*

- Fix the condition that determines whether the direction of the transaction is set to "outgoing". Packetbeat uses the
  direction field to determine which transactions to drop when dropping outgoing transactions. {pull}557[557]
- Allow PF_RING sniffer type to be configured using pf_ring or pfring {pull}671[671]

*Filebeat*

- Set spool_size default value to 2048 {pull}628[628]

==== Added

*Affecting all Beats*

- Add include_fields and drop_fields as part of generic filtering {pull}1120[1120]
- Make logstash output compression level configurable. {pull}630[630]
- Some publisher options refactoring in libbeat {pull}684[684]
- Move event preprocessor applying GeoIP to packetbeat {pull}772[772]

*Packetbeat*

- Add support for capturing DNS over TCP network traffic. {pull}486[486] {pull}554[554]

*Topbeat*

- Group all CPU usage per core statistics and export them optionally if cpu_per_core is configured {pull}496[496]

*Filebeat*

- Add multiline support for combining multiple related lines into one event. {issue}461[461]
- Add `exclude_lines` and `include_lines` options for regexp based line filtering. {pull}430[430]
- Add `exclude_files` configuration option. {pull}563[563]
- Add experimental option to enable filebeat publisher pipeline to operate asynchonrously {pull}782[782]

*Winlogbeat*

- First public release of Winlogbeat

[[release-notes-1.0.1]]
=== Beats version 1.0.1
https://github.com/elastic/beats/compare/v1.0.0...v1.0.1[Check 1.0.1 diff]

==== Bugfixes

*Filebeat*

- Fix force_close_files in case renamed file appeared very fast. https://github.com/elastic/filebeat/pull/302[302]

*Packetbeat*

- Improve MongoDB message correlation. {issue}377[377]
- Improve redis parser performance. {issue}442[422]
- Fix panic on nil in redis protocol parser. {issue}384[384]
- Fix errors redis parser when messages are split in multiple TCP segments. {issue}402[402]
- Fix errors in redis parser when length prefixed strings contain sequences of CRLF. {issue}#402[402]
- Fix errors in redis parser when dealing with nested arrays. {issue}402[402]

[[release-notes-1.0.0]]
=== Beats version 1.0.0
https://github.com/elastic/beats/compare/1.0.0-rc2...1.0.0[Check 1.0.0 diff]

==== Breaking changes

*Topbeat*

- Change proc type to process #138


==== Bugfixes

*Affecting all Beats*

- Fix random panic on shutdown by calling shutdown handler only once. elastic/filebeat#204
- Fix credentials are not send when pinging an elasticsearch host. elastic/fileabeat#287

*Filebeat*

- Fix problem that harvesters stopped reading after some time and filebeat stopped processing events #257
- Fix line truncating by internal buffers being reused by accident #258
- Set default ignore_older to 24 hours #282




[[release-notes-1.0.0-rc2]]
=== Beats version 1.0.0-rc2
https://github.com/elastic/beats/compare/1.0.0-rc1...1.0.0-rc2[Check 1.0.0-rc2
diff]

==== Breaking changes

*Affecting all Beats*

- The `shipper` output field is renamed to `beat.name`. #285
- Use of `enabled` as a configuration option for outputs (elasticsearch,
  logstash, etc.) has been removed. #264
- Use of `disabled` as a configuration option for tls has been removed. #264
- The `-test` command line flag was renamed to `-configtest`. #264
- Disable geoip by default. To enable it uncomment in config file. #305


*Filebeat*

- Removed utf-16be-bom encoding support. Support will be added with fix for #205
- Rename force_close_windows_files to force_close_files and make it available for all platforms.


==== Bugfixes

*Affecting all Beats*

- Disable logging to stderr after configuration phase. #276
- Set the default file logging path when not set in config. #275
- Fix bug silently dropping records based on current window size. elastic/filebeat#226
- Fix direction field in published events. #300
- Fix elasticsearch structured errors breaking error handling. #309

*Packetbeat*

- Packetbeat will now exit if a configuration error is detected. #357
- Fixed an issue handling DNS requests containing no questions. #369

*Topbeat*

- Fix leak of Windows handles. #98
- Fix memory leak of process information. #104

*Filebeat*

- Filebeat will now exit if a configuration error is detected. #198
- Fix to enable prospector to harvest existing files that are modified. #199
- Improve line reading and encoding to better keep track of file offsets based
  on encoding. #224
- Set input_type by default to "log"


==== Added

*Affecting all Beats*

- Added `beat.hostname` to contain the hostname where the Beat is running on as
  returned by the operating system. #285
- Added timestamp for file logging. #291

*Filebeat*

- Handling end of line under windows was improved #233



[[release-notes-1.0.0-rc1]]
=== Beats version 1.0.0-rc1
https://github.com/elastic/beats/compare/1.0.0-beta4...1.0.0-rc1[Check
1.0.0-rc1 diff]

==== Breaking changes

*Affecting all Beats*

- Rename timestamp field with @timestamp. #237

*Packetbeat*

- Rename timestamp field with @timestamp. #343

*Topbeat*

- Rename timestamp field with @timestamp for a better integration with
Logstash. #80

*Filebeat*

- Rename the timestamp field with @timestamp #168
- Rename tail_on_rotate prospector config to tail_files
- Removal of line field in event. Line number was not correct and does not add value. #217


==== Bugfixes

*Affecting all Beats*

- Use stderr for console log output. #219
- Handle empty event array in publisher. #207
- Respect '*' debug selector in IsDebug. #226 (elastic/packetbeat#339)
- Limit number of workers for Elasticsearch output. elastic/packetbeat#226
- On Windows, remove service related error message when running in the console. #242
- Fix waitRetry no configured in single output mode configuration. elastic/filebeat#144
- Use http as the default scheme in the elasticsearch hosts #253
- Respect max bulk size if bulk publisher (collector) is disabled or sync flag is set.
- Always evaluate status code from Elasticsearch responses when indexing events. #192
- Use bulk_max_size configuration option instead of bulk_size. #256
- Fix max_retries=0 (no retries) configuration option. #266
- Filename used for file based logging now defaults to beat name. #267

*Packetbeat*

- Close file descriptors used to monitor processes. #337
- Remove old RPM spec file. It moved to elastic/beats-packer. #334

*Topbeat*

- Don't wait for one period until shutdown #75

*Filebeat*

- Omit 'fields' from event JSON when null. #126
- Make offset and line value of type long in elasticsearch template to prevent overflow. #140
- Fix locking files for writing behaviour. #156
- Introduce 'document_type' config option per prospector to define document type
  for event stored in elasticsearch. #133
- Add 'input_type' field to published events reporting the prospector type being used. #133
- Fix high CPU usage when not connected to Elasticsearch or Logstash. #144
- Fix issue that files were not crawled anymore when encoding was set to something other then plain. #182


==== Added

*Affecting all Beats*

- Add Console output plugin. #218
- Add timestamp to log messages #245
- Send @metadata.beat to Logstash instead of @metadata.index to prevent
  possible name clashes and give user full control over index name used for
  Elasticsearch
- Add logging messages for bulk publishing in case of error #229
- Add option to configure number of parallel workers publishing to Elasticsearch
  or Logstash.
- Set default bulk size for Elasticsearch output to 50.
- Set default http timeout for Elasticsearch to 90s.
- Improve publish retry if sync flag is set by retrying only up to max bulk size
  events instead of all events to be published.

*Filebeat*

- Introduction of backoff, backoff_factor, max_backoff, partial_line_waiting, force_close_windows_files
  config variables to make crawling more configurable.
- All Godeps dependencies were updated to master on 2015-10-21 [#122]
- Set default value for ignore_older config to 10 minutes. #164
- Added the fields_under_root setting to optionally store the custom fields top
level in the output dictionary. #188
- Add more encodings by using x/text/encodings/htmlindex package to select
  encoding by name.




[[release-notes-1.0.0-beta4]]
=== Beats version 1.0.0-beta4
https://github.com/elastic/beats/compare/1.0.0-beta3...1.0.0-beta4[Check
1.0.0-beta4 diff]


==== Breaking changes

*Affecting all Beats*

- Update tls config options naming from dash to underline #162
- Feature/output modes: Introduction of PublishEvent(s) to be used by beats #118 #115

*Packetbeat*

- Renamed http module config file option 'strip_authorization' to 'redact_authorization'
- Save_topology is set to false by default
- Rename elasticsearch index to [packetbeat-]YYYY.MM.DD

*Topbeat*

- Percentage fields (e.g user_p) are exported as a float between 0 and 1 #34


==== Bugfixes

*Affecting all Beats*

- Determine Elasticsearch index for an event based on UTC time #81
- Fixing ES output's defaultDeadTimeout so that it is 60 seconds #103
- ES outputer: fix timestamp conversion #91
- Fix TLS insecure config option #239
- ES outputer: check bulk API per item status code for retransmit on failure.

*Packetbeat*

- Support for lower-case header names when redacting http authorization headers
- Redact proxy-authorization if redact-authorization is set
- Fix some multithreading issues #203
- Fix negative response time #216
- Fix memcache TCP connection being nil after dropping stream data. #299
- Add missing DNS protocol configuration to documentation #269

*Topbeat*

- Don't divide the reported memory by an extra 1024 #60


==== Added

*Affecting all Beats*

- Add logstash output plugin #151
- Integration tests for Beat -> Logstash -> Elasticsearch added #195 #188 #168 #137 #128 #112
- Large updates and improvements to the documentation
- Add direction field to publisher output to indicate inbound/outbound transactions #150
- Add tls configuration support to elasticsearch and logstash outputers #139
- All external dependencies were updated to the latest version. Update to Golang 1.5.1 #162
- Guarantee ES index is based in UTC time zone #164
- Cache: optional per element timeout #144
- Make it possible to set hosts in different ways. #135
- Expose more TLS config options #124
- Use the Beat name in the default configuration file path #99

*Packetbeat*

- add [.editorconfig file](http://editorconfig.org/)
- add (experimental/unsupported?) saltstack files
- Sample config file cleanup
- Moved common documentation to [libbeat repository](https://github.com/elastic/libbeat)
- Update build to go 1.5.1
- Adding device descriptions to the -device output.
- Generate coverage for system tests
- Move go-daemon dependency to beats-packer
- Rename integration tests to system tests
- Made the `-devices` option more user friendly in case `sudo` is not used.
  Issue #296.
- Publish expired DNS transactions #301
- Update protocol guide to libbeat changes
- Add protocol registration to new protocol guide
- Make transaction timeouts configurable #300
- Add direction field to the exported fields #317

*Topbeat*

- Document fields in a standardized format (etc/fields.yml) #34
- Updated to use new libbeat Publisher #37 #41
- Update to go 1.5.1 #43
- Updated configuration files with comments for all options #65
- Documentation improvements


==== Deprecated

*Affecting all Beats*

- Redis output was deprecated #169 #145
- Host and port configuration options are deprecated. They are replaced by the hosts
 configuration option. #141<|MERGE_RESOLUTION|>--- conflicted
+++ resolved
@@ -104,11 +104,8 @@
 - The Docker, Kafka, and Prometheus modules are now Beta, instead of experimental. {pull}3525[3525]
 - The HAProxy module is now GA, instead of experimental. {pull}3525[3525]
 - Add the ability to collect the environment variables from system processes. {pull}3337[3337]
-<<<<<<< HEAD
 - Add experimental metricset `perfmon` to Windows module. {pull}3758[3758]
-=======
 - Add memcached module with stats metricset. {pull}3693[3693]
->>>>>>> c7017db2
 
 *Packetbeat*
 - Add `fields` and `fields_under_root` to packetbeat protocols configurations. {pull}3518[3518]
