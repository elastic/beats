// Use these for links to issue and pulls. Note issues and pulls redirect one to
// each other on Github, so don't worry too much on using the right prefix.
:issue: https://github.com/elastic/beats/issues/
:pull: https://github.com/elastic/beats/pull/

////////////////////////////////////////////////////////////
// Template, add newest changes here

=== Beats version HEAD
https://github.com/elastic/beats/compare/v6.4.0...6.x[Check the HEAD diff]

==== Breaking changes

*Affecting all Beats*

*Auditbeat*

*Filebeat*

*Heartbeat*

*Metricbeat*

*Packetbeat*

*Winlogbeat*

==== Bugfixes

*Affecting all Beats*

- Fixed `add_host_metadata` not initializing correctly on Windows. {issue}7715[7715]
- Fixed missing file unlock in spool file on Windows, so file can be reopened and locked. {pull}7859[7859]
- Fix spool file opening/creation failing due to file locking on Windows. {pull}7859[7859]
- Fix size of maximum mmaped read area in spool file on Windows. {pull}7859[7859]
- Fix potential data loss on OS X in spool file by using fcntl with F_FULLFSYNC. {pull}7859[7859]
- Improve fsync on linux, by assuming the kernel resets error flags of failed writes. {pull}7859[7859]
- Remove unix-like permission checks on Windows, so files can be opened. {issue}7849[7849]
- Replace index patterns in TSVB visualizations. {pull}7929[7929]
- Deregister pipeline loader callback when inputsRunner is stopped. {pull}[7893][7893]
- Add backoff support to x-pack monitoring outputs. {issue}7966[7966]
- Removed execute permissions systemd unit file. {pull}7873[7873]
- Fix a race condition with the `add_host_metadata` and the event serialization. {pull}8223[8223]
- Enforce that data used by k8s or docker doesn't use any reference. {pull}8240[8240]

*Auditbeat*

- Fixed a crash in the file_integrity module under Linux. {issue}7753[7753]
- Fixed the RPM by designating the config file as configuration data in the RPM spec. {issue}8075[8075]
- Fixed a concurrent map write panic in the auditd module. {pull}8158[8158]
- Fixed a data race in the file_integrity module. {issue}8009[8009]
- Fixed a deadlock in the file_integrity module. {pull}8027[8027]

*Filebeat*

- Fix date format in Mongodb Ingest pipeline. {pull}7974[7974]
- Fixed a docker input error due to the offset update bug in partial log join.{pull}8177[8177]
- Update CRI format to support partial/full tags. {pull}8265[8265]
- Fix some errors happening when stopping syslog input. {pull}8347[8347]
- Fix RFC3339 timezone and nanoseconds parsing with the syslog input. {pull}8346[8346]

*Heartbeat*

- Added support for extra TLS/x509 metadata. {pull}7944[7944]

*Metricbeat*

- Fix golang.heap.gc.cpu_fraction type from long to float in Golang module. {pull}7789[7789]
- Fixed the RPM by designating the modules.d config files as configuration data in the RPM spec. {issue}8075[8075]
- Fixed the location of the modules.d dir in Deb and RPM packages. {issue}8104[8104]
- Add docker diskio stats on Windows. {issue}6815[6815] {pull}8126[8126]

*Packetbeat*

- Fixed a seccomp related error where the `fcntl64` syscall was not permitted
  on 32-bit Linux and the sniffer failed to start. {issue}7839[7839]
- Added missing `cmdline` and `client_cmdline` fields to index template. {pull}8258[8258]

*Winlogbeat*


==== Added

*Affecting all Beats*

- Add backoff on error support to redis output. {pull}7781[7781]
- Allow for cloud-id to specify a custom port. This makes cloud-id work in ECE contexts. {pull}7887[7887]
- Add support to grow or shrink an existing spool file between restarts. {pull}7859[7859]
- Make kubernetes autodiscover ignore events with empty container IDs {pull}7971[7971]
- Implement CheckConfig in RunnerFactory to make autodiscover check configs {pull}7961[7961]
- Add DNS processor with support for performing reverse lookups on IP addresses. {issue}7770[7770]
- Support for Kafka 2.0.0 in kafka output {pull}8399[8399]

*Auditbeat*

*Filebeat*

- Add tag "truncated" to "log.flags" if incoming line is longer than configured limit. {pull}7991[7991]
- Add haproxy module. {pull}8014[8014]
- Add tag "multiline" to "log.flags" if event consists of multiple lines. {pull}7997[7997]
- Release `docker` input as GA. {pull}8328[8328]

*Heartbeat*

*Metricbeat*

- Add `replstatus` metricset to MongoDB module {pull}7604[7604]
- Add experimental socket summary metricset to system module {pull}6782[6782]
- Move common kafka fields (broker, topic and partition.id) to the module level to facilitate events correlation {pull}7767[7767]
- Add fields for memory fragmentation, memory allocator stats, copy on write, master-slave status, and active defragmentation to `info` metricset of Redis module. {pull}7695[7695]
- Increase ignore_above for system.process.cmdline to 2048. {pull}8101[8100]
- Add support to renamed fields planned for redis 5.0. {pull}8167[8167]
- Allow TCP helper to support delimiters and graphite module to accept multiple metrics in a single payload. {pull}8278[8278]
- Added 'died' PID state to process_system metricset on system module {pull}8275[8275]
- Add `metrics` metricset to MongoDB module. {pull}7611[7611]
- Added `ccr` metricset to Elasticsearch module. {pull}8335[8335]
<<<<<<< HEAD
- Support for Kafka 2.0.0 {pull}8399[8399]
=======
- Added support for query params in configuration {issue}8286[8286] {pull}8292[8292]
>>>>>>> 555cd905

*Packetbeat*

- Added DHCP protocol support. {pull}7647[7647]

*Winlogbeat*

*Heartbeat*

- Add automatic config file reloading. {pull}8023[8023]

==== Deprecated

*Affecting all Beats*

*Filebeat*

*Heartbeat*
- watch.poll_file is now deprecated and superceded by automatic config file reloading.

*Metricbeat*
- Redis `info` `replication.master_offset` has been deprecated in favor of `replication.master.offset`.{pull}7695[7695]
- Redis `info` clients fields `longest_output_list` and `biggest_input_buf` have been renamed to `max_output_buffer` and `max_input_buffer` based on the names they will have in Redis 5.0, both fields will coexist during a time with the same value {pull}8167[8167].

- Move common kafka fields (broker, topic and partition.id) to the module level {pull}7767[7767].

*Packetbeat*

*Winlogbeat*

==== Known Issue


////////////////////////////////////////////////////////////

[[release-notes-6.4.0]]
=== Beats version 6.4.0
https://github.com/elastic/beats/compare/v6.3.1...v6.4.0[View commits]

==== Known issue

Due to a packaging mistake, the `modules.d` configuration directory is
installed in the wrong path in the Metricbeat DEB and RPM packages.  This issue
results in an empty list when you run `metricbeat modules list` and failures
when you try to enable or disable modules. To work around this issue, run the
following command:

[source,sh]
-----------
sudo cp -r /usr/share/metricbeat/modules.d /etc/metricbeat/
-----------

This issue affects all new installations on DEB and RPM. Upgrades will run, but
use old configurations defined in the `modules.d` directory from the previous
installation.

The issue will be fixed in the 6.4.1 release.

==== Breaking changes

*Affecting all Beats*

- Set default kafka version to 1.0.0 in kafka output. Older versions are still supported by configuring the `version` setting. Minimally supported version is 0.11 (older versions might work, but are untested). {pull}7025[7025]

*Heartbeat*

- Rename http.response.status to http.response.status_code to align with ECS. {pull}7274[7274]
- Remove `type` field as not needed. {pull}7307[7307]

*Metricbeat*

- Fixed typo in values for `state_container` `status.phase`, from `terminate` to `terminated`. {pull}6916[6916]
- RabbitMQ management plugin path is now configured at the module level instead of having to do it in each of the metricsets. New `management_path_prefix` option should be used now {pull}7074[7074]
- RabbitMQ node metricset only collects metrics of the instance it connects to, `node.collect: cluster` can be used to collect all nodes as before. {issue}6556[6556] {pull}6971[6971]
- Change http/server metricset to put events by default under http.server and prefix config options with server.. {pull}7100[7100]
- Disable dedotting in docker module configuration. This will change the out-of-the-box behaviour, but not the one of already configured instances. {pull}7485[7485]
- Fix typo in etcd/self metricset fields from *.bandwithrate to *.bandwidthrate. {pull}7456[7456]
- Changed the definition of the `system.cpu.total.pct` and `system.cpu.total.norm.cou` fields to exclude the IOWait time. {pull}7691[7691]

==== Bugfixes

*Affecting all Beats*

- Error out on invalid Autodiscover template conditions settings. {pull}7200[7200]
- Allow to override the `ignore_above` option when defining new field with the type keyword. {pull}7238[7238]
- Fix a panic on the Dissect processor when we have data remaining after the last delimiter. {pull}7449[7449]
- When we fail to build a Kubernetes' indexer or matcher we produce a warning but we don't add them to the execution. {pull}7466[7466]
- Fix default value for logging.files.keepfiles. It was being set to 0 and now
  it's set to the documented value of 7. {issue}7494[7494]
- Retain compatibility with older Docker server versions. {issue}7542[7542]
- Fix errors unpacking configs modified via CLI by ignoring `-E key=value` pairs with missing value. {pull}7599[7599]

*Auditbeat*

- Allow `auditbeat setup` to run without requiring elevated privileges for the audit client. {issue}7111[7111]
- Fix goroutine leak that occurred when the auditd module was stopped. {pull}7163[7163]

*Filebeat*

- Fix a data race between stopping and starting of the harvesters. {issue}#6879[6879]
- Fix an issue when parsing ISO8601 dates with timezone definition {issue}7367[7367]
- Fix Grok pattern of MongoDB module. {pull}7568[7568]
- Fix registry duplicates and log resending on upgrade. {issue}7634[7634]

*Metricbeat*

- Fix Windows service metricset when using a 32-bit binary on a 64-bit OS. {pull}7294[7294]
- Do not report Metricbeat container host as hostname in Kubernetes deployment. {issue}7199[7199]
- Ensure metadata updates don't replace existing pod metrics. {pull}7573[7573]
- Fix kubernetes pct fields reporting. {pull}7677[7677]
- Add support for new `kube_node_status_condition` in Kubernetes `state_node`. {pull}7699[7699]

==== Added

*Affecting all Beats*

- Add dissect processor. {pull}6925[6925]
- Add IP-addresses and MAC-addresses to add_host_metadata. {pull}6878[6878]
- Added a seccomp (secure computing) filter on Linux that whitelists the
  necessary system calls used by each Beat. {issue}5213[5213]
- Ship fields.yml as part of the binary {pull}4834[4834]
- Added options to dev-tools/cmd/dashboards/export_dashboard.go: -indexPattern to include index-pattern in output, -quiet to be quiet. {pull}7101[7101]
- Add Indexer indexing by pod uid. Enable pod uid metadata gathering in add_kubernetes_metadata. Extended Matcher log_path matching to support volume mounts {pull}7072[7072]
- Add default_fields to Elasticsearch template when connecting to Elasticsearch >= 7.0. {pull}7015[7015]
- Add support for loading a template.json file directly instead of using fields.yml. {pull}7039[7039]
- Add support for keyword multifields in field.yml. {pull}7131[7131]
- Add experimental Jolokia Discovery autodiscover provider. {pull}7141[7141]
- Add owner object info to Kubernetes metadata. {pull}7231[7231]
- Add Beat export dashboard command. {pull}7239[7239]
- Add support for docker autodiscover to monitor containers on host network {pull}6708[6708]
- Add ability to define input configuration as stringified JSON for autodiscover. {pull}7372[7372]
- Add processor definition support for hints builder {pull}7386[7386]
- Add support to disable html escaping in outputs. {pull}7445[7445]
- Refactor error handing in schema.Apply(). {pull}7335[7335]
- Add additional types to Kubernetes metadata {pull}7457[7457]
- Add module state reporting for Beats Monitoring. {pull}7075[7075]
- Release the `rename` processor as GA. {pull}7656[7656]
- Add support for Openstack Nova in `add_cloud_metadata` processor. {pull}7663[7663]

*Auditbeat*

- Added XXH64 hash option for file integrity checks. {pull}7311[7311]
- Added the `show auditd-rules` and `show auditd-status` commands to show kernel rules and status. {pull}7114[7114]
- Add Kubernetes specs for auditbeat file integrity monitoring {pull}7642[7642]

*Filebeat*

- Add Kibana module with log fileset. {pull}7052[7052]
- Support MySQL 5.7.19 by mysql/slowlog {pull}6969[6969]
- Correctly join partial log lines when using `docker` input. {pull}6967[6967]
- Add support for TLS with client authentication to the TCP input {pull}7056[7056]
- Converted part of pipeline from treafik/access metricSet to dissect to improve efficiency. {pull}7209[7209]
- Add GC fileset to the Elasticsearch module. {pull}7305[7305]
- Add Audit log fileset to the Elasticsearch module. {pull}7365[7365]
- Add Slow log fileset to the Elasticsearch module. {pull}7473[7473]
- Add deprecation fileset to the Elasticsearch module. {pull}7474[7474]
- Add `convert_timezone` option to Kafka module to convert dates to UTC. {issue}7546[7546] {pull}7578[7578]
- Add patterns for kafka 1.1 logs. {pull}7608[7608]
- Move debug messages in tcp input source {pull}7712[7712]

*Metricbeat*

- Add experimental Elasticsearch index metricset. {pull}6881[6881]
- Add dashboards and visualizations for haproxy metrics. {pull}6934[6934]
- Add Jolokia agent in proxy mode. {pull}6475[6475]
- Add message rates to the RabbitMQ queue metricset {issue}6442[6442] {pull}6606[6606]
- Add exchanges metricset to the RabbitMQ module {issue}6442[6442] {pull}6607[6607]
- Add Elasticsearch index_summary metricset. {pull}6918[6918]
- Add shard metricset to Elasticsearch module. {pull}7006[7006]
- Add apiserver metricset to Kubernetes module. {pull}7059[7059]
- Add maxmemory to redis info metricset. {pull}7127[7127]
- Set guest as default user in RabbitMQ module. {pull}7107[7107]
- Add postgresql statement metricset. {issue}7048[7048] {pull}7060[7060]
- Update `state_container` metricset to support latest `kube-state-metrics` version. {pull}7216[7216]
- Add TLS support to MongoDB module. {pull}7401[7401]
- Added Traefik module with health metricset. {pull}7413[7413]
- Add Elasticsearch ml_job metricsets. {pull}7196[7196]
- Add support for bearer token files to HTTP helper. {pull}7527[7527]
- Add Elasticsearch index recovery metricset. {pull}7225[7225]
- Add `locks`, `global_locks`, `oplatencies` and `process` fields to `status` metricset of MongoDB module. {pull}7613[7613]
- Run Kafka integration tests on version 1.1.0 {pull}7616[7616]
- Release raid and socket metricset from system module as GA. {pull}7658[7658]
- Release elasticsearch module and all its metricsets as beta. {pull}7662[7662]
- Release munin and traefik module as beta. {pull}7660[7660]
- Add envoyproxy module. {pull}7569[7569]
- Release prometheus collector metricset as GA. {pull}7660[7660]
- Add Elasticsearch `cluster_stats` metricset. {pull}7638[7638]
- Added `basepath` setting for HTTP-based metricsets {pull}7700[7700]

*Packetbeat*

- The process monitor now reports the command-line for all processes, under Linux and Windows. {pull}7135[7135]
- Updated the TLS protocol parser with new cipher suites added to TLS 1.3. {issue}7455[7455]
- Flows are enriched with process information using the process monitor. {pull}7507[7507]
- Added UDP support to process monitor. {pull}7571[7571]

==== Deprecated

*Metricbeat*

- Kubernetes `state_container` `cpu.limit.nanocores` and `cpu.request.nanocores` have been
deprecated in favor of `cpu.*.cores`. {pull}6916[6916]

[[release-notes-6.3.1]]
=== Beats version 6.3.1
https://github.com/elastic/beats/compare/v6.3.0...v6.3.1[View commits]

==== Bugfixes

*Affecting all Beats*

- Allow index-pattern only setup when setup.dashboards.only_index=true. {pull}7285[7285]
- Preserve the event when source matching fails in `add_docker_metadata`. {pull}7133[7133]
- Negotiate Docker API version from our client instead of using a hardcoded one. {pull}7165[7165]
- Fix duplicating dynamic_fields in template when overwriting the template. {pull}7352[7352]

*Auditbeat*

- Fixed parsing of AppArmor audit messages. {pull}6978[6978]

*Filebeat*

- Comply with PostgreSQL database name format {pull}7198[7198]
- Optimize PostgreSQL ingest pipeline to use anchored regexp and merge multiple regexp into a single expression. {pull}7269[7269]
- Keep different registry entry per container stream to avoid wrong offsets. {issue}7281[7281]
- Fix offset field pointing at end of a line. {issue}6514[6514]
- Commit registry writes to stable storage to avoid corrupt registry files. {issue}6792[6792]

*Metricbeat*

- Fix field mapping for the system process CPU ticks fields. {pull}7230[7230]
- Ensure canonical naming for JMX beans is disabled in Jolokia module. {pull}7047[7047]
- Fix Jolokia attribute mapping when using wildcards and MBean names with multiple properties. {pull}7321[7321]

*Packetbeat*

- Fix an out of bounds access in HTTP parser caused by malformed request. {pull}6997[6997]
- Fix missing type for `http.response.body` field. {pull}7169[7169]

==== Added

*Auditbeat*

- Added caching of UID and GID values to auditd module. {pull}6978[6978]
- Updated syscall tables for Linux 4.16. {pull}6978[6978]
- Added better error messages for when the auditd module fails due to the
  Linux kernel not supporting auditing (CONFIG_AUDIT=n). {pull}7012[7012]

*Metricbeat*

- Collect accumulated docker network metrics and mark old ones as deprecated. {pull}7253[7253]



[[release-notes-6.3.0]]
=== Beats version 6.3.0
https://github.com/elastic/beats/compare/v6.2.3...v6.3.0[View commits]

==== Breaking changes

*Affecting all Beats*

- De dot keys of labels and annotations in kubernetes meta processors to prevent collisions. {pull}6203[6203]
- Rename `beat.cpu.*.time metrics` to `beat.cpu.*.time.ms`. {pull}6449[6449]
- Add `host.name` field to all events, to avoid mapping conflicts. This could be breaking Logstash configs if you rely on the `host` field being a string. {pull}7051[7051]

*Filebeat*

- Add validation for Stdin, when Filebeat is configured with Stdin and any other inputs, Filebeat
  will now refuse to start. {pull}6463[6463]
- Mark `system.syslog.message` and `system.auth.message` as `text` instead of `keyword`. {pull}6589[6589]

*Metricbeat*

- De dot keys in kubernetes/event metricset to prevent collisions. {pull}6203[6203]
- Add config option for windows/perfmon metricset to ignore non existent counters. {pull}6432[6432]
- Refactor docker CPU calculations to be more consistent with `docker stats`. {pull}6608[6608]
- Update logstash.node_stats metricset to write data under `logstash.node.stats.*`. {pull}6714[6714]

==== Bugfixes

*Affecting all Beats*

- Fix panic when Events containing a float32 value are normalized. {pull}6129[6129]
- Fix `setup.dashboards.always_kibana` when using Kibana 5.6. {issue}6090[6090]
- Fix for Kafka logger. {pull}6430[6430]
- Remove double slashes in Windows service script. {pull}6491[6491]
- Ensure Kubernetes labels/annotations don't break mapping {pull}6490[6490]
- Ensure that the dashboard zip files can't contain files outside of the kibana directory. {pull}6921[6921]
- Fix map overwrite panics by cloning shared structs before doing the update. {pull}6947[6947]
- Fix delays on autodiscovery events handling caused by blocking runner stops. {pull}7170[7170]
- Do not emit Kubernetes autodiscover events for Pods without IP address. {pull}7235[7235]
- Fix self metrics when containerized {pull}6641[6641]

*Auditbeat*

- Add hex decoding for the name field in audit path records. {pull}6687[6687]
- Fixed a deadlock in the file_integrity module under Windows. {issue}6864[6864]

*Filebeat*

- Fix panic when log prospector configuration fails to load. {issue}6800[6800]
- Fix memory leak in log prospector when files cannot be read. {issue}6797[6797]
- Add raw JSON to message field when JSON parsing fails. {issue}6516[6516]
- Commit registry writes to stable storage to avoid corrupt registry files. {pull}6877[6877]
- Fix a parsing issue in the syslog input for RFC3339 timestamp and time with nanoseconds. {pull}7046[7046]
- Fix an issue with an overflowing wait group when using the TCP input. {issue}7202[7202]

*Heartbeat*

- Fix race due to updates of shared a map, that was not supposed to be shared between multiple go-routines. {issue}6616[6616]

*Metricbeat*

- Fix the default configuration for Logstash to include the default port. {pull}6279[6279]
- Fix dealing with new process status codes in Linux kernel 4.14+. {pull}6306[6306]
- Add filtering option by exact device names in system.diskio. `diskio.include_devices`. {pull}6085[6085]
- Add connections metricset to RabbitMQ module {pull}6548[6548]
- Fix panic in http dependent modules when invalid config was used. {pull}6205[6205]
- Fix system.filesystem.used.pct value to match what df reports. {issue}5494[5494]
- Fix namespace disambiguation in Kubernetes state_* metricsets. {issue}6281[6281]
- Fix Windows perfmon metricset so that it sends metrics when an error occurs. {pull}6542[6542]
- Fix Kubernetes calculated fields store. {pull}6564{6564}
- Exclude bind mounts in fsstat and filesystem metricsets. {pull}6819[6819]
- Don't stop Metricbeat if aerospike server is down. {pull}6874[6874]
- disk reads and write count metrics in RabbitMQ queue metricset made optional. {issue}6876[6876]
- Add mapping for docker metrics per cpu. {pull}6843[6843]

*Winlogbeat*

- Fixed a crash under Windows 2003 and XP when an event had less insert strings than required by its format string. {pull}6247[6247]

==== Added

*Affecting all Beats*

- Update Golang 1.9.4 {pull}6326[6326]
- Add the ability to log to the Windows Event Log. {pull}5913[5913]
- The node name can be discovered automatically by machine-id matching when beat deployed outside Kubernetes cluster. {pull}6146[6146]
- Panics will be written to the logger before exiting. {pull}6199[6199]
- Add builder support for autodiscover and annotations builder {pull}6408[6408]
- Add plugin support for autodiscover builders, providers {pull}6457[6457]
- Preserve runtime from container statuses in Kubernetes autodiscover {pull}6456[6456]
- Experimental feature setup.template.append_fields added. {pull}6024[6024]
- Add appender support to autodiscover {pull}6469[6469]
- Add add_host_metadata processor {pull}5968[5968]
- Retry configuration to load dashboards if Kibana is not reachable when the beat starts. {pull}6560[6560]
- Add `has_fields` conditional to filter events based on the existence of all the given fields. {issue}6285[6285] {pull}6653[6653]
- Add support for spooling to disk to the beats event publishing pipeline. {pull}6581[6581]
- Added logging of system info at Beat startup. {issue}5946[5946]
- Do not log errors if X-Pack Monitoring is enabled but Elastisearch X-Pack is not. {pull}6627[6627]
- Add rename processor. {pull}6292[6292]
- Allow override of dynamic template `match_mapping_type` for fields with object_type. {pull}6691[6691]

*Filebeat*

- Add IIS module to parse access log and error log. {pull}6127[6127]
- Renaming of the prospector type to the input type and all prospectors are now moved to the input
  folder, to maintain backward compatibility type aliasing was used to map the old type to the new
  one. This change also affect YAML configuration. {pull}6078[6078]
- Addition of the TCP input {pull}6700[6700]
- Add option to convert the timestamps to UTC in the system module. {pull}5647[5647]
- Add Logstash module support for main log and the slow log, support the plain text or structured JSON format {pull}5481[5481]
- Add stream filtering when using `docker` prospector. {pull}6057[6057]
- Add support for CRI logs format. {issue}5630[5630]
- Add json.ignore_decoding_error config to not log json decoding erors. {issue}6547[6547]
- Make registry file permission configurable. {pull}6455[6455]
- Add MongoDB module. {pull}6283[6238]
- Add Ingest pipeline loading to setup. {pull}6814[6814]
- Add support of log_format combined to NGINX access logs. {pull}6858[6858]
- Release config reloading feature as GA.
- Add support human friendly size for the UDP input. {pull}6886[6886]
- Add Syslog input to ingest RFC3164 Events via TCP and UDP {pull}6842[6842]
- Remove the undefined `username` option from the Redis input and clarify the documentation. {pull}6662[6662]

*Heartbeat*

- Made the URL field of Heartbeat aggregateable. {pull}6263[6263]
- Use `match.Matcher` for checking Heartbeat response bodies with regular expressions. {pull}6539[6539]

*Metricbeat*

- Support apache status pages for versions older than 2.4.16. {pull}6450[6450]
- Add support for huge pages on Linux. {pull}6436[6436]
- Support to optionally 'de dot' keys in http/json metricset to prevent collisions. {pull}5970[5970]
- Add graphite protocol metricbeat module. {pull}4734[4734]
- Add http server metricset to support push metrics via http. {pull}4770[4770]
- Make config object public for graphite and http server {pull}4820[4820]
- Add system uptime metricset. {issue}4848[4848]
- Add experimental `queue` metricset to RabbitMQ module. {pull}4788[4788]
- Add additional php-fpm pool status kpis for Metricbeat module {pull}5287[5287]
- Add etcd module. {issue}4970[4970]
- Add ip address of docker containers to event. {pull}5379[5379]
- Add ceph osd tree information to metricbeat {pull}5498[5498]
- Add ceph osd_df to metricbeat {pull}5606[5606]
- Add basic Logstash module. {pull}5540[5540]
- Add dashboard for Windows service metricset. {pull}5603[5603]
- Add pct calculated fields for Pod and container CPU and memory usages. {pull}6158[6158]
- Add statefulset support to Kubernetes module. {pull}6236[6236]
- Refactor prometheus endpoint parsing to look similar to upstream prometheus {pull}6332[6332]
- Making the http/json metricset GA. {pull}6471[6471]
- Add support for array in http/json metricset. {pull}6480[6480]
- Making the jolokia/jmx module GA. {pull}6143[6143]
- Making the MongoDB module GA. {pull}6554[6554]
- Allow to disable labels `dedot` in Docker module, in favor of a safe way to keep dots. {pull}6490[6490]
- Add experimental module to collect metrics from munin nodes. {pull}6517[6517]
- Add support for wildcards and explicit metrics grouping in jolokia/jmx. {pull}6462[6462]
- Set `collector` as default metricset in Prometheus module. {pull}6636[6636] {pull}6747[6747]
- Set `mntr` as default metricset in Zookeeper module. {pull}6674[6674]
- Set default metricsets in vSphere module. {pull}6676[6676]
- Set `status` as default metricset in Apache module. {pull}6673[6673]
- Set `namespace` as default metricset in Aerospike module. {pull}6669[6669]
- Set `service` as default metricset in Windows module. {pull}6675[6675]
- Set all metricsets as default metricsets in uwsgi module. {pull}6688[6688]
- Allow autodiscover to monitor unexposed ports {pull}6727[6727]
- Mark kubernetes.event metricset as beta. {pull}6715[6715]
- Set all metricsets as default metricsets in couchbase module. {pull}6683[6683]
- Mark uwsgi module and metricset as beta. {pull}6717[6717]
- Mark Golang module and metricsets as beta. {pull}6711[6711]
- Mark system.raid metricset as beta. {pull}6710[6710]
- Mark http.server metricset as beta. {pull}6712[6712]
- Mark metricbeat logstash module and metricsets as beta. {pull}6713[6713]
- Set all metricsets as default metricsets in Ceph module. {pull}6676[6676]
- Set `container`, `cpu`, `diskio`, `healthcheck`, `info`, `memory` and `network` in docker module as default. {pull}6718[6718]
- Set `cpu`, `load`, `memory`, `network`, `process` and `process_summary` as default metricsets in system module. {pull}6689[6689]
- Set `collector` as default metricset in Dropwizard module. {pull}6669[6669]
- Set `info` and `keyspace` as default metricsets in redis module. {pull}6742[6742]
- Set `connection` as default metricset in rabbitmq module. {pull}6743[6743]
- Set all metricsets as default metricsets in Elasticsearch module. {pull}6755[6755]
- Set all metricsets as default metricsets in Etcd module. {pull}6756[6756]
- Set server metricsets as default in Graphite module. {pull}6757[6757]
- Set all metricsets as default metricsets in HAProxy module. {pull}6758[6758]
- Set all metricsets as default metricsets in Kafka module. {pull}6759[6759]
- Set all metricsets as default metricsets in postgresql module. {pull}6761[6761]
- Set status metricsets as default in Kibana module. {pull}6762[6762]
- Set all metricsets as default metricsets in Logstash module. {pull}6763[6763]
- Set `container`, `node`, `pod`, `system`, `volume` as default in Kubernetes module. {pull} 6764[6764]
- Set `stats` as default in memcached module. {pull}6765[6765]
- Set all metricsets as default metricsets in Mongodb module. {pull}6766[6766]
- Set `pool` as default metricset for php_fpm module. {pull}6768[6768]
- Set `status` as default metricset for mysql module. {pull} 6769[6769]
- Set `stubstatus` as default metricset for nginx module. {pull}6770[6770]
- Added support for haproxy 1.7 and 1.8. {pull}6793[6793]
- Add accumulated I/O stats to diskio in the line of `docker stats`. {pull}6701[6701]
- Ignore virtual filesystem types by default in system module. {pull}6819[6819]
- Release config reloading feature as GA. {pull}6891[6891]
- Kubernetes deployment: Add ServiceAccount config to system metricbeat. {pull}6824[6824]
- Kubernetes deployment: Add DNS Policy to system metricbeat. {pull}6656[6656]

*Packetbeat*

- Add support for condition on bool type {issue}5659[5659] {pull}5954[5954]
- Fix high memory usage on HTTP body if body is not published. {pull}6680[6680]
- Allow to capture the HTTP request or response bodies independently. {pull}6784[6784]
- HTTP publishes an Error event for unmatched requests or responses. {pull}6794[6794]

*Winlogbeat*

- Use bookmarks to persist the last published event. {pull}6150[6150]

[[release-notes-6.2.3]]
=== Beats version 6.2.3
https://github.com/elastic/beats/compare/v6.2.2...v6.2.3[View commits]

==== Breaking changes

*Affecting all Beats*

- Fix conditions checking on autodiscover Docker labels. {pull}6412[6412]

==== Bugfixes

*Affecting all Beats*

- Avoid panic errors when processing nil Pod events in add_kubernetes_metadata. {issue}6372[6372]
- Fix infinite failure on Kubernetes watch {pull}6504[6504]

*Metricbeat*

- Fix Kubernetes overview dashboard views for non default time ranges. {issue}6395{6395}


[[release-notes-6.2.2]]
=== Beats version 6.2.2
https://github.com/elastic/beats/compare/v6.2.1...v6.2.2[View commits]

==== Bugfixes

*Affecting all Beats*

- Add logging when monitoring cannot connect to Elasticsearch. {pull}6365[6365]
- Fix infinite loop when event unmarshal fails in Kubernetes pod watcher. {pull}6353[6353]

*Filebeat*

- Fix a conversion issue for time related fields in the Logstash module for the slowlog
  fileset. {issue}6317[6317]

[[release-notes-6.2.1]]
=== Beats version 6.2.1
https://github.com/elastic/beats/compare/v6.2.0...v6.2.1[View commits]

No changes in this release.

[[release-notes-6.2.0]]
=== Beats version 6.2.0
https://github.com/elastic/beats/compare/v6.1.3...v6.2.0[View commits]

==== Breaking changes

*Affecting all Beats*

- The log format may differ due to logging library changes. {pull}5901[5901]
- The default value for pipelining is reduced to 2 to avoid high memory in the Logstash beats input. {pull}6250[6250]

*Auditbeat*

- Split the audit.kernel and audit.file metricsets into their own modules
  named auditd and file_integrity, respectively. This change requires
  existing users to update their config. {issue}5422[5422]
- Renamed file_integrity module fields. {issue}5423[5423] {pull}5995[5995]
- Renamed auditd module fields. {issue}5423[5423] {pull}6080[6080]

*Metricbeat*

- Rename `golang.heap.system.optained` field to `golang.heap.system.obtained`. {issue}5703[5703]
- De dot keys in jolokia/jmx metricset to prevent collisions. {pull}5957[5957]

==== Bugfixes

*Auditbeat*

- Fixed an issue where the proctitle value was being truncated. {pull}6080[6080]
- Fixed an issue where values were incorrectly interpreted as hex data. {pull}6080[6080]
- Fixed parsing of the `key` value when multiple keys are present. {pull}6080[6080]
- Fix possible resource leak if file_integrity module is used with config
  reloading on Windows or Linux. {pull}6198[6198]

*Filebeat*

- Fix variable name for `convert_timezone` in the system module. {pull}5936[5936]

*Metricbeat*

- Fix error `datastore '*' not found` in Vsphere module. {issue}4879[4879]
- Fix error `NotAuthenticated` in Vsphere module. {issue}4673[4673]
- Fix mongodb session consistency mode to allow command execution on secondary nodes. {issue}4689[4689]
- Fix kubernetes `state_pod` `status.phase` so that the active phase is returned instead of `unknown`. {pull}5980[5980]
- Fix error collecting network_names in Vsphere module. {pull}5962[5962]
- Fix process cgroup memory metrics for memsw, kmem, and kmem_tcp. {issue}6033[6033]
- Fix kafka OffsetFetch request missing topic and partition parameters. {pull}5880[5880]

*Packetbeat*

- Fix mysql SQL parser to trim `\r` from Windows Server `SELECT\r\n\t1`. {pull}5572[5572]


==== Added

*Affecting all Beats*

- Adding a local keystore to allow user to obfuscate password {pull}5687[5687]
- Add autodiscover for kubernetes. {pull}6055[6055]
- Add Beats metrics reporting to Xpack. {issue}3422[3422]
- Update the command line library cobra and add support for zsh completion {pull}5761[5761]
- Update to Golang 1.9.2
- Moved `ip_port` indexer for `add_kubernetes_metadata` to all beats. {pull}5707[5707]
- `ip_port` indexer now index both IP and IP:port pairs. {pull}5721[5721]
- Add the ability to write structured logs. {pull}5901[5901]
- Use structured logging for the metrics that are periodically logged via the
  `logging.metrics` feature. {pull}5915[5915]
- Improve Elasticsearch output metrics to count number of dropped and duplicate (if event ID is given) events. {pull}5811[5811]
- Add the ability for the add_docker_metadata process to enrich based on process ID. {pull}6100[6100]
- The `add_docker_metadata` and `add_kubernetes_metadata` processors are now GA, instead of Beta. {pull}6105[6105]
- Update go-ucfg library to support top level key reference and cyclic key reference for the
  keystore {pull}6098[6098]

*Auditbeat*

- Auditbeat is marked as GA, no longer Beta. {issue}5432[5432]
- Add support for BLAKE2b hash algorithms to the file integrity module. {pull}5926[5926]
- Add support for recursive file watches. {pull}5575[5575] {pull}5833[5833]

*Filebeat*

- Add Osquery module. {pull}5971[5971]
- Add stream filtering when using `docker` prospector. {pull}6057[6057]

*Metricbeat*

- Add ceph osd_df to metricbeat {pull}5606[5606]
- Add field network_names of hosts and virtual machines. {issue}5646[5646]
- Add experimental system/raid metricset. {pull}5642[5642]
- Add a dashboard for the Nginx module. {pull}5991[5991]
- Add experimental mongodb/collstats metricset. {pull}5852[5852]
- Update the MySQL dashboard to use the Time Series Visual Builder. {pull}5996[5996]
- Add experimental uwsgi module. {pull}6006[6006]
- Docker and Kubernetes modules are now GA, instead of Beta. {pull}6105[6105]
- Support haproxy stats gathering using http (additionally to tcp socket). {pull}5819[5819]
- Support to optionally 'de dot' keys in http/json metricset to prevent collisions. {pull}5957[5957]

*Packetbeat*

- Configure good defaults for `add_kubernetes_metadata`. {pull}5707[5707]

[[release-notes-6.1.3]]
=== Beats version 6.1.3
https://github.com/elastic/beats/compare/v6.1.2...v6.1.3[View commits]

No changes in this release.

[[release-notes-6.1.2]]
=== Beats version 6.1.2
https://github.com/elastic/beats/compare/v6.1.1...v6.1.2[View commits]

==== Bugfixes

*Auditbeat*

- Add an error check to the file integrity scanner to prevent a panic when
  there is an error reading file info via lstat. {issue}6005[6005]

==== Added

*Filebeat*

- Switch to docker prospector in sample manifests for Kubernetes deployment {pull}5963[5963]

[[release-notes-6.1.1]]
=== Beats version 6.1.1
https://github.com/elastic/beats/compare/v6.1.0...v6.1.1[View commits]

No changes in this release.

[[release-notes-6.1.0]]
=== Beats version 6.1.0
https://github.com/elastic/beats/compare/v6.0.1...v6.1.0[View commits]

==== Breaking changes

*Auditbeat*

- Changed `audit.file.path` to be a multi-field so that path is searchable. {pull}5625[5625]

*Metricbeat*

- Rename `heap_init` field to `heap.init` in the Elasticsearch module. {pull}5320[5320]
- Rename `http.response.status_code` field to `http.response.code` in the HTTP module. {pull}5521[5521]

==== Bugfixes

*Affecting all Beats*

- Remove ID() from Runner interface {issue}5153[5153]
- Correctly send configured `Host` header to the remote server. {issue}4842[4842]
- Change add_kubernetes_metadata to attempt detection of namespace. {pull}5482[5482]
- Avoid double slash when join url and path {pull}5517[5517]
- Fix console color output for Windows. {issue}5611[5611]
- Fix logstash output debug message. {pull}5799{5799]
- Fix isolation of modules when merging local and global field settings. {issue}5795[5795]
- Report ephemeral ID and uptime in monitoring events on all platforms {pull}6501[6501]

*Filebeat*

- Add support for adding string tags {pull}5395[5395]
- Fix race condition when limiting the number of harvesters running in parallel {issue}5458[5458]
- Fix relative paths in the prospector definitions. {pull}5443[5443]
- Fix `recursive_globe.enabled` option. {pull}5443[5443]

*Metricbeat*

- Change field type of http header from nested to object {pull}5258[5258]
- Fix the fetching of process information when some data is missing under MacOS X. {issue}5337[5337]
- Change `MySQL active connections` visualization title to `MySQL total connections`. {issue}4812[4812]
- Fix `ProcState` on Linux and FreeBSD when process names contain parentheses. {pull}5775[5775]
- Fix incorrect `Mem.Used` calculation under linux. {pull}5775[5775]
- Fix `open_file_descriptor_count` and `max_file_descriptor_count` lost in zookeeper module {pull}5902[5902]
- Fix system process metricset for kernel processes. {issue}5700[5700]
- Change kubernetes.node.cpu.allocatable.cores to float. {pull}6130[6130]

*Packetbeat*

- Fix http status phrase parsing not allow spaces. {pull}5312[5312]
- Fix http parse to allow to parse get request with space in the URI. {pull}5495[5495]
- Fix mysql SQL parser to trim `\r` from Windows Server `SELECT\r\n\t1`. {pull}5572[5572]
- Fix corruption when parsing repeated headers in an HTTP request or response. {pull}6325[6325]
- Fix panic when parsing partial AMQP messages. {pull}6384[6384]
- Fix out of bounds access to slice in MongoDB parser. {pull}6256[6256]
- Fix sniffer hanging on exit under Linux. {pull}6535[6535]
- Fix bounds check error in http parser causing a panic. {pull}6750[6750]

*Winlogbeat*

- Fix the registry file. It was not correctly storing event log names, and
  upon restart it would begin reading at the start of each event log. {issue}5813[5813]
- Fix config validation to allow `event_logs.processors`. [pull]6217[6217]

==== Added

*Affecting all Beats*

- Support dashboard loading without Elasticsearch {pull}5653[5653]
- Changed the hashbang used in the beat helper script from `/bin/bash` to `/usr/bin/env bash`. {pull}5051[5051]
- Changed beat helper script to use `exec` when running the beat. {pull}5051[5051]
- Fix reloader error message to only print on actual error {pull}5066[5066]
- Add support for enabling TLS renegotiation. {issue}4386[4386]
- Add Azure VM support for add_cloud_metadata processor {pull}5355[5355]
- Add `output.file.permission` config option. {pull}4638[4638]
- Refactor add_kubernetes_metadata to support autodiscovery {pull}5434[5434]
- Improve custom flag handling and CLI flags usage message. {pull}5543[5543]
- Add number_of_routing_shards config set to 30 {pull}5570[5570]
- Set log level for kafka output. {pull}5397[5397]
- Move TCP UDP start up into `server.Start()` {pull}4903[4903]
- Update to Golang 1.9.2

*Auditbeat*

- Add support for SHA3 hash algorithms to the file integrity module. {issue}5345[5345]
- Add dashboards for Linux audit framework events (overview, executions, sockets). {pull}5516[5516]

*Filebeat*

- Add PostgreSQL module with slowlog support. {pull}4763[4763]
- Add Kafka log module. {pull}4885[4885]
- Add support for `/var/log/containers/` log path in `add_kubernetes_metadata` processor. {pull}4981[4981]
- Remove error log from runnerfactory as error is returned by API. {pull}5085[5085]
- Add experimental Docker `json-file` prospector . {pull}5402[5402]
- Add experimental Docker autodiscover functionality. {pull}5245[5245]
- Add option to convert the timestamps to UTC in the system module. {pull}5647[5647]
- Add Logstash module support for main log and the slow log, support the plain text or structured JSON format {pull}5481[5481]

*Metricbeat*

- Add graphite protocol metricbeat module. {pull}4734[4734]
- Add http server metricset to support push metrics via http. {pull}4770[4770]
- Make config object public for graphite and http server {pull}4820[4820]
- Add system uptime metricset. {issue}4848[4848]
- Add experimental `queue` metricset to RabbitMQ module. {pull}4788[4788]
- Add additional php-fpm pool status kpis for Metricbeat module {pull}5287[5287]
- Add etcd module. {issue}4970[4970]
- Add ip address of docker containers to event. {pull}5379[5379]
- Add ceph osd tree information to Metricbeat {pull}5498[5498]
- Add basic Logstash module. {pull}5540[5540]
- Add dashboard for Windows service metricset. {pull}5603[5603]
- Add experimental Docker autodiscover functionality. {pull}5245[5245]
- Add Windows service metricset in the windows module. {pull}5332[5332]
- Update gosigar to v0.6.0. {pull}5775[5775]

*Packetbeat*

- Add support for decoding the TLS envelopes. {pull}5476[5476]
- HTTP parses successfully on empty status phrase. {issue}6176[6176]
- HTTP parser supports broken status line. {pull}6631[6631]

[[release-notes-6.0.1]]
=== Beats version 6.0.1
https://github.com/elastic/beats/compare/v6.0.0...v6.0.1[View commits]

==== Bugfixes

*Affecting all Beats*

- Fix documentation links in README.md files. {pull}5710[5710]
- Fix `add_docker_metadata` dropping some containers. {pull}5788[5788]

*Heartbeat*

- Fix the "HTTP up status" visualization. {pull}5564[5564]

*Metricbeat*

- Fix map overwrite in docker diskio module. {issue}5582[5582]
- Fix connection leak in mongodb module. {issue}5688[5688]
- Fix the include top N processes feature for cases where there are fewer
  processes than N. {pull}5729[5729]


include::libbeat/docs/release-notes/6.0.0.asciidoc[]

[[release-notes-6.0.0-ga]]
=== Beats version 6.0.0-GA
https://github.com/elastic/beats/compare/v6.0.0-rc2...v6.0.0[View commits]

The list below covers the changes between 6.0.0-rc2 and 6.0.0 GA only.

==== Bugfixes

*Filebeat*

- Fix machine learning jobs setup for dynamic modules. {pull}5509[5509]

*Packetbeat*

- Fix missing length check in the PostgreSQL module. {pull}5457[5457]
- Fix panic in ACK handler if event is dropped on blocked queue {issue}5524[5524]

==== Added

*Filebeat*

- Add Kubernetes manifests to deploy Filebeat. {pull}5349[5349]
- Add container short ID matching to add_docker_metadata. {pull}6172[6172]

*Metricbeat*

- Add Kubernetes manifests to deploy Metricbeat. {pull}5349[5349]


[[release-notes-6.0.0-rc2]]
=== Beats version 6.0.0-rc2
https://github.com/elastic/beats/compare/v6.0.0-rc1...v6.0.0-rc2[View commits]

==== Breaking changes

*Packetbeat*

- Remove not-working `runoptions.uid` and `runoptions.gid` options in Packetbeat. {pull}5261[5261]

==== Bugfixes

*Affecting all Beats*

- Fix data race accessing watched containers. {issue}5147[5147]
- Do not require template if index change and template disabled {pull}5319[5319]
- Fix missing ACK in redis output. {issue}5404[5404]

*Filebeat*

- Fix default paths for redis 4.0.1 logs on macOS {pull}5173[5173]
- Fix Filebeat not starting if command line and modules configs are used together. {issue}5376[5376]
- Fix double `@timestamp` field when JSON decoding was used. {pull}5436[5436]

*Metricbeat*

- Use `beat.name` instead of `beat.hostname` in the Host Overview dashboard. {pull}5340[5340]
- Fix the loading of 5.x dashboards. {issue}5277[5277]

==== Added

*Metricbeat*

- Auto-select a hostname (based on the host on which the Beat is running) in the Host Overview dashboard. {pull}5340[5340]

==== Deprecated

*Filebeat*

- The `filebeat.config_dir` option is deprecated. Use `filebeat.config.prospector` options instead. {pull}5321[5321]

[[release-notes-6.0.0-rc1]]
=== Beats version 6.0.0-rc1
https://github.com/elastic/beats/compare/v6.0.0-beta2...v6.0.0-rc1[View commits]

==== Bugfixes

*Affecting all Beats*

- Fix the `/usr/bin/beatname` script to accept `-d "*"` as a parameter. {issue}5040[5040]
- Combine `fields.yml` properties when they are defined in different sources. {issue}5075[5075]
- Keep Docker & Kubernetes pod metadata after container dies while they are needed by processors. {pull}5084[5084]
- Fix `fields.yml` lookup when using `export template` with a custom `path.config` param. {issue}5089[5089]
- Remove runner creation from every reload check {pull}5141[5141]
- Fix add_kubernetes_metadata matcher registry lookup. {pull}5159[5159]

*Metricbeat*

- Fix a memory allocation issue where more memory was allocated than needed in the windows-perfmon metricset. {issue}5035[5035]
- Don't start metricbeat if external modules config is wrong and reload is disabled {pull}5053[5053]
- The MongoDB module now connects on each fetch, to avoid stopping the whole Metricbeat instance if MongoDB is not up when starting. {pull}5120[5120]
- Fix kubernetes events module to be able to index time fields properly. {issue}5093[5093]
- Fixed `cmd_set` and `cmd_get` being mixed in the Memcache module. {pull}5189[5189]


==== Added

*Affecting all Beats*

- Enable flush timeout by default. {pull}5150[5150]
- Add @metadata.version to events send to Logstash. {pull}5166[5166]

*Auditbeat*

- Changed the number of shards in the default configuration to 3. {issue}5095[5095]
- Add support for receiving audit events using a multicast socket. {issue}4850[4850]

*Filebeat*

- Changed the number of shards in the default configuration to 3. {issue}5095[5095]
- Don't start filebeat if external modules/prospectors config is wrong and reload is disabled {pull}5053[5053]
- Add `filebeat.registry_flush` setting, to delay the registry updates. {pull}5146[5146]

*Heartbeat*

- Changed the number of shards in the default configuration to 1. {issue}5095[5095]

*Packetbeat*

- Changed the number of shards in the default configuration to 3. {issue}5095[5095]

*Winlogbeat*

- Changed the number of shards in the default configuration to 3. {issue}5095[5095]

[[release-notes-6.0.0-beta2]]
=== Beats version 6.0.0-beta2
https://github.com/elastic/beats/compare/v6.0.0-beta1...v6.0.0-beta2[View commits]

==== Breaking changes

*Affecting all Beats*

- The log directory (`path.log`) for Windows services is now set to `C:\ProgramData\[beatname]\logs`. {issue}4764[4764]
- The _all field is disabled in Elasticsearch 6.0. This means that searching by individual
  words only work on text fields. {issue}4901[4901]
- Fail if removed setting output.X.flush_interval is explicitly configured.
- Rename the `/usr/bin/beatname.sh` script (e.g. `metricbeat.sh`) to `/usr/bin/beatname`. {pull}4933[4933]
- Beat does not start if elasticsearch index pattern was modified but not the template name and pattern. {issue}4769[4769]
- Fail if removed setting output.X.flush_interval is explicitly configured. {pull}4880[4880]

==== Bugfixes

*Affecting all Beats*

- Register kubernetes `field_format` matcher and remove logger in `Encode` API {pull}4888[4888]
- Fix go plugins not loaded when beat starts {pull}4799[4799]
- Add support for `initContainers` in `add_kubernetes_metadata` processor. {issue}4825[4825]
- Eliminate deprecated _default_ mapping in 6.x {pull}4864[4864]
- Fix pod name indexer to use both namespace, pod name to frame index key {pull}4775[4775]

*Filebeat*

- Fix issue where the `fileset.module` could have the wrong value. {issue}4761[4761]

*Heartbeat*

- Fix monitor.name being empty by default. {issue}4852[4852]
- Fix wrong event timestamps. {issue}4851[4851]

*Metricbeat*

- Added missing mongodb configuration file to the `modules.d` folder. {pull}4870[4870]
- Fix wrong MySQL CRUD queries timelion visualization {pull}4857[4857]
- Add new metrics to CPU metricset {pull}4969[4969]

*Packetbeat*

- Update flow timestamp on each packet being received. {issue}4895[4895]

==== Added

*Affecting all Beats*

- Add setting to enable/disable the slow start in logstash output. {pull}4972[4972]
- Update init scripts to use the `test config` subcommand instead of the deprecated `-configtest` flag. {issue}4600[4600]
- Get by default the credentials for connecting to Kibana from the Elasticsearch output configuration. {pull}4867[4867]
- Added `cloud.id` and `cloud.auth` settings, for simplifying using Beats with the Elastic Cloud. {issue}4959[4959]
- Add lz4 compression support to kafka output. {pull}4977[4977]
- Add newer kafka versions to kafka output. {pull}4977[4977]
- Configure the index name when loading the dashboards and the index pattern. {pull}4949[4949]

*Metricbeat*

- Add `filesystem.ignore_types` to system module for ignoring filesystem types. {issue}4685[4685]
- Add support to exclude labels from kubernetes pod metadata. {pull}4757[4757]

[[release-notes-6.0.0-beta1]]
=== Beats version 6.0.0-beta1
https://github.com/elastic/beats/compare/v6.0.0-alpha2...v6.0.0-beta1[View commits]

==== Breaking changes

*Affecting all Beats*

- Rename `kubernetes` processor to `add_kubernetes_metadata`. {pull}4473[4473]
- Rename `*.full.yml` config files to `*.reference.yml`. {pull}4563[4563]
- The `scripts/import_dashboards` is removed from packages. Use the `setup` command instead. {pull}4586[4586]
- Change format of the saved kibana dashboards to have a single JSON file for each dashboard {pull}4413[4413]
- Rename `configtest` command to `test config`. {pull}4590[4590]
- Remove setting `queue_size` and `bulk_queue_size`. {pull}4650[4650]
- Remove setting `dashboard.snapshot` and `dashboard.snapshot_url`. They are no longer needed because the
  dashboards are included in the packages by default. {pull}4675[4675]
- Beats can no longer be launched from Windows Explorer (GUI), command line is required. {pull}4420[4420]

*Auditbeat*

- Changed file metricset config to make `file.paths` a list instead of a dictionary. {pull}4796[4796]

*Heartbeat*

- Renamed the heartbeat RPM/DEB name to `heartbeat-elastic`. {pull}4601[4601]

*Metricbeat*

- Change all `system.cpu.*.pct` metrics to be scaled by the number of CPU cores.
  This will make the CPU usage percentages from the system cpu metricset consistent
  with the system process metricset. The documentation for these metrics already
  stated that on multi-core systems the percentages could be greater than 100%. {pull}4544[4544]
- Remove filters setting from metricbeat modules. {pull}4699[4699]
- Added `type` field to filesystem metrics. {pull}4717[4717]

*Packetbeat*

- Remove the already unsupported `pf_ring` sniffer option. {pull}4608[4608]

==== Bugfixes

*Affecting all Beats*

- Don't stop with error loading the ES template if the ES output is not enabled. {pull}4436[4436]
- Fix race condition in internal logging rotator. {pull}4519[4519]
- Normalize all times to UTC to ensure proper index naming. {issue}4569[4569]
- Fix issue with loading dashboards to ES 6.0 when .kibana index did not already exist. {issue}4659[4659]

*Auditbeat*

- Fix `file.max_file_size` config option for the audit file metricset. {pull}4796[4796]

*Filebeat*

- Fix issue where the `fileset.module` could have the wrong value. {issue}4761[4761]

*Metricbeat*

- Fix issue affecting Windows services timing out at startup. {pull}4491[4491]
- Fix incorrect docker.diskio.total metric calculation. {pull}4507[4507]
- Vsphere module: used memory field corrected. {issue}4461[4461]

*Packetbeat*

- Enabled /proc/net/tcp6 scanning and fixed ip v6 parsing. {pull}4442[4442]

*Winlogbeat*

- Removed validation of top-level config keys. This behavior was inconsistent with other Beats
  and caused maintainability issues. {pull}4657[4657]

==== Added

*Affecting all Beats*

- New cli subcommands interface. {pull}4420[4420]
- Allow source path matching in `add_docker_metadata` processor. {pull}4495[4495]
- Add support for analyzers and multifields in fields.yml. {pull}4574[4574]
- Add support for JSON logging. {pull}4523[4523]
- Add `test output` command, to test Elasticsearch and Logstash output settings. {pull}4590[4590]
- Introduce configurable event queue settings: queue.mem.events, queue.mem.flush.min_events and queue.mem.flush.timeout. {pull}4650[4650]
- Enable pipelining in Logstash output by default. {pull}4650[4650]
- Added 'result' field to Elasticsearch QueryResult struct for compatibility with 6.x Index and Delete API responses. {issue]4661[4661]
- The sample dashboards are now included in the Beats packages. {pull}4675[4675]
- Add `pattern` option to be used in the fields.yml to specify the pattern for a number field. {pull}4731[4731]

*Auditbeat*

- Added `file.hash_types` config option for controlling the hash types. {pull}4796[4796]
- Added the ability to specify byte unit suffixes to `file.max_file_size`. {pull}4796[4796]

*Filebeat*

- Add experimental Redis module. {pull}4441[4441]
- Nginx module: use the first not-private IP address as the remote_ip. {pull}4417[4417]
- Load Ingest Node pipelines when the Elasticsearch connection is established, instead of only once at startup. {pull}4479[4479]
- Add support for loading Xpack Machine Learning configurations from the modules, and added sample configurations for the Nginx module. {pull}4506[4506] {pull}4609[4609]

- Add udp prospector type. {pull}4452[4452]
- Enabled Cgo which means libc is dynamically compiled. {pull}4546[4546]
- Add Beta module config reloading mechanism {pull}4566[4566]
- Remove spooler and publisher components and settings. {pull}4644[4644]

*Heartbeat*

- Enabled Cgo which means libc is dynamically compiled. {pull}4546[4546]

*Metricbeat*

- Add random startup delay to each metricset to avoid the thundering herd problem. {issue}4010[4010]
- Add the ability to configure audit rules to the kernel module. {pull}4482[4482]
- Add the ability to configure kernel's audit failure mode. {pull}4516[4516]
- Add experimental Aerospike module. {pull}4560[4560]
- Vsphere module: collect custom fields from virtual machines. {issue}4464[4464]
- Add `test modules` command, to test modules expected output. {pull}4656[4656]
- Add `processors` setting to metricbeat modules. {pull}4699[4699]
- Support `npipe` protocol (Windows) in Docker module. {pull}4751[4751]

*Winlogbeat*

- Add the ability to use LevelRaw if Level isn't populated in the event XML. {pull}4257[4257]

*Auditbeat*

- Add file integrity metricset to the audit module. {pull}4486[4486]

[[release-notes-6.0.0-alpha2]]
=== Beats version 6.0.0-alpha2
https://github.com/elastic/beats/compare/v6.0.0-alpha1...v6.0.0-alpha2[View commits]

==== Breaking changes

*Filebeat*

- Rename `input_type` field to `prospector.type` {pull}4294[4294]
- The `@metadata.type` field, added by the Logstash output, is now hardcoded to `doc` and will be removed in future versions. {pull}4331[4331].

==== Bugfixes

*Affecting all Beats*

- Fix importing the dashboards when the limit for max open files is too low. {issue}4244[4244]
- Fix configuration documentation for kubernetes processor {pull}4313[4313]
- Fix misspelling in `add_locale` configuration option for abbreviation.

*Filebeat*

- Fix race condition on harvester stopping with reloading enabled. {issue}3779[3779]
- Fix recursive glob config parsing and resolution across restarts. {pull}4269[4269]
- Allow string characters in user agent patch version (NGINX and Apache) {pull}4415[4415]
- Fix grok pattern in filebeat module system/auth without hostname. {pull}4224[4224]

*Metricbeat*

- Set correct format for percent fields in memory module. {pull}4619[4619]
- Fix a debug statement that said a module wrapper had stopped when it hadn't. {pull}4264[4264]
- Use MemAvailable value from /proc/meminfo on Linux 3.14. {pull}4316[4316]
- Fix panic when events were dropped by filters. {issue}4327[4327]
- Add filtering to system filesystem metricset to remove relative mountpoints like those
  from Linux network namespaces. {pull}4370[4370]
- Remove unnecessary print statement in schema apis. {pull}4355[4355]
- Fix type of field `haproxy.stat.check.health.last`. {issue}4407[4407]

*Packetbeat*
- Enable memcache filtering only if a port is specified in the config file. {issue}4335[4335]
- Enable memcache filtering only if a port is specified in the config file. {issue}4335[4335]

==== Added

*Affecting all Beats*

- Upgraded to Golang 1.8.3. {pull}4401[4401]
- Added the possibility to set Elasticsearch mapping template settings from the Beat configuration file. {pull}4284[4284] {pull}4317[4317]
- Add a variable to the SysV init scripts to make it easier to change the user. {pull}4340[4340]
- Add the option to write the generated Elasticsearch mapping template into a file. {pull}4323[4323]
- Add `instance_name` in GCE add_cloud_metadata processor. {pull}4414[4414]
- Add `add_docker_metadata` processor. {pull}4352[4352]
- Add `logging.files` `permissions` option. {pull}4295[4295]

*Filebeat*
- Added ability to sort harvested files. {pull}4374[4374]
- Add experimental Redis slow log prospector type. {pull}4180[4180]

*Metricbeat*

- Add macOS implementation of the system diskio metricset. {issue}4144[4144]
- Add process_summary metricset that records high level metrics about processes. {pull}4231[4231]
- Add `kube-state-metrics` based metrics to `kubernetes` module {pull}4253[4253]
- Add debug logging to Jolokia JMX metricset. {pull}4341[4341]
- Add events metricset for kubernetes metricbeat module {pull}4315[4315]
- Change Metricbeat default configuration file to be better optimized for most users. {pull}4329[4329]
- Add experimental RabbitMQ module. {pull}4394[4394]
- Add Kibana dashboard for the Kubernetes modules. {pull}4138[4138]

*Packetbeat*

*Winlogbeat*

==== Deprecated

*Affecting all Beats*

- The `@metadata.type` field, added by the Logstash output, is deprecated, hardcoded to `doc` and will be removed in future versions. {pull}4331[4331].

*Filebeat*

- Deprecate `input_type` prospector config. Use `type` config option instead. {pull}4294[4294]

==== Known Issue

- If the Elasticsearch output is not enabled, but `setup.template` options are
  present (like it's the case in the default Metricbeat configuration), the
  Beat stops with an error: "Template loading requested but the Elasticsearch
  output is not configured/enabled". To avoid this error, disable the template
  loading explicitly `setup.template.enabled: false`.

[[release-notes-6.0.0-alpha1]]
=== Beats version 6.0.0-alpha1
https://github.com/elastic/beats/compare/v5.4.0...v6.0.0-alpha1[View commits]

==== Breaking changes

*Affecting all Beats*

- Introduce beat version in the Elasticsearch index and mapping template {pull}3527[3527]
- Usage of field `_type` is now ignored and hardcoded to `doc`. {pull}3757[3757]
- Change vendor manager from glide to govendor. {pull}3851[3851]
- Rename `error` field to `error.message`. {pull}3987[3987]
- Change `dashboards.*` config options to `setup.dashboards.*`. {pull}3921[3921]
- Change `outputs.elasticsearch.template.* to `setup.template.*` {pull}4080[4080]

*Filebeat*

- Remove code to convert states from 1.x. {pull}3767[3767]
- Remove deprecated config options `force_close_files` and `close_older`. {pull}3768[3768]
- Change `clean_removed` behaviour to also remove states for files which cannot be found anymore under the same name. {pull}3827[3827]
- Remove `document_type` config option. Use `fields` instead. {pull}4204[4204]
- Move `json_error` under `error.message` and `error.key`. {pull}4167[4167]

*Packetbeat*

- Remove deprecated `geoip`. {pull}3766[3766]
- Replace `waitstop` command line argument by `shutdown_timeout` in configuration file. {pull}3588[3588]

*Winlogbeat*

- Remove metrics endpoint. Replaced by http endpoint in libbeat (see #3717). {pull}3901[3901]

==== Bugfixes

*Affecting all Beats*

- Add `_id`, `_type`, `_index` and `_score` fields in the generated index pattern. {pull}3282[3282]

*Filebeat*

- Fix the Mysql slowlog parsing of IP addresses. {pull}4183[4183]
- Fix issue that new prospector was not reloaded on conflict {pull}4128[4128]

*Heartbeat*

- Use IP type of elasticsearch for ip field. {pull}3926[3926]

*Metricbeat*

- Support `common.Time` in `mapstriface.toTime()` {pull}3812[3812]
- Fix MongoDB `dbstats` fields mapping. {pull}4025[4025]
- Fixing prometheus collector to aggregate metrics based on metric family. {pull}4075[4075]
- Fixing multiEventFetch error reporting when no events are returned {pull}4153[4153]

==== Added

*Affecting all Beats*

- Initialize a beats UUID from file on startup. {pull}3615[3615]
- Add new `add_locale` processor to export the local timezone with an event. {pull}3902[3902]
- Add http endpoint. {pull}3717[3717]
- Updated to Go 1.8.1. {pull}4033[4033]
- Add kubernetes processor {pull}3888[3888]
- Add support for `include_labels` and `include_annotations` in kubernetes processor {pull}4043[4043]
- Support new `index_patterns` field when loading templates for Elasticsearch >= 6.0 {pull}4056[4056]
- Adding goimports support to make check and fmt {pull}4114[4114]
- Make kubernetes indexers/matchers pluggable {pull}4151[4151]
- Abstracting pod interface in kubernetes plugin to enable easier vendoring {pull}4152[4152]

*Filebeat*

- Restructure `input.Event` to be inline with `outputs.Data` {pull}3823[3823]
- Add base for supporting prospector level processors {pull}3853[3853]
- Add `filebeat.config.path` as replacement for `config_dir`. {pull}4051[4051]
- Add a `recursive_glob.enabled` setting to expand `**` in patterns. {pull}3980[3980]
- Add Icinga module. {pull}3904[3904]
- Add ability to parse nginx logs exposing the X-Forwarded-For header instead of the remote address.

*Heartbeat*

- Event format and field naming changes in Heartbeat and sample Dashboard. {pull}4091[4091]

*Metricbeat*

- Add experimental metricset `perfmon` to Windows module. {pull}3758[3758]
- Add memcached module with stats metricset. {pull}3693[3693]
- Add the `process.cmdline.cache.enabled` config option to the System Process Metricset. {pull}3891[3891]
- Add new MetricSet interfaces for developers (`Closer`, `ReportingFetcher`, and `PushMetricSet`). {pull}3908[3908]
- Add kubelet module {pull}3916[3916]
- Add dropwizard module {pull}4022[4022]
- Adding query APIs for metricsets and modules from metricbeat registry {pull}4102[4102]
- Fixing nil pointer on prometheus collector when http response is nil {pull}4119[4119]
- Add http module with json metricset. {pull}4092[4092]
- Add the option to the system module to include only the first top N processes by CPU and memory. {pull}4127[4127].
- Add experimental Vsphere module. {pull}4028[4028]
- Add experimental Elasticsearch module. {pull}3903[3903]
- Add experimental Kibana module. {pull}3895[3895]
- Move elasticsearch metricset node_stats under node.stats namespace. {pull}4142[4142]
- Make IP port indexer constructor public {pull}4434[4434]

*Packetbeat*

- Add `fields` and `fields_under_root` to Packetbeat protocols configurations. {pull}3518[3518]
- Add list style Packetbeat protocols configurations. This change supports specifying multiple configurations of the same protocol analyzer. {pull}3518[3518]

*Winlogbeat*

==== Deprecated

*Affecting all Beats*

- Usage of field `_type` is deprecated. It should not be used in queries or dashboards. {pull}3409[3409]

*Packetbeat*

- Deprecate dictionary style protocols configuration. {pull}3518[3518]

*Winlogbeat*

==== Known Issue

*Filebeat*

- Prospector reloading only works properly with new files. {pull}3546[3546]

[[release-notes-5.6.2]]
=== Beats version 5.6.2
https://github.com/elastic/beats/compare/v5.6.1...v5.6.2[View commits]

No changes in this release.

[[release-notes-5.6.1]]
=== Beats version 5.6.1
https://github.com/elastic/beats/compare/v5.6.0...v5.6.1[View commits]

No changes in this release.

[[release-notes-5.6.0]]
=== Beats version 5.6.0
https://github.com/elastic/beats/compare/v5.5.3...v5.6.0[View commits]

==== Breaking changes

*Affecting all Beats*

- The _all.norms setting in the Elasticsearch template is no longer disabled.
  This increases the storage size with one byte per document, but allows for a
  better upgrade experience to 6.0. {issue}4901[4901]


==== Bugfixes

*Filebeat*

- Fix issue where the `fileset.module` could have the wrong value. {issue}4761[4761]

*Packetbeat*

- Update flow timestamp on each packet being received. {issue}4895[4895]

*Metricbeat*

- Fix a debug statement that said a module wrapper had stopped when it hadn't. {pull}4264[4264]
- Use MemAvailable value from /proc/meminfo on Linux 3.14. {pull}4316[4316]
- Fix panic when events were dropped by filters. {issue}4327[4327]

==== Added

*Affecting all Beats*

- Add option to the import_dashboards script to load the dashboards via Kibana API. {pull}4682[4682]

*Filebeat*

- Add support for loading Xpack Machine Learning configurations from the modules, and added sample configurations for the Nginx module. {pull}4506[4506] {pull}4609[4609]
-  Add ability to parse nginx logs exposing the X-Forwarded-For header instead of the remote address. {pull}4351[4351]

*Metricbeat*

- Add `filesystem.ignore_types` to system module for ignoring filesystem types. {issue}4685[4685]

==== Deprecated

*Affecting all Beats*

- Loading more than one output is deprecated and will be removed in 6.0. {pull}4907[4907]

[[release-notes-5.5.3]]
=== Beats version 5.5.3
https://github.com/elastic/beats/compare/v5.5.2...v5.5.3[View commits]

No changes in this release.

[[release-notes-5.5.2]]
=== Beats version 5.5.2
https://github.com/elastic/beats/compare/v5.5.1...v5.5.2[View commits]

No changes in this release.
[[release-notes-5.5.1]]
=== Beats version 5.5.1
https://github.com/elastic/beats/compare/v5.5.0...v5.5.1[View commits]

==== Bugfixes

*Affecting all Beats*

- Normalize all times to UTC to ensure proper index naming. {issue}4569[4569]

[[release-notes-5.5.0]]
=== Beats version 5.5.0
https://github.com/elastic/beats/compare/v5.4.2...v5.5.0[View commits]

==== Breaking changes

*Affecting all Beats*

- Usage of field `_type` is now ignored and hardcoded to `doc`. {pull}3757[3757]

*Metricbeat*
- Change all `system.cpu.*.pct` metrics to be scaled by the number of CPU cores.
  This will make the CPU usage percentages from the system cpu metricset consistent
  with the system process metricset. The documentation for these metrics already
  stated that on multi-core systems the percentages could be greater than 100%. {pull}4544[4544]

==== Bugfixes

*Affecting all Beats*

- Fix console output. {pull}4045[4045]

*Filebeat*

- Allow string characters in user agent patch version (NGINX and Apache) {pull}4415[4415]

*Metricbeat*

- Fix type of field `haproxy.stat.check.health.last`. {issue}4407[4407]

*Packetbeat*

- Fix `packetbeat.interface` options that contain underscores (e.g. `with_vlans` or `bpf_filter`). {pull}4378[4378]
- Enabled /proc/net/tcp6 scanning and fixed ip v6 parsing. {pull}4442[4442]

==== Deprecated

*Filebeat*

- Deprecate `document_type` prospector config option as _type is removed in elasticsearch 6.0. Use fields instead. {pull}4225[4225]

*Winlogbeat*

- Deprecated metrics endpoint. It is superseded by a libbeat feature that can serve metrics on an HTTP endpoint. {pull}4145[4145]

[[release-notes-5.4.2]]
=== Beats version 5.4.2
https://github.com/elastic/beats/compare/v5.4.1...v5.4.2[View commits]

==== Bugfixes

*Affecting all Beats*

- Removed empty sections from the template files, causing indexing errors for array objects. {pull}4488[4488]

*Metricbeat*

- Fix issue affecting Windows services timing out at startup. {pull}4491[4491]
- Add filtering to system filesystem metricset to remove relative mountpoints like those
  from Linux network namespaces. {pull}4370[4370]

*Packetbeat*

- Clean configured geoip.paths before attempting to open the database. {pull}4306[4306]

[[release-notes-5.4.1]]
=== Beats version 5.4.1
https://github.com/elastic/beats/compare/v5.4.0...v5.4.1[View commits]

==== Bugfixes

*Affecting all Beats*

- Fix importing the dashboards when the limit for max open files is too low. {issue}4244[4244]
- Fix console output. {pull}4045[4045]

*Filebeat*

- Fix issue that new prospector was not reloaded on conflict. {pull}4128[4128]
- Fix grok pattern in filebeat module system/auth without hostname. {pull}4224[4224]
- Fix the Mysql slowlog parsing of IP addresses. {pull}4183[4183]

==== Added

*Affecting all Beats*

- Binaries upgraded to Go 1.7.6 which contains security fixes. {pull}4400[4400]

*Winlogbeat*

- Add the ability to use LevelRaw if Level isn't populated in the event XML. {pull}4257[4257]

[[release-notes-5.4.0]]
=== Beats version 5.4.0
https://github.com/elastic/beats/compare/v5.3.2...v5.4.0[View commits]

==== Bugfixes

*Affecting all Beats*

- Improve error message when downloading the dashboards fails. {pull}3805[3805]
- Fix potential Elasticsearch output URL parsing error if protocol scheme is missing. {pull}3671[3671]
- Downgrade Elasticsearch per batch item failure log to debug level. {issue}3953[3953]
- Make `@timestamp` accessible from format strings. {pull}3721[3721]

*Filebeat*

- Allow log lines without a program name in the Syslog fileset. {pull}3944[3944]
- Don't stop Filebeat when modules are used with the Logstash output. {pull}3929[3929]

*Metricbeat*

- Fixing panic on the Prometheus collector when label has a comma. {pull}3947[3947]
- Make system process metricset honor the `cpu_ticks` config option. {issue}3590[3590]

*Winlogbeat*

- Fix null terminators include in raw XML string when include_xml is enabled. {pull}3943[3943]

==== Added

*Affecting all Beats*

- Update index mappings to support future Elasticsearch 6.X. {pull}3778[3778]

*Filebeat*

- Add auditd module for reading audit logs on Linux. {pull}3750[3750] {pull}3941[3941]
- Add fileset for the Linux authorization logs. {pull}3669[3669]

*Heartbeat*

- Add default ports in HTTP monitor. {pull}3924[3924]

*Metricbeat*

- Add beta Jolokia module. {pull}3844[3844]
- Add dashboard for the MySQL module. {pull}3716[3716]
- Module configuration reloading is now beta instead of experimental. {pull}3841[3841]
- Marked http fields from the HAProxy module optional to improve compatibility with 1.5. {pull}3788[3788]
- Add support for custom HTTP headers and TLS for the Metricbeat modules. {pull}3945[3945]

*Packetbeat*

- Add DNS dashboard for an overview the DNS traffic. {pull}3883[3883]
- Add DNS Tunneling dashboard to highlight domains with large numbers of subdomains or high data volume. {pull}3884[3884]

[[release-notes-5.3.2]]
=== Beats version 5.3.2
https://github.com/elastic/beats/compare/v5.3.1...v5.3.2[View commits]

==== Bugfixes

*Filebeat*

- Properly shut down crawler in case one prospector is misconfigured. {pull}4037[4037]
- Fix panic in JSON decoding code if the input line is "null". {pull}4042[4042]


[[release-notes-5.3.1]]
=== Beats version 5.3.1
https://github.com/elastic/beats/compare/v5.3.0...v5.3.1[View commits]

==== Bugfixes

*Affecting all Beats*

- Fix panic when testing regex-AST to match against date patterns. {issue}3889[3889]
- Fix panic due to race condition in kafka output. {pull}4098[4098]

*Filebeat*

- Fix modules default file permissions. {pull}3879[3879]
- Allow `-` in Apache access log byte count. {pull}3863[3863]

*Metricbeat*

- Avoid errors when some Apache status fields are missing. {issue}3074[3074]


[[release-notes-5.3.0]]
=== Beats version 5.3.0
https://github.com/elastic/beats/compare/v5.2.2...v5.3.0[View commits]

==== Breaking changes

*Affecting all Beats*

- Configuration files must be owned by the user running the Beat or by root, and they must not be writable by others. {pull}3544[3544] {pull}3689[3689]
- Change Beat generator. Use `$GOPATH/src/github.com/elastic/beats/script/generate.py` to generate a beat. {pull}3452[3452]

*Filebeat*

- Always use absolute path for event and registry. This can lead to issues when relative paths were used before. {pull}3328[3328]

*Metricbeat*

- Linux cgroup metrics are now enabled by default for the system process metricset. The configuration option for the feature was renamed from `cgroups` to `process.cgroups.enabled`. {pull}3519[3519]
- Change field names `couchbase.node.couch.*.actual_disk_size.*` to `couchbase.node.couch.*.disk_size.*` {pull}3545[3545]

==== Bugfixes

*Affecting all Beats*

- Add `_id`, `_type`, `_index` and `_score` fields in the generated index pattern. {pull}3282[3282]

*Filebeat*
- Always use absolute path for event and registry. {pull}3328[3328]
- Raise an exception in case there is a syntax error in one of the configuration files available under
  filebeat.config_dir. {pull}3573[3573]
- Fix empty registry file on machine crash. {issue}3537[3537]

*Metricbeat*

- Add error handling to system process metricset for when Linux cgroups are missing from the kernel. {pull}3692[3692]
- Add labels to the Docker healthcheck metricset output. {pull}3707[3707]

*Winlogbeat*

- Fix handling of empty strings in event_data. {pull}3705[3705]

==== Added

*Affecting all Beats*

- Files created by Beats (logs, registry, file output) will have 0600 permissions. {pull}3387[3387].
- RPM/deb packages will now install the config file with 0600 permissions. {pull}3382[3382]
- Add the option to pass custom HTTP headers to the Elasticsearch output. {pull}3400[3400]
- Unify `regexp` and `contains` conditionals, for both to support array of strings and convert numbers to strings if required. {pull}3469[3469]
- Add the option to load the sample dashboards during the Beat startup phase. {pull}3506[3506]
- Disabled date detection in Elasticsearch index templates. Date fields must be explicitly defined in index templates. {pull}3528[3528]
- Using environment variables in the configuration file is now GA, instead of experimental. {pull}3525[3525]

*Filebeat*

- Add Filebeat modules for system, apache2, mysql, and nginx. {issue}3159[3159]
- Add the `pipeline` config option at the prospector level, for configuring the Ingest Node pipeline ID. {pull}3433[3433]
- Update regular expressions used for matching file names or lines (multiline, include/exclude functionality) to new matchers improving performance of simple string matches. {pull}3469[3469]
- The `symlinks` and `harvester_limit` settings are now GA, instead of experimental. {pull}3525[3525]
- close_timeout is also applied when the output is blocking. {pull}3511[3511]
- Improve handling of different path variants on Windows. {pull}3781[3781]
- Add multiline.flush_pattern option, for specifying the 'end' of a multiline pattern {pull}4019[4019]

*Heartbeat*

- Add `tags`, `fields` and `fields_under_root` in monitors configuration. {pull}3623[3623]

*Metricbeat*

- Add experimental dbstats metricset to MongoDB module. {pull}3228[3228]
- Use persistent, direct connections to the configured nodes for MongoDB module. {pull}3228[3228]
- Add dynamic configuration reloading for modules. {pull}3281[3281]
- Add docker health metricset {pull}3357[3357]
- Add docker image metricset {pull}3467[3467]
- System module uses new matchers for white-listing processes. {pull}3469[3469]
- Add Beta CEPH module with health metricset. {pull}3311[3311]
- Add Beta php_fpm module with pool metricset. {pull}3415[3415]
- The Docker, Kafka, and Prometheus modules are now Beta, instead of experimental. {pull}3525[3525]
- The HAProxy module is now GA, instead of experimental. {pull}3525[3525]
- Add the ability to collect the environment variables from system processes. {pull}3337[3337]

==== Deprecated

*Affecting all Beats*

- Usage of field `_type` is deprecated. It should not be used in queries or dashboards. {pull}3409[3409]

*Filebeat*

- The experimental `publish_async` option is now deprecated and is planned to be removed in 6.0. {pull}3525[3525]


[[release-notes-5.2.2]]
=== Beats version 5.2.2
https://github.com/elastic/beats/compare/v5.2.1...v5.2.2[View commits]

*Metricbeat*

- Fix bug docker module hanging when docker container killed. {issue}3610[3610]
- Set timeout to period instead of 1s by default as documented. {pull}3612[3612]

[[release-notes-5.2.1]]
=== Beats version 5.2.1
https://github.com/elastic/beats/compare/v5.2.0...v5.2.1[View commits]

==== Bugfixes

*Metricbeat*

- Fix go routine leak in docker module. {pull}3492[3492]

*Packetbeat*

- Fix error in the NFS sample dashboard. {pull}3548[3548]

*Winlogbeat*

- Fix error in the Winlogbeat sample dashboard. {pull}3548[3548]

[[release-notes-5.2.0]]
=== Beats version 5.2.0
https://github.com/elastic/beats/compare/v5.1.2...v5.2.0[View commits]

==== Bugfixes

*Affecting all Beats*

- Fix overwriting explicit empty config sections. {issue}2918[2918]

*Filebeat*

- Fix alignment issue were Filebeat compiled with Go 1.7.4 was crashing on 32 bits system. {issue}3273[3273]

*Metricbeat*

- Fix service times-out at startup. {pull}3056[3056]
- Kafka module case sensitive host name matching. {pull}3193[3193]
- Fix interface conversion panic in couchbase module {pull}3272[3272]

*Packetbeat*

- Fix issue where some Cassandra visualizations were showing data from all protocols. {issue}3314[3314]

==== Added

*Affecting all Beats*

- Add support for passing list and dictionary settings via -E flag.
- Support for parsing list and dictionary setting from environment variables.
- Added new flags to import_dashboards (-cacert, -cert, -key, -insecure). {pull}3139[3139] {pull}3163[3163]
- The limit for the number of fields is increased via the mapping template. {pull}3275[3275]
- Updated to Go 1.7.4. {pull}3277[3277]
- Added a NOTICE file containing the notices and licenses of the dependencies. {pull}3334[3334].

*Heartbeat*

- First release, containing monitors for ICMP, TCP, and HTTP.

*Filebeat*

- Add enabled config option to prospectors. {pull}3157[3157]
- Add target option for decoded_json_field. {pull}3169[3169]

*Metricbeat*

- Kafka module broker matching enhancements. {pull}3129[3129]
- Add a couchbase module with metricsets for node, cluster and bucket. {pull}3081[3081]
- Export number of cores for CPU module. {pull}3192[3192]
- Experimental Prometheus module. {pull}3202[3202]
- Add system socket module that reports all TCP sockets. {pull}3246[3246]
- Kafka consumer groups metricset. {pull}3240[3240]
- Add jolokia module with dynamic jmx metricset. {pull}3570[3570]

*Winlogbeat*

- Reduced amount of memory allocated while reading event log records. {pull}3113[3113] {pull}3118[3118]

[[release-notes-5.1.2]]
=== Beats version 5.1.2
https://github.com/elastic/beats/compare/v5.1.1...v5.1.2[View commits]

==== Bugfixes

*Filebeat*

- Fix registry migration issue from old states where files were only harvested after second restart. {pull}3322[3322]

*Packetbeat*

- Fix error on importing dashboards due to colons in the Cassandra dashboard. {issue}3140[3140]
- Fix error on importing dashboards due to the wrong type for the geo_point fields. {pull}3147[3147]

*Winlogbeat*

- Fix for "The array bounds are invalid" error when reading large events. {issue}3076[3076]

[[release-notes-5.1.1]]
=== Beats version 5.1.1
https://github.com/elastic/beats/compare/v5.0.2...v5.1.1[View commits]

==== Breaking changes

*Metricbeat*

- Change data structure of experimental haproxy module. {pull}3003[3003]

*Filebeat*

- If a file is falling under `ignore_older` during startup, offset is now set to end of file instead of 0.
  With the previous logic the whole file was sent in case a line was added and it was inconsistent with
  files which were harvested previously. {pull}2907[2907]
- `tail_files` is now only applied on the first scan and not for all new files. {pull}2932[2932]

==== Bugfixes

*Affecting all Beats*

- Fix empty benign errors logged by processor actions. {pull}3046[3046]

*Metricbeat*

- Calculate the fsstat values per mounting point, and not filesystem. {pull}2777[2777]

==== Added

*Affecting all Beats*

- Add add_cloud_metadata processor for collecting cloud provider metadata. {pull}2728[2728]
- Added decode_json_fields processor for decoding fields containing JSON strings. {pull}2605[2605]
- Add Tencent Cloud provider for add_cloud_metadata processor. {pull}4023[4023]
- Add Alibaba Cloud provider for add_cloud_metadata processor. {pull}4111[4111]

*Metricbeat*

- Add experimental Docker module. Provided by Ingensi and @douaejeouit based on dockbeat.
- Add a sample Redis Kibana dashboard. {pull}2916[2916]
- Add support for MongoDB 3.4 and WiredTiger metrics. {pull}2999[2999]
- Add experimental kafka module with partition metricset. {pull}2969[2969]
- Add raw config option for mysql/status metricset. {pull}3001[3001]
- Add command fields for mysql/status metricset. {pull}3251[3251]

*Filebeat*

- Add command line option `-once` to run Filebeat only once and then close. {pull}2456[2456]
- Only load matching states into prospector to improve state handling {pull}2840[2840]
- Reset all states ttl on startup to make sure it is overwritten by new config {pull}2840[2840]
- Persist all states for files which fall under `ignore_older` to have consistent behaviour {pull}2859[2859]
- Improve shutdown behaviour with large number of files. {pull}3035[3035]

*Winlogbeat*

- Add `event_logs.batch_read_size` configuration option. {pull}2641[2641]

[[release-notes-5.1.0]]
=== Beats version 5.1.0 (skipped)

Version 5.1.0 doesn't exist because, for a short period of time, the Elastic
Yum and Apt repositories included unreleased binaries labeled 5.1.0. To avoid
confusion and upgrade issues for the people that have installed these without
realizing, we decided to skip the 5.1.0 version and release 5.1.1 instead.

[[release-notes-5.0.2]]
=== Beats version 5.0.2
https://github.com/elastic/beats/compare/v5.0.1...v5.0.2[View commits]

==== Bugfixes

*Metricbeat*

- Fix the `password` option in the MongoDB module. {pull}2995[2995]


[[release-notes-5.0.1]]
=== Beats version 5.0.1
https://github.com/elastic/beats/compare/v5.0.0...v5.0.1[View commits]

==== Bugfixes

*Metricbeat*

- Fix `system.process.start_time` on Windows. {pull}2848[2848]
- Fix `system.process.ppid` on Windows. {issue}2860[2860]
- Fix system process metricset for Windows XP and 2003. `cmdline` will be unavailable. {issue}1704[1704]
- Fix access denied issues in system process metricset by enabling SeDebugPrivilege on Windows. {issue}1897[1897]
- Fix system diskio metricset for Windows XP and 2003. {issue}2885[2885]

*Packetbeat*

- Fix 'index out of bounds' bug in Packetbeat DNS protocol plugin. {issue}2872[2872]

*Filebeat*

- Fix registry cleanup issue when files falling under ignore_older after restart. {issue}2818[2818]


==== Added

*Metricbeat*

- Add username and password config options to the PostgreSQL module. {pull}2889[2890]
- Add username and password config options to the MongoDB module. {pull}2889[2889]
- Add system core metricset for Windows. {pull}2883[2883]

*Packetbeat*

- Define `client_geoip.location` as geo_point in the mappings to be used by the GeoIP processor in the Ingest Node pipeline.
  {pull}2795[2795]

*Filebeat*

- Stop Filebeat on registrar loading error. {pull}2868[2868]


include::libbeat/docs/release-notes/5.0.0.asciidoc[]

[[release-notes-5.0.0-ga]]
=== Beats version 5.0.0-GA
https://github.com/elastic/beats/compare/v5.0.0-rc1...v5.0.0[View commits]

The list below covers the changes between 5.0.0-rc1 and 5.0.0 GA only.

==== Bugfixes

*Affecting all Beats*

- Fix kafka output re-trying batches with too large events. {issue}2735[2735]
- Fix kafka output protocol error if `version: 0.10` is configured. {issue}2651[2651]
- Fix kafka output connection closed by broker on SASL/PLAIN. {issue}2717[2717]

*Metricbeat*

- Fix high CPU usage on macOS when encountering processes with long command lines. {issue}2747[2747]
- Fix high value of `system.memory.actual.free` and `system.memory.actual.used`. {issue}2653[2653]
- Change several `OpenProcess` calls on Windows to request the lowest possible access privilege.  {issue}1897[1897]
- Fix system.memory.actual.free high value on Windows. {issue}2653[2653]

*Filebeat*

- Fix issue when clean_removed and clean_inactive were used together that states were not directly removed from the registry.
- Fix issue where upgrading a 1.x registry file resulted in duplicate state entries. {pull}2792[2792]

==== Added

*Affecting all Beats*

- Add beat.version fields to all events.

[[release-notes-5.0.0-rc1]]
=== Beats version 5.0.0-rc1
https://github.com/elastic/beats/compare/v5.0.0-beta1...v5.0.0-rc1[View commits]

==== Breaking changes

*Affecting all Beats*

- A dynamic mapping rule is added to the default Elasticsearch template to treat strings as keywords by default. {pull}2688[2688]

==== Bugfixes

*Affecting all Beats*

- Make sure Beats sent always float values when they are defined as float by sending 5.00000 instead of 5. {pull}2627[2627]
- Fix ignoring all fields from drop_fields in case the first field is unknown. {pull}2685[2685]
- Fix dynamic configuration int/uint to float type conversion. {pull}2698[2698]
- Fix primitive types conversion if values are read from environment variables. {pull}2698[2698]

*Metricbeat*

- Fix default configuration file on Windows to not enabled the `load` metricset. {pull}2632[2632]

*Packetbeat*

- Fix the `bpf_filter` setting. {issue}2660[2660]

*Filebeat*

- Fix input buffer on encoding problem. {pull}2416[2416]

==== Deprecated

*Affecting all Beats*

- Setting `port` has been deprecated in Redis and Logstash outputs. {pull}2620[2620]


[[release-notes-5.0.0-beta1]]
=== Beats version 5.0.0-beta1
https://github.com/elastic/beats/compare/v5.0.0-alpha5...v5.0.0-beta1[View commits]

==== Breaking changes

*Affecting all Beats*

- Change Elasticsearch output index configuration to be based on format strings. If index has been configured, no date will be appended anymore to the index name. {pull}2119[2119]
- Replace `output.kafka.use_type` by `output.kafka.topic` accepting a format string. {pull}2188[2188]
- If the path specified by the `-c` flag is not absolute and `-path.config` is not specified, it
  is considered relative to the current working directory. {pull}2245[2245]
- rename `tls` configurations section to `ssl`. {pull}2330[2330]
- rename `certificate_key` configuration to `key`. {pull}2330[2330]
- replace `tls.insecure` with `ssl.verification_mode` setting. {pull}2330[2330]
- replace `tls.min/max_version` with `ssl.supported_protocols` setting requiring full protocol name. {pull}2330[2330]

*Metricbeat*

- Change field type system.process.cpu.start_time from keyword to date. {issue}1565[1565]
- redis/info metricset fields were renamed up according to the naming conventions.

*Packetbeat*

- Group HTTP fields under `http.request` and `http.response` {pull}2167[2167]
- Export `http.request.body` and `http.response.body` when configured under `include_body_for` {pull}2167[2167]
- Move `ignore_outgoing` config to `packetbeat.ignore_outgoing` {pull}2393[2393]

*Filebeat*

- Set close_inactive default to 5 minutes (was 1 hour before)
- Set clean_removed and close_removed to true by default

==== Bugfixes

*Affecting all Beats*

- Fix logstash output handles error twice when asynchronous sending fails. {pull}2441[2441]
- Fix Elasticsearch structured error response parsing error. {issue}2229[2229]
- Fixed the run script to allow the overriding of the configuration file. {issue}2171[2171]
- Fix logstash output crash if no hosts are configured. {issue}2325[2325]
- Fix array value support in -E CLI flag. {pull}2521[2521]
- Fix merging array values if -c CLI flag is used multiple times. {pull}2521[2521]
- Fix beats failing to start due to invalid duplicate key error in configuration file. {pull}2521[2521]
- Fix panic on non writable logging directory. {pull}2571[2571]

*Metricbeat*

- Fix module filters to work properly with drop_event filter. {issue}2249[2249]

*Packetbeat*

- Fix mapping for some Packetbeat flow metrics that were not marked as being longs. {issue}2177[2177]
- Fix handling of messages larger than the maximum message size (10MB). {pull}2470[2470]

*Filebeat*

- Fix processor failure in Filebeat when using regex, contain, or equals with the message field. {issue}2178[2178]
- Fix async publisher sending empty events {pull}2455[2455]
- Fix potential issue with multiple harvester per file on large file numbers or slow output {pull}2541[2541]

*Winlogbeat*

- Fix corrupt registry file that occurs on power loss by disabling file write caching. {issue}2313[2313]

==== Added

*Affecting all Beats*

- Add script to generate the Kibana index-pattern from fields.yml. {pull}2122[2122]
- Enhance Redis output key selection based on format string. {pull}2169[2169]
- Configurable Redis `keys` using filters and format strings. {pull}2169[2169]
- Add format string support to `output.kafka.topic`. {pull}2188[2188]
- Add `output.kafka.topics` for more advanced kafka topic selection per event. {pull}2188[2188]
- Add support for Kafka 0.10. {pull}2190[2190]
- Add SASL/PLAIN authentication support to kafka output. {pull}2190[2190]
- Make Kafka metadata update configurable. {pull}2190[2190]
- Add Kafka version setting (optional) enabling kafka broker version support. {pull}2190[2190]
- Add Kafka message timestamp if at least version 0.10 is configured. {pull}2190[2190]
- Add configurable Kafka event key setting. {pull}2284[2284]
- Add settings for configuring the kafka partitioning strategy. {pull}2284[2284]
- Add partitioner settings `reachable_only` to ignore partitions not reachable by network. {pull}2284[2284]
- Enhance contains condition to work on fields that are arrays of strings. {issue}2237[2237]
- Lookup the configuration file relative to the `-path.config` CLI flag. {pull}2245[2245]
- Re-write import_dashboards.sh in Golang. {pull}2155[2155]
- Update to Go 1.7. {pull}2306[2306]
- Log total non-zero internal metrics on shutdown. {pull}2349[2349]
- Add support for encrypted private key files by introducing `ssl.key_passphrase` setting. {pull}2330[2330]
- Add experimental symlink support with `symlinks` config {pull}2478[2478]
- Improve validation of registry file on startup.

*Metricbeat*

- Use the new scaled_float Elasticsearch type for the percentage values. {pull}2156[2156]
- Add experimental cgroup metrics to the system/process MetricSet. {pull}2184[2184]
- Added a PostgreSQL module. {pull}2253[2253]
- Improve mapping by converting half_float to scaled_float and integers to long. {pull}2430[2430]
- Add experimental haproxy module. {pull}2384[2384]
- Add Kibana dashboard for cgroups data {pull}2555[2555]

*Packetbeat*

- Add Cassandra protocol analyzer to Packetbeat. {pull}1959[1959]
- Match connections with IPv6 addresses to processes {pull}2254[2254]
- Add IP address to -devices command output {pull}2327[2327]
- Add configuration option for the maximum message size. Used to be hard-coded to 10 MB. {pull}2470[2470]

*Filebeat*

- Introduce close_timeout harvester options {issue}1926[1926]
- Strip BOM from first message in case of BOM files {issue}2351[2351]
- Add harvester_limit option {pull}2417[2417]

==== Deprecated

*Affecting all Beats*

- Topology map is deprecated. This applies to the settings: refresh_topology_freq, topology_expire, save_topology, host_topology, password_topology, db_topology.


[[release-notes-5.0.0-alpha5]]
=== Beats version 5.0.0-alpha5
https://github.com/elastic/beats/compare/v5.0.0-alpha4...v5.0.0-alpha5[View commits]

==== Breaking changes

*Affecting all Beats*

- Rename the `filters` section to `processors`. {pull}1944[1944]
- Introduce the condition with `when` in the processor configuration. {pull}1949[1949]
- The Elasticsearch template is now loaded by default. {pull}1993[1993]
- The Redis output `index` setting is renamed to `key`. `index` still works but it's deprecated. {pull}2077[2077]
- The undocumented file output `index` setting was removed. Use `filename` instead. {pull}2077[2077]

*Metricbeat*

- Create a separate metricSet for load under the system module and remove load information from CPU stats. {pull}2101[2101]
- Add `system.load.norm.1`, `system.load.norm.5` and `system.load.norm.15`. {pull}2101[2101]
- Add threads fields to mysql module. {pull}2484[2484]

*Packetbeat*

- Set `enabled` ` in `packetbeat.protocols.icmp` configuration to `true` by default. {pull}1988[1988]

==== Bugfixes

*Affecting all Beats*

- Fix sync publisher `PublishEvents` return value if client is closed concurrently. {pull}2046[2046]

*Metricbeat*

- Do not send zero values when no value was present in the source. {issue}1972[1972]

*Filebeat*

- Fix potential data loss between Filebeat restarts, reporting unpublished lines as published. {issue}2041[2041]
- Fix open file handler issue. {issue}2028[2028] {pull}2020[2020]
- Fix filtering of JSON events when using integers in conditions. {issue}2038[2038]

*Winlogbeat*

- Fix potential data loss between Winlogbeat restarts, reporting unpublished lines as published. {issue}2041[2041]

==== Added

*Affecting all Beats*

- Periodically log internal metrics. {pull}1955[1955]
- Add enabled setting to all output modules. {pull}1987[1987]
- Command line flag `-c` can be used multiple times. {pull}1985[1985]
- Add OR/AND/NOT to the condition associated with the processors. {pull}1983[1983]
- Add `-E` CLI flag for overwriting single config options via command line. {pull}1986[1986]
- Choose the mapping template file based on the Elasticsearch version. {pull}1993[1993]
- Check stdout being available when console output is configured. {issue}2035[2035]

*Metricbeat*

- Add pgid field to process information. {pull} 2021[2021]

*Packetbeat*

- Add enabled setting to Packetbeat protocols. {pull}1988[1988]
- Add enabled setting to Packetbeat network flows configuration. {pull}1988[1988]

*Filebeat*

- Introduce `close_removed` and `close_renamed` harvester options. {issue}1600[1600]
- Introduce `close_eof` harvester option. {issue}1600[1600]
- Add `clean_removed` and `clean_inactive` config option. {issue}1600[1600]

==== Deprecated

*Filebeat*

- Deprecate `close_older` option and replace it with `close_inactive`. {issue}2051[2051]
- Deprecate `force_close_files` option and replace it with `close_removed` and `close_renamed`. {issue}1600[1600]

[[release-notes-5.0.0-alpha4]]
=== Beats version 5.0.0-alpha4
https://github.com/elastic/beats/compare/v5.0.0-alpha3...v5.0.0-alpha4[View commits]

==== Breaking changes

*Affecting all Beats*

- The topology_expire option of the Elasticsearch output was removed. {pull}1907[1907]

*Filebeat*

- Stop following symlink. Symlinks are now ignored: {pull}1686[1686]

==== Bugfixes

*Affecting all Beats*

- Reset backoff factor on partial ACK. {issue}1803[1803]
- Fix beats load balancer deadlock if max_retries: -1 or publish_async is enabled in filebeat. {issue}1829[1829]
- Fix logstash output with pipelining mode enabled not reconnecting. {issue}1876[1876]
- Empty configuration sections become merge-able with variables containing full path. {pull}1900[1900]
- Fix error message about required fields missing not printing the missing field name. {pull}1900[1900]

*Metricbeat*

- Fix the CPU values returned for each core. {issue}1863[1863]

*Packetbeat*

- Add missing nil-check to memcached GapInStream handler. {issue}1162[1162]
- Fix NFSv4 Operation returning the first found first-class operation available in compound requests. {pull}1821[1821]
- Fix TCP overlapping segments not being handled correctly. {pull}1898[1898]

*Winlogbeat*

- Fix issue with rendering forwarded event log records. {pull}1891[1891]

==== Added

*Affecting all Beats*

- Improve error message if compiling regular expression from config files fails. {pull}1900[1900]
- Compression support in the Elasticsearch output. {pull}1835[1835]

*Metricbeat*

- Add MongoDB module. {pull}1837[1837]


[[release-notes-5.0.0-alpha3]]
=== Beats version 5.0.0-alpha3
https://github.com/elastic/beats/compare/v5.0.0-alpha2...v5.0.0-alpha3[View commits]

==== Breaking changes

*Affecting all Beats*

- All configuration settings under `shipper:` are moved to be top level configuration settings. I.e.
  `shipper.name:` becomes `name:` in the configuration file. {pull}1570[1570]

*Topbeat*

- Topbeat is replaced by Metricbeat.

*Filebeat*

- The state for files which fall under ignore_older is not stored anymore. This has the consequence, that if a file which fell under ignore_older is updated, the whole file will be crawled.

==== Bugfixes

*Winlogbeat*

- Adding missing argument to the "Stop processing" log message. {pull}1590[1590]

==== Added

*Affecting all Beats*

- Add conditions to generic filtering. {pull}1623[1623]

*Metricbeat*

- First public release, containing the following modules: apache, mysql, nginx, redis, system, and zookeeper.

*Filebeat*

- The registry format was changed to an array instead of dict. The migration to the new format will happen automatically at the first startup. {pull}1703[1703]

==== Deprecated

*Affecting all Beats*

- The support for doing GeoIP lookups is deprecated and will be removed in version 6.0. {pull}1601[1601]


[[release-notes-5.0.0-alpha2]]
=== Beats version 5.0.0-alpha2
https://github.com/elastic/beats/compare/v5.0.0-alpha1...v5.0.0-alpha2[View commits]

==== Breaking changes

*Affecting all Beats*

- On DEB/RPM installations, the binary files are now found under `/usr/share/{{beat_name}}/bin`, not in `/usr/bin`. {pull}1385[1385]
- The logs are written by default to self rotating files, instead of syslog. {pull}1371[1371]
- Remove deprecated `host` option from elasticsearch, logstash and redis outputs. {pull}1474[1474]

*Packetbeat*

- Configuration of redis topology support changed. {pull}1353[1353]
- Move all Packetbeat configuration options under the packetbeat namespace {issue}1417[1417]

*Filebeat*

- Default location for the registry file was changed to be `data/registry` from the binary directory,
  rather than `.filebeat` in the current working directory. This affects installations for zip/tar.gz/source,
  the location for DEB and RPM packages stays the same. {pull}1373[1373]

==== Bugfixes

*Affecting all Beats*

- Drain response buffers when pipelining is used by Redis output. {pull}1353[1353]
- Unterminated environment variable expressions in config files will now cause an error {pull}1389[1389]
- Fix issue with the automatic template loading when Elasticsearch is not available on Beat start. {issue}1321[1321]
- Fix bug affecting -cpuprofile, -memprofile, and -httpprof CLI flags {pull}1415[1415]
- Fix race when multiple outputs access the same event with logstash output manipulating event {issue}1410[1410] {pull}1428[1428]
- Seed random number generator using crypto.rand package. {pull}1503{1503]
- Fix beats hanging in -configtest {issue}1213[1213]
- Fix kafka log message output {pull}1516[1516]

*Filebeat*

- Improvements in registrar dealing with file rotation. {pull}1281[1281]
- Fix issue with JSON decoding where `@timestamp` or `type` keys with the wrong type could cause Filebeat
  to crash. {issue}1378[1378]
- Fix issue with JSON decoding where values having `null` as values could crash Filebeat. {issue}1466[1466]
- Multiline reader normalizing newline to use `\n`. {pull}1552[1552]

*Winlogbeat*

- Fix panic when reading messages larger than 32K characters on Windows XP and 2003. {pull}1498[1498]
- Fix panic that occurs when reading a large events on Windows Vista and newer. {pull}1499[1499]

==== Added

*Affecting all Beats*

- Add support for TLS to Redis output. {pull}1353[1353]
- Add SOCKS5 proxy support to Redis output. {pull}1353[1353]
- Failover and load balancing support in redis output. {pull}1353[1353]
- Multiple-worker per host support for redis output. {pull}1353[1353]
- Added ability to escape `${x}` in config files to avoid environment variable expansion {pull}1389[1389]
- Configuration options and CLI flags for setting the home, data and config paths. {pull}1373[1373]
- Configuration options and CLI flags for setting the default logs path. {pull}1437[1437]
- Update to Go 1.6.2 {pull}1447[1447]
- Add Elasticsearch template files compatible with Elasticsearch 2.x. {pull}1501[1501]
- Add scripts for managing the dashboards of a single Beat {pull}1359[1359]

*Packetbeat*

- Fix compile issues for OpenBSD. {pull}1347[1347]

*Topbeat*

- Updated elastic/gosigar version so Topbeat can compile on OpenBSD. {pull}1403[1403]


[[release-notes-5.0.0-alpha1]]
=== Beats version 5.0.0-alpha1
https://github.com/elastic/beats/compare/v1.2.0...v5.0.0-alpha1[View commits]

==== Breaking changes

*libbeat*

- Run function to start a Beat now returns an error instead of directly exiting. {pull}771[771]
- The method signature of HandleFlags() was changed to allow returning an error {pull}1249[1249]
- Require braces for environment variable expansion in config files {pull}1304[1304]

*Packetbeat*

- Rename output fields in the dns package. Former flag `recursion_allowed` becomes `recursion_available`. {pull}803[803]
  Former SOA field `ttl` becomes `minimum`. {pull}803[803]
- The fully qualified domain names which are part of output fields values of the dns package now terminate with a dot. {pull}803[803]
- Remove the count field from the exported event {pull}1210[1210]

*Topbeat*

- Rename `proc.cpu.user_p` with `proc.cpu.total_p` as it includes CPU time spent in kernel space {pull}631[631]
- Remove `count` field from the exported fields {pull}1207[1207]
- Rename `input` top level config option to `topbeat`

*Filebeat*

- Scalar values in used in the `fields` configuration setting are no longer automatically converted to strings. {pull}1092[1092]
- Count field was removed from event as not used in filebeat {issue}778[778]

*Winlogbeat*

- The `message_inserts` field was replaced with the `event_data` field {issue}1053[1053]
- The `category` field was renamed to `task` to better align with the Windows Event Log API naming {issue}1053[1053]
- Remove the count field from the exported event {pull}1218[1218]


==== Bugfixes

*Affecting all Beats*

- Logstash output will not retry events that are not JSON-encodable {pull}927[927]

*Packetbeat*

- Create a proper BPF filter when ICMP is the only enabled protocol {issue}757[757]
- Check column length in pgsql parser. {issue}565[565]
- Harden pgsql parser. {issue}565[565]

*Topbeat*

- Fix issue with `cpu.system_p` being greater than 1 on Windows {pull}1128[1128]

*Filebeat*

- Stop filebeat if started without any prospectors defined or empty prospectors {pull}644[644] {pull}647[647]
- Improve shutdown of crawler and prospector to wait for clean completion {pull}720[720]
- Omit `fields` from Filebeat events when null {issue}899[899]

*Winlogbeat*

==== Added

*Affecting all Beats*

- Update builds to Golang version 1.6
- Add option to Elasticsearch output to pass http parameters in index operations {issue}805[805]
- Improve Logstash and Elasticsearch backoff behavior. {pull}927[927]
- Add experimental Kafka output. {pull}942[942]
- Add config file option to configure GOMAXPROCS. {pull}969[969]
- Improve shutdown handling in libbeat. {pull}1075[1075]
- Add `fields` and `fields_under_root` options under the `shipper` configuration {pull}1092[1092]
- Add the ability to use a SOCKS5 proxy with the Logstash output {issue}823[823]
- The `-configtest` flag will now print "Config OK" to stdout on success {pull}1249[1249]

*Packetbeat*

- Change the DNS library used throughout the dns package to github.com/miekg/dns. {pull}803[803]
- Add support for NFS v3 and v4. {pull}1231[1231]
- Add support for EDNS and DNSSEC. {pull}1292[1292]

*Topbeat*

- Add `username` to processes {pull}845[845]

*Filebeat*

- Add the ability to set a list of tags for each prospector {pull}1092[1092]
- Add JSON decoding support {pull}1143[1143]


*Winlogbeat*

- Add caching of event metadata handles and the system render context for the wineventlog API {pull}888[888]
- Improve config validation by checking for unknown top-level YAML keys. {pull}1100[1100]
- Add the ability to set tags, fields, and fields_under_root as options for each event log {pull}1092[1092]
- Add additional data to the events published by Winlogbeat. The new fields are `activity_id`,
`event_data`, `keywords`, `opcode`, `process_id`, `provider_guid`, `related_activity_id`,
`task`, `thread_id`, `user_data`, and `version`. {issue}1053[1053]
- Add `event_id`, `level`, and `provider` configuration options for filtering events {pull}1218[1218]
- Add `include_xml` configuration option for including the raw XML with the event {pull}1218[1218]

==== Known issues
* All Beats can hang or panic on shutdown if the next server in the pipeline (e.g. Elasticsearch or Logstash) is
  not reachable. {issue}1319[1319]
* When running the Beats as a service on Windows, you need to manually load the Elasticsearch mapping
  template. {issue}1315[1315]
* The ES template automatic load doesn't work if Elasticsearch is not available when the Beat is starting. {issue}1321[1321]

[[release-notes-1.3.1]]
=== Beats version 1.3.1
https://github.com/elastic/beats/compare/v1.3.0...v1.3.1[View commits]

==== Bugfixes

*Filebeat*

- Fix a concurrent bug on filebeat startup with a large number of prospectors defined. {pull}2509[2509]

*Packetbeat*

- Fix description for the -I CLI flag. {pull}2480[2480]

*Winlogbeat*

- Fix corrupt registry file that occurs on power loss by disabling file write caching. {issue}2313[2313]

[[release-notes-1.3.0]]
=== Beats version 1.3.0
https://github.com/elastic/beats/compare/v1.2.3...v1.3.0[View commits]

==== Deprecated

*Filebeat*

- Undocumented support for following symlinks is deprecated. Filebeat will not follow symlinks in version 5.0. {pull}1767[1767]

==== Bugfixes

*Affecting all Beats*

- Fix beats load balancer deadlock if `max_retries: -1` or `publish_async` is enabled in filebeat. {issue}1829[1829]
- Fix output modes backoff counter reset. {issue}1803[1803] {pull}1814[1814] {pull}1818[1818]
- Set logstash output default bulk_max_size to 2048. {issue}1662[1662]
- Seed random number generator using crypto.rand package. {pull}1503[1503]
- Check stdout being available when console output is configured. {issue}2063[2063]

*Packetbeat*

- Add missing nil-check to memcached GapInStream handler. {issue}1162[1162]
- Fix NFSv4 Operation returning the first found first-class operation available in compound requests. {pull}1821[1821]
- Fix TCP overlapping segments not being handled correctly. {pull}1917[1917]

==== Added

*Affecting all Beats*

- Updated to Go 1.7


[[release-notes-1.2.3]]
=== Beats version 1.2.3
https://github.com/elastic/beats/compare/v1.2.2...v1.2.3[View commits]

==== Bugfixes

*Topbeat*

- Fix high CPU usage when using filtering under Windows. {pull}1598[1598]

*Filebeat*

- Fix rotation issue with ignore_older. {issue}1528[1528]

*Winlogbeat*

- Fix panic when reading messages larger than 32K characters on Windows XP and 2003. {pull}1498[1498]

==== Added

*Filebeat*

- Prevent file opening for files which reached ignore_older. {pull}1649[1649]


[[release-notes-1.2.2]]
=== Beats version 1.2.2
https://github.com/elastic/beats/compare/v1.2.0...v1.2.2[View commits]

==== Bugfixes

*Affecting all Beats*

- Fix race when multiple outputs access the same event with Logstash output manipulating event. {issue}1410[1410]
- Fix go-daemon (supervisor used in init scripts) hanging when executed over SSH. {issue}1394[1394]

*Filebeat*

- Improvements in registrar dealing with file rotation. {issue}1281[1281]


[[release-notes-1.2.1]]
=== Beats version 1.2.1
https://github.com/elastic/beats/compare/v1.2.0...v1.2.1[View commits]

==== Breaking changes

*Affecting all Beats*

- Require braces for environment variable expansion in config files {pull}1304[1304]
- Removed deprecation warning for the Redis output. {pull}1282[1282]

*Topbeat*

- Fixed name of the setting `stats.proc` to `stats.process` in the default configuration file. {pull}1343[1343]
- Fix issue with cpu.system_p being greater than 1 on Windows {pull}1128[1128]

==== Added

*Topbeat*

- Add username to processes {pull}845[845]


[[release-notes-1.2.0]]
=== Beats version 1.2.0
https://github.com/elastic/beats/compare/v1.1.2...v1.2.0[View commits]

==== Breaking changes

*Filebeat*

- Default config for ignore_older is now infinite instead of 24h, means ignore_older is disabled by default. Use close_older to only close file handlers.

==== Bugfixes

*Packetbeat*

- Split real_ip_header value when it contains multiple IPs {pull}1241[1241]

*Winlogbeat*

- Fix invalid `event_id` on Windows XP and Windows 2003 {pull}1227[1227]

==== Added

*Affecting all Beats*

- Add ability to override configuration settings using environment variables {issue}114[114]
- Libbeat now always exits through a single exit method for proper cleanup and control {pull}736[736]
- Add ability to create Elasticsearch mapping on startup {pull}639[639]

*Topbeat*

- Add the command line used to start processes {issue}533[533]

*Filebeat*

- Add close_older configuration option to complete ignore_older https://github.com/elastic/filebeat/issues/181[181]

[[release-notes-1.1.2]]
=== Beats version 1.1.2
https://github.com/elastic/beats/compare/v1.1.1...v1.1.2[View commits]

==== Bugfixes

*Filebeat*

- Fix registrar bug for rotated files {pull}1010[1010]


[[release-notes-1.1.1]]
=== Beats version 1.1.1
https://github.com/elastic/beats/compare/v1.1.0...v1.1.1[View commits]

==== Bugfixes

*Affecting all Beats*

- Fix logstash output loop hanging in infinite loop on too many output errors. {pull}944[944]
- Fix critical bug in filebeat and winlogbeat potentially dropping events. {pull}953[953]

[[release-notes-1.1.0]]
=== Beats version 1.1.0
https://github.com/elastic/beats/compare/v1.0.1...v1.1.0[View commits]

==== Bugfixes

*Affecting all Beats*

- Fix logging issue with file based output where newlines could be misplaced
  during concurrent logging {pull}650[650]
- Reduce memory usage by separate queue sizes for single events and bulk events. {pull}649[649] {issue}516[516]
- Set default default bulk_max_size value to 2048 {pull}628[628]

*Packetbeat*

- Fix setting direction to out and use its value to decide when dropping events if ignore_outgoing is enabled {pull}557[557]
- Fix logging issue with file-based output where newlines could be misplaced
  during concurrent logging {pull}650[650]
- Reduce memory usage by having separate queue sizes for single events and bulk events. {pull}649[649] {issue}516[516]
- Set default bulk_max_size value to 2048 {pull}628[628]
- Fix logstash window size of 1 not increasing. {pull}598[598]

*Packetbeat*

- Fix the condition that determines whether the direction of the transaction is set to "outgoing". Packetbeat uses the
  direction field to determine which transactions to drop when dropping outgoing transactions. {pull}557[557]
- Allow PF_RING sniffer type to be configured using pf_ring or pfring {pull}671[671]

*Filebeat*

- Set spool_size default value to 2048 {pull}628[628]

==== Added

*Affecting all Beats*

- Add include_fields and drop_fields as part of generic filtering {pull}1120[1120]
- Make logstash output compression level configurable. {pull}630[630]
- Some publisher options refactoring in libbeat {pull}684[684]
- Move event preprocessor applying GeoIP to packetbeat {pull}772[772]

*Packetbeat*

- Add support for capturing DNS over TCP network traffic. {pull}486[486] {pull}554[554]

*Topbeat*

- Group all CPU usage per core statistics and export them optionally if cpu_per_core is configured {pull}496[496]

*Filebeat*

- Add multiline support for combining multiple related lines into one event. {issue}461[461]
- Add `exclude_lines` and `include_lines` options for regexp based line filtering. {pull}430[430]
- Add `exclude_files` configuration option. {pull}563[563]
- Add experimental option to enable filebeat publisher pipeline to operate asynchronously {pull}782[782]

*Winlogbeat*

- First public release of Winlogbeat

[[release-notes-1.0.1]]
=== Beats version 1.0.1
https://github.com/elastic/beats/compare/v1.0.0...v1.0.1[Check 1.0.1 diff]

==== Bugfixes

*Filebeat*

- Fix force_close_files in case renamed file appeared very fast. https://github.com/elastic/filebeat/pull/302[302]

*Packetbeat*

- Improve MongoDB message correlation. {issue}377[377]
- Improve redis parser performance. {issue}442[422]
- Fix panic on nil in redis protocol parser. {issue}384[384]
- Fix errors redis parser when messages are split in multiple TCP segments. {issue}402[402]
- Fix errors in redis parser when length prefixed strings contain sequences of CRLF. {issue}#402[402]
- Fix errors in redis parser when dealing with nested arrays. {issue}402[402]

[[release-notes-1.0.0]]
=== Beats version 1.0.0
https://github.com/elastic/beats/compare/1.0.0-rc2...1.0.0[Check 1.0.0 diff]

==== Breaking changes

*Topbeat*

- Change proc type to process #138


==== Bugfixes

*Affecting all Beats*

- Fix random panic on shutdown by calling shutdown handler only once. elastic/filebeat#204
- Fix credentials are not send when pinging an elasticsearch host. elastic/filebeat#287

*Filebeat*

- Fix problem that harvesters stopped reading after some time and filebeat stopped processing events #257
- Fix line truncating by internal buffers being reused by accident #258
- Set default ignore_older to 24 hours #282




[[release-notes-1.0.0-rc2]]
=== Beats version 1.0.0-rc2
https://github.com/elastic/beats/compare/1.0.0-rc1...1.0.0-rc2[Check 1.0.0-rc2
diff]

==== Breaking changes

*Affecting all Beats*

- The `shipper` output field is renamed to `beat.name`. #285
- Use of `enabled` as a configuration option for outputs (elasticsearch,
  logstash, etc.) has been removed. #264
- Use of `disabled` as a configuration option for tls has been removed. #264
- The `-test` command line flag was renamed to `-configtest`. #264
- Disable geoip by default. To enable it uncomment in config file. #305


*Filebeat*

- Removed utf-16be-bom encoding support. Support will be added with fix for #205
- Rename force_close_windows_files to force_close_files and make it available for all platforms.


==== Bugfixes

*Affecting all Beats*

- Disable logging to stderr after configuration phase. #276
- Set the default file logging path when not set in config. #275
- Fix bug silently dropping records based on current window size. elastic/filebeat#226
- Fix direction field in published events. #300
- Fix elasticsearch structured errors breaking error handling. #309

*Packetbeat*

- Packetbeat will now exit if a configuration error is detected. #357
- Fixed an issue handling DNS requests containing no questions. #369

*Topbeat*

- Fix leak of Windows handles. #98
- Fix memory leak of process information. #104

*Filebeat*

- Filebeat will now exit if a configuration error is detected. #198
- Fix to enable prospector to harvest existing files that are modified. #199
- Improve line reading and encoding to better keep track of file offsets based
  on encoding. #224
- Set input_type by default to "log"


==== Added

*Affecting all Beats*

- Added `beat.hostname` to contain the hostname where the Beat is running on as
  returned by the operating system. #285
- Added timestamp for file logging. #291

*Filebeat*

- Handling end of line under windows was improved #233



[[release-notes-1.0.0-rc1]]
=== Beats version 1.0.0-rc1
https://github.com/elastic/beats/compare/1.0.0-beta4...1.0.0-rc1[Check
1.0.0-rc1 diff]

==== Breaking changes

*Affecting all Beats*

- Rename timestamp field with @timestamp. #237

*Packetbeat*

- Rename timestamp field with @timestamp. #343

*Topbeat*

- Rename timestamp field with @timestamp for a better integration with
Logstash. #80

*Filebeat*

- Rename the timestamp field with @timestamp #168
- Rename tail_on_rotate prospector config to tail_files
- Removal of line field in event. Line number was not correct and does not add value. #217


==== Bugfixes

*Affecting all Beats*

- Use stderr for console log output. #219
- Handle empty event array in publisher. #207
- Respect '*' debug selector in IsDebug. #226 (elastic/packetbeat#339)
- Limit number of workers for Elasticsearch output. elastic/packetbeat#226
- On Windows, remove service related error message when running in the console. #242
- Fix waitRetry no configured in single output mode configuration. elastic/filebeat#144
- Use http as the default scheme in the elasticsearch hosts #253
- Respect max bulk size if bulk publisher (collector) is disabled or sync flag is set.
- Always evaluate status code from Elasticsearch responses when indexing events. #192
- Use bulk_max_size configuration option instead of bulk_size. #256
- Fix max_retries=0 (no retries) configuration option. #266
- Filename used for file based logging now defaults to beat name. #267

*Packetbeat*

- Close file descriptors used to monitor processes. #337
- Remove old RPM spec file. It moved to elastic/beats-packer. #334

*Topbeat*

- Don't wait for one period until shutdown #75

*Filebeat*

- Omit 'fields' from event JSON when null. #126
- Make offset and line value of type long in elasticsearch template to prevent overflow. #140
- Fix locking files for writing behaviour. #156
- Introduce 'document_type' config option per prospector to define document type
  for event stored in elasticsearch. #133
- Add 'input_type' field to published events reporting the prospector type being used. #133
- Fix high CPU usage when not connected to Elasticsearch or Logstash. #144
- Fix issue that files were not crawled anymore when encoding was set to something other then plain. #182


==== Added

*Affecting all Beats*

- Add Console output plugin. #218
- Add timestamp to log messages #245
- Send @metadata.beat to Logstash instead of @metadata.index to prevent
  possible name clashes and give user full control over index name used for
  Elasticsearch
- Add logging messages for bulk publishing in case of error #229
- Add option to configure number of parallel workers publishing to Elasticsearch
  or Logstash.
- Set default bulk size for Elasticsearch output to 50.
- Set default http timeout for Elasticsearch to 90s.
- Improve publish retry if sync flag is set by retrying only up to max bulk size
  events instead of all events to be published.

*Filebeat*

- Introduction of backoff, backoff_factor, max_backoff, partial_line_waiting, force_close_windows_files
  config variables to make crawling more configurable.
- All Godeps dependencies were updated to master on 2015-10-21 [#122]
- Set default value for ignore_older config to 10 minutes. #164
- Added the fields_under_root setting to optionally store the custom fields top
level in the output dictionary. #188
- Add more encodings by using x/text/encodings/htmlindex package to select
  encoding by name.




[[release-notes-1.0.0-beta4]]
=== Beats version 1.0.0-beta4
https://github.com/elastic/beats/compare/1.0.0-beta3...1.0.0-beta4[Check
1.0.0-beta4 diff]


==== Breaking changes

*Affecting all Beats*

- Update tls config options naming from dash to underline #162
- Feature/output modes: Introduction of PublishEvent(s) to be used by beats #118 #115

*Packetbeat*

- Renamed http module config file option 'strip_authorization' to 'redact_authorization'
- Save_topology is set to false by default
- Rename elasticsearch index to [packetbeat-]YYYY.MM.DD

*Topbeat*

- Percentage fields (e.g user_p) are exported as a float between 0 and 1 #34


==== Bugfixes

*Affecting all Beats*

- Determine Elasticsearch index for an event based on UTC time #81
- Fixing ES output's defaultDeadTimeout so that it is 60 seconds #103
- ES outputer: fix timestamp conversion #91
- Fix TLS insecure config option #239
- ES outputer: check bulk API per item status code for retransmit on failure.

*Packetbeat*

- Support for lower-case header names when redacting http authorization headers
- Redact proxy-authorization if redact-authorization is set
- Fix some multithreading issues #203
- Fix negative response time #216
- Fix memcache TCP connection being nil after dropping stream data. #299
- Add missing DNS protocol configuration to documentation #269

*Topbeat*

- Don't divide the reported memory by an extra 1024 #60


==== Added

*Affecting all Beats*

- Add logstash output plugin #151
- Integration tests for Beat -> Logstash -> Elasticsearch added #195 #188 #168 #137 #128 #112
- Large updates and improvements to the documentation
- Add direction field to publisher output to indicate inbound/outbound transactions #150
- Add tls configuration support to elasticsearch and logstash outputers #139
- All external dependencies were updated to the latest version. Update to Golang 1.5.1 #162
- Guarantee ES index is based in UTC time zone #164
- Cache: optional per element timeout #144
- Make it possible to set hosts in different ways. #135
- Expose more TLS config options #124
- Use the Beat name in the default configuration file path #99

*Packetbeat*

- add [.editorconfig file](http://editorconfig.org/)
- add (experimental/unsupported?) saltstack files
- Sample config file cleanup
- Moved common documentation to [libbeat repository](https://github.com/elastic/libbeat)
- Update build to go 1.5.1
- Adding device descriptions to the -device output.
- Generate coverage for system tests
- Move go-daemon dependency to beats-packer
- Rename integration tests to system tests
- Made the `-devices` option more user friendly in case `sudo` is not used.
  Issue #296.
- Publish expired DNS transactions #301
- Update protocol guide to libbeat changes
- Add protocol registration to new protocol guide
- Make transaction timeouts configurable #300
- Add direction field to the exported fields #317

*Topbeat*

- Document fields in a standardized format (etc/fields.yml) #34
- Updated to use new libbeat Publisher #37 #41
- Update to go 1.5.1 #43
- Updated configuration files with comments for all options #65
- Documentation improvements


==== Deprecated

*Affecting all Beats*

- Redis output was deprecated #169 #145
- Host and port configuration options are deprecated. They are replaced by the hosts
 configuration option. #141<|MERGE_RESOLUTION|>--- conflicted
+++ resolved
@@ -114,11 +114,8 @@
 - Added 'died' PID state to process_system metricset on system module {pull}8275[8275]
 - Add `metrics` metricset to MongoDB module. {pull}7611[7611]
 - Added `ccr` metricset to Elasticsearch module. {pull}8335[8335]
-<<<<<<< HEAD
 - Support for Kafka 2.0.0 {pull}8399[8399]
-=======
 - Added support for query params in configuration {issue}8286[8286] {pull}8292[8292]
->>>>>>> 555cd905
 
 *Packetbeat*
 
