// Use these for links to issue and pulls. Note issues and pulls redirect one to
// each other on Github, so don't worry too much on using the right prefix.
:issue: https://github.com/elastic/beats/issues/
:pull: https://github.com/elastic/beats/pull/

////////////////////////////////////////////////////////////
// Template, add newest changes here

=== Beats version HEAD
https://github.com/elastic/beats/compare/v7.0.0-alpha1...master[Check the HEAD diff]

==== Breaking changes

*Affecting all Beats*

- Update add_cloud_metadata fields to adjust to ECS. {pull}9265[9265]
- Automaticall cap signed integers to 63bits. {pull}8991[8991]
- Rename beat.timezone to event.timezone. {pull}9458[9458]
- Use _doc as document type. {pull}9056[9056]{pull}9573[9573]
- Update to Golang 1.11.3. {pull}9560[9560]

*Auditbeat*

*Filebeat*

- Allow beats to blacklist certain part of the configuration while using Central Management. {pull}9099[9099]
- Modify apache/error dataset to follow ECS. {pull}8963[8963]

*Heartbeat*

*Journalbeat*

*Metricbeat*

- Allow beats to blacklist certain part of the configuration while using Central Management. {pull}9099[9099]

*Packetbeat*

- Renamed the flow event fields to follow Elastic Common Schema. {pull}9121[9121]
- Renamed several client and server fields. IP, port, and process metadata are
  now contained under the client and server namespaces. {issue}9303[9303]

*Winlogbeat*

*Functionbeat*

- The CLI will now log CloudFormation Stack events. {issue}8912[8912]

==== Bugfixes

*Affecting all Beats*

- Fix autodiscover configurations stopping when metadata is missing. {pull}8851[8851]
- Log events at the debug level when dropped by encoding problems. {pull}9251[9251]
- Refresh host metadata in add_host_metadata. {pull}9359[9359]
- When collecting swap metrics for beats telemetry or system metricbeat module handle cases of free swap being bigger than total swap by assuming no swap is being used. {issue}6271[6271] {pull}9383[9383]
- Adding logging traces at debug level when the pipeline client receives the following events: onFilteredOut, onDroppedOnPublish. {pull}9016[9016]
- Ignore non index fields in default_field for Elasticsearch. {pull}9549[9549]
- Update Kibana index pattern attributes for objects that are disabled. {pull}9644[9644]
- Enforce validation for the Central Management access token. {issue}9621[9621]

*Auditbeat*

*Filebeat*

- Correctly parse `December` or `Dec` in the Syslog input. {pull}9349[9349]
- Fix installation of haproxy dashboard. {issue}9307[9307] {pull}9313[9313]
- Don't generate incomplete configurations when logs collection is disabled by hints. {pull}9305[9305]
- Stop runners disabled by hints after previously being started. {pull}9305[9305]
- Fix saved objects in filebeat haproxy dashboard. {pull}9417[9417]
- Use `log.source.address` instead of `log.source.ip` for network input sources. {pull}9487[9487]

*Heartbeat*

*Journalbeat*

*Metricbeat*

- Fix issue preventing diskio metrics collection for idle disks. {issue}9124[9124] {pull}9125[9125]
- Fix panic on docker healthcheck collection on dockers without healthchecks. {pull}9171[9171]
- Fix issue with not collecting Elasticsearch cross-cluster replication stats correctly. {pull}9179[9179]
- The `node.name` field in the `elasticsearch/node` metricset now correctly reports the Elasticsarch node name. Previously this field was incorrectly reporting the node ID instead. {pull}9209[9209]

*Packetbeat*

- Fix issue with process monitor associating traffic to the wrong process. {issue}9151[9151] {pull}9443[9443]

*Winlogbeat*

*Functionbeat*

==== Added

*Affecting all Beats*

- Unify dashboard exporter tools. {pull}9097[9097]
- Add cache.ttl to add_host_metadata. {pull}9359[9359]
- Add support for index lifecycle management (beta). {pull}7963[7963]
- Always include Pod UID as part of Pod metadata. {pull]9517[9517]

*Auditbeat*

- Add system module. {pull}9546[9546]

*Filebeat*

- Added `detect_null_bytes` selector to detect null bytes from a io.reader. {pull}9210[9210]
- Added `syslog_host` variable to HAProxy module to allow syslog listener to bind to configured host. {pull}9366[9366]
- Added support on Traefik for Common Log Format and Combined Log Format mixed which is the default Traefik format {issue}8015[8015] {issue}6111[6111] {pull}8768[8768].
- Add support for multi-core thread_id in postgresql module {issue}9156[9156] {pull}9482[9482]
- Added module for parsing Google Santa logs. {pull}9540[9540]
- Added netflow input type that supports NetFlow v1, v5, v6, v7, v8, v9 and IPFIX. {issue}9399[9399]

*Heartbeat*

*Journalbeat*

- Add cursor_seek_fallback option. {pull}9234[9234]

*Metricbeat*

- Add settings to disable docker and cgroup cpu metrics per core. {issue}9187[9187] {pull}9194[9194] {pull}9589[9589]
- The `elasticsearch/node` metricset now reports the Elasticsearch cluster UUID. {pull}8771[8771]
- Add service.type field to Metricbeat. {pull}8965[8965]
- Support GET requests in Jolokia module. {issue}8566[8566] {pull}9226[9226]
- Add freebsd support for the uptime metricset. {pull}9413[9413]
- Add `host.os.name` field to add_host_metadata processor. {issue}8948[8948] {pull}9405[9405]
<<<<<<< HEAD
- Add `key` metricset to the Redis module. {issue}9582[9582] {pull}9657[9657]
=======
- Add more TCP statuses to `socket_summary` metricset. {pull}9430[9430]
>>>>>>> 386a16e0

*Packetbeat*

*Functionbeat*

==== Deprecated

*Affecting all Beats*

*Filebeat*

*Heartbeat*

*Journalbeat*

*Metricbeat*
- event.duration is now in nano and not microseconds anymore. {pull}8941[8941]

*Packetbeat*

*Winlogbeat*

*Functionbeat*

==== Known Issue


////////////////////////////////////////////////////////////

[[release-notes-7.0.0-alpha1]]
=== Beats version 7.0.0-alpha1
https://github.com/elastic/beats/compare/v6.5.0...v7.0.0-alpha1[View commits]

==== Breaking changes

*Affecting all Beats*

- Dissect syntax change, use * instead of ? when working with field reference. {issue}8054[8054]
- On systems with systemd, the Beats log is now written to journald by default rather than file. To revert this behaviour override BEAT_LOG_OPTS with an empty value. {pull}8942[8942].
- Removed dashboards and index patterns generation for Kibana 5. {pull}8927[8927]

*Auditbeat*

- Use `initial_scan` action for new paths. {pull}7954[7954]
- Rename beat.name to agent.type, beat.hostname to agent.hostname, beat.version to agent.version.
- Rename `source.hostname` to `source.domain` in the auditd module. {pull}9027[9027]
- Remove warning for deprecated option: "filters". {pull}9002[9002]

*Filebeat*

- Rename `fileset.name` to `event.name`. {pull}8879[8879]
- Rename `fileset.module` to `event.module`. {pull}8879[8879]
- Rename source to log.file.path and log.source.ip {pull}8902[8902]
- Remove the deprecated `prospector(s)` option in the configuration use `input(s)` instead. {pull}8909[8909]
- Rename `offset` to `log.offset`. {pull}8923[8923]
- Rename `source_ecs` to `source` in the Filebeat Suricata module. {pull}8983[8983]
- Remove warnings for deprecated options: "spool_size", "publish_async", "idle_timeout". {pull}9002[9002]
- Rename many `system.syslog.*` fields to map to ECS. {pull}9135[9135]
- Rename many `iis.access.*` fields to map to ECS. {pull}9084[9084]
- IIS module's user agent string is no longer encoded (`+` replaced with spaces). {pull}9084[9084]
- Rename many `haproxy.*` fields to map to ECS. {pull}9117[9117]
- Rename many `nginx.access.*` fields to map to ECS. {pull}9081[9081]
- Rename many `system.auth.*` fields to map to ECS. {pull}9138[9138]
- Rename many `apache2.access.*` fields to map to ECS. {pull}9245[9245]

*Metricbeat*

- Remove warning for deprecated option: "filters". {pull}9002[9002]

*Functionbeat*

- Function concurrency is now set to 5 instead of unreserved. {pull}8992[8992]

==== Bugfixes

*Affecting all Beats*

- Fixed `-d` CLI flag by trimming spaces from selectors. {pull}7864[7864]
- Fixed Support `add_docker_metadata` in Windows by identifying systems' path separator. {issue}7797[7797]
- Do not panic when no tokenizer string is configured for a dissect processor. {issue}8895[8895]
- Start autodiscover consumers before producers. {pull}7926[7926]
- Propagate Sync error when running SafeFileRotate. {pull}9069[9069]

*Filebeat*

- Fixed a memory leak when harvesters are closed. {pull}7820[7820]
- Fix improperly set config for CRI Flag in Docker Input {pull}8899[8899]
- Just enabling the `elasticsearch` fileset and starting Filebeat no longer causes an error. {pull}8891[8891]
- Fix macOS default log path for elasticsearch module based on homebrew paths. {pul}8939[8939]

*Heartbeat*

- Heartbeat now always downloads the entire body of HTTP endpoints, even if no checks against the body content are declared. This fixes an issue where timing metrics would be incorrect in scenarios where the body wasn't used since the connection would be closed soon after the headers were sent, but before the entire body was. {pull}8894[8894]

*Metricbeat*

- Fix golang.heap.gc.cpu_fraction type from long to float in Golang module. {pull}7789[7789]
- Add missing namespace field in http server metricset {pull}7890[7890]
- Fix race condition when enriching events with kubernetes metadata. {issue}9055[9055] {issue}9067[9067]

*Packetbeat*

- Fixed the mysql missing transactions if monitoring a connection from the start. {pull}8173[8173]


==== Added

*Affecting all Beats*

- Add field `host.os.kernel` to the add_host_metadata processor and to the
  internal monitoring data. {issue}7807[7807]
- Add debug check to logp.Logger {pull}7965[7965]
- Count HTTP 429 responses in the elasticsearch output {pull}8056[8056]
- Allow Bus to buffer events in case listeners are not configured. {pull}8527[8527]
- Dissect will now flag event on parsing error. {pull}8751[8751]
- add_cloud_metadata initialization is performed asynchronously to avoid delays on startup. {pull}8845[8845]
- Added the `redirect_stderr` option that allows panics to be logged to log files. {pull}8430[8430]
- Add DeDot method in add_docker_metadata processor in libbeat. {issue}9350[9350] {pull}9505[9505]

*Filebeat*

- Make inputsource generic taking bufio.SplitFunc as input {pull}7746[7746]
- Add custom unpack to log hints config to avoid env resolution {pull}7710[7710]
- Make docker input check if container strings are empty {pull}7960[7960]
- Keep unparsed user agent information in user_agent.original. {pull}8537[8537]
- Allow to force CRI format parsing for better performance {pull}8424[8424]

*Heartbeat*

- Add automatic config file reloading. {pull}8023[8023]

*Journalbeat*

- Add the ability to check against JSON HTTP bodies with conditions. {pull}8667[8667]

*Metricbeat*

- Add metrics about cache size to memcached module {pull}7740[7740]
- Add experimental socket summary metricset to system module {pull}6782[6782]
- Collect custom cluster `display_name` in `elasticsearch/cluster_stats` metricset. {pull}8445[8445]
- Test etcd module with etcd 3.3. {pull}9068[9068]
- All `elasticsearch` metricsets now have module-level `cluster.id` and `cluster.name` fields. {pull}8770[8770] {pull}8771[8771] {pull}9164[9164] {pull}9165[9165] {pull}9166[9166] {pull}9168[9168]
- All `elasticsearch` node-level metricsets now have `node.id` and `node.name` fields. {pull}9168[9168] {pull}9209[9209]

*Packetbeat*

- Add support to decode HTTP bodies compressed with `gzip` and `deflate`. {pull}7915[7915]
- Added support to calculate certificates' fingerprints (MD5, SHA-1, SHA-256). {issue}8180[8180]
- Support new TLS version negotiation introduced in TLS 1.3. {issue}8647[8647].


[[release-notes-6.5.0]]
=== Beats version 6.5.0
https://github.com/elastic/beats/compare/v6.4.0...v6.5.0[View commits]

==== Bugfixes

*Affecting all Beats*

- Fixed `add_host_metadata` not initializing correctly on Windows. {issue}7715[7715]
- Fixed missing file unlock in spool file on Windows, so file can be reopened and locked. {pull}7859[7859]
- Fix spool file opening/creation failing due to file locking on Windows. {pull}7859[7859]
- Fix size of maximum mmaped read area in spool file on Windows. {pull}7859[7859]
- Fix potential data loss on OS X in spool file by using fcntl with F_FULLFSYNC. {pull}7859[7859]
- Improve fsync on linux, by assuming the kernel resets error flags of failed writes. {pull}7859[7859]
- Remove unix-like permission checks on Windows, so files can be opened. {issue}7849[7849]
- Replace index patterns in TSVB visualizations. {pull}7929[7929]
- Deregister pipeline loader callback when inputsRunner is stopped. {pull}[7893][7893]
- Add backoff support to x-pack monitoring outputs. {issue}7966[7966]
- Removed execute permissions systemd unit file. {pull}7873[7873]
- Fix a race condition with the `add_host_metadata` and the event serialization. {pull}8223[8223] {pull}8653[8653]
- Enforce that data used by k8s or docker doesn't use any reference. {pull}8240[8240]
- Switch to different UUID lib due to to non-random generated UUIDs. {pull}8485[8485]
- Fix race condition when publishing monitoring data. {pull}8646[8646]
- Fix bug in loading dashboards from zip file. {issue}8051[8051]
- Fix in-cluster kubernetes configuration on IPv6. {pull}8754[8754]
- The export config subcommand should not display real value for field reference. {pull}8769[8769]
- The setup command will not fail if no dashboard is available to import. {pull}8977[8977]
- Fix central management configurations reload when a configuration is removed in Kibana. {issue}9010[9010]

*Auditbeat*

- Fixed a crash in the file_integrity module under Linux. {issue}7753[7753]
- Fixed the RPM by designating the config file as configuration data in the RPM spec. {issue}8075[8075]
- Fixed a concurrent map write panic in the auditd module. {pull}8158[8158]
- Fixed a data race in the file_integrity module. {issue}8009[8009]
- Fixed a deadlock in the file_integrity module. {pull}8027[8027]

*Filebeat*

- Fix date format in Mongodb Ingest pipeline. {pull}7974[7974]
- Fixed a docker input error due to the offset update bug in partial log join.{pull}8177[8177]
- Update CRI format to support partial/full tags. {pull}8265[8265]
- Fix some errors happening when stopping syslog input. {pull}8347[8347]
- Fix RFC3339 timezone and nanoseconds parsing with the syslog input. {pull}8346[8346]
- Mark the TCP and UDP input as GA. {pull}8125[8125]
- Support multiline logs in logstash/log fileset of Filebeat. {pull}8562[8562]

*Heartbeat*

- Fixed bug where HTTP responses with larger bodies would incorrectly report connection errors. {pull}8660[8660]

*Metricbeat*

- Fix golang.heap.gc.cpu_fraction type from long to float in Golang module. {pull}7789[7789]
- Fixed the RPM by designating the modules.d config files as configuration data in the RPM spec. {issue}8075[8075]
- Fixed the location of the modules.d dir in Deb and RPM packages. {issue}8104[8104]
- Add docker diskio stats on Windows. {issue}6815[6815] {pull}8126[8126]
- Fix incorrect type conversion of average response time in Haproxy dashboards {pull}8404[8404]
- Added io disk read and write times to system module {issue}8473[8473] {pull}8508[8508]
- Avoid mapping issues in kubernetes module. {pull}8487[8487]
- Recover metrics for old apache versions removed by mistake on #6450. {pull}7871[7871]
- Fix dropwizard module parsing of metric names. {issue}8365[8365] {pull}6385[8385]
- Fix issue that would prevent kafka module to find a proper broker when port is not set {pull}8613[8613]
- Fix range colors in multiple visualizations. {issue}8633[8633] {pull}8634[8634]
- Fix incorrect header parsing on http metricbeat module {issue}8564[8564] {pull}8585[8585]
- Fixed a panic when the kvm module cannot establish a connection to libvirtd. {issue}7792[7792].

*Packetbeat*

- Fixed a seccomp related error where the `fcntl64` syscall was not permitted
  on 32-bit Linux and the sniffer failed to start. {issue}7839[7839]
- Added missing `cmdline` and `client_cmdline` fields to index template. {pull}8258[8258]

==== Added

*Affecting all Beats*

- Added time-based log rotation. {pull}8349[8349]
- Add backoff on error support to redis output. {pull}7781[7781]
- Allow for cloud-id to specify a custom port. This makes cloud-id work in ECE contexts. {pull}7887[7887]
- Add support to grow or shrink an existing spool file between restarts. {pull}7859[7859]
- Make kubernetes autodiscover ignore events with empty container IDs {pull}7971[7971]
- Implement CheckConfig in RunnerFactory to make autodiscover check configs {pull}7961[7961]
- Add DNS processor with support for performing reverse lookups on IP addresses. {issue}7770[7770]
- Support for Kafka 2.0.0 in kafka output {pull}8399[8399]
- Add setting `setup.kibana.space.id` to support Kibana Spaces {pull}7942[7942]
- Better tracking of number of open file descriptors. {pull}7986[7986]
- Report number of open file handles on Windows. {pull}8329[8329]
- Added the `add_process_metadata` processor to enrich events with process information. {pull}6789[6789]
- Add Beats Central Management {pull}8559[8559]
- Report configured queue type. {pull}8091[8091]
- Enable `host` and `cloud` metadata processors by default. {pull}8596[8596]
- Autodiscovery no longer requires that the `condition` field be set. If left unset all configs will be matched. {pull}9029[9029]

*Filebeat*

- Add tag "truncated" to "log.flags" if incoming line is longer than configured limit. {pull}7991[7991]
- Add haproxy module. {pull}8014[8014]
- Add tag "multiline" to "log.flags" if event consists of multiple lines. {pull}7997[7997]
- Release `docker` input as GA. {pull}8328[8328]
- Keep unparsed user agent information in user_agent.original. {pull}7823[7832]
- Added default and TCP parsing formats to HAproxy module {issue}8311[8311] {pull}8637[8637]
- Add Suricata IDS/IDP/NSM module. {issue}8153[8153] {pull}8693[8693]
- Support for Kafka 2.0.0 {pull}8853[8853]

*Heartbeat*

- Heartbeat is marked as GA.
- Add automatic config file reloading. {pull}8023[8023]
- Added autodiscovery support {pull}8415[8415]
- Added support for extra TLS/x509 metadata. {pull}7944[7944]
- Added stats and state metrics for number of monitors and endpoints started. {pull}8621[8621]
- Add last monitor status to dashboard table. Further break out monitors in dashboard table by monitor.ip. {pull}9022[9022]
- Add central management support. {pull}9254[9254]

*Journalbeat*

- Add journalbeat. {pull}8703[8703]

*Metricbeat*

- Add `replstatus` metricset to MongoDB module {pull}7604[7604]
- Add experimental socket summary metricset to system module {pull}6782[6782]
- Move common kafka fields (broker, topic and partition.id) to the module level to facilitate events correlation {pull}7767[7767]
- Add fields for memory fragmentation, memory allocator stats, copy on write, master-slave status, and active defragmentation to `info` metricset of Redis module. {pull}7695[7695]
- Increase ignore_above for system.process.cmdline to 2048. {pull}8101[8100]
- Add support to renamed fields planned for redis 5.0. {pull}8167[8167]
- Allow TCP helper to support delimiters and graphite module to accept multiple metrics in a single payload. {pull}8278[8278]
- Added 'died' PID state to process_system metricset on system module {pull}8275[8275]
- Add `metrics` metricset to MongoDB module. {pull}7611[7611]
- Added `ccr` metricset to Elasticsearch module. {pull}8335[8335]
- Support for Kafka 2.0.0 {pull}8399[8399]
- Added support for query params in configuration {issue}8286[8286] {pull}8292[8292]
- Add container image for docker metricsets. {issue}8214[8214] {pull}8438[8438]
- Precalculate composed id fields for kafka dashboards. {pull}8504[8504]
- Add support for `full` status page output for php-fpm module as a separate metricset called `process`. {pull}8394[8394]
- Add Kafka dashboard. {pull}8457[8457]
- Release Kafka module as GA. {pull}8854[8854]

*Packetbeat*

- Added DHCP protocol support. {pull}7647[7647]

*Functionbeat*

- Initial version of Functionbeat. {pull}8678[8678]

==== Deprecated

*Heartbeat*

- watch.poll_file is now deprecated and superceded by automatic config file reloading.

*Metricbeat*

- Redis `info` `replication.master_offset` has been deprecated in favor of `replication.master.offset`.{pull}7695[7695]
- Redis `info` clients fields `longest_output_list` and `biggest_input_buf` have been renamed to `max_output_buffer` and `max_input_buffer` based on the names they will have in Redis 5.0, both fields will coexist during a time with the same value {pull}8167[8167].
- Move common kafka fields (broker, topic and partition.id) to the module level {pull}7767[7767].



[[release-notes-6.4.3]]
=== Beats version 6.4.3
https://github.com/elastic/beats/compare/v6.4.2...v6.4.3[View commits]

==== Bugfixes

*Affecting all Beats*

- Fix a race condition with the `add_host_metadata` and the event serialization. {pull}8223[8223] {pull}8653[8653]
- Fix race condition when publishing monitoring data. {pull}8646[8646]
- Fix bug in loading dashboards from zip file. {issue}8051[8051]
- The export config subcommand should not display real value for field reference. {pull}8769[8769]

*Filebeat*

- Fix typo in Filebeat IIS Kibana visualization. {pull}8604[8604]

*Metricbeat*

- Recover metrics for old Apache versions removed by mistake on #6450. {pull}7871[7871]
- Avoid mapping issues in Kubernetes module. {pull}8487[8487]
- Fixed a panic when the KVM module cannot establish a connection to libvirtd. {issue}7792[7792]


[[release-notes-6.4.2]]
=== Beats version 6.4.2
https://github.com/elastic/beats/compare/v6.4.1...v6.4.2[View commits]

==== Bugfixes

*Filebeat*

- Fix some errors happening when stopping syslog input. {pull}8347[8347]
- Fix RFC3339 timezone and nanoseconds parsing with the syslog input. {pull}8346[8346]

*Metricbeat*

- Fix incorrect type conversion of average response time in Haproxy dashboards {pull}8404[8404]
- Fix dropwizard module parsing of metric names. {issue}8365[8365] {pull}6385[8385]

[[release-notes-6.4.1]]
=== Beats version 6.4.1
https://github.com/elastic/beats/compare/v6.4.0...v6.4.1[View commits]

==== Bugfixes

*Affecting all Beats*

- Add backoff support to x-pack monitoring outputs. {issue}7966[7966]
- Removed execute permissions systemd unit file. {pull}7873[7873]
- Fix a race condition with the `add_host_metadata` and the event serialization. {pull}8223[8223]
- Enforce that data used by k8s or docker doesn't use any reference. {pull}8240[8240]
- Implement CheckConfig in RunnerFactory to make autodiscover check configs {pull}7961[7961]
- Make kubernetes autodiscover ignore events with empty container IDs {pull}7971[7971]

*Auditbeat*

- Fixed a concurrent map write panic in the auditd module. {pull}8158[8158]
- Fixed the RPM by designating the config file as configuration data in the RPM spec. {issue}8075[8075]

*Filebeat*

- Fixed a docker input error due to the offset update bug in partial log join.{pull}8177[8177]
- Update CRI format to support partial/full tags. {pull}8265[8265]

*Metricbeat*

- Fixed the location of the modules.d dir in Deb and RPM packages. {issue}8104[8104]
- Fixed the RPM by designating the modules.d config files as configuration data in the RPM spec. {issue}8075[8075]
- Fix golang.heap.gc.cpu_fraction type from long to float in Golang module. {pull}7789[7789]

*Packetbeat*

- Added missing `cmdline` and `client_cmdline` fields to index template. {pull}8258[8258]

[[release-notes-6.4.0]]
=== Beats version 6.4.0
https://github.com/elastic/beats/compare/v6.3.1...v6.4.0[View commits]

==== Known issue

Due to a packaging mistake, the `modules.d` configuration directory is
installed in the wrong path in the Metricbeat DEB and RPM packages.  This issue
results in an empty list when you run `metricbeat modules list` and failures
when you try to enable or disable modules. To work around this issue, run the
following command:

[source,sh]
-----------
sudo cp -r /usr/share/metricbeat/modules.d /etc/metricbeat/
-----------

This issue affects all new installations on DEB and RPM. Upgrades will run, but
use old configurations defined in the `modules.d` directory from the previous
installation.

The issue will be fixed in the 6.4.1 release.

==== Breaking changes

*Affecting all Beats*

- Set default kafka version to 1.0.0 in kafka output. Older versions are still supported by configuring the `version` setting. Minimally supported version is 0.11 (older versions might work, but are untested). {pull}7025[7025]

*Heartbeat*

- Rename http.response.status to http.response.status_code to align with ECS. {pull}7274[7274]
- Remove `type` field as not needed. {pull}7307[7307]

*Metricbeat*

- Fixed typo in values for `state_container` `status.phase`, from `terminate` to `terminated`. {pull}6916[6916]
- RabbitMQ management plugin path is now configured at the module level instead of having to do it in each of the metricsets. New `management_path_prefix` option should be used now {pull}7074[7074]
- RabbitMQ node metricset only collects metrics of the instance it connects to, `node.collect: cluster` can be used to collect all nodes as before. {issue}6556[6556] {pull}6971[6971]
- Change http/server metricset to put events by default under http.server and prefix config options with server.. {pull}7100[7100]
- Disable dedotting in docker module configuration. This will change the out-of-the-box behaviour, but not the one of already configured instances. {pull}7485[7485]
- Fix typo in etcd/self metricset fields from *.bandwithrate to *.bandwidthrate. {pull}7456[7456]
- Changed the definition of the `system.cpu.total.pct` and `system.cpu.total.norm.cou` fields to exclude the IOWait time. {pull}7691[7691]

==== Bugfixes

*Affecting all Beats*

- Error out on invalid Autodiscover template conditions settings. {pull}7200[7200]
- Allow to override the `ignore_above` option when defining new field with the type keyword. {pull}7238[7238]
- Fix a panic on the Dissect processor when we have data remaining after the last delimiter. {pull}7449[7449]
- When we fail to build a Kubernetes' indexer or matcher we produce a warning but we don't add them to the execution. {pull}7466[7466]
- Fix default value for logging.files.keepfiles. It was being set to 0 and now
  it's set to the documented value of 7. {issue}7494[7494]
- Retain compatibility with older Docker server versions. {issue}7542[7542]
- Fix errors unpacking configs modified via CLI by ignoring `-E key=value` pairs with missing value. {pull}7599[7599]

*Auditbeat*

- Allow `auditbeat setup` to run without requiring elevated privileges for the audit client. {issue}7111[7111]
- Fix goroutine leak that occurred when the auditd module was stopped. {pull}7163[7163]

*Filebeat*

- Fix a data race between stopping and starting of the harvesters. {issue}#6879[6879]
- Fix an issue when parsing ISO8601 dates with timezone definition {issue}7367[7367]
- Fix Grok pattern of MongoDB module. {pull}7568[7568]
- Fix registry duplicates and log resending on upgrade. {issue}7634[7634]

*Metricbeat*

- Fix Windows service metricset when using a 32-bit binary on a 64-bit OS. {pull}7294[7294]
- Do not report Metricbeat container host as hostname in Kubernetes deployment. {issue}7199[7199]
- Ensure metadata updates don't replace existing pod metrics. {pull}7573[7573]
- Fix kubernetes pct fields reporting. {pull}7677[7677]
- Add support for new `kube_node_status_condition` in Kubernetes `state_node`. {pull}7699[7699]

==== Added

*Affecting all Beats*

- Add dissect processor. {pull}6925[6925]
- Add IP-addresses and MAC-addresses to add_host_metadata. {pull}6878[6878]
- Added a seccomp (secure computing) filter on Linux that whitelists the
  necessary system calls used by each Beat. {issue}5213[5213]
- Ship fields.yml as part of the binary {pull}4834[4834]
- Added options to dev-tools/cmd/dashboards/export_dashboard.go: -indexPattern to include index-pattern in output, -quiet to be quiet. {pull}7101[7101]
- Add Indexer indexing by pod uid. Enable pod uid metadata gathering in add_kubernetes_metadata. Extended Matcher log_path matching to support volume mounts {pull}7072[7072]
- Add default_fields to Elasticsearch template when connecting to Elasticsearch >= 7.0. {pull}7015[7015]
- Add support for loading a template.json file directly instead of using fields.yml. {pull}7039[7039]
- Add support for keyword multifields in field.yml. {pull}7131[7131]
- Add experimental Jolokia Discovery autodiscover provider. {pull}7141[7141]
- Add owner object info to Kubernetes metadata. {pull}7231[7231]
- Add Beat export dashboard command. {pull}7239[7239]
- Add support for docker autodiscover to monitor containers on host network {pull}6708[6708]
- Add ability to define input configuration as stringified JSON for autodiscover. {pull}7372[7372]
- Add processor definition support for hints builder {pull}7386[7386]
- Add support to disable html escaping in outputs. {pull}7445[7445]
- Refactor error handing in schema.Apply(). {pull}7335[7335]
- Add additional types to Kubernetes metadata {pull}7457[7457]
- Add module state reporting for Beats Monitoring. {pull}7075[7075]
- Release the `rename` processor as GA. {pull}7656[7656]
- Add support for Openstack Nova in `add_cloud_metadata` processor. {pull}7663[7663]
- Add support to set Beats services to automatic-delayed start on Windows. {pull}8720[8711]

*Auditbeat*

- Added XXH64 hash option for file integrity checks. {pull}7311[7311]
- Added the `show auditd-rules` and `show auditd-status` commands to show kernel rules and status. {pull}7114[7114]
- Add Kubernetes specs for auditbeat file integrity monitoring {pull}7642[7642]

*Filebeat*

- Add Kibana module with log fileset. {pull}7052[7052]
- Support MySQL 5.7.19 by mysql/slowlog {pull}6969[6969]
- Correctly join partial log lines when using `docker` input. {pull}6967[6967]
- Add support for TLS with client authentication to the TCP input {pull}7056[7056]
- Converted part of pipeline from treafik/access metricSet to dissect to improve efficiency. {pull}7209[7209]
- Add GC fileset to the Elasticsearch module. {pull}7305[7305]
- Add Audit log fileset to the Elasticsearch module. {pull}7365[7365]
- Add Slow log fileset to the Elasticsearch module. {pull}7473[7473]
- Add deprecation fileset to the Elasticsearch module. {pull}7474[7474]
- Add `convert_timezone` option to Kafka module to convert dates to UTC. {issue}7546[7546] {pull}7578[7578]
- Add patterns for kafka 1.1 logs. {pull}7608[7608]
- Move debug messages in tcp input source {pull}7712[7712]

*Metricbeat*

- Add experimental Elasticsearch index metricset. {pull}6881[6881]
- Add dashboards and visualizations for haproxy metrics. {pull}6934[6934]
- Add Jolokia agent in proxy mode. {pull}6475[6475]
- Add message rates to the RabbitMQ queue metricset {issue}6442[6442] {pull}6606[6606]
- Add exchanges metricset to the RabbitMQ module {issue}6442[6442] {pull}6607[6607]
- Add Elasticsearch index_summary metricset. {pull}6918[6918]
- Add shard metricset to Elasticsearch module. {pull}7006[7006]
- Add apiserver metricset to Kubernetes module. {pull}7059[7059]
- Add maxmemory to redis info metricset. {pull}7127[7127]
- Set guest as default user in RabbitMQ module. {pull}7107[7107]
- Add postgresql statement metricset. {issue}7048[7048] {pull}7060[7060]
- Update `state_container` metricset to support latest `kube-state-metrics` version. {pull}7216[7216]
- Add TLS support to MongoDB module. {pull}7401[7401]
- Added Traefik module with health metricset. {pull}7413[7413]
- Add Elasticsearch ml_job metricsets. {pull}7196[7196]
- Add support for bearer token files to HTTP helper. {pull}7527[7527]
- Add Elasticsearch index recovery metricset. {pull}7225[7225]
- Add `locks`, `global_locks`, `oplatencies` and `process` fields to `status` metricset of MongoDB module. {pull}7613[7613]
- Run Kafka integration tests on version 1.1.0 {pull}7616[7616]
- Release raid and socket metricset from system module as GA. {pull}7658[7658]
- Release elasticsearch module and all its metricsets as beta. {pull}7662[7662]
- Release munin and traefik module as beta. {pull}7660[7660]
- Add envoyproxy module. {pull}7569[7569]
- Release prometheus collector metricset as GA. {pull}7660[7660]
- Add Elasticsearch `cluster_stats` metricset. {pull}7638[7638]
- Added `basepath` setting for HTTP-based metricsets {pull}7700[7700]

*Packetbeat*

- The process monitor now reports the command-line for all processes, under Linux and Windows. {pull}7135[7135]
- Updated the TLS protocol parser with new cipher suites added to TLS 1.3. {issue}7455[7455]
- Flows are enriched with process information using the process monitor. {pull}7507[7507]
- Added UDP support to process monitor. {pull}7571[7571]

==== Deprecated

*Metricbeat*

- Kubernetes `state_container` `cpu.limit.nanocores` and `cpu.request.nanocores` have been
deprecated in favor of `cpu.*.cores`. {pull}6916[6916]

[[release-notes-6.3.1]]
=== Beats version 6.3.1
https://github.com/elastic/beats/compare/v6.3.0...v6.3.1[View commits]

==== Bugfixes

*Affecting all Beats*

- Allow index-pattern only setup when setup.dashboards.only_index=true. {pull}7285[7285]
- Preserve the event when source matching fails in `add_docker_metadata`. {pull}7133[7133]
- Negotiate Docker API version from our client instead of using a hardcoded one. {pull}7165[7165]
- Fix duplicating dynamic_fields in template when overwriting the template. {pull}7352[7352]

*Auditbeat*

- Fixed parsing of AppArmor audit messages. {pull}6978[6978]

*Filebeat*

- Comply with PostgreSQL database name format {pull}7198[7198]
- Optimize PostgreSQL ingest pipeline to use anchored regexp and merge multiple regexp into a single expression. {pull}7269[7269]
- Keep different registry entry per container stream to avoid wrong offsets. {issue}7281[7281]
- Fix offset field pointing at end of a line. {issue}6514[6514]
- Commit registry writes to stable storage to avoid corrupt registry files. {issue}6792[6792]

*Metricbeat*

- Fix field mapping for the system process CPU ticks fields. {pull}7230[7230]
- Ensure canonical naming for JMX beans is disabled in Jolokia module. {pull}7047[7047]
- Fix Jolokia attribute mapping when using wildcards and MBean names with multiple properties. {pull}7321[7321]

*Packetbeat*

- Fix an out of bounds access in HTTP parser caused by malformed request. {pull}6997[6997]
- Fix missing type for `http.response.body` field. {pull}7169[7169]

==== Added

*Auditbeat*

- Added caching of UID and GID values to auditd module. {pull}6978[6978]
- Updated syscall tables for Linux 4.16. {pull}6978[6978]
- Added better error messages for when the auditd module fails due to the
  Linux kernel not supporting auditing (CONFIG_AUDIT=n). {pull}7012[7012]

*Metricbeat*

- Collect accumulated docker network metrics and mark old ones as deprecated. {pull}7253[7253]



[[release-notes-6.3.0]]
=== Beats version 6.3.0
https://github.com/elastic/beats/compare/v6.2.3...v6.3.0[View commits]

==== Breaking changes

*Affecting all Beats*

- De dot keys of labels and annotations in kubernetes meta processors to prevent collisions. {pull}6203[6203]
- Rename `beat.cpu.*.time metrics` to `beat.cpu.*.time.ms`. {pull}6449[6449]
- Add `host.name` field to all events, to avoid mapping conflicts. This could be breaking Logstash configs if you rely on the `host` field being a string. {pull}7051[7051]

*Filebeat*

- Add validation for Stdin, when Filebeat is configured with Stdin and any other inputs, Filebeat
  will now refuse to start. {pull}6463[6463]
- Mark `system.syslog.message` and `system.auth.message` as `text` instead of `keyword`. {pull}6589[6589]

*Metricbeat*

- De dot keys in kubernetes/event metricset to prevent collisions. {pull}6203[6203]
- Add config option for windows/perfmon metricset to ignore non existent counters. {pull}6432[6432]
- Refactor docker CPU calculations to be more consistent with `docker stats`. {pull}6608[6608]
- Update logstash.node_stats metricset to write data under `logstash.node.stats.*`. {pull}6714[6714]

==== Bugfixes

*Affecting all Beats*

- Fix panic when Events containing a float32 value are normalized. {pull}6129[6129]
- Fix `setup.dashboards.always_kibana` when using Kibana 5.6. {issue}6090[6090]
- Fix for Kafka logger. {pull}6430[6430]
- Remove double slashes in Windows service script. {pull}6491[6491]
- Ensure Kubernetes labels/annotations don't break mapping {pull}6490[6490]
- Ensure that the dashboard zip files can't contain files outside of the kibana directory. {pull}6921[6921]
- Fix map overwrite panics by cloning shared structs before doing the update. {pull}6947[6947]
- Fix delays on autodiscovery events handling caused by blocking runner stops. {pull}7170[7170]
- Do not emit Kubernetes autodiscover events for Pods without IP address. {pull}7235[7235]
- Fix self metrics when containerized {pull}6641[6641]

*Auditbeat*

- Add hex decoding for the name field in audit path records. {pull}6687[6687]
- Fixed a deadlock in the file_integrity module under Windows. {issue}6864[6864]
- Fixed parsing of AppArmor audit messages. {pull}6978[6978]
- Allow `auditbeat setup` to run without requiring elevated privileges for the audit client. {issue}7111[7111]
- Fix goroutine leak that occurred when the auditd module was stopped. {pull}7163[7163]

*Filebeat*

- Fix panic when log prospector configuration fails to load. {issue}6800[6800]
- Fix memory leak in log prospector when files cannot be read. {issue}6797[6797]
- Add raw JSON to message field when JSON parsing fails. {issue}6516[6516]
- Commit registry writes to stable storage to avoid corrupt registry files. {pull}6877[6877]
- Fix a parsing issue in the syslog input for RFC3339 timestamp and time with nanoseconds. {pull}7046[7046]
- Fix an issue with an overflowing wait group when using the TCP input. {issue}7202[7202]

*Heartbeat*

- Fix race due to updates of shared a map, that was not supposed to be shared between multiple go-routines. {issue}6616[6616]

*Metricbeat*

- Fix the default configuration for Logstash to include the default port. {pull}6279[6279]
- Fix dealing with new process status codes in Linux kernel 4.14+. {pull}6306[6306]
- Add filtering option by exact device names in system.diskio. `diskio.include_devices`. {pull}6085[6085]
- Add connections metricset to RabbitMQ module {pull}6548[6548]
- Fix panic in http dependent modules when invalid config was used. {pull}6205[6205]
- Fix system.filesystem.used.pct value to match what df reports. {issue}5494[5494]
- Fix namespace disambiguation in Kubernetes state_* metricsets. {issue}6281[6281]
- Fix Windows perfmon metricset so that it sends metrics when an error occurs. {pull}6542[6542]
- Fix Kubernetes calculated fields store. {pull}6564{6564}
- Exclude bind mounts in fsstat and filesystem metricsets. {pull}6819[6819]
- Don't stop Metricbeat if aerospike server is down. {pull}6874[6874]
- disk reads and write count metrics in RabbitMQ queue metricset made optional. {issue}6876[6876]
- Add mapping for docker metrics per cpu. {pull}6843[6843]

*Winlogbeat*

- Fixed a crash under Windows 2003 and XP when an event had less insert strings than required by its format string. {pull}6247[6247]

==== Added

*Affecting all Beats*

- Update Golang 1.9.4 {pull}6326[6326]
- Add the ability to log to the Windows Event Log. {pull}5913[5913]
- The node name can be discovered automatically by machine-id matching when beat deployed outside Kubernetes cluster. {pull}6146[6146]
- Panics will be written to the logger before exiting. {pull}6199[6199]
- Add builder support for autodiscover and annotations builder {pull}6408[6408]
- Add plugin support for autodiscover builders, providers {pull}6457[6457]
- Preserve runtime from container statuses in Kubernetes autodiscover {pull}6456[6456]
- Experimental feature setup.template.append_fields added. {pull}6024[6024]
- Add appender support to autodiscover {pull}6469[6469]
- Add add_host_metadata processor {pull}5968[5968]
- Retry configuration to load dashboards if Kibana is not reachable when the beat starts. {pull}6560[6560]
- Add `has_fields` conditional to filter events based on the existence of all the given fields. {issue}6285[6285] {pull}6653[6653]
- Add support for spooling to disk to the beats event publishing pipeline. {pull}6581[6581]
- Added logging of system info at Beat startup. {issue}5946[5946]
- Do not log errors if X-Pack Monitoring is enabled but Elastisearch X-Pack is not. {pull}6627[6627]
- Add rename processor. {pull}6292[6292]
- Allow override of dynamic template `match_mapping_type` for fields with object_type. {pull}6691[6691]

*Filebeat*

- Add IIS module to parse access log and error log. {pull}6127[6127]
- Renaming of the prospector type to the input type and all prospectors are now moved to the input
  folder, to maintain backward compatibility type aliasing was used to map the old type to the new
  one. This change also affect YAML configuration. {pull}6078[6078]
- Addition of the TCP input {pull}6700[6700]
- Add option to convert the timestamps to UTC in the system module. {pull}5647[5647]
- Add Logstash module support for main log and the slow log, support the plain text or structured JSON format {pull}5481[5481]
- Add stream filtering when using `docker` prospector. {pull}6057[6057]
- Add support for CRI logs format. {issue}5630[5630]
- Add json.ignore_decoding_error config to not log json decoding erors. {issue}6547[6547]
- Make registry file permission configurable. {pull}6455[6455]
- Add MongoDB module. {pull}6283[6238]
- Add Ingest pipeline loading to setup. {pull}6814[6814]
- Add support of log_format combined to NGINX access logs. {pull}6858[6858]
- Release config reloading feature as GA.
- Add support human friendly size for the UDP input. {pull}6886[6886]
- Add Syslog input to ingest RFC3164 Events via TCP and UDP {pull}6842[6842]
- Remove the undefined `username` option from the Redis input and clarify the documentation. {pull}6662[6662]

*Heartbeat*

- Made the URL field of Heartbeat aggregateable. {pull}6263[6263]
- Use `match.Matcher` for checking Heartbeat response bodies with regular expressions. {pull}6539[6539]

*Metricbeat*

- Support apache status pages for versions older than 2.4.16. {pull}6450[6450]
- Add support for huge pages on Linux. {pull}6436[6436]
- Support to optionally 'de dot' keys in http/json metricset to prevent collisions. {pull}5970[5970]
- Add graphite protocol metricbeat module. {pull}4734[4734]
- Add http server metricset to support push metrics via http. {pull}4770[4770]
- Make config object public for graphite and http server {pull}4820[4820]
- Add system uptime metricset. {issue}4848[4848]
- Add experimental `queue` metricset to RabbitMQ module. {pull}4788[4788]
- Add additional php-fpm pool status kpis for Metricbeat module {pull}5287[5287]
- Add etcd module. {issue}4970[4970]
- Add ip address of docker containers to event. {pull}5379[5379]
- Add ceph osd tree information to metricbeat {pull}5498[5498]
- Add ceph osd_df to metricbeat {pull}5606[5606]
- Add basic Logstash module. {pull}5540[5540]
- Add dashboard for Windows service metricset. {pull}5603[5603]
- Add pct calculated fields for Pod and container CPU and memory usages. {pull}6158[6158]
- Add statefulset support to Kubernetes module. {pull}6236[6236]
- Refactor prometheus endpoint parsing to look similar to upstream prometheus {pull}6332[6332]
- Making the http/json metricset GA. {pull}6471[6471]
- Add support for array in http/json metricset. {pull}6480[6480]
- Making the jolokia/jmx module GA. {pull}6143[6143]
- Making the MongoDB module GA. {pull}6554[6554]
- Allow to disable labels `dedot` in Docker module, in favor of a safe way to keep dots. {pull}6490[6490]
- Add experimental module to collect metrics from munin nodes. {pull}6517[6517]
- Add support for wildcards and explicit metrics grouping in jolokia/jmx. {pull}6462[6462]
- Set `collector` as default metricset in Prometheus module. {pull}6636[6636] {pull}6747[6747]
- Set `mntr` as default metricset in Zookeeper module. {pull}6674[6674]
- Set default metricsets in vSphere module. {pull}6676[6676]
- Set `status` as default metricset in Apache module. {pull}6673[6673]
- Set `namespace` as default metricset in Aerospike module. {pull}6669[6669]
- Set `service` as default metricset in Windows module. {pull}6675[6675]
- Set all metricsets as default metricsets in uwsgi module. {pull}6688[6688]
- Allow autodiscover to monitor unexposed ports {pull}6727[6727]
- Mark kubernetes.event metricset as beta. {pull}6715[6715]
- Set all metricsets as default metricsets in couchbase module. {pull}6683[6683]
- Mark uwsgi module and metricset as beta. {pull}6717[6717]
- Mark Golang module and metricsets as beta. {pull}6711[6711]
- Mark system.raid metricset as beta. {pull}6710[6710]
- Mark http.server metricset as beta. {pull}6712[6712]
- Mark metricbeat logstash module and metricsets as beta. {pull}6713[6713]
- Set all metricsets as default metricsets in Ceph module. {pull}6676[6676]
- Set `container`, `cpu`, `diskio`, `healthcheck`, `info`, `memory` and `network` in docker module as default. {pull}6718[6718]
- Set `cpu`, `load`, `memory`, `network`, `process` and `process_summary` as default metricsets in system module. {pull}6689[6689]
- Set `collector` as default metricset in Dropwizard module. {pull}6669[6669]
- Set `info` and `keyspace` as default metricsets in redis module. {pull}6742[6742]
- Set `connection` as default metricset in rabbitmq module. {pull}6743[6743]
- Set all metricsets as default metricsets in Elasticsearch module. {pull}6755[6755]
- Set all metricsets as default metricsets in Etcd module. {pull}6756[6756]
- Set server metricsets as default in Graphite module. {pull}6757[6757]
- Set all metricsets as default metricsets in HAProxy module. {pull}6758[6758]
- Set all metricsets as default metricsets in Kafka module. {pull}6759[6759]
- Set all metricsets as default metricsets in postgresql module. {pull}6761[6761]
- Set status metricsets as default in Kibana module. {pull}6762[6762]
- Set all metricsets as default metricsets in Logstash module. {pull}6763[6763]
- Set `container`, `node`, `pod`, `system`, `volume` as default in Kubernetes module. {pull} 6764[6764]
- Set `stats` as default in memcached module. {pull}6765[6765]
- Set all metricsets as default metricsets in Mongodb module. {pull}6766[6766]
- Set `pool` as default metricset for php_fpm module. {pull}6768[6768]
- Set `status` as default metricset for mysql module. {pull} 6769[6769]
- Set `stubstatus` as default metricset for nginx module. {pull}6770[6770]
- Added support for haproxy 1.7 and 1.8. {pull}6793[6793]
- Add accumulated I/O stats to diskio in the line of `docker stats`. {pull}6701[6701]
- Ignore virtual filesystem types by default in system module. {pull}6819[6819]
- Release config reloading feature as GA. {pull}6891[6891]
- Kubernetes deployment: Add ServiceAccount config to system metricbeat. {pull}6824[6824]
- Kubernetes deployment: Add DNS Policy to system metricbeat. {pull}6656[6656]

*Packetbeat*

- Add support for condition on bool type {issue}5659[5659] {pull}5954[5954]
- Fix high memory usage on HTTP body if body is not published. {pull}6680[6680]
- Allow to capture the HTTP request or response bodies independently. {pull}6784[6784]
- HTTP publishes an Error event for unmatched requests or responses. {pull}6794[6794]

*Winlogbeat*

- Use bookmarks to persist the last published event. {pull}6150[6150]

[[release-notes-6.2.3]]
=== Beats version 6.2.3
https://github.com/elastic/beats/compare/v6.2.2...v6.2.3[View commits]

==== Breaking changes

*Affecting all Beats*

- Fix conditions checking on autodiscover Docker labels. {pull}6412[6412]

==== Bugfixes

*Affecting all Beats*

- Avoid panic errors when processing nil Pod events in add_kubernetes_metadata. {issue}6372[6372]
- Fix infinite failure on Kubernetes watch {pull}6504[6504]

*Metricbeat*

- Fix Kubernetes overview dashboard views for non default time ranges. {issue}6395{6395}


[[release-notes-6.2.2]]
=== Beats version 6.2.2
https://github.com/elastic/beats/compare/v6.2.1...v6.2.2[View commits]

==== Bugfixes

*Affecting all Beats*

- Add logging when monitoring cannot connect to Elasticsearch. {pull}6365[6365]
- Fix infinite loop when event unmarshal fails in Kubernetes pod watcher. {pull}6353[6353]

*Filebeat*

- Fix a conversion issue for time related fields in the Logstash module for the slowlog
  fileset. {issue}6317[6317]

[[release-notes-6.2.1]]
=== Beats version 6.2.1
https://github.com/elastic/beats/compare/v6.2.0...v6.2.1[View commits]

No changes in this release.

[[release-notes-6.2.0]]
=== Beats version 6.2.0
https://github.com/elastic/beats/compare/v6.1.3...v6.2.0[View commits]

==== Breaking changes

*Affecting all Beats*

- The log format may differ due to logging library changes. {pull}5901[5901]
- The default value for pipelining is reduced to 2 to avoid high memory in the Logstash beats input. {pull}6250[6250]

*Auditbeat*

- Split the audit.kernel and audit.file metricsets into their own modules
  named auditd and file_integrity, respectively. This change requires
  existing users to update their config. {issue}5422[5422]
- Renamed file_integrity module fields. {issue}5423[5423] {pull}5995[5995]
- Renamed auditd module fields. {issue}5423[5423] {pull}6080[6080]

*Metricbeat*

- Rename `golang.heap.system.optained` field to `golang.heap.system.obtained`. {issue}5703[5703]
- De dot keys in jolokia/jmx metricset to prevent collisions. {pull}5957[5957]

==== Bugfixes

*Auditbeat*

- Fixed an issue where the proctitle value was being truncated. {pull}6080[6080]
- Fixed an issue where values were incorrectly interpreted as hex data. {pull}6080[6080]
- Fixed parsing of the `key` value when multiple keys are present. {pull}6080[6080]
- Fix possible resource leak if file_integrity module is used with config
  reloading on Windows or Linux. {pull}6198[6198]

*Filebeat*

- Fix variable name for `convert_timezone` in the system module. {pull}5936[5936]

*Metricbeat*

- Fix error `datastore '*' not found` in Vsphere module. {issue}4879[4879]
- Fix error `NotAuthenticated` in Vsphere module. {issue}4673[4673]
- Fix mongodb session consistency mode to allow command execution on secondary nodes. {issue}4689[4689]
- Fix kubernetes `state_pod` `status.phase` so that the active phase is returned instead of `unknown`. {pull}5980[5980]
- Fix error collecting network_names in Vsphere module. {pull}5962[5962]
- Fix process cgroup memory metrics for memsw, kmem, and kmem_tcp. {issue}6033[6033]
- Fix kafka OffsetFetch request missing topic and partition parameters. {pull}5880[5880]

*Packetbeat*

- Fix mysql SQL parser to trim `\r` from Windows Server `SELECT\r\n\t1`. {pull}5572[5572]


==== Added

*Affecting all Beats*

- Adding a local keystore to allow user to obfuscate password {pull}5687[5687]
- Add autodiscover for kubernetes. {pull}6055[6055]
- Add Beats metrics reporting to Xpack. {issue}3422[3422]
- Update the command line library cobra and add support for zsh completion {pull}5761[5761]
- Update to Golang 1.9.2
- Moved `ip_port` indexer for `add_kubernetes_metadata` to all beats. {pull}5707[5707]
- `ip_port` indexer now index both IP and IP:port pairs. {pull}5721[5721]
- Add the ability to write structured logs. {pull}5901[5901]
- Use structured logging for the metrics that are periodically logged via the
  `logging.metrics` feature. {pull}5915[5915]
- Improve Elasticsearch output metrics to count number of dropped and duplicate (if event ID is given) events. {pull}5811[5811]
- Add the ability for the add_docker_metadata process to enrich based on process ID. {pull}6100[6100]
- The `add_docker_metadata` and `add_kubernetes_metadata` processors are now GA, instead of Beta. {pull}6105[6105]
- Update go-ucfg library to support top level key reference and cyclic key reference for the
  keystore {pull}6098[6098]

*Auditbeat*

- Auditbeat is marked as GA, no longer Beta. {issue}5432[5432]
- Add support for BLAKE2b hash algorithms to the file integrity module. {pull}5926[5926]
- Add support for recursive file watches. {pull}5575[5575] {pull}5833[5833]

*Filebeat*

- Add Osquery module. {pull}5971[5971]
- Add stream filtering when using `docker` prospector. {pull}6057[6057]

*Metricbeat*

- Add ceph osd_df to metricbeat {pull}5606[5606]
- Add field network_names of hosts and virtual machines. {issue}5646[5646]
- Add experimental system/raid metricset. {pull}5642[5642]
- Add a dashboard for the Nginx module. {pull}5991[5991]
- Add experimental mongodb/collstats metricset. {pull}5852[5852]
- Update the MySQL dashboard to use the Time Series Visual Builder. {pull}5996[5996]
- Add experimental uwsgi module. {pull}6006[6006]
- Docker and Kubernetes modules are now GA, instead of Beta. {pull}6105[6105]
- Support haproxy stats gathering using http (additionally to tcp socket). {pull}5819[5819]
- Support to optionally 'de dot' keys in http/json metricset to prevent collisions. {pull}5957[5957]

*Packetbeat*

- Configure good defaults for `add_kubernetes_metadata`. {pull}5707[5707]

[[release-notes-6.1.3]]
=== Beats version 6.1.3
https://github.com/elastic/beats/compare/v6.1.2...v6.1.3[View commits]

No changes in this release.

[[release-notes-6.1.2]]
=== Beats version 6.1.2
https://github.com/elastic/beats/compare/v6.1.1...v6.1.2[View commits]

==== Bugfixes

*Auditbeat*

- Add an error check to the file integrity scanner to prevent a panic when
  there is an error reading file info via lstat. {issue}6005[6005]

==== Added

*Filebeat*

- Switch to docker prospector in sample manifests for Kubernetes deployment {pull}5963[5963]

[[release-notes-6.1.1]]
=== Beats version 6.1.1
https://github.com/elastic/beats/compare/v6.1.0...v6.1.1[View commits]

No changes in this release.

[[release-notes-6.1.0]]
=== Beats version 6.1.0
https://github.com/elastic/beats/compare/v6.0.1...v6.1.0[View commits]

==== Breaking changes

*Auditbeat*

- Changed `audit.file.path` to be a multi-field so that path is searchable. {pull}5625[5625]

*Metricbeat*

- Rename `heap_init` field to `heap.init` in the Elasticsearch module. {pull}5320[5320]
- Rename `http.response.status_code` field to `http.response.code` in the HTTP module. {pull}5521[5521]

==== Bugfixes

*Affecting all Beats*

- Remove ID() from Runner interface {issue}5153[5153]
- Correctly send configured `Host` header to the remote server. {issue}4842[4842]
- Change add_kubernetes_metadata to attempt detection of namespace. {pull}5482[5482]
- Avoid double slash when join url and path {pull}5517[5517]
- Fix console color output for Windows. {issue}5611[5611]
- Fix logstash output debug message. {pull}5799{5799]
- Fix isolation of modules when merging local and global field settings. {issue}5795[5795]
- Report ephemeral ID and uptime in monitoring events on all platforms {pull}6501[6501]

*Filebeat*

- Add support for adding string tags {pull}5395[5395]
- Fix race condition when limiting the number of harvesters running in parallel {issue}5458[5458]
- Fix relative paths in the prospector definitions. {pull}5443[5443]
- Fix `recursive_globe.enabled` option. {pull}5443[5443]

*Metricbeat*

- Change field type of http header from nested to object {pull}5258[5258]
- Fix the fetching of process information when some data is missing under MacOS X. {issue}5337[5337]
- Change `MySQL active connections` visualization title to `MySQL total connections`. {issue}4812[4812]
- Fix `ProcState` on Linux and FreeBSD when process names contain parentheses. {pull}5775[5775]
- Fix incorrect `Mem.Used` calculation under linux. {pull}5775[5775]
- Fix `open_file_descriptor_count` and `max_file_descriptor_count` lost in zookeeper module {pull}5902[5902]
- Fix system process metricset for kernel processes. {issue}5700[5700]
- Change kubernetes.node.cpu.allocatable.cores to float. {pull}6130[6130]

*Packetbeat*

- Fix http status phrase parsing not allow spaces. {pull}5312[5312]
- Fix http parse to allow to parse get request with space in the URI. {pull}5495[5495]
- Fix mysql SQL parser to trim `\r` from Windows Server `SELECT\r\n\t1`. {pull}5572[5572]
- Fix corruption when parsing repeated headers in an HTTP request or response. {pull}6325[6325]
- Fix panic when parsing partial AMQP messages. {pull}6384[6384]
- Fix out of bounds access to slice in MongoDB parser. {pull}6256[6256]
- Fix sniffer hanging on exit under Linux. {pull}6535[6535]
- Fix bounds check error in http parser causing a panic. {pull}6750[6750]

*Winlogbeat*

- Fix the registry file. It was not correctly storing event log names, and
  upon restart it would begin reading at the start of each event log. {issue}5813[5813]
- Fix config validation to allow `event_logs.processors`. [pull]6217[6217]

==== Added

*Affecting all Beats*

- Support dashboard loading without Elasticsearch {pull}5653[5653]
- Changed the hashbang used in the beat helper script from `/bin/bash` to `/usr/bin/env bash`. {pull}5051[5051]
- Changed beat helper script to use `exec` when running the beat. {pull}5051[5051]
- Fix reloader error message to only print on actual error {pull}5066[5066]
- Add support for enabling TLS renegotiation. {issue}4386[4386]
- Add Azure VM support for add_cloud_metadata processor {pull}5355[5355]
- Add `output.file.permission` config option. {pull}4638[4638]
- Refactor add_kubernetes_metadata to support autodiscovery {pull}5434[5434]
- Improve custom flag handling and CLI flags usage message. {pull}5543[5543]
- Add number_of_routing_shards config set to 30 {pull}5570[5570]
- Set log level for kafka output. {pull}5397[5397]
- Move TCP UDP start up into `server.Start()` {pull}4903[4903]
- Update to Golang 1.9.2

*Auditbeat*

- Add support for SHA3 hash algorithms to the file integrity module. {issue}5345[5345]
- Add dashboards for Linux audit framework events (overview, executions, sockets). {pull}5516[5516]

*Filebeat*

- Add PostgreSQL module with slowlog support. {pull}4763[4763]
- Add Kafka log module. {pull}4885[4885]
- Add support for `/var/log/containers/` log path in `add_kubernetes_metadata` processor. {pull}4981[4981]
- Remove error log from runnerfactory as error is returned by API. {pull}5085[5085]
- Add experimental Docker `json-file` prospector . {pull}5402[5402]
- Add experimental Docker autodiscover functionality. {pull}5245[5245]
- Add option to convert the timestamps to UTC in the system module. {pull}5647[5647]
- Add Logstash module support for main log and the slow log, support the plain text or structured JSON format {pull}5481[5481]

*Metricbeat*

- Add graphite protocol metricbeat module. {pull}4734[4734]
- Add http server metricset to support push metrics via http. {pull}4770[4770]
- Make config object public for graphite and http server {pull}4820[4820]
- Add system uptime metricset. {issue}4848[4848]
- Add experimental `queue` metricset to RabbitMQ module. {pull}4788[4788]
- Add additional php-fpm pool status kpis for Metricbeat module {pull}5287[5287]
- Add etcd module. {issue}4970[4970]
- Add ip address of docker containers to event. {pull}5379[5379]
- Add ceph osd tree information to Metricbeat {pull}5498[5498]
- Add basic Logstash module. {pull}5540[5540]
- Add dashboard for Windows service metricset. {pull}5603[5603]
- Add experimental Docker autodiscover functionality. {pull}5245[5245]
- Add Windows service metricset in the windows module. {pull}5332[5332]
- Update gosigar to v0.6.0. {pull}5775[5775]

*Packetbeat*

- Add support for decoding the TLS envelopes. {pull}5476[5476]
- HTTP parses successfully on empty status phrase. {issue}6176[6176]
- HTTP parser supports broken status line. {pull}6631[6631]

[[release-notes-6.0.1]]
=== Beats version 6.0.1
https://github.com/elastic/beats/compare/v6.0.0...v6.0.1[View commits]

==== Bugfixes

*Affecting all Beats*

- Fix documentation links in README.md files. {pull}5710[5710]
- Fix `add_docker_metadata` dropping some containers. {pull}5788[5788]

*Heartbeat*

- Fix the "HTTP up status" visualization. {pull}5564[5564]

*Metricbeat*

- Fix map overwrite in docker diskio module. {issue}5582[5582]
- Fix connection leak in mongodb module. {issue}5688[5688]
- Fix the include top N processes feature for cases where there are fewer
  processes than N. {pull}5729[5729]


include::libbeat/docs/release-notes/6.0.0.asciidoc[]

[[release-notes-6.0.0-ga]]
=== Beats version 6.0.0-GA
https://github.com/elastic/beats/compare/v6.0.0-rc2...v6.0.0[View commits]

The list below covers the changes between 6.0.0-rc2 and 6.0.0 GA only.

==== Bugfixes

*Filebeat*

- Fix machine learning jobs setup for dynamic modules. {pull}5509[5509]

*Packetbeat*

- Fix missing length check in the PostgreSQL module. {pull}5457[5457]
- Fix panic in ACK handler if event is dropped on blocked queue {issue}5524[5524]

==== Added

*Filebeat*

- Add Kubernetes manifests to deploy Filebeat. {pull}5349[5349]
- Add container short ID matching to add_docker_metadata. {pull}6172[6172]

*Metricbeat*

- Add Kubernetes manifests to deploy Metricbeat. {pull}5349[5349]


[[release-notes-6.0.0-rc2]]
=== Beats version 6.0.0-rc2
https://github.com/elastic/beats/compare/v6.0.0-rc1...v6.0.0-rc2[View commits]

==== Breaking changes

*Packetbeat*

- Remove not-working `runoptions.uid` and `runoptions.gid` options in Packetbeat. {pull}5261[5261]

==== Bugfixes

*Affecting all Beats*

- Fix data race accessing watched containers. {issue}5147[5147]
- Do not require template if index change and template disabled {pull}5319[5319]
- Fix missing ACK in redis output. {issue}5404[5404]

*Filebeat*

- Fix default paths for redis 4.0.1 logs on macOS {pull}5173[5173]
- Fix Filebeat not starting if command line and modules configs are used together. {issue}5376[5376]
- Fix double `@timestamp` field when JSON decoding was used. {pull}5436[5436]

*Metricbeat*

- Use `beat.name` instead of `beat.hostname` in the Host Overview dashboard. {pull}5340[5340]
- Fix the loading of 5.x dashboards. {issue}5277[5277]

==== Added

*Metricbeat*

- Auto-select a hostname (based on the host on which the Beat is running) in the Host Overview dashboard. {pull}5340[5340]

==== Deprecated

*Filebeat*

- The `filebeat.config_dir` option is deprecated. Use `filebeat.config.prospector` options instead. {pull}5321[5321]

[[release-notes-6.0.0-rc1]]
=== Beats version 6.0.0-rc1
https://github.com/elastic/beats/compare/v6.0.0-beta2...v6.0.0-rc1[View commits]

==== Bugfixes

*Affecting all Beats*

- Fix the `/usr/bin/beatname` script to accept `-d "*"` as a parameter. {issue}5040[5040]
- Combine `fields.yml` properties when they are defined in different sources. {issue}5075[5075]
- Keep Docker & Kubernetes pod metadata after container dies while they are needed by processors. {pull}5084[5084]
- Fix `fields.yml` lookup when using `export template` with a custom `path.config` param. {issue}5089[5089]
- Remove runner creation from every reload check {pull}5141[5141]
- Fix add_kubernetes_metadata matcher registry lookup. {pull}5159[5159]

*Metricbeat*

- Fix a memory allocation issue where more memory was allocated than needed in the windows-perfmon metricset. {issue}5035[5035]
- Don't start metricbeat if external modules config is wrong and reload is disabled {pull}5053[5053]
- The MongoDB module now connects on each fetch, to avoid stopping the whole Metricbeat instance if MongoDB is not up when starting. {pull}5120[5120]
- Fix kubernetes events module to be able to index time fields properly. {issue}5093[5093]
- Fixed `cmd_set` and `cmd_get` being mixed in the Memcache module. {pull}5189[5189]


==== Added

*Affecting all Beats*

- Enable flush timeout by default. {pull}5150[5150]
- Add @metadata.version to events send to Logstash. {pull}5166[5166]

*Auditbeat*

- Changed the number of shards in the default configuration to 3. {issue}5095[5095]
- Add support for receiving audit events using a multicast socket. {issue}4850[4850]

*Filebeat*

- Changed the number of shards in the default configuration to 3. {issue}5095[5095]
- Don't start filebeat if external modules/prospectors config is wrong and reload is disabled {pull}5053[5053]
- Add `filebeat.registry_flush` setting, to delay the registry updates. {pull}5146[5146]

*Heartbeat*

- Changed the number of shards in the default configuration to 1. {issue}5095[5095]

*Packetbeat*

- Changed the number of shards in the default configuration to 3. {issue}5095[5095]

*Winlogbeat*

- Changed the number of shards in the default configuration to 3. {issue}5095[5095]

[[release-notes-6.0.0-beta2]]
=== Beats version 6.0.0-beta2
https://github.com/elastic/beats/compare/v6.0.0-beta1...v6.0.0-beta2[View commits]

==== Breaking changes

*Affecting all Beats*

- The log directory (`path.log`) for Windows services is now set to `C:\ProgramData\[beatname]\logs`. {issue}4764[4764]
- The _all field is disabled in Elasticsearch 6.0. This means that searching by individual
  words only work on text fields. {issue}4901[4901]
- Fail if removed setting output.X.flush_interval is explicitly configured.
- Rename the `/usr/bin/beatname.sh` script (e.g. `metricbeat.sh`) to `/usr/bin/beatname`. {pull}4933[4933]
- Beat does not start if elasticsearch index pattern was modified but not the template name and pattern. {issue}4769[4769]
- Fail if removed setting output.X.flush_interval is explicitly configured. {pull}4880[4880]

==== Bugfixes

*Affecting all Beats*

- Register kubernetes `field_format` matcher and remove logger in `Encode` API {pull}4888[4888]
- Fix go plugins not loaded when beat starts {pull}4799[4799]
- Add support for `initContainers` in `add_kubernetes_metadata` processor. {issue}4825[4825]
- Eliminate deprecated _default_ mapping in 6.x {pull}4864[4864]
- Fix pod name indexer to use both namespace, pod name to frame index key {pull}4775[4775]

*Filebeat*

- Fix issue where the `fileset.module` could have the wrong value. {issue}4761[4761]

*Heartbeat*

- Fix monitor.name being empty by default. {issue}4852[4852]
- Fix wrong event timestamps. {issue}4851[4851]

*Metricbeat*

- Added missing mongodb configuration file to the `modules.d` folder. {pull}4870[4870]
- Fix wrong MySQL CRUD queries timelion visualization {pull}4857[4857]
- Add new metrics to CPU metricset {pull}4969[4969]

*Packetbeat*

- Update flow timestamp on each packet being received. {issue}4895[4895]

==== Added

*Affecting all Beats*

- Add setting to enable/disable the slow start in logstash output. {pull}4972[4972]
- Update init scripts to use the `test config` subcommand instead of the deprecated `-configtest` flag. {issue}4600[4600]
- Get by default the credentials for connecting to Kibana from the Elasticsearch output configuration. {pull}4867[4867]
- Added `cloud.id` and `cloud.auth` settings, for simplifying using Beats with the Elastic Cloud. {issue}4959[4959]
- Add lz4 compression support to kafka output. {pull}4977[4977]
- Add newer kafka versions to kafka output. {pull}4977[4977]
- Configure the index name when loading the dashboards and the index pattern. {pull}4949[4949]

*Metricbeat*

- Add `filesystem.ignore_types` to system module for ignoring filesystem types. {issue}4685[4685]
- Add support to exclude labels from kubernetes pod metadata. {pull}4757[4757]

[[release-notes-6.0.0-beta1]]
=== Beats version 6.0.0-beta1
https://github.com/elastic/beats/compare/v6.0.0-alpha2...v6.0.0-beta1[View commits]

==== Breaking changes

*Affecting all Beats*

- Rename `kubernetes` processor to `add_kubernetes_metadata`. {pull}4473[4473]
- Rename `*.full.yml` config files to `*.reference.yml`. {pull}4563[4563]
- The `scripts/import_dashboards` is removed from packages. Use the `setup` command instead. {pull}4586[4586]
- Change format of the saved kibana dashboards to have a single JSON file for each dashboard {pull}4413[4413]
- Rename `configtest` command to `test config`. {pull}4590[4590]
- Remove setting `queue_size` and `bulk_queue_size`. {pull}4650[4650]
- Remove setting `dashboard.snapshot` and `dashboard.snapshot_url`. They are no longer needed because the
  dashboards are included in the packages by default. {pull}4675[4675]
- Beats can no longer be launched from Windows Explorer (GUI), command line is required. {pull}4420[4420]

*Auditbeat*

- Changed file metricset config to make `file.paths` a list instead of a dictionary. {pull}4796[4796]

*Heartbeat*

- Renamed the heartbeat RPM/DEB name to `heartbeat-elastic`. {pull}4601[4601]

*Metricbeat*

- Change all `system.cpu.*.pct` metrics to be scaled by the number of CPU cores.
  This will make the CPU usage percentages from the system cpu metricset consistent
  with the system process metricset. The documentation for these metrics already
  stated that on multi-core systems the percentages could be greater than 100%. {pull}4544[4544]
- Remove filters setting from metricbeat modules. {pull}4699[4699]
- Added `type` field to filesystem metrics. {pull}4717[4717]

*Packetbeat*

- Remove the already unsupported `pf_ring` sniffer option. {pull}4608[4608]

==== Bugfixes

*Affecting all Beats*

- Don't stop with error loading the ES template if the ES output is not enabled. {pull}4436[4436]
- Fix race condition in internal logging rotator. {pull}4519[4519]
- Normalize all times to UTC to ensure proper index naming. {issue}4569[4569]
- Fix issue with loading dashboards to ES 6.0 when .kibana index did not already exist. {issue}4659[4659]

*Auditbeat*

- Fix `file.max_file_size` config option for the audit file metricset. {pull}4796[4796]

*Filebeat*

- Fix issue where the `fileset.module` could have the wrong value. {issue}4761[4761]

*Metricbeat*

- Fix issue affecting Windows services timing out at startup. {pull}4491[4491]
- Fix incorrect docker.diskio.total metric calculation. {pull}4507[4507]
- Vsphere module: used memory field corrected. {issue}4461[4461]

*Packetbeat*

- Enabled /proc/net/tcp6 scanning and fixed ip v6 parsing. {pull}4442[4442]

*Winlogbeat*

- Removed validation of top-level config keys. This behavior was inconsistent with other Beats
  and caused maintainability issues. {pull}4657[4657]

==== Added

*Affecting all Beats*

- New cli subcommands interface. {pull}4420[4420]
- Allow source path matching in `add_docker_metadata` processor. {pull}4495[4495]
- Add support for analyzers and multifields in fields.yml. {pull}4574[4574]
- Add support for JSON logging. {pull}4523[4523]
- Add `test output` command, to test Elasticsearch and Logstash output settings. {pull}4590[4590]
- Introduce configurable event queue settings: queue.mem.events, queue.mem.flush.min_events and queue.mem.flush.timeout. {pull}4650[4650]
- Enable pipelining in Logstash output by default. {pull}4650[4650]
- Added 'result' field to Elasticsearch QueryResult struct for compatibility with 6.x Index and Delete API responses. {issue]4661[4661]
- The sample dashboards are now included in the Beats packages. {pull}4675[4675]
- Add `pattern` option to be used in the fields.yml to specify the pattern for a number field. {pull}4731[4731]

*Auditbeat*

- Added `file.hash_types` config option for controlling the hash types. {pull}4796[4796]
- Added the ability to specify byte unit suffixes to `file.max_file_size`. {pull}4796[4796]

*Filebeat*

- Add experimental Redis module. {pull}4441[4441]
- Nginx module: use the first not-private IP address as the remote_ip. {pull}4417[4417]
- Load Ingest Node pipelines when the Elasticsearch connection is established, instead of only once at startup. {pull}4479[4479]
- Add support for loading Xpack Machine Learning configurations from the modules, and added sample configurations for the Nginx module. {pull}4506[4506] {pull}4609[4609]

- Add udp prospector type. {pull}4452[4452]
- Enabled Cgo which means libc is dynamically compiled. {pull}4546[4546]
- Add Beta module config reloading mechanism {pull}4566[4566]
- Remove spooler and publisher components and settings. {pull}4644[4644]

*Heartbeat*

- Enabled Cgo which means libc is dynamically compiled. {pull}4546[4546]

*Metricbeat*

- Add random startup delay to each metricset to avoid the thundering herd problem. {issue}4010[4010]
- Add the ability to configure audit rules to the kernel module. {pull}4482[4482]
- Add the ability to configure kernel's audit failure mode. {pull}4516[4516]
- Add experimental Aerospike module. {pull}4560[4560]
- Vsphere module: collect custom fields from virtual machines. {issue}4464[4464]
- Add `test modules` command, to test modules expected output. {pull}4656[4656]
- Add `processors` setting to metricbeat modules. {pull}4699[4699]
- Support `npipe` protocol (Windows) in Docker module. {pull}4751[4751]

*Winlogbeat*

- Add the ability to use LevelRaw if Level isn't populated in the event XML. {pull}4257[4257]

*Auditbeat*

- Add file integrity metricset to the audit module. {pull}4486[4486]

[[release-notes-6.0.0-alpha2]]
=== Beats version 6.0.0-alpha2
https://github.com/elastic/beats/compare/v6.0.0-alpha1...v6.0.0-alpha2[View commits]

==== Breaking changes

*Filebeat*

- Rename `input_type` field to `prospector.type` {pull}4294[4294]
- The `@metadata.type` field, added by the Logstash output, is now hardcoded to `doc` and will be removed in future versions. {pull}4331[4331].

==== Bugfixes

*Affecting all Beats*

- Fix importing the dashboards when the limit for max open files is too low. {issue}4244[4244]
- Fix configuration documentation for kubernetes processor {pull}4313[4313]
- Fix misspelling in `add_locale` configuration option for abbreviation.

*Filebeat*

- Fix race condition on harvester stopping with reloading enabled. {issue}3779[3779]
- Fix recursive glob config parsing and resolution across restarts. {pull}4269[4269]
- Allow string characters in user agent patch version (NGINX and Apache) {pull}4415[4415]
- Fix grok pattern in filebeat module system/auth without hostname. {pull}4224[4224]

*Metricbeat*

- Set correct format for percent fields in memory module. {pull}4619[4619]
- Fix a debug statement that said a module wrapper had stopped when it hadn't. {pull}4264[4264]
- Use MemAvailable value from /proc/meminfo on Linux 3.14. {pull}4316[4316]
- Fix panic when events were dropped by filters. {issue}4327[4327]
- Add filtering to system filesystem metricset to remove relative mountpoints like those
  from Linux network namespaces. {pull}4370[4370]
- Remove unnecessary print statement in schema apis. {pull}4355[4355]
- Fix type of field `haproxy.stat.check.health.last`. {issue}4407[4407]

*Packetbeat*
- Enable memcache filtering only if a port is specified in the config file. {issue}4335[4335]
- Enable memcache filtering only if a port is specified in the config file. {issue}4335[4335]

==== Added

*Affecting all Beats*

- Upgraded to Golang 1.8.3. {pull}4401[4401]
- Added the possibility to set Elasticsearch mapping template settings from the Beat configuration file. {pull}4284[4284] {pull}4317[4317]
- Add a variable to the SysV init scripts to make it easier to change the user. {pull}4340[4340]
- Add the option to write the generated Elasticsearch mapping template into a file. {pull}4323[4323]
- Add `instance_name` in GCE add_cloud_metadata processor. {pull}4414[4414]
- Add `add_docker_metadata` processor. {pull}4352[4352]
- Add `logging.files` `permissions` option. {pull}4295[4295]

*Filebeat*
- Added ability to sort harvested files. {pull}4374[4374]
- Add experimental Redis slow log prospector type. {pull}4180[4180]

*Metricbeat*

- Add macOS implementation of the system diskio metricset. {issue}4144[4144]
- Add process_summary metricset that records high level metrics about processes. {pull}4231[4231]
- Add `kube-state-metrics` based metrics to `kubernetes` module {pull}4253[4253]
- Add debug logging to Jolokia JMX metricset. {pull}4341[4341]
- Add events metricset for kubernetes metricbeat module {pull}4315[4315]
- Change Metricbeat default configuration file to be better optimized for most users. {pull}4329[4329]
- Add experimental RabbitMQ module. {pull}4394[4394]
- Add Kibana dashboard for the Kubernetes modules. {pull}4138[4138]

*Packetbeat*

*Winlogbeat*

==== Deprecated

*Affecting all Beats*

- The `@metadata.type` field, added by the Logstash output, is deprecated, hardcoded to `doc` and will be removed in future versions. {pull}4331[4331].

*Filebeat*

- Deprecate `input_type` prospector config. Use `type` config option instead. {pull}4294[4294]

==== Known Issue

- If the Elasticsearch output is not enabled, but `setup.template` options are
  present (like it's the case in the default Metricbeat configuration), the
  Beat stops with an error: "Template loading requested but the Elasticsearch
  output is not configured/enabled". To avoid this error, disable the template
  loading explicitly `setup.template.enabled: false`.

[[release-notes-6.0.0-alpha1]]
=== Beats version 6.0.0-alpha1
https://github.com/elastic/beats/compare/v5.4.0...v6.0.0-alpha1[View commits]

==== Breaking changes

*Affecting all Beats*

- Introduce beat version in the Elasticsearch index and mapping template {pull}3527[3527]
- Usage of field `_type` is now ignored and hardcoded to `doc`. {pull}3757[3757]
- Change vendor manager from glide to govendor. {pull}3851[3851]
- Rename `error` field to `error.message`. {pull}3987[3987]
- Change `dashboards.*` config options to `setup.dashboards.*`. {pull}3921[3921]
- Change `outputs.elasticsearch.template.* to `setup.template.*` {pull}4080[4080]

*Filebeat*

- Remove code to convert states from 1.x. {pull}3767[3767]
- Remove deprecated config options `force_close_files` and `close_older`. {pull}3768[3768]
- Change `clean_removed` behaviour to also remove states for files which cannot be found anymore under the same name. {pull}3827[3827]
- Remove `document_type` config option. Use `fields` instead. {pull}4204[4204]
- Move `json_error` under `error.message` and `error.key`. {pull}4167[4167]

*Packetbeat*

- Remove deprecated `geoip`. {pull}3766[3766]
- Replace `waitstop` command line argument by `shutdown_timeout` in configuration file. {pull}3588[3588]

*Winlogbeat*

- Remove metrics endpoint. Replaced by http endpoint in libbeat (see #3717). {pull}3901[3901]

==== Bugfixes

*Affecting all Beats*

- Add `_id`, `_type`, `_index` and `_score` fields in the generated index pattern. {pull}3282[3282]

*Filebeat*

- Fix the Mysql slowlog parsing of IP addresses. {pull}4183[4183]
- Fix issue that new prospector was not reloaded on conflict {pull}4128[4128]

*Heartbeat*

- Use IP type of elasticsearch for ip field. {pull}3926[3926]

*Metricbeat*

- Support `common.Time` in `mapstriface.toTime()` {pull}3812[3812]
- Fix MongoDB `dbstats` fields mapping. {pull}4025[4025]
- Fixing prometheus collector to aggregate metrics based on metric family. {pull}4075[4075]
- Fixing multiEventFetch error reporting when no events are returned {pull}4153[4153]

==== Added

*Affecting all Beats*

- Initialize a beats UUID from file on startup. {pull}3615[3615]
- Add new `add_locale` processor to export the local timezone with an event. {pull}3902[3902]
- Add http endpoint. {pull}3717[3717]
- Updated to Go 1.8.1. {pull}4033[4033]
- Add kubernetes processor {pull}3888[3888]
- Add support for `include_labels` and `include_annotations` in kubernetes processor {pull}4043[4043]
- Support new `index_patterns` field when loading templates for Elasticsearch >= 6.0 {pull}4056[4056]
- Adding goimports support to make check and fmt {pull}4114[4114]
- Make kubernetes indexers/matchers pluggable {pull}4151[4151]
- Abstracting pod interface in kubernetes plugin to enable easier vendoring {pull}4152[4152]

*Filebeat*

- Restructure `input.Event` to be inline with `outputs.Data` {pull}3823[3823]
- Add base for supporting prospector level processors {pull}3853[3853]
- Add `filebeat.config.path` as replacement for `config_dir`. {pull}4051[4051]
- Add a `recursive_glob.enabled` setting to expand `**` in patterns. {pull}3980[3980]
- Add Icinga module. {pull}3904[3904]
- Add ability to parse nginx logs exposing the X-Forwarded-For header instead of the remote address.

*Heartbeat*

- Event format and field naming changes in Heartbeat and sample Dashboard. {pull}4091[4091]

*Metricbeat*

- Add experimental metricset `perfmon` to Windows module. {pull}3758[3758]
- Add memcached module with stats metricset. {pull}3693[3693]
- Add the `process.cmdline.cache.enabled` config option to the System Process Metricset. {pull}3891[3891]
- Add new MetricSet interfaces for developers (`Closer`, `ReportingFetcher`, and `PushMetricSet`). {pull}3908[3908]
- Add kubelet module {pull}3916[3916]
- Add dropwizard module {pull}4022[4022]
- Adding query APIs for metricsets and modules from metricbeat registry {pull}4102[4102]
- Fixing nil pointer on prometheus collector when http response is nil {pull}4119[4119]
- Add http module with json metricset. {pull}4092[4092]
- Add the option to the system module to include only the first top N processes by CPU and memory. {pull}4127[4127].
- Add experimental Vsphere module. {pull}4028[4028]
- Add experimental Elasticsearch module. {pull}3903[3903]
- Add experimental Kibana module. {pull}3895[3895]
- Move elasticsearch metricset node_stats under node.stats namespace. {pull}4142[4142]
- Make IP port indexer constructor public {pull}4434[4434]

*Packetbeat*

- Add `fields` and `fields_under_root` to Packetbeat protocols configurations. {pull}3518[3518]
- Add list style Packetbeat protocols configurations. This change supports specifying multiple configurations of the same protocol analyzer. {pull}3518[3518]

*Winlogbeat*

==== Deprecated

*Affecting all Beats*

- Usage of field `_type` is deprecated. It should not be used in queries or dashboards. {pull}3409[3409]

*Packetbeat*

- Deprecate dictionary style protocols configuration. {pull}3518[3518]

*Winlogbeat*

==== Known Issue

*Filebeat*

- Prospector reloading only works properly with new files. {pull}3546[3546]

[[release-notes-5.6.2]]
=== Beats version 5.6.2
https://github.com/elastic/beats/compare/v5.6.1...v5.6.2[View commits]

No changes in this release.

[[release-notes-5.6.1]]
=== Beats version 5.6.1
https://github.com/elastic/beats/compare/v5.6.0...v5.6.1[View commits]

No changes in this release.

[[release-notes-5.6.0]]
=== Beats version 5.6.0
https://github.com/elastic/beats/compare/v5.5.3...v5.6.0[View commits]

==== Breaking changes

*Affecting all Beats*

- The _all.norms setting in the Elasticsearch template is no longer disabled.
  This increases the storage size with one byte per document, but allows for a
  better upgrade experience to 6.0. {issue}4901[4901]


==== Bugfixes

*Filebeat*

- Fix issue where the `fileset.module` could have the wrong value. {issue}4761[4761]

*Packetbeat*

- Update flow timestamp on each packet being received. {issue}4895[4895]

*Metricbeat*

- Fix a debug statement that said a module wrapper had stopped when it hadn't. {pull}4264[4264]
- Use MemAvailable value from /proc/meminfo on Linux 3.14. {pull}4316[4316]
- Fix panic when events were dropped by filters. {issue}4327[4327]

==== Added

*Affecting all Beats*

- Add option to the import_dashboards script to load the dashboards via Kibana API. {pull}4682[4682]

*Filebeat*

- Add support for loading Xpack Machine Learning configurations from the modules, and added sample configurations for the Nginx module. {pull}4506[4506] {pull}4609[4609]
-  Add ability to parse nginx logs exposing the X-Forwarded-For header instead of the remote address. {pull}4351[4351]

*Metricbeat*

- Add `filesystem.ignore_types` to system module for ignoring filesystem types. {issue}4685[4685]

==== Deprecated

*Affecting all Beats*

- Loading more than one output is deprecated and will be removed in 6.0. {pull}4907[4907]

[[release-notes-5.5.3]]
=== Beats version 5.5.3
https://github.com/elastic/beats/compare/v5.5.2...v5.5.3[View commits]

No changes in this release.

[[release-notes-5.5.2]]
=== Beats version 5.5.2
https://github.com/elastic/beats/compare/v5.5.1...v5.5.2[View commits]

No changes in this release.
[[release-notes-5.5.1]]
=== Beats version 5.5.1
https://github.com/elastic/beats/compare/v5.5.0...v5.5.1[View commits]

==== Bugfixes

*Affecting all Beats*

- Normalize all times to UTC to ensure proper index naming. {issue}4569[4569]

[[release-notes-5.5.0]]
=== Beats version 5.5.0
https://github.com/elastic/beats/compare/v5.4.2...v5.5.0[View commits]

==== Breaking changes

*Affecting all Beats*

- Usage of field `_type` is now ignored and hardcoded to `doc`. {pull}3757[3757]

*Metricbeat*
- Change all `system.cpu.*.pct` metrics to be scaled by the number of CPU cores.
  This will make the CPU usage percentages from the system cpu metricset consistent
  with the system process metricset. The documentation for these metrics already
  stated that on multi-core systems the percentages could be greater than 100%. {pull}4544[4544]

==== Bugfixes

*Affecting all Beats*

- Fix console output. {pull}4045[4045]

*Filebeat*

- Allow string characters in user agent patch version (NGINX and Apache) {pull}4415[4415]

*Metricbeat*

- Fix type of field `haproxy.stat.check.health.last`. {issue}4407[4407]

*Packetbeat*

- Fix `packetbeat.interface` options that contain underscores (e.g. `with_vlans` or `bpf_filter`). {pull}4378[4378]
- Enabled /proc/net/tcp6 scanning and fixed ip v6 parsing. {pull}4442[4442]

==== Deprecated

*Filebeat*

- Deprecate `document_type` prospector config option as _type is removed in elasticsearch 6.0. Use fields instead. {pull}4225[4225]

*Winlogbeat*

- Deprecated metrics endpoint. It is superseded by a libbeat feature that can serve metrics on an HTTP endpoint. {pull}4145[4145]

[[release-notes-5.4.2]]
=== Beats version 5.4.2
https://github.com/elastic/beats/compare/v5.4.1...v5.4.2[View commits]

==== Bugfixes

*Affecting all Beats*

- Removed empty sections from the template files, causing indexing errors for array objects. {pull}4488[4488]

*Metricbeat*

- Fix issue affecting Windows services timing out at startup. {pull}4491[4491]
- Add filtering to system filesystem metricset to remove relative mountpoints like those
  from Linux network namespaces. {pull}4370[4370]

*Packetbeat*

- Clean configured geoip.paths before attempting to open the database. {pull}4306[4306]

[[release-notes-5.4.1]]
=== Beats version 5.4.1
https://github.com/elastic/beats/compare/v5.4.0...v5.4.1[View commits]

==== Bugfixes

*Affecting all Beats*

- Fix importing the dashboards when the limit for max open files is too low. {issue}4244[4244]
- Fix console output. {pull}4045[4045]

*Filebeat*

- Fix issue that new prospector was not reloaded on conflict. {pull}4128[4128]
- Fix grok pattern in filebeat module system/auth without hostname. {pull}4224[4224]
- Fix the Mysql slowlog parsing of IP addresses. {pull}4183[4183]

==== Added

*Affecting all Beats*

- Binaries upgraded to Go 1.7.6 which contains security fixes. {pull}4400[4400]

*Winlogbeat*

- Add the ability to use LevelRaw if Level isn't populated in the event XML. {pull}4257[4257]

[[release-notes-5.4.0]]
=== Beats version 5.4.0
https://github.com/elastic/beats/compare/v5.3.2...v5.4.0[View commits]

==== Bugfixes

*Affecting all Beats*

- Improve error message when downloading the dashboards fails. {pull}3805[3805]
- Fix potential Elasticsearch output URL parsing error if protocol scheme is missing. {pull}3671[3671]
- Downgrade Elasticsearch per batch item failure log to debug level. {issue}3953[3953]
- Make `@timestamp` accessible from format strings. {pull}3721[3721]

*Filebeat*

- Allow log lines without a program name in the Syslog fileset. {pull}3944[3944]
- Don't stop Filebeat when modules are used with the Logstash output. {pull}3929[3929]

*Metricbeat*

- Fixing panic on the Prometheus collector when label has a comma. {pull}3947[3947]
- Make system process metricset honor the `cpu_ticks` config option. {issue}3590[3590]

*Winlogbeat*

- Fix null terminators include in raw XML string when include_xml is enabled. {pull}3943[3943]

==== Added

*Affecting all Beats*

- Update index mappings to support future Elasticsearch 6.X. {pull}3778[3778]

*Filebeat*

- Add auditd module for reading audit logs on Linux. {pull}3750[3750] {pull}3941[3941]
- Add fileset for the Linux authorization logs. {pull}3669[3669]

*Heartbeat*

- Add default ports in HTTP monitor. {pull}3924[3924]

*Metricbeat*

- Add beta Jolokia module. {pull}3844[3844]
- Add dashboard for the MySQL module. {pull}3716[3716]
- Module configuration reloading is now beta instead of experimental. {pull}3841[3841]
- Marked http fields from the HAProxy module optional to improve compatibility with 1.5. {pull}3788[3788]
- Add support for custom HTTP headers and TLS for the Metricbeat modules. {pull}3945[3945]

*Packetbeat*

- Add DNS dashboard for an overview the DNS traffic. {pull}3883[3883]
- Add DNS Tunneling dashboard to highlight domains with large numbers of subdomains or high data volume. {pull}3884[3884]

[[release-notes-5.3.2]]
=== Beats version 5.3.2
https://github.com/elastic/beats/compare/v5.3.1...v5.3.2[View commits]

==== Bugfixes

*Filebeat*

- Properly shut down crawler in case one prospector is misconfigured. {pull}4037[4037]
- Fix panic in JSON decoding code if the input line is "null". {pull}4042[4042]


[[release-notes-5.3.1]]
=== Beats version 5.3.1
https://github.com/elastic/beats/compare/v5.3.0...v5.3.1[View commits]

==== Bugfixes

*Affecting all Beats*

- Fix panic when testing regex-AST to match against date patterns. {issue}3889[3889]
- Fix panic due to race condition in kafka output. {pull}4098[4098]

*Filebeat*

- Fix modules default file permissions. {pull}3879[3879]
- Allow `-` in Apache access log byte count. {pull}3863[3863]

*Metricbeat*

- Avoid errors when some Apache status fields are missing. {issue}3074[3074]


[[release-notes-5.3.0]]
=== Beats version 5.3.0
https://github.com/elastic/beats/compare/v5.2.2...v5.3.0[View commits]

==== Breaking changes

*Affecting all Beats*

- Configuration files must be owned by the user running the Beat or by root, and they must not be writable by others. {pull}3544[3544] {pull}3689[3689]
- Change Beat generator. Use `$GOPATH/src/github.com/elastic/beats/script/generate.py` to generate a beat. {pull}3452[3452]

*Filebeat*

- Always use absolute path for event and registry. This can lead to issues when relative paths were used before. {pull}3328[3328]

*Metricbeat*

- Linux cgroup metrics are now enabled by default for the system process metricset. The configuration option for the feature was renamed from `cgroups` to `process.cgroups.enabled`. {pull}3519[3519]
- Change field names `couchbase.node.couch.*.actual_disk_size.*` to `couchbase.node.couch.*.disk_size.*` {pull}3545[3545]

==== Bugfixes

*Affecting all Beats*

- Add `_id`, `_type`, `_index` and `_score` fields in the generated index pattern. {pull}3282[3282]

*Filebeat*
- Always use absolute path for event and registry. {pull}3328[3328]
- Raise an exception in case there is a syntax error in one of the configuration files available under
  filebeat.config_dir. {pull}3573[3573]
- Fix empty registry file on machine crash. {issue}3537[3537]

*Metricbeat*

- Add error handling to system process metricset for when Linux cgroups are missing from the kernel. {pull}3692[3692]
- Add labels to the Docker healthcheck metricset output. {pull}3707[3707]

*Winlogbeat*

- Fix handling of empty strings in event_data. {pull}3705[3705]

==== Added

*Affecting all Beats*

- Files created by Beats (logs, registry, file output) will have 0600 permissions. {pull}3387[3387].
- RPM/deb packages will now install the config file with 0600 permissions. {pull}3382[3382]
- Add the option to pass custom HTTP headers to the Elasticsearch output. {pull}3400[3400]
- Unify `regexp` and `contains` conditionals, for both to support array of strings and convert numbers to strings if required. {pull}3469[3469]
- Add the option to load the sample dashboards during the Beat startup phase. {pull}3506[3506]
- Disabled date detection in Elasticsearch index templates. Date fields must be explicitly defined in index templates. {pull}3528[3528]
- Using environment variables in the configuration file is now GA, instead of experimental. {pull}3525[3525]

*Filebeat*

- Add Filebeat modules for system, apache2, mysql, and nginx. {issue}3159[3159]
- Add the `pipeline` config option at the prospector level, for configuring the Ingest Node pipeline ID. {pull}3433[3433]
- Update regular expressions used for matching file names or lines (multiline, include/exclude functionality) to new matchers improving performance of simple string matches. {pull}3469[3469]
- The `symlinks` and `harvester_limit` settings are now GA, instead of experimental. {pull}3525[3525]
- close_timeout is also applied when the output is blocking. {pull}3511[3511]
- Improve handling of different path variants on Windows. {pull}3781[3781]
- Add multiline.flush_pattern option, for specifying the 'end' of a multiline pattern {pull}4019[4019]

*Heartbeat*

- Add `tags`, `fields` and `fields_under_root` in monitors configuration. {pull}3623[3623]

*Metricbeat*

- Add experimental dbstats metricset to MongoDB module. {pull}3228[3228]
- Use persistent, direct connections to the configured nodes for MongoDB module. {pull}3228[3228]
- Add dynamic configuration reloading for modules. {pull}3281[3281]
- Add docker health metricset {pull}3357[3357]
- Add docker image metricset {pull}3467[3467]
- System module uses new matchers for white-listing processes. {pull}3469[3469]
- Add Beta CEPH module with health metricset. {pull}3311[3311]
- Add Beta php_fpm module with pool metricset. {pull}3415[3415]
- The Docker, Kafka, and Prometheus modules are now Beta, instead of experimental. {pull}3525[3525]
- The HAProxy module is now GA, instead of experimental. {pull}3525[3525]
- Add the ability to collect the environment variables from system processes. {pull}3337[3337]

==== Deprecated

*Affecting all Beats*

- Usage of field `_type` is deprecated. It should not be used in queries or dashboards. {pull}3409[3409]

*Filebeat*

- The experimental `publish_async` option is now deprecated and is planned to be removed in 6.0. {pull}3525[3525]


[[release-notes-5.2.2]]
=== Beats version 5.2.2
https://github.com/elastic/beats/compare/v5.2.1...v5.2.2[View commits]

*Metricbeat*

- Fix bug docker module hanging when docker container killed. {issue}3610[3610]
- Set timeout to period instead of 1s by default as documented. {pull}3612[3612]

[[release-notes-5.2.1]]
=== Beats version 5.2.1
https://github.com/elastic/beats/compare/v5.2.0...v5.2.1[View commits]

==== Bugfixes

*Metricbeat*

- Fix go routine leak in docker module. {pull}3492[3492]

*Packetbeat*

- Fix error in the NFS sample dashboard. {pull}3548[3548]

*Winlogbeat*

- Fix error in the Winlogbeat sample dashboard. {pull}3548[3548]

[[release-notes-5.2.0]]
=== Beats version 5.2.0
https://github.com/elastic/beats/compare/v5.1.2...v5.2.0[View commits]

==== Bugfixes

*Affecting all Beats*

- Fix overwriting explicit empty config sections. {issue}2918[2918]

*Filebeat*

- Fix alignment issue were Filebeat compiled with Go 1.7.4 was crashing on 32 bits system. {issue}3273[3273]

*Metricbeat*

- Fix service times-out at startup. {pull}3056[3056]
- Kafka module case sensitive host name matching. {pull}3193[3193]
- Fix interface conversion panic in couchbase module {pull}3272[3272]

*Packetbeat*

- Fix issue where some Cassandra visualizations were showing data from all protocols. {issue}3314[3314]

==== Added

*Affecting all Beats*

- Add support for passing list and dictionary settings via -E flag.
- Support for parsing list and dictionary setting from environment variables.
- Added new flags to import_dashboards (-cacert, -cert, -key, -insecure). {pull}3139[3139] {pull}3163[3163]
- The limit for the number of fields is increased via the mapping template. {pull}3275[3275]
- Updated to Go 1.7.4. {pull}3277[3277]
- Added a NOTICE file containing the notices and licenses of the dependencies. {pull}3334[3334].

*Heartbeat*

- First release, containing monitors for ICMP, TCP, and HTTP.

*Filebeat*

- Add enabled config option to prospectors. {pull}3157[3157]
- Add target option for decoded_json_field. {pull}3169[3169]

*Metricbeat*

- Kafka module broker matching enhancements. {pull}3129[3129]
- Add a couchbase module with metricsets for node, cluster and bucket. {pull}3081[3081]
- Export number of cores for CPU module. {pull}3192[3192]
- Experimental Prometheus module. {pull}3202[3202]
- Add system socket module that reports all TCP sockets. {pull}3246[3246]
- Kafka consumer groups metricset. {pull}3240[3240]
- Add jolokia module with dynamic jmx metricset. {pull}3570[3570]

*Winlogbeat*

- Reduced amount of memory allocated while reading event log records. {pull}3113[3113] {pull}3118[3118]

[[release-notes-5.1.2]]
=== Beats version 5.1.2
https://github.com/elastic/beats/compare/v5.1.1...v5.1.2[View commits]

==== Bugfixes

*Filebeat*

- Fix registry migration issue from old states where files were only harvested after second restart. {pull}3322[3322]

*Packetbeat*

- Fix error on importing dashboards due to colons in the Cassandra dashboard. {issue}3140[3140]
- Fix error on importing dashboards due to the wrong type for the geo_point fields. {pull}3147[3147]

*Winlogbeat*

- Fix for "The array bounds are invalid" error when reading large events. {issue}3076[3076]

[[release-notes-5.1.1]]
=== Beats version 5.1.1
https://github.com/elastic/beats/compare/v5.0.2...v5.1.1[View commits]

==== Breaking changes

*Metricbeat*

- Change data structure of experimental haproxy module. {pull}3003[3003]

*Filebeat*

- If a file is falling under `ignore_older` during startup, offset is now set to end of file instead of 0.
  With the previous logic the whole file was sent in case a line was added and it was inconsistent with
  files which were harvested previously. {pull}2907[2907]
- `tail_files` is now only applied on the first scan and not for all new files. {pull}2932[2932]

==== Bugfixes

*Affecting all Beats*

- Fix empty benign errors logged by processor actions. {pull}3046[3046]

*Metricbeat*

- Calculate the fsstat values per mounting point, and not filesystem. {pull}2777[2777]

==== Added

*Affecting all Beats*

- Add add_cloud_metadata processor for collecting cloud provider metadata. {pull}2728[2728]
- Added decode_json_fields processor for decoding fields containing JSON strings. {pull}2605[2605]
- Add Tencent Cloud provider for add_cloud_metadata processor. {pull}4023[4023]
- Add Alibaba Cloud provider for add_cloud_metadata processor. {pull}4111[4111]

*Metricbeat*

- Add experimental Docker module. Provided by Ingensi and @douaejeouit based on dockbeat.
- Add a sample Redis Kibana dashboard. {pull}2916[2916]
- Add support for MongoDB 3.4 and WiredTiger metrics. {pull}2999[2999]
- Add experimental kafka module with partition metricset. {pull}2969[2969]
- Add raw config option for mysql/status metricset. {pull}3001[3001]
- Add command fields for mysql/status metricset. {pull}3251[3251]

*Filebeat*

- Add command line option `-once` to run Filebeat only once and then close. {pull}2456[2456]
- Only load matching states into prospector to improve state handling {pull}2840[2840]
- Reset all states ttl on startup to make sure it is overwritten by new config {pull}2840[2840]
- Persist all states for files which fall under `ignore_older` to have consistent behaviour {pull}2859[2859]
- Improve shutdown behaviour with large number of files. {pull}3035[3035]

*Winlogbeat*

- Add `event_logs.batch_read_size` configuration option. {pull}2641[2641]

[[release-notes-5.1.0]]
=== Beats version 5.1.0 (skipped)

Version 5.1.0 doesn't exist because, for a short period of time, the Elastic
Yum and Apt repositories included unreleased binaries labeled 5.1.0. To avoid
confusion and upgrade issues for the people that have installed these without
realizing, we decided to skip the 5.1.0 version and release 5.1.1 instead.

[[release-notes-5.0.2]]
=== Beats version 5.0.2
https://github.com/elastic/beats/compare/v5.0.1...v5.0.2[View commits]

==== Bugfixes

*Metricbeat*

- Fix the `password` option in the MongoDB module. {pull}2995[2995]


[[release-notes-5.0.1]]
=== Beats version 5.0.1
https://github.com/elastic/beats/compare/v5.0.0...v5.0.1[View commits]

==== Bugfixes

*Metricbeat*

- Fix `system.process.start_time` on Windows. {pull}2848[2848]
- Fix `system.process.ppid` on Windows. {issue}2860[2860]
- Fix system process metricset for Windows XP and 2003. `cmdline` will be unavailable. {issue}1704[1704]
- Fix access denied issues in system process metricset by enabling SeDebugPrivilege on Windows. {issue}1897[1897]
- Fix system diskio metricset for Windows XP and 2003. {issue}2885[2885]

*Packetbeat*

- Fix 'index out of bounds' bug in Packetbeat DNS protocol plugin. {issue}2872[2872]

*Filebeat*

- Fix registry cleanup issue when files falling under ignore_older after restart. {issue}2818[2818]


==== Added

*Metricbeat*

- Add username and password config options to the PostgreSQL module. {pull}2889[2890]
- Add username and password config options to the MongoDB module. {pull}2889[2889]
- Add system core metricset for Windows. {pull}2883[2883]

*Packetbeat*

- Define `client_geoip.location` as geo_point in the mappings to be used by the GeoIP processor in the Ingest Node pipeline.
  {pull}2795[2795]

*Filebeat*

- Stop Filebeat on registrar loading error. {pull}2868[2868]


include::libbeat/docs/release-notes/5.0.0.asciidoc[]

[[release-notes-5.0.0-ga]]
=== Beats version 5.0.0-GA
https://github.com/elastic/beats/compare/v5.0.0-rc1...v5.0.0[View commits]

The list below covers the changes between 5.0.0-rc1 and 5.0.0 GA only.

==== Bugfixes

*Affecting all Beats*

- Fix kafka output re-trying batches with too large events. {issue}2735[2735]
- Fix kafka output protocol error if `version: 0.10` is configured. {issue}2651[2651]
- Fix kafka output connection closed by broker on SASL/PLAIN. {issue}2717[2717]

*Metricbeat*

- Fix high CPU usage on macOS when encountering processes with long command lines. {issue}2747[2747]
- Fix high value of `system.memory.actual.free` and `system.memory.actual.used`. {issue}2653[2653]
- Change several `OpenProcess` calls on Windows to request the lowest possible access privilege.  {issue}1897[1897]
- Fix system.memory.actual.free high value on Windows. {issue}2653[2653]

*Filebeat*

- Fix issue when clean_removed and clean_inactive were used together that states were not directly removed from the registry.
- Fix issue where upgrading a 1.x registry file resulted in duplicate state entries. {pull}2792[2792]

==== Added

*Affecting all Beats*

- Add beat.version fields to all events.

[[release-notes-5.0.0-rc1]]
=== Beats version 5.0.0-rc1
https://github.com/elastic/beats/compare/v5.0.0-beta1...v5.0.0-rc1[View commits]

==== Breaking changes

*Affecting all Beats*

- A dynamic mapping rule is added to the default Elasticsearch template to treat strings as keywords by default. {pull}2688[2688]

==== Bugfixes

*Affecting all Beats*

- Make sure Beats sent always float values when they are defined as float by sending 5.00000 instead of 5. {pull}2627[2627]
- Fix ignoring all fields from drop_fields in case the first field is unknown. {pull}2685[2685]
- Fix dynamic configuration int/uint to float type conversion. {pull}2698[2698]
- Fix primitive types conversion if values are read from environment variables. {pull}2698[2698]

*Metricbeat*

- Fix default configuration file on Windows to not enabled the `load` metricset. {pull}2632[2632]

*Packetbeat*

- Fix the `bpf_filter` setting. {issue}2660[2660]

*Filebeat*

- Fix input buffer on encoding problem. {pull}2416[2416]

==== Deprecated

*Affecting all Beats*

- Setting `port` has been deprecated in Redis and Logstash outputs. {pull}2620[2620]


[[release-notes-5.0.0-beta1]]
=== Beats version 5.0.0-beta1
https://github.com/elastic/beats/compare/v5.0.0-alpha5...v5.0.0-beta1[View commits]

==== Breaking changes

*Affecting all Beats*

- Change Elasticsearch output index configuration to be based on format strings. If index has been configured, no date will be appended anymore to the index name. {pull}2119[2119]
- Replace `output.kafka.use_type` by `output.kafka.topic` accepting a format string. {pull}2188[2188]
- If the path specified by the `-c` flag is not absolute and `-path.config` is not specified, it
  is considered relative to the current working directory. {pull}2245[2245]
- rename `tls` configurations section to `ssl`. {pull}2330[2330]
- rename `certificate_key` configuration to `key`. {pull}2330[2330]
- replace `tls.insecure` with `ssl.verification_mode` setting. {pull}2330[2330]
- replace `tls.min/max_version` with `ssl.supported_protocols` setting requiring full protocol name. {pull}2330[2330]

*Metricbeat*

- Change field type system.process.cpu.start_time from keyword to date. {issue}1565[1565]
- redis/info metricset fields were renamed up according to the naming conventions.

*Packetbeat*

- Group HTTP fields under `http.request` and `http.response` {pull}2167[2167]
- Export `http.request.body` and `http.response.body` when configured under `include_body_for` {pull}2167[2167]
- Move `ignore_outgoing` config to `packetbeat.ignore_outgoing` {pull}2393[2393]

*Filebeat*

- Set close_inactive default to 5 minutes (was 1 hour before)
- Set clean_removed and close_removed to true by default

==== Bugfixes

*Affecting all Beats*

- Fix logstash output handles error twice when asynchronous sending fails. {pull}2441[2441]
- Fix Elasticsearch structured error response parsing error. {issue}2229[2229]
- Fixed the run script to allow the overriding of the configuration file. {issue}2171[2171]
- Fix logstash output crash if no hosts are configured. {issue}2325[2325]
- Fix array value support in -E CLI flag. {pull}2521[2521]
- Fix merging array values if -c CLI flag is used multiple times. {pull}2521[2521]
- Fix beats failing to start due to invalid duplicate key error in configuration file. {pull}2521[2521]
- Fix panic on non writable logging directory. {pull}2571[2571]

*Metricbeat*

- Fix module filters to work properly with drop_event filter. {issue}2249[2249]

*Packetbeat*

- Fix mapping for some Packetbeat flow metrics that were not marked as being longs. {issue}2177[2177]
- Fix handling of messages larger than the maximum message size (10MB). {pull}2470[2470]

*Filebeat*

- Fix processor failure in Filebeat when using regex, contain, or equals with the message field. {issue}2178[2178]
- Fix async publisher sending empty events {pull}2455[2455]
- Fix potential issue with multiple harvester per file on large file numbers or slow output {pull}2541[2541]

*Winlogbeat*

- Fix corrupt registry file that occurs on power loss by disabling file write caching. {issue}2313[2313]

==== Added

*Affecting all Beats*

- Add script to generate the Kibana index-pattern from fields.yml. {pull}2122[2122]
- Enhance Redis output key selection based on format string. {pull}2169[2169]
- Configurable Redis `keys` using filters and format strings. {pull}2169[2169]
- Add format string support to `output.kafka.topic`. {pull}2188[2188]
- Add `output.kafka.topics` for more advanced kafka topic selection per event. {pull}2188[2188]
- Add support for Kafka 0.10. {pull}2190[2190]
- Add SASL/PLAIN authentication support to kafka output. {pull}2190[2190]
- Make Kafka metadata update configurable. {pull}2190[2190]
- Add Kafka version setting (optional) enabling kafka broker version support. {pull}2190[2190]
- Add Kafka message timestamp if at least version 0.10 is configured. {pull}2190[2190]
- Add configurable Kafka event key setting. {pull}2284[2284]
- Add settings for configuring the kafka partitioning strategy. {pull}2284[2284]
- Add partitioner settings `reachable_only` to ignore partitions not reachable by network. {pull}2284[2284]
- Enhance contains condition to work on fields that are arrays of strings. {issue}2237[2237]
- Lookup the configuration file relative to the `-path.config` CLI flag. {pull}2245[2245]
- Re-write import_dashboards.sh in Golang. {pull}2155[2155]
- Update to Go 1.7. {pull}2306[2306]
- Log total non-zero internal metrics on shutdown. {pull}2349[2349]
- Add support for encrypted private key files by introducing `ssl.key_passphrase` setting. {pull}2330[2330]
- Add experimental symlink support with `symlinks` config {pull}2478[2478]
- Improve validation of registry file on startup.

*Metricbeat*

- Use the new scaled_float Elasticsearch type for the percentage values. {pull}2156[2156]
- Add experimental cgroup metrics to the system/process MetricSet. {pull}2184[2184]
- Added a PostgreSQL module. {pull}2253[2253]
- Improve mapping by converting half_float to scaled_float and integers to long. {pull}2430[2430]
- Add experimental haproxy module. {pull}2384[2384]
- Add Kibana dashboard for cgroups data {pull}2555[2555]

*Packetbeat*

- Add Cassandra protocol analyzer to Packetbeat. {pull}1959[1959]
- Match connections with IPv6 addresses to processes {pull}2254[2254]
- Add IP address to -devices command output {pull}2327[2327]
- Add configuration option for the maximum message size. Used to be hard-coded to 10 MB. {pull}2470[2470]

*Filebeat*

- Introduce close_timeout harvester options {issue}1926[1926]
- Strip BOM from first message in case of BOM files {issue}2351[2351]
- Add harvester_limit option {pull}2417[2417]

==== Deprecated

*Affecting all Beats*

- Topology map is deprecated. This applies to the settings: refresh_topology_freq, topology_expire, save_topology, host_topology, password_topology, db_topology.


[[release-notes-5.0.0-alpha5]]
=== Beats version 5.0.0-alpha5
https://github.com/elastic/beats/compare/v5.0.0-alpha4...v5.0.0-alpha5[View commits]

==== Breaking changes

*Affecting all Beats*

- Rename the `filters` section to `processors`. {pull}1944[1944]
- Introduce the condition with `when` in the processor configuration. {pull}1949[1949]
- The Elasticsearch template is now loaded by default. {pull}1993[1993]
- The Redis output `index` setting is renamed to `key`. `index` still works but it's deprecated. {pull}2077[2077]
- The undocumented file output `index` setting was removed. Use `filename` instead. {pull}2077[2077]

*Metricbeat*

- Create a separate metricSet for load under the system module and remove load information from CPU stats. {pull}2101[2101]
- Add `system.load.norm.1`, `system.load.norm.5` and `system.load.norm.15`. {pull}2101[2101]
- Add threads fields to mysql module. {pull}2484[2484]

*Packetbeat*

- Set `enabled` ` in `packetbeat.protocols.icmp` configuration to `true` by default. {pull}1988[1988]

==== Bugfixes

*Affecting all Beats*

- Fix sync publisher `PublishEvents` return value if client is closed concurrently. {pull}2046[2046]

*Metricbeat*

- Do not send zero values when no value was present in the source. {issue}1972[1972]

*Filebeat*

- Fix potential data loss between Filebeat restarts, reporting unpublished lines as published. {issue}2041[2041]
- Fix open file handler issue. {issue}2028[2028] {pull}2020[2020]
- Fix filtering of JSON events when using integers in conditions. {issue}2038[2038]

*Winlogbeat*

- Fix potential data loss between Winlogbeat restarts, reporting unpublished lines as published. {issue}2041[2041]

==== Added

*Affecting all Beats*

- Periodically log internal metrics. {pull}1955[1955]
- Add enabled setting to all output modules. {pull}1987[1987]
- Command line flag `-c` can be used multiple times. {pull}1985[1985]
- Add OR/AND/NOT to the condition associated with the processors. {pull}1983[1983]
- Add `-E` CLI flag for overwriting single config options via command line. {pull}1986[1986]
- Choose the mapping template file based on the Elasticsearch version. {pull}1993[1993]
- Check stdout being available when console output is configured. {issue}2035[2035]

*Metricbeat*

- Add pgid field to process information. {pull} 2021[2021]

*Packetbeat*

- Add enabled setting to Packetbeat protocols. {pull}1988[1988]
- Add enabled setting to Packetbeat network flows configuration. {pull}1988[1988]

*Filebeat*

- Introduce `close_removed` and `close_renamed` harvester options. {issue}1600[1600]
- Introduce `close_eof` harvester option. {issue}1600[1600]
- Add `clean_removed` and `clean_inactive` config option. {issue}1600[1600]

==== Deprecated

*Filebeat*

- Deprecate `close_older` option and replace it with `close_inactive`. {issue}2051[2051]
- Deprecate `force_close_files` option and replace it with `close_removed` and `close_renamed`. {issue}1600[1600]

[[release-notes-5.0.0-alpha4]]
=== Beats version 5.0.0-alpha4
https://github.com/elastic/beats/compare/v5.0.0-alpha3...v5.0.0-alpha4[View commits]

==== Breaking changes

*Affecting all Beats*

- The topology_expire option of the Elasticsearch output was removed. {pull}1907[1907]

*Filebeat*

- Stop following symlink. Symlinks are now ignored: {pull}1686[1686]

==== Bugfixes

*Affecting all Beats*

- Reset backoff factor on partial ACK. {issue}1803[1803]
- Fix beats load balancer deadlock if max_retries: -1 or publish_async is enabled in filebeat. {issue}1829[1829]
- Fix logstash output with pipelining mode enabled not reconnecting. {issue}1876[1876]
- Empty configuration sections become merge-able with variables containing full path. {pull}1900[1900]
- Fix error message about required fields missing not printing the missing field name. {pull}1900[1900]

*Metricbeat*

- Fix the CPU values returned for each core. {issue}1863[1863]

*Packetbeat*

- Add missing nil-check to memcached GapInStream handler. {issue}1162[1162]
- Fix NFSv4 Operation returning the first found first-class operation available in compound requests. {pull}1821[1821]
- Fix TCP overlapping segments not being handled correctly. {pull}1898[1898]

*Winlogbeat*

- Fix issue with rendering forwarded event log records. {pull}1891[1891]

==== Added

*Affecting all Beats*

- Improve error message if compiling regular expression from config files fails. {pull}1900[1900]
- Compression support in the Elasticsearch output. {pull}1835[1835]

*Metricbeat*

- Add MongoDB module. {pull}1837[1837]


[[release-notes-5.0.0-alpha3]]
=== Beats version 5.0.0-alpha3
https://github.com/elastic/beats/compare/v5.0.0-alpha2...v5.0.0-alpha3[View commits]

==== Breaking changes

*Affecting all Beats*

- All configuration settings under `shipper:` are moved to be top level configuration settings. I.e.
  `shipper.name:` becomes `name:` in the configuration file. {pull}1570[1570]

*Topbeat*

- Topbeat is replaced by Metricbeat.

*Filebeat*

- The state for files which fall under ignore_older is not stored anymore. This has the consequence, that if a file which fell under ignore_older is updated, the whole file will be crawled.

==== Bugfixes

*Winlogbeat*

- Adding missing argument to the "Stop processing" log message. {pull}1590[1590]

==== Added

*Affecting all Beats*

- Add conditions to generic filtering. {pull}1623[1623]

*Metricbeat*

- First public release, containing the following modules: apache, mysql, nginx, redis, system, and zookeeper.

*Filebeat*

- The registry format was changed to an array instead of dict. The migration to the new format will happen automatically at the first startup. {pull}1703[1703]

==== Deprecated

*Affecting all Beats*

- The support for doing GeoIP lookups is deprecated and will be removed in version 6.0. {pull}1601[1601]


[[release-notes-5.0.0-alpha2]]
=== Beats version 5.0.0-alpha2
https://github.com/elastic/beats/compare/v5.0.0-alpha1...v5.0.0-alpha2[View commits]

==== Breaking changes

*Affecting all Beats*

- On DEB/RPM installations, the binary files are now found under `/usr/share/{{beat_name}}/bin`, not in `/usr/bin`. {pull}1385[1385]
- The logs are written by default to self rotating files, instead of syslog. {pull}1371[1371]
- Remove deprecated `host` option from elasticsearch, logstash and redis outputs. {pull}1474[1474]

*Packetbeat*

- Configuration of redis topology support changed. {pull}1353[1353]
- Move all Packetbeat configuration options under the packetbeat namespace {issue}1417[1417]

*Filebeat*

- Default location for the registry file was changed to be `data/registry` from the binary directory,
  rather than `.filebeat` in the current working directory. This affects installations for zip/tar.gz/source,
  the location for DEB and RPM packages stays the same. {pull}1373[1373]

==== Bugfixes

*Affecting all Beats*

- Drain response buffers when pipelining is used by Redis output. {pull}1353[1353]
- Unterminated environment variable expressions in config files will now cause an error {pull}1389[1389]
- Fix issue with the automatic template loading when Elasticsearch is not available on Beat start. {issue}1321[1321]
- Fix bug affecting -cpuprofile, -memprofile, and -httpprof CLI flags {pull}1415[1415]
- Fix race when multiple outputs access the same event with logstash output manipulating event {issue}1410[1410] {pull}1428[1428]
- Seed random number generator using crypto.rand package. {pull}1503{1503]
- Fix beats hanging in -configtest {issue}1213[1213]
- Fix kafka log message output {pull}1516[1516]

*Filebeat*

- Improvements in registrar dealing with file rotation. {pull}1281[1281]
- Fix issue with JSON decoding where `@timestamp` or `type` keys with the wrong type could cause Filebeat
  to crash. {issue}1378[1378]
- Fix issue with JSON decoding where values having `null` as values could crash Filebeat. {issue}1466[1466]
- Multiline reader normalizing newline to use `\n`. {pull}1552[1552]

*Winlogbeat*

- Fix panic when reading messages larger than 32K characters on Windows XP and 2003. {pull}1498[1498]
- Fix panic that occurs when reading a large events on Windows Vista and newer. {pull}1499[1499]

==== Added

*Affecting all Beats*

- Add support for TLS to Redis output. {pull}1353[1353]
- Add SOCKS5 proxy support to Redis output. {pull}1353[1353]
- Failover and load balancing support in redis output. {pull}1353[1353]
- Multiple-worker per host support for redis output. {pull}1353[1353]
- Added ability to escape `${x}` in config files to avoid environment variable expansion {pull}1389[1389]
- Configuration options and CLI flags for setting the home, data and config paths. {pull}1373[1373]
- Configuration options and CLI flags for setting the default logs path. {pull}1437[1437]
- Update to Go 1.6.2 {pull}1447[1447]
- Add Elasticsearch template files compatible with Elasticsearch 2.x. {pull}1501[1501]
- Add scripts for managing the dashboards of a single Beat {pull}1359[1359]

*Packetbeat*

- Fix compile issues for OpenBSD. {pull}1347[1347]

*Topbeat*

- Updated elastic/gosigar version so Topbeat can compile on OpenBSD. {pull}1403[1403]


[[release-notes-5.0.0-alpha1]]
=== Beats version 5.0.0-alpha1
https://github.com/elastic/beats/compare/v1.2.0...v5.0.0-alpha1[View commits]

==== Breaking changes

*libbeat*

- Run function to start a Beat now returns an error instead of directly exiting. {pull}771[771]
- The method signature of HandleFlags() was changed to allow returning an error {pull}1249[1249]
- Require braces for environment variable expansion in config files {pull}1304[1304]

*Packetbeat*

- Rename output fields in the dns package. Former flag `recursion_allowed` becomes `recursion_available`. {pull}803[803]
  Former SOA field `ttl` becomes `minimum`. {pull}803[803]
- The fully qualified domain names which are part of output fields values of the dns package now terminate with a dot. {pull}803[803]
- Remove the count field from the exported event {pull}1210[1210]

*Topbeat*

- Rename `proc.cpu.user_p` with `proc.cpu.total_p` as it includes CPU time spent in kernel space {pull}631[631]
- Remove `count` field from the exported fields {pull}1207[1207]
- Rename `input` top level config option to `topbeat`

*Filebeat*

- Scalar values in used in the `fields` configuration setting are no longer automatically converted to strings. {pull}1092[1092]
- Count field was removed from event as not used in filebeat {issue}778[778]

*Winlogbeat*

- The `message_inserts` field was replaced with the `event_data` field {issue}1053[1053]
- The `category` field was renamed to `task` to better align with the Windows Event Log API naming {issue}1053[1053]
- Remove the count field from the exported event {pull}1218[1218]


==== Bugfixes

*Affecting all Beats*

- Logstash output will not retry events that are not JSON-encodable {pull}927[927]

*Packetbeat*

- Create a proper BPF filter when ICMP is the only enabled protocol {issue}757[757]
- Check column length in pgsql parser. {issue}565[565]
- Harden pgsql parser. {issue}565[565]

*Topbeat*

- Fix issue with `cpu.system_p` being greater than 1 on Windows {pull}1128[1128]

*Filebeat*

- Stop filebeat if started without any prospectors defined or empty prospectors {pull}644[644] {pull}647[647]
- Improve shutdown of crawler and prospector to wait for clean completion {pull}720[720]
- Omit `fields` from Filebeat events when null {issue}899[899]

*Winlogbeat*

==== Added

*Affecting all Beats*

- Update builds to Golang version 1.6
- Add option to Elasticsearch output to pass http parameters in index operations {issue}805[805]
- Improve Logstash and Elasticsearch backoff behavior. {pull}927[927]
- Add experimental Kafka output. {pull}942[942]
- Add config file option to configure GOMAXPROCS. {pull}969[969]
- Improve shutdown handling in libbeat. {pull}1075[1075]
- Add `fields` and `fields_under_root` options under the `shipper` configuration {pull}1092[1092]
- Add the ability to use a SOCKS5 proxy with the Logstash output {issue}823[823]
- The `-configtest` flag will now print "Config OK" to stdout on success {pull}1249[1249]

*Packetbeat*

- Change the DNS library used throughout the dns package to github.com/miekg/dns. {pull}803[803]
- Add support for NFS v3 and v4. {pull}1231[1231]
- Add support for EDNS and DNSSEC. {pull}1292[1292]

*Topbeat*

- Add `username` to processes {pull}845[845]

*Filebeat*

- Add the ability to set a list of tags for each prospector {pull}1092[1092]
- Add JSON decoding support {pull}1143[1143]


*Winlogbeat*

- Add caching of event metadata handles and the system render context for the wineventlog API {pull}888[888]
- Improve config validation by checking for unknown top-level YAML keys. {pull}1100[1100]
- Add the ability to set tags, fields, and fields_under_root as options for each event log {pull}1092[1092]
- Add additional data to the events published by Winlogbeat. The new fields are `activity_id`,
`event_data`, `keywords`, `opcode`, `process_id`, `provider_guid`, `related_activity_id`,
`task`, `thread_id`, `user_data`, and `version`. {issue}1053[1053]
- Add `event_id`, `level`, and `provider` configuration options for filtering events {pull}1218[1218]
- Add `include_xml` configuration option for including the raw XML with the event {pull}1218[1218]

==== Known issues
* All Beats can hang or panic on shutdown if the next server in the pipeline (e.g. Elasticsearch or Logstash) is
  not reachable. {issue}1319[1319]
* When running the Beats as a service on Windows, you need to manually load the Elasticsearch mapping
  template. {issue}1315[1315]
* The ES template automatic load doesn't work if Elasticsearch is not available when the Beat is starting. {issue}1321[1321]

[[release-notes-1.3.1]]
=== Beats version 1.3.1
https://github.com/elastic/beats/compare/v1.3.0...v1.3.1[View commits]

==== Bugfixes

*Filebeat*

- Fix a concurrent bug on filebeat startup with a large number of prospectors defined. {pull}2509[2509]

*Packetbeat*

- Fix description for the -I CLI flag. {pull}2480[2480]

*Winlogbeat*

- Fix corrupt registry file that occurs on power loss by disabling file write caching. {issue}2313[2313]

[[release-notes-1.3.0]]
=== Beats version 1.3.0
https://github.com/elastic/beats/compare/v1.2.3...v1.3.0[View commits]

==== Deprecated

*Filebeat*

- Undocumented support for following symlinks is deprecated. Filebeat will not follow symlinks in version 5.0. {pull}1767[1767]

==== Bugfixes

*Affecting all Beats*

- Fix beats load balancer deadlock if `max_retries: -1` or `publish_async` is enabled in filebeat. {issue}1829[1829]
- Fix output modes backoff counter reset. {issue}1803[1803] {pull}1814[1814] {pull}1818[1818]
- Set logstash output default bulk_max_size to 2048. {issue}1662[1662]
- Seed random number generator using crypto.rand package. {pull}1503[1503]
- Check stdout being available when console output is configured. {issue}2063[2063]

*Packetbeat*

- Add missing nil-check to memcached GapInStream handler. {issue}1162[1162]
- Fix NFSv4 Operation returning the first found first-class operation available in compound requests. {pull}1821[1821]
- Fix TCP overlapping segments not being handled correctly. {pull}1917[1917]

==== Added

*Affecting all Beats*

- Updated to Go 1.7


[[release-notes-1.2.3]]
=== Beats version 1.2.3
https://github.com/elastic/beats/compare/v1.2.2...v1.2.3[View commits]

==== Bugfixes

*Topbeat*

- Fix high CPU usage when using filtering under Windows. {pull}1598[1598]

*Filebeat*

- Fix rotation issue with ignore_older. {issue}1528[1528]

*Winlogbeat*

- Fix panic when reading messages larger than 32K characters on Windows XP and 2003. {pull}1498[1498]

==== Added

*Filebeat*

- Prevent file opening for files which reached ignore_older. {pull}1649[1649]


[[release-notes-1.2.2]]
=== Beats version 1.2.2
https://github.com/elastic/beats/compare/v1.2.0...v1.2.2[View commits]

==== Bugfixes

*Affecting all Beats*

- Fix race when multiple outputs access the same event with Logstash output manipulating event. {issue}1410[1410]
- Fix go-daemon (supervisor used in init scripts) hanging when executed over SSH. {issue}1394[1394]

*Filebeat*

- Improvements in registrar dealing with file rotation. {issue}1281[1281]


[[release-notes-1.2.1]]
=== Beats version 1.2.1
https://github.com/elastic/beats/compare/v1.2.0...v1.2.1[View commits]

==== Breaking changes

*Affecting all Beats*

- Require braces for environment variable expansion in config files {pull}1304[1304]
- Removed deprecation warning for the Redis output. {pull}1282[1282]

*Topbeat*

- Fixed name of the setting `stats.proc` to `stats.process` in the default configuration file. {pull}1343[1343]
- Fix issue with cpu.system_p being greater than 1 on Windows {pull}1128[1128]

==== Added

*Topbeat*

- Add username to processes {pull}845[845]


[[release-notes-1.2.0]]
=== Beats version 1.2.0
https://github.com/elastic/beats/compare/v1.1.2...v1.2.0[View commits]

==== Breaking changes

*Filebeat*

- Default config for ignore_older is now infinite instead of 24h, means ignore_older is disabled by default. Use close_older to only close file handlers.

==== Bugfixes

*Packetbeat*

- Split real_ip_header value when it contains multiple IPs {pull}1241[1241]

*Winlogbeat*

- Fix invalid `event_id` on Windows XP and Windows 2003 {pull}1227[1227]

==== Added

*Affecting all Beats*

- Add ability to override configuration settings using environment variables {issue}114[114]
- Libbeat now always exits through a single exit method for proper cleanup and control {pull}736[736]
- Add ability to create Elasticsearch mapping on startup {pull}639[639]

*Topbeat*

- Add the command line used to start processes {issue}533[533]

*Filebeat*

- Add close_older configuration option to complete ignore_older https://github.com/elastic/filebeat/issues/181[181]

[[release-notes-1.1.2]]
=== Beats version 1.1.2
https://github.com/elastic/beats/compare/v1.1.1...v1.1.2[View commits]

==== Bugfixes

*Filebeat*

- Fix registrar bug for rotated files {pull}1010[1010]


[[release-notes-1.1.1]]
=== Beats version 1.1.1
https://github.com/elastic/beats/compare/v1.1.0...v1.1.1[View commits]

==== Bugfixes

*Affecting all Beats*

- Fix logstash output loop hanging in infinite loop on too many output errors. {pull}944[944]
- Fix critical bug in filebeat and winlogbeat potentially dropping events. {pull}953[953]

[[release-notes-1.1.0]]
=== Beats version 1.1.0
https://github.com/elastic/beats/compare/v1.0.1...v1.1.0[View commits]

==== Bugfixes

*Affecting all Beats*

- Fix logging issue with file based output where newlines could be misplaced
  during concurrent logging {pull}650[650]
- Reduce memory usage by separate queue sizes for single events and bulk events. {pull}649[649] {issue}516[516]
- Set default default bulk_max_size value to 2048 {pull}628[628]

*Packetbeat*

- Fix setting direction to out and use its value to decide when dropping events if ignore_outgoing is enabled {pull}557[557]
- Fix logging issue with file-based output where newlines could be misplaced
  during concurrent logging {pull}650[650]
- Reduce memory usage by having separate queue sizes for single events and bulk events. {pull}649[649] {issue}516[516]
- Set default bulk_max_size value to 2048 {pull}628[628]
- Fix logstash window size of 1 not increasing. {pull}598[598]

*Packetbeat*

- Fix the condition that determines whether the direction of the transaction is set to "outgoing". Packetbeat uses the
  direction field to determine which transactions to drop when dropping outgoing transactions. {pull}557[557]
- Allow PF_RING sniffer type to be configured using pf_ring or pfring {pull}671[671]

*Filebeat*

- Set spool_size default value to 2048 {pull}628[628]

==== Added

*Affecting all Beats*

- Add include_fields and drop_fields as part of generic filtering {pull}1120[1120]
- Make logstash output compression level configurable. {pull}630[630]
- Some publisher options refactoring in libbeat {pull}684[684]
- Move event preprocessor applying GeoIP to packetbeat {pull}772[772]

*Packetbeat*

- Add support for capturing DNS over TCP network traffic. {pull}486[486] {pull}554[554]

*Topbeat*

- Group all CPU usage per core statistics and export them optionally if cpu_per_core is configured {pull}496[496]

*Filebeat*

- Add multiline support for combining multiple related lines into one event. {issue}461[461]
- Add `exclude_lines` and `include_lines` options for regexp based line filtering. {pull}430[430]
- Add `exclude_files` configuration option. {pull}563[563]
- Add experimental option to enable filebeat publisher pipeline to operate asynchronously {pull}782[782]

*Winlogbeat*

- First public release of Winlogbeat

[[release-notes-1.0.1]]
=== Beats version 1.0.1
https://github.com/elastic/beats/compare/v1.0.0...v1.0.1[Check 1.0.1 diff]

==== Bugfixes

*Filebeat*

- Fix force_close_files in case renamed file appeared very fast. https://github.com/elastic/filebeat/pull/302[302]

*Packetbeat*

- Improve MongoDB message correlation. {issue}377[377]
- Improve redis parser performance. {issue}442[422]
- Fix panic on nil in redis protocol parser. {issue}384[384]
- Fix errors redis parser when messages are split in multiple TCP segments. {issue}402[402]
- Fix errors in redis parser when length prefixed strings contain sequences of CRLF. {issue}#402[402]
- Fix errors in redis parser when dealing with nested arrays. {issue}402[402]

[[release-notes-1.0.0]]
=== Beats version 1.0.0
https://github.com/elastic/beats/compare/1.0.0-rc2...1.0.0[Check 1.0.0 diff]

==== Breaking changes

*Topbeat*

- Change proc type to process #138


==== Bugfixes

*Affecting all Beats*

- Fix random panic on shutdown by calling shutdown handler only once. elastic/filebeat#204
- Fix credentials are not send when pinging an elasticsearch host. elastic/filebeat#287

*Filebeat*

- Fix problem that harvesters stopped reading after some time and filebeat stopped processing events #257
- Fix line truncating by internal buffers being reused by accident #258
- Set default ignore_older to 24 hours #282




[[release-notes-1.0.0-rc2]]
=== Beats version 1.0.0-rc2
https://github.com/elastic/beats/compare/1.0.0-rc1...1.0.0-rc2[Check 1.0.0-rc2
diff]

==== Breaking changes

*Affecting all Beats*

- The `shipper` output field is renamed to `beat.name`. #285
- Use of `enabled` as a configuration option for outputs (elasticsearch,
  logstash, etc.) has been removed. #264
- Use of `disabled` as a configuration option for tls has been removed. #264
- The `-test` command line flag was renamed to `-configtest`. #264
- Disable geoip by default. To enable it uncomment in config file. #305


*Filebeat*

- Removed utf-16be-bom encoding support. Support will be added with fix for #205
- Rename force_close_windows_files to force_close_files and make it available for all platforms.


==== Bugfixes

*Affecting all Beats*

- Disable logging to stderr after configuration phase. #276
- Set the default file logging path when not set in config. #275
- Fix bug silently dropping records based on current window size. elastic/filebeat#226
- Fix direction field in published events. #300
- Fix elasticsearch structured errors breaking error handling. #309

*Packetbeat*

- Packetbeat will now exit if a configuration error is detected. #357
- Fixed an issue handling DNS requests containing no questions. #369

*Topbeat*

- Fix leak of Windows handles. #98
- Fix memory leak of process information. #104

*Filebeat*

- Filebeat will now exit if a configuration error is detected. #198
- Fix to enable prospector to harvest existing files that are modified. #199
- Improve line reading and encoding to better keep track of file offsets based
  on encoding. #224
- Set input_type by default to "log"


==== Added

*Affecting all Beats*

- Added `beat.hostname` to contain the hostname where the Beat is running on as
  returned by the operating system. #285
- Added timestamp for file logging. #291

*Filebeat*

- Handling end of line under windows was improved #233



[[release-notes-1.0.0-rc1]]
=== Beats version 1.0.0-rc1
https://github.com/elastic/beats/compare/1.0.0-beta4...1.0.0-rc1[Check
1.0.0-rc1 diff]

==== Breaking changes

*Affecting all Beats*

- Rename timestamp field with @timestamp. #237

*Packetbeat*

- Rename timestamp field with @timestamp. #343

*Topbeat*

- Rename timestamp field with @timestamp for a better integration with
Logstash. #80

*Filebeat*

- Rename the timestamp field with @timestamp #168
- Rename tail_on_rotate prospector config to tail_files
- Removal of line field in event. Line number was not correct and does not add value. #217


==== Bugfixes

*Affecting all Beats*

- Use stderr for console log output. #219
- Handle empty event array in publisher. #207
- Respect '*' debug selector in IsDebug. #226 (elastic/packetbeat#339)
- Limit number of workers for Elasticsearch output. elastic/packetbeat#226
- On Windows, remove service related error message when running in the console. #242
- Fix waitRetry no configured in single output mode configuration. elastic/filebeat#144
- Use http as the default scheme in the elasticsearch hosts #253
- Respect max bulk size if bulk publisher (collector) is disabled or sync flag is set.
- Always evaluate status code from Elasticsearch responses when indexing events. #192
- Use bulk_max_size configuration option instead of bulk_size. #256
- Fix max_retries=0 (no retries) configuration option. #266
- Filename used for file based logging now defaults to beat name. #267

*Packetbeat*

- Close file descriptors used to monitor processes. #337
- Remove old RPM spec file. It moved to elastic/beats-packer. #334

*Topbeat*

- Don't wait for one period until shutdown #75

*Filebeat*

- Omit 'fields' from event JSON when null. #126
- Make offset and line value of type long in elasticsearch template to prevent overflow. #140
- Fix locking files for writing behaviour. #156
- Introduce 'document_type' config option per prospector to define document type
  for event stored in elasticsearch. #133
- Add 'input_type' field to published events reporting the prospector type being used. #133
- Fix high CPU usage when not connected to Elasticsearch or Logstash. #144
- Fix issue that files were not crawled anymore when encoding was set to something other then plain. #182


==== Added

*Affecting all Beats*

- Add Console output plugin. #218
- Add timestamp to log messages #245
- Send @metadata.beat to Logstash instead of @metadata.index to prevent
  possible name clashes and give user full control over index name used for
  Elasticsearch
- Add logging messages for bulk publishing in case of error #229
- Add option to configure number of parallel workers publishing to Elasticsearch
  or Logstash.
- Set default bulk size for Elasticsearch output to 50.
- Set default http timeout for Elasticsearch to 90s.
- Improve publish retry if sync flag is set by retrying only up to max bulk size
  events instead of all events to be published.

*Filebeat*

- Introduction of backoff, backoff_factor, max_backoff, partial_line_waiting, force_close_windows_files
  config variables to make crawling more configurable.
- All Godeps dependencies were updated to master on 2015-10-21 [#122]
- Set default value for ignore_older config to 10 minutes. #164
- Added the fields_under_root setting to optionally store the custom fields top
level in the output dictionary. #188
- Add more encodings by using x/text/encodings/htmlindex package to select
  encoding by name.




[[release-notes-1.0.0-beta4]]
=== Beats version 1.0.0-beta4
https://github.com/elastic/beats/compare/1.0.0-beta3...1.0.0-beta4[Check
1.0.0-beta4 diff]


==== Breaking changes

*Affecting all Beats*

- Update tls config options naming from dash to underline #162
- Feature/output modes: Introduction of PublishEvent(s) to be used by beats #118 #115

*Packetbeat*

- Renamed http module config file option 'strip_authorization' to 'redact_authorization'
- Save_topology is set to false by default
- Rename elasticsearch index to [packetbeat-]YYYY.MM.DD

*Topbeat*

- Percentage fields (e.g user_p) are exported as a float between 0 and 1 #34


==== Bugfixes

*Affecting all Beats*

- Determine Elasticsearch index for an event based on UTC time #81
- Fixing ES output's defaultDeadTimeout so that it is 60 seconds #103
- ES outputer: fix timestamp conversion #91
- Fix TLS insecure config option #239
- ES outputer: check bulk API per item status code for retransmit on failure.

*Packetbeat*

- Support for lower-case header names when redacting http authorization headers
- Redact proxy-authorization if redact-authorization is set
- Fix some multithreading issues #203
- Fix negative response time #216
- Fix memcache TCP connection being nil after dropping stream data. #299
- Add missing DNS protocol configuration to documentation #269

*Topbeat*

- Don't divide the reported memory by an extra 1024 #60


==== Added

*Affecting all Beats*

- Add logstash output plugin #151
- Integration tests for Beat -> Logstash -> Elasticsearch added #195 #188 #168 #137 #128 #112
- Large updates and improvements to the documentation
- Add direction field to publisher output to indicate inbound/outbound transactions #150
- Add tls configuration support to elasticsearch and logstash outputers #139
- All external dependencies were updated to the latest version. Update to Golang 1.5.1 #162
- Guarantee ES index is based in UTC time zone #164
- Cache: optional per element timeout #144
- Make it possible to set hosts in different ways. #135
- Expose more TLS config options #124
- Use the Beat name in the default configuration file path #99

*Packetbeat*

- add [.editorconfig file](http://editorconfig.org/)
- add (experimental/unsupported?) saltstack files
- Sample config file cleanup
- Moved common documentation to [libbeat repository](https://github.com/elastic/libbeat)
- Update build to go 1.5.1
- Adding device descriptions to the -device output.
- Generate coverage for system tests
- Move go-daemon dependency to beats-packer
- Rename integration tests to system tests
- Made the `-devices` option more user friendly in case `sudo` is not used.
  Issue #296.
- Publish expired DNS transactions #301
- Update protocol guide to libbeat changes
- Add protocol registration to new protocol guide
- Make transaction timeouts configurable #300
- Add direction field to the exported fields #317

*Topbeat*

- Document fields in a standardized format (etc/fields.yml) #34
- Updated to use new libbeat Publisher #37 #41
- Update to go 1.5.1 #43
- Updated configuration files with comments for all options #65
- Documentation improvements


==== Deprecated

*Affecting all Beats*

- Redis output was deprecated #169 #145
- Host and port configuration options are deprecated. They are replaced by the hosts
 configuration option. #141<|MERGE_RESOLUTION|>--- conflicted
+++ resolved
@@ -125,11 +125,8 @@
 - Support GET requests in Jolokia module. {issue}8566[8566] {pull}9226[9226]
 - Add freebsd support for the uptime metricset. {pull}9413[9413]
 - Add `host.os.name` field to add_host_metadata processor. {issue}8948[8948] {pull}9405[9405]
-<<<<<<< HEAD
 - Add `key` metricset to the Redis module. {issue}9582[9582] {pull}9657[9657]
-=======
 - Add more TCP statuses to `socket_summary` metricset. {pull}9430[9430]
->>>>>>> 386a16e0
 
 *Packetbeat*
 
