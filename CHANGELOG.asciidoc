--- conflicted
+++ resolved
@@ -39,9 +39,7 @@
 - Fix spooling to disk blocking infinitely if the lock file can not be acquired. {pull}15338[15338]
 - Fix `metricbeat test output` with an ipv6 ES host in the output.hosts. {pull}15368[15368]
 - Fix `convert` processor conversion of string to integer with leading zeros. {issue}15513[15513] {pull}15557[15557]
-<<<<<<< HEAD
 - Fix existing agent.*, ecs.version, and host.name fields getting overwritten by Beats if they are already present in the original event. {pull}14407[14407]
-=======
 - Fix missing output in dockerlogbeat {pull}15719[15719]
 - Fix issue where TLS settings would be ignored when a forward proxy was in use. {pull}15516[$15516]
 - Do not load dashboards where not available. {pull}15802[15802]
@@ -50,7 +48,6 @@
 *Auditbeat*
 
 - system/socket: Fixed compatibility issue with kernel 5.x. {pull}15771[15771]
->>>>>>> e327ab72
 
 *Filebeat*
 
