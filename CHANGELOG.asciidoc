
// Use these for links to issue and pulls. Note issues and pulls redirect one to
// each other on Github, so don't worry too much on using the right prefix.
:issue: https://github.com/elastic/beats/issues/
:pull: https://github.com/elastic/beats/pull/

////////////////////////////////////////////////////////////
// Template, add newest changes here

=== Beats version HEAD
https://github.com/elastic/beats/compare/v6.0.0-alpha1...master[Check the HEAD diff]

==== Breaking changes

*Affecting all Beats*

*Filebeat*
- Rename `input_type` field to `prospector.type` {pull}4294[4294]
- The `@metadata.type` field, added by the Logstash output, is now hardcoded to `doc` and will be removed in future versions. {pull}4331[4331].

*Heartbeat*

*Metricbeat*

*Packetbeat*

*Winlogbeat*

==== Bugfixes

*Affecting all Beats*

- Fix importing the dashboards when the limit for max open files is too low. {issue}4244[4244]
- Fix configuration documentation for kubernetes processor {pull}4313[4313]
- Fix misspelling in add_locale configuration option for abbreviation.

*Filebeat*
- Fix race condition on harvester stopping with reloading enabled. {issue}3779[3779]
- Fix recursive glob config parsing and resolution across restarts. {pull}4269[4269]

*Heartbeat*

*Metricbeat*
- Fix a debug statement that said a module wrapper had stopped when it hadn't. {pull}4264[4264]
- Use MemAvailable value from /proc/meminfo on Linux 3.14. {pull}4316[4316]
- Fix panic when events were dropped by filters. {issue}4327[4327]
- Add filtering to system filesystem metricset to remove relative mountpoints like those
  from Linux network namespaces. {pull}4370[4370]
- Remove unnecessary print statement in schema apis {pull}4355[4355]

*Packetbeat*

*Winlogbeat*

==== Added

*Affecting all Beats*

- Added the possibility to set Elasticsearch mapping template settings from the Beat configuration file. {pull}4284[4284] {pull}4317[4317]
<<<<<<< HEAD
- Added a variable to the SysV init scripts to make it easier to change the user. {pull}4340[4340]
=======
- Add the option to write the generated Elasticsearch mapping template into a file. {pull}4323[4323]
>>>>>>> 70788ca5

*Filebeat*

*Heartbeat*

*Metricbeat*

- Add macOS implementation of the system diskio metricset. {issue}4144[4144]
- Add process_summary metricset that records high level metrics about processes. {pull}4231[4231]
- Add `kube-state-metrics` based metrics to `kubernetes` module {pull}4253[4253]
- Add debug logging to Jolokia JMX metricset. {pull}4341[4341]
- Add events metricset for kubernetes metricbeat module {pull}4315[4315]

*Packetbeat*

*Winlogbeat*

==== Deprecated

*Affecting all Beats*

- The `@metadata.type` field, added by the Logstash output, is deprecated, hardcoded to `doc` and will be removed in future versions. {pull}4331[4331].

*Filebeat*
- Deprecate `input_type` prospector config. Use `type` config option instead. {pull}4294[4294]


*Heartbeat*

*Metricbeat*

*Packetbeat*

*Winlogbeat*

==== Known Issue


////////////////////////////////////////////////////////////

[[release-notes-6.0.0-alpha1]]
=== Beats version 6.0.0-alpha1
https://github.com/elastic/beats/compare/v5.4.0...v6.0.0-alpha1[View commits]

==== Breaking changes

*Affecting all Beats*

- Introduce beat version in the Elasticsearch index and mapping template {pull}3527[3527]
- Usage of field `_type` is now ignored and hardcoded to `doc`. {pull}3757[3757]
- Change vendor manager from glide to govendor. {pull}3851[3851]
- Rename `error` field to `error.message`. {pull}3987[3987]
- Change `dashboards.*` config options to `setup.dashboards.*`. {pull}3921[3921]
- Change `outputs.elasticsearch.template.* to `setup.template.*` {pull}4080[4080]

*Filebeat*

- Remove code to convert states from 1.x. {pull}3767[3767]
- Remove deprecated config options force_close_files and close_older. {pull}3768[3768]
- Change clean_removed behaviour to also remove states for files which cannot be found anymore under the same name. {pull}3827[3827]
- Remove `document_type` config option. Use `fields` instead. {pull}4204[4204]
- Move json_error under error.message and error.key. {pull}4167[4167]

*Packetbeat*

- Remove deprecated geoip. {pull}3766[3766]
- Replace `waitstop` command line argument by `shutdown_timeout` in configuration file. {pull}3588[3588]

*Winlogbeat*

- Remove metrics endpoint. Replaced by http endpoint in libbeat (see #3717). {pull}3901[3901]

==== Bugfixes

*Affecting all Beats*

- Add `_id`, `_type`, `_index` and `_score` fields in the generated index pattern. {pull}3282[3282]

*Filebeat*

- Fix the Mysql slowlog parsing of IP addresses. {pull}4183[4183]
- Fix issue that new prospector was not reloaded on conflict {pull}4128[4128]
- Fix grok pattern in filebeat module system/auth without hostname. {pull}4224[4224]

*Heartbeat*

- Use IP type of elasticsearch for ip field. {pull}3926[3926]

*Metricbeat*

- Support common.Time in mapstriface.toTime() {pull}3812[3812]
- Fix MongoDB dbstats fields mapping. {pull}4025[4025]
- Fixing prometheus collector to aggregate metrics based on metric family. {pull}4075[4075]
- Fixing multiEventFetch error reporting when no events are returned {pull}4153[4153]

==== Added

*Affecting all Beats*

- Initialize a beats UUID from file on startup. {pull}3615[3615]
- Add new `add_locale` processor to export the local timezone with an event. {pull}3902[3902]
- Add http endpoint. {pull}3717[3717]
- Updated to Go 1.8.1. {pull}4033[4033]
- Add kubernetes processor {pull}3888[3888]
- Add support for include_labels and include_annotations in kubernetes processor {pull}4043[4043]
- Support new `index_patterns` field when loading templates for Elasticsearch >= 6.0 {pull}4056[4056]
- Adding goimports support to make check and fmt {pull}4114[4114]
- Make kubernetes indexers/matchers pluggable {pull}4151[4151]
- Abstracting pod interface in kubernetes plugin to enable easier vendoring {pull}4152[4152]

*Filebeat*

- Restructure input.Event to be inline with outputs.Data {pull}3823[3823]
- Add base for supporting prospector level processors {pull}3853[3853]
- Add filebeat.config.path as replacement for config_dir. {pull}4051[4051]
- Add a `recursive_glob.enabled` setting to expand `**` in patterns. {pull}3980[3980]
- Add Icinga module. {pull}3904[3904]

*Heartbeat*

- Event format and field naming changes in Heartbeat and sample Dashboard. {pull}4091[4091]

*Metricbeat*

- Add experimental metricset `perfmon` to Windows module. {pull}3758[3758]
- Add memcached module with stats metricset. {pull}3693[3693]
- Add the `process.cmdline.cache.enabled` config option to the System Process Metricset. {pull}3891[3891]
- Add new MetricSet interfaces for developers (`Closer`, `ReportingFetcher`, and `PushMetricSet`). {pull}3908[3908]
- Add kubelet module {pull}3916[3916]
- Add dropwizard module {pull}4022[4022]
- Adding query APIs for metricsets and modules from metricbeat registry {pull}4102[4102]
- Fixing nil pointer on prometheus collector when http response is nil {pull}4119[4119]
- Add http module with json metricset. {pull}4092[4092]
- Add the option to the system module to include only the first top N processes by CPU and memory. {pull}4127[4127].
- Add experimental Vsphere module. {pull}4028[4028]
- Add experimental Elasticsearch module. {pull}3903[3903]
- Add experimental Kibana module. {pull}3895[3895]
- Move elasticsearch metricset node_stats under node.stats namespace. {pull}4142[4142]

*Packetbeat*

- Add `fields` and `fields_under_root` to Packetbeat protocols configurations. {pull}3518[3518]
- Add list style Packetbeat protocols configurations. This change supports specifying multiple configurations of the same protocol analyzer. {pull}3518[3518]

*Winlogbeat*

==== Deprecated

*Affecting all Beats*

- Usage of field _type is deprecated. It should not be used in queries or dashboards. {pull}3409[3409]

*Packetbeat*

- Deprecate dictionary style protocols configuration. {pull}3518[3518]

*Winlogbeat*

==== Known Issue

*Filebeat*

- Prospector reloading only works properly with new files. {pull}3546[3546]

[[release-notes-5.4.0]]
=== Beats version 5.4.0
https://github.com/elastic/beats/compare/v5.3.2...v5.4.0[View commits]

==== Bugfixes

*Affecting all Beats*

- Improve error message when downloading the dashboards fails. {pull}3805[3805]
- Fix potential Elasticsearch output URL parsing error if protocol scheme is missing. {pull}3671[3671]
- Downgrade Elasticsearch per batch item failure log to debug level. {issue}3953[3953]
- Make `@timestamp` accessible from format strings. {pull}3721[3721]

*Filebeat*

- Allow log lines without a program name in the Syslog fileset. {pull}3944[3944]
- Don't stop Filebeat when modules are used with the Logstash output. {pull}3929[3929]

*Metricbeat*

- Fixing panic on the Prometheus collector when label has a comma. {pull}3947[3947]
- Make system process metricset honor the `cpu_ticks` config option. {issue}3590[3590]

*Winlogbeat*

- Fix null terminators include in raw XML string when include_xml is enabled. {pull}3943[3943]

==== Added

*Affecting all Beats*

- Update index mappings to support future Elasticsearch 6.X. {pull}3778[3778]

*Filebeat*

- Add auditd module for reading audit logs on Linux. {pull}3750[3750] {pull}3941[3941]
- Add fileset for the Linux authorization logs. {pull}3669[3669]

*Heartbeat*

- Add default ports in HTTP monitor. {pull}3924[3924]

*Metricbeat*

- Add beta Jolokia module. {pull}3844[3844]
- Add dashboard for the MySQL module. {pull}3716[3716]
- Module configuration reloading is now beta instead of experimental. {pull}3841[3841]
- Marked http fields from the HAProxy module optional to improve compatibility with 1.5. {pull}3788[3788]
- Add support for custom HTTP headers and TLS for the Metricbeat modules. {pull}3945[3945]

*Packetbeat*

- Add DNS dashboard for an overview the DNS traffic. {pull}3883[3883]
- Add DNS Tunneling dashboard to highlight domains with large numbers of subdomains or high data volume. {pull}3884[3884]

[[release-notes-5.3.2]]
=== Beats version 5.3.2
https://github.com/elastic/beats/compare/v5.3.1...v5.3.2[View commits]

==== Bugfixes

*Filebeat*

- Properly shut down crawler in case one prospector is misconfigured. {pull}4037[4037]
- Fix panic in JSON decoding code if the input line is "null". {pull}4042[4042]


[[release-notes-5.3.1]]
=== Beats version 5.3.1
https://github.com/elastic/beats/compare/v5.3.0...v5.3.1[View commits]

==== Bugfixes

*Affecting all Beats*

- Fix panic when testing regex-AST to match against date patterns. {issue}3889[3889]
- Fix panic due to race condition in kafka output. {pull}4098[4098]

*Filebeat*

- Fix modules default file permissions. {pull}3879[3879]
- Allow `-` in Apache access log byte count. {pull}3863[3863]

*Metricbeat*

- Avoid errors when some Apache status fields are missing. {issue}3074[3074]


[[release-notes-5.3.0]]
=== Beats version 5.3.0
https://github.com/elastic/beats/compare/v5.2.2...v5.3.0[View commits]

==== Breaking changes

*Affecting all Beats*

- Configuration files must be owned by the user running the Beat or by root, and they must not be writable by others. {pull}3544[3544] {pull}3689[3689]
- Change Beat generator. Use `$GOPATH/src/github.com/elastic/beats/script/generate.py` to generate a beat. {pull}3452[3452]

*Filebeat*

- Always use absolute path for event and registry. This can lead to issues when relative paths were used before. {pull}3328[3328]

*Metricbeat*

- Linux cgroup metrics are now enabled by default for the system process metricset. The configuration option for the feature was renamed from `cgroups` to `process.cgroups.enabled`. {pull}3519[3519]
- Change field names `couchbase.node.couch.*.actual_disk_size.*` to `couchbase.node.couch.*.disk_size.*` {pull}3545[3545]

==== Bugfixes

*Affecting all Beats*

- Add `_id`, `_type`, `_index` and `_score` fields in the generated index pattern. {pull}3282[3282]

*Filebeat*
- Always use absolute path for event and registry. {pull}3328[3328]
- Raise an exception in case there is a syntax error in one of the configuration files available under
  filebeat.config_dir. {pull}3573[3573]
- Fix empty registry file on machine crash. {issue}3537[3537]

*Metricbeat*

- Add error handling to system process metricset for when Linux cgroups are missing from the kernel. {pull}3692[3692]
- Add labels to the Docker healthcheck metricset output. {pull}3707[3707]

*Winlogbeat*

- Fix handling of empty strings in event_data. {pull}3705[3705]

==== Added

*Affecting all Beats*

- Files created by Beats (logs, registry, file output) will have 0600 permissions. {pull}3387[3387].
- RPM/deb packages will now install the config file with 0600 permissions. {pull}3382[3382]
- Add the option to pass custom HTTP headers to the Elasticsearch output. {pull}3400[3400]
- Unify `regexp` and `contains` conditionals, for both to support array of strings and convert numbers to strings if required. {pull}3469[3469]
- Add the option to load the sample dashboards during the Beat startup phase. {pull}3506[3506]
- Disabled date detection in Elasticsearch index templates. Date fields must be explicitly defined in index templates. {pull}3528[3528]
- Using environment variables in the configuration file is now GA, instead of experimental. {pull}3525[3525]

*Filebeat*

- Add Filebeat modules for system, apache2, mysql, and nginx. {issue}3159[3159]
- Add the `pipeline` config option at the prospector level, for configuring the Ingest Node pipeline ID. {pull}3433[3433]
- Update regular expressions used for matching file names or lines (multiline, include/exclude functionality) to new matchers improving performance of simple string matches. {pull}3469[3469]
- The `symlinks` and `harverster_limit` settings are now GA, instead of experimental. {pull}3525[3525]
- close_timeout is also applied when the output is blocking. {pull}3511[3511]
- Improve handling of different path variants on Windows. {pull}3781[3781]
- Add multiline.flush_pattern option, for specifying the 'end' of a multiline pattern {pull}4019[4019]


*Metricbeat*

- Add experimental dbstats metricset to MongoDB module. {pull}3228[3228]
- Use persistent, direct connections to the configured nodes for MongoDB module. {pull}3228[3228]
- Add dynamic configuration reloading for modules. {pull}3281[3281]
- Add docker health metricset {pull}3357[3357]
- Add docker image metricset {pull}3467[3467]
- System module uses new matchers for white-listing processes. {pull}3469[3469]
- Add Beta CEPH module with health metricset. {pull}3311[3311]
- Add Beta php_fpm module with pool metricset. {pull}3415[3415]
- The Docker, Kafka, and Prometheus modules are now Beta, instead of experimental. {pull}3525[3525]
- The HAProxy module is now GA, instead of experimental. {pull}3525[3525]
- Add the ability to collect the environment variables from system processes. {pull}3337[3337]

==== Deprecated

*Affecting all Beats*

- Usage of field `_type` is deprecated. It should not be used in queries or dashboards. {pull}3409[3409]

*Filebeat*

- The experimental `publish_async` option is now deprecated and is planned to be removed in 6.0. {pull}3525[3525]


[[release-notes-5.2.2]]
=== Beats version 5.2.2
https://github.com/elastic/beats/compare/v5.2.1...v5.2.2[View commits]

*Metricbeat*

- Fix bug docker module hanging when docker container killed. {issue}3610[3610]
- Set timeout to period instead of 1s by default as documented. {pull}3612[3612]

[[release-notes-5.2.1]]
=== Beats version 5.2.1
https://github.com/elastic/beats/compare/v5.2.0...v5.2.1[View commits]

==== Bugfixes

*Metricbeat*

- Fix go routine leak in docker module. {pull}3492[3492]

*Packetbeat*

- Fix error in the NFS sample dashboard. {pull}3548[3548]

*Winlogbeat*

- Fix error in the Winlogbeat sample dashboard. {pull}3548[3548]

[[release-notes-5.2.0]]
=== Beats version 5.2.0
https://github.com/elastic/beats/compare/v5.1.2...v5.2.0[View commits]

==== Bugfixes

*Affecting all Beats*

- Fix overwriting explicit empty config sections. {issue}2918[2918]

*Filebeat*

- Fix alignment issue were Filebeat compiled with Go 1.7.4 was crashing on 32 bits system. {issue}3273[3273]

*Metricbeat*

- Fix service times-out at startup. {pull}3056[3056]
- Kafka module case sensitive host name matching. {pull}3193[3193]
- Fix interface conversion panic in couchbase module {pull}3272[3272]

*Packetbeat*

- Fix issue where some Cassandra visualizations were showing data from all protocols. {issue}3314[3314]

==== Added

*Affecting all Beats*

- Add support for passing list and dictionary settings via -E flag.
- Support for parsing list and dictionary setting from environment variables.
- Added new flags to import_dashboards (-cacert, -cert, -key, -insecure). {pull}3139[3139] {pull}3163[3163]
- The limit for the number of fields is increased via the mapping template. {pull}3275[3275]
- Updated to Go 1.7.4. {pull}3277[3277]
- Added a NOTICE file containing the notices and licenses of the dependencies. {pull}3334[3334].

*Heartbeat*

- First release, containing monitors for ICMP, TCP, and HTTP.

*Filebeat*

- Add enabled config option to prospectors. {pull}3157[3157]
- Add target option for decoded_json_field. {pull}3169[3169]

*Metricbeat*

- Kafka module broker matching enhancements. {pull}3129[3129]
- Add a couchbase module with metricsets for node, cluster and bucket. {pull}3081[3081]
- Export number of cores for CPU module. {pull}3192[3192]
- Experimental Prometheus module. {pull}3202[3202]
- Add system socket module that reports all TCP sockets. {pull}3246[3246]
- Kafka consumer groups metricset. {pull}3240[3240]
- Add jolokia module with dynamic jmx metricset. {pull}3570[3570]

*Winlogbeat*

- Reduced amount of memory allocated while reading event log records. {pull}3113[3113] {pull}3118[3118]

[[release-notes-5.1.2]]
=== Beats version 5.1.2
https://github.com/elastic/beats/compare/v5.1.1...v5.1.2[View commits]

==== Bugfixes

*Filebeat*

- Fix registry migration issue from old states where files were only harvested after second restart. {pull}3322[3322]

*Packetbeat*

- Fix error on importing dashboards due to colons in the Cassandra dashboard. {issue}3140[3140]
- Fix error on importing dashboards due to the wrong type for the geo_point fields. {pull}3147[3147]

*Winlogbeat*

- Fix for "The array bounds are invalid" error when reading large events. {issue}3076[3076]

[[release-notes-5.1.1]]
=== Beats version 5.1.1
https://github.com/elastic/beats/compare/v5.0.2...v5.1.1[View commits]

==== Breaking changes

*Metricbeat*

- Change data structure of experimental haproxy module. {pull}3003[3003]

*Filebeat*

- If a file is falling under `ignore_older` during startup, offset is now set to end of file instead of 0.
  With the previous logic the whole file was sent in case a line was added and it was inconsistent with
  files which were harvested previously. {pull}2907[2907]
- `tail_files` is now only applied on the first scan and not for all new files. {pull}2932[2932]

==== Bugfixes

*Affecting all Beats*

- Fix empty benign errors logged by processor actions. {pull}3046[3046]

*Metricbeat*

- Calculate the fsstat values per mounting point, and not filesystem. {pull}2777[2777]

==== Added

*Affecting all Beats*

- Add add_cloud_metadata processor for collecting cloud provider metadata. {pull}2728[2728]
- Added decode_json_fields processor for decoding fields containing JSON strings. {pull}2605[2605]
- Add Tencent Cloud provider for add_cloud_metadata processor. {pull}4023[4023]
- Add Alibaba Cloud provider for add_cloud_metadata processor. {pull}4111[4111]

*Metricbeat*

- Add experimental Docker module. Provided by Ingensi and @douaejeouit based on dockbeat.
- Add a sample Redis Kibana dashboard. {pull}2916[2916]
- Add support for MongoDB 3.4 and WiredTiger metrics. {pull}2999[2999]
- Add experimental kafka module with partition metricset. {pull}2969[2969]
- Add raw config option for mysql/status metricset. {pull}3001[3001]
- Add command fields for mysql/status metricset. {pull}3251[3251]

*Filebeat*

- Add command line option `-once` to run Filebeat only once and then close. {pull}2456[2456]
- Only load matching states into prospector to improve state handling {pull}2840[2840]
- Reset all states ttl on startup to make sure it is overwritten by new config {pull}2840[2840]
- Persist all states for files which fall under `ignore_older` to have consistent behaviour {pull}2859[2859]
- Improve shutdown behaviour with large number of files. {pull}3035[3035]

*Winlogbeat*

- Add `event_logs.batch_read_size` configuration option. {pull}2641[2641]

[[release-notes-5.1.0]]
=== Beats version 5.1.0 (skipped)

Version 5.1.0 doesn't exist because, for a short period of time, the Elastic
Yum and Apt repositories included unreleased binaries labeled 5.1.0. To avoid
confusion and upgrade issues for the people that have installed these without
realizing, we decided to skip the 5.1.0 version and release 5.1.1 instead.

[[release-notes-5.0.2]]
=== Beats version 5.0.2
https://github.com/elastic/beats/compare/v5.0.1...v5.0.2[View commits]

==== Bugfixes

*Metricbeat*

- Fix the `password` option in the MongoDB module. {pull}2995[2995]


[[release-notes-5.0.1]]
=== Beats version 5.0.1
https://github.com/elastic/beats/compare/v5.0.0...v5.0.1[View commits]

==== Bugfixes

*Metricbeat*

- Fix `system.process.start_time` on Windows. {pull}2848[2848]
- Fix `system.process.ppid` on Windows. {issue}2860[2860]
- Fix system process metricset for Windows XP and 2003. `cmdline` will be unavailable. {issue}1704[1704]
- Fix access denied issues in system process metricset by enabling SeDebugPrivilege on Windows. {issue}1897[1897]
- Fix system diskio metricset for Windows XP and 2003. {issue}2885[2885]

*Packetbeat*

- Fix 'index out of bounds' bug in Packetbeat DNS protocol plugin. {issue}2872[2872]

*Filebeat*

- Fix registry cleanup issue when files falling under ignore_older after restart. {issue}2818[2818]


==== Added

*Metricbeat*

- Add username and password config options to the PostgreSQL module. {pull}2889[2890]
- Add username and password config options to the MongoDB module. {pull}2889[2889]
- Add system core metricset for Windows. {pull}2883[2883]

*Packetbeat*

- Define `client_geoip.location` as geo_point in the mappings to be used by the GeoIP processor in the Ingest Node pipeline.
  {pull}2795[2795]

*Filebeat*

- Stop Filebeat on registrar loading error. {pull}2868[2868]


include::libbeat/docs/release-notes/5.0.0.asciidoc[]

[[release-notes-5.0.0-ga]]
=== Beats version 5.0.0-GA
https://github.com/elastic/beats/compare/v5.0.0-rc1...v5.0.0[View commits]

The list below covers the changes between 5.0.0-rc1 and 5.0.0 GA only.

==== Bugfixes

*Affecting all Beats*

- Fix kafka output re-trying batches with too large events. {issue}2735[2735]
- Fix kafka output protocol error if `version: 0.10` is configured. {issue}2651[2651]
- Fix kafka output connection closed by broker on SASL/PLAIN. {issue}2717[2717]

*Metricbeat*

- Fix high CPU usage on macOS when encountering processes with long command lines. {issue}2747[2747]
- Fix high value of `system.memory.actual.free` and `system.memory.actual.used`. {issue}2653[2653]
- Change several `OpenProcess` calls on Windows to request the lowest possible access provilege.  {issue}1897[1897]
- Fix system.memory.actual.free high value on Windows. {issue}2653[2653]

*Filebeat*

- Fix issue when clean_removed and clean_inactive were used together that states were not directly removed from the registry.
- Fix issue where upgrading a 1.x registry file resulted in duplicate state entries. {pull}2792[2792]

==== Added

*Affecting all Beats*

- Add beat.version fields to all events.

[[release-notes-5.0.0-rc1]]
=== Beats version 5.0.0-rc1
https://github.com/elastic/beats/compare/v5.0.0-beta1...v5.0.0-rc1[View commits]

==== Breaking changes

*Affecting all Beats*

- A dynamic mapping rule is added to the default Elasticsearch template to treat strings as keywords by default. {pull}2688[2688]

==== Bugfixes

*Affecting all Beats*

- Make sure Beats sent always float values when they are defined as float by sending 5.00000 instead of 5. {pull}2627[2627]
- Fix ignoring all fields from drop_fields in case the first field is unknown. {pull}2685[2685]
- Fix dynamic configuration int/uint to float type conversion. {pull}2698[2698]
- Fix primitive types conversion if values are read from environment variables. {pull}2698[2698]

*Metricbeat*

- Fix default configuration file on Windows to not enabled the `load` metricset. {pull}2632[2632]

*Packetbeat*

- Fix the `bpf_filter` setting. {issue}2660[2660]

*Filebeat*

- Fix input buffer on encoding problem. {pull}2416[2416]

==== Deprecated

*Affecting all Beats*

- Setting `port` has been deprecated in Redis and Logstash outputs. {pull}2620[2620]


[[release-notes-5.0.0-beta1]]
=== Beats version 5.0.0-beta1
https://github.com/elastic/beats/compare/v5.0.0-alpha5...v5.0.0-beta1[View commits]

==== Breaking changes

*Affecting all Beats*

- Change Elasticsearch output index configuration to be based on format strings. If index has been configured, no date will be appended anymore to the index name. {pull}2119[2119]
- Replace `output.kafka.use_type` by `output.kafka.topic` accepting a format string. {pull}2188[2188]
- If the path specified by the `-c` flag is not absolute and `-path.config` is not specified, it
  is considered relative to the current working directory. {pull}2245[2245]
- rename `tls` configurations section to `ssl`. {pull}2330[2330]
- rename `certificate_key` configuration to `key`. {pull}2330[2330]
- replace `tls.insecure` with `ssl.verification_mode` setting. {pull}2330[2330]
- replace `tls.min/max_version` with `ssl.supported_protocols` setting requiring full protocol name. {pull}2330[2330]

*Metricbeat*

- Change field type system.process.cpu.start_time from keyword to date. {issue}1565[1565]
- redis/info metricset fields were renamed up according to the naming conventions.

*Packetbeat*

- Group HTTP fields under `http.request` and `http.response` {pull}2167[2167]
- Export `http.request.body` and `http.response.body` when configured under `include_body_for` {pull}2167[2167]
- Move `ignore_outgoing` config to `packetbeat.ignore_outgoing` {pull}2393[2393]

*Filebeat*

- Set close_inactive default to 5 minutes (was 1 hour before)
- Set clean_removed and close_removed to true by default

==== Bugfixes

*Affecting all Beats*

- Fix logstash output handles error twice when asynchronous sending fails. {pull}2441[2441]
- Fix Elasticsearch structured error response parsing error. {issue}2229[2229]
- Fixed the run script to allow the overriding of the configuration file. {issue}2171[2171]
- Fix logstash output crash if no hosts are configured. {issue}2325[2325]
- Fix array value support in -E CLI flag. {pull}2521[2521]
- Fix merging array values if -c CLI flag is used multiple times. {pull}2521[2521]
- Fix beats failing to start due to invalid duplicate key error in configuration file. {pull}2521[2521]
- Fix panic on non writable logging directory. {pull}2571[2571]

*Metricbeat*

- Fix module filters to work properly with drop_event filter. {issue}2249[2249]

*Packetbeat*

- Fix mapping for some Packetbeat flow metrics that were not marked as being longs. {issue}2177[2177]
- Fix handling of messages larger than the maximum message size (10MB). {pull}2470[2470]

*Filebeat*

- Fix processor failure in Filebeat when using regex, contain, or equals with the message field. {issue}2178[2178]
- Fix async publisher sending empty events {pull}2455[2455]
- Fix potential issue with multiple harvester per file on large file numbers or slow output {pull}2541[2541]

*Winlogbeat*

- Fix corrupt registry file that occurs on power loss by disabling file write caching. {issue}2313[2313]

==== Added

*Affecting all Beats*

- Add script to generate the Kibana index-pattern from fields.yml. {pull}2122[2122]
- Enhance Redis output key selection based on format string. {pull}2169[2169]
- Configurable Redis `keys` using filters and format strings. {pull}2169[2169]
- Add format string support to `output.kafka.topic`. {pull}2188[2188]
- Add `output.kafka.topics` for more advanced kafka topic selection per event. {pull}2188[2188]
- Add support for Kafka 0.10. {pull}2190[2190]
- Add SASL/PLAIN authentication support to kafka output. {pull}2190[2190]
- Make Kafka metadata update configurable. {pull}2190[2190]
- Add Kafka version setting (optional) enabling kafka broker version support. {pull}2190[2190]
- Add Kafka message timestamp if at least version 0.10 is configured. {pull}2190[2190]
- Add configurable Kafka event key setting. {pull}2284[2284]
- Add settings for configuring the kafka partitioning strategy. {pull}2284[2284]
- Add partitioner settings `reachable_only` to ignore partitions not reachable by network. {pull}2284[2284]
- Enhance contains condition to work on fields that are arrays of strings. {issue}2237[2237]
- Lookup the configuration file relative to the `-path.config` CLI flag. {pull}2245[2245]
- Re-write import_dashboards.sh in Golang. {pull}2155[2155]
- Update to Go 1.7. {pull}2306[2306]
- Log total non-zero internal metrics on shutdown. {pull}2349[2349]
- Add support for encrypted private key files by introducing `ssl.key_passphrase` setting. {pull}2330[2330]
- Add experimental symlink support with `symlinks` config {pull}2478[2478]
- Improve validation of registry file on startup.

*Metricbeat*

- Use the new scaled_float Elasticsearch type for the percentage values. {pull}2156[2156]
- Add experimental cgroup metrics to the system/process MetricSet. {pull}2184[2184]
- Added a PostgreSQL module. {pull}2253[2253]
- Improve mapping by converting half_float to scaled_float and integers to long. {pull}2430[2430]
- Add experimental haproxy module. {pull}2384[2384]
- Add Kibana dashboard for cgroups data {pull}2555[2555]

*Packetbeat*

- Add Cassandra protocol analyzer to Packetbeat. {pull}1959[1959]
- Match connections with IPv6 addresses to processes {pull}2254[2254]
- Add IP address to -devices command output {pull}2327[2327]
- Add configuration option for the maximum message size. Used to be hard-coded to 10 MB. {pull}2470[2470]

*Filebeat*

- Introduce close_timeout harvester options {issue}1926[1926]
- Strip BOM from first message in case of BOM files {issue}2351[2351]
- Add harvester_limit option {pull}2417[2417]

==== Deprecated

*Affecting all Beats*

- Topology map is deprecated. This applies to the settings: refresh_topology_freq, topology_expire, save_topology, host_topology, password_topology, db_topology.


[[release-notes-5.0.0-alpha5]]
=== Beats version 5.0.0-alpha5
https://github.com/elastic/beats/compare/v5.0.0-alpha4...v5.0.0-alpha5[View commits]

==== Breaking changes

*Affecting all Beats*

- Rename the `filters` section to `processors`. {pull}1944[1944]
- Introduce the condition with `when` in the processor configuration. {pull}1949[1949]
- The Elasticsearch template is now loaded by default. {pull}1993[1993]
- The Redis output `index` setting is renamed to `key`. `index` still works but it's deprecated. {pull}2077[2077]
- The undocumented file output `index` setting was removed. Use `filename` instead. {pull}2077[2077]

*Metricbeat*

- Create a separate metricSet for load under the system module and remove load information from CPU stats. {pull}2101[2101]
- Add `system.load.norm.1`, `system.load.norm.5` and `system.load.norm.15`. {pull}2101[2101]
- Add threads fields to mysql module. {pull}2484[2484]

*Packetbeat*

- Set `enabled` ` in `packetbeat.protocols.icmp` configuration to `true` by default. {pull}1988[1988]

==== Bugfixes

*Affecting all Beats*

- Fix sync publisher `PublishEvents` return value if client is closed concurrently. {pull}2046[2046]

*Metricbeat*

- Do not send zero values when no value was present in the source. {issue}1972[1972]

*Filebeat*

- Fix potential data loss between Filebeat restarts, reporting unpublished lines as published. {issue}2041[2041]
- Fix open file handler issue. {issue}2028[2028] {pull}2020[2020]
- Fix filtering of JSON events when using integers in conditions. {issue}2038[2038]

*Winlogbeat*

- Fix potential data loss between Winlogbeat restarts, reporting unpublished lines as published. {issue}2041[2041]

==== Added

*Affecting all Beats*

- Periodically log internal metrics. {pull}1955[1955]
- Add enabled setting to all output modules. {pull}1987[1987]
- Command line flag `-c` can be used multiple times. {pull}1985[1985]
- Add OR/AND/NOT to the condition associated with the processors. {pull}1983[1983]
- Add `-E` CLI flag for overwriting single config options via command line. {pull}1986[1986]
- Choose the mapping template file based on the Elasticsearch version. {pull}1993[1993]
- Check stdout being available when console output is configured. {issue}2035[2035]

*Metricbeat*

- Add pgid field to process information. {pull} 2021[2021]

*Packetbeat*

- Add enabled setting to Packetbeat protocols. {pull}1988[1988]
- Add enabled setting to Packetbeat network flows configuration. {pull}1988[1988]

*Filebeat*

- Introduce `close_removed` and `close_renamed` harvester options. {issue}1600[1600]
- Introduce `close_eof` harvester option. {issue}1600[1600]
- Add `clean_removed` and `clean_inactive` config option. {issue}1600[1600]

==== Deprecated

*Filebeat*

- Deprecate `close_older` option and replace it with `close_inactive`. {issue}2051[2051]
- Deprecate `force_close_files` option and replace it with `close_removed` and `close_renamed`. {issue}1600[1600]

[[release-notes-5.0.0-alpha4]]
=== Beats version 5.0.0-alpha4
https://github.com/elastic/beats/compare/v5.0.0-alpha3...v5.0.0-alpha4[View commits]

==== Breaking changes

*Affecting all Beats*

- The topology_expire option of the Elasticserach output was removed. {pull}1907[1907]

*Filebeat*

- Stop following symlink. Symlinks are now ignored: {pull}1686[1686]

==== Bugfixes

*Affecting all Beats*

- Reset backoff factor on partial ACK. {issue}1803[1803]
- Fix beats load balancer deadlock if max_retries: -1 or publish_async is enabled in filebeat. {issue}1829[1829]
- Fix logstash output with pipelining mode enabled not reconnecting. {issue}1876[1876]
- Empty configuration sections become merge-able with variables containing full path. {pull}1900[1900]
- Fix error message about required fields missing not printing the missing field name. {pull}1900[1900]

*Metricbeat*

- Fix the CPU values returned for each core. {issue}1863[1863]

*Packetbeat*

- Add missing nil-check to memcached GapInStream handler. {issue}1162[1162]
- Fix NFSv4 Operation returning the first found first-class operation available in compound requests. {pull}1821[1821]
- Fix TCP overlapping segments not being handled correctly. {pull}1898[1898]

*Winlogbeat*

- Fix issue with rendering forwarded event log records. {pull}1891[1891]

==== Added

*Affecting all Beats*

- Improve error message if compiling regular expression from config files fails. {pull}1900[1900]
- Compression support in the Elasticsearch output. {pull}1835[1835]

*Metricbeat*

- Add MongoDB module. {pull}1837[1837]


[[release-notes-5.0.0-alpha3]]
=== Beats version 5.0.0-alpha3
https://github.com/elastic/beats/compare/v5.0.0-alpha2...v5.0.0-alpha3[View commits]

==== Breaking changes

*Affecting all Beats*

- All configuration settings under `shipper:` are moved to be top level configuration settings. I.e.
  `shipper.name:` becomes `name:` in the configuration file. {pull}1570[1570]

*Topbeat*

- Topbeat is replaced by Metricbeat.

*Filebeat*

- The state for files which fall under ignore_older is not stored anymore. This has the consequence, that if a file which fell under ignore_older is updated, the whole file will be crawled.

==== Bugfixes

*Winlogbeat*

- Adding missing argument to the "Stop processing" log message. {pull}1590[1590]

==== Added

*Affecting all Beats*

- Add conditions to generic filtering. {pull}1623[1623]

*Metricbeat*

- First public release, containing the following modules: apache, mysql, nginx, redis, system, and zookeeper.

*Filebeat*

- The registry format was changed to an array instead of dict. The migration to the new format will happen automatically at the first startup. {pull}1703[1703]

==== Deprecated

*Affecting all Beats*

- The support for doing GeoIP lookups is deprecated and will be removed in version 6.0. {pull}1601[1601]


[[release-notes-5.0.0-alpha2]]
=== Beats version 5.0.0-alpha2
https://github.com/elastic/beats/compare/v5.0.0-alpha1...v5.0.0-alpha2[View commits]

==== Breaking changes

*Affecting all Beats*

- On DEB/RPM installations, the binary files are now found under `/usr/share/{{beat_name}}/bin`, not in `/usr/bin`. {pull}1385[1385]
- The logs are written by default to self rotating files, instead of syslog. {pull}1371[1371]
- Remove deprecated `host` option from elasticsearch, logstash and redis outputs. {pull}1474[1474]

*Packetbeat*

- Configuration of redis topology support changed. {pull}1353[1353]
- Move all Packetbeat configuration options under the packetbeat namespace {issue}1417[1417]

*Filebeat*

- Default location for the registry file was changed to be `data/registry` from the binary directory,
  rather than `.filebeat` in the current working directory. This affects installations for zip/tar.gz/source,
  the location for DEB and RPM packages stays the same. {pull}1373[1373]

==== Bugfixes

*Affecting all Beats*

- Drain response buffers when pipelining is used by Redis output. {pull}1353[1353]
- Unterminated environment variable expressions in config files will now cause an error {pull}1389[1389]
- Fix issue with the automatic template loading when Elasticsearch is not available on Beat start. {issue}1321[1321]
- Fix bug affecting -cpuprofile, -memprofile, and -httpprof CLI flags {pull}1415[1415]
- Fix race when multiple outputs access the same event with logstash output manipulating event {issue}1410[1410] {pull}1428[1428]
- Seed random number generator using crypto.rand package. {pull}1503{1503]
- Fix beats hanging in -configtest {issue}1213[1213]
- Fix kafka log message output {pull}1516[1516]

*Filebeat*

- Improvements in registrar dealing with file rotation. {pull}1281[1281]
- Fix issue with JSON decoding where `@timestamp` or `type` keys with the wrong type could cause Filebeat
  to crash. {issue}1378[1378]
- Fix issue with JSON decoding where values having `null` as values could crash Filebeat. {issue}1466[1466]
- Multiline reader normalizing newline to use `\n`. {pull}1552[1552]

*Winlogbeat*

- Fix panic when reading messages larger than 32K characters on Windows XP and 2003. {pull}1498[1498]
- Fix panic that occurs when reading a large events on Windows Vista and newer. {pull}1499[1499]

==== Added

*Affecting all Beats*

- Add support for TLS to Redis output. {pull}1353[1353]
- Add SOCKS5 proxy support to Redis output. {pull}1353[1353]
- Failover and load balancing support in redis output. {pull}1353[1353]
- Multiple-worker per host support for redis output. {pull}1353[1353]
- Added ability to escape `${x}` in config files to avoid environment variable expansion {pull}1389[1389]
- Configuration options and CLI flags for setting the home, data and config paths. {pull}1373[1373]
- Configuration options and CLI flags for setting the default logs path. {pull}1437[1437]
- Update to Go 1.6.2 {pull}1447[1447]
- Add Elasticsearch template files compatible with Elasticsearch 2.x. {pull}1501[1501]
- Add scripts for managing the dashboards of a single Beat {pull}1359[1359]

*Packetbeat*

- Fix compile issues for OpenBSD. {pull}1347[1347]

*Topbeat*

- Updated elastic/gosigar version so Topbeat can compile on OpenBSD. {pull}1403[1403]


[[release-notes-5.0.0-alpha1]]
=== Beats version 5.0.0-alpha1
https://github.com/elastic/beats/compare/v1.2.0...v5.0.0-alpha1[View commits]

==== Breaking changes

*libbeat*

- Run function to start a Beat now returns an error instead of directly exiting. {pull}771[771]
- The method signature of HandleFlags() was changed to allow returning an error {pull}1249[1249]
- Require braces for environment variable expansion in config files {pull}1304[1304]

*Packetbeat*

- Rename output fields in the dns package. Former flag `recursion_allowed` becomes `recursion_available`. {pull}803[803]
  Former SOA field `ttl` becomes `minimum`. {pull}803[803]
- The fully qualified domain names which are part of output fields values of the dns package now terminate with a dot. {pull}803[803]
- Remove the count field from the exported event {pull}1210[1210]

*Topbeat*

- Rename `proc.cpu.user_p` with `proc.cpu.total_p` as it includes CPU time spent in kernel space {pull}631[631]
- Remove `count` field from the exported fields {pull}1207[1207]
- Rename `input` top level config option to `topbeat`

*Filebeat*

- Scalar values in used in the `fields` configuration setting are no longer automatically converted to strings. {pull}1092[1092]
- Count field was removed from event as not used in filebeat {issue}778[778]

*Winlogbeat*

- The `message_inserts` field was replaced with the `event_data` field {issue}1053[1053]
- The `category` field was renamed to `task` to better align with the Windows Event Log API naming {issue}1053[1053]
- Remove the count field from the exported event {pull}1218[1218]


==== Bugfixes

*Affecting all Beats*

- Logstash output will not retry events that are not JSON-encodable {pull}927[927]

*Packetbeat*

- Create a proper BPF filter when ICMP is the only enabled protocol {issue}757[757]
- Check column length in pgsql parser. {issue}565[565]
- Harden pgsql parser. {issue}565[565]

*Topbeat*

- Fix issue with `cpu.system_p` being greater than 1 on Windows {pull}1128[1128]

*Filebeat*

- Stop filebeat if started without any prospectors defined or empty prospectors {pull}644[644] {pull}647[647]
- Improve shutdown of crawler and prospector to wait for clean completion {pull}720[720]
- Omit `fields` from Filebeat events when null {issue}899[899]

*Winlogbeat*

==== Added

*Affecting all Beats*

- Update builds to Golang version 1.6
- Add option to Elasticsearch output to pass http parameters in index operations {issue}805[805]
- Improve Logstash and Elasticsearch backoff behavior. {pull}927[927]
- Add experimental Kafka output. {pull}942[942]
- Add config file option to configure GOMAXPROCS. {pull}969[969]
- Improve shutdown handling in libbeat. {pull}1075[1075]
- Add `fields` and `fields_under_root` options under the `shipper` configuration {pull}1092[1092]
- Add the ability to use a SOCKS5 proxy with the Logstash output {issue}823[823]
- The `-configtest` flag will now print "Config OK" to stdout on success {pull}1249[1249]

*Packetbeat*

- Change the DNS library used throughout the dns package to github.com/miekg/dns. {pull}803[803]
- Add support for NFS v3 and v4. {pull}1231[1231]
- Add support for EDNS and DNSSEC. {pull}1292[1292]

*Topbeat*

- Add `username` to processes {pull}845[845]

*Filebeat*

- Add the ability to set a list of tags for each prospector {pull}1092[1092]
- Add JSON decoding support {pull}1143[1143]


*Winlogbeat*

- Add caching of event metadata handles and the system render context for the wineventlog API {pull}888[888]
- Improve config validation by checking for unknown top-level YAML keys. {pull}1100[1100]
- Add the ability to set tags, fields, and fields_under_root as options for each event log {pull}1092[1092]
- Add additional data to the events published by Winlogbeat. The new fields are `activity_id`,
`event_data`, `keywords`, `opcode`, `process_id`, `provider_guid`, `related_activity_id`,
`task`, `thread_id`, `user_data`, and `version`. {issue}1053[1053]
- Add `event_id`, `level`, and `provider` configuration options for filtering events {pull}1218[1218]
- Add `include_xml` configuration option for including the raw XML with the event {pull}1218[1218]

==== Known issues
* All Beats can hang or panic on shutdown if the next server in the pipeline (e.g. Elasticsearch or Logstash) is
  not reachable. {issue}1319[1319]
* When running the Beats as a service on Windows, you need to manually load the Elasticsearch mapping
  template. {issue}1315[1315]
* The ES template automatic load doesn't work if Elasticsearch is not available when the Beat is starting. {issue}1321[1321]

[[release-notes-1.3.1]]
=== Beats version 1.3.1
https://github.com/elastic/beats/compare/v1.3.0...v1.3.1[View commits]

==== Bugfixes

*Filebeat*

- Fix a concurrent bug on filebeat startup with a large number of prospectors defined. {pull}2509[2509]

*Packetbeat*

- Fix description for the -I CLI flag. {pull}2480[2480]

*Winlogbeat*

- Fix corrupt registry file that occurs on power loss by disabling file write caching. {issue}2313[2313]

[[release-notes-1.3.0]]
=== Beats version 1.3.0
https://github.com/elastic/beats/compare/v1.2.3...v1.3.0[View commits]

==== Deprecated

*Filebeat*

- Undocumented support for following symlinks is deprecated. Filebeat will not follow symlinks in version 5.0. {pull}1767[1767]

==== Bugfixes

*Affecting all Beats*

- Fix beats load balancer deadlock if `max_retries: -1` or `publish_async` is enabled in filebeat. {issue}1829[1829]
- Fix output modes backoff counter reset. {issue}1803[1803] {pull}1814[1814] {pull}1818[1818]
- Set logstash output default bulk_max_size to 2048. {issue}1662[1662]
- Seed random number generator using crypto.rand package. {pull}1503[1503]
- Check stdout being available when console output is configured. {issue}2063[2063]

*Packetbeat*

- Add missing nil-check to memcached GapInStream handler. {issue}1162[1162]
- Fix NFSv4 Operation returning the first found first-class operation available in compound requests. {pull}1821[1821]
- Fix TCP overlapping segments not being handled correctly. {pull}1917[1917]

==== Added

*Affecting all Beats*

- Updated to Go 1.7


[[release-notes-1.2.3]]
=== Beats version 1.2.3
https://github.com/elastic/beats/compare/v1.2.2...v1.2.3[View commits]

==== Bugfixes

*Topbeat*

- Fix high CPU usage when using filtering under Windows. {pull}1598[1598]

*Filebeat*

- Fix rotation issue with ignore_older. {issue}1528[1528]

*Winlogbeat*

- Fix panic when reading messages larger than 32K characters on Windows XP and 2003. {pull}1498[1498]

==== Added

*Filebeat*

- Prevent file opening for files which reached ignore_older. {pull}1649[1649]


[[release-notes-1.2.2]]
=== Beats version 1.2.2
https://github.com/elastic/beats/compare/v1.2.0...v1.2.2[View commits]

==== Bugfixes

*Affecting all Beats*

- Fix race when multiple outputs access the same event with Logstash output manipulating event. {issue}1410[1410]
- Fix go-daemon (supervisor used in init scripts) hanging when executed over SSH. {issue}1394[1394]

*Filebeat*

- Improvements in registrar dealing with file rotation. {issue}1281[1281]


[[release-notes-1.2.1]]
=== Beats version 1.2.1
https://github.com/elastic/beats/compare/v1.2.0...v1.2.1[View commits]

==== Breaking changes

*Affecting all Beats*

- Require braces for environment variable expansion in config files {pull}1304[1304]
- Removed deprecation warning for the Redis output. {pull}1282[1282]

*Topbeat*

- Fixed name of the setting `stats.proc` to `stats.process` in the default configuration file. {pull}1343[1343]
- Fix issue with cpu.system_p being greater than 1 on Windows {pull}1128[1128]

==== Added

*Topbeat*

- Add username to processes {pull}845[845]


[[release-notes-1.2.0]]
=== Beats version 1.2.0
https://github.com/elastic/beats/compare/v1.1.2...v1.2.0[View commits]

==== Breaking changes

*Filebeat*

- Default config for ignore_older is now infinite instead of 24h, means ignore_older is disabled by default. Use close_older to only close file handlers.

==== Bugfixes

*Packetbeat*

- Split real_ip_header value when it contains multiple IPs {pull}1241[1241]

*Winlogbeat*

- Fix invalid `event_id` on Windows XP and Windows 2003 {pull}1227[1227]

==== Added

*Affecting all Beats*

- Add ability to override configuration settings using environment variables {issue}114[114]
- Libbeat now always exits through a single exit method for proper cleanup and control {pull}736[736]
- Add ability to create Elasticsearch mapping on startup {pull}639[639]

*Topbeat*

- Add the command line used to start processes {issue}533[533]

*Filebeat*

- Add close_older configuration option to complete ignore_older https://github.com/elastic/filebeat/issues/181[181]

[[release-notes-1.1.2]]
=== Beats version 1.1.2
https://github.com/elastic/beats/compare/v1.1.1...v1.1.2[View commits]

==== Bugfixes

*Filebeat*

- Fix registrar bug for rotated files {pull}1010[1010]


[[release-notes-1.1.1]]
=== Beats version 1.1.1
https://github.com/elastic/beats/compare/v1.1.0...v1.1.1[View commits]

==== Bugfixes

*Affecting all Beats*

- Fix logstash output loop hanging in infinite loop on too many output errors. {pull}944[944]
- Fix critical bug in filebeat and winlogbeat potentially dropping events. {pull}953[953]

[[release-notes-1.1.0]]
=== Beats version 1.1.0
https://github.com/elastic/beats/compare/v1.0.1...v1.1.0[View commits]

==== Bugfixes

*Affecting all Beats*

- Fix logging issue with file based output where newlines could be misplaced
  during concurrent logging {pull}650[650]
- Reduce memory usage by separate queue sizes for single events and bulk events. {pull}649[649] {issue}516[516]
- Set default default bulk_max_size value to 2048 {pull}628[628]

*Packetbeat*

- Fix setting direction to out and use its value to decide when dropping events if ignore_outgoing is enabled {pull}557[557]
- Fix logging issue with file-based output where newlines could be misplaced
  during concurrent logging {pull}650[650]
- Reduce memory usage by having separate queue sizes for single events and bulk events. {pull}649[649] {issue}516[516]
- Set default bulk_max_size value to 2048 {pull}628[628]
- Fix logstash window size of 1 not increasing. {pull}598[598]

*Packetbeat*

- Fix the condition that determines whether the direction of the transaction is set to "outgoing". Packetbeat uses the
  direction field to determine which transactions to drop when dropping outgoing transactions. {pull}557[557]
- Allow PF_RING sniffer type to be configured using pf_ring or pfring {pull}671[671]

*Filebeat*

- Set spool_size default value to 2048 {pull}628[628]

==== Added

*Affecting all Beats*

- Add include_fields and drop_fields as part of generic filtering {pull}1120[1120]
- Make logstash output compression level configurable. {pull}630[630]
- Some publisher options refactoring in libbeat {pull}684[684]
- Move event preprocessor applying GeoIP to packetbeat {pull}772[772]

*Packetbeat*

- Add support for capturing DNS over TCP network traffic. {pull}486[486] {pull}554[554]

*Topbeat*

- Group all CPU usage per core statistics and export them optionally if cpu_per_core is configured {pull}496[496]

*Filebeat*

- Add multiline support for combining multiple related lines into one event. {issue}461[461]
- Add `exclude_lines` and `include_lines` options for regexp based line filtering. {pull}430[430]
- Add `exclude_files` configuration option. {pull}563[563]
- Add experimental option to enable filebeat publisher pipeline to operate asynchonrously {pull}782[782]

*Winlogbeat*

- First public release of Winlogbeat

[[release-notes-1.0.1]]
=== Beats version 1.0.1
https://github.com/elastic/beats/compare/v1.0.0...v1.0.1[Check 1.0.1 diff]

==== Bugfixes

*Filebeat*

- Fix force_close_files in case renamed file appeared very fast. https://github.com/elastic/filebeat/pull/302[302]

*Packetbeat*

- Improve MongoDB message correlation. {issue}377[377]
- Improve redis parser performance. {issue}442[422]
- Fix panic on nil in redis protocol parser. {issue}384[384]
- Fix errors redis parser when messages are split in multiple TCP segments. {issue}402[402]
- Fix errors in redis parser when length prefixed strings contain sequences of CRLF. {issue}#402[402]
- Fix errors in redis parser when dealing with nested arrays. {issue}402[402]

[[release-notes-1.0.0]]
=== Beats version 1.0.0
https://github.com/elastic/beats/compare/1.0.0-rc2...1.0.0[Check 1.0.0 diff]

==== Breaking changes

*Topbeat*

- Change proc type to process #138


==== Bugfixes

*Affecting all Beats*

- Fix random panic on shutdown by calling shutdown handler only once. elastic/filebeat#204
- Fix credentials are not send when pinging an elasticsearch host. elastic/fileabeat#287

*Filebeat*

- Fix problem that harvesters stopped reading after some time and filebeat stopped processing events #257
- Fix line truncating by internal buffers being reused by accident #258
- Set default ignore_older to 24 hours #282




[[release-notes-1.0.0-rc2]]
=== Beats version 1.0.0-rc2
https://github.com/elastic/beats/compare/1.0.0-rc1...1.0.0-rc2[Check 1.0.0-rc2
diff]

==== Breaking changes

*Affecting all Beats*

- The `shipper` output field is renamed to `beat.name`. #285
- Use of `enabled` as a configuration option for outputs (elasticsearch,
  logstash, etc.) has been removed. #264
- Use of `disabled` as a configuration option for tls has been removed. #264
- The `-test` command line flag was renamed to `-configtest`. #264
- Disable geoip by default. To enable it uncomment in config file. #305


*Filebeat*

- Removed utf-16be-bom encoding support. Support will be added with fix for #205
- Rename force_close_windows_files to force_close_files and make it available for all platforms.


==== Bugfixes

*Affecting all Beats*

- Disable logging to stderr after configuration phase. #276
- Set the default file logging path when not set in config. #275
- Fix bug silently dropping records based on current window size. elastic/filebeat#226
- Fix direction field in published events. #300
- Fix elasticsearch structured errors breaking error handling. #309

*Packetbeat*

- Packetbeat will now exit if a configuration error is detected. #357
- Fixed an issue handling DNS requests containing no questions. #369

*Topbeat*

- Fix leak of Windows handles. #98
- Fix memory leak of process information. #104

*Filebeat*

- Filebeat will now exit if a configuration error is detected. #198
- Fix to enable prospector to harvest existing files that are modified. #199
- Improve line reading and encoding to better keep track of file offsets based
  on encoding. #224
- Set input_type by default to "log"


==== Added

*Affecting all Beats*

- Added `beat.hostname` to contain the hostname where the Beat is running on as
  returned by the operating system. #285
- Added timestamp for file logging. #291

*Filebeat*

- Handling end of line under windows was improved #233



[[release-notes-1.0.0-rc1]]
=== Beats version 1.0.0-rc1
https://github.com/elastic/beats/compare/1.0.0-beta4...1.0.0-rc1[Check
1.0.0-rc1 diff]

==== Breaking changes

*Affecting all Beats*

- Rename timestamp field with @timestamp. #237

*Packetbeat*

- Rename timestamp field with @timestamp. #343

*Topbeat*

- Rename timestamp field with @timestamp for a better integration with
Logstash. #80

*Filebeat*

- Rename the timestamp field with @timestamp #168
- Rename tail_on_rotate prospector config to tail_files
- Removal of line field in event. Line number was not correct and does not add value. #217


==== Bugfixes

*Affecting all Beats*

- Use stderr for console log output. #219
- Handle empty event array in publisher. #207
- Respect '*' debug selector in IsDebug. #226 (elastic/packetbeat#339)
- Limit number of workers for Elasticsearch output. elastic/packetbeat#226
- On Windows, remove service related error message when running in the console. #242
- Fix waitRetry no configured in single output mode configuration. elastic/filebeat#144
- Use http as the default scheme in the elasticsearch hosts #253
- Respect max bulk size if bulk publisher (collector) is disabled or sync flag is set.
- Always evaluate status code from Elasticsearch responses when indexing events. #192
- Use bulk_max_size configuration option instead of bulk_size. #256
- Fix max_retries=0 (no retries) configuration option. #266
- Filename used for file based logging now defaults to beat name. #267

*Packetbeat*

- Close file descriptors used to monitor processes. #337
- Remove old RPM spec file. It moved to elastic/beats-packer. #334

*Topbeat*

- Don't wait for one period until shutdown #75

*Filebeat*

- Omit 'fields' from event JSON when null. #126
- Make offset and line value of type long in elasticsearch template to prevent overflow. #140
- Fix locking files for writing behaviour. #156
- Introduce 'document_type' config option per prospector to define document type
  for event stored in elasticsearch. #133
- Add 'input_type' field to published events reporting the prospector type being used. #133
- Fix high CPU usage when not connected to Elasticsearch or Logstash. #144
- Fix issue that files were not crawled anymore when encoding was set to something other then plain. #182


==== Added

*Affecting all Beats*

- Add Console output plugin. #218
- Add timestamp to log messages #245
- Send @metadata.beat to Logstash instead of @metadata.index to prevent
  possible name clashes and give user full control over index name used for
  Elasticsearch
- Add logging messages for bulk publishing in case of error #229
- Add option to configure number of parallel workers publishing to Elasticsearch
  or Logstash.
- Set default bulk size for Elasticsearch output to 50.
- Set default http timeout for Elasticsearch to 90s.
- Improve publish retry if sync flag is set by retrying only up to max bulk size
  events instead of all events to be published.

*Filebeat*

- Introduction of backoff, backoff_factor, max_backoff, partial_line_waiting, force_close_windows_files
  config variables to make crawling more configurable.
- All Godeps dependencies were updated to master on 2015-10-21 [#122]
- Set default value for ignore_older config to 10 minutes. #164
- Added the fields_under_root setting to optionally store the custom fields top
level in the output dictionary. #188
- Add more encodings by using x/text/encodings/htmlindex package to select
  encoding by name.




[[release-notes-1.0.0-beta4]]
=== Beats version 1.0.0-beta4
https://github.com/elastic/beats/compare/1.0.0-beta3...1.0.0-beta4[Check
1.0.0-beta4 diff]


==== Breaking changes

*Affecting all Beats*

- Update tls config options naming from dash to underline #162
- Feature/output modes: Introduction of PublishEvent(s) to be used by beats #118 #115

*Packetbeat*

- Renamed http module config file option 'strip_authorization' to 'redact_authorization'
- Save_topology is set to false by default
- Rename elasticsearch index to [packetbeat-]YYYY.MM.DD

*Topbeat*

- Percentage fields (e.g user_p) are exported as a float between 0 and 1 #34


==== Bugfixes

*Affecting all Beats*

- Determine Elasticsearch index for an event based on UTC time #81
- Fixing ES output's defaultDeadTimeout so that it is 60 seconds #103
- ES outputer: fix timestamp conversion #91
- Fix TLS insecure config option #239
- ES outputer: check bulk API per item status code for retransmit on failure.

*Packetbeat*

- Support for lower-case header names when redacting http authorization headers
- Redact proxy-authorization if redact-authorization is set
- Fix some multithreading issues #203
- Fix negative response time #216
- Fix memcache TCP connection being nil after dropping stream data. #299
- Add missing DNS protocol configuration to documentation #269

*Topbeat*

- Don't divide the reported memory by an extra 1024 #60


==== Added

*Affecting all Beats*

- Add logstash output plugin #151
- Integration tests for Beat -> Logstash -> Elasticsearch added #195 #188 #168 #137 #128 #112
- Large updates and improvements to the documentation
- Add direction field to publisher output to indicate inbound/outbound transactions #150
- Add tls configuration support to elasticsearch and logstash outputers #139
- All external dependencies were updated to the latest version. Update to Golang 1.5.1 #162
- Guarantee ES index is based in UTC time zone #164
- Cache: optional per element timeout #144
- Make it possible to set hosts in different ways. #135
- Expose more TLS config options #124
- Use the Beat name in the default configuration file path #99

*Packetbeat*

- add [.editorconfig file](http://editorconfig.org/)
- add (experimental/unsupported?) saltstack files
- Sample config file cleanup
- Moved common documentation to [libbeat repository](https://github.com/elastic/libbeat)
- Update build to go 1.5.1
- Adding device descriptions to the -device output.
- Generate coverage for system tests
- Move go-daemon dependency to beats-packer
- Rename integration tests to system tests
- Made the `-devices` option more user friendly in case `sudo` is not used.
  Issue #296.
- Publish expired DNS transactions #301
- Update protocol guide to libbeat changes
- Add protocol registration to new protocol guide
- Make transaction timeouts configurable #300
- Add direction field to the exported fields #317

*Topbeat*

- Document fields in a standardized format (etc/fields.yml) #34
- Updated to use new libbeat Publisher #37 #41
- Update to go 1.5.1 #43
- Updated configuration files with comments for all options #65
- Documentation improvements


==== Deprecated

*Affecting all Beats*

- Redis output was deprecated #169 #145
- Host and port configuration options are deprecated. They are replaced by the hosts
 configuration option. #141<|MERGE_RESOLUTION|>--- conflicted
+++ resolved
@@ -57,11 +57,8 @@
 *Affecting all Beats*
 
 - Added the possibility to set Elasticsearch mapping template settings from the Beat configuration file. {pull}4284[4284] {pull}4317[4317]
-<<<<<<< HEAD
-- Added a variable to the SysV init scripts to make it easier to change the user. {pull}4340[4340]
-=======
+- Add a variable to the SysV init scripts to make it easier to change the user. {pull}4340[4340]
 - Add the option to write the generated Elasticsearch mapping template into a file. {pull}4323[4323]
->>>>>>> 70788ca5
 
 *Filebeat*
 
