--- conflicted
+++ resolved
@@ -114,12 +114,9 @@
 - Test etcd module with etcd 3.3. {pull}9068[9068]
 - Add setting to disable docker cpu metrics per core. {pull}9194[9194]
 - The `elasticsearch/node` metricset now reports the Elasticsearch cluster UUID. {pull}8771[8771]
-<<<<<<< HEAD
 - Support GET requests in Jolokia module. {issue}8566[8566] {pull}9226[9226]
-=======
 - Add `host.os.name` field to add_host_metadata processor. {issue}8948[8948] {pull}9405[9405]
 - Add field `event.dataset` which is `{module}.{metricset).
->>>>>>> f81831fe
 
 *Packetbeat*
 
