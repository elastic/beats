// Use these for links to issue and pulls. Note issues and pulls redirect one to
// each other on Github, so don't worry too much on using the right prefix.
:issue: https://github.com/elastic/beats/issues/
:pull: https://github.com/elastic/beats/pull/

////////////////////////////////////////////////////////////
// Template, add newest changes here

=== Beats version HEAD
https://github.com/elastic/beats/compare/v6.4.0...master[Check the HEAD diff]

==== Breaking changes

*Affecting all Beats*

*Auditbeat*

- Use `initial_scan` action for new paths. {pull}7954[7954]

*Filebeat*

*Heartbeat*

*Metricbeat*

*Packetbeat*

*Winlogbeat*

==== Bugfixes

*Affecting all Beats*

- Fixed `add_host_metadata` not initializing correctly on Windows. {issue}7715[7715]
- Fixed `-d` CLI flag by trimming spaces from selectors. {pull}7864[7864]
- Fixed missing file unlock in spool file on Windows, so file can be reopened and locked. {pull}7859[7859]
- Fix spool file opening/creation failing due to file locking on Windows. {pull}7859[7859]
- Fix size of maximum mmaped read area in spool file on Windows. {pull}7859[7859]
- Fix potential data loss on OS X in spool file by using fcntl with F_FULLFSYNC. {pull}7859[7859]
- Improve fsync on linux, by assuming the kernel resets error flags of failed writes. {pull}7859[7859]
- Remove unix-like permission checks on Windows, so files can be opened. {issue}7849[7849]
- Deregister pipeline loader callback when inputsRunner is stopped. {pull}7893[7893]
- Replace index patterns in TSVB visualizations. {pull}7929[7929]
- Fixed Support `add_docker_metadata` in Windows by identifying systems' path separator. {issue}7797[7797]
- Add backoff support to x-pack monitoring outputs. {issue}7966[7966]
- Fix a race condition with the `add_host_metadata` and the event serialization. {pull}8223[8223]
- Enforce that data used by k8s or docker doesn't use any reference. {pull}8240[8240]

*Auditbeat*

- Fixed a crash in the file_integrity module under Linux. {issue}7753[7753]
- Fixed a data race in the file_integrity module. {issue}8009[8009]
- Fixed a deadlock in the file_integrity module. {pull}8027[8027]
- Fixed the RPM by designating the config file as configuration data in the RPM spec. {issue}8075[8075]
- Fixed a concurrent map write panic in the auditd module. {pull}8158[8158]

*Filebeat*

- Fixed a memory leak when harvesters are closed. {pull}7820[7820]
- Fix date format in Mongodb Ingest pipeline. {pull}7974[7974]
- Mark the TCP and UDP input as GA. {pull}8125[8125]
- Fixed a docker input error due to the offset update bug in partial log join.{pull}8177[8177]
- Update CRI format to support partial/full tags. {pull}8265[8265]
- Fix some errors happening when stopping syslog input. {pull}8347[8347]
- Fix RFC3339 timezone and nanoseconds parsing with the syslog input. {pull}8346[8346]

*Heartbeat*

- Added support for extra TLS/x509 metadata. {pull}7944[7944]

*Metricbeat*

- Fix golang.heap.gc.cpu_fraction type from long to float in Golang module. {pull}7789[7789]
- Fixed a panic when the kvm module cannot establish a connection to libvirtd. {issue}7792[7792].
- Recover metrics for old apache versions removed by mistake on #6450. {pull}7871[7871]
- Add missing namespace field in http server metricset {pull}7890[7890]
- Fixed the RPM by designating the modules.d config files as configuration data in the RPM spec. {issue}8075[8075]
- Fixed the location of the modules.d dir in Deb and RPM packages. {issue}8104[8104]
- Add docker diskio stats on Windows. {issue}6815[6815] {pull}8126[8126]
- Fix incorrect type conversion of average response time in Haproxy dashboards {pull}8404[8404]
- Fix dropwizard module parsing of metric names. {issue}8365[8365] {pull}6385[8385]
- Added io disk read and write times to system module {issue}8473[8473] {pull}8508[8508]
- Avoid mapping issues in kubernetes module. {pull}8487[8487]

*Packetbeat*

- Fixed a seccomp related error where the `fcntl64` syscall was not permitted
  on 32-bit Linux and the sniffer failed to start. {issue}7839[7839]
- Added missing `cmdline` and `client_cmdline` fields to index template. {pull}8258[8258]
- Fixed the mysql missing transactions if monitoring a connection from the start. {pull}8173[8173]

*Winlogbeat*


==== Added

*Affecting all Beats*

- Added time-based log rotation. {pull}8349[8349]
- Add backoff on error support to redis output. {pull}7781[7781]
- Add field `host.os.kernel` to the add_host_metadata processor and to the
  internal monitoring data. {issue}7807[7807]
- Allow for cloud-id to specify a custom port. This makes cloud-id work in ECE contexts. {pull}7887[7887]
- Add support to grow or shrink an existing spool file between restarts. {pull}7859[7859]
- Add debug check to logp.Logger {pull}7965[7965]
- Make kubernetes autodiscover ignore events with empty container IDs {pull}7971[7971]
- Add DNS processor with support for performing reverse lookups on IP addresses. {issue}7770[7770]
- Implement CheckConfig in RunnerFactory to make autodiscover check configs {pull}7961[7961]
- Count HTTP 429 responses in the elasticsearch output {pull}8056[8056]
- Report configured queue type. {pull}8091[8091]
- Added the `add_process_metadata` processor to enrich events with process information. {pull}6789[6789]
- Report number of open file handles on Windows. {pull}8329[8329]
- Support for Kafka 2.0.0 in kafka output {pull}8399[8399]
- Add setting `setup.kibana.space.id` to support Kibana Spaces {pull}7942[7942]
- Add Beats Central Management {pull}8559[8559]

*Auditbeat*

*Filebeat*

- Make inputsource generic taking bufio.SplitFunc as input {pull}7746[7746]
- Add custom unpack to log hints config to avoid env resolution {pull}7710[7710]
- Make docker input check if container strings are empty {pull}7960[7960]
- Add tag "truncated" to "log.flags" if incoming line is longer than configured limit. {pull}7991[7991]
- Add tag "multiline" to "log.flags" if event consists of multiple lines. {pull}7997[7997]
- Add haproxy module. {pull}8014[8014]
- Release `docker` input as GA. {pull}8328[8328]
<<<<<<< HEAD
- Keep unparsed user agent information in user_agent.original. {pull}8537[8537]
=======
- Better tracking of number of open file descriptors. {pull}7986[7986]
>>>>>>> 6cae365a

*Heartbeat*

*Metricbeat*
- Add metrics about cache size to memcached module {pull}7740[7740]
- Add `replstatus` metricset to MongoDB module {pull}7604[7604]
- Move common kafka fields (broker, topic and partition.id) to the module level to facilitate events correlation {pull}7767[7767]
- Add `metircs` metricset to MongoDB module. {pull}7611[7611]
- Add fields for mermory fragmentation, memory allocator stats, copy on write, master-slave status, and active defragmentation to `info` metricset of Redis module. {pull}7695[7695]
- Add experimental socket summary metricset to system module {pull}6782[6782]
- Increase ignore_above for system.process.cmdline to 2048. {pull}8101[8100]
- Add support to renamed fields planned for redis 5.0. {pull}8167[8167]
- Allow TCP helper to support delimiters and graphite module to accept multiple metrics in a single payload. {pull}8278[8278]
- Added 'died' PID state to process_system metricset on system module{pull}8275[8275]
- Added `ccr` metricset to Elasticsearch module. {pull}8335[8335]
- Added support for query params in configuration {issue}8286[8286] {pull}8292[8292]
- Support for Kafka 2.0.0 {pull}8399[8399]
- Add container image for docker metricsets. {issue}8214[8214] {pull}8438[8438]
- Add support for `full` status page output for php-fpm module as a separate metricset called `process`. {pull}8394[8394]

*Packetbeat*

- Added DHCP protocol support. {pull}7647[7647]
- Add support to decode HTTP bodies compressed with `gzip` and `deflate`. {pull}7915[7915]
- Added support to calculate certificates' fingerprints (MD5, SHA-1, SHA-256). {issue}8180[8180]

*Winlogbeat*

*Heartbeat*

- Add automatic config file reloading. {pull}8023[8023]

==== Deprecated

*Affecting all Beats*

*Filebeat*

*Heartbeat*
- watch.poll_file is now deprecated and superceded by automatic config file reloading.

*Metricbeat*
- Redis `info` `replication.master_offset` has been deprecated in favor of `replication.master.offset`.{pull}7695[7695]
- Redis `info` clients fields `longest_output_list` and `biggest_input_buf` have been renamed to `max_output_buffer` and `max_input_buffer` based on the names they will have in Redis 5.0, both fields will coexist during a time with the same value {pull}8167[8167].

- Move common kafka fields (broker, topic and partition.id) to the module level {pull}7767[7767].

*Packetbeat*

*Winlogbeat*

==== Known Issue


////////////////////////////////////////////////////////////

[[release-notes-6.4.0]]
=== Beats version 6.4.0
https://github.com/elastic/beats/compare/v6.3.1...v6.4.0[View commits]

==== Known issue

Due to a packaging mistake, the `modules.d` configuration directory is
installed in the wrong path in the Metricbeat DEB and RPM packages.  This issue
results in an empty list when you run `metricbeat modules list` and failures
when you try to enable or disable modules. To work around this issue, run the
following command:

[source,sh]
-----------
sudo cp -r /usr/share/metricbeat/modules.d /etc/metricbeat/
-----------

This issue affects all new installations on DEB and RPM. Upgrades will run, but
use old configurations defined in the `modules.d` directory from the previous
installation.

The issue will be fixed in the 6.4.1 release.

==== Breaking changes

*Affecting all Beats*

- Set default kafka version to 1.0.0 in kafka output. Older versions are still supported by configuring the `version` setting. Minimally supported version is 0.11 (older versions might work, but are untested). {pull}7025[7025]

*Heartbeat*

- Rename http.response.status to http.response.status_code to align with ECS. {pull}7274[7274]
- Remove `type` field as not needed. {pull}7307[7307]

*Metricbeat*

- Fixed typo in values for `state_container` `status.phase`, from `terminate` to `terminated`. {pull}6916[6916]
- RabbitMQ management plugin path is now configured at the module level instead of having to do it in each of the metricsets. New `management_path_prefix` option should be used now {pull}7074[7074]
- RabbitMQ node metricset only collects metrics of the instance it connects to, `node.collect: cluster` can be used to collect all nodes as before. {issue}6556[6556] {pull}6971[6971]
- Change http/server metricset to put events by default under http.server and prefix config options with server.. {pull}7100[7100]
- Disable dedotting in docker module configuration. This will change the out-of-the-box behaviour, but not the one of already configured instances. {pull}7485[7485]
- Fix typo in etcd/self metricset fields from *.bandwithrate to *.bandwidthrate. {pull}7456[7456]
- Changed the definition of the `system.cpu.total.pct` and `system.cpu.total.norm.cou` fields to exclude the IOWait time. {pull}7691[7691]

==== Bugfixes

*Affecting all Beats*

- Error out on invalid Autodiscover template conditions settings. {pull}7200[7200]
- Allow to override the `ignore_above` option when defining new field with the type keyword. {pull}7238[7238]
- Fix a panic on the Dissect processor when we have data remaining after the last delimiter. {pull}7449[7449]
- When we fail to build a Kubernetes' indexer or matcher we produce a warning but we don't add them to the execution. {pull}7466[7466]
- Fix default value for logging.files.keepfiles. It was being set to 0 and now
  it's set to the documented value of 7. {issue}7494[7494]
- Retain compatibility with older Docker server versions. {issue}7542[7542]
- Fix errors unpacking configs modified via CLI by ignoring `-E key=value` pairs with missing value. {pull}7599[7599]

*Auditbeat*

- Allow `auditbeat setup` to run without requiring elevated privileges for the audit client. {issue}7111[7111]
- Fix goroutine leak that occurred when the auditd module was stopped. {pull}7163[7163]

*Filebeat*

- Fix a data race between stopping and starting of the harvesters. {issue}#6879[6879]
- Fix an issue when parsing ISO8601 dates with timezone definition {issue}7367[7367]
- Fix Grok pattern of MongoDB module. {pull}7568[7568]
- Fix registry duplicates and log resending on upgrade. {issue}7634[7634]

*Metricbeat*

- Fix Windows service metricset when using a 32-bit binary on a 64-bit OS. {pull}7294[7294]
- Do not report Metricbeat container host as hostname in Kubernetes deployment. {issue}7199[7199]
- Ensure metadata updates don't replace existing pod metrics. {pull}7573[7573]
- Fix kubernetes pct fields reporting. {pull}7677[7677]
- Add support for new `kube_node_status_condition` in Kubernetes `state_node`. {pull}7699[7699]

==== Added

*Affecting all Beats*

- Add dissect processor. {pull}6925[6925]
- Add IP-addresses and MAC-addresses to add_host_metadata. {pull}6878[6878]
- Added a seccomp (secure computing) filter on Linux that whitelists the
  necessary system calls used by each Beat. {issue}5213[5213]
- Ship fields.yml as part of the binary {pull}4834[4834]
- Added options to dev-tools/cmd/dashboards/export_dashboard.go: -indexPattern to include index-pattern in output, -quiet to be quiet. {pull}7101[7101]
- Add Indexer indexing by pod uid. Enable pod uid metadata gathering in add_kubernetes_metadata. Extended Matcher log_path matching to support volume mounts {pull}7072[7072]
- Add default_fields to Elasticsearch template when connecting to Elasticsearch >= 7.0. {pull}7015[7015]
- Add support for loading a template.json file directly instead of using fields.yml. {pull}7039[7039]
- Add support for keyword multifields in field.yml. {pull}7131[7131]
- Add experimental Jolokia Discovery autodiscover provider. {pull}7141[7141]
- Add owner object info to Kubernetes metadata. {pull}7231[7231]
- Add Beat export dashboard command. {pull}7239[7239]
- Add support for docker autodiscover to monitor containers on host network {pull}6708[6708]
- Add ability to define input configuration as stringified JSON for autodiscover. {pull}7372[7372]
- Add processor definition support for hints builder {pull}7386[7386]
- Add support to disable html escaping in outputs. {pull}7445[7445]
- Refactor error handing in schema.Apply(). {pull}7335[7335]
- Add additional types to Kubernetes metadata {pull}7457[7457]
- Add module state reporting for Beats Monitoring. {pull}7075[7075]
- Release the `rename` processor as GA. {pull}7656[7656]
- Add support for Openstack Nova in `add_cloud_metadata` processor. {pull}7663[7663]

*Auditbeat*

- Added XXH64 hash option for file integrity checks. {pull}7311[7311]
- Added the `show auditd-rules` and `show auditd-status` commands to show kernel rules and status. {pull}7114[7114]
- Add Kubernetes specs for auditbeat file integrity monitoring {pull}7642[7642]

*Filebeat*

- Add Kibana module with log fileset. {pull}7052[7052]
- Support MySQL 5.7.19 by mysql/slowlog {pull}6969[6969]
- Correctly join partial log lines when using `docker` input. {pull}6967[6967]
- Add support for TLS with client authentication to the TCP input {pull}7056[7056]
- Converted part of pipeline from treafik/access metricSet to dissect to improve efficiency. {pull}7209[7209]
- Add GC fileset to the Elasticsearch module. {pull}7305[7305]
- Add Audit log fileset to the Elasticsearch module. {pull}7365[7365]
- Add Slow log fileset to the Elasticsearch module. {pull}7473[7473]
- Add deprecation fileset to the Elasticsearch module. {pull}7474[7474]
- Add `convert_timezone` option to Kafka module to convert dates to UTC. {issue}7546[7546] {pull}7578[7578]
- Add patterns for kafka 1.1 logs. {pull}7608[7608]
- Move debug messages in tcp input source {pull}7712[7712]

*Metricbeat*

- Add experimental Elasticsearch index metricset. {pull}6881[6881]
- Add dashboards and visualizations for haproxy metrics. {pull}6934[6934]
- Add Jolokia agent in proxy mode. {pull}6475[6475]
- Add message rates to the RabbitMQ queue metricset {issue}6442[6442] {pull}6606[6606]
- Add exchanges metricset to the RabbitMQ module {issue}6442[6442] {pull}6607[6607]
- Add Elasticsearch index_summary metricset. {pull}6918[6918]
- Add shard metricset to Elasticsearch module. {pull}7006[7006]
- Add apiserver metricset to Kubernetes module. {pull}7059[7059]
- Add maxmemory to redis info metricset. {pull}7127[7127]
- Set guest as default user in RabbitMQ module. {pull}7107[7107]
- Add postgresql statement metricset. {issue}7048[7048] {pull}7060[7060]
- Update `state_container` metricset to support latest `kube-state-metrics` version. {pull}7216[7216]
- Add TLS support to MongoDB module. {pull}7401[7401]
- Added Traefik module with health metricset. {pull}7413[7413]
- Add Elasticsearch ml_job metricsets. {pull}7196[7196]
- Add support for bearer token files to HTTP helper. {pull}7527[7527]
- Add Elasticsearch index recovery metricset. {pull}7225[7225]
- Add `locks`, `global_locks`, `oplatencies` and `process` fields to `status` metricset of MongoDB module. {pull}7613[7613]
- Run Kafka integration tests on version 1.1.0 {pull}7616[7616]
- Release raid and socket metricset from system module as GA. {pull}7658[7658]
- Release elasticsearch module and all its metricsets as beta. {pull}7662[7662]
- Release munin and traefik module as beta. {pull}7660[7660]
- Add envoyproxy module. {pull}7569[7569]
- Release prometheus collector metricset as GA. {pull}7660[7660]
- Add Elasticsearch `cluster_stats` metricset. {pull}7638[7638]
- Added `basepath` setting for HTTP-based metricsets {pull}7700[7700]

*Packetbeat*

- The process monitor now reports the command-line for all processes, under Linux and Windows. {pull}7135[7135]
- Updated the TLS protocol parser with new cipher suites added to TLS 1.3. {issue}7455[7455]
- Flows are enriched with process information using the process monitor. {pull}7507[7507]
- Added UDP support to process monitor. {pull}7571[7571]

==== Deprecated

*Metricbeat*

- Kubernetes `state_container` `cpu.limit.nanocores` and `cpu.request.nanocores` have been
deprecated in favor of `cpu.*.cores`. {pull}6916[6916]

[[release-notes-6.3.1]]
=== Beats version 6.3.1
https://github.com/elastic/beats/compare/v6.3.0...v6.3.1[View commits]

==== Bugfixes

*Affecting all Beats*

- Allow index-pattern only setup when setup.dashboards.only_index=true. {pull}7285[7285]
- Preserve the event when source matching fails in `add_docker_metadata`. {pull}7133[7133]
- Negotiate Docker API version from our client instead of using a hardcoded one. {pull}7165[7165]
- Fix duplicating dynamic_fields in template when overwriting the template. {pull}7352[7352]

*Auditbeat*

- Fixed parsing of AppArmor audit messages. {pull}6978[6978]

*Filebeat*

- Comply with PostgreSQL database name format {pull}7198[7198]
- Optimize PostgreSQL ingest pipeline to use anchored regexp and merge multiple regexp into a single expression. {pull}7269[7269]
- Keep different registry entry per container stream to avoid wrong offsets. {issue}7281[7281]
- Fix offset field pointing at end of a line. {issue}6514[6514]
- Commit registry writes to stable storage to avoid corrupt registry files. {issue}6792[6792]

*Metricbeat*

- Fix field mapping for the system process CPU ticks fields. {pull}7230[7230]
- Ensure canonical naming for JMX beans is disabled in Jolokia module. {pull}7047[7047]
- Fix Jolokia attribute mapping when using wildcards and MBean names with multiple properties. {pull}7321[7321]

*Packetbeat*

- Fix an out of bounds access in HTTP parser caused by malformed request. {pull}6997[6997]
- Fix missing type for `http.response.body` field. {pull}7169[7169]

==== Added

*Auditbeat*

- Added caching of UID and GID values to auditd module. {pull}6978[6978]
- Updated syscall tables for Linux 4.16. {pull}6978[6978]
- Added better error messages for when the auditd module fails due to the
  Linux kernel not supporting auditing (CONFIG_AUDIT=n). {pull}7012[7012]

*Metricbeat*

- Collect accumulated docker network metrics and mark old ones as deprecated. {pull}7253[7253]



[[release-notes-6.3.0]]
=== Beats version 6.3.0
https://github.com/elastic/beats/compare/v6.2.3...v6.3.0[View commits]

==== Breaking changes

*Affecting all Beats*

- De dot keys of labels and annotations in kubernetes meta processors to prevent collisions. {pull}6203[6203]
- Rename `beat.cpu.*.time metrics` to `beat.cpu.*.time.ms`. {pull}6449[6449]
- Add `host.name` field to all events, to avoid mapping conflicts. This could be breaking Logstash configs if you rely on the `host` field being a string. {pull}7051[7051]

*Filebeat*

- Add validation for Stdin, when Filebeat is configured with Stdin and any other inputs, Filebeat
  will now refuse to start. {pull}6463[6463]
- Mark `system.syslog.message` and `system.auth.message` as `text` instead of `keyword`. {pull}6589[6589]

*Metricbeat*

- De dot keys in kubernetes/event metricset to prevent collisions. {pull}6203[6203]
- Add config option for windows/perfmon metricset to ignore non existent counters. {pull}6432[6432]
- Refactor docker CPU calculations to be more consistent with `docker stats`. {pull}6608[6608]
- Update logstash.node_stats metricset to write data under `logstash.node.stats.*`. {pull}6714[6714]

==== Bugfixes

*Affecting all Beats*

- Fix panic when Events containing a float32 value are normalized. {pull}6129[6129]
- Fix `setup.dashboards.always_kibana` when using Kibana 5.6. {issue}6090[6090]
- Fix for Kafka logger. {pull}6430[6430]
- Remove double slashes in Windows service script. {pull}6491[6491]
- Ensure Kubernetes labels/annotations don't break mapping {pull}6490[6490]
- Ensure that the dashboard zip files can't contain files outside of the kibana directory. {pull}6921[6921]
- Fix map overwrite panics by cloning shared structs before doing the update. {pull}6947[6947]
- Fix delays on autodiscovery events handling caused by blocking runner stops. {pull}7170[7170]
- Do not emit Kubernetes autodiscover events for Pods without IP address. {pull}7235[7235]
- Fix self metrics when containerized {pull}6641[6641]

*Auditbeat*

- Add hex decoding for the name field in audit path records. {pull}6687[6687]
- Fixed a deadlock in the file_integrity module under Windows. {issue}6864[6864]
- Fixed parsing of AppArmor audit messages. {pull}6978[6978]
- Allow `auditbeat setup` to run without requiring elevated privileges for the audit client. {issue}7111[7111]
- Fix goroutine leak that occurred when the auditd module was stopped. {pull}7163[7163]

*Filebeat*

- Fix panic when log prospector configuration fails to load. {issue}6800[6800]
- Fix memory leak in log prospector when files cannot be read. {issue}6797[6797]
- Add raw JSON to message field when JSON parsing fails. {issue}6516[6516]
- Commit registry writes to stable storage to avoid corrupt registry files. {pull}6877[6877]
- Fix a parsing issue in the syslog input for RFC3339 timestamp and time with nanoseconds. {pull}7046[7046]
- Fix an issue with an overflowing wait group when using the TCP input. {issue}7202[7202]

*Heartbeat*

- Fix race due to updates of shared a map, that was not supposed to be shared between multiple go-routines. {issue}6616[6616]

*Metricbeat*

- Fix the default configuration for Logstash to include the default port. {pull}6279[6279]
- Fix dealing with new process status codes in Linux kernel 4.14+. {pull}6306[6306]
- Add filtering option by exact device names in system.diskio. `diskio.include_devices`. {pull}6085[6085]
- Add connections metricset to RabbitMQ module {pull}6548[6548]
- Fix panic in http dependent modules when invalid config was used. {pull}6205[6205]
- Fix system.filesystem.used.pct value to match what df reports. {issue}5494[5494]
- Fix namespace disambiguation in Kubernetes state_* metricsets. {issue}6281[6281]
- Fix Windows perfmon metricset so that it sends metrics when an error occurs. {pull}6542[6542]
- Fix Kubernetes calculated fields store. {pull}6564{6564}
- Exclude bind mounts in fsstat and filesystem metricsets. {pull}6819[6819]
- Don't stop Metricbeat if aerospike server is down. {pull}6874[6874]
- disk reads and write count metrics in RabbitMQ queue metricset made optional. {issue}6876[6876]
- Add mapping for docker metrics per cpu. {pull}6843[6843]

*Winlogbeat*

- Fixed a crash under Windows 2003 and XP when an event had less insert strings than required by its format string. {pull}6247[6247]

==== Added

*Affecting all Beats*

- Update Golang 1.9.4 {pull}6326[6326]
- Add the ability to log to the Windows Event Log. {pull}5913[5913]
- The node name can be discovered automatically by machine-id matching when beat deployed outside Kubernetes cluster. {pull}6146[6146]
- Panics will be written to the logger before exiting. {pull}6199[6199]
- Add builder support for autodiscover and annotations builder {pull}6408[6408]
- Add plugin support for autodiscover builders, providers {pull}6457[6457]
- Preserve runtime from container statuses in Kubernetes autodiscover {pull}6456[6456]
- Experimental feature setup.template.append_fields added. {pull}6024[6024]
- Add appender support to autodiscover {pull}6469[6469]
- Add add_host_metadata processor {pull}5968[5968]
- Retry configuration to load dashboards if Kibana is not reachable when the beat starts. {pull}6560[6560]
- Add `has_fields` conditional to filter events based on the existence of all the given fields. {issue}6285[6285] {pull}6653[6653]
- Add support for spooling to disk to the beats event publishing pipeline. {pull}6581[6581]
- Added logging of system info at Beat startup. {issue}5946[5946]
- Do not log errors if X-Pack Monitoring is enabled but Elastisearch X-Pack is not. {pull}6627[6627]
- Add rename processor. {pull}6292[6292]
- Allow override of dynamic template `match_mapping_type` for fields with object_type. {pull}6691[6691]

*Filebeat*

- Add IIS module to parse access log and error log. {pull}6127[6127]
- Renaming of the prospector type to the input type and all prospectors are now moved to the input
  folder, to maintain backward compatibility type aliasing was used to map the old type to the new
  one. This change also affect YAML configuration. {pull}6078[6078]
- Addition of the TCP input {pull}6700[6700]
- Add option to convert the timestamps to UTC in the system module. {pull}5647[5647]
- Add Logstash module support for main log and the slow log, support the plain text or structured JSON format {pull}5481[5481]
- Add stream filtering when using `docker` prospector. {pull}6057[6057]
- Add support for CRI logs format. {issue}5630[5630]
- Add json.ignore_decoding_error config to not log json decoding erors. {issue}6547[6547]
- Make registry file permission configurable. {pull}6455[6455]
- Add MongoDB module. {pull}6283[6238]
- Add Ingest pipeline loading to setup. {pull}6814[6814]
- Add support of log_format combined to NGINX access logs. {pull}6858[6858]
- Release config reloading feature as GA.
- Add support human friendly size for the UDP input. {pull}6886[6886]
- Add Syslog input to ingest RFC3164 Events via TCP and UDP {pull}6842[6842]
- Remove the undefined `username` option from the Redis input and clarify the documentation. {pull}6662[6662]

*Heartbeat*

- Made the URL field of Heartbeat aggregateable. {pull}6263[6263]
- Use `match.Matcher` for checking Heartbeat response bodies with regular expressions. {pull}6539[6539]

*Metricbeat*

- Support apache status pages for versions older than 2.4.16. {pull}6450[6450]
- Add support for huge pages on Linux. {pull}6436[6436]
- Support to optionally 'de dot' keys in http/json metricset to prevent collisions. {pull}5970[5970]
- Add graphite protocol metricbeat module. {pull}4734[4734]
- Add http server metricset to support push metrics via http. {pull}4770[4770]
- Make config object public for graphite and http server {pull}4820[4820]
- Add system uptime metricset. {issue}4848[4848]
- Add experimental `queue` metricset to RabbitMQ module. {pull}4788[4788]
- Add additional php-fpm pool status kpis for Metricbeat module {pull}5287[5287]
- Add etcd module. {issue}4970[4970]
- Add ip address of docker containers to event. {pull}5379[5379]
- Add ceph osd tree information to metricbeat {pull}5498[5498]
- Add ceph osd_df to metricbeat {pull}5606[5606]
- Add basic Logstash module. {pull}5540[5540]
- Add dashboard for Windows service metricset. {pull}5603[5603]
- Add pct calculated fields for Pod and container CPU and memory usages. {pull}6158[6158]
- Add statefulset support to Kubernetes module. {pull}6236[6236]
- Refactor prometheus endpoint parsing to look similar to upstream prometheus {pull}6332[6332]
- Making the http/json metricset GA. {pull}6471[6471]
- Add support for array in http/json metricset. {pull}6480[6480]
- Making the jolokia/jmx module GA. {pull}6143[6143]
- Making the MongoDB module GA. {pull}6554[6554]
- Allow to disable labels `dedot` in Docker module, in favor of a safe way to keep dots. {pull}6490[6490]
- Add experimental module to collect metrics from munin nodes. {pull}6517[6517]
- Add support for wildcards and explicit metrics grouping in jolokia/jmx. {pull}6462[6462]
- Set `collector` as default metricset in Prometheus module. {pull}6636[6636] {pull}6747[6747]
- Set `mntr` as default metricset in Zookeeper module. {pull}6674[6674]
- Set default metricsets in vSphere module. {pull}6676[6676]
- Set `status` as default metricset in Apache module. {pull}6673[6673]
- Set `namespace` as default metricset in Aerospike module. {pull}6669[6669]
- Set `service` as default metricset in Windows module. {pull}6675[6675]
- Set all metricsets as default metricsets in uwsgi module. {pull}6688[6688]
- Allow autodiscover to monitor unexposed ports {pull}6727[6727]
- Mark kubernetes.event metricset as beta. {pull}6715[6715]
- Set all metricsets as default metricsets in couchbase module. {pull}6683[6683]
- Mark uwsgi module and metricset as beta. {pull}6717[6717]
- Mark Golang module and metricsets as beta. {pull}6711[6711]
- Mark system.raid metricset as beta. {pull}6710[6710]
- Mark http.server metricset as beta. {pull}6712[6712]
- Mark metricbeat logstash module and metricsets as beta. {pull}6713[6713]
- Set all metricsets as default metricsets in Ceph module. {pull}6676[6676]
- Set `container`, `cpu`, `diskio`, `healthcheck`, `info`, `memory` and `network` in docker module as default. {pull}6718[6718]
- Set `cpu`, `load`, `memory`, `network`, `process` and `process_summary` as default metricsets in system module. {pull}6689[6689]
- Set `collector` as default metricset in Dropwizard module. {pull}6669[6669]
- Set `info` and `keyspace` as default metricsets in redis module. {pull}6742[6742]
- Set `connection` as default metricset in rabbitmq module. {pull}6743[6743]
- Set all metricsets as default metricsets in Elasticsearch module. {pull}6755[6755]
- Set all metricsets as default metricsets in Etcd module. {pull}6756[6756]
- Set server metricsets as default in Graphite module. {pull}6757[6757]
- Set all metricsets as default metricsets in HAProxy module. {pull}6758[6758]
- Set all metricsets as default metricsets in Kafka module. {pull}6759[6759]
- Set all metricsets as default metricsets in postgresql module. {pull}6761[6761]
- Set status metricsets as default in Kibana module. {pull}6762[6762]
- Set all metricsets as default metricsets in Logstash module. {pull}6763[6763]
- Set `container`, `node`, `pod`, `system`, `volume` as default in Kubernetes module. {pull} 6764[6764]
- Set `stats` as default in memcached module. {pull}6765[6765]
- Set all metricsets as default metricsets in Mongodb module. {pull}6766[6766]
- Set `pool` as default metricset for php_fpm module. {pull}6768[6768]
- Set `status` as default metricset for mysql module. {pull} 6769[6769]
- Set `stubstatus` as default metricset for nginx module. {pull}6770[6770]
- Added support for haproxy 1.7 and 1.8. {pull}6793[6793]
- Add accumulated I/O stats to diskio in the line of `docker stats`. {pull}6701[6701]
- Ignore virtual filesystem types by default in system module. {pull}6819[6819]
- Release config reloading feature as GA. {pull}6891[6891]
- Kubernetes deployment: Add ServiceAccount config to system metricbeat. {pull}6824[6824]
- Kubernetes deployment: Add DNS Policy to system metricbeat. {pull}6656[6656]

*Packetbeat*

- Add support for condition on bool type {issue}5659[5659] {pull}5954[5954]
- Fix high memory usage on HTTP body if body is not published. {pull}6680[6680]
- Allow to capture the HTTP request or response bodies independently. {pull}6784[6784]
- HTTP publishes an Error event for unmatched requests or responses. {pull}6794[6794]

*Winlogbeat*

- Use bookmarks to persist the last published event. {pull}6150[6150]

[[release-notes-6.2.3]]
=== Beats version 6.2.3
https://github.com/elastic/beats/compare/v6.2.2...v6.2.3[View commits]

==== Breaking changes

*Affecting all Beats*

- Fix conditions checking on autodiscover Docker labels. {pull}6412[6412]

==== Bugfixes

*Affecting all Beats*

- Avoid panic errors when processing nil Pod events in add_kubernetes_metadata. {issue}6372[6372]
- Fix infinite failure on Kubernetes watch {pull}6504[6504]

*Metricbeat*

- Fix Kubernetes overview dashboard views for non default time ranges. {issue}6395{6395}


[[release-notes-6.2.2]]
=== Beats version 6.2.2
https://github.com/elastic/beats/compare/v6.2.1...v6.2.2[View commits]

==== Bugfixes

*Affecting all Beats*

- Add logging when monitoring cannot connect to Elasticsearch. {pull}6365[6365]
- Fix infinite loop when event unmarshal fails in Kubernetes pod watcher. {pull}6353[6353]

*Filebeat*

- Fix a conversion issue for time related fields in the Logstash module for the slowlog
  fileset. {issue}6317[6317]

[[release-notes-6.2.1]]
=== Beats version 6.2.1
https://github.com/elastic/beats/compare/v6.2.0...v6.2.1[View commits]

No changes in this release.

[[release-notes-6.2.0]]
=== Beats version 6.2.0
https://github.com/elastic/beats/compare/v6.1.3...v6.2.0[View commits]

==== Breaking changes

*Affecting all Beats*

- The log format may differ due to logging library changes. {pull}5901[5901]
- The default value for pipelining is reduced to 2 to avoid high memory in the Logstash beats input. {pull}6250[6250]

*Auditbeat*

- Split the audit.kernel and audit.file metricsets into their own modules
  named auditd and file_integrity, respectively. This change requires
  existing users to update their config. {issue}5422[5422]
- Renamed file_integrity module fields. {issue}5423[5423] {pull}5995[5995]
- Renamed auditd module fields. {issue}5423[5423] {pull}6080[6080]

*Metricbeat*

- Rename `golang.heap.system.optained` field to `golang.heap.system.obtained`. {issue}5703[5703]
- De dot keys in jolokia/jmx metricset to prevent collisions. {pull}5957[5957]

==== Bugfixes

*Auditbeat*

- Fixed an issue where the proctitle value was being truncated. {pull}6080[6080]
- Fixed an issue where values were incorrectly interpreted as hex data. {pull}6080[6080]
- Fixed parsing of the `key` value when multiple keys are present. {pull}6080[6080]
- Fix possible resource leak if file_integrity module is used with config
  reloading on Windows or Linux. {pull}6198[6198]

*Filebeat*

- Fix variable name for `convert_timezone` in the system module. {pull}5936[5936]

*Metricbeat*

- Fix error `datastore '*' not found` in Vsphere module. {issue}4879[4879]
- Fix error `NotAuthenticated` in Vsphere module. {issue}4673[4673]
- Fix mongodb session consistency mode to allow command execution on secondary nodes. {issue}4689[4689]
- Fix kubernetes `state_pod` `status.phase` so that the active phase is returned instead of `unknown`. {pull}5980[5980]
- Fix error collecting network_names in Vsphere module. {pull}5962[5962]
- Fix process cgroup memory metrics for memsw, kmem, and kmem_tcp. {issue}6033[6033]
- Fix kafka OffsetFetch request missing topic and partition parameters. {pull}5880[5880]

*Packetbeat*

- Fix mysql SQL parser to trim `\r` from Windows Server `SELECT\r\n\t1`. {pull}5572[5572]


==== Added

*Affecting all Beats*

- Adding a local keystore to allow user to obfuscate password {pull}5687[5687]
- Add autodiscover for kubernetes. {pull}6055[6055]
- Add Beats metrics reporting to Xpack. {issue}3422[3422]
- Update the command line library cobra and add support for zsh completion {pull}5761[5761]
- Update to Golang 1.9.2
- Moved `ip_port` indexer for `add_kubernetes_metadata` to all beats. {pull}5707[5707]
- `ip_port` indexer now index both IP and IP:port pairs. {pull}5721[5721]
- Add the ability to write structured logs. {pull}5901[5901]
- Use structured logging for the metrics that are periodically logged via the
  `logging.metrics` feature. {pull}5915[5915]
- Improve Elasticsearch output metrics to count number of dropped and duplicate (if event ID is given) events. {pull}5811[5811]
- Add the ability for the add_docker_metadata process to enrich based on process ID. {pull}6100[6100]
- The `add_docker_metadata` and `add_kubernetes_metadata` processors are now GA, instead of Beta. {pull}6105[6105]
- Update go-ucfg library to support top level key reference and cyclic key reference for the
  keystore {pull}6098[6098]

*Auditbeat*

- Auditbeat is marked as GA, no longer Beta. {issue}5432[5432]
- Add support for BLAKE2b hash algorithms to the file integrity module. {pull}5926[5926]
- Add support for recursive file watches. {pull}5575[5575] {pull}5833[5833]

*Filebeat*

- Add Osquery module. {pull}5971[5971]
- Add stream filtering when using `docker` prospector. {pull}6057[6057]

*Metricbeat*

- Add ceph osd_df to metricbeat {pull}5606[5606]
- Add field network_names of hosts and virtual machines. {issue}5646[5646]
- Add experimental system/raid metricset. {pull}5642[5642]
- Add a dashboard for the Nginx module. {pull}5991[5991]
- Add experimental mongodb/collstats metricset. {pull}5852[5852]
- Update the MySQL dashboard to use the Time Series Visual Builder. {pull}5996[5996]
- Add experimental uwsgi module. {pull}6006[6006]
- Docker and Kubernetes modules are now GA, instead of Beta. {pull}6105[6105]
- Support haproxy stats gathering using http (additionally to tcp socket). {pull}5819[5819]
- Support to optionally 'de dot' keys in http/json metricset to prevent collisions. {pull}5957[5957]

*Packetbeat*

- Configure good defaults for `add_kubernetes_metadata`. {pull}5707[5707]

[[release-notes-6.1.3]]
=== Beats version 6.1.3
https://github.com/elastic/beats/compare/v6.1.2...v6.1.3[View commits]

No changes in this release.

[[release-notes-6.1.2]]
=== Beats version 6.1.2
https://github.com/elastic/beats/compare/v6.1.1...v6.1.2[View commits]

==== Bugfixes

*Auditbeat*

- Add an error check to the file integrity scanner to prevent a panic when
  there is an error reading file info via lstat. {issue}6005[6005]

==== Added

*Filebeat*

- Switch to docker prospector in sample manifests for Kubernetes deployment {pull}5963[5963]

[[release-notes-6.1.1]]
=== Beats version 6.1.1
https://github.com/elastic/beats/compare/v6.1.0...v6.1.1[View commits]

No changes in this release.

[[release-notes-6.1.0]]
=== Beats version 6.1.0
https://github.com/elastic/beats/compare/v6.0.1...v6.1.0[View commits]

==== Breaking changes

*Auditbeat*

- Changed `audit.file.path` to be a multi-field so that path is searchable. {pull}5625[5625]

*Metricbeat*

- Rename `heap_init` field to `heap.init` in the Elasticsearch module. {pull}5320[5320]
- Rename `http.response.status_code` field to `http.response.code` in the HTTP module. {pull}5521[5521]

==== Bugfixes

*Affecting all Beats*

- Remove ID() from Runner interface {issue}5153[5153]
- Correctly send configured `Host` header to the remote server. {issue}4842[4842]
- Change add_kubernetes_metadata to attempt detection of namespace. {pull}5482[5482]
- Avoid double slash when join url and path {pull}5517[5517]
- Fix console color output for Windows. {issue}5611[5611]
- Fix logstash output debug message. {pull}5799{5799]
- Fix isolation of modules when merging local and global field settings. {issue}5795[5795]
- Report ephemeral ID and uptime in monitoring events on all platforms {pull}6501[6501]

*Filebeat*

- Add support for adding string tags {pull}5395[5395]
- Fix race condition when limiting the number of harvesters running in parallel {issue}5458[5458]
- Fix relative paths in the prospector definitions. {pull}5443[5443]
- Fix `recursive_globe.enabled` option. {pull}5443[5443]

*Metricbeat*

- Change field type of http header from nested to object {pull}5258[5258]
- Fix the fetching of process information when some data is missing under MacOS X. {issue}5337[5337]
- Change `MySQL active connections` visualization title to `MySQL total connections`. {issue}4812[4812]
- Fix `ProcState` on Linux and FreeBSD when process names contain parentheses. {pull}5775[5775]
- Fix incorrect `Mem.Used` calculation under linux. {pull}5775[5775]
- Fix `open_file_descriptor_count` and `max_file_descriptor_count` lost in zookeeper module {pull}5902[5902]
- Fix system process metricset for kernel processes. {issue}5700[5700]
- Change kubernetes.node.cpu.allocatable.cores to float. {pull}6130[6130]

*Packetbeat*

- Fix http status phrase parsing not allow spaces. {pull}5312[5312]
- Fix http parse to allow to parse get request with space in the URI. {pull}5495[5495]
- Fix mysql SQL parser to trim `\r` from Windows Server `SELECT\r\n\t1`. {pull}5572[5572]
- Fix corruption when parsing repeated headers in an HTTP request or response. {pull}6325[6325]
- Fix panic when parsing partial AMQP messages. {pull}6384[6384]
- Fix out of bounds access to slice in MongoDB parser. {pull}6256[6256]
- Fix sniffer hanging on exit under Linux. {pull}6535[6535]
- Fix bounds check error in http parser causing a panic. {pull}6750[6750]

*Winlogbeat*

- Fix the registry file. It was not correctly storing event log names, and
  upon restart it would begin reading at the start of each event log. {issue}5813[5813]
- Fix config validation to allow `event_logs.processors`. [pull]6217[6217]

==== Added

*Affecting all Beats*

- Support dashboard loading without Elasticsearch {pull}5653[5653]
- Changed the hashbang used in the beat helper script from `/bin/bash` to `/usr/bin/env bash`. {pull}5051[5051]
- Changed beat helper script to use `exec` when running the beat. {pull}5051[5051]
- Fix reloader error message to only print on actual error {pull}5066[5066]
- Add support for enabling TLS renegotiation. {issue}4386[4386]
- Add Azure VM support for add_cloud_metadata processor {pull}5355[5355]
- Add `output.file.permission` config option. {pull}4638[4638]
- Refactor add_kubernetes_metadata to support autodiscovery {pull}5434[5434]
- Improve custom flag handling and CLI flags usage message. {pull}5543[5543]
- Add number_of_routing_shards config set to 30 {pull}5570[5570]
- Set log level for kafka output. {pull}5397[5397]
- Move TCP UDP start up into `server.Start()` {pull}4903[4903]
- Update to Golang 1.9.2

*Auditbeat*

- Add support for SHA3 hash algorithms to the file integrity module. {issue}5345[5345]
- Add dashboards for Linux audit framework events (overview, executions, sockets). {pull}5516[5516]

*Filebeat*

- Add PostgreSQL module with slowlog support. {pull}4763[4763]
- Add Kafka log module. {pull}4885[4885]
- Add support for `/var/log/containers/` log path in `add_kubernetes_metadata` processor. {pull}4981[4981]
- Remove error log from runnerfactory as error is returned by API. {pull}5085[5085]
- Add experimental Docker `json-file` prospector . {pull}5402[5402]
- Add experimental Docker autodiscover functionality. {pull}5245[5245]
- Add option to convert the timestamps to UTC in the system module. {pull}5647[5647]
- Add Logstash module support for main log and the slow log, support the plain text or structured JSON format {pull}5481[5481]

*Metricbeat*

- Add graphite protocol metricbeat module. {pull}4734[4734]
- Add http server metricset to support push metrics via http. {pull}4770[4770]
- Make config object public for graphite and http server {pull}4820[4820]
- Add system uptime metricset. {issue}4848[4848]
- Add experimental `queue` metricset to RabbitMQ module. {pull}4788[4788]
- Add additional php-fpm pool status kpis for Metricbeat module {pull}5287[5287]
- Add etcd module. {issue}4970[4970]
- Add ip address of docker containers to event. {pull}5379[5379]
- Add ceph osd tree information to Metricbeat {pull}5498[5498]
- Add basic Logstash module. {pull}5540[5540]
- Add dashboard for Windows service metricset. {pull}5603[5603]
- Add experimental Docker autodiscover functionality. {pull}5245[5245]
- Add Windows service metricset in the windows module. {pull}5332[5332]
- Update gosigar to v0.6.0. {pull}5775[5775]

*Packetbeat*

- Add support for decoding the TLS envelopes. {pull}5476[5476]
- HTTP parses successfully on empty status phrase. {issue}6176[6176]
- HTTP parser supports broken status line. {pull}6631[6631]

[[release-notes-6.0.1]]
=== Beats version 6.0.1
https://github.com/elastic/beats/compare/v6.0.0...v6.0.1[View commits]

==== Bugfixes

*Affecting all Beats*

- Fix documentation links in README.md files. {pull}5710[5710]
- Fix `add_docker_metadata` dropping some containers. {pull}5788[5788]

*Heartbeat*

- Fix the "HTTP up status" visualization. {pull}5564[5564]

*Metricbeat*

- Fix map overwrite in docker diskio module. {issue}5582[5582]
- Fix connection leak in mongodb module. {issue}5688[5688]
- Fix the include top N processes feature for cases where there are fewer
  processes than N. {pull}5729[5729]


include::libbeat/docs/release-notes/6.0.0.asciidoc[]

[[release-notes-6.0.0-ga]]
=== Beats version 6.0.0-GA
https://github.com/elastic/beats/compare/v6.0.0-rc2...v6.0.0[View commits]

The list below covers the changes between 6.0.0-rc2 and 6.0.0 GA only.

==== Bugfixes

*Filebeat*

- Fix machine learning jobs setup for dynamic modules. {pull}5509[5509]

*Packetbeat*

- Fix missing length check in the PostgreSQL module. {pull}5457[5457]
- Fix panic in ACK handler if event is dropped on blocked queue {issue}5524[5524]

==== Added

*Filebeat*

- Add Kubernetes manifests to deploy Filebeat. {pull}5349[5349]
- Add container short ID matching to add_docker_metadata. {pull}6172[6172]

*Metricbeat*

- Add Kubernetes manifests to deploy Metricbeat. {pull}5349[5349]


[[release-notes-6.0.0-rc2]]
=== Beats version 6.0.0-rc2
https://github.com/elastic/beats/compare/v6.0.0-rc1...v6.0.0-rc2[View commits]

==== Breaking changes

*Packetbeat*

- Remove not-working `runoptions.uid` and `runoptions.gid` options in Packetbeat. {pull}5261[5261]

==== Bugfixes

*Affecting all Beats*

- Fix data race accessing watched containers. {issue}5147[5147]
- Do not require template if index change and template disabled {pull}5319[5319]
- Fix missing ACK in redis output. {issue}5404[5404]

*Filebeat*

- Fix default paths for redis 4.0.1 logs on macOS {pull}5173[5173]
- Fix Filebeat not starting if command line and modules configs are used together. {issue}5376[5376]
- Fix double `@timestamp` field when JSON decoding was used. {pull}5436[5436]

*Metricbeat*

- Use `beat.name` instead of `beat.hostname` in the Host Overview dashboard. {pull}5340[5340]
- Fix the loading of 5.x dashboards. {issue}5277[5277]

==== Added

*Metricbeat*

- Auto-select a hostname (based on the host on which the Beat is running) in the Host Overview dashboard. {pull}5340[5340]

==== Deprecated

*Filebeat*

- The `filebeat.config_dir` option is deprecated. Use `filebeat.config.prospector` options instead. {pull}5321[5321]

[[release-notes-6.0.0-rc1]]
=== Beats version 6.0.0-rc1
https://github.com/elastic/beats/compare/v6.0.0-beta2...v6.0.0-rc1[View commits]

==== Bugfixes

*Affecting all Beats*

- Fix the `/usr/bin/beatname` script to accept `-d "*"` as a parameter. {issue}5040[5040]
- Combine `fields.yml` properties when they are defined in different sources. {issue}5075[5075]
- Keep Docker & Kubernetes pod metadata after container dies while they are needed by processors. {pull}5084[5084]
- Fix `fields.yml` lookup when using `export template` with a custom `path.config` param. {issue}5089[5089]
- Remove runner creation from every reload check {pull}5141[5141]
- Fix add_kubernetes_metadata matcher registry lookup. {pull}5159[5159]

*Metricbeat*

- Fix a memory allocation issue where more memory was allocated than needed in the windows-perfmon metricset. {issue}5035[5035]
- Don't start metricbeat if external modules config is wrong and reload is disabled {pull}5053[5053]
- The MongoDB module now connects on each fetch, to avoid stopping the whole Metricbeat instance if MongoDB is not up when starting. {pull}5120[5120]
- Fix kubernetes events module to be able to index time fields properly. {issue}5093[5093]
- Fixed `cmd_set` and `cmd_get` being mixed in the Memcache module. {pull}5189[5189]


==== Added

*Affecting all Beats*

- Enable flush timeout by default. {pull}5150[5150]
- Add @metadata.version to events send to Logstash. {pull}5166[5166]

*Auditbeat*

- Changed the number of shards in the default configuration to 3. {issue}5095[5095]
- Add support for receiving audit events using a multicast socket. {issue}4850[4850]

*Filebeat*

- Changed the number of shards in the default configuration to 3. {issue}5095[5095]
- Don't start filebeat if external modules/prospectors config is wrong and reload is disabled {pull}5053[5053]
- Add `filebeat.registry_flush` setting, to delay the registry updates. {pull}5146[5146]

*Heartbeat*

- Changed the number of shards in the default configuration to 1. {issue}5095[5095]

*Packetbeat*

- Changed the number of shards in the default configuration to 3. {issue}5095[5095]

*Winlogbeat*

- Changed the number of shards in the default configuration to 3. {issue}5095[5095]

[[release-notes-6.0.0-beta2]]
=== Beats version 6.0.0-beta2
https://github.com/elastic/beats/compare/v6.0.0-beta1...v6.0.0-beta2[View commits]

==== Breaking changes

*Affecting all Beats*

- The log directory (`path.log`) for Windows services is now set to `C:\ProgramData\[beatname]\logs`. {issue}4764[4764]
- The _all field is disabled in Elasticsearch 6.0. This means that searching by individual
  words only work on text fields. {issue}4901[4901]
- Fail if removed setting output.X.flush_interval is explicitly configured.
- Rename the `/usr/bin/beatname.sh` script (e.g. `metricbeat.sh`) to `/usr/bin/beatname`. {pull}4933[4933]
- Beat does not start if elasticsearch index pattern was modified but not the template name and pattern. {issue}4769[4769]
- Fail if removed setting output.X.flush_interval is explicitly configured. {pull}4880[4880]

==== Bugfixes

*Affecting all Beats*

- Register kubernetes `field_format` matcher and remove logger in `Encode` API {pull}4888[4888]
- Fix go plugins not loaded when beat starts {pull}4799[4799]
- Add support for `initContainers` in `add_kubernetes_metadata` processor. {issue}4825[4825]
- Eliminate deprecated _default_ mapping in 6.x {pull}4864[4864]
- Fix pod name indexer to use both namespace, pod name to frame index key {pull}4775[4775]

*Filebeat*

- Fix issue where the `fileset.module` could have the wrong value. {issue}4761[4761]

*Heartbeat*

- Fix monitor.name being empty by default. {issue}4852[4852]
- Fix wrong event timestamps. {issue}4851[4851]

*Metricbeat*

- Added missing mongodb configuration file to the `modules.d` folder. {pull}4870[4870]
- Fix wrong MySQL CRUD queries timelion visualization {pull}4857[4857]
- Add new metrics to CPU metricset {pull}4969[4969]

*Packetbeat*

- Update flow timestamp on each packet being received. {issue}4895[4895]

==== Added

*Affecting all Beats*

- Add setting to enable/disable the slow start in logstash output. {pull}4972[4972]
- Update init scripts to use the `test config` subcommand instead of the deprecated `-configtest` flag. {issue}4600[4600]
- Get by default the credentials for connecting to Kibana from the Elasticsearch output configuration. {pull}4867[4867]
- Added `cloud.id` and `cloud.auth` settings, for simplifying using Beats with the Elastic Cloud. {issue}4959[4959]
- Add lz4 compression support to kafka output. {pull}4977[4977]
- Add newer kafka versions to kafka output. {pull}4977[4977]
- Configure the index name when loading the dashboards and the index pattern. {pull}4949[4949]

*Metricbeat*

- Add `filesystem.ignore_types` to system module for ignoring filesystem types. {issue}4685[4685]
- Add support to exclude labels from kubernetes pod metadata. {pull}4757[4757]

[[release-notes-6.0.0-beta1]]
=== Beats version 6.0.0-beta1
https://github.com/elastic/beats/compare/v6.0.0-alpha2...v6.0.0-beta1[View commits]

==== Breaking changes

*Affecting all Beats*

- Rename `kubernetes` processor to `add_kubernetes_metadata`. {pull}4473[4473]
- Rename `*.full.yml` config files to `*.reference.yml`. {pull}4563[4563]
- The `scripts/import_dashboards` is removed from packages. Use the `setup` command instead. {pull}4586[4586]
- Change format of the saved kibana dashboards to have a single JSON file for each dashboard {pull}4413[4413]
- Rename `configtest` command to `test config`. {pull}4590[4590]
- Remove setting `queue_size` and `bulk_queue_size`. {pull}4650[4650]
- Remove setting `dashboard.snapshot` and `dashboard.snapshot_url`. They are no longer needed because the
  dashboards are included in the packages by default. {pull}4675[4675]
- Beats can no longer be launched from Windows Explorer (GUI), command line is required. {pull}4420[4420]

*Auditbeat*

- Changed file metricset config to make `file.paths` a list instead of a dictionary. {pull}4796[4796]

*Heartbeat*

- Renamed the heartbeat RPM/DEB name to `heartbeat-elastic`. {pull}4601[4601]

*Metricbeat*

- Change all `system.cpu.*.pct` metrics to be scaled by the number of CPU cores.
  This will make the CPU usage percentages from the system cpu metricset consistent
  with the system process metricset. The documentation for these metrics already
  stated that on multi-core systems the percentages could be greater than 100%. {pull}4544[4544]
- Remove filters setting from metricbeat modules. {pull}4699[4699]
- Added `type` field to filesystem metrics. {pull}4717[4717]

*Packetbeat*

- Remove the already unsupported `pf_ring` sniffer option. {pull}4608[4608]

==== Bugfixes

*Affecting all Beats*

- Don't stop with error loading the ES template if the ES output is not enabled. {pull}4436[4436]
- Fix race condition in internal logging rotator. {pull}4519[4519]
- Normalize all times to UTC to ensure proper index naming. {issue}4569[4569]
- Fix issue with loading dashboards to ES 6.0 when .kibana index did not already exist. {issue}4659[4659]

*Auditbeat*

- Fix `file.max_file_size` config option for the audit file metricset. {pull}4796[4796]

*Filebeat*

- Fix issue where the `fileset.module` could have the wrong value. {issue}4761[4761]

*Metricbeat*

- Fix issue affecting Windows services timing out at startup. {pull}4491[4491]
- Fix incorrect docker.diskio.total metric calculation. {pull}4507[4507]
- Vsphere module: used memory field corrected. {issue}4461[4461]

*Packetbeat*

- Enabled /proc/net/tcp6 scanning and fixed ip v6 parsing. {pull}4442[4442]

*Winlogbeat*

- Removed validation of top-level config keys. This behavior was inconsistent with other Beats
  and caused maintainability issues. {pull}4657[4657]

==== Added

*Affecting all Beats*

- New cli subcommands interface. {pull}4420[4420]
- Allow source path matching in `add_docker_metadata` processor. {pull}4495[4495]
- Add support for analyzers and multifields in fields.yml. {pull}4574[4574]
- Add support for JSON logging. {pull}4523[4523]
- Add `test output` command, to test Elasticsearch and Logstash output settings. {pull}4590[4590]
- Introduce configurable event queue settings: queue.mem.events, queue.mem.flush.min_events and queue.mem.flush.timeout. {pull}4650[4650]
- Enable pipelining in Logstash output by default. {pull}4650[4650]
- Added 'result' field to Elasticsearch QueryResult struct for compatibility with 6.x Index and Delete API responses. {issue]4661[4661]
- The sample dashboards are now included in the Beats packages. {pull}4675[4675]
- Add `pattern` option to be used in the fields.yml to specify the pattern for a number field. {pull}4731[4731]

*Auditbeat*

- Added `file.hash_types` config option for controlling the hash types. {pull}4796[4796]
- Added the ability to specify byte unit suffixes to `file.max_file_size`. {pull}4796[4796]

*Filebeat*

- Add experimental Redis module. {pull}4441[4441]
- Nginx module: use the first not-private IP address as the remote_ip. {pull}4417[4417]
- Load Ingest Node pipelines when the Elasticsearch connection is established, instead of only once at startup. {pull}4479[4479]
- Add support for loading Xpack Machine Learning configurations from the modules, and added sample configurations for the Nginx module. {pull}4506[4506] {pull}4609[4609]

- Add udp prospector type. {pull}4452[4452]
- Enabled Cgo which means libc is dynamically compiled. {pull}4546[4546]
- Add Beta module config reloading mechanism {pull}4566[4566]
- Remove spooler and publisher components and settings. {pull}4644[4644]

*Heartbeat*

- Enabled Cgo which means libc is dynamically compiled. {pull}4546[4546]

*Metricbeat*

- Add random startup delay to each metricset to avoid the thundering herd problem. {issue}4010[4010]
- Add the ability to configure audit rules to the kernel module. {pull}4482[4482]
- Add the ability to configure kernel's audit failure mode. {pull}4516[4516]
- Add experimental Aerospike module. {pull}4560[4560]
- Vsphere module: collect custom fields from virtual machines. {issue}4464[4464]
- Add `test modules` command, to test modules expected output. {pull}4656[4656]
- Add `processors` setting to metricbeat modules. {pull}4699[4699]
- Support `npipe` protocol (Windows) in Docker module. {pull}4751[4751]

*Winlogbeat*

- Add the ability to use LevelRaw if Level isn't populated in the event XML. {pull}4257[4257]

*Auditbeat*

- Add file integrity metricset to the audit module. {pull}4486[4486]

[[release-notes-6.0.0-alpha2]]
=== Beats version 6.0.0-alpha2
https://github.com/elastic/beats/compare/v6.0.0-alpha1...v6.0.0-alpha2[View commits]

==== Breaking changes

*Filebeat*

- Rename `input_type` field to `prospector.type` {pull}4294[4294]
- The `@metadata.type` field, added by the Logstash output, is now hardcoded to `doc` and will be removed in future versions. {pull}4331[4331].

==== Bugfixes

*Affecting all Beats*

- Fix importing the dashboards when the limit for max open files is too low. {issue}4244[4244]
- Fix configuration documentation for kubernetes processor {pull}4313[4313]
- Fix misspelling in `add_locale` configuration option for abbreviation.

*Filebeat*

- Fix race condition on harvester stopping with reloading enabled. {issue}3779[3779]
- Fix recursive glob config parsing and resolution across restarts. {pull}4269[4269]
- Allow string characters in user agent patch version (NGINX and Apache) {pull}4415[4415]
- Fix grok pattern in filebeat module system/auth without hostname. {pull}4224[4224]

*Metricbeat*

- Set correct format for percent fields in memory module. {pull}4619[4619]
- Fix a debug statement that said a module wrapper had stopped when it hadn't. {pull}4264[4264]
- Use MemAvailable value from /proc/meminfo on Linux 3.14. {pull}4316[4316]
- Fix panic when events were dropped by filters. {issue}4327[4327]
- Add filtering to system filesystem metricset to remove relative mountpoints like those
  from Linux network namespaces. {pull}4370[4370]
- Remove unnecessary print statement in schema apis. {pull}4355[4355]
- Fix type of field `haproxy.stat.check.health.last`. {issue}4407[4407]

*Packetbeat*
- Enable memcache filtering only if a port is specified in the config file. {issue}4335[4335]
- Enable memcache filtering only if a port is specified in the config file. {issue}4335[4335]

==== Added

*Affecting all Beats*

- Upgraded to Golang 1.8.3. {pull}4401[4401]
- Added the possibility to set Elasticsearch mapping template settings from the Beat configuration file. {pull}4284[4284] {pull}4317[4317]
- Add a variable to the SysV init scripts to make it easier to change the user. {pull}4340[4340]
- Add the option to write the generated Elasticsearch mapping template into a file. {pull}4323[4323]
- Add `instance_name` in GCE add_cloud_metadata processor. {pull}4414[4414]
- Add `add_docker_metadata` processor. {pull}4352[4352]
- Add `logging.files` `permissions` option. {pull}4295[4295]

*Filebeat*
- Added ability to sort harvested files. {pull}4374[4374]
- Add experimental Redis slow log prospector type. {pull}4180[4180]

*Metricbeat*

- Add macOS implementation of the system diskio metricset. {issue}4144[4144]
- Add process_summary metricset that records high level metrics about processes. {pull}4231[4231]
- Add `kube-state-metrics` based metrics to `kubernetes` module {pull}4253[4253]
- Add debug logging to Jolokia JMX metricset. {pull}4341[4341]
- Add events metricset for kubernetes metricbeat module {pull}4315[4315]
- Change Metricbeat default configuration file to be better optimized for most users. {pull}4329[4329]
- Add experimental RabbitMQ module. {pull}4394[4394]
- Add Kibana dashboard for the Kubernetes modules. {pull}4138[4138]

*Packetbeat*

*Winlogbeat*

==== Deprecated

*Affecting all Beats*

- The `@metadata.type` field, added by the Logstash output, is deprecated, hardcoded to `doc` and will be removed in future versions. {pull}4331[4331].

*Filebeat*

- Deprecate `input_type` prospector config. Use `type` config option instead. {pull}4294[4294]

==== Known Issue

- If the Elasticsearch output is not enabled, but `setup.template` options are
  present (like it's the case in the default Metricbeat configuration), the
  Beat stops with an error: "Template loading requested but the Elasticsearch
  output is not configured/enabled". To avoid this error, disable the template
  loading explicitly `setup.template.enabled: false`.

[[release-notes-6.0.0-alpha1]]
=== Beats version 6.0.0-alpha1
https://github.com/elastic/beats/compare/v5.4.0...v6.0.0-alpha1[View commits]

==== Breaking changes

*Affecting all Beats*

- Introduce beat version in the Elasticsearch index and mapping template {pull}3527[3527]
- Usage of field `_type` is now ignored and hardcoded to `doc`. {pull}3757[3757]
- Change vendor manager from glide to govendor. {pull}3851[3851]
- Rename `error` field to `error.message`. {pull}3987[3987]
- Change `dashboards.*` config options to `setup.dashboards.*`. {pull}3921[3921]
- Change `outputs.elasticsearch.template.* to `setup.template.*` {pull}4080[4080]

*Filebeat*

- Remove code to convert states from 1.x. {pull}3767[3767]
- Remove deprecated config options `force_close_files` and `close_older`. {pull}3768[3768]
- Change `clean_removed` behaviour to also remove states for files which cannot be found anymore under the same name. {pull}3827[3827]
- Remove `document_type` config option. Use `fields` instead. {pull}4204[4204]
- Move `json_error` under `error.message` and `error.key`. {pull}4167[4167]

*Packetbeat*

- Remove deprecated `geoip`. {pull}3766[3766]
- Replace `waitstop` command line argument by `shutdown_timeout` in configuration file. {pull}3588[3588]

*Winlogbeat*

- Remove metrics endpoint. Replaced by http endpoint in libbeat (see #3717). {pull}3901[3901]

==== Bugfixes

*Affecting all Beats*

- Add `_id`, `_type`, `_index` and `_score` fields in the generated index pattern. {pull}3282[3282]

*Filebeat*

- Fix the Mysql slowlog parsing of IP addresses. {pull}4183[4183]
- Fix issue that new prospector was not reloaded on conflict {pull}4128[4128]

*Heartbeat*

- Use IP type of elasticsearch for ip field. {pull}3926[3926]

*Metricbeat*

- Support `common.Time` in `mapstriface.toTime()` {pull}3812[3812]
- Fix MongoDB `dbstats` fields mapping. {pull}4025[4025]
- Fixing prometheus collector to aggregate metrics based on metric family. {pull}4075[4075]
- Fixing multiEventFetch error reporting when no events are returned {pull}4153[4153]

==== Added

*Affecting all Beats*

- Initialize a beats UUID from file on startup. {pull}3615[3615]
- Add new `add_locale` processor to export the local timezone with an event. {pull}3902[3902]
- Add http endpoint. {pull}3717[3717]
- Updated to Go 1.8.1. {pull}4033[4033]
- Add kubernetes processor {pull}3888[3888]
- Add support for `include_labels` and `include_annotations` in kubernetes processor {pull}4043[4043]
- Support new `index_patterns` field when loading templates for Elasticsearch >= 6.0 {pull}4056[4056]
- Adding goimports support to make check and fmt {pull}4114[4114]
- Make kubernetes indexers/matchers pluggable {pull}4151[4151]
- Abstracting pod interface in kubernetes plugin to enable easier vendoring {pull}4152[4152]

*Filebeat*

- Restructure `input.Event` to be inline with `outputs.Data` {pull}3823[3823]
- Add base for supporting prospector level processors {pull}3853[3853]
- Add `filebeat.config.path` as replacement for `config_dir`. {pull}4051[4051]
- Add a `recursive_glob.enabled` setting to expand `**` in patterns. {pull}3980[3980]
- Add Icinga module. {pull}3904[3904]
- Add ability to parse nginx logs exposing the X-Forwarded-For header instead of the remote address.

*Heartbeat*

- Event format and field naming changes in Heartbeat and sample Dashboard. {pull}4091[4091]

*Metricbeat*

- Add experimental metricset `perfmon` to Windows module. {pull}3758[3758]
- Add memcached module with stats metricset. {pull}3693[3693]
- Add the `process.cmdline.cache.enabled` config option to the System Process Metricset. {pull}3891[3891]
- Add new MetricSet interfaces for developers (`Closer`, `ReportingFetcher`, and `PushMetricSet`). {pull}3908[3908]
- Add kubelet module {pull}3916[3916]
- Add dropwizard module {pull}4022[4022]
- Adding query APIs for metricsets and modules from metricbeat registry {pull}4102[4102]
- Fixing nil pointer on prometheus collector when http response is nil {pull}4119[4119]
- Add http module with json metricset. {pull}4092[4092]
- Add the option to the system module to include only the first top N processes by CPU and memory. {pull}4127[4127].
- Add experimental Vsphere module. {pull}4028[4028]
- Add experimental Elasticsearch module. {pull}3903[3903]
- Add experimental Kibana module. {pull}3895[3895]
- Move elasticsearch metricset node_stats under node.stats namespace. {pull}4142[4142]
- Make IP port indexer constructor public {pull}4434[4434]

*Packetbeat*

- Add `fields` and `fields_under_root` to Packetbeat protocols configurations. {pull}3518[3518]
- Add list style Packetbeat protocols configurations. This change supports specifying multiple configurations of the same protocol analyzer. {pull}3518[3518]

*Winlogbeat*

==== Deprecated

*Affecting all Beats*

- Usage of field `_type` is deprecated. It should not be used in queries or dashboards. {pull}3409[3409]

*Packetbeat*

- Deprecate dictionary style protocols configuration. {pull}3518[3518]

*Winlogbeat*

==== Known Issue

*Filebeat*

- Prospector reloading only works properly with new files. {pull}3546[3546]

[[release-notes-5.6.2]]
=== Beats version 5.6.2
https://github.com/elastic/beats/compare/v5.6.1...v5.6.2[View commits]

No changes in this release.

[[release-notes-5.6.1]]
=== Beats version 5.6.1
https://github.com/elastic/beats/compare/v5.6.0...v5.6.1[View commits]

No changes in this release.

[[release-notes-5.6.0]]
=== Beats version 5.6.0
https://github.com/elastic/beats/compare/v5.5.3...v5.6.0[View commits]

==== Breaking changes

*Affecting all Beats*

- The _all.norms setting in the Elasticsearch template is no longer disabled.
  This increases the storage size with one byte per document, but allows for a
  better upgrade experience to 6.0. {issue}4901[4901]


==== Bugfixes

*Filebeat*

- Fix issue where the `fileset.module` could have the wrong value. {issue}4761[4761]

*Packetbeat*

- Update flow timestamp on each packet being received. {issue}4895[4895]

*Metricbeat*

- Fix a debug statement that said a module wrapper had stopped when it hadn't. {pull}4264[4264]
- Use MemAvailable value from /proc/meminfo on Linux 3.14. {pull}4316[4316]
- Fix panic when events were dropped by filters. {issue}4327[4327]

==== Added

*Affecting all Beats*

- Add option to the import_dashboards script to load the dashboards via Kibana API. {pull}4682[4682]

*Filebeat*

- Add support for loading Xpack Machine Learning configurations from the modules, and added sample configurations for the Nginx module. {pull}4506[4506] {pull}4609[4609]
-  Add ability to parse nginx logs exposing the X-Forwarded-For header instead of the remote address. {pull}4351[4351]

*Metricbeat*

- Add `filesystem.ignore_types` to system module for ignoring filesystem types. {issue}4685[4685]

==== Deprecated

*Affecting all Beats*

- Loading more than one output is deprecated and will be removed in 6.0. {pull}4907[4907]

[[release-notes-5.5.3]]
=== Beats version 5.5.3
https://github.com/elastic/beats/compare/v5.5.2...v5.5.3[View commits]

No changes in this release.

[[release-notes-5.5.2]]
=== Beats version 5.5.2
https://github.com/elastic/beats/compare/v5.5.1...v5.5.2[View commits]

No changes in this release.
[[release-notes-5.5.1]]
=== Beats version 5.5.1
https://github.com/elastic/beats/compare/v5.5.0...v5.5.1[View commits]

==== Bugfixes

*Affecting all Beats*

- Normalize all times to UTC to ensure proper index naming. {issue}4569[4569]

[[release-notes-5.5.0]]
=== Beats version 5.5.0
https://github.com/elastic/beats/compare/v5.4.2...v5.5.0[View commits]

==== Breaking changes

*Affecting all Beats*

- Usage of field `_type` is now ignored and hardcoded to `doc`. {pull}3757[3757]

*Metricbeat*
- Change all `system.cpu.*.pct` metrics to be scaled by the number of CPU cores.
  This will make the CPU usage percentages from the system cpu metricset consistent
  with the system process metricset. The documentation for these metrics already
  stated that on multi-core systems the percentages could be greater than 100%. {pull}4544[4544]

==== Bugfixes

*Affecting all Beats*

- Fix console output. {pull}4045[4045]

*Filebeat*

- Allow string characters in user agent patch version (NGINX and Apache) {pull}4415[4415]

*Metricbeat*

- Fix type of field `haproxy.stat.check.health.last`. {issue}4407[4407]

*Packetbeat*

- Fix `packetbeat.interface` options that contain underscores (e.g. `with_vlans` or `bpf_filter`). {pull}4378[4378]
- Enabled /proc/net/tcp6 scanning and fixed ip v6 parsing. {pull}4442[4442]

==== Deprecated

*Filebeat*

- Deprecate `document_type` prospector config option as _type is removed in elasticsearch 6.0. Use fields instead. {pull}4225[4225]

*Winlogbeat*

- Deprecated metrics endpoint. It is superseded by a libbeat feature that can serve metrics on an HTTP endpoint. {pull}4145[4145]

[[release-notes-5.4.2]]
=== Beats version 5.4.2
https://github.com/elastic/beats/compare/v5.4.1...v5.4.2[View commits]

==== Bugfixes

*Affecting all Beats*

- Removed empty sections from the template files, causing indexing errors for array objects. {pull}4488[4488]

*Metricbeat*

- Fix issue affecting Windows services timing out at startup. {pull}4491[4491]
- Add filtering to system filesystem metricset to remove relative mountpoints like those
  from Linux network namespaces. {pull}4370[4370]

*Packetbeat*

- Clean configured geoip.paths before attempting to open the database. {pull}4306[4306]

[[release-notes-5.4.1]]
=== Beats version 5.4.1
https://github.com/elastic/beats/compare/v5.4.0...v5.4.1[View commits]

==== Bugfixes

*Affecting all Beats*

- Fix importing the dashboards when the limit for max open files is too low. {issue}4244[4244]
- Fix console output. {pull}4045[4045]

*Filebeat*

- Fix issue that new prospector was not reloaded on conflict. {pull}4128[4128]
- Fix grok pattern in filebeat module system/auth without hostname. {pull}4224[4224]
- Fix the Mysql slowlog parsing of IP addresses. {pull}4183[4183]

==== Added

*Affecting all Beats*

- Binaries upgraded to Go 1.7.6 which contains security fixes. {pull}4400[4400]

*Winlogbeat*

- Add the ability to use LevelRaw if Level isn't populated in the event XML. {pull}4257[4257]

[[release-notes-5.4.0]]
=== Beats version 5.4.0
https://github.com/elastic/beats/compare/v5.3.2...v5.4.0[View commits]

==== Bugfixes

*Affecting all Beats*

- Improve error message when downloading the dashboards fails. {pull}3805[3805]
- Fix potential Elasticsearch output URL parsing error if protocol scheme is missing. {pull}3671[3671]
- Downgrade Elasticsearch per batch item failure log to debug level. {issue}3953[3953]
- Make `@timestamp` accessible from format strings. {pull}3721[3721]

*Filebeat*

- Allow log lines without a program name in the Syslog fileset. {pull}3944[3944]
- Don't stop Filebeat when modules are used with the Logstash output. {pull}3929[3929]

*Metricbeat*

- Fixing panic on the Prometheus collector when label has a comma. {pull}3947[3947]
- Make system process metricset honor the `cpu_ticks` config option. {issue}3590[3590]

*Winlogbeat*

- Fix null terminators include in raw XML string when include_xml is enabled. {pull}3943[3943]

==== Added

*Affecting all Beats*

- Update index mappings to support future Elasticsearch 6.X. {pull}3778[3778]

*Filebeat*

- Add auditd module for reading audit logs on Linux. {pull}3750[3750] {pull}3941[3941]
- Add fileset for the Linux authorization logs. {pull}3669[3669]

*Heartbeat*

- Add default ports in HTTP monitor. {pull}3924[3924]

*Metricbeat*

- Add beta Jolokia module. {pull}3844[3844]
- Add dashboard for the MySQL module. {pull}3716[3716]
- Module configuration reloading is now beta instead of experimental. {pull}3841[3841]
- Marked http fields from the HAProxy module optional to improve compatibility with 1.5. {pull}3788[3788]
- Add support for custom HTTP headers and TLS for the Metricbeat modules. {pull}3945[3945]

*Packetbeat*

- Add DNS dashboard for an overview the DNS traffic. {pull}3883[3883]
- Add DNS Tunneling dashboard to highlight domains with large numbers of subdomains or high data volume. {pull}3884[3884]

[[release-notes-5.3.2]]
=== Beats version 5.3.2
https://github.com/elastic/beats/compare/v5.3.1...v5.3.2[View commits]

==== Bugfixes

*Filebeat*

- Properly shut down crawler in case one prospector is misconfigured. {pull}4037[4037]
- Fix panic in JSON decoding code if the input line is "null". {pull}4042[4042]


[[release-notes-5.3.1]]
=== Beats version 5.3.1
https://github.com/elastic/beats/compare/v5.3.0...v5.3.1[View commits]

==== Bugfixes

*Affecting all Beats*

- Fix panic when testing regex-AST to match against date patterns. {issue}3889[3889]
- Fix panic due to race condition in kafka output. {pull}4098[4098]

*Filebeat*

- Fix modules default file permissions. {pull}3879[3879]
- Allow `-` in Apache access log byte count. {pull}3863[3863]

*Metricbeat*

- Avoid errors when some Apache status fields are missing. {issue}3074[3074]


[[release-notes-5.3.0]]
=== Beats version 5.3.0
https://github.com/elastic/beats/compare/v5.2.2...v5.3.0[View commits]

==== Breaking changes

*Affecting all Beats*

- Configuration files must be owned by the user running the Beat or by root, and they must not be writable by others. {pull}3544[3544] {pull}3689[3689]
- Change Beat generator. Use `$GOPATH/src/github.com/elastic/beats/script/generate.py` to generate a beat. {pull}3452[3452]

*Filebeat*

- Always use absolute path for event and registry. This can lead to issues when relative paths were used before. {pull}3328[3328]

*Metricbeat*

- Linux cgroup metrics are now enabled by default for the system process metricset. The configuration option for the feature was renamed from `cgroups` to `process.cgroups.enabled`. {pull}3519[3519]
- Change field names `couchbase.node.couch.*.actual_disk_size.*` to `couchbase.node.couch.*.disk_size.*` {pull}3545[3545]

==== Bugfixes

*Affecting all Beats*

- Add `_id`, `_type`, `_index` and `_score` fields in the generated index pattern. {pull}3282[3282]

*Filebeat*
- Always use absolute path for event and registry. {pull}3328[3328]
- Raise an exception in case there is a syntax error in one of the configuration files available under
  filebeat.config_dir. {pull}3573[3573]
- Fix empty registry file on machine crash. {issue}3537[3537]

*Metricbeat*

- Add error handling to system process metricset for when Linux cgroups are missing from the kernel. {pull}3692[3692]
- Add labels to the Docker healthcheck metricset output. {pull}3707[3707]

*Winlogbeat*

- Fix handling of empty strings in event_data. {pull}3705[3705]

==== Added

*Affecting all Beats*

- Files created by Beats (logs, registry, file output) will have 0600 permissions. {pull}3387[3387].
- RPM/deb packages will now install the config file with 0600 permissions. {pull}3382[3382]
- Add the option to pass custom HTTP headers to the Elasticsearch output. {pull}3400[3400]
- Unify `regexp` and `contains` conditionals, for both to support array of strings and convert numbers to strings if required. {pull}3469[3469]
- Add the option to load the sample dashboards during the Beat startup phase. {pull}3506[3506]
- Disabled date detection in Elasticsearch index templates. Date fields must be explicitly defined in index templates. {pull}3528[3528]
- Using environment variables in the configuration file is now GA, instead of experimental. {pull}3525[3525]

*Filebeat*

- Add Filebeat modules for system, apache2, mysql, and nginx. {issue}3159[3159]
- Add the `pipeline` config option at the prospector level, for configuring the Ingest Node pipeline ID. {pull}3433[3433]
- Update regular expressions used for matching file names or lines (multiline, include/exclude functionality) to new matchers improving performance of simple string matches. {pull}3469[3469]
- The `symlinks` and `harvester_limit` settings are now GA, instead of experimental. {pull}3525[3525]
- close_timeout is also applied when the output is blocking. {pull}3511[3511]
- Improve handling of different path variants on Windows. {pull}3781[3781]
- Add multiline.flush_pattern option, for specifying the 'end' of a multiline pattern {pull}4019[4019]

*Heartbeat*

- Add `tags`, `fields` and `fields_under_root` in monitors configuration. {pull}3623[3623]

*Metricbeat*

- Add experimental dbstats metricset to MongoDB module. {pull}3228[3228]
- Use persistent, direct connections to the configured nodes for MongoDB module. {pull}3228[3228]
- Add dynamic configuration reloading for modules. {pull}3281[3281]
- Add docker health metricset {pull}3357[3357]
- Add docker image metricset {pull}3467[3467]
- System module uses new matchers for white-listing processes. {pull}3469[3469]
- Add Beta CEPH module with health metricset. {pull}3311[3311]
- Add Beta php_fpm module with pool metricset. {pull}3415[3415]
- The Docker, Kafka, and Prometheus modules are now Beta, instead of experimental. {pull}3525[3525]
- The HAProxy module is now GA, instead of experimental. {pull}3525[3525]
- Add the ability to collect the environment variables from system processes. {pull}3337[3337]

==== Deprecated

*Affecting all Beats*

- Usage of field `_type` is deprecated. It should not be used in queries or dashboards. {pull}3409[3409]

*Filebeat*

- The experimental `publish_async` option is now deprecated and is planned to be removed in 6.0. {pull}3525[3525]


[[release-notes-5.2.2]]
=== Beats version 5.2.2
https://github.com/elastic/beats/compare/v5.2.1...v5.2.2[View commits]

*Metricbeat*

- Fix bug docker module hanging when docker container killed. {issue}3610[3610]
- Set timeout to period instead of 1s by default as documented. {pull}3612[3612]

[[release-notes-5.2.1]]
=== Beats version 5.2.1
https://github.com/elastic/beats/compare/v5.2.0...v5.2.1[View commits]

==== Bugfixes

*Metricbeat*

- Fix go routine leak in docker module. {pull}3492[3492]

*Packetbeat*

- Fix error in the NFS sample dashboard. {pull}3548[3548]

*Winlogbeat*

- Fix error in the Winlogbeat sample dashboard. {pull}3548[3548]

[[release-notes-5.2.0]]
=== Beats version 5.2.0
https://github.com/elastic/beats/compare/v5.1.2...v5.2.0[View commits]

==== Bugfixes

*Affecting all Beats*

- Fix overwriting explicit empty config sections. {issue}2918[2918]

*Filebeat*

- Fix alignment issue were Filebeat compiled with Go 1.7.4 was crashing on 32 bits system. {issue}3273[3273]

*Metricbeat*

- Fix service times-out at startup. {pull}3056[3056]
- Kafka module case sensitive host name matching. {pull}3193[3193]
- Fix interface conversion panic in couchbase module {pull}3272[3272]

*Packetbeat*

- Fix issue where some Cassandra visualizations were showing data from all protocols. {issue}3314[3314]

==== Added

*Affecting all Beats*

- Add support for passing list and dictionary settings via -E flag.
- Support for parsing list and dictionary setting from environment variables.
- Added new flags to import_dashboards (-cacert, -cert, -key, -insecure). {pull}3139[3139] {pull}3163[3163]
- The limit for the number of fields is increased via the mapping template. {pull}3275[3275]
- Updated to Go 1.7.4. {pull}3277[3277]
- Added a NOTICE file containing the notices and licenses of the dependencies. {pull}3334[3334].

*Heartbeat*

- First release, containing monitors for ICMP, TCP, and HTTP.

*Filebeat*

- Add enabled config option to prospectors. {pull}3157[3157]
- Add target option for decoded_json_field. {pull}3169[3169]

*Metricbeat*

- Kafka module broker matching enhancements. {pull}3129[3129]
- Add a couchbase module with metricsets for node, cluster and bucket. {pull}3081[3081]
- Export number of cores for CPU module. {pull}3192[3192]
- Experimental Prometheus module. {pull}3202[3202]
- Add system socket module that reports all TCP sockets. {pull}3246[3246]
- Kafka consumer groups metricset. {pull}3240[3240]
- Add jolokia module with dynamic jmx metricset. {pull}3570[3570]

*Winlogbeat*

- Reduced amount of memory allocated while reading event log records. {pull}3113[3113] {pull}3118[3118]

[[release-notes-5.1.2]]
=== Beats version 5.1.2
https://github.com/elastic/beats/compare/v5.1.1...v5.1.2[View commits]

==== Bugfixes

*Filebeat*

- Fix registry migration issue from old states where files were only harvested after second restart. {pull}3322[3322]

*Packetbeat*

- Fix error on importing dashboards due to colons in the Cassandra dashboard. {issue}3140[3140]
- Fix error on importing dashboards due to the wrong type for the geo_point fields. {pull}3147[3147]

*Winlogbeat*

- Fix for "The array bounds are invalid" error when reading large events. {issue}3076[3076]

[[release-notes-5.1.1]]
=== Beats version 5.1.1
https://github.com/elastic/beats/compare/v5.0.2...v5.1.1[View commits]

==== Breaking changes

*Metricbeat*

- Change data structure of experimental haproxy module. {pull}3003[3003]

*Filebeat*

- If a file is falling under `ignore_older` during startup, offset is now set to end of file instead of 0.
  With the previous logic the whole file was sent in case a line was added and it was inconsistent with
  files which were harvested previously. {pull}2907[2907]
- `tail_files` is now only applied on the first scan and not for all new files. {pull}2932[2932]

==== Bugfixes

*Affecting all Beats*

- Fix empty benign errors logged by processor actions. {pull}3046[3046]

*Metricbeat*

- Calculate the fsstat values per mounting point, and not filesystem. {pull}2777[2777]

==== Added

*Affecting all Beats*

- Add add_cloud_metadata processor for collecting cloud provider metadata. {pull}2728[2728]
- Added decode_json_fields processor for decoding fields containing JSON strings. {pull}2605[2605]
- Add Tencent Cloud provider for add_cloud_metadata processor. {pull}4023[4023]
- Add Alibaba Cloud provider for add_cloud_metadata processor. {pull}4111[4111]

*Metricbeat*

- Add experimental Docker module. Provided by Ingensi and @douaejeouit based on dockbeat.
- Add a sample Redis Kibana dashboard. {pull}2916[2916]
- Add support for MongoDB 3.4 and WiredTiger metrics. {pull}2999[2999]
- Add experimental kafka module with partition metricset. {pull}2969[2969]
- Add raw config option for mysql/status metricset. {pull}3001[3001]
- Add command fields for mysql/status metricset. {pull}3251[3251]

*Filebeat*

- Add command line option `-once` to run Filebeat only once and then close. {pull}2456[2456]
- Only load matching states into prospector to improve state handling {pull}2840[2840]
- Reset all states ttl on startup to make sure it is overwritten by new config {pull}2840[2840]
- Persist all states for files which fall under `ignore_older` to have consistent behaviour {pull}2859[2859]
- Improve shutdown behaviour with large number of files. {pull}3035[3035]

*Winlogbeat*

- Add `event_logs.batch_read_size` configuration option. {pull}2641[2641]

[[release-notes-5.1.0]]
=== Beats version 5.1.0 (skipped)

Version 5.1.0 doesn't exist because, for a short period of time, the Elastic
Yum and Apt repositories included unreleased binaries labeled 5.1.0. To avoid
confusion and upgrade issues for the people that have installed these without
realizing, we decided to skip the 5.1.0 version and release 5.1.1 instead.

[[release-notes-5.0.2]]
=== Beats version 5.0.2
https://github.com/elastic/beats/compare/v5.0.1...v5.0.2[View commits]

==== Bugfixes

*Metricbeat*

- Fix the `password` option in the MongoDB module. {pull}2995[2995]


[[release-notes-5.0.1]]
=== Beats version 5.0.1
https://github.com/elastic/beats/compare/v5.0.0...v5.0.1[View commits]

==== Bugfixes

*Metricbeat*

- Fix `system.process.start_time` on Windows. {pull}2848[2848]
- Fix `system.process.ppid` on Windows. {issue}2860[2860]
- Fix system process metricset for Windows XP and 2003. `cmdline` will be unavailable. {issue}1704[1704]
- Fix access denied issues in system process metricset by enabling SeDebugPrivilege on Windows. {issue}1897[1897]
- Fix system diskio metricset for Windows XP and 2003. {issue}2885[2885]

*Packetbeat*

- Fix 'index out of bounds' bug in Packetbeat DNS protocol plugin. {issue}2872[2872]

*Filebeat*

- Fix registry cleanup issue when files falling under ignore_older after restart. {issue}2818[2818]


==== Added

*Metricbeat*

- Add username and password config options to the PostgreSQL module. {pull}2889[2890]
- Add username and password config options to the MongoDB module. {pull}2889[2889]
- Add system core metricset for Windows. {pull}2883[2883]

*Packetbeat*

- Define `client_geoip.location` as geo_point in the mappings to be used by the GeoIP processor in the Ingest Node pipeline.
  {pull}2795[2795]

*Filebeat*

- Stop Filebeat on registrar loading error. {pull}2868[2868]


include::libbeat/docs/release-notes/5.0.0.asciidoc[]

[[release-notes-5.0.0-ga]]
=== Beats version 5.0.0-GA
https://github.com/elastic/beats/compare/v5.0.0-rc1...v5.0.0[View commits]

The list below covers the changes between 5.0.0-rc1 and 5.0.0 GA only.

==== Bugfixes

*Affecting all Beats*

- Fix kafka output re-trying batches with too large events. {issue}2735[2735]
- Fix kafka output protocol error if `version: 0.10` is configured. {issue}2651[2651]
- Fix kafka output connection closed by broker on SASL/PLAIN. {issue}2717[2717]

*Metricbeat*

- Fix high CPU usage on macOS when encountering processes with long command lines. {issue}2747[2747]
- Fix high value of `system.memory.actual.free` and `system.memory.actual.used`. {issue}2653[2653]
- Change several `OpenProcess` calls on Windows to request the lowest possible access privilege.  {issue}1897[1897]
- Fix system.memory.actual.free high value on Windows. {issue}2653[2653]

*Filebeat*

- Fix issue when clean_removed and clean_inactive were used together that states were not directly removed from the registry.
- Fix issue where upgrading a 1.x registry file resulted in duplicate state entries. {pull}2792[2792]

==== Added

*Affecting all Beats*

- Add beat.version fields to all events.

[[release-notes-5.0.0-rc1]]
=== Beats version 5.0.0-rc1
https://github.com/elastic/beats/compare/v5.0.0-beta1...v5.0.0-rc1[View commits]

==== Breaking changes

*Affecting all Beats*

- A dynamic mapping rule is added to the default Elasticsearch template to treat strings as keywords by default. {pull}2688[2688]

==== Bugfixes

*Affecting all Beats*

- Make sure Beats sent always float values when they are defined as float by sending 5.00000 instead of 5. {pull}2627[2627]
- Fix ignoring all fields from drop_fields in case the first field is unknown. {pull}2685[2685]
- Fix dynamic configuration int/uint to float type conversion. {pull}2698[2698]
- Fix primitive types conversion if values are read from environment variables. {pull}2698[2698]

*Metricbeat*

- Fix default configuration file on Windows to not enabled the `load` metricset. {pull}2632[2632]

*Packetbeat*

- Fix the `bpf_filter` setting. {issue}2660[2660]

*Filebeat*

- Fix input buffer on encoding problem. {pull}2416[2416]

==== Deprecated

*Affecting all Beats*

- Setting `port` has been deprecated in Redis and Logstash outputs. {pull}2620[2620]


[[release-notes-5.0.0-beta1]]
=== Beats version 5.0.0-beta1
https://github.com/elastic/beats/compare/v5.0.0-alpha5...v5.0.0-beta1[View commits]

==== Breaking changes

*Affecting all Beats*

- Change Elasticsearch output index configuration to be based on format strings. If index has been configured, no date will be appended anymore to the index name. {pull}2119[2119]
- Replace `output.kafka.use_type` by `output.kafka.topic` accepting a format string. {pull}2188[2188]
- If the path specified by the `-c` flag is not absolute and `-path.config` is not specified, it
  is considered relative to the current working directory. {pull}2245[2245]
- rename `tls` configurations section to `ssl`. {pull}2330[2330]
- rename `certificate_key` configuration to `key`. {pull}2330[2330]
- replace `tls.insecure` with `ssl.verification_mode` setting. {pull}2330[2330]
- replace `tls.min/max_version` with `ssl.supported_protocols` setting requiring full protocol name. {pull}2330[2330]

*Metricbeat*

- Change field type system.process.cpu.start_time from keyword to date. {issue}1565[1565]
- redis/info metricset fields were renamed up according to the naming conventions.

*Packetbeat*

- Group HTTP fields under `http.request` and `http.response` {pull}2167[2167]
- Export `http.request.body` and `http.response.body` when configured under `include_body_for` {pull}2167[2167]
- Move `ignore_outgoing` config to `packetbeat.ignore_outgoing` {pull}2393[2393]

*Filebeat*

- Set close_inactive default to 5 minutes (was 1 hour before)
- Set clean_removed and close_removed to true by default

==== Bugfixes

*Affecting all Beats*

- Fix logstash output handles error twice when asynchronous sending fails. {pull}2441[2441]
- Fix Elasticsearch structured error response parsing error. {issue}2229[2229]
- Fixed the run script to allow the overriding of the configuration file. {issue}2171[2171]
- Fix logstash output crash if no hosts are configured. {issue}2325[2325]
- Fix array value support in -E CLI flag. {pull}2521[2521]
- Fix merging array values if -c CLI flag is used multiple times. {pull}2521[2521]
- Fix beats failing to start due to invalid duplicate key error in configuration file. {pull}2521[2521]
- Fix panic on non writable logging directory. {pull}2571[2571]

*Metricbeat*

- Fix module filters to work properly with drop_event filter. {issue}2249[2249]

*Packetbeat*

- Fix mapping for some Packetbeat flow metrics that were not marked as being longs. {issue}2177[2177]
- Fix handling of messages larger than the maximum message size (10MB). {pull}2470[2470]

*Filebeat*

- Fix processor failure in Filebeat when using regex, contain, or equals with the message field. {issue}2178[2178]
- Fix async publisher sending empty events {pull}2455[2455]
- Fix potential issue with multiple harvester per file on large file numbers or slow output {pull}2541[2541]

*Winlogbeat*

- Fix corrupt registry file that occurs on power loss by disabling file write caching. {issue}2313[2313]

==== Added

*Affecting all Beats*

- Add script to generate the Kibana index-pattern from fields.yml. {pull}2122[2122]
- Enhance Redis output key selection based on format string. {pull}2169[2169]
- Configurable Redis `keys` using filters and format strings. {pull}2169[2169]
- Add format string support to `output.kafka.topic`. {pull}2188[2188]
- Add `output.kafka.topics` for more advanced kafka topic selection per event. {pull}2188[2188]
- Add support for Kafka 0.10. {pull}2190[2190]
- Add SASL/PLAIN authentication support to kafka output. {pull}2190[2190]
- Make Kafka metadata update configurable. {pull}2190[2190]
- Add Kafka version setting (optional) enabling kafka broker version support. {pull}2190[2190]
- Add Kafka message timestamp if at least version 0.10 is configured. {pull}2190[2190]
- Add configurable Kafka event key setting. {pull}2284[2284]
- Add settings for configuring the kafka partitioning strategy. {pull}2284[2284]
- Add partitioner settings `reachable_only` to ignore partitions not reachable by network. {pull}2284[2284]
- Enhance contains condition to work on fields that are arrays of strings. {issue}2237[2237]
- Lookup the configuration file relative to the `-path.config` CLI flag. {pull}2245[2245]
- Re-write import_dashboards.sh in Golang. {pull}2155[2155]
- Update to Go 1.7. {pull}2306[2306]
- Log total non-zero internal metrics on shutdown. {pull}2349[2349]
- Add support for encrypted private key files by introducing `ssl.key_passphrase` setting. {pull}2330[2330]
- Add experimental symlink support with `symlinks` config {pull}2478[2478]
- Improve validation of registry file on startup.

*Metricbeat*

- Use the new scaled_float Elasticsearch type for the percentage values. {pull}2156[2156]
- Add experimental cgroup metrics to the system/process MetricSet. {pull}2184[2184]
- Added a PostgreSQL module. {pull}2253[2253]
- Improve mapping by converting half_float to scaled_float and integers to long. {pull}2430[2430]
- Add experimental haproxy module. {pull}2384[2384]
- Add Kibana dashboard for cgroups data {pull}2555[2555]

*Packetbeat*

- Add Cassandra protocol analyzer to Packetbeat. {pull}1959[1959]
- Match connections with IPv6 addresses to processes {pull}2254[2254]
- Add IP address to -devices command output {pull}2327[2327]
- Add configuration option for the maximum message size. Used to be hard-coded to 10 MB. {pull}2470[2470]

*Filebeat*

- Introduce close_timeout harvester options {issue}1926[1926]
- Strip BOM from first message in case of BOM files {issue}2351[2351]
- Add harvester_limit option {pull}2417[2417]

==== Deprecated

*Affecting all Beats*

- Topology map is deprecated. This applies to the settings: refresh_topology_freq, topology_expire, save_topology, host_topology, password_topology, db_topology.


[[release-notes-5.0.0-alpha5]]
=== Beats version 5.0.0-alpha5
https://github.com/elastic/beats/compare/v5.0.0-alpha4...v5.0.0-alpha5[View commits]

==== Breaking changes

*Affecting all Beats*

- Rename the `filters` section to `processors`. {pull}1944[1944]
- Introduce the condition with `when` in the processor configuration. {pull}1949[1949]
- The Elasticsearch template is now loaded by default. {pull}1993[1993]
- The Redis output `index` setting is renamed to `key`. `index` still works but it's deprecated. {pull}2077[2077]
- The undocumented file output `index` setting was removed. Use `filename` instead. {pull}2077[2077]

*Metricbeat*

- Create a separate metricSet for load under the system module and remove load information from CPU stats. {pull}2101[2101]
- Add `system.load.norm.1`, `system.load.norm.5` and `system.load.norm.15`. {pull}2101[2101]
- Add threads fields to mysql module. {pull}2484[2484]

*Packetbeat*

- Set `enabled` ` in `packetbeat.protocols.icmp` configuration to `true` by default. {pull}1988[1988]

==== Bugfixes

*Affecting all Beats*

- Fix sync publisher `PublishEvents` return value if client is closed concurrently. {pull}2046[2046]

*Metricbeat*

- Do not send zero values when no value was present in the source. {issue}1972[1972]

*Filebeat*

- Fix potential data loss between Filebeat restarts, reporting unpublished lines as published. {issue}2041[2041]
- Fix open file handler issue. {issue}2028[2028] {pull}2020[2020]
- Fix filtering of JSON events when using integers in conditions. {issue}2038[2038]

*Winlogbeat*

- Fix potential data loss between Winlogbeat restarts, reporting unpublished lines as published. {issue}2041[2041]

==== Added

*Affecting all Beats*

- Periodically log internal metrics. {pull}1955[1955]
- Add enabled setting to all output modules. {pull}1987[1987]
- Command line flag `-c` can be used multiple times. {pull}1985[1985]
- Add OR/AND/NOT to the condition associated with the processors. {pull}1983[1983]
- Add `-E` CLI flag for overwriting single config options via command line. {pull}1986[1986]
- Choose the mapping template file based on the Elasticsearch version. {pull}1993[1993]
- Check stdout being available when console output is configured. {issue}2035[2035]

*Metricbeat*

- Add pgid field to process information. {pull} 2021[2021]

*Packetbeat*

- Add enabled setting to Packetbeat protocols. {pull}1988[1988]
- Add enabled setting to Packetbeat network flows configuration. {pull}1988[1988]

*Filebeat*

- Introduce `close_removed` and `close_renamed` harvester options. {issue}1600[1600]
- Introduce `close_eof` harvester option. {issue}1600[1600]
- Add `clean_removed` and `clean_inactive` config option. {issue}1600[1600]

==== Deprecated

*Filebeat*

- Deprecate `close_older` option and replace it with `close_inactive`. {issue}2051[2051]
- Deprecate `force_close_files` option and replace it with `close_removed` and `close_renamed`. {issue}1600[1600]

[[release-notes-5.0.0-alpha4]]
=== Beats version 5.0.0-alpha4
https://github.com/elastic/beats/compare/v5.0.0-alpha3...v5.0.0-alpha4[View commits]

==== Breaking changes

*Affecting all Beats*

- The topology_expire option of the Elasticsearch output was removed. {pull}1907[1907]

*Filebeat*

- Stop following symlink. Symlinks are now ignored: {pull}1686[1686]

==== Bugfixes

*Affecting all Beats*

- Reset backoff factor on partial ACK. {issue}1803[1803]
- Fix beats load balancer deadlock if max_retries: -1 or publish_async is enabled in filebeat. {issue}1829[1829]
- Fix logstash output with pipelining mode enabled not reconnecting. {issue}1876[1876]
- Empty configuration sections become merge-able with variables containing full path. {pull}1900[1900]
- Fix error message about required fields missing not printing the missing field name. {pull}1900[1900]

*Metricbeat*

- Fix the CPU values returned for each core. {issue}1863[1863]

*Packetbeat*

- Add missing nil-check to memcached GapInStream handler. {issue}1162[1162]
- Fix NFSv4 Operation returning the first found first-class operation available in compound requests. {pull}1821[1821]
- Fix TCP overlapping segments not being handled correctly. {pull}1898[1898]

*Winlogbeat*

- Fix issue with rendering forwarded event log records. {pull}1891[1891]

==== Added

*Affecting all Beats*

- Improve error message if compiling regular expression from config files fails. {pull}1900[1900]
- Compression support in the Elasticsearch output. {pull}1835[1835]

*Metricbeat*

- Add MongoDB module. {pull}1837[1837]


[[release-notes-5.0.0-alpha3]]
=== Beats version 5.0.0-alpha3
https://github.com/elastic/beats/compare/v5.0.0-alpha2...v5.0.0-alpha3[View commits]

==== Breaking changes

*Affecting all Beats*

- All configuration settings under `shipper:` are moved to be top level configuration settings. I.e.
  `shipper.name:` becomes `name:` in the configuration file. {pull}1570[1570]

*Topbeat*

- Topbeat is replaced by Metricbeat.

*Filebeat*

- The state for files which fall under ignore_older is not stored anymore. This has the consequence, that if a file which fell under ignore_older is updated, the whole file will be crawled.

==== Bugfixes

*Winlogbeat*

- Adding missing argument to the "Stop processing" log message. {pull}1590[1590]

==== Added

*Affecting all Beats*

- Add conditions to generic filtering. {pull}1623[1623]

*Metricbeat*

- First public release, containing the following modules: apache, mysql, nginx, redis, system, and zookeeper.

*Filebeat*

- The registry format was changed to an array instead of dict. The migration to the new format will happen automatically at the first startup. {pull}1703[1703]

==== Deprecated

*Affecting all Beats*

- The support for doing GeoIP lookups is deprecated and will be removed in version 6.0. {pull}1601[1601]


[[release-notes-5.0.0-alpha2]]
=== Beats version 5.0.0-alpha2
https://github.com/elastic/beats/compare/v5.0.0-alpha1...v5.0.0-alpha2[View commits]

==== Breaking changes

*Affecting all Beats*

- On DEB/RPM installations, the binary files are now found under `/usr/share/{{beat_name}}/bin`, not in `/usr/bin`. {pull}1385[1385]
- The logs are written by default to self rotating files, instead of syslog. {pull}1371[1371]
- Remove deprecated `host` option from elasticsearch, logstash and redis outputs. {pull}1474[1474]

*Packetbeat*

- Configuration of redis topology support changed. {pull}1353[1353]
- Move all Packetbeat configuration options under the packetbeat namespace {issue}1417[1417]

*Filebeat*

- Default location for the registry file was changed to be `data/registry` from the binary directory,
  rather than `.filebeat` in the current working directory. This affects installations for zip/tar.gz/source,
  the location for DEB and RPM packages stays the same. {pull}1373[1373]

==== Bugfixes

*Affecting all Beats*

- Drain response buffers when pipelining is used by Redis output. {pull}1353[1353]
- Unterminated environment variable expressions in config files will now cause an error {pull}1389[1389]
- Fix issue with the automatic template loading when Elasticsearch is not available on Beat start. {issue}1321[1321]
- Fix bug affecting -cpuprofile, -memprofile, and -httpprof CLI flags {pull}1415[1415]
- Fix race when multiple outputs access the same event with logstash output manipulating event {issue}1410[1410] {pull}1428[1428]
- Seed random number generator using crypto.rand package. {pull}1503{1503]
- Fix beats hanging in -configtest {issue}1213[1213]
- Fix kafka log message output {pull}1516[1516]

*Filebeat*

- Improvements in registrar dealing with file rotation. {pull}1281[1281]
- Fix issue with JSON decoding where `@timestamp` or `type` keys with the wrong type could cause Filebeat
  to crash. {issue}1378[1378]
- Fix issue with JSON decoding where values having `null` as values could crash Filebeat. {issue}1466[1466]
- Multiline reader normalizing newline to use `\n`. {pull}1552[1552]

*Winlogbeat*

- Fix panic when reading messages larger than 32K characters on Windows XP and 2003. {pull}1498[1498]
- Fix panic that occurs when reading a large events on Windows Vista and newer. {pull}1499[1499]

==== Added

*Affecting all Beats*

- Add support for TLS to Redis output. {pull}1353[1353]
- Add SOCKS5 proxy support to Redis output. {pull}1353[1353]
- Failover and load balancing support in redis output. {pull}1353[1353]
- Multiple-worker per host support for redis output. {pull}1353[1353]
- Added ability to escape `${x}` in config files to avoid environment variable expansion {pull}1389[1389]
- Configuration options and CLI flags for setting the home, data and config paths. {pull}1373[1373]
- Configuration options and CLI flags for setting the default logs path. {pull}1437[1437]
- Update to Go 1.6.2 {pull}1447[1447]
- Add Elasticsearch template files compatible with Elasticsearch 2.x. {pull}1501[1501]
- Add scripts for managing the dashboards of a single Beat {pull}1359[1359]

*Packetbeat*

- Fix compile issues for OpenBSD. {pull}1347[1347]

*Topbeat*

- Updated elastic/gosigar version so Topbeat can compile on OpenBSD. {pull}1403[1403]


[[release-notes-5.0.0-alpha1]]
=== Beats version 5.0.0-alpha1
https://github.com/elastic/beats/compare/v1.2.0...v5.0.0-alpha1[View commits]

==== Breaking changes

*libbeat*

- Run function to start a Beat now returns an error instead of directly exiting. {pull}771[771]
- The method signature of HandleFlags() was changed to allow returning an error {pull}1249[1249]
- Require braces for environment variable expansion in config files {pull}1304[1304]

*Packetbeat*

- Rename output fields in the dns package. Former flag `recursion_allowed` becomes `recursion_available`. {pull}803[803]
  Former SOA field `ttl` becomes `minimum`. {pull}803[803]
- The fully qualified domain names which are part of output fields values of the dns package now terminate with a dot. {pull}803[803]
- Remove the count field from the exported event {pull}1210[1210]

*Topbeat*

- Rename `proc.cpu.user_p` with `proc.cpu.total_p` as it includes CPU time spent in kernel space {pull}631[631]
- Remove `count` field from the exported fields {pull}1207[1207]
- Rename `input` top level config option to `topbeat`

*Filebeat*

- Scalar values in used in the `fields` configuration setting are no longer automatically converted to strings. {pull}1092[1092]
- Count field was removed from event as not used in filebeat {issue}778[778]

*Winlogbeat*

- The `message_inserts` field was replaced with the `event_data` field {issue}1053[1053]
- The `category` field was renamed to `task` to better align with the Windows Event Log API naming {issue}1053[1053]
- Remove the count field from the exported event {pull}1218[1218]


==== Bugfixes

*Affecting all Beats*

- Logstash output will not retry events that are not JSON-encodable {pull}927[927]

*Packetbeat*

- Create a proper BPF filter when ICMP is the only enabled protocol {issue}757[757]
- Check column length in pgsql parser. {issue}565[565]
- Harden pgsql parser. {issue}565[565]

*Topbeat*

- Fix issue with `cpu.system_p` being greater than 1 on Windows {pull}1128[1128]

*Filebeat*

- Stop filebeat if started without any prospectors defined or empty prospectors {pull}644[644] {pull}647[647]
- Improve shutdown of crawler and prospector to wait for clean completion {pull}720[720]
- Omit `fields` from Filebeat events when null {issue}899[899]

*Winlogbeat*

==== Added

*Affecting all Beats*

- Update builds to Golang version 1.6
- Add option to Elasticsearch output to pass http parameters in index operations {issue}805[805]
- Improve Logstash and Elasticsearch backoff behavior. {pull}927[927]
- Add experimental Kafka output. {pull}942[942]
- Add config file option to configure GOMAXPROCS. {pull}969[969]
- Improve shutdown handling in libbeat. {pull}1075[1075]
- Add `fields` and `fields_under_root` options under the `shipper` configuration {pull}1092[1092]
- Add the ability to use a SOCKS5 proxy with the Logstash output {issue}823[823]
- The `-configtest` flag will now print "Config OK" to stdout on success {pull}1249[1249]

*Packetbeat*

- Change the DNS library used throughout the dns package to github.com/miekg/dns. {pull}803[803]
- Add support for NFS v3 and v4. {pull}1231[1231]
- Add support for EDNS and DNSSEC. {pull}1292[1292]

*Topbeat*

- Add `username` to processes {pull}845[845]

*Filebeat*

- Add the ability to set a list of tags for each prospector {pull}1092[1092]
- Add JSON decoding support {pull}1143[1143]


*Winlogbeat*

- Add caching of event metadata handles and the system render context for the wineventlog API {pull}888[888]
- Improve config validation by checking for unknown top-level YAML keys. {pull}1100[1100]
- Add the ability to set tags, fields, and fields_under_root as options for each event log {pull}1092[1092]
- Add additional data to the events published by Winlogbeat. The new fields are `activity_id`,
`event_data`, `keywords`, `opcode`, `process_id`, `provider_guid`, `related_activity_id`,
`task`, `thread_id`, `user_data`, and `version`. {issue}1053[1053]
- Add `event_id`, `level`, and `provider` configuration options for filtering events {pull}1218[1218]
- Add `include_xml` configuration option for including the raw XML with the event {pull}1218[1218]

==== Known issues
* All Beats can hang or panic on shutdown if the next server in the pipeline (e.g. Elasticsearch or Logstash) is
  not reachable. {issue}1319[1319]
* When running the Beats as a service on Windows, you need to manually load the Elasticsearch mapping
  template. {issue}1315[1315]
* The ES template automatic load doesn't work if Elasticsearch is not available when the Beat is starting. {issue}1321[1321]

[[release-notes-1.3.1]]
=== Beats version 1.3.1
https://github.com/elastic/beats/compare/v1.3.0...v1.3.1[View commits]

==== Bugfixes

*Filebeat*

- Fix a concurrent bug on filebeat startup with a large number of prospectors defined. {pull}2509[2509]

*Packetbeat*

- Fix description for the -I CLI flag. {pull}2480[2480]

*Winlogbeat*

- Fix corrupt registry file that occurs on power loss by disabling file write caching. {issue}2313[2313]

[[release-notes-1.3.0]]
=== Beats version 1.3.0
https://github.com/elastic/beats/compare/v1.2.3...v1.3.0[View commits]

==== Deprecated

*Filebeat*

- Undocumented support for following symlinks is deprecated. Filebeat will not follow symlinks in version 5.0. {pull}1767[1767]

==== Bugfixes

*Affecting all Beats*

- Fix beats load balancer deadlock if `max_retries: -1` or `publish_async` is enabled in filebeat. {issue}1829[1829]
- Fix output modes backoff counter reset. {issue}1803[1803] {pull}1814[1814] {pull}1818[1818]
- Set logstash output default bulk_max_size to 2048. {issue}1662[1662]
- Seed random number generator using crypto.rand package. {pull}1503[1503]
- Check stdout being available when console output is configured. {issue}2063[2063]

*Packetbeat*

- Add missing nil-check to memcached GapInStream handler. {issue}1162[1162]
- Fix NFSv4 Operation returning the first found first-class operation available in compound requests. {pull}1821[1821]
- Fix TCP overlapping segments not being handled correctly. {pull}1917[1917]

==== Added

*Affecting all Beats*

- Updated to Go 1.7


[[release-notes-1.2.3]]
=== Beats version 1.2.3
https://github.com/elastic/beats/compare/v1.2.2...v1.2.3[View commits]

==== Bugfixes

*Topbeat*

- Fix high CPU usage when using filtering under Windows. {pull}1598[1598]

*Filebeat*

- Fix rotation issue with ignore_older. {issue}1528[1528]

*Winlogbeat*

- Fix panic when reading messages larger than 32K characters on Windows XP and 2003. {pull}1498[1498]

==== Added

*Filebeat*

- Prevent file opening for files which reached ignore_older. {pull}1649[1649]


[[release-notes-1.2.2]]
=== Beats version 1.2.2
https://github.com/elastic/beats/compare/v1.2.0...v1.2.2[View commits]

==== Bugfixes

*Affecting all Beats*

- Fix race when multiple outputs access the same event with Logstash output manipulating event. {issue}1410[1410]
- Fix go-daemon (supervisor used in init scripts) hanging when executed over SSH. {issue}1394[1394]

*Filebeat*

- Improvements in registrar dealing with file rotation. {issue}1281[1281]


[[release-notes-1.2.1]]
=== Beats version 1.2.1
https://github.com/elastic/beats/compare/v1.2.0...v1.2.1[View commits]

==== Breaking changes

*Affecting all Beats*

- Require braces for environment variable expansion in config files {pull}1304[1304]
- Removed deprecation warning for the Redis output. {pull}1282[1282]

*Topbeat*

- Fixed name of the setting `stats.proc` to `stats.process` in the default configuration file. {pull}1343[1343]
- Fix issue with cpu.system_p being greater than 1 on Windows {pull}1128[1128]

==== Added

*Topbeat*

- Add username to processes {pull}845[845]


[[release-notes-1.2.0]]
=== Beats version 1.2.0
https://github.com/elastic/beats/compare/v1.1.2...v1.2.0[View commits]

==== Breaking changes

*Filebeat*

- Default config for ignore_older is now infinite instead of 24h, means ignore_older is disabled by default. Use close_older to only close file handlers.

==== Bugfixes

*Packetbeat*

- Split real_ip_header value when it contains multiple IPs {pull}1241[1241]

*Winlogbeat*

- Fix invalid `event_id` on Windows XP and Windows 2003 {pull}1227[1227]

==== Added

*Affecting all Beats*

- Add ability to override configuration settings using environment variables {issue}114[114]
- Libbeat now always exits through a single exit method for proper cleanup and control {pull}736[736]
- Add ability to create Elasticsearch mapping on startup {pull}639[639]

*Topbeat*

- Add the command line used to start processes {issue}533[533]

*Filebeat*

- Add close_older configuration option to complete ignore_older https://github.com/elastic/filebeat/issues/181[181]

[[release-notes-1.1.2]]
=== Beats version 1.1.2
https://github.com/elastic/beats/compare/v1.1.1...v1.1.2[View commits]

==== Bugfixes

*Filebeat*

- Fix registrar bug for rotated files {pull}1010[1010]


[[release-notes-1.1.1]]
=== Beats version 1.1.1
https://github.com/elastic/beats/compare/v1.1.0...v1.1.1[View commits]

==== Bugfixes

*Affecting all Beats*

- Fix logstash output loop hanging in infinite loop on too many output errors. {pull}944[944]
- Fix critical bug in filebeat and winlogbeat potentially dropping events. {pull}953[953]

[[release-notes-1.1.0]]
=== Beats version 1.1.0
https://github.com/elastic/beats/compare/v1.0.1...v1.1.0[View commits]

==== Bugfixes

*Affecting all Beats*

- Fix logging issue with file based output where newlines could be misplaced
  during concurrent logging {pull}650[650]
- Reduce memory usage by separate queue sizes for single events and bulk events. {pull}649[649] {issue}516[516]
- Set default default bulk_max_size value to 2048 {pull}628[628]

*Packetbeat*

- Fix setting direction to out and use its value to decide when dropping events if ignore_outgoing is enabled {pull}557[557]
- Fix logging issue with file-based output where newlines could be misplaced
  during concurrent logging {pull}650[650]
- Reduce memory usage by having separate queue sizes for single events and bulk events. {pull}649[649] {issue}516[516]
- Set default bulk_max_size value to 2048 {pull}628[628]
- Fix logstash window size of 1 not increasing. {pull}598[598]

*Packetbeat*

- Fix the condition that determines whether the direction of the transaction is set to "outgoing". Packetbeat uses the
  direction field to determine which transactions to drop when dropping outgoing transactions. {pull}557[557]
- Allow PF_RING sniffer type to be configured using pf_ring or pfring {pull}671[671]

*Filebeat*

- Set spool_size default value to 2048 {pull}628[628]

==== Added

*Affecting all Beats*

- Add include_fields and drop_fields as part of generic filtering {pull}1120[1120]
- Make logstash output compression level configurable. {pull}630[630]
- Some publisher options refactoring in libbeat {pull}684[684]
- Move event preprocessor applying GeoIP to packetbeat {pull}772[772]

*Packetbeat*

- Add support for capturing DNS over TCP network traffic. {pull}486[486] {pull}554[554]

*Topbeat*

- Group all CPU usage per core statistics and export them optionally if cpu_per_core is configured {pull}496[496]

*Filebeat*

- Add multiline support for combining multiple related lines into one event. {issue}461[461]
- Add `exclude_lines` and `include_lines` options for regexp based line filtering. {pull}430[430]
- Add `exclude_files` configuration option. {pull}563[563]
- Add experimental option to enable filebeat publisher pipeline to operate asynchronously {pull}782[782]

*Winlogbeat*

- First public release of Winlogbeat

[[release-notes-1.0.1]]
=== Beats version 1.0.1
https://github.com/elastic/beats/compare/v1.0.0...v1.0.1[Check 1.0.1 diff]

==== Bugfixes

*Filebeat*

- Fix force_close_files in case renamed file appeared very fast. https://github.com/elastic/filebeat/pull/302[302]

*Packetbeat*

- Improve MongoDB message correlation. {issue}377[377]
- Improve redis parser performance. {issue}442[422]
- Fix panic on nil in redis protocol parser. {issue}384[384]
- Fix errors redis parser when messages are split in multiple TCP segments. {issue}402[402]
- Fix errors in redis parser when length prefixed strings contain sequences of CRLF. {issue}#402[402]
- Fix errors in redis parser when dealing with nested arrays. {issue}402[402]

[[release-notes-1.0.0]]
=== Beats version 1.0.0
https://github.com/elastic/beats/compare/1.0.0-rc2...1.0.0[Check 1.0.0 diff]

==== Breaking changes

*Topbeat*

- Change proc type to process #138


==== Bugfixes

*Affecting all Beats*

- Fix random panic on shutdown by calling shutdown handler only once. elastic/filebeat#204
- Fix credentials are not send when pinging an elasticsearch host. elastic/filebeat#287

*Filebeat*

- Fix problem that harvesters stopped reading after some time and filebeat stopped processing events #257
- Fix line truncating by internal buffers being reused by accident #258
- Set default ignore_older to 24 hours #282




[[release-notes-1.0.0-rc2]]
=== Beats version 1.0.0-rc2
https://github.com/elastic/beats/compare/1.0.0-rc1...1.0.0-rc2[Check 1.0.0-rc2
diff]

==== Breaking changes

*Affecting all Beats*

- The `shipper` output field is renamed to `beat.name`. #285
- Use of `enabled` as a configuration option for outputs (elasticsearch,
  logstash, etc.) has been removed. #264
- Use of `disabled` as a configuration option for tls has been removed. #264
- The `-test` command line flag was renamed to `-configtest`. #264
- Disable geoip by default. To enable it uncomment in config file. #305


*Filebeat*

- Removed utf-16be-bom encoding support. Support will be added with fix for #205
- Rename force_close_windows_files to force_close_files and make it available for all platforms.


==== Bugfixes

*Affecting all Beats*

- Disable logging to stderr after configuration phase. #276
- Set the default file logging path when not set in config. #275
- Fix bug silently dropping records based on current window size. elastic/filebeat#226
- Fix direction field in published events. #300
- Fix elasticsearch structured errors breaking error handling. #309

*Packetbeat*

- Packetbeat will now exit if a configuration error is detected. #357
- Fixed an issue handling DNS requests containing no questions. #369

*Topbeat*

- Fix leak of Windows handles. #98
- Fix memory leak of process information. #104

*Filebeat*

- Filebeat will now exit if a configuration error is detected. #198
- Fix to enable prospector to harvest existing files that are modified. #199
- Improve line reading and encoding to better keep track of file offsets based
  on encoding. #224
- Set input_type by default to "log"


==== Added

*Affecting all Beats*

- Added `beat.hostname` to contain the hostname where the Beat is running on as
  returned by the operating system. #285
- Added timestamp for file logging. #291

*Filebeat*

- Handling end of line under windows was improved #233



[[release-notes-1.0.0-rc1]]
=== Beats version 1.0.0-rc1
https://github.com/elastic/beats/compare/1.0.0-beta4...1.0.0-rc1[Check
1.0.0-rc1 diff]

==== Breaking changes

*Affecting all Beats*

- Rename timestamp field with @timestamp. #237

*Packetbeat*

- Rename timestamp field with @timestamp. #343

*Topbeat*

- Rename timestamp field with @timestamp for a better integration with
Logstash. #80

*Filebeat*

- Rename the timestamp field with @timestamp #168
- Rename tail_on_rotate prospector config to tail_files
- Removal of line field in event. Line number was not correct and does not add value. #217


==== Bugfixes

*Affecting all Beats*

- Use stderr for console log output. #219
- Handle empty event array in publisher. #207
- Respect '*' debug selector in IsDebug. #226 (elastic/packetbeat#339)
- Limit number of workers for Elasticsearch output. elastic/packetbeat#226
- On Windows, remove service related error message when running in the console. #242
- Fix waitRetry no configured in single output mode configuration. elastic/filebeat#144
- Use http as the default scheme in the elasticsearch hosts #253
- Respect max bulk size if bulk publisher (collector) is disabled or sync flag is set.
- Always evaluate status code from Elasticsearch responses when indexing events. #192
- Use bulk_max_size configuration option instead of bulk_size. #256
- Fix max_retries=0 (no retries) configuration option. #266
- Filename used for file based logging now defaults to beat name. #267

*Packetbeat*

- Close file descriptors used to monitor processes. #337
- Remove old RPM spec file. It moved to elastic/beats-packer. #334

*Topbeat*

- Don't wait for one period until shutdown #75

*Filebeat*

- Omit 'fields' from event JSON when null. #126
- Make offset and line value of type long in elasticsearch template to prevent overflow. #140
- Fix locking files for writing behaviour. #156
- Introduce 'document_type' config option per prospector to define document type
  for event stored in elasticsearch. #133
- Add 'input_type' field to published events reporting the prospector type being used. #133
- Fix high CPU usage when not connected to Elasticsearch or Logstash. #144
- Fix issue that files were not crawled anymore when encoding was set to something other then plain. #182


==== Added

*Affecting all Beats*

- Add Console output plugin. #218
- Add timestamp to log messages #245
- Send @metadata.beat to Logstash instead of @metadata.index to prevent
  possible name clashes and give user full control over index name used for
  Elasticsearch
- Add logging messages for bulk publishing in case of error #229
- Add option to configure number of parallel workers publishing to Elasticsearch
  or Logstash.
- Set default bulk size for Elasticsearch output to 50.
- Set default http timeout for Elasticsearch to 90s.
- Improve publish retry if sync flag is set by retrying only up to max bulk size
  events instead of all events to be published.

*Filebeat*

- Introduction of backoff, backoff_factor, max_backoff, partial_line_waiting, force_close_windows_files
  config variables to make crawling more configurable.
- All Godeps dependencies were updated to master on 2015-10-21 [#122]
- Set default value for ignore_older config to 10 minutes. #164
- Added the fields_under_root setting to optionally store the custom fields top
level in the output dictionary. #188
- Add more encodings by using x/text/encodings/htmlindex package to select
  encoding by name.




[[release-notes-1.0.0-beta4]]
=== Beats version 1.0.0-beta4
https://github.com/elastic/beats/compare/1.0.0-beta3...1.0.0-beta4[Check
1.0.0-beta4 diff]


==== Breaking changes

*Affecting all Beats*

- Update tls config options naming from dash to underline #162
- Feature/output modes: Introduction of PublishEvent(s) to be used by beats #118 #115

*Packetbeat*

- Renamed http module config file option 'strip_authorization' to 'redact_authorization'
- Save_topology is set to false by default
- Rename elasticsearch index to [packetbeat-]YYYY.MM.DD

*Topbeat*

- Percentage fields (e.g user_p) are exported as a float between 0 and 1 #34


==== Bugfixes

*Affecting all Beats*

- Determine Elasticsearch index for an event based on UTC time #81
- Fixing ES output's defaultDeadTimeout so that it is 60 seconds #103
- ES outputer: fix timestamp conversion #91
- Fix TLS insecure config option #239
- ES outputer: check bulk API per item status code for retransmit on failure.

*Packetbeat*

- Support for lower-case header names when redacting http authorization headers
- Redact proxy-authorization if redact-authorization is set
- Fix some multithreading issues #203
- Fix negative response time #216
- Fix memcache TCP connection being nil after dropping stream data. #299
- Add missing DNS protocol configuration to documentation #269

*Topbeat*

- Don't divide the reported memory by an extra 1024 #60


==== Added

*Affecting all Beats*

- Add logstash output plugin #151
- Integration tests for Beat -> Logstash -> Elasticsearch added #195 #188 #168 #137 #128 #112
- Large updates and improvements to the documentation
- Add direction field to publisher output to indicate inbound/outbound transactions #150
- Add tls configuration support to elasticsearch and logstash outputers #139
- All external dependencies were updated to the latest version. Update to Golang 1.5.1 #162
- Guarantee ES index is based in UTC time zone #164
- Cache: optional per element timeout #144
- Make it possible to set hosts in different ways. #135
- Expose more TLS config options #124
- Use the Beat name in the default configuration file path #99

*Packetbeat*

- add [.editorconfig file](http://editorconfig.org/)
- add (experimental/unsupported?) saltstack files
- Sample config file cleanup
- Moved common documentation to [libbeat repository](https://github.com/elastic/libbeat)
- Update build to go 1.5.1
- Adding device descriptions to the -device output.
- Generate coverage for system tests
- Move go-daemon dependency to beats-packer
- Rename integration tests to system tests
- Made the `-devices` option more user friendly in case `sudo` is not used.
  Issue #296.
- Publish expired DNS transactions #301
- Update protocol guide to libbeat changes
- Add protocol registration to new protocol guide
- Make transaction timeouts configurable #300
- Add direction field to the exported fields #317

*Topbeat*

- Document fields in a standardized format (etc/fields.yml) #34
- Updated to use new libbeat Publisher #37 #41
- Update to go 1.5.1 #43
- Updated configuration files with comments for all options #65
- Documentation improvements


==== Deprecated

*Affecting all Beats*

- Redis output was deprecated #169 #145
- Host and port configuration options are deprecated. They are replaced by the hosts
 configuration option. #141<|MERGE_RESOLUTION|>--- conflicted
+++ resolved
@@ -125,11 +125,8 @@
 - Add tag "multiline" to "log.flags" if event consists of multiple lines. {pull}7997[7997]
 - Add haproxy module. {pull}8014[8014]
 - Release `docker` input as GA. {pull}8328[8328]
-<<<<<<< HEAD
 - Keep unparsed user agent information in user_agent.original. {pull}8537[8537]
-=======
 - Better tracking of number of open file descriptors. {pull}7986[7986]
->>>>>>> 6cae365a
 
 *Heartbeat*
 
