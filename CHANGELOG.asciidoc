--- conflicted
+++ resolved
@@ -75,11 +75,8 @@
 
 *Metricbeat*
 - Add metrics about cache size to memcached module {pull}7740[7740]
-<<<<<<< HEAD
 - Add `oplog` metricset to MongoDB module {pull}7604[7604]
-=======
 - Move common kafka fields (broker, topic and partition.id) to the module level to facilitate events correlation {pull}7767[7767]
->>>>>>> 5df2f8c3
 - Add `metircs` metricset to MongoDB module. {pull}7611[7611]
 - Add fields for mermory fragmentation, memory allocator stats, copy on write, master-slave status, and active defragmentation to `info` metricset of Redis module. {pull}7695[7695]
 - Add experimental socket summary metricset to system module {pull}6782[6782]
