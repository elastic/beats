// Use these for links to issue and pulls. Note issues and pulls redirect one to
// each other on Github, so don't worry too much on using the right prefix.
:issue: https://github.com/elastic/beats/issues/
:pull: https://github.com/elastic/beats/pull/

////////////////////////////////////////////////////////////
// Template, add newest changes here

=== Beats version HEAD
https://github.com/elastic/beats/compare/v6.4.1...6.4[Check the HEAD diff]

==== Breaking changes

*Affecting all Beats*

*Auditbeat*

*Filebeat*

*Heartbeat*

*Metricbeat*

*Packetbeat*

*Winlogbeat*

==== Bugfixes

*Affecting all Beats*

*Auditbeat*

*Filebeat*

*Heartbeat*

*Metricbeat*

<<<<<<< HEAD
- Recover metrics for old apache versions removed by mistake on #6450. {pull}7871[7871]
=======
- Avoid mapping issues in kubernetes module. {pull}8487[8487]
>>>>>>> 151c55e3

*Packetbeat*

*Winlogbeat*

==== Added

*Affecting all Beats*

*Auditbeat*

*Filebeat*

*Heartbeat*

*Metricbeat*

*Packetbeat*

*Winlogbeat*

==== Deprecated

*Affecting all Beats*

*Filebeat*

*Heartbeat*

*Metricbeat*

*Packetbeat*

*Winlogbeat*

==== Known Issue


////////////////////////////////////////////////////////////

[[release-notes-6.4.2]]
=== Beats version 6.4.2
https://github.com/elastic/beats/compare/v6.4.1...v6.4.2[View commits]

==== Bugfixes

*Filebeat*

- Fix some errors happening when stopping syslog input. {pull}8347[8347]
- Fix RFC3339 timezone and nanoseconds parsing with the syslog input. {pull}8346[8346]

*Metricbeat*

- Fix incorrect type conversion of average response time in Haproxy dashboards {pull}8404[8404]
- Fix dropwizard module parsing of metric names. {issue}8365[8365] {pull}6385[8385]

[[release-notes-6.4.1]]
=== Beats version 6.4.1
https://github.com/elastic/beats/compare/v6.4.0...v6.4.1[View commits]

==== Bugfixes

*Affecting all Beats*

- Add backoff support to x-pack monitoring outputs. {issue}7966[7966]
- Removed execute permissions systemd unit file. {pull}7873[7873]
- Fix a race condition with the `add_host_metadata` and the event serialization. {pull}8223[8223]
- Enforce that data used by k8s or docker doesn't use any reference. {pull}8240[8240]
- Implement CheckConfig in RunnerFactory to make autodiscover check configs {pull}7961[7961]
- Make kubernetes autodiscover ignore events with empty container IDs {pull}7971[7971]

*Auditbeat*

- Fixed a concurrent map write panic in the auditd module. {pull}8158[8158]
- Fixed the RPM by designating the config file as configuration data in the RPM spec. {issue}8075[8075]

*Filebeat*

- Fixed a docker input error due to the offset update bug in partial log join.{pull}8177[8177]
- Update CRI format to support partial/full tags. {pull}8265[8265]

*Metricbeat*

- Fixed the location of the modules.d dir in Deb and RPM packages. {issue}8104[8104]
- Fixed the RPM by designating the modules.d config files as configuration data in the RPM spec. {issue}8075[8075]
- Fix golang.heap.gc.cpu_fraction type from long to float in Golang module. {pull}7789[7789]

*Packetbeat*

- Added missing `cmdline` and `client_cmdline` fields to index template. {pull}8258[8258]

[[release-notes-6.4.0]]
=== Beats version 6.4.0
https://github.com/elastic/beats/compare/v6.3.1...v6.4.0[View commits]

==== Known issue

Due to a packaging mistake, the `modules.d` configuration directory is
installed in the wrong path in the Metricbeat DEB and RPM packages.  This issue
results in an empty list when you run `metricbeat modules list` and failures
when you try to enable or disable modules. To work around this issue, run the
following command:

[source,sh]
-----------
sudo cp -r /usr/share/metricbeat/modules.d /etc/metricbeat/
-----------

This issue affects all new installations on DEB and RPM. Upgrades will run, but
use old configurations defined in the `modules.d` directory from the previous
installation.

The issue will be fixed in the 6.4.1 release.

==== Breaking changes

*Affecting all Beats*

- Set default kafka version to 1.0.0 in kafka output. Older versions are still supported by configuring the `version` setting. Minimally supported version is 0.11 (older versions might work, but are untested). {pull}7025[7025]

*Heartbeat*

- Rename http.response.status to http.response.status_code to align with ECS. {pull}7274[7274]
- Remove `type` field as not needed. {pull}7307[7307]

*Metricbeat*

- Fixed typo in values for `state_container` `status.phase`, from `terminate` to `terminated`. {pull}6916[6916]
- RabbitMQ management plugin path is now configured at the module level instead of having to do it in each of the metricsets. New `management_path_prefix` option should be used now {pull}7074[7074]
- RabbitMQ node metricset only collects metrics of the instance it connects to, `node.collect: cluster` can be used to collect all nodes as before. {issue}6556[6556] {pull}6971[6971]
- Change http/server metricset to put events by default under http.server and prefix config options with server.. {pull}7100[7100]
- Disable dedotting in docker module configuration. This will change the out-of-the-box behaviour, but not the one of already configured instances. {pull}7485[7485]
- Fix typo in etcd/self metricset fields from *.bandwithrate to *.bandwidthrate. {pull}7456[7456]
- Changed the definition of the `system.cpu.total.pct` and `system.cpu.total.norm.cou` fields to exclude the IOWait time. {pull}7691[7691]

==== Bugfixes

*Affecting all Beats*

- Error out on invalid Autodiscover template conditions settings. {pull}7200[7200]
- Allow to override the `ignore_above` option when defining new field with the type keyword. {pull}7238[7238]
- Fix a panic on the Dissect processor when we have data remaining after the last delimiter. {pull}7449[7449]
- When we fail to build a Kubernetes' indexer or matcher we produce a warning but we don't add them to the execution. {pull}7466[7466]
- Fix default value for logging.files.keepfiles. It was being set to 0 and now
  it's set to the documented value of 7. {issue}7494[7494]
- Retain compatibility with older Docker server versions. {issue}7542[7542]
- Fix errors unpacking configs modified via CLI by ignoring `-E key=value` pairs with missing value. {pull}7599[7599]

*Auditbeat*

- Allow `auditbeat setup` to run without requiring elevated privileges for the audit client. {issue}7111[7111]
- Fix goroutine leak that occurred when the auditd module was stopped. {pull}7163[7163]

*Filebeat*

- Fix a data race between stopping and starting of the harvesters. {issue}#6879[6879]
- Fix an issue when parsing ISO8601 dates with timezone definition {issue}7367[7367]
- Fix Grok pattern of MongoDB module. {pull}7568[7568]
- Fix registry duplicates and log resending on upgrade. {issue}7634[7634]

*Metricbeat*

- Fix Windows service metricset when using a 32-bit binary on a 64-bit OS. {pull}7294[7294]
- Do not report Metricbeat container host as hostname in Kubernetes deployment. {issue}7199[7199]
- Ensure metadata updates don't replace existing pod metrics. {pull}7573[7573]
- Fix kubernetes pct fields reporting. {pull}7677[7677]
- Add support for new `kube_node_status_condition` in Kubernetes `state_node`. {pull}7699[7699]

==== Added

*Affecting all Beats*

- Add dissect processor. {pull}6925[6925]
- Add IP-addresses and MAC-addresses to add_host_metadata. {pull}6878[6878]
- Added a seccomp (secure computing) filter on Linux that whitelists the
  necessary system calls used by each Beat. {issue}5213[5213]
- Ship fields.yml as part of the binary {pull}4834[4834]
- Added options to dev-tools/cmd/dashboards/export_dashboard.go: -indexPattern to include index-pattern in output, -quiet to be quiet. {pull}7101[7101]
- Add Indexer indexing by pod uid. Enable pod uid metadata gathering in add_kubernetes_metadata. Extended Matcher log_path matching to support volume mounts {pull}7072[7072]
- Add default_fields to Elasticsearch template when connecting to Elasticsearch >= 7.0. {pull}7015[7015]
- Add support for loading a template.json file directly instead of using fields.yml. {pull}7039[7039]
- Add support for keyword multifields in field.yml. {pull}7131[7131]
- Add experimental Jolokia Discovery autodiscover provider. {pull}7141[7141]
- Add owner object info to Kubernetes metadata. {pull}7231[7231]
- Add Beat export dashboard command. {pull}7239[7239]
- Add support for docker autodiscover to monitor containers on host network {pull}6708[6708]
- Add ability to define input configuration as stringified JSON for autodiscover. {pull}7372[7372]
- Add processor definition support for hints builder {pull}7386[7386]
- Add support to disable html escaping in outputs. {pull}7445[7445]
- Refactor error handing in schema.Apply(). {pull}7335[7335]
- Add additional types to Kubernetes metadata {pull}7457[7457]
- Add module state reporting for Beats Monitoring. {pull}7075[7075]
- Release the `rename` processor as GA. {pull}7656[7656]
- Add support for Openstack Nova in `add_cloud_metadata` processor. {pull}7663[7663]

*Auditbeat*

- Added XXH64 hash option for file integrity checks. {pull}7311[7311]
- Added the `show auditd-rules` and `show auditd-status` commands to show kernel rules and status. {pull}7114[7114]
- Add Kubernetes specs for auditbeat file integrity monitoring {pull}7642[7642]

*Filebeat*

- Add Kibana module with log fileset. {pull}7052[7052]
- Support MySQL 5.7.19 by mysql/slowlog {pull}6969[6969]
- Correctly join partial log lines when using `docker` input. {pull}6967[6967]
- Add support for TLS with client authentication to the TCP input {pull}7056[7056]
- Converted part of pipeline from treafik/access metricSet to dissect to improve efficiency. {pull}7209[7209]
- Add GC fileset to the Elasticsearch module. {pull}7305[7305]
- Add Audit log fileset to the Elasticsearch module. {pull}7365[7365]
- Add Slow log fileset to the Elasticsearch module. {pull}7473[7473]
- Add deprecation fileset to the Elasticsearch module. {pull}7474[7474]
- Add `convert_timezone` option to Kafka module to convert dates to UTC. {issue}7546[7546] {pull}7578[7578]
- Add patterns for kafka 1.1 logs. {pull}7608[7608]
- Move debug messages in tcp input source {pull}7712[7712]

*Metricbeat*

- Add experimental Elasticsearch index metricset. {pull}6881[6881]
- Add dashboards and visualizations for haproxy metrics. {pull}6934[6934]
- Add Jolokia agent in proxy mode. {pull}6475[6475]
- Add message rates to the RabbitMQ queue metricset {issue}6442[6442] {pull}6606[6606]
- Add exchanges metricset to the RabbitMQ module {issue}6442[6442] {pull}6607[6607]
- Add Elasticsearch index_summary metricset. {pull}6918[6918]
- Add shard metricset to Elasticsearch module. {pull}7006[7006]
- Add apiserver metricset to Kubernetes module. {pull}7059[7059]
- Add maxmemory to redis info metricset. {pull}7127[7127]
- Set guest as default user in RabbitMQ module. {pull}7107[7107]
- Add postgresql statement metricset. {issue}7048[7048] {pull}7060[7060]
- Update `state_container` metricset to support latest `kube-state-metrics` version. {pull}7216[7216]
- Add TLS support to MongoDB module. {pull}7401[7401]
- Added Traefik module with health metricset. {pull}7413[7413]
- Add Elasticsearch ml_job metricsets. {pull}7196[7196]
- Add support for bearer token files to HTTP helper. {pull}7527[7527]
- Add Elasticsearch index recovery metricset. {pull}7225[7225]
- Add `locks`, `global_locks`, `oplatencies` and `process` fields to `status` metricset of MongoDB module. {pull}7613[7613]
- Run Kafka integration tests on version 1.1.0 {pull}7616[7616]
- Release raid and socket metricset from system module as GA. {pull}7658[7658]
- Release elasticsearch module and all its metricsets as beta. {pull}7662[7662]
- Release munin and traefik module as beta. {pull}7660[7660]
- Add envoyproxy module. {pull}7569[7569]
- Release prometheus collector metricset as GA. {pull}7660[7660]
- Add Elasticsearch `cluster_stats` metricset. {pull}7638[7638]
- Added `basepath` setting for HTTP-based metricsets {pull}7700[7700]

*Packetbeat*

- The process monitor now reports the command-line for all processes, under Linux and Windows. {pull}7135[7135]
- Updated the TLS protocol parser with new cipher suites added to TLS 1.3. {issue}7455[7455]
- Flows are enriched with process information using the process monitor. {pull}7507[7507]
- Added UDP support to process monitor. {pull}7571[7571]

==== Deprecated

*Metricbeat*

- Kubernetes `state_container` `cpu.limit.nanocores` and `cpu.request.nanocores` have been
deprecated in favor of `cpu.*.cores`. {pull}6916[6916]

[[release-notes-6.3.1]]
=== Beats version 6.3.1
https://github.com/elastic/beats/compare/v6.3.0...v6.3.1[View commits]

==== Bugfixes

*Affecting all Beats*

- Allow index-pattern only setup when setup.dashboards.only_index=true. {pull}7285[7285]
- Preserve the event when source matching fails in `add_docker_metadata`. {pull}7133[7133]
- Negotiate Docker API version from our client instead of using a hardcoded one. {pull}7165[7165]
- Fix duplicating dynamic_fields in template when overwriting the template. {pull}7352[7352]

*Auditbeat*

- Fixed parsing of AppArmor audit messages. {pull}6978[6978]

*Filebeat*

- Comply with PostgreSQL database name format {pull}7198[7198]
- Optimize PostgreSQL ingest pipeline to use anchored regexp and merge multiple regexp into a single expression. {pull}7269[7269]
- Keep different registry entry per container stream to avoid wrong offsets. {issue}7281[7281]
- Fix offset field pointing at end of a line. {issue}6514[6514]
- Commit registry writes to stable storage to avoid corrupt registry files. {issue}6792[6792]

*Metricbeat*

- Fix field mapping for the system process CPU ticks fields. {pull}7230[7230]
- Ensure canonical naming for JMX beans is disabled in Jolokia module. {pull}7047[7047]
- Fix Jolokia attribute mapping when using wildcards and MBean names with multiple properties. {pull}7321[7321]

*Packetbeat*

- Fix an out of bounds access in HTTP parser caused by malformed request. {pull}6997[6997]
- Fix missing type for `http.response.body` field. {pull}7169[7169]

==== Added

*Auditbeat*

- Added caching of UID and GID values to auditd module. {pull}6978[6978]
- Updated syscall tables for Linux 4.16. {pull}6978[6978]
- Added better error messages for when the auditd module fails due to the
  Linux kernel not supporting auditing (CONFIG_AUDIT=n). {pull}7012[7012]

*Metricbeat*

- Collect accumulated docker network metrics and mark old ones as deprecated. {pull}7253[7253]



[[release-notes-6.3.0]]
=== Beats version 6.3.0
https://github.com/elastic/beats/compare/v6.2.3...v6.3.0[View commits]

==== Breaking changes

*Affecting all Beats*

- De dot keys of labels and annotations in kubernetes meta processors to prevent collisions. {pull}6203[6203]
- Rename `beat.cpu.*.time metrics` to `beat.cpu.*.time.ms`. {pull}6449[6449]
- Add `host.name` field to all events, to avoid mapping conflicts. This could be breaking Logstash configs if you rely on the `host` field being a string. {pull}7051[7051]

*Filebeat*

- Add validation for Stdin, when Filebeat is configured with Stdin and any other inputs, Filebeat
  will now refuse to start. {pull}6463[6463]
- Mark `system.syslog.message` and `system.auth.message` as `text` instead of `keyword`. {pull}6589[6589]

*Metricbeat*

- De dot keys in kubernetes/event metricset to prevent collisions. {pull}6203[6203]
- Add config option for windows/perfmon metricset to ignore non existent counters. {pull}6432[6432]
- Refactor docker CPU calculations to be more consistent with `docker stats`. {pull}6608[6608]
- Update logstash.node_stats metricset to write data under `logstash.node.stats.*`. {pull}6714[6714]

==== Bugfixes

*Affecting all Beats*

- Fix panic when Events containing a float32 value are normalized. {pull}6129[6129]
- Fix `setup.dashboards.always_kibana` when using Kibana 5.6. {issue}6090[6090]
- Fix for Kafka logger. {pull}6430[6430]
- Remove double slashes in Windows service script. {pull}6491[6491]
- Ensure Kubernetes labels/annotations don't break mapping {pull}6490[6490]
- Ensure that the dashboard zip files can't contain files outside of the kibana directory. {pull}6921[6921]
- Fix map overwrite panics by cloning shared structs before doing the update. {pull}6947[6947]
- Fix delays on autodiscovery events handling caused by blocking runner stops. {pull}7170[7170]
- Do not emit Kubernetes autodiscover events for Pods without IP address. {pull}7235[7235]
- Fix self metrics when containerized {pull}6641[6641]

*Auditbeat*

- Add hex decoding for the name field in audit path records. {pull}6687[6687]
- Fixed a deadlock in the file_integrity module under Windows. {issue}6864[6864]

*Filebeat*

- Fix panic when log prospector configuration fails to load. {issue}6800[6800]
- Fix memory leak in log prospector when files cannot be read. {issue}6797[6797]
- Add raw JSON to message field when JSON parsing fails. {issue}6516[6516]
- Commit registry writes to stable storage to avoid corrupt registry files. {pull}6877[6877]
- Fix a parsing issue in the syslog input for RFC3339 timestamp and time with nanoseconds. {pull}7046[7046]
- Fix an issue with an overflowing wait group when using the TCP input. {issue}7202[7202]

*Heartbeat*

- Fix race due to updates of shared a map, that was not supposed to be shared between multiple go-routines. {issue}6616[6616]

*Metricbeat*

- Fix the default configuration for Logstash to include the default port. {pull}6279[6279]
- Fix dealing with new process status codes in Linux kernel 4.14+. {pull}6306[6306]
- Add filtering option by exact device names in system.diskio. `diskio.include_devices`. {pull}6085[6085]
- Add connections metricset to RabbitMQ module {pull}6548[6548]
- Fix panic in http dependent modules when invalid config was used. {pull}6205[6205]
- Fix system.filesystem.used.pct value to match what df reports. {issue}5494[5494]
- Fix namespace disambiguation in Kubernetes state_* metricsets. {issue}6281[6281]
- Fix Windows perfmon metricset so that it sends metrics when an error occurs. {pull}6542[6542]
- Fix Kubernetes calculated fields store. {pull}6564{6564}
- Exclude bind mounts in fsstat and filesystem metricsets. {pull}6819[6819]
- Don't stop Metricbeat if aerospike server is down. {pull}6874[6874]
- disk reads and write count metrics in RabbitMQ queue metricset made optional. {issue}6876[6876]
- Add mapping for docker metrics per cpu. {pull}6843[6843]

*Winlogbeat*

- Fixed a crash under Windows 2003 and XP when an event had less insert strings than required by its format string. {pull}6247[6247]

==== Added

*Affecting all Beats*

- Update Golang 1.9.4 {pull}6326[6326]
- Add the ability to log to the Windows Event Log. {pull}5913[5913]
- The node name can be discovered automatically by machine-id matching when beat deployed outside Kubernetes cluster. {pull}6146[6146]
- Panics will be written to the logger before exiting. {pull}6199[6199]
- Add builder support for autodiscover and annotations builder {pull}6408[6408]
- Add plugin support for autodiscover builders, providers {pull}6457[6457]
- Preserve runtime from container statuses in Kubernetes autodiscover {pull}6456[6456]
- Experimental feature setup.template.append_fields added. {pull}6024[6024]
- Add appender support to autodiscover {pull}6469[6469]
- Add add_host_metadata processor {pull}5968[5968]
- Retry configuration to load dashboards if Kibana is not reachable when the beat starts. {pull}6560[6560]
- Add `has_fields` conditional to filter events based on the existence of all the given fields. {issue}6285[6285] {pull}6653[6653]
- Add support for spooling to disk to the beats event publishing pipeline. {pull}6581[6581]
- Added logging of system info at Beat startup. {issue}5946[5946]
- Do not log errors if X-Pack Monitoring is enabled but Elastisearch X-Pack is not. {pull}6627[6627]
- Add rename processor. {pull}6292[6292]
- Allow override of dynamic template `match_mapping_type` for fields with object_type. {pull}6691[6691]

*Filebeat*

- Add IIS module to parse access log and error log. {pull}6127[6127]
- Renaming of the prospector type to the input type and all prospectors are now moved to the input
  folder, to maintain backward compatibility type aliasing was used to map the old type to the new
  one. This change also affect YAML configuration. {pull}6078[6078]
- Addition of the TCP input {pull}6700[6700]
- Add option to convert the timestamps to UTC in the system module. {pull}5647[5647]
- Add Logstash module support for main log and the slow log, support the plain text or structured JSON format {pull}5481[5481]
- Add stream filtering when using `docker` prospector. {pull}6057[6057]
- Add support for CRI logs format. {issue}5630[5630]
- Add json.ignore_decoding_error config to not log json decoding erors. {issue}6547[6547]
- Make registry file permission configurable. {pull}6455[6455]
- Add MongoDB module. {pull}6283[6238]
- Add Ingest pipeline loading to setup. {pull}6814[6814]
- Add support of log_format combined to NGINX access logs. {pull}6858[6858]
- Release config reloading feature as GA.
- Add support human friendly size for the UDP input. {pull}6886[6886]
- Add Syslog input to ingest RFC3164 Events via TCP and UDP {pull}6842[6842]
- Remove the undefined `username` option from the Redis input and clarify the documentation. {pull}6662[6662]

*Heartbeat*

- Made the URL field of Heartbeat aggregateable. {pull}6263[6263]
- Use `match.Matcher` for checking Heartbeat response bodies with regular expressions. {pull}6539[6539]

*Metricbeat*

- Support apache status pages for versions older than 2.4.16. {pull}6450[6450]
- Add support for huge pages on Linux. {pull}6436[6436]
- Support to optionally 'de dot' keys in http/json metricset to prevent collisions. {pull}5970[5970]
- Add graphite protocol metricbeat module. {pull}4734[4734]
- Add http server metricset to support push metrics via http. {pull}4770[4770]
- Make config object public for graphite and http server {pull}4820[4820]
- Add system uptime metricset. {issue}4848[4848]
- Add experimental `queue` metricset to RabbitMQ module. {pull}4788[4788]
- Add additional php-fpm pool status kpis for Metricbeat module {pull}5287[5287]
- Add etcd module. {issue}4970[4970]
- Add ip address of docker containers to event. {pull}5379[5379]
- Add ceph osd tree information to metricbeat {pull}5498[5498]
- Add ceph osd_df to metricbeat {pull}5606[5606]
- Add basic Logstash module. {pull}5540[5540]
- Add dashboard for Windows service metricset. {pull}5603[5603]
- Add pct calculated fields for Pod and container CPU and memory usages. {pull}6158[6158]
- Add statefulset support to Kubernetes module. {pull}6236[6236]
- Refactor prometheus endpoint parsing to look similar to upstream prometheus {pull}6332[6332]
- Making the http/json metricset GA. {pull}6471[6471]
- Add support for array in http/json metricset. {pull}6480[6480]
- Making the jolokia/jmx module GA. {pull}6143[6143]
- Making the MongoDB module GA. {pull}6554[6554]
- Allow to disable labels `dedot` in Docker module, in favor of a safe way to keep dots. {pull}6490[6490]
- Add experimental module to collect metrics from munin nodes. {pull}6517[6517]
- Add support for wildcards and explicit metrics grouping in jolokia/jmx. {pull}6462[6462]
- Set `collector` as default metricset in Prometheus module. {pull}6636[6636] {pull}6747[6747]
- Set `mntr` as default metricset in Zookeeper module. {pull}6674[6674]
- Set default metricsets in vSphere module. {pull}6676[6676]
- Set `status` as default metricset in Apache module. {pull}6673[6673]
- Set `namespace` as default metricset in Aerospike module. {pull}6669[6669]
- Set `service` as default metricset in Windows module. {pull}6675[6675]
- Set all metricsets as default metricsets in uwsgi module. {pull}6688[6688]
- Allow autodiscover to monitor unexposed ports {pull}6727[6727]
- Mark kubernetes.event metricset as beta. {pull}6715[6715]
- Set all metricsets as default metricsets in couchbase module. {pull}6683[6683]
- Mark uwsgi module and metricset as beta. {pull}6717[6717]
- Mark Golang module and metricsets as beta. {pull}6711[6711]
- Mark system.raid metricset as beta. {pull}6710[6710]
- Mark http.server metricset as beta. {pull}6712[6712]
- Mark metricbeat logstash module and metricsets as beta. {pull}6713[6713]
- Set all metricsets as default metricsets in Ceph module. {pull}6676[6676]
- Set `container`, `cpu`, `diskio`, `healthcheck`, `info`, `memory` and `network` in docker module as default. {pull}6718[6718]
- Set `cpu`, `load`, `memory`, `network`, `process` and `process_summary` as default metricsets in system module. {pull}6689[6689]
- Set `collector` as default metricset in Dropwizard module. {pull}6669[6669]
- Set `info` and `keyspace` as default metricsets in redis module. {pull}6742[6742]
- Set `connection` as default metricset in rabbitmq module. {pull}6743[6743]
- Set all metricsets as default metricsets in Elasticsearch module. {pull}6755[6755]
- Set all metricsets as default metricsets in Etcd module. {pull}6756[6756]
- Set server metricsets as default in Graphite module. {pull}6757[6757]
- Set all metricsets as default metricsets in HAProxy module. {pull}6758[6758]
- Set all metricsets as default metricsets in Kafka module. {pull}6759[6759]
- Set all metricsets as default metricsets in postgresql module. {pull}6761[6761]
- Set status metricsets as default in Kibana module. {pull}6762[6762]
- Set all metricsets as default metricsets in Logstash module. {pull}6763[6763]
- Set `container`, `node`, `pod`, `system`, `volume` as default in Kubernetes module. {pull} 6764[6764]
- Set `stats` as default in memcached module. {pull}6765[6765]
- Set all metricsets as default metricsets in Mongodb module. {pull}6766[6766]
- Set `pool` as default metricset for php_fpm module. {pull}6768[6768]
- Set `status` as default metricset for mysql module. {pull} 6769[6769]
- Set `stubstatus` as default metricset for nginx module. {pull}6770[6770]
- Added support for haproxy 1.7 and 1.8. {pull}6793[6793]
- Add accumulated I/O stats to diskio in the line of `docker stats`. {pull}6701[6701]
- Ignore virtual filesystem types by default in system module. {pull}6819[6819]
- Release config reloading feature as GA. {pull}6891[6891]
- Kubernetes deployment: Add ServiceAccount config to system metricbeat. {pull}6824[6824]
- Kubernetes deployment: Add DNS Policy to system metricbeat. {pull}6656[6656]

*Packetbeat*

- Add support for condition on bool type {issue}5659[5659] {pull}5954[5954]
- Fix high memory usage on HTTP body if body is not published. {pull}6680[6680]
- Allow to capture the HTTP request or response bodies independently. {pull}6784[6784]
- HTTP publishes an Error event for unmatched requests or responses. {pull}6794[6794]

*Winlogbeat*

- Use bookmarks to persist the last published event. {pull}6150[6150]


[[release-notes-6.2.3]]
=== Beats version 6.2.3
https://github.com/elastic/beats/compare/v6.2.2...v6.2.3[View commits]

==== Breaking changes

*Affecting all Beats*

- Fix conditions checking on autodiscover Docker labels. {pull}6412[6412]

==== Bugfixes

*Affecting all Beats*

- Avoid panic errors when processing nil Pod events in add_kubernetes_metadata. {issue}6372[6372]
- Fix infinite failure on Kubernetes watch {pull}6504[6504]

*Metricbeat*

- Fix Kubernetes overview dashboard views for non default time ranges. {issue}6395{6395}


[[release-notes-6.2.2]]
=== Beats version 6.2.2
https://github.com/elastic/beats/compare/v6.2.1...v6.2.2[View commits]

==== Bugfixes

*Affecting all Beats*

- Add logging when monitoring cannot connect to Elasticsearch. {pull}6365[6365]
- Fix infinite loop when event unmarshal fails in Kubernetes pod watcher. {pull}6353[6353]

*Filebeat*

- Fix a conversion issue for time related fields in the Logstash module for the slowlog
  fileset. {issue}6317[6317]

[[release-notes-6.2.1]]
=== Beats version 6.2.1
https://github.com/elastic/beats/compare/v6.2.0...v6.2.1[View commits]

No changes in this release.

[[release-notes-6.2.0]]
=== Beats version 6.2.0
https://github.com/elastic/beats/compare/v6.1.3...v6.2.0[View commits]

==== Breaking changes

*Affecting all Beats*

- The log format may differ due to logging library changes. {pull}5901[5901]
- The default value for pipelining is reduced to 2 to avoid high memory in the Logstash beats input. {pull}6250[6250]

*Auditbeat*

- Split the audit.kernel and audit.file metricsets into their own modules
  named auditd and file_integrity, respectively. This change requires
  existing users to update their config. {issue}5422[5422]
- Renamed file_integrity module fields. {issue}5423[5423] {pull}5995[5995]
- Renamed auditd module fields. {issue}5423[5423] {pull}6080[6080]

*Metricbeat*

- Rename `golang.heap.system.optained` field to `golang.heap.system.obtained`. {issue}5703[5703]
- De dot keys in jolokia/jmx metricset to prevent collisions. {pull}5957[5957]

==== Bugfixes

*Auditbeat*

- Fixed an issue where the proctitle value was being truncated. {pull}6080[6080]
- Fixed an issue where values were incorrectly interpreted as hex data. {pull}6080[6080]
- Fixed parsing of the `key` value when multiple keys are present. {pull}6080[6080]
- Fix possible resource leak if file_integrity module is used with config
  reloading on Windows or Linux. {pull}6198[6198]

*Filebeat*

- Fix variable name for `convert_timezone` in the system module. {pull}5936[5936]

*Metricbeat*

- Fix error `datastore '*' not found` in Vsphere module. {issue}4879[4879]
- Fix error `NotAuthenticated` in Vsphere module. {issue}4673[4673]
- Fix mongodb session consistency mode to allow command execution on secondary nodes. {issue}4689[4689]
- Fix kubernetes `state_pod` `status.phase` so that the active phase is returned instead of `unknown`. {pull}5980[5980]
- Fix error collecting network_names in Vsphere module. {pull}5962[5962]
- Fix process cgroup memory metrics for memsw, kmem, and kmem_tcp. {issue}6033[6033]
- Fix kafka OffsetFetch request missing topic and partition parameters. {pull}5880[5880]

*Packetbeat*

- Fix mysql SQL parser to trim `\r` from Windows Server `SELECT\r\n\t1`. {pull}5572[5572]


==== Added

*Affecting all Beats*

- Adding a local keystore to allow user to obfuscate password {pull}5687[5687]
- Add autodiscover for kubernetes. {pull}6055[6055]
- Add Beats metrics reporting to Xpack. {issue}3422[3422]
- Update the command line library cobra and add support for zsh completion {pull}5761[5761]
- Update to Golang 1.9.2
- Moved `ip_port` indexer for `add_kubernetes_metadata` to all beats. {pull}5707[5707]
- `ip_port` indexer now index both IP and IP:port pairs. {pull}5721[5721]
- Add the ability to write structured logs. {pull}5901[5901]
- Use structured logging for the metrics that are periodically logged via the
  `logging.metrics` feature. {pull}5915[5915]
- Improve Elasticsearch output metrics to count number of dropped and duplicate (if event ID is given) events. {pull}5811[5811]
- Add the ability for the add_docker_metadata process to enrich based on process ID. {pull}6100[6100]
- The `add_docker_metadata` and `add_kubernetes_metadata` processors are now GA, instead of Beta. {pull}6105[6105]
- Update go-ucfg library to support top level key reference and cyclic key reference for the
  keystore {pull}6098[6098]

*Auditbeat*

- Auditbeat is marked as GA, no longer Beta. {issue}5432[5432]
- Add support for BLAKE2b hash algorithms to the file integrity module. {pull}5926[5926]
- Add support for recursive file watches. {pull}5575[5575] {pull}5833[5833]

*Filebeat*

- Add Osquery module. {pull}5971[5971]
- Add stream filtering when using `docker` prospector. {pull}6057[6057]

*Metricbeat*

- Add ceph osd_df to metricbeat {pull}5606[5606]
- Add field network_names of hosts and virtual machines. {issue}5646[5646]
- Add experimental system/raid metricset. {pull}5642[5642]
- Add a dashboard for the Nginx module. {pull}5991[5991]
- Add experimental mongodb/collstats metricset. {pull}5852[5852]
- Update the MySQL dashboard to use the Time Series Visual Builder. {pull}5996[5996]
- Add experimental uwsgi module. {pull}6006[6006]
- Docker and Kubernetes modules are now GA, instead of Beta. {pull}6105[6105]
- Support haproxy stats gathering using http (additionally to tcp socket). {pull}5819[5819]
- Support to optionally 'de dot' keys in http/json metricset to prevent collisions. {pull}5957[5957]

*Packetbeat*

- Configure good defaults for `add_kubernetes_metadata`. {pull}5707[5707]

[[release-notes-6.1.3]]
=== Beats version 6.1.3
https://github.com/elastic/beats/compare/v6.1.2...v6.1.3[View commits]

No changes in this release.

[[release-notes-6.1.2]]
=== Beats version 6.1.2
https://github.com/elastic/beats/compare/v6.1.1...v6.1.2[View commits]

==== Bugfixes

*Auditbeat*

- Add an error check to the file integrity scanner to prevent a panic when
  there is an error reading file info via lstat. {issue}6005[6005]

==== Added

*Filebeat*

- Switch to docker prospector in sample manifests for Kubernetes deployment {pull}5963[5963]

[[release-notes-6.1.1]]
=== Beats version 6.1.1
https://github.com/elastic/beats/compare/v6.1.0...v6.1.1[View commits]

No changes in this release.

[[release-notes-6.1.0]]
=== Beats version 6.1.0
https://github.com/elastic/beats/compare/v6.0.1...v6.1.0[View commits]

==== Breaking changes

*Auditbeat*

- Changed `audit.file.path` to be a multi-field so that path is searchable. {pull}5625[5625]

*Metricbeat*

- Rename `heap_init` field to `heap.init` in the Elasticsearch module. {pull}5320[5320]
- Rename `http.response.status_code` field to `http.response.code` in the HTTP module. {pull}5521[5521]

==== Bugfixes

*Affecting all Beats*

- Remove ID() from Runner interface {issue}5153[5153]
- Correctly send configured `Host` header to the remote server. {issue}4842[4842]
- Change add_kubernetes_metadata to attempt detection of namespace. {pull}5482[5482]
- Avoid double slash when join url and path {pull}5517[5517]
- Fix console color output for Windows. {issue}5611[5611]
- Fix logstash output debug message. {pull}5799{5799]
- Fix isolation of modules when merging local and global field settings. {issue}5795[5795]
- Report ephemeral ID and uptime in monitoring events on all platforms {pull}6501[6501]

*Filebeat*

- Add support for adding string tags {pull}5395[5395]
- Fix race condition when limiting the number of harvesters running in parallel {issue}5458[5458]
- Fix relative paths in the prospector definitions. {pull}5443[5443]
- Fix `recursive_globe.enabled` option. {pull}5443[5443]

*Metricbeat*

- Change field type of http header from nested to object {pull}5258[5258]
- Fix the fetching of process information when some data is missing under MacOS X. {issue}5337[5337]
- Change `MySQL active connections` visualization title to `MySQL total connections`. {issue}4812[4812]
- Fix `ProcState` on Linux and FreeBSD when process names contain parentheses. {pull}5775[5775]
- Fix incorrect `Mem.Used` calculation under linux. {pull}5775[5775]
- Fix `open_file_descriptor_count` and `max_file_descriptor_count` lost in zookeeper module {pull}5902[5902]
- Fix system process metricset for kernel processes. {issue}5700[5700]
- Change kubernetes.node.cpu.allocatable.cores to float. {pull}6130[6130]

*Packetbeat*

- Fix http status phrase parsing not allow spaces. {pull}5312[5312]
- Fix http parse to allow to parse get request with space in the URI. {pull}5495[5495]
- Fix mysql SQL parser to trim `\r` from Windows Server `SELECT\r\n\t1`. {pull}5572[5572]
- Fix corruption when parsing repeated headers in an HTTP request or response. {pull}6325[6325]
- Fix panic when parsing partial AMQP messages. {pull}6384[6384]
- Fix out of bounds access to slice in MongoDB parser. {pull}6256[6256]
- Fix sniffer hanging on exit under Linux. {pull}6535[6535]
- Fix bounds check error in http parser causing a panic. {pull}6750[6750]

*Winlogbeat*

- Fix the registry file. It was not correctly storing event log names, and
  upon restart it would begin reading at the start of each event log. {issue}5813[5813]
- Fix config validation to allow `event_logs.processors`. [pull]6217[6217]

==== Added

*Affecting all Beats*

- Support dashboard loading without Elasticsearch {pull}5653[5653]
- Changed the hashbang used in the beat helper script from `/bin/bash` to `/usr/bin/env bash`. {pull}5051[5051]
- Changed beat helper script to use `exec` when running the beat. {pull}5051[5051]
- Fix reloader error message to only print on actual error {pull}5066[5066]
- Add support for enabling TLS renegotiation. {issue}4386[4386]
- Add Azure VM support for add_cloud_metadata processor {pull}5355[5355]
- Add `output.file.permission` config option. {pull}4638[4638]
- Refactor add_kubernetes_metadata to support autodiscovery {pull}5434[5434]
- Improve custom flag handling and CLI flags usage message. {pull}5543[5543]
- Add number_of_routing_shards config set to 30 {pull}5570[5570]
- Set log level for kafka output. {pull}5397[5397]
- Move TCP UDP start up into `server.Start()` {pull}4903[4903]
- Update to Golang 1.9.2

*Auditbeat*

- Add support for SHA3 hash algorithms to the file integrity module. {issue}5345[5345]
- Add dashboards for Linux audit framework events (overview, executions, sockets). {pull}5516[5516]

*Filebeat*

- Add PostgreSQL module with slowlog support. {pull}4763[4763]
- Add Kafka log module. {pull}4885[4885]
- Add support for `/var/log/containers/` log path in `add_kubernetes_metadata` processor. {pull}4981[4981]
- Remove error log from runnerfactory as error is returned by API. {pull}5085[5085]
- Add experimental Docker `json-file` prospector . {pull}5402[5402]
- Add experimental Docker autodiscover functionality. {pull}5245[5245]
- Add option to convert the timestamps to UTC in the system module. {pull}5647[5647]
- Add Logstash module support for main log and the slow log, support the plain text or structured JSON format {pull}5481[5481]

*Metricbeat*

- Add graphite protocol metricbeat module. {pull}4734[4734]
- Add http server metricset to support push metrics via http. {pull}4770[4770]
- Make config object public for graphite and http server {pull}4820[4820]
- Add system uptime metricset. {issue}4848[4848]
- Add experimental `queue` metricset to RabbitMQ module. {pull}4788[4788]
- Add additional php-fpm pool status kpis for Metricbeat module {pull}5287[5287]
- Add etcd module. {issue}4970[4970]
- Add ip address of docker containers to event. {pull}5379[5379]
- Add ceph osd tree information to Metricbeat {pull}5498[5498]
- Add basic Logstash module. {pull}5540[5540]
- Add dashboard for Windows service metricset. {pull}5603[5603]
- Add experimental Docker autodiscover functionality. {pull}5245[5245]
- Add Windows service metricset in the windows module. {pull}5332[5332]
- Update gosigar to v0.6.0. {pull}5775[5775]

*Packetbeat*

- Add support for decoding the TLS envelopes. {pull}5476[5476]
- HTTP parses successfully on empty status phrase. {issue}6176[6176]
- HTTP parser supports broken status line. {pull}6631[6631]

[[release-notes-6.0.1]]
=== Beats version 6.0.1
https://github.com/elastic/beats/compare/v6.0.0...v6.0.1[View commits]

==== Bugfixes

*Affecting all Beats*

- Fix documentation links in README.md files. {pull}5710[5710]
- Fix `add_docker_metadata` dropping some containers. {pull}5788[5788]

*Heartbeat*

- Fix the "HTTP up status" visualization. {pull}5564[5564]

*Metricbeat*

- Fix map overwrite in docker diskio module. {issue}5582[5582]
- Fix connection leak in mongodb module. {issue}5688[5688]
- Fix the include top N processes feature for cases where there are fewer
  processes than N. {pull}5729[5729]


include::libbeat/docs/release-notes/6.0.0.asciidoc[]

[[release-notes-6.0.0-ga]]
=== Beats version 6.0.0-GA
https://github.com/elastic/beats/compare/v6.0.0-rc2...v6.0.0[View commits]

The list below covers the changes between 6.0.0-rc2 and 6.0.0 GA only.

==== Bugfixes

*Filebeat*

- Fix machine learning jobs setup for dynamic modules. {pull}5509[5509]

*Packetbeat*

- Fix missing length check in the PostgreSQL module. {pull}5457[5457]
- Fix panic in ACK handler if event is dropped on blocked queue {issue}5524[5524]

==== Added

*Filebeat*

- Add Kubernetes manifests to deploy Filebeat. {pull}5349[5349]
- Add container short ID matching to add_docker_metadata. {pull}6172[6172]

*Metricbeat*

- Add Kubernetes manifests to deploy Metricbeat. {pull}5349[5349]


[[release-notes-6.0.0-rc2]]
=== Beats version 6.0.0-rc2
https://github.com/elastic/beats/compare/v6.0.0-rc1...v6.0.0-rc2[View commits]

==== Breaking changes

*Packetbeat*

- Remove not-working `runoptions.uid` and `runoptions.gid` options in Packetbeat. {pull}5261[5261]

==== Bugfixes

*Affecting all Beats*

- Fix data race accessing watched containers. {issue}5147[5147]
- Do not require template if index change and template disabled {pull}5319[5319]
- Fix missing ACK in redis output. {issue}5404[5404]

*Filebeat*

- Fix default paths for redis 4.0.1 logs on macOS {pull}5173[5173]
- Fix Filebeat not starting if command line and modules configs are used together. {issue}5376[5376]
- Fix double `@timestamp` field when JSON decoding was used. {pull}5436[5436]

*Metricbeat*

- Use `beat.name` instead of `beat.hostname` in the Host Overview dashboard. {pull}5340[5340]
- Fix the loading of 5.x dashboards. {issue}5277[5277]

==== Added

*Metricbeat*

- Auto-select a hostname (based on the host on which the Beat is running) in the Host Overview dashboard. {pull}5340[5340]

==== Deprecated

*Filebeat*

- The `filebeat.config_dir` option is deprecated. Use `filebeat.config.prospector` options instead. {pull}5321[5321]

[[release-notes-6.0.0-rc1]]
=== Beats version 6.0.0-rc1
https://github.com/elastic/beats/compare/v6.0.0-beta2...v6.0.0-rc1[View commits]

==== Bugfixes

*Affecting all Beats*

- Fix the `/usr/bin/beatname` script to accept `-d "*"` as a parameter. {issue}5040[5040]
- Combine `fields.yml` properties when they are defined in different sources. {issue}5075[5075]
- Keep Docker & Kubernetes pod metadata after container dies while they are needed by processors. {pull}5084[5084]
- Fix `fields.yml` lookup when using `export template` with a custom `path.config` param. {issue}5089[5089]
- Remove runner creation from every reload check {pull}5141[5141]
- Fix add_kubernetes_metadata matcher registry lookup. {pull}5159[5159]

*Metricbeat*

- Fix a memory allocation issue where more memory was allocated than needed in the windows-perfmon metricset. {issue}5035[5035]
- Don't start metricbeat if external modules config is wrong and reload is disabled {pull}5053[5053]
- The MongoDB module now connects on each fetch, to avoid stopping the whole Metricbeat instance if MongoDB is not up when starting. {pull}5120[5120]
- Fix kubernetes events module to be able to index time fields properly. {issue}5093[5093]
- Fixed `cmd_set` and `cmd_get` being mixed in the Memcache module. {pull}5189[5189]


==== Added

*Affecting all Beats*

- Enable flush timeout by default. {pull}5150[5150]
- Add @metadata.version to events send to Logstash. {pull}5166[5166]

*Auditbeat*

- Changed the number of shards in the default configuration to 3. {issue}5095[5095]
- Add support for receiving audit events using a multicast socket. {issue}4850[4850]

*Filebeat*

- Changed the number of shards in the default configuration to 3. {issue}5095[5095]
- Don't start filebeat if external modules/prospectors config is wrong and reload is disabled {pull}5053[5053]
- Add `filebeat.registry_flush` setting, to delay the registry updates. {pull}5146[5146]

*Heartbeat*

- Changed the number of shards in the default configuration to 1. {issue}5095[5095]

*Packetbeat*

- Changed the number of shards in the default configuration to 3. {issue}5095[5095]

*Winlogbeat*

- Changed the number of shards in the default configuration to 3. {issue}5095[5095]

[[release-notes-6.0.0-beta2]]
=== Beats version 6.0.0-beta2
https://github.com/elastic/beats/compare/v6.0.0-beta1...v6.0.0-beta2[View commits]

==== Breaking changes

*Affecting all Beats*

- The log directory (`path.log`) for Windows services is now set to `C:\ProgramData\[beatname]\logs`. {issue}4764[4764]
- The _all field is disabled in Elasticsearch 6.0. This means that searching by individual
  words only work on text fields. {issue}4901[4901]
- Fail if removed setting output.X.flush_interval is explicitly configured.
- Rename the `/usr/bin/beatname.sh` script (e.g. `metricbeat.sh`) to `/usr/bin/beatname`. {pull}4933[4933]
- Beat does not start if elasticsearch index pattern was modified but not the template name and pattern. {issue}4769[4769]
- Fail if removed setting output.X.flush_interval is explicitly configured. {pull}4880[4880]

==== Bugfixes

*Affecting all Beats*

- Register kubernetes `field_format` matcher and remove logger in `Encode` API {pull}4888[4888]
- Fix go plugins not loaded when beat starts {pull}4799[4799]
- Add support for `initContainers` in `add_kubernetes_metadata` processor. {issue}4825[4825]
- Eliminate deprecated _default_ mapping in 6.x {pull}4864[4864]
- Fix pod name indexer to use both namespace, pod name to frame index key {pull}4775[4775]

*Filebeat*

- Fix issue where the `fileset.module` could have the wrong value. {issue}4761[4761]

*Heartbeat*

- Fix monitor.name being empty by default. {issue}4852[4852]
- Fix wrong event timestamps. {issue}4851[4851]

*Metricbeat*

- Added missing mongodb configuration file to the `modules.d` folder. {pull}4870[4870]
- Fix wrong MySQL CRUD queries timelion visualization {pull}4857[4857]
- Add new metrics to CPU metricset {pull}4969[4969]

*Packetbeat*

- Update flow timestamp on each packet being received. {issue}4895[4895]

==== Added

*Affecting all Beats*

- Add setting to enable/disable the slow start in logstash output. {pull}4972[4972]
- Update init scripts to use the `test config` subcommand instead of the deprecated `-configtest` flag. {issue}4600[4600]
- Get by default the credentials for connecting to Kibana from the Elasticsearch output configuration. {pull}4867[4867]
- Added `cloud.id` and `cloud.auth` settings, for simplifying using Beats with the Elastic Cloud. {issue}4959[4959]
- Add lz4 compression support to kafka output. {pull}4977[4977]
- Add newer kafka versions to kafka output. {pull}4977[4977]
- Configure the index name when loading the dashboards and the index pattern. {pull}4949[4949]

*Metricbeat*

- Add `filesystem.ignore_types` to system module for ignoring filesystem types. {issue}4685[4685]
- Add support to exclude labels from kubernetes pod metadata. {pull}4757[4757]

[[release-notes-6.0.0-beta1]]
=== Beats version 6.0.0-beta1
https://github.com/elastic/beats/compare/v6.0.0-alpha2...v6.0.0-beta1[View commits]

==== Breaking changes

*Affecting all Beats*

- Rename `kubernetes` processor to `add_kubernetes_metadata`. {pull}4473[4473]
- Rename `*.full.yml` config files to `*.reference.yml`. {pull}4563[4563]
- The `scripts/import_dashboards` is removed from packages. Use the `setup` command instead. {pull}4586[4586]
- Change format of the saved kibana dashboards to have a single JSON file for each dashboard {pull}4413[4413]
- Rename `configtest` command to `test config`. {pull}4590[4590]
- Remove setting `queue_size` and `bulk_queue_size`. {pull}4650[4650]
- Remove setting `dashboard.snapshot` and `dashboard.snapshot_url`. They are no longer needed because the
  dashboards are included in the packages by default. {pull}4675[4675]
- Beats can no longer be launched from Windows Explorer (GUI), command line is required. {pull}4420[4420]

*Auditbeat*

- Changed file metricset config to make `file.paths` a list instead of a dictionary. {pull}4796[4796]

*Heartbeat*

- Renamed the heartbeat RPM/DEB name to `heartbeat-elastic`. {pull}4601[4601]

*Metricbeat*

- Change all `system.cpu.*.pct` metrics to be scaled by the number of CPU cores.
  This will make the CPU usage percentages from the system cpu metricset consistent
  with the system process metricset. The documentation for these metrics already
  stated that on multi-core systems the percentages could be greater than 100%. {pull}4544[4544]
- Remove filters setting from metricbeat modules. {pull}4699[4699]
- Added `type` field to filesystem metrics. {pull}4717[4717]

*Packetbeat*

- Remove the already unsupported `pf_ring` sniffer option. {pull}4608[4608]

==== Bugfixes

*Affecting all Beats*

- Don't stop with error loading the ES template if the ES output is not enabled. {pull}4436[4436]
- Fix race condition in internal logging rotator. {pull}4519[4519]
- Normalize all times to UTC to ensure proper index naming. {issue}4569[4569]
- Fix issue with loading dashboards to ES 6.0 when .kibana index did not already exist. {issue}4659[4659]

*Auditbeat*

- Fix `file.max_file_size` config option for the audit file metricset. {pull}4796[4796]

*Filebeat*

- Fix issue where the `fileset.module` could have the wrong value. {issue}4761[4761]

*Metricbeat*

- Fix issue affecting Windows services timing out at startup. {pull}4491[4491]
- Fix incorrect docker.diskio.total metric calculation. {pull}4507[4507]
- Vsphere module: used memory field corrected. {issue}4461[4461]

*Packetbeat*

- Enabled /proc/net/tcp6 scanning and fixed ip v6 parsing. {pull}4442[4442]

*Winlogbeat*

- Removed validation of top-level config keys. This behavior was inconsistent with other Beats
  and caused maintainability issues. {pull}4657[4657]

==== Added

*Affecting all Beats*

- New cli subcommands interface. {pull}4420[4420]
- Allow source path matching in `add_docker_metadata` processor. {pull}4495[4495]
- Add support for analyzers and multifields in fields.yml. {pull}4574[4574]
- Add support for JSON logging. {pull}4523[4523]
- Add `test output` command, to test Elasticsearch and Logstash output settings. {pull}4590[4590]
- Introduce configurable event queue settings: queue.mem.events, queue.mem.flush.min_events and queue.mem.flush.timeout. {pull}4650[4650]
- Enable pipelining in Logstash output by default. {pull}4650[4650]
- Added 'result' field to Elasticsearch QueryResult struct for compatibility with 6.x Index and Delete API responses. {issue]4661[4661]
- The sample dashboards are now included in the Beats packages. {pull}4675[4675]
- Add `pattern` option to be used in the fields.yml to specify the pattern for a number field. {pull}4731[4731]

*Auditbeat*

- Added `file.hash_types` config option for controlling the hash types. {pull}4796[4796]
- Added the ability to specify byte unit suffixes to `file.max_file_size`. {pull}4796[4796]

*Filebeat*

- Add experimental Redis module. {pull}4441[4441]
- Nginx module: use the first not-private IP address as the remote_ip. {pull}4417[4417]
- Load Ingest Node pipelines when the Elasticsearch connection is established, instead of only once at startup. {pull}4479[4479]
- Add support for loading Xpack Machine Learning configurations from the modules, and added sample configurations for the Nginx module. {pull}4506[4506] {pull}4609[4609]

- Add udp prospector type. {pull}4452[4452]
- Enabled Cgo which means libc is dynamically compiled. {pull}4546[4546]
- Add Beta module config reloading mechanism {pull}4566[4566]
- Remove spooler and publisher components and settings. {pull}4644[4644]

*Heartbeat*

- Enabled Cgo which means libc is dynamically compiled. {pull}4546[4546]

*Metricbeat*

- Add random startup delay to each metricset to avoid the thundering herd problem. {issue}4010[4010]
- Add the ability to configure audit rules to the kernel module. {pull}4482[4482]
- Add the ability to configure kernel's audit failure mode. {pull}4516[4516]
- Add experimental Aerospike module. {pull}4560[4560]
- Vsphere module: collect custom fields from virtual machines. {issue}4464[4464]
- Add `test modules` command, to test modules expected output. {pull}4656[4656]
- Add `processors` setting to metricbeat modules. {pull}4699[4699]
- Support `npipe` protocol (Windows) in Docker module. {pull}4751[4751]

*Winlogbeat*

- Add the ability to use LevelRaw if Level isn't populated in the event XML. {pull}4257[4257]

*Auditbeat*

- Add file integrity metricset to the audit module. {pull}4486[4486]

[[release-notes-6.0.0-alpha2]]
=== Beats version 6.0.0-alpha2
https://github.com/elastic/beats/compare/v6.0.0-alpha1...v6.0.0-alpha2[View commits]

==== Breaking changes

*Filebeat*

- Rename `input_type` field to `prospector.type` {pull}4294[4294]
- The `@metadata.type` field, added by the Logstash output, is now hardcoded to `doc` and will be removed in future versions. {pull}4331[4331].

==== Bugfixes

*Affecting all Beats*

- Fix importing the dashboards when the limit for max open files is too low. {issue}4244[4244]
- Fix configuration documentation for kubernetes processor {pull}4313[4313]
- Fix misspelling in `add_locale` configuration option for abbreviation.

*Filebeat*

- Fix race condition on harvester stopping with reloading enabled. {issue}3779[3779]
- Fix recursive glob config parsing and resolution across restarts. {pull}4269[4269]
- Allow string characters in user agent patch version (NGINX and Apache) {pull}4415[4415]
- Fix grok pattern in filebeat module system/auth without hostname. {pull}4224[4224]

*Metricbeat*

- Set correct format for percent fields in memory module. {pull}4619[4619]
- Fix a debug statement that said a module wrapper had stopped when it hadn't. {pull}4264[4264]
- Use MemAvailable value from /proc/meminfo on Linux 3.14. {pull}4316[4316]
- Fix panic when events were dropped by filters. {issue}4327[4327]
- Add filtering to system filesystem metricset to remove relative mountpoints like those
  from Linux network namespaces. {pull}4370[4370]
- Remove unnecessary print statement in schema apis. {pull}4355[4355]
- Fix type of field `haproxy.stat.check.health.last`. {issue}4407[4407]

*Packetbeat*
- Enable memcache filtering only if a port is specified in the config file. {issue}4335[4335]
- Enable memcache filtering only if a port is specified in the config file. {issue}4335[4335]

==== Added

*Affecting all Beats*

- Upgraded to Golang 1.8.3. {pull}4401[4401]
- Added the possibility to set Elasticsearch mapping template settings from the Beat configuration file. {pull}4284[4284] {pull}4317[4317]
- Add a variable to the SysV init scripts to make it easier to change the user. {pull}4340[4340]
- Add the option to write the generated Elasticsearch mapping template into a file. {pull}4323[4323]
- Add `instance_name` in GCE add_cloud_metadata processor. {pull}4414[4414]
- Add `add_docker_metadata` processor. {pull}4352[4352]
- Add `logging.files` `permissions` option. {pull}4295[4295]

*Filebeat*
- Added ability to sort harvested files. {pull}4374[4374]
- Add experimental Redis slow log prospector type. {pull}4180[4180]

*Metricbeat*

- Add macOS implementation of the system diskio metricset. {issue}4144[4144]
- Add process_summary metricset that records high level metrics about processes. {pull}4231[4231]
- Add `kube-state-metrics` based metrics to `kubernetes` module {pull}4253[4253]
- Add debug logging to Jolokia JMX metricset. {pull}4341[4341]
- Add events metricset for kubernetes metricbeat module {pull}4315[4315]
- Change Metricbeat default configuration file to be better optimized for most users. {pull}4329[4329]
- Add experimental RabbitMQ module. {pull}4394[4394]
- Add Kibana dashboard for the Kubernetes modules. {pull}4138[4138]

*Packetbeat*

*Winlogbeat*

==== Deprecated

*Affecting all Beats*

- The `@metadata.type` field, added by the Logstash output, is deprecated, hardcoded to `doc` and will be removed in future versions. {pull}4331[4331].

*Filebeat*

- Deprecate `input_type` prospector config. Use `type` config option instead. {pull}4294[4294]

==== Known Issue

- If the Elasticsearch output is not enabled, but `setup.template` options are
  present (like it's the case in the default Metricbeat configuration), the
  Beat stops with an error: "Template loading requested but the Elasticsearch
  output is not configured/enabled". To avoid this error, disable the template
  loading explicitly `setup.template.enabled: false`.

[[release-notes-6.0.0-alpha1]]
=== Beats version 6.0.0-alpha1
https://github.com/elastic/beats/compare/v5.4.0...v6.0.0-alpha1[View commits]

==== Breaking changes

*Affecting all Beats*

- Introduce beat version in the Elasticsearch index and mapping template {pull}3527[3527]
- Usage of field `_type` is now ignored and hardcoded to `doc`. {pull}3757[3757]
- Change vendor manager from glide to govendor. {pull}3851[3851]
- Rename `error` field to `error.message`. {pull}3987[3987]
- Change `dashboards.*` config options to `setup.dashboards.*`. {pull}3921[3921]
- Change `outputs.elasticsearch.template.* to `setup.template.*` {pull}4080[4080]

*Filebeat*

- Remove code to convert states from 1.x. {pull}3767[3767]
- Remove deprecated config options `force_close_files` and `close_older`. {pull}3768[3768]
- Change `clean_removed` behaviour to also remove states for files which cannot be found anymore under the same name. {pull}3827[3827]
- Remove `document_type` config option. Use `fields` instead. {pull}4204[4204]
- Move `json_error` under `error.message` and `error.key`. {pull}4167[4167]

*Packetbeat*

- Remove deprecated `geoip`. {pull}3766[3766]
- Replace `waitstop` command line argument by `shutdown_timeout` in configuration file. {pull}3588[3588]

*Winlogbeat*

- Remove metrics endpoint. Replaced by http endpoint in libbeat (see #3717). {pull}3901[3901]

==== Bugfixes

*Affecting all Beats*

- Add `_id`, `_type`, `_index` and `_score` fields in the generated index pattern. {pull}3282[3282]

*Filebeat*

- Fix the Mysql slowlog parsing of IP addresses. {pull}4183[4183]
- Fix issue that new prospector was not reloaded on conflict {pull}4128[4128]

*Heartbeat*

- Use IP type of elasticsearch for ip field. {pull}3926[3926]

*Metricbeat*

- Support `common.Time` in `mapstriface.toTime()` {pull}3812[3812]
- Fix MongoDB `dbstats` fields mapping. {pull}4025[4025]
- Fixing prometheus collector to aggregate metrics based on metric family. {pull}4075[4075]
- Fixing multiEventFetch error reporting when no events are returned {pull}4153[4153]

==== Added

*Affecting all Beats*

- Initialize a beats UUID from file on startup. {pull}3615[3615]
- Add new `add_locale` processor to export the local timezone with an event. {pull}3902[3902]
- Add http endpoint. {pull}3717[3717]
- Updated to Go 1.8.1. {pull}4033[4033]
- Add kubernetes processor {pull}3888[3888]
- Add support for `include_labels` and `include_annotations` in kubernetes processor {pull}4043[4043]
- Support new `index_patterns` field when loading templates for Elasticsearch >= 6.0 {pull}4056[4056]
- Adding goimports support to make check and fmt {pull}4114[4114]
- Make kubernetes indexers/matchers pluggable {pull}4151[4151]
- Abstracting pod interface in kubernetes plugin to enable easier vendoring {pull}4152[4152]

*Filebeat*

- Restructure `input.Event` to be inline with `outputs.Data` {pull}3823[3823]
- Add base for supporting prospector level processors {pull}3853[3853]
- Add `filebeat.config.path` as replacement for `config_dir`. {pull}4051[4051]
- Add a `recursive_glob.enabled` setting to expand `**` in patterns. {pull}3980[3980]
- Add Icinga module. {pull}3904[3904]
- Add ability to parse nginx logs exposing the X-Forwarded-For header instead of the remote address.

*Heartbeat*

- Event format and field naming changes in Heartbeat and sample Dashboard. {pull}4091[4091]

*Metricbeat*

- Add experimental metricset `perfmon` to Windows module. {pull}3758[3758]
- Add memcached module with stats metricset. {pull}3693[3693]
- Add the `process.cmdline.cache.enabled` config option to the System Process Metricset. {pull}3891[3891]
- Add new MetricSet interfaces for developers (`Closer`, `ReportingFetcher`, and `PushMetricSet`). {pull}3908[3908]
- Add kubelet module {pull}3916[3916]
- Add dropwizard module {pull}4022[4022]
- Adding query APIs for metricsets and modules from metricbeat registry {pull}4102[4102]
- Fixing nil pointer on prometheus collector when http response is nil {pull}4119[4119]
- Add http module with json metricset. {pull}4092[4092]
- Add the option to the system module to include only the first top N processes by CPU and memory. {pull}4127[4127].
- Add experimental Vsphere module. {pull}4028[4028]
- Add experimental Elasticsearch module. {pull}3903[3903]
- Add experimental Kibana module. {pull}3895[3895]
- Move elasticsearch metricset node_stats under node.stats namespace. {pull}4142[4142]
- Make IP port indexer constructor public {pull}4434[4434]

*Packetbeat*

- Add `fields` and `fields_under_root` to Packetbeat protocols configurations. {pull}3518[3518]
- Add list style Packetbeat protocols configurations. This change supports specifying multiple configurations of the same protocol analyzer. {pull}3518[3518]

*Winlogbeat*

==== Deprecated

*Affecting all Beats*

- Usage of field `_type` is deprecated. It should not be used in queries or dashboards. {pull}3409[3409]

*Packetbeat*

- Deprecate dictionary style protocols configuration. {pull}3518[3518]

*Winlogbeat*

==== Known Issue

*Filebeat*

- Prospector reloading only works properly with new files. {pull}3546[3546]

[[release-notes-5.6.2]]
=== Beats version 5.6.2
https://github.com/elastic/beats/compare/v5.6.1...v5.6.2[View commits]

No changes in this release.

[[release-notes-5.6.1]]
=== Beats version 5.6.1
https://github.com/elastic/beats/compare/v5.6.0...v5.6.1[View commits]

No changes in this release.

[[release-notes-5.6.0]]
=== Beats version 5.6.0
https://github.com/elastic/beats/compare/v5.5.3...v5.6.0[View commits]

==== Breaking changes

*Affecting all Beats*

- The _all.norms setting in the Elasticsearch template is no longer disabled.
  This increases the storage size with one byte per document, but allows for a
  better upgrade experience to 6.0. {issue}4901[4901]


==== Bugfixes

*Filebeat*

- Fix issue where the `fileset.module` could have the wrong value. {issue}4761[4761]

*Packetbeat*

- Update flow timestamp on each packet being received. {issue}4895[4895]

*Metricbeat*

- Fix a debug statement that said a module wrapper had stopped when it hadn't. {pull}4264[4264]
- Use MemAvailable value from /proc/meminfo on Linux 3.14. {pull}4316[4316]
- Fix panic when events were dropped by filters. {issue}4327[4327]

==== Added

*Affecting all Beats*

- Add option to the import_dashboards script to load the dashboards via Kibana API. {pull}4682[4682]

*Filebeat*

- Add support for loading Xpack Machine Learning configurations from the modules, and added sample configurations for the Nginx module. {pull}4506[4506] {pull}4609[4609]
-  Add ability to parse nginx logs exposing the X-Forwarded-For header instead of the remote address. {pull}4351[4351]

*Metricbeat*

- Add `filesystem.ignore_types` to system module for ignoring filesystem types. {issue}4685[4685]

==== Deprecated

*Affecting all Beats*

- Loading more than one output is deprecated and will be removed in 6.0. {pull}4907[4907]

[[release-notes-5.5.3]]
=== Beats version 5.5.3
https://github.com/elastic/beats/compare/v5.5.2...v5.5.3[View commits]

No changes in this release.

[[release-notes-5.5.2]]
=== Beats version 5.5.2
https://github.com/elastic/beats/compare/v5.5.1...v5.5.2[View commits]

No changes in this release.
[[release-notes-5.5.1]]
=== Beats version 5.5.1
https://github.com/elastic/beats/compare/v5.5.0...v5.5.1[View commits]

==== Bugfixes

*Affecting all Beats*

- Normalize all times to UTC to ensure proper index naming. {issue}4569[4569]

[[release-notes-5.5.0]]
=== Beats version 5.5.0
https://github.com/elastic/beats/compare/v5.4.2...v5.5.0[View commits]

==== Breaking changes

*Affecting all Beats*

- Usage of field `_type` is now ignored and hardcoded to `doc`. {pull}3757[3757]

*Metricbeat*
- Change all `system.cpu.*.pct` metrics to be scaled by the number of CPU cores.
  This will make the CPU usage percentages from the system cpu metricset consistent
  with the system process metricset. The documentation for these metrics already
  stated that on multi-core systems the percentages could be greater than 100%. {pull}4544[4544]

==== Bugfixes

*Affecting all Beats*

- Fix console output. {pull}4045[4045]

*Filebeat*

- Allow string characters in user agent patch version (NGINX and Apache) {pull}4415[4415]

*Metricbeat*

- Fix type of field `haproxy.stat.check.health.last`. {issue}4407[4407]

*Packetbeat*

- Fix `packetbeat.interface` options that contain underscores (e.g. `with_vlans` or `bpf_filter`). {pull}4378[4378]
- Enabled /proc/net/tcp6 scanning and fixed ip v6 parsing. {pull}4442[4442]

==== Deprecated

*Filebeat*

- Deprecate `document_type` prospector config option as _type is removed in elasticsearch 6.0. Use fields instead. {pull}4225[4225]

*Winlogbeat*

- Deprecated metrics endpoint. It is superseded by a libbeat feature that can serve metrics on an HTTP endpoint. {pull}4145[4145]

[[release-notes-5.4.2]]
=== Beats version 5.4.2
https://github.com/elastic/beats/compare/v5.4.1...v5.4.2[View commits]

==== Bugfixes

*Affecting all Beats*

- Removed empty sections from the template files, causing indexing errors for array objects. {pull}4488[4488]

*Metricbeat*

- Fix issue affecting Windows services timing out at startup. {pull}4491[4491]
- Add filtering to system filesystem metricset to remove relative mountpoints like those
  from Linux network namespaces. {pull}4370[4370]

*Packetbeat*

- Clean configured geoip.paths before attempting to open the database. {pull}4306[4306]

[[release-notes-5.4.1]]
=== Beats version 5.4.1
https://github.com/elastic/beats/compare/v5.4.0...v5.4.1[View commits]

==== Bugfixes

*Affecting all Beats*

- Fix importing the dashboards when the limit for max open files is too low. {issue}4244[4244]
- Fix console output. {pull}4045[4045]

*Filebeat*

- Fix issue that new prospector was not reloaded on conflict. {pull}4128[4128]
- Fix grok pattern in filebeat module system/auth without hostname. {pull}4224[4224]
- Fix the Mysql slowlog parsing of IP addresses. {pull}4183[4183]

==== Added

*Affecting all Beats*

- Binaries upgraded to Go 1.7.6 which contains security fixes. {pull}4400[4400]

*Winlogbeat*

- Add the ability to use LevelRaw if Level isn't populated in the event XML. {pull}4257[4257]

[[release-notes-5.4.0]]
=== Beats version 5.4.0
https://github.com/elastic/beats/compare/v5.3.2...v5.4.0[View commits]

==== Bugfixes

*Affecting all Beats*

- Improve error message when downloading the dashboards fails. {pull}3805[3805]
- Fix potential Elasticsearch output URL parsing error if protocol scheme is missing. {pull}3671[3671]
- Downgrade Elasticsearch per batch item failure log to debug level. {issue}3953[3953]
- Make `@timestamp` accessible from format strings. {pull}3721[3721]

*Filebeat*

- Allow log lines without a program name in the Syslog fileset. {pull}3944[3944]
- Don't stop Filebeat when modules are used with the Logstash output. {pull}3929[3929]

*Metricbeat*

- Fixing panic on the Prometheus collector when label has a comma. {pull}3947[3947]
- Make system process metricset honor the `cpu_ticks` config option. {issue}3590[3590]

*Winlogbeat*

- Fix null terminators include in raw XML string when include_xml is enabled. {pull}3943[3943]

==== Added

*Affecting all Beats*

- Update index mappings to support future Elasticsearch 6.X. {pull}3778[3778]

*Filebeat*

- Add auditd module for reading audit logs on Linux. {pull}3750[3750] {pull}3941[3941]
- Add fileset for the Linux authorization logs. {pull}3669[3669]

*Heartbeat*

- Add default ports in HTTP monitor. {pull}3924[3924]

*Metricbeat*

- Add beta Jolokia module. {pull}3844[3844]
- Add dashboard for the MySQL module. {pull}3716[3716]
- Module configuration reloading is now beta instead of experimental. {pull}3841[3841]
- Marked http fields from the HAProxy module optional to improve compatibility with 1.5. {pull}3788[3788]
- Add support for custom HTTP headers and TLS for the Metricbeat modules. {pull}3945[3945]

*Packetbeat*

- Add DNS dashboard for an overview the DNS traffic. {pull}3883[3883]
- Add DNS Tunneling dashboard to highlight domains with large numbers of subdomains or high data volume. {pull}3884[3884]

[[release-notes-5.3.2]]
=== Beats version 5.3.2
https://github.com/elastic/beats/compare/v5.3.1...v5.3.2[View commits]

==== Bugfixes

*Filebeat*

- Properly shut down crawler in case one prospector is misconfigured. {pull}4037[4037]
- Fix panic in JSON decoding code if the input line is "null". {pull}4042[4042]


[[release-notes-5.3.1]]
=== Beats version 5.3.1
https://github.com/elastic/beats/compare/v5.3.0...v5.3.1[View commits]

==== Bugfixes

*Affecting all Beats*

- Fix panic when testing regex-AST to match against date patterns. {issue}3889[3889]
- Fix panic due to race condition in kafka output. {pull}4098[4098]

*Filebeat*

- Fix modules default file permissions. {pull}3879[3879]
- Allow `-` in Apache access log byte count. {pull}3863[3863]

*Metricbeat*

- Avoid errors when some Apache status fields are missing. {issue}3074[3074]


[[release-notes-5.3.0]]
=== Beats version 5.3.0
https://github.com/elastic/beats/compare/v5.2.2...v5.3.0[View commits]

==== Breaking changes

*Affecting all Beats*

- Configuration files must be owned by the user running the Beat or by root, and they must not be writable by others. {pull}3544[3544] {pull}3689[3689]
- Change Beat generator. Use `$GOPATH/src/github.com/elastic/beats/script/generate.py` to generate a beat. {pull}3452[3452]

*Filebeat*

- Always use absolute path for event and registry. This can lead to issues when relative paths were used before. {pull}3328[3328]

*Metricbeat*

- Linux cgroup metrics are now enabled by default for the system process metricset. The configuration option for the feature was renamed from `cgroups` to `process.cgroups.enabled`. {pull}3519[3519]
- Change field names `couchbase.node.couch.*.actual_disk_size.*` to `couchbase.node.couch.*.disk_size.*` {pull}3545[3545]

==== Bugfixes

*Affecting all Beats*

- Add `_id`, `_type`, `_index` and `_score` fields in the generated index pattern. {pull}3282[3282]

*Filebeat*
- Always use absolute path for event and registry. {pull}3328[3328]
- Raise an exception in case there is a syntax error in one of the configuration files available under
  filebeat.config_dir. {pull}3573[3573]
- Fix empty registry file on machine crash. {issue}3537[3537]

*Metricbeat*

- Add error handling to system process metricset for when Linux cgroups are missing from the kernel. {pull}3692[3692]
- Add labels to the Docker healthcheck metricset output. {pull}3707[3707]

*Winlogbeat*

- Fix handling of empty strings in event_data. {pull}3705[3705]

==== Added

*Affecting all Beats*

- Files created by Beats (logs, registry, file output) will have 0600 permissions. {pull}3387[3387].
- RPM/deb packages will now install the config file with 0600 permissions. {pull}3382[3382]
- Add the option to pass custom HTTP headers to the Elasticsearch output. {pull}3400[3400]
- Unify `regexp` and `contains` conditionals, for both to support array of strings and convert numbers to strings if required. {pull}3469[3469]
- Add the option to load the sample dashboards during the Beat startup phase. {pull}3506[3506]
- Disabled date detection in Elasticsearch index templates. Date fields must be explicitly defined in index templates. {pull}3528[3528]
- Using environment variables in the configuration file is now GA, instead of experimental. {pull}3525[3525]

*Filebeat*

- Add Filebeat modules for system, apache2, mysql, and nginx. {issue}3159[3159]
- Add the `pipeline` config option at the prospector level, for configuring the Ingest Node pipeline ID. {pull}3433[3433]
- Update regular expressions used for matching file names or lines (multiline, include/exclude functionality) to new matchers improving performance of simple string matches. {pull}3469[3469]
- The `symlinks` and `harvester_limit` settings are now GA, instead of experimental. {pull}3525[3525]
- close_timeout is also applied when the output is blocking. {pull}3511[3511]
- Improve handling of different path variants on Windows. {pull}3781[3781]
- Add multiline.flush_pattern option, for specifying the 'end' of a multiline pattern {pull}4019[4019]

*Heartbeat*

- Add `tags`, `fields` and `fields_under_root` in monitors configuration. {pull}3623[3623]

*Metricbeat*

- Add experimental dbstats metricset to MongoDB module. {pull}3228[3228]
- Use persistent, direct connections to the configured nodes for MongoDB module. {pull}3228[3228]
- Add dynamic configuration reloading for modules. {pull}3281[3281]
- Add docker health metricset {pull}3357[3357]
- Add docker image metricset {pull}3467[3467]
- System module uses new matchers for white-listing processes. {pull}3469[3469]
- Add Beta CEPH module with health metricset. {pull}3311[3311]
- Add Beta php_fpm module with pool metricset. {pull}3415[3415]
- The Docker, Kafka, and Prometheus modules are now Beta, instead of experimental. {pull}3525[3525]
- The HAProxy module is now GA, instead of experimental. {pull}3525[3525]
- Add the ability to collect the environment variables from system processes. {pull}3337[3337]

==== Deprecated

*Affecting all Beats*

- Usage of field `_type` is deprecated. It should not be used in queries or dashboards. {pull}3409[3409]

*Filebeat*

- The experimental `publish_async` option is now deprecated and is planned to be removed in 6.0. {pull}3525[3525]


[[release-notes-5.2.2]]
=== Beats version 5.2.2
https://github.com/elastic/beats/compare/v5.2.1...v5.2.2[View commits]

*Metricbeat*

- Fix bug docker module hanging when docker container killed. {issue}3610[3610]
- Set timeout to period instead of 1s by default as documented. {pull}3612[3612]

[[release-notes-5.2.1]]
=== Beats version 5.2.1
https://github.com/elastic/beats/compare/v5.2.0...v5.2.1[View commits]

==== Bugfixes

*Metricbeat*

- Fix go routine leak in docker module. {pull}3492[3492]

*Packetbeat*

- Fix error in the NFS sample dashboard. {pull}3548[3548]

*Winlogbeat*

- Fix error in the Winlogbeat sample dashboard. {pull}3548[3548]

[[release-notes-5.2.0]]
=== Beats version 5.2.0
https://github.com/elastic/beats/compare/v5.1.2...v5.2.0[View commits]

==== Bugfixes

*Affecting all Beats*

- Fix overwriting explicit empty config sections. {issue}2918[2918]

*Filebeat*

- Fix alignment issue were Filebeat compiled with Go 1.7.4 was crashing on 32 bits system. {issue}3273[3273]

*Metricbeat*

- Fix service times-out at startup. {pull}3056[3056]
- Kafka module case sensitive host name matching. {pull}3193[3193]
- Fix interface conversion panic in couchbase module {pull}3272[3272]

*Packetbeat*

- Fix issue where some Cassandra visualizations were showing data from all protocols. {issue}3314[3314]

==== Added

*Affecting all Beats*

- Add support for passing list and dictionary settings via -E flag.
- Support for parsing list and dictionary setting from environment variables.
- Added new flags to import_dashboards (-cacert, -cert, -key, -insecure). {pull}3139[3139] {pull}3163[3163]
- The limit for the number of fields is increased via the mapping template. {pull}3275[3275]
- Updated to Go 1.7.4. {pull}3277[3277]
- Added a NOTICE file containing the notices and licenses of the dependencies. {pull}3334[3334].

*Heartbeat*

- First release, containing monitors for ICMP, TCP, and HTTP.

*Filebeat*

- Add enabled config option to prospectors. {pull}3157[3157]
- Add target option for decoded_json_field. {pull}3169[3169]

*Metricbeat*

- Kafka module broker matching enhancements. {pull}3129[3129]
- Add a couchbase module with metricsets for node, cluster and bucket. {pull}3081[3081]
- Export number of cores for CPU module. {pull}3192[3192]
- Experimental Prometheus module. {pull}3202[3202]
- Add system socket module that reports all TCP sockets. {pull}3246[3246]
- Kafka consumer groups metricset. {pull}3240[3240]
- Add jolokia module with dynamic jmx metricset. {pull}3570[3570]

*Winlogbeat*

- Reduced amount of memory allocated while reading event log records. {pull}3113[3113] {pull}3118[3118]

[[release-notes-5.1.2]]
=== Beats version 5.1.2
https://github.com/elastic/beats/compare/v5.1.1...v5.1.2[View commits]

==== Bugfixes

*Filebeat*

- Fix registry migration issue from old states where files were only harvested after second restart. {pull}3322[3322]

*Packetbeat*

- Fix error on importing dashboards due to colons in the Cassandra dashboard. {issue}3140[3140]
- Fix error on importing dashboards due to the wrong type for the geo_point fields. {pull}3147[3147]

*Winlogbeat*

- Fix for "The array bounds are invalid" error when reading large events. {issue}3076[3076]

[[release-notes-5.1.1]]
=== Beats version 5.1.1
https://github.com/elastic/beats/compare/v5.0.2...v5.1.1[View commits]

==== Breaking changes

*Metricbeat*

- Change data structure of experimental haproxy module. {pull}3003[3003]

*Filebeat*

- If a file is falling under `ignore_older` during startup, offset is now set to end of file instead of 0.
  With the previous logic the whole file was sent in case a line was added and it was inconsistent with
  files which were harvested previously. {pull}2907[2907]
- `tail_files` is now only applied on the first scan and not for all new files. {pull}2932[2932]

==== Bugfixes

*Affecting all Beats*

- Fix empty benign errors logged by processor actions. {pull}3046[3046]

*Metricbeat*

- Calculate the fsstat values per mounting point, and not filesystem. {pull}2777[2777]

==== Added

*Affecting all Beats*

- Add add_cloud_metadata processor for collecting cloud provider metadata. {pull}2728[2728]
- Added decode_json_fields processor for decoding fields containing JSON strings. {pull}2605[2605]
- Add Tencent Cloud provider for add_cloud_metadata processor. {pull}4023[4023]
- Add Alibaba Cloud provider for add_cloud_metadata processor. {pull}4111[4111]

*Metricbeat*

- Add experimental Docker module. Provided by Ingensi and @douaejeouit based on dockbeat.
- Add a sample Redis Kibana dashboard. {pull}2916[2916]
- Add support for MongoDB 3.4 and WiredTiger metrics. {pull}2999[2999]
- Add experimental kafka module with partition metricset. {pull}2969[2969]
- Add raw config option for mysql/status metricset. {pull}3001[3001]
- Add command fields for mysql/status metricset. {pull}3251[3251]

*Filebeat*

- Add command line option `-once` to run Filebeat only once and then close. {pull}2456[2456]
- Only load matching states into prospector to improve state handling {pull}2840[2840]
- Reset all states ttl on startup to make sure it is overwritten by new config {pull}2840[2840]
- Persist all states for files which fall under `ignore_older` to have consistent behaviour {pull}2859[2859]
- Improve shutdown behaviour with large number of files. {pull}3035[3035]

*Winlogbeat*

- Add `event_logs.batch_read_size` configuration option. {pull}2641[2641]

[[release-notes-5.1.0]]
=== Beats version 5.1.0 (skipped)

Version 5.1.0 doesn't exist because, for a short period of time, the Elastic
Yum and Apt repositories included unreleased binaries labeled 5.1.0. To avoid
confusion and upgrade issues for the people that have installed these without
realizing, we decided to skip the 5.1.0 version and release 5.1.1 instead.

[[release-notes-5.0.2]]
=== Beats version 5.0.2
https://github.com/elastic/beats/compare/v5.0.1...v5.0.2[View commits]

==== Bugfixes

*Metricbeat*

- Fix the `password` option in the MongoDB module. {pull}2995[2995]


[[release-notes-5.0.1]]
=== Beats version 5.0.1
https://github.com/elastic/beats/compare/v5.0.0...v5.0.1[View commits]

==== Bugfixes

*Metricbeat*

- Fix `system.process.start_time` on Windows. {pull}2848[2848]
- Fix `system.process.ppid` on Windows. {issue}2860[2860]
- Fix system process metricset for Windows XP and 2003. `cmdline` will be unavailable. {issue}1704[1704]
- Fix access denied issues in system process metricset by enabling SeDebugPrivilege on Windows. {issue}1897[1897]
- Fix system diskio metricset for Windows XP and 2003. {issue}2885[2885]

*Packetbeat*

- Fix 'index out of bounds' bug in Packetbeat DNS protocol plugin. {issue}2872[2872]

*Filebeat*

- Fix registry cleanup issue when files falling under ignore_older after restart. {issue}2818[2818]


==== Added

*Metricbeat*

- Add username and password config options to the PostgreSQL module. {pull}2889[2890]
- Add username and password config options to the MongoDB module. {pull}2889[2889]
- Add system core metricset for Windows. {pull}2883[2883]

*Packetbeat*

- Define `client_geoip.location` as geo_point in the mappings to be used by the GeoIP processor in the Ingest Node pipeline.
  {pull}2795[2795]

*Filebeat*

- Stop Filebeat on registrar loading error. {pull}2868[2868]


include::libbeat/docs/release-notes/5.0.0.asciidoc[]

[[release-notes-5.0.0-ga]]
=== Beats version 5.0.0-GA
https://github.com/elastic/beats/compare/v5.0.0-rc1...v5.0.0[View commits]

The list below covers the changes between 5.0.0-rc1 and 5.0.0 GA only.

==== Bugfixes

*Affecting all Beats*

- Fix kafka output re-trying batches with too large events. {issue}2735[2735]
- Fix kafka output protocol error if `version: 0.10` is configured. {issue}2651[2651]
- Fix kafka output connection closed by broker on SASL/PLAIN. {issue}2717[2717]

*Metricbeat*

- Fix high CPU usage on macOS when encountering processes with long command lines. {issue}2747[2747]
- Fix high value of `system.memory.actual.free` and `system.memory.actual.used`. {issue}2653[2653]
- Change several `OpenProcess` calls on Windows to request the lowest possible access privilege.  {issue}1897[1897]
- Fix system.memory.actual.free high value on Windows. {issue}2653[2653]

*Filebeat*

- Fix issue when clean_removed and clean_inactive were used together that states were not directly removed from the registry.
- Fix issue where upgrading a 1.x registry file resulted in duplicate state entries. {pull}2792[2792]

==== Added

*Affecting all Beats*

- Add beat.version fields to all events.

[[release-notes-5.0.0-rc1]]
=== Beats version 5.0.0-rc1
https://github.com/elastic/beats/compare/v5.0.0-beta1...v5.0.0-rc1[View commits]

==== Breaking changes

*Affecting all Beats*

- A dynamic mapping rule is added to the default Elasticsearch template to treat strings as keywords by default. {pull}2688[2688]

==== Bugfixes

*Affecting all Beats*

- Make sure Beats sent always float values when they are defined as float by sending 5.00000 instead of 5. {pull}2627[2627]
- Fix ignoring all fields from drop_fields in case the first field is unknown. {pull}2685[2685]
- Fix dynamic configuration int/uint to float type conversion. {pull}2698[2698]
- Fix primitive types conversion if values are read from environment variables. {pull}2698[2698]

*Metricbeat*

- Fix default configuration file on Windows to not enabled the `load` metricset. {pull}2632[2632]

*Packetbeat*

- Fix the `bpf_filter` setting. {issue}2660[2660]

*Filebeat*

- Fix input buffer on encoding problem. {pull}2416[2416]

==== Deprecated

*Affecting all Beats*

- Setting `port` has been deprecated in Redis and Logstash outputs. {pull}2620[2620]


[[release-notes-5.0.0-beta1]]
=== Beats version 5.0.0-beta1
https://github.com/elastic/beats/compare/v5.0.0-alpha5...v5.0.0-beta1[View commits]

==== Breaking changes

*Affecting all Beats*

- Change Elasticsearch output index configuration to be based on format strings. If index has been configured, no date will be appended anymore to the index name. {pull}2119[2119]
- Replace `output.kafka.use_type` by `output.kafka.topic` accepting a format string. {pull}2188[2188]
- If the path specified by the `-c` flag is not absolute and `-path.config` is not specified, it
  is considered relative to the current working directory. {pull}2245[2245]
- rename `tls` configurations section to `ssl`. {pull}2330[2330]
- rename `certificate_key` configuration to `key`. {pull}2330[2330]
- replace `tls.insecure` with `ssl.verification_mode` setting. {pull}2330[2330]
- replace `tls.min/max_version` with `ssl.supported_protocols` setting requiring full protocol name. {pull}2330[2330]

*Metricbeat*

- Change field type system.process.cpu.start_time from keyword to date. {issue}1565[1565]
- redis/info metricset fields were renamed up according to the naming conventions.

*Packetbeat*

- Group HTTP fields under `http.request` and `http.response` {pull}2167[2167]
- Export `http.request.body` and `http.response.body` when configured under `include_body_for` {pull}2167[2167]
- Move `ignore_outgoing` config to `packetbeat.ignore_outgoing` {pull}2393[2393]

*Filebeat*

- Set close_inactive default to 5 minutes (was 1 hour before)
- Set clean_removed and close_removed to true by default

==== Bugfixes

*Affecting all Beats*

- Fix logstash output handles error twice when asynchronous sending fails. {pull}2441[2441]
- Fix Elasticsearch structured error response parsing error. {issue}2229[2229]
- Fixed the run script to allow the overriding of the configuration file. {issue}2171[2171]
- Fix logstash output crash if no hosts are configured. {issue}2325[2325]
- Fix array value support in -E CLI flag. {pull}2521[2521]
- Fix merging array values if -c CLI flag is used multiple times. {pull}2521[2521]
- Fix beats failing to start due to invalid duplicate key error in configuration file. {pull}2521[2521]
- Fix panic on non writable logging directory. {pull}2571[2571]

*Metricbeat*

- Fix module filters to work properly with drop_event filter. {issue}2249[2249]

*Packetbeat*

- Fix mapping for some Packetbeat flow metrics that were not marked as being longs. {issue}2177[2177]
- Fix handling of messages larger than the maximum message size (10MB). {pull}2470[2470]

*Filebeat*

- Fix processor failure in Filebeat when using regex, contain, or equals with the message field. {issue}2178[2178]
- Fix async publisher sending empty events {pull}2455[2455]
- Fix potential issue with multiple harvester per file on large file numbers or slow output {pull}2541[2541]

*Winlogbeat*

- Fix corrupt registry file that occurs on power loss by disabling file write caching. {issue}2313[2313]

==== Added

*Affecting all Beats*

- Add script to generate the Kibana index-pattern from fields.yml. {pull}2122[2122]
- Enhance Redis output key selection based on format string. {pull}2169[2169]
- Configurable Redis `keys` using filters and format strings. {pull}2169[2169]
- Add format string support to `output.kafka.topic`. {pull}2188[2188]
- Add `output.kafka.topics` for more advanced kafka topic selection per event. {pull}2188[2188]
- Add support for Kafka 0.10. {pull}2190[2190]
- Add SASL/PLAIN authentication support to kafka output. {pull}2190[2190]
- Make Kafka metadata update configurable. {pull}2190[2190]
- Add Kafka version setting (optional) enabling kafka broker version support. {pull}2190[2190]
- Add Kafka message timestamp if at least version 0.10 is configured. {pull}2190[2190]
- Add configurable Kafka event key setting. {pull}2284[2284]
- Add settings for configuring the kafka partitioning strategy. {pull}2284[2284]
- Add partitioner settings `reachable_only` to ignore partitions not reachable by network. {pull}2284[2284]
- Enhance contains condition to work on fields that are arrays of strings. {issue}2237[2237]
- Lookup the configuration file relative to the `-path.config` CLI flag. {pull}2245[2245]
- Re-write import_dashboards.sh in Golang. {pull}2155[2155]
- Update to Go 1.7. {pull}2306[2306]
- Log total non-zero internal metrics on shutdown. {pull}2349[2349]
- Add support for encrypted private key files by introducing `ssl.key_passphrase` setting. {pull}2330[2330]
- Add experimental symlink support with `symlinks` config {pull}2478[2478]
- Improve validation of registry file on startup.

*Metricbeat*

- Use the new scaled_float Elasticsearch type for the percentage values. {pull}2156[2156]
- Add experimental cgroup metrics to the system/process MetricSet. {pull}2184[2184]
- Added a PostgreSQL module. {pull}2253[2253]
- Improve mapping by converting half_float to scaled_float and integers to long. {pull}2430[2430]
- Add experimental haproxy module. {pull}2384[2384]
- Add Kibana dashboard for cgroups data {pull}2555[2555]

*Packetbeat*

- Add Cassandra protocol analyzer to Packetbeat. {pull}1959[1959]
- Match connections with IPv6 addresses to processes {pull}2254[2254]
- Add IP address to -devices command output {pull}2327[2327]
- Add configuration option for the maximum message size. Used to be hard-coded to 10 MB. {pull}2470[2470]

*Filebeat*

- Introduce close_timeout harvester options {issue}1926[1926]
- Strip BOM from first message in case of BOM files {issue}2351[2351]
- Add harvester_limit option {pull}2417[2417]

==== Deprecated

*Affecting all Beats*

- Topology map is deprecated. This applies to the settings: refresh_topology_freq, topology_expire, save_topology, host_topology, password_topology, db_topology.


[[release-notes-5.0.0-alpha5]]
=== Beats version 5.0.0-alpha5
https://github.com/elastic/beats/compare/v5.0.0-alpha4...v5.0.0-alpha5[View commits]

==== Breaking changes

*Affecting all Beats*

- Rename the `filters` section to `processors`. {pull}1944[1944]
- Introduce the condition with `when` in the processor configuration. {pull}1949[1949]
- The Elasticsearch template is now loaded by default. {pull}1993[1993]
- The Redis output `index` setting is renamed to `key`. `index` still works but it's deprecated. {pull}2077[2077]
- The undocumented file output `index` setting was removed. Use `filename` instead. {pull}2077[2077]

*Metricbeat*

- Create a separate metricSet for load under the system module and remove load information from CPU stats. {pull}2101[2101]
- Add `system.load.norm.1`, `system.load.norm.5` and `system.load.norm.15`. {pull}2101[2101]
- Add threads fields to mysql module. {pull}2484[2484]

*Packetbeat*

- Set `enabled` ` in `packetbeat.protocols.icmp` configuration to `true` by default. {pull}1988[1988]

==== Bugfixes

*Affecting all Beats*

- Fix sync publisher `PublishEvents` return value if client is closed concurrently. {pull}2046[2046]

*Metricbeat*

- Do not send zero values when no value was present in the source. {issue}1972[1972]

*Filebeat*

- Fix potential data loss between Filebeat restarts, reporting unpublished lines as published. {issue}2041[2041]
- Fix open file handler issue. {issue}2028[2028] {pull}2020[2020]
- Fix filtering of JSON events when using integers in conditions. {issue}2038[2038]

*Winlogbeat*

- Fix potential data loss between Winlogbeat restarts, reporting unpublished lines as published. {issue}2041[2041]

==== Added

*Affecting all Beats*

- Periodically log internal metrics. {pull}1955[1955]
- Add enabled setting to all output modules. {pull}1987[1987]
- Command line flag `-c` can be used multiple times. {pull}1985[1985]
- Add OR/AND/NOT to the condition associated with the processors. {pull}1983[1983]
- Add `-E` CLI flag for overwriting single config options via command line. {pull}1986[1986]
- Choose the mapping template file based on the Elasticsearch version. {pull}1993[1993]
- Check stdout being available when console output is configured. {issue}2035[2035]

*Metricbeat*

- Add pgid field to process information. {pull} 2021[2021]

*Packetbeat*

- Add enabled setting to Packetbeat protocols. {pull}1988[1988]
- Add enabled setting to Packetbeat network flows configuration. {pull}1988[1988]

*Filebeat*

- Introduce `close_removed` and `close_renamed` harvester options. {issue}1600[1600]
- Introduce `close_eof` harvester option. {issue}1600[1600]
- Add `clean_removed` and `clean_inactive` config option. {issue}1600[1600]

==== Deprecated

*Filebeat*

- Deprecate `close_older` option and replace it with `close_inactive`. {issue}2051[2051]
- Deprecate `force_close_files` option and replace it with `close_removed` and `close_renamed`. {issue}1600[1600]

[[release-notes-5.0.0-alpha4]]
=== Beats version 5.0.0-alpha4
https://github.com/elastic/beats/compare/v5.0.0-alpha3...v5.0.0-alpha4[View commits]

==== Breaking changes

*Affecting all Beats*

- The topology_expire option of the Elasticsearch output was removed. {pull}1907[1907]

*Filebeat*

- Stop following symlink. Symlinks are now ignored: {pull}1686[1686]

==== Bugfixes

*Affecting all Beats*

- Reset backoff factor on partial ACK. {issue}1803[1803]
- Fix beats load balancer deadlock if max_retries: -1 or publish_async is enabled in filebeat. {issue}1829[1829]
- Fix logstash output with pipelining mode enabled not reconnecting. {issue}1876[1876]
- Empty configuration sections become merge-able with variables containing full path. {pull}1900[1900]
- Fix error message about required fields missing not printing the missing field name. {pull}1900[1900]

*Metricbeat*

- Fix the CPU values returned for each core. {issue}1863[1863]

*Packetbeat*

- Add missing nil-check to memcached GapInStream handler. {issue}1162[1162]
- Fix NFSv4 Operation returning the first found first-class operation available in compound requests. {pull}1821[1821]
- Fix TCP overlapping segments not being handled correctly. {pull}1898[1898]

*Winlogbeat*

- Fix issue with rendering forwarded event log records. {pull}1891[1891]

==== Added

*Affecting all Beats*

- Improve error message if compiling regular expression from config files fails. {pull}1900[1900]
- Compression support in the Elasticsearch output. {pull}1835[1835]

*Metricbeat*

- Add MongoDB module. {pull}1837[1837]


[[release-notes-5.0.0-alpha3]]
=== Beats version 5.0.0-alpha3
https://github.com/elastic/beats/compare/v5.0.0-alpha2...v5.0.0-alpha3[View commits]

==== Breaking changes

*Affecting all Beats*

- All configuration settings under `shipper:` are moved to be top level configuration settings. I.e.
  `shipper.name:` becomes `name:` in the configuration file. {pull}1570[1570]

*Topbeat*

- Topbeat is replaced by Metricbeat.

*Filebeat*

- The state for files which fall under ignore_older is not stored anymore. This has the consequence, that if a file which fell under ignore_older is updated, the whole file will be crawled.

==== Bugfixes

*Winlogbeat*

- Adding missing argument to the "Stop processing" log message. {pull}1590[1590]

==== Added

*Affecting all Beats*

- Add conditions to generic filtering. {pull}1623[1623]

*Metricbeat*

- First public release, containing the following modules: apache, mysql, nginx, redis, system, and zookeeper.

*Filebeat*

- The registry format was changed to an array instead of dict. The migration to the new format will happen automatically at the first startup. {pull}1703[1703]

==== Deprecated

*Affecting all Beats*

- The support for doing GeoIP lookups is deprecated and will be removed in version 6.0. {pull}1601[1601]


[[release-notes-5.0.0-alpha2]]
=== Beats version 5.0.0-alpha2
https://github.com/elastic/beats/compare/v5.0.0-alpha1...v5.0.0-alpha2[View commits]

==== Breaking changes

*Affecting all Beats*

- On DEB/RPM installations, the binary files are now found under `/usr/share/{{beat_name}}/bin`, not in `/usr/bin`. {pull}1385[1385]
- The logs are written by default to self rotating files, instead of syslog. {pull}1371[1371]
- Remove deprecated `host` option from elasticsearch, logstash and redis outputs. {pull}1474[1474]

*Packetbeat*

- Configuration of redis topology support changed. {pull}1353[1353]
- Move all Packetbeat configuration options under the packetbeat namespace {issue}1417[1417]

*Filebeat*

- Default location for the registry file was changed to be `data/registry` from the binary directory,
  rather than `.filebeat` in the current working directory. This affects installations for zip/tar.gz/source,
  the location for DEB and RPM packages stays the same. {pull}1373[1373]

==== Bugfixes

*Affecting all Beats*

- Drain response buffers when pipelining is used by Redis output. {pull}1353[1353]
- Unterminated environment variable expressions in config files will now cause an error {pull}1389[1389]
- Fix issue with the automatic template loading when Elasticsearch is not available on Beat start. {issue}1321[1321]
- Fix bug affecting -cpuprofile, -memprofile, and -httpprof CLI flags {pull}1415[1415]
- Fix race when multiple outputs access the same event with logstash output manipulating event {issue}1410[1410] {pull}1428[1428]
- Seed random number generator using crypto.rand package. {pull}1503{1503]
- Fix beats hanging in -configtest {issue}1213[1213]
- Fix kafka log message output {pull}1516[1516]

*Filebeat*

- Improvements in registrar dealing with file rotation. {pull}1281[1281]
- Fix issue with JSON decoding where `@timestamp` or `type` keys with the wrong type could cause Filebeat
  to crash. {issue}1378[1378]
- Fix issue with JSON decoding where values having `null` as values could crash Filebeat. {issue}1466[1466]
- Multiline reader normalizing newline to use `\n`. {pull}1552[1552]

*Winlogbeat*

- Fix panic when reading messages larger than 32K characters on Windows XP and 2003. {pull}1498[1498]
- Fix panic that occurs when reading a large events on Windows Vista and newer. {pull}1499[1499]

==== Added

*Affecting all Beats*

- Add support for TLS to Redis output. {pull}1353[1353]
- Add SOCKS5 proxy support to Redis output. {pull}1353[1353]
- Failover and load balancing support in redis output. {pull}1353[1353]
- Multiple-worker per host support for redis output. {pull}1353[1353]
- Added ability to escape `${x}` in config files to avoid environment variable expansion {pull}1389[1389]
- Configuration options and CLI flags for setting the home, data and config paths. {pull}1373[1373]
- Configuration options and CLI flags for setting the default logs path. {pull}1437[1437]
- Update to Go 1.6.2 {pull}1447[1447]
- Add Elasticsearch template files compatible with Elasticsearch 2.x. {pull}1501[1501]
- Add scripts for managing the dashboards of a single Beat {pull}1359[1359]

*Packetbeat*

- Fix compile issues for OpenBSD. {pull}1347[1347]

*Topbeat*

- Updated elastic/gosigar version so Topbeat can compile on OpenBSD. {pull}1403[1403]


[[release-notes-5.0.0-alpha1]]
=== Beats version 5.0.0-alpha1
https://github.com/elastic/beats/compare/v1.2.0...v5.0.0-alpha1[View commits]

==== Breaking changes

*libbeat*

- Run function to start a Beat now returns an error instead of directly exiting. {pull}771[771]
- The method signature of HandleFlags() was changed to allow returning an error {pull}1249[1249]
- Require braces for environment variable expansion in config files {pull}1304[1304]

*Packetbeat*

- Rename output fields in the dns package. Former flag `recursion_allowed` becomes `recursion_available`. {pull}803[803]
  Former SOA field `ttl` becomes `minimum`. {pull}803[803]
- The fully qualified domain names which are part of output fields values of the dns package now terminate with a dot. {pull}803[803]
- Remove the count field from the exported event {pull}1210[1210]

*Topbeat*

- Rename `proc.cpu.user_p` with `proc.cpu.total_p` as it includes CPU time spent in kernel space {pull}631[631]
- Remove `count` field from the exported fields {pull}1207[1207]
- Rename `input` top level config option to `topbeat`

*Filebeat*

- Scalar values in used in the `fields` configuration setting are no longer automatically converted to strings. {pull}1092[1092]
- Count field was removed from event as not used in filebeat {issue}778[778]

*Winlogbeat*

- The `message_inserts` field was replaced with the `event_data` field {issue}1053[1053]
- The `category` field was renamed to `task` to better align with the Windows Event Log API naming {issue}1053[1053]
- Remove the count field from the exported event {pull}1218[1218]


==== Bugfixes

*Affecting all Beats*

- Logstash output will not retry events that are not JSON-encodable {pull}927[927]

*Packetbeat*

- Create a proper BPF filter when ICMP is the only enabled protocol {issue}757[757]
- Check column length in pgsql parser. {issue}565[565]
- Harden pgsql parser. {issue}565[565]

*Topbeat*

- Fix issue with `cpu.system_p` being greater than 1 on Windows {pull}1128[1128]

*Filebeat*

- Stop filebeat if started without any prospectors defined or empty prospectors {pull}644[644] {pull}647[647]
- Improve shutdown of crawler and prospector to wait for clean completion {pull}720[720]
- Omit `fields` from Filebeat events when null {issue}899[899]

*Winlogbeat*

==== Added

*Affecting all Beats*

- Update builds to Golang version 1.6
- Add option to Elasticsearch output to pass http parameters in index operations {issue}805[805]
- Improve Logstash and Elasticsearch backoff behavior. {pull}927[927]
- Add experimental Kafka output. {pull}942[942]
- Add config file option to configure GOMAXPROCS. {pull}969[969]
- Improve shutdown handling in libbeat. {pull}1075[1075]
- Add `fields` and `fields_under_root` options under the `shipper` configuration {pull}1092[1092]
- Add the ability to use a SOCKS5 proxy with the Logstash output {issue}823[823]
- The `-configtest` flag will now print "Config OK" to stdout on success {pull}1249[1249]

*Packetbeat*

- Change the DNS library used throughout the dns package to github.com/miekg/dns. {pull}803[803]
- Add support for NFS v3 and v4. {pull}1231[1231]
- Add support for EDNS and DNSSEC. {pull}1292[1292]

*Topbeat*

- Add `username` to processes {pull}845[845]

*Filebeat*

- Add the ability to set a list of tags for each prospector {pull}1092[1092]
- Add JSON decoding support {pull}1143[1143]


*Winlogbeat*

- Add caching of event metadata handles and the system render context for the wineventlog API {pull}888[888]
- Improve config validation by checking for unknown top-level YAML keys. {pull}1100[1100]
- Add the ability to set tags, fields, and fields_under_root as options for each event log {pull}1092[1092]
- Add additional data to the events published by Winlogbeat. The new fields are `activity_id`,
`event_data`, `keywords`, `opcode`, `process_id`, `provider_guid`, `related_activity_id`,
`task`, `thread_id`, `user_data`, and `version`. {issue}1053[1053]
- Add `event_id`, `level`, and `provider` configuration options for filtering events {pull}1218[1218]
- Add `include_xml` configuration option for including the raw XML with the event {pull}1218[1218]

==== Known issues
* All Beats can hang or panic on shutdown if the next server in the pipeline (e.g. Elasticsearch or Logstash) is
  not reachable. {issue}1319[1319]
* When running the Beats as a service on Windows, you need to manually load the Elasticsearch mapping
  template. {issue}1315[1315]
* The ES template automatic load doesn't work if Elasticsearch is not available when the Beat is starting. {issue}1321[1321]

[[release-notes-1.3.1]]
=== Beats version 1.3.1
https://github.com/elastic/beats/compare/v1.3.0...v1.3.1[View commits]

==== Bugfixes

*Filebeat*

- Fix a concurrent bug on filebeat startup with a large number of prospectors defined. {pull}2509[2509]

*Packetbeat*

- Fix description for the -I CLI flag. {pull}2480[2480]

*Winlogbeat*

- Fix corrupt registry file that occurs on power loss by disabling file write caching. {issue}2313[2313]

[[release-notes-1.3.0]]
=== Beats version 1.3.0
https://github.com/elastic/beats/compare/v1.2.3...v1.3.0[View commits]

==== Deprecated

*Filebeat*

- Undocumented support for following symlinks is deprecated. Filebeat will not follow symlinks in version 5.0. {pull}1767[1767]

==== Bugfixes

*Affecting all Beats*

- Fix beats load balancer deadlock if `max_retries: -1` or `publish_async` is enabled in filebeat. {issue}1829[1829]
- Fix output modes backoff counter reset. {issue}1803[1803] {pull}1814[1814] {pull}1818[1818]
- Set logstash output default bulk_max_size to 2048. {issue}1662[1662]
- Seed random number generator using crypto.rand package. {pull}1503[1503]
- Check stdout being available when console output is configured. {issue}2063[2063]

*Packetbeat*

- Add missing nil-check to memcached GapInStream handler. {issue}1162[1162]
- Fix NFSv4 Operation returning the first found first-class operation available in compound requests. {pull}1821[1821]
- Fix TCP overlapping segments not being handled correctly. {pull}1917[1917]

==== Added

*Affecting all Beats*

- Updated to Go 1.7


[[release-notes-1.2.3]]
=== Beats version 1.2.3
https://github.com/elastic/beats/compare/v1.2.2...v1.2.3[View commits]

==== Bugfixes

*Topbeat*

- Fix high CPU usage when using filtering under Windows. {pull}1598[1598]

*Filebeat*

- Fix rotation issue with ignore_older. {issue}1528[1528]

*Winlogbeat*

- Fix panic when reading messages larger than 32K characters on Windows XP and 2003. {pull}1498[1498]

==== Added

*Filebeat*

- Prevent file opening for files which reached ignore_older. {pull}1649[1649]


[[release-notes-1.2.2]]
=== Beats version 1.2.2
https://github.com/elastic/beats/compare/v1.2.0...v1.2.2[View commits]

==== Bugfixes

*Affecting all Beats*

- Fix race when multiple outputs access the same event with Logstash output manipulating event. {issue}1410[1410]
- Fix go-daemon (supervisor used in init scripts) hanging when executed over SSH. {issue}1394[1394]

*Filebeat*

- Improvements in registrar dealing with file rotation. {issue}1281[1281]


[[release-notes-1.2.1]]
=== Beats version 1.2.1
https://github.com/elastic/beats/compare/v1.2.0...v1.2.1[View commits]

==== Breaking changes

*Affecting all Beats*

- Require braces for environment variable expansion in config files {pull}1304[1304]
- Removed deprecation warning for the Redis output. {pull}1282[1282]

*Topbeat*

- Fixed name of the setting `stats.proc` to `stats.process` in the default configuration file. {pull}1343[1343]
- Fix issue with cpu.system_p being greater than 1 on Windows {pull}1128[1128]

==== Added

*Topbeat*

- Add username to processes {pull}845[845]


[[release-notes-1.2.0]]
=== Beats version 1.2.0
https://github.com/elastic/beats/compare/v1.1.2...v1.2.0[View commits]

==== Breaking changes

*Filebeat*

- Default config for ignore_older is now infinite instead of 24h, means ignore_older is disabled by default. Use close_older to only close file handlers.

==== Bugfixes

*Packetbeat*

- Split real_ip_header value when it contains multiple IPs {pull}1241[1241]

*Winlogbeat*

- Fix invalid `event_id` on Windows XP and Windows 2003 {pull}1227[1227]

==== Added

*Affecting all Beats*

- Add ability to override configuration settings using environment variables {issue}114[114]
- Libbeat now always exits through a single exit method for proper cleanup and control {pull}736[736]
- Add ability to create Elasticsearch mapping on startup {pull}639[639]

*Topbeat*

- Add the command line used to start processes {issue}533[533]

*Filebeat*

- Add close_older configuration option to complete ignore_older https://github.com/elastic/filebeat/issues/181[181]

[[release-notes-1.1.2]]
=== Beats version 1.1.2
https://github.com/elastic/beats/compare/v1.1.1...v1.1.2[View commits]

==== Bugfixes

*Filebeat*

- Fix registrar bug for rotated files {pull}1010[1010]


[[release-notes-1.1.1]]
=== Beats version 1.1.1
https://github.com/elastic/beats/compare/v1.1.0...v1.1.1[View commits]

==== Bugfixes

*Affecting all Beats*

- Fix logstash output loop hanging in infinite loop on too many output errors. {pull}944[944]
- Fix critical bug in filebeat and winlogbeat potentially dropping events. {pull}953[953]

[[release-notes-1.1.0]]
=== Beats version 1.1.0
https://github.com/elastic/beats/compare/v1.0.1...v1.1.0[View commits]

==== Bugfixes

*Affecting all Beats*

- Fix logging issue with file based output where newlines could be misplaced
  during concurrent logging {pull}650[650]
- Reduce memory usage by separate queue sizes for single events and bulk events. {pull}649[649] {issue}516[516]
- Set default default bulk_max_size value to 2048 {pull}628[628]

*Packetbeat*

- Fix setting direction to out and use its value to decide when dropping events if ignore_outgoing is enabled {pull}557[557]
- Fix logging issue with file-based output where newlines could be misplaced
  during concurrent logging {pull}650[650]
- Reduce memory usage by having separate queue sizes for single events and bulk events. {pull}649[649] {issue}516[516]
- Set default bulk_max_size value to 2048 {pull}628[628]
- Fix logstash window size of 1 not increasing. {pull}598[598]

*Packetbeat*

- Fix the condition that determines whether the direction of the transaction is set to "outgoing". Packetbeat uses the
  direction field to determine which transactions to drop when dropping outgoing transactions. {pull}557[557]
- Allow PF_RING sniffer type to be configured using pf_ring or pfring {pull}671[671]

*Filebeat*

- Set spool_size default value to 2048 {pull}628[628]

==== Added

*Affecting all Beats*

- Add include_fields and drop_fields as part of generic filtering {pull}1120[1120]
- Make logstash output compression level configurable. {pull}630[630]
- Some publisher options refactoring in libbeat {pull}684[684]
- Move event preprocessor applying GeoIP to packetbeat {pull}772[772]

*Packetbeat*

- Add support for capturing DNS over TCP network traffic. {pull}486[486] {pull}554[554]

*Topbeat*

- Group all CPU usage per core statistics and export them optionally if cpu_per_core is configured {pull}496[496]

*Filebeat*

- Add multiline support for combining multiple related lines into one event. {issue}461[461]
- Add `exclude_lines` and `include_lines` options for regexp based line filtering. {pull}430[430]
- Add `exclude_files` configuration option. {pull}563[563]
- Add experimental option to enable filebeat publisher pipeline to operate asynchronously {pull}782[782]

*Winlogbeat*

- First public release of Winlogbeat

[[release-notes-1.0.1]]
=== Beats version 1.0.1
https://github.com/elastic/beats/compare/v1.0.0...v1.0.1[Check 1.0.1 diff]

==== Bugfixes

*Filebeat*

- Fix force_close_files in case renamed file appeared very fast. https://github.com/elastic/filebeat/pull/302[302]

*Packetbeat*

- Improve MongoDB message correlation. {issue}377[377]
- Improve redis parser performance. {issue}442[422]
- Fix panic on nil in redis protocol parser. {issue}384[384]
- Fix errors redis parser when messages are split in multiple TCP segments. {issue}402[402]
- Fix errors in redis parser when length prefixed strings contain sequences of CRLF. {issue}#402[402]
- Fix errors in redis parser when dealing with nested arrays. {issue}402[402]

[[release-notes-1.0.0]]
=== Beats version 1.0.0
https://github.com/elastic/beats/compare/1.0.0-rc2...1.0.0[Check 1.0.0 diff]

==== Breaking changes

*Topbeat*

- Change proc type to process #138


==== Bugfixes

*Affecting all Beats*

- Fix random panic on shutdown by calling shutdown handler only once. elastic/filebeat#204
- Fix credentials are not send when pinging an elasticsearch host. elastic/filebeat#287

*Filebeat*

- Fix problem that harvesters stopped reading after some time and filebeat stopped processing events #257
- Fix line truncating by internal buffers being reused by accident #258
- Set default ignore_older to 24 hours #282




[[release-notes-1.0.0-rc2]]
=== Beats version 1.0.0-rc2
https://github.com/elastic/beats/compare/1.0.0-rc1...1.0.0-rc2[Check 1.0.0-rc2
diff]

==== Breaking changes

*Affecting all Beats*

- The `shipper` output field is renamed to `beat.name`. #285
- Use of `enabled` as a configuration option for outputs (elasticsearch,
  logstash, etc.) has been removed. #264
- Use of `disabled` as a configuration option for tls has been removed. #264
- The `-test` command line flag was renamed to `-configtest`. #264
- Disable geoip by default. To enable it uncomment in config file. #305


*Filebeat*

- Removed utf-16be-bom encoding support. Support will be added with fix for #205
- Rename force_close_windows_files to force_close_files and make it available for all platforms.


==== Bugfixes

*Affecting all Beats*

- Disable logging to stderr after configuration phase. #276
- Set the default file logging path when not set in config. #275
- Fix bug silently dropping records based on current window size. elastic/filebeat#226
- Fix direction field in published events. #300
- Fix elasticsearch structured errors breaking error handling. #309

*Packetbeat*

- Packetbeat will now exit if a configuration error is detected. #357
- Fixed an issue handling DNS requests containing no questions. #369

*Topbeat*

- Fix leak of Windows handles. #98
- Fix memory leak of process information. #104

*Filebeat*

- Filebeat will now exit if a configuration error is detected. #198
- Fix to enable prospector to harvest existing files that are modified. #199
- Improve line reading and encoding to better keep track of file offsets based
  on encoding. #224
- Set input_type by default to "log"


==== Added

*Affecting all Beats*

- Added `beat.hostname` to contain the hostname where the Beat is running on as
  returned by the operating system. #285
- Added timestamp for file logging. #291

*Filebeat*

- Handling end of line under windows was improved #233



[[release-notes-1.0.0-rc1]]
=== Beats version 1.0.0-rc1
https://github.com/elastic/beats/compare/1.0.0-beta4...1.0.0-rc1[Check
1.0.0-rc1 diff]

==== Breaking changes

*Affecting all Beats*

- Rename timestamp field with @timestamp. #237

*Packetbeat*

- Rename timestamp field with @timestamp. #343

*Topbeat*

- Rename timestamp field with @timestamp for a better integration with
Logstash. #80

*Filebeat*

- Rename the timestamp field with @timestamp #168
- Rename tail_on_rotate prospector config to tail_files
- Removal of line field in event. Line number was not correct and does not add value. #217


==== Bugfixes

*Affecting all Beats*

- Use stderr for console log output. #219
- Handle empty event array in publisher. #207
- Respect '*' debug selector in IsDebug. #226 (elastic/packetbeat#339)
- Limit number of workers for Elasticsearch output. elastic/packetbeat#226
- On Windows, remove service related error message when running in the console. #242
- Fix waitRetry no configured in single output mode configuration. elastic/filebeat#144
- Use http as the default scheme in the elasticsearch hosts #253
- Respect max bulk size if bulk publisher (collector) is disabled or sync flag is set.
- Always evaluate status code from Elasticsearch responses when indexing events. #192
- Use bulk_max_size configuration option instead of bulk_size. #256
- Fix max_retries=0 (no retries) configuration option. #266
- Filename used for file based logging now defaults to beat name. #267

*Packetbeat*

- Close file descriptors used to monitor processes. #337
- Remove old RPM spec file. It moved to elastic/beats-packer. #334

*Topbeat*

- Don't wait for one period until shutdown #75

*Filebeat*

- Omit 'fields' from event JSON when null. #126
- Make offset and line value of type long in elasticsearch template to prevent overflow. #140
- Fix locking files for writing behaviour. #156
- Introduce 'document_type' config option per prospector to define document type
  for event stored in elasticsearch. #133
- Add 'input_type' field to published events reporting the prospector type being used. #133
- Fix high CPU usage when not connected to Elasticsearch or Logstash. #144
- Fix issue that files were not crawled anymore when encoding was set to something other then plain. #182


==== Added

*Affecting all Beats*

- Add Console output plugin. #218
- Add timestamp to log messages #245
- Send @metadata.beat to Logstash instead of @metadata.index to prevent
  possible name clashes and give user full control over index name used for
  Elasticsearch
- Add logging messages for bulk publishing in case of error #229
- Add option to configure number of parallel workers publishing to Elasticsearch
  or Logstash.
- Set default bulk size for Elasticsearch output to 50.
- Set default http timeout for Elasticsearch to 90s.
- Improve publish retry if sync flag is set by retrying only up to max bulk size
  events instead of all events to be published.

*Filebeat*

- Introduction of backoff, backoff_factor, max_backoff, partial_line_waiting, force_close_windows_files
  config variables to make crawling more configurable.
- All Godeps dependencies were updated to master on 2015-10-21 [#122]
- Set default value for ignore_older config to 10 minutes. #164
- Added the fields_under_root setting to optionally store the custom fields top
level in the output dictionary. #188
- Add more encodings by using x/text/encodings/htmlindex package to select
  encoding by name.




[[release-notes-1.0.0-beta4]]
=== Beats version 1.0.0-beta4
https://github.com/elastic/beats/compare/1.0.0-beta3...1.0.0-beta4[Check
1.0.0-beta4 diff]


==== Breaking changes

*Affecting all Beats*

- Update tls config options naming from dash to underline #162
- Feature/output modes: Introduction of PublishEvent(s) to be used by beats #118 #115

*Packetbeat*

- Renamed http module config file option 'strip_authorization' to 'redact_authorization'
- Save_topology is set to false by default
- Rename elasticsearch index to [packetbeat-]YYYY.MM.DD

*Topbeat*

- Percentage fields (e.g user_p) are exported as a float between 0 and 1 #34


==== Bugfixes

*Affecting all Beats*

- Determine Elasticsearch index for an event based on UTC time #81
- Fixing ES output's defaultDeadTimeout so that it is 60 seconds #103
- ES outputer: fix timestamp conversion #91
- Fix TLS insecure config option #239
- ES outputer: check bulk API per item status code for retransmit on failure.

*Packetbeat*

- Support for lower-case header names when redacting http authorization headers
- Redact proxy-authorization if redact-authorization is set
- Fix some multithreading issues #203
- Fix negative response time #216
- Fix memcache TCP connection being nil after dropping stream data. #299
- Add missing DNS protocol configuration to documentation #269

*Topbeat*

- Don't divide the reported memory by an extra 1024 #60


==== Added

*Affecting all Beats*

- Add logstash output plugin #151
- Integration tests for Beat -> Logstash -> Elasticsearch added #195 #188 #168 #137 #128 #112
- Large updates and improvements to the documentation
- Add direction field to publisher output to indicate inbound/outbound transactions #150
- Add tls configuration support to elasticsearch and logstash outputers #139
- All external dependencies were updated to the latest version. Update to Golang 1.5.1 #162
- Guarantee ES index is based in UTC time zone #164
- Cache: optional per element timeout #144
- Make it possible to set hosts in different ways. #135
- Expose more TLS config options #124
- Use the Beat name in the default configuration file path #99

*Packetbeat*

- add [.editorconfig file](http://editorconfig.org/)
- add (experimental/unsupported?) saltstack files
- Sample config file cleanup
- Moved common documentation to [libbeat repository](https://github.com/elastic/libbeat)
- Update build to go 1.5.1
- Adding device descriptions to the -device output.
- Generate coverage for system tests
- Move go-daemon dependency to beats-packer
- Rename integration tests to system tests
- Made the `-devices` option more user friendly in case `sudo` is not used.
  Issue #296.
- Publish expired DNS transactions #301
- Update protocol guide to libbeat changes
- Add protocol registration to new protocol guide
- Make transaction timeouts configurable #300
- Add direction field to the exported fields #317

*Topbeat*

- Document fields in a standardized format (etc/fields.yml) #34
- Updated to use new libbeat Publisher #37 #41
- Update to go 1.5.1 #43
- Updated configuration files with comments for all options #65
- Documentation improvements


==== Deprecated

*Affecting all Beats*

- Redis output was deprecated #169 #145
- Host and port configuration options are deprecated. They are replaced by the hosts
 configuration option. #141<|MERGE_RESOLUTION|>--- conflicted
+++ resolved
@@ -37,11 +37,8 @@
 
 *Metricbeat*
 
-<<<<<<< HEAD
 - Recover metrics for old apache versions removed by mistake on #6450. {pull}7871[7871]
-=======
 - Avoid mapping issues in kubernetes module. {pull}8487[8487]
->>>>>>> 151c55e3
 
 *Packetbeat*
 
