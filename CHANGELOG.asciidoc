--- conflicted
+++ resolved
@@ -13,10 +13,7 @@
 
 - Fix `proxy_url` option in Elasticsearch output. {pull}14950[14950]
 - Fix bug with potential concurrent reads and writes from event.Meta map by Kafka output. {issue}14542[14542] {pull}14568[14568]
-<<<<<<< HEAD
-=======
 - Fix license detection, when a beats successfully connect to Elasticsearch the detected license will be show in the log at info level. {pull}15834[15834]
->>>>>>> 790036b3
 
 *Filebeat*
 
@@ -190,10 +187,7 @@
 
 - Fill `event.provider`. {pull}13937[13937]
 - Add support for user management events to the Security module. {pull}13530[13530]
-<<<<<<< HEAD
-=======
 - Made the event parser more lenient w.r.t. invalid event log definition version numbers. {issue}15838[15838]
->>>>>>> 790036b3
 
 ==== Deprecated
 
