--- conflicted
+++ resolved
@@ -54,11 +54,8 @@
 
 *Metricbeat*
 
-<<<<<<< HEAD
 - Fix golang.heap.gc.cpu_fraction type from long to float in Golang module. {pull}7789[7789]
-=======
 - Fixed the RPM by designating the modules.d config files as configuration data in the RPM spec. {issue}8075[8075]
->>>>>>> 1168d02c
 
 *Packetbeat*
 
