// Use these for links to issue and pulls. Note issues and pulls redirect one to
// each other on Github, so don't worry too much on using the right prefix.
:issue: https://github.com/elastic/beats/issues/
:pull: https://github.com/elastic/beats/pull/

[[release-notes-7.9.0]]
=== Beats version 7.9.0
https://github.com/elastic/beats/compare/v7.8.1...v7.9.0[View commits]

==== Breaking changes

*Affecting all Beats*

- Ensure dynamic template names are unique for the same field. {pull}18849[18849]

*Auditbeat*


*Filebeat*

- With the default configuration the cloud modules (aws, azure, googlecloud, o365, okta)
will no longer send the `host` field that contains information about the host Filebeat is
running on. This is because the `host` field specifies the host on which the event
happened. {issue}13920[13920] {pull}18223[18223]
- With the default configuration the following modules will no longer send the `host`
field. You can revert this change by configuring tags for the module and omitting
* Cisco {pull}18753[18753]
* CrowdStrike {pull}19132[19132]
* Fortinet {pull}19133[19133]
* iptables {pull}18756[18756]
* Checkpoint {pull}18754[18754]
* Netflow {pull}19087[19087]
* Zeek {pull}19113[19113] (`forwarded` tag is not included by default)
* Suricata {pull}19107[19107] (`forwarded` tag is not included by default)
* CoreDNS {pull}19134[19134] (`forwarded` tag is not included by default)
* Envoy Proxy {pull}19134[19134] (`forwarded` tag is not included by default)
- With the default configuration the cef and panw modules will no longer send the `host`
field. You can revert this change by configuring tags for the module and omitting
`forwarded` from the list. {issue}13920[13920] {pull}18223[18223]
- Okta module now requires objects instead of JSON strings for the `http_headers`, `http_request_body`, `pagination`, `rate_limit`, and `ssl` variables. {pull}18953[18953]
- Adds oauth support for httpjson input. {issue}18415[18415] {pull}18892[18892]
- Adds `split_events_by` option to httpjson input. {pull}19246[19246]
- Adds `date_cursor` option to httpjson input. {pull}19483[19483]
- Adds Gsuite module with SAML support. {pull}19329[19329]
- Adds Gsuite User Accounts support. {pull}19329[19329]
- Adds Gsuite Login audit support. {pull}19702[19702]
- Adds Gsuite Admin support. {pull}19769[19769]
- Adds Gsuite Drive support. {pull}19704[19704]
- Adds Gsuite Groups support. {pull}19725[19725]

*Heartbeat*


*Journalbeat*



*Metricbeat*

- Move service config under metrics and simplify metric types. {pull}18691[18691]
- Fix ECS compliance of user.id field in system/users  metricset {pull}19019[19019]
- Rename googlecloud stackdriver metricset to metrics. {pull}19718[19718]

*Packetbeat*


*Winlogbeat*

- Add Powershell module. Support for event ID's: `400`, `403`, `600`, `800`, `4103`, `4014`, `4105`, `4106`. {issue}16262[16262] {pull}18526[18526]
- Fix Powershell processing of downgraded engine events. {pull}18966[18966]
- Fix unprefixed fields in `fields.yml` for Powershell module {issue}18984[18984]

*Functionbeat*


==== Bugfixes

*Affecting all Beats*

- Fix potential race condition in fingerprint processor. {pull}18738[18738]
- Add better handling for Kubernetes Update and Delete watcher events. {pull}18882[18882]
- Fix config reload metrics (`libbeat.config.module.start/stops/running`). {pull}19168[19168]
- Fix metrics hints builder to avoid wrong container metadata usage when port is not exposed {pull}18979[18979]
- Server-side TLS config now validates that certificate and key settings are both specified {pull}19584[19584]

*Auditbeat*

- system/socket: Fix dataset using 100% CPU and becoming unresponsive in some scenarios. {pull}19033[19033] {pull}19764[19764]

*Filebeat*

- Fix Kubernetes Watcher goroutine leaks when input config is invalid and `input.reload` is enabled. {issue}18629[18629] {pull}18630[18630]
- Okta module now sets the Elasticsearch `_id` field to the Okta UUID value contained in each system log to minimize the possibility of duplicating events. {pull}18953[18953]
- Fix `netflow` module to support 7 bytepad for IPFIX template. {issue}18098[18098]
- Fix improper nesting of session_issuer object in aws cloudtrail fileset. {issue}18894[18894] {pull}18915[18915]
- Fix Cisco ASA 3020** and 106023 messages. {pull}17964[17964]
- Add missing `default_field: false` to aws filesets fields.yml. {pull}19568[19568]
- Fix memory leak in tcp and unix input sources. {pull}19459[19459]
- Fix Cisco ASA dissect pattern for 313008 & 313009 messages. {pull}19149[19149]
- Fix bug with empty filter values in system/service {pull}19812[19812]

*Heartbeat*


*Journalbeat*


*Metricbeat*

- Fix incorrect usage of hints builder when exposed port is a substring of the hint {pull}19052[19052]
- Stop counterCache only when already started {pull}19103[19103]
- Remove dedot for tag values in aws module. {issue}19112[19112] {pull}19221[19221]
- Fix empty field name errors in the application pool metricset. {pull}19537[19537]
- Fix mapping of service start type in the service metricset, windows module. {pull}19551[19551]
- Fix config example in the perfmon configuration files. {pull}19539[19539]
- Fix k8s scheduler compatibility issue. {pull}19699[19699]
- Fix SQL module mapping NULL values as string. {pull}18955[18955] {issue}18898[18898]

*Packetbeat*

- Fix process monitoring when ipv6 is disabled under Linux. {issue}19941[19941] {pull}19945[19945]

*Winlogbeat*


*Functionbeat*


==== Added

*Affecting all Beats*

- Add initial instrument of Beats with APM GO Agent. {pull}17938[17938]
- Add optional regex based cid extractor to `add_kubernetes_metadata` processor. {pull}17360[17360]
- Add k8s keystore backend. {pull}18096[18096]
- Change ownership of files in docker images so they can be used in secured environments. {pull}12905[12905]
- Upgrade k8s.io/client-go and k8s keystore tests. {pull}18817[18817]
- Add support for multiple sets of hints on autodiscover {pull}18883[18883]
- Add a configurable delay between retries when an app metadata cannot be retrieved by `add_cloudfoundry_metadata`. {pull}19181[19181]
- Add data type conversion in `dissect` processor for converting string values to other basic data types. {pull}18683[18683]
- Add the `ignore_failure` configuration option to the dissect processor. {pull}19464[19464]
- Add the `overwrite_keys` configuration option to the dissect processor. {pull}19464[19464]
- Add support to trim captured values in the dissect processor. {pull}19464[19464]
- Added the `max_cached_sessions` option to the script processor. {pull}19562[19562]

*Auditbeat*

- Add ECS categorization info for auditd module {pull}18596[18596]

*Filebeat*


- Added http_endpoint input. {pull}18298[18298]
- Added `observer.vendor`, `observer.product`, and `observer.type` to PANW module events. {pull}18223[18223]
- The `logstash` module can now automatically detect the log file format (JSON or plaintext) and process it accordingly. {issue}9964[9964] {pull}18095[18095]
- Improve ECS categorization field mappings in coredns module. {issue}16159[16159] {pull}18424[18424]
- Improve ECS categorization field mappings in envoyproxy module. {issue}16161[16161] {pull}18395[18395]
- Improve ECS categorization field mappings in cisco module. {issue}16028[16028] {pull}18537[18537]
- The s3 input can now automatically detect gzipped objects. {issue}18283[18283] {pull}18764[18764]
- Add geoip AS lookup & improve ECS categorization in aws cloudtrail fileset. {issue}18644[18644] {pull}18958[18958]
- Add support for v1 consumer API in Cloud Foundry input, use it by default. {pull}19125[19125]
- Add new mode to multiline reader to aggregate constant number of lines {pull}18352[18352]
- Explicitly set ECS version in all Filebeat modules. {pull}19198[19198]
- Add awscloudwatch input. {pull}19025[19025]
- Add automatic retries and exponential backoff to httpjson input. {pull}18956[18956]
- Changed the panw module to pass through (rather than drop) message types other than threat and traffic. {issue}16815[16815] {pull}19375[19375]
- Improve ECS categorization field mappings in traefik module. {issue}16183[16183] {pull}19379[19379]
- Improve ECS categorization field mappings in azure module. {issue}16155[16155] {pull}19376[19376]
- Add automatic retries and exponential backoff to httpjson input. {pull}18956[18956]
- Add text & flattened versions of fields with unknown subfields in aws cloudtrail fileset. {issue}18866[18866] {pull}19121[19121]
- Added Microsoft Defender ATP Module. {issue}17997[17997] {pull}19197[19197]
- Add initial support for configurable file identity tracking. {pull}18748[18748]
- Add experimental dataset tomcat/log for Apache TomCat logs {pull}19713[19713]
- Add experimental dataset netscout/sightline for Netscout Arbor Sightline logs {pull}19713[19713]
- Add experimental dataset barracuda/waf for Barracuda Web Application Firewall logs {pull}19713[19713]
- Add experimental dataset f5/bigipapm for F5 Big-IP Access Policy Manager logs {pull}19713[19713]
- Add experimental dataset bluecoat/director for Bluecoat Director logs {pull}19713[19713]
- Add experimental dataset cisco/nexus for Cisco Nexus logs {pull}19713[19713]
- Add experimental dataset citrix/virtualapps for Citrix Virtual Apps logs {pull}19713[19713]
- Add experimental dataset cylance/protect for Cylance Protect logs {pull}19713[19713]
- Add experimental dataset fortinet/clientendpoint for Fortinet FortiClient Endpoint Protection logs {pull}19713[19713]
- Add experimental dataset imperva/securesphere for Imperva Secure Sphere logs {pull}19713[19713]
- Add experimental dataset infoblox/nios for Infoblox Network Identity Operating System logs {pull}19713[19713]
- Add experimental dataset juniper/junos for Juniper Junos OS logs {pull}19713[19713]
- Add experimental dataset kaspersky/av for Kaspersky Anti-Virus logs {pull}19713[19713]
- Add experimental dataset microsoft/dhcp for Microsoft DHCP Server logs {pull}19713[19713]
- Add experimental dataset tenable/nessus_security for Tenable Nessus Security Scanner logs {pull}19713[19713]
- Add experimental dataset rapid7/nexpose for Rapid7 Nexpose logs {pull}19713[19713]
- Add experimental dataset radware/defensepro for Radware DefensePro logs {pull}19713[19713]
- Add experimental dataset sonicwall/firewall for Sonicwall Firewalls logs {pull}19713[19713]
- Add experimental dataset squid/log for Squid Proxy Server logs {pull}19713[19713]
- Add experimental dataset zscaler/zia for Zscaler Internet Access logs {pull}19713[19713]

*Heartbeat*

- Record HTTP response headers. {pull}18327[18327]

*Heartbeat*

*Journalbeat*

- Added an `id` config option to inputs to allow running multiple inputs on the same journal. {pull}18467[18467]
- Add basic ECS categorization and `log.syslog` fields. {pull}19176[19176]

*Metricbeat*

- Add client address to events from http server module {pull}18336[18336]
- Add new fields to HAProxy module. {issue}18523[18523]
- Add Tomcat overview dashboard {pull}14026[14026]
- Accept prefix as metric_types config parameter in googlecloud stackdriver metricset. {pull}19345[19345]
- Add dashboards for googlecloud load balancing metricset. {pull}18369[18369]
- Add support for v1 consumer API in Cloud Foundry module, use it by default. {pull}19268[19268]
- Add support for named ports in autodiscover. {pull}19398[19398]
- Add param `aws_partition` to support aws-cn, aws-us-gov regions. {issue}18850[18850] {pull}19423[19423]
- Add support for wildcard `*` in dimension value of AWS CloudWatch metrics config. {issue}18050[18050] {pull}19660[19660]
- The `elasticsearch/index` metricset now collects metrics for hidden indices as well. {issue}18639[18639] {pull}18703[18703]
- Added `performance` and `query` metricsets to `mysql` module. {pull}18955[18955]
- The `elasticsearch-xpack/index` metricset now reports hidden indices as such. {issue}18639[18639] {pull}18706[18706]
- Adds support for app insights metrics in the azure module. {issue}18570[18570] {pull}18940[18940]
- Added cache and connection_errors metrics to status metricset of MySQL module {issue}16955[16955] {pull}19844[19844]
- Update MySQL dashboard with connection errors and cache metrics {pull}19913[19913] {issue}16955[16955]

*Packetbeat*

- Add ECS fields for x509 certs, event categorization, and related IP info. {pull}19167[19167]

*Functionbeat*

- Add basic ECS categorization and `cloud` fields. {pull}19174[19174]

*Winlogbeat*


*Elastic Log Driver*

- Add support for `docker logs` command. {pull}19531[19531]

==== Deprecated

*Affecting all Beats*

*Filebeat*


*Heartbeat*

*Journalbeat*

*Metricbeat*

- Deprecate tags config parameter in cloudwatch metricset. {pull}16733[16733]
- Deprecate tags.resource_type_filter config parameter and replace with resource_type. {pull}19688[19688]

*Packetbeat*

*Winlogbeat*

*Functionbeat*

==== Known Issue

*Journalbeat*

[[release-notes-7.8.1]]
=== Beats version 7.8.1
https://github.com/elastic/beats/compare/v7.8.0...v7.8.1[View commits]

==== Breaking changes

*Filebeat*

- Adds check on `<no value>` config option value for the azure input `resource_manager_endpoint`. {pull}18890[18890]

==== Bugfixes

*Affecting all Beats*

- The `monitoring.elasticsearch.api_key` value is correctly base64-encoded before being sent to the monitoring Elasticsearch cluster. {issue}18939[18939] {pull}18945[18945]
- Fix kafka topic setting not allowing upper case characters. {pull}18854[18854] {issue}18640[18640]
- Fix redis key setting not allowing upper case characters. {pull}18854[18854] {issue}18640[18640]

*Auditbeat*

- system/package: Fix librpm loading on Fedora 31/32. {pull}NNNN[NNNN]

*Filebeat*

- Fix date and timestamp formats for fortigate module {pull}19316[19316]
- Fix `googlecloud.audit` pipeline to only take in fields that are explicitly defined by the dataset. {issue}18465[18465] {pull}18472[18472]
- Fix a rate limit related issue in httpjson input for Okta module. {issue}18530[18530] {pull}18534[18534]
- Fix tls mapping in suricata module {issue}19492[19492] {pull}19494[19494]

*Metricbeat*

- Set tags correctly if the dimension value is ARN {issue}19111[19111] {pull}19433[19433]
- Fix bug incorrect parsing of float numbers as integers in Couchbase module {issue}18949[18949] {pull}19055[19055]
- Add missing info about the rest of the azure metricsets in the documentation. {pull}19601[19601]

==== Added

*Filebeat*

- Add support for timezone offsets and `Z` to decode_cef timestamp parser. {pull}19346[19346]

*Metricbeat*

- Update Couchbase to version 6.5 {issue}18595[18595] {pull}19055[19055]

[[release-notes-7.8.0]]
=== Beats version 7.8.0
https://github.com/elastic/beats/compare/v7.7.0...v7.8.0[View commits]

==== Breaking changes

*Affecting all Beats*

- Introduce APM instrumentation, which is active when running the beat with `ELASTIC_APM_ACTIVE=true`. {pull}17938[17938]

*Filebeat*

- Improve ECS field mappings in panw module.  `event.outcome` now only contains success or failure, as recommended by the {ecs-ref}/ecs-event.html[ECS specification]. {issue}16025[16025] {pull}17910[17910]
- Improve ECS categorization field mappings for nginx module. `http.request.referrer` is now lowercase, and it is only populated when nginx sets a value. {issue}16174[16174] {pull}17844[17844]
- Improve ECS field mappings in santa module. `hash.sha256` is moved to `process.hash.sha256`, and certificate fields are now under `santa.certificate`. {issue}16180[16180] {pull}17982[17982]

==== Bugfixes

*Affecting all Beats*

- Fix a bug in config reloading that could result in memory leaks or lost events when an output was rapidly reloaded multiple times. {issue}10491[10491] {pull}17381[17381]
- Fix panic when assigning a key to a `nil` value in an event. {pull}18143[18143]

*Heartbeat*

- Fix TCP TLS checks to properly validate hostnames. In previous 7.x versions, this only worked for IP SANs. {pull}17549[17549]

*Metricbeat*

- No longer send NaNs for memory metrics that don't exist on the platform being monitored. {pull}17400[17400]
- Add a switch to the driver definition on SQL module to use pretty names. {pull}17378[17378]

==== Added

*Affecting all Beats*

- Update supported versions of `redis` output. {pull}17198[17198]
- Add `replace` processor for replacing string values of fields. {pull}17342[17342]
- Add `urldecode` processor for decoding URL-encoded fields. {pull}17505[17505]
- Add support for AWS IAM `role_arn` in credentials config. {pull}17658[17658] {issue}12464[12464]
- Add Kerberos support to Elasticsearch output. {pull}17927[17927]
- Set `agent.name` to the hostname by default. {issue}16377[16377] {pull}18000[18000]
- Add keystore support for autodiscover static configurations. {pull}16306[16306]
- Add support for basic ECS logging. {pull}17974[17974]
- Add config example of how to skip the `add_host_metadata` processor when forwarding logs. {issue}13920[13920] {pull}18153[18153]
- Add backoff configuration options for the Kafka output. {issue}16777[16777] {pull}17808[17808]
- Add keystore support for autodiscover static configurations. {pull}16306[16306]
- Add Kerberos support to Elasticsearch output. {pull}17927[17927]
- Add support for fixed length extraction in `dissect` processor. {pull}17191[17191]

*Auditbeat*

- Add system module process dataset ECS categorization fields. {pull}18032[18032]
- Add system module user dataset ECS categorization fields. {pull}18035[18035]
- Add system module login dataset ECS categorization fields. {pull}18034[18034]
- Add system module package dataset ECS categorization fields. {pull}18033[18033]
- Add ECS categories for system module host dataset. {pull}18031[18031]
- Add system module socket dataset ECS categorization fields. {pull}18036[18036]
- Add file integrity module ECS categorization fields. {pull}18012[18012]
- Add `file.mime_type`, `file.extension`, and `file.drive_letter` for file integrity module. {pull}18012[18012]

*Filebeat*

- Add source field in k8s events. {pull}17209[17209]
- Add new `crowdstrike` module for ingesting Crowdstrike Falcon streaming API endpoint event data. {pull}16988[16988]
- Improve ECS categorization field mappings in mongodb module. {issue}16170[16170] {pull}17371[17371]
- Improve ECS categorization field mappings for mssql module. {issue}16171[16171] {pull}17376[17376]
- Improve ECS categorization field mappings for mysql module. {issue}16172[16172] {pull}17491[17491]
- Add new Checkpoint Syslog filebeat module. {pull}17682[17682]
- Add config option to select a different azure cloud env in the azure-eventhub input and azure module. {issue}17649[17649] {pull}17659[17659]
- Enhance `elasticsearch/server` fileset to handle ECS-compatible logs emitted by Elasticsearch. {issue}17715[17715] {pull}17714[17714]
- Add Unix stream socket support as an input source and a syslog input source. {pull}17492[17492]
- Improve ECS categorization field mappings in misp module. {issue}16026[16026] {pull}17344[17344]
- Enhance `elasticsearch/deprecation` fileset to handle ECS-compatible logs emitted by Elasticsearch. {issue}17715[17715] {pull}17728[17728]
- Make `decode_cef` processor GA. {pull}17944[17944]
- Add new Fortigate Syslog filebeat module. {pull}17890[17890]
- Improve ECS categorization field mappings in redis module. {issue}16179[16179] {pull}17918[17918]
- Improve ECS categorization field mappings in rabbitmq module. {issue}16178[16178] {pull}17916[17916]
- Improve ECS categorization field mappings in postgresql module. {issue}16177[16177] {pull}17914[17914]
- Improve ECS categorization field mappings for nginx module. {issue}16174[16174] {pull}17844[17844]
- Add support for Google Application Default Credentials to the Google Pub/Sub input and Google Cloud modules. {pull}15668[15668]
- Improve ECS categorization field mappings for zeek module. {issue}16029[16029] {pull}17738[17738]
- Improve ECS categorization field mappings for netflow module. {issue}16135[16135] {pull}18108[18108]
- Add an input option `publisher_pipeline.disable_host` to disable `host.name`. {pull}18456[18456]
- Improve ECS categorization field mappings in system module. {issue}16031[16031] {pull}18065[18065]
- Improve ECS categorization field mappings in osquery module. {issue}16176[16176] {pull}17881[17881]
- Add support for v10, v11 and v12 logs on Postgres {issue}13810[13810] {pull}17732[17732]
- Add dashboard for Google Cloud Audit and AWS CloudTrail. {pull}17379[17379]

*Heartbeat*

- Add additional ECS compatible fields for TLS information. {pull}17687[17687]

*Metricbeat*

- Refactor windows/perfmon metricset configuration options and event output. {pull}17596[17596]
- Add more detailed error messages, system tests and small refactoring to the service metricset in windows. {pull}17725[17725]
- Stack Monitoring modules now auto-configure required metricsets when `xpack.enabled: true` is set. {issue}16471[16471] {pull}17609[17609]
- Add Metricbeat IIS module dashboards. {pull}17966[17966]
- Add dashboard for the azure database account metricset. {pull}17901[17901]
- Allow partial region and zone name in googlecloud module config. {pull}17913[17913]
- Add aggregation aligner as a config parameter for googlecloud stackdriver metricset. {issue}17141[17141] {pull}17719[17719]
- Move the perfmon metricset to GA. {issue}16608[16608] {pull}17879[17879]
- Stack Monitoring modules now auto-configure required metricsets when `xpack.enabled: true` is set. {issue}16471[16471] {pull}17609[17609]
- Add static mapping for metricsets under aws module. {pull}17614[17614] {pull}17650[17650]
- Add dashboard for googlecloud storage metricset. {pull}18172[18172]
- Collect new `bulk` indexing metrics from Elasticsearch when `xpack.enabled:true` is set. {issue}17977[17977] {pull}17992[17992]
- Remove requirement to connect as sysdba in Oracle module. {issue}15846[15846] {pull}18182[18182]
- Update MSSQL module to fix some SSPI authentication and add brackets to USE statements. {pull}17862[17862]

*Winlogbeat*

- Set `process.command_line` and `process.parent.command_line` from Sysmon Event ID 1. {pull}17327[17327]
- Add support for event IDs 4673,4674,4697,4698,4699,4700,4701,4702,4768,4769,4770,4771,4776,4778,4779,4964 to the Security module. {pull}17517[17517]
- Add registry and code signature information and ECS categorization fields for sysmon module. {pull}18058[18058]

[[release-notes-7.7.0]]
=== Beats version 7.7.0
https://github.com/elastic/beats/compare/v7.6.2...v7.7.0[View commits]

==== Breaking changes

*Affecting all Beats*

- Environment variables can no longer reference other environment variables or objects. {pull}15937[15937]
- Change `aws_elb` autodiscovery provider field name from `elb_listener.*` to `aws.elb.*`. {issue}16219[16219] {pull}16402[16402]
- Remove support for using `add_docker_metadata` and `add_kubernetes_metadata` processors from the `script` processor. They can still be used as normal processors in the configuration. {issue}16349[16349] {pull}16514[16514]

==== Bugfixes

*Affecting all Beats*

- Fix Kubernetes autodiscovery provider to correctly handle pod states and avoid missing event data. {pull}17223[17223]
- Fix `add_cloud_metadata` processor to better support modifying sub-fields with other processors. {pull}13808[13808]
- Fix panic in the Logstash output when trying to send events to closed connection. {pull}15568[15568]
- Fix logging target settings being ignored when Beats are started via systemd or docker. {issue}12024[12024] {pull}15422[15442]
- Fix issue where default go logger is not discarded when either * or stdout is selected. {issue}10251[10251] {pull}15708[15708]
- Remove superfluous use of `number_of_routing_shards` setting from the default template. {pull}16038[16038]
- Automatically convert index names to lowercase. {pull}16081[16081]
- Fix loading processor annotation hints, allowing the value to be a full configuration section. {pull}16348[16348]
- Add `ssl.ca_sha256` to the list of supported TLS options. This option allows you to check that a specific certificate is used as part of the verified chain. {issue}15717[15717]
- Fix `NewContainerMetadataEnricher` to use default config for kubernetes module. No longer requires the user to have `labels.dedot: true` in the configuration as it is now properly the default. {pull}16857[16857]
- Improve logging messages for the `add_kubernetes_metadata` processor. {pull}16866[16866]
- Fail to start if httpprof is used and it cannot be initialized. {pull}17028[17028]
- Fix concurrency issues in convert processor when used in the global context. {pull}17032[17032]
- Fix bug with `monitoring.cluster_uuid` setting not always being exposed via GET /state Beats API. {issue}16732[16732] {pull}17420[17420]
- Fix building on FreeBSD by removing build flags from `add_cloudfoundry_metadata` processor. {pull}17486[17486]

*Filebeat*

- Fix mapping error when zeek weird logs do not contain IP addresses. {pull}15906[15906]
- Fix merging of fileset inputs to replace paths and append processors. {pull}16450[16450]
- Fix Elasticsearch `_id` field set by S3 and Google Pub/Sub inputs. {pull}17026[17026]
- Fix various Cisco FTD parsing issues. {issue}16863[16863] {pull}16889[16889]
- Fix default index pattern in IBM MQ Filebeat dashboard. {pull}17146[17146]
- Fix a mapping exception when ingesting Logstash plain logs (7.4+) with pipeline ids containing non alphanumeric chars. {issue}17242[17242] {pull}17243[17243]
- Fix MySQL slowlog module causing "regular expression has redundant nested repeat operator" warning in Elasticsearch. {issue}17086[17086] {pull}17156[17156]
- Fix `elasticsearch.audit` data ingest pipeline to be more forgiving with date formats found in Elasticsearch audit logs. {pull}17406[17406]
- Fix decoding errors caused by trailing spaces in CEF messages. {pull}17253[17253]
- Fix activemq module causing "regular expression has redundant nested repeat operator" warning in Elasticsearch. {pull}17428[17428]

*Metricbeat*

- Change `lookup_fields` setting from `metricset.host` to `service.address`. {pull}15883[15883]
- Make `logstash-xpack` module once again have parity with internally-collected Logstash monitoring data. {pull}16198[16198]
- Improve metrics collection in the `system/service` metricset on older linux distributions. {pull}16902[16902]
- Use max in k8s apiserver dashboard aggregations. {pull}17018[17018]
- Check if CCR feature is available on Elasticsearch cluster before attempting to call CCR APIs from `elasticsearch/ccr` metricset. {issue}16511[16511] {pull}17073[17073]
- Use max in k8s overview dashboard aggregations. {pull}17015[17015]
- Fix Disk Used and Disk Usage visualizations in the Metricbeat System dashboards. {issue}12435[12435] {pull}17272[17272]
- Fix missing Accept header for Prometheus and OpenMetrics module. {issue}16870[16870] {pull}17291[17291]
- Combine cloudwatch aggregated metrics into single event. {pull}17345[17345]
- Fix how we filter services by name in system/service. {pull}17400[17400]
- Fix problem where `cloudwatch` metricset was not collecting tags correctly. {issue}17419[17419] {pull}17424[17424]
- Check if cpuOptions field is nil in DescribeInstances output in ec2 metricset. {pull}17418[17418]
- Fix `aws.s3.bucket.name` terms_field in s3 overview dashboard. {pull}17542[17542]
- Fix Unix socket path in memcached module. {pull}17512[17512]
- Fix vsphere VM dashboard host aggregation visualizations. {pull}17555[17555]

==== Added

*Affecting all Beats*

- Include network information by default when using the `add_host_metadata` or `add_observer_metadata` processor. {issue}15347[15347] {pull}16077[16077]
- Add `aws_ec2` provider for autodiscovery. {issue}12518[12518] {pull}14823[14823]
- Add support for multiple passwords in redis output. {issue}16058[16058] {pull}16206[16206]
- Add support for Histogram type in fields.yml. {pull}16570[16570]
- Windows .exe files now have embedded file version info. {issue}15232[15232]t
- Remove experimental flag from `setup.template.append_fields`. {pull}16576[16576]
- Add `add_cloudfoundry_metadata` processor to annotate events with Cloud Foundry application data. {pull}16621[16621]
- Add `translate_sid` processor on Windows for converting Windows security identifier (SID) values to names. {issue}7451[7451] {pull}16013[16013]
- Add support for Kubernetes provider to recognize namespace level defaults. {pull}16321[16321]
- Add ability to enrich the `container.id` with the process id by using the `add_process_metadata` processor. {pull}15947[15947]
- Update RPM packages contained in Beat Docker images. {issue}17035[17035]
- Add Kerberos support to Kafka input and output. {pull}16781[16781]

*Auditbeat*

- Add examples to the kubernetes manifests to show how to
configure the auditd module and use processors to enrich events with metadata.
- In the kubernetes manifests, mount the data directory from the host, so data persist between executions in the same node. {pull}17429[17429]
- Log to stderr when using kubernetes manifests. {pull}17443[174443]
- Fix memory leak on when we miss socket close kprobe events. {pull}17500[17500]

*Filebeat*

- Add ECS tls fields to the smtp, rdp, and ssl filesets in the zeek module, and the s3access and elb filesets in the aws module. {issue}15757[15757] {pull}15935[15936]
- Add Nginx `ingress_controller` fileset. {pull}16197[16197]
- Add ECS tls and categorization fields to apache module. {issue}16032[16032] {pull}16121[16121]
- Add MQTT input. {issue}15602[15602] {pull}16204[16204]
- Improve ECS categorization, container, and process field mappings in auditd module. {issue}16153[16153] {pull}16280[16280]
- Add ECS categorization fields to activemq module. {issue}16151[16151] {pull}16201[16201]
- Improve ECS field mappings in aws module. {issue}16154[16154] {pull}16307[16307]
- Improve ECS categorization field mappings in googlecloud module. {issue}16030[16030] {pull}16500[16500]
- Add `cloudwatch` and `ec2` filesets to aws module. {issue}13716[13716] {pull}16579[16579]
- Improve ECS categorization field mappings in kibana module. {issue}16168[16168] {pull}16652[16652]
- Add `cloudfoundry` input to send events from Cloud Foundry. {pull}16586[16586]
- Improve ECS field mappings in haproxy module. {issue}16162[16162] {pull}16529[16529]
- Allow users to override pipeline ID in fileset input config. {issue}9531[9531] {pull}16561[16561]
- Improve ECS categorization field mappings in logstash module. {issue}16169[16169] {pull}16668[16668]
- Improve ECS categorization field mappings in iis module. {issue}16165[16165] {pull}16618[16618]
- Improve the `decode_cef` processor by reducing the number of memory allocations. {pull}16587[16587]
- Improve ECS categorization field mapping in kafka module. {issue}16167[16167] {pull}16645[16645]
- Improve ECS categorization field mapping in icinga module. {issue}16164[16164] {pull}16533[16533]
- Improve ECS categorization field mappings in ibmmq module. {issue}16163[16163] {pull}16532[16532]
- Add custom string mapping to CEF module to support Forcepoint NGFW. {issue}14663[14663] {pull}15910[15910]
- Add ECS fields to CEF module. {issue}16157[16157] {pull}16338[16338]
- Improve ECS categorization and host field mappings in elasticsearch module. {issue}16160[16160] {pull}16469[16469]
- Improve ECS categorization field mappings in suricata module. {issue}16181[16181] {pull}16843[16843]
- Release ActiveMQ module as GA. {issue}17047[17047] {pull}17049[17049]
- Improve ECS categorization field mappings in iptables module. {issue}16166[16166] {pull}16637[16637]
- Add pattern for Cisco ASA / FTD Message 734001. {issue}16212[16212] {pull}16612[16612]
- Add `o365audit` input type for consuming events from Office 365 Management Activity API. {issue}16196[16196] {pull}16244[16244]
- Add custom string mapping to CEF module to support Check Point devices. {issue}16041[16041] {pull}16907[16907]
- Add `o365` module for ingesting Office 365 management activity API events. {issue}16196[16196] {pull}16386[16386]
- Add Okta module. {pull}16362[16362]
- Improve AWS cloudtrail field mappings. {issue}16086[16086] {issue}16110[16110] {pull}17155[17155]
- Make the `azure-eventhub` input GA. {issue}15671[15671] {pull}17313[17313]
- Add `access_key_id`, `secret_access_key`, and `session_token` to the aws module config. {pull}17456[17456]

*Heartbeat*

- Allow a list of status codes for HTTP checks. {pull}15587[15587]

*Journalbeat*

- Improve parsing of `syslog.pid` in Journalbeat to strip the username when
present. {pull}16116[16116]

*Metricbeat*

- Add lambda metricset in aws module. {pull}15260[15260]
- Add DynamoDB AWS light module. {pull}15097[15097]
- Add IBM MQ light-weight module. {pull}15301[15301]
- Add mixer metricset for Istio Metricbeat module. {pull}15696[15696]
- Add mesh metricset for Istio Metricbeat module. {pull}15535[15535]
- Add pilot metricset for Istio Metricbeat module. {pull}15761[15761]
- Add galley metricset for Istio Metricbeat module. {pull}15857[15857]
- Add `key/value` mode for SQL module. {issue}15770[15770] {pull}15845[15845]
- Add support for Unix socket in Memcached module. {issue}13685[13685] {pull}15822[15822]
- Make the `system/cpu` metricset collect normalized CPU metrics by default. {issue}15618[15618] {pull}15729[15729]
- Add kubernetes storage class support via kube-state-metrics. {pull}16145[16145]
- Add `up` metric to prometheus metrics collected from host. {pull}15948[15948]
- Add citadel metricset for Istio Metricbeat module. {pull}15990[15990]
- Add support for processors in light modules. {issue}14740[14740] {pull}15923[15923]
- Add ability to collect AuroraDB metrics in rds metricset. {issue}14142[14142] {pull}16004[16004]
- Reuse connections in SQL module. {pull}16001[16001]
- Improve the `logstash` module (when `xpack.enabled` is set to `true`) to use the override `cluster_uuid` returned by Logstash APIs. {issue}15772[15772] {pull}15795[15795]
- Add region parameter in googlecloud module. {issue}15780[15780] {pull}16203[16203]
- Add `database_account` azure metricset. {issue}15758[15758]
- Add support for Dropwizard metrics 4.1. {pull}16332[16332]
- Add support for NATS 2.1. {pull}16317[16317]
- Add azure container metricset in order to monitor containers. {issue}15751[15751] {pull}16421[16421]
- Improve the `haproxy` module to support metrics exposed via HTTPS. {issue}14579[14579] {pull}16333[16333]
- Add filtering option for prometheus collector. {pull}16420[16420]
- Add metricsets based on Ceph Manager Daemon to the `ceph` module. {issue}7723[7723] {pull}16254[16254]
- Add Load Balancing metricset to GCP. {pull}15559[15559]
- Release `statsd` module as GA. {pull}16447[16447] {issue}14280[14280]
- Add collecting tags and tags_filter for rds metricset in aws module. {pull}16605[16605] {issue}16358[16358]
- Add OpenMetrics module. {pull}16596[16596]
- Add `redisenterprise` module. {pull}16482[16482] {issue}15269[15269]
- Add `cloudfoundry` module to send events from Cloud Foundry. {pull}16671[16671]
- Add system/users metricset as beta. {pull}16569[16569]
- Align fields to ECS and add more tests for the azure module. {issue}16024[16024] {pull}16754[16754]
- Add additional cgroup fields to docker/diskio. {pull}16638[16638]
- Add overview dashboard for googlecloud compute metricset. {issue}16534[16534] {pull}16819[16819]
- Add Prometheus remote write endpoint. {pull}16609[16609]
- Release STAN module as GA. {pull}16980[16980]
- Add query metricset for prometheus module. {pull}17104[17104]
- Release ActiveMQ module as GA. {issue}17047[17047] {pull}17049[17049]
- Add support for CouchDB v2. {issue}16352[16352] {pull}16455[16455]
- Add dashboards for the azure container metricsets. {pull}17194[17194]
- Separate the `vpc` metricset into three smaller metricsets: `vpn`, `transitgateway`, and `natgateway`. {pull}16892[16892]
- Use Elasticsearch histogram type to store Prometheus histograms. {pull}17061[17061]
- Allow to rate Prometheus counters when scraping them. {pull}17061[17061]
- Release the Oracle module as GA. {issue}14279[14279] {pull}16833[16833]
- Add Storage metricsets to GCP module. {pull}15598[15598]
- Release the vsphere module as GA. {issue}15798[15798] {pull}17119[17119]
- Add PubSub metricset to Google Cloud Platform module. {pull}15536[15536]
- Add dashboard for `redisenterprise` module. {pull}16752[16752]
- Add dashboard for VSphere host cluster and virtual machine. {pull}14135[14135]
- Add test for documented fields check for metricsets without a http input. {issue}17315[17315] {pull}17334[17334]
- Release the azure module as GA. {pull}17319[17319]
- In the kubernetes manifests, mount the data directory from the host, so data persist between executions in the same node. {pull}17429[17429]

*Packetbeat*

- Add `dns.question.subdomain` and `dns.question.top_level_domain` fields. {pull}14578[14578]
- Add `redact_headers` configuration option to allow HTTP request headers to be redacted whilst keeping the header field included in the Beat. {pull}15353[15353]
- Enable setting promiscuous mode automatically. {pull}11366[11366]

*Winlogbeat*

- Add Audit and Log Management, Computer Object Management, and Distribution Group related events to the Security module. {pull}15217[15217]
- Add experimental event log reader implementation that should be faster in most cases. {issue}6585[6585] {pull}16849[16849]

[[release-notes-7.6.2]]
=== Beats version 7.6.2
https://github.com/elastic/beats/compare/v7.6.1...v7.6.2[View commits]

==== Breaking changes

*Affecting all Beats*

- Fix an issue that could cause redundant configuration reloads. {pull}16440[16440]
- Fix metadata enrichers to use default config for kubernetes module. {pull}17020[17020]

*Metricbeat*

- Make use of secure port when accessing Kubelet API {pull}16063[16063]

==== Bugfixes

*Affecting all Beats*

- Fix k8s metadata issue regarding node labels not shown up on root level of metadata. {pull}16834[16834]

*Filebeat*

- Ensure all zeek timestamps include millisecond precision. {issue}14599[14599] {pull}16766[16766]
- Fix issue where autodiscover hints default configuration was not being copied. {pull}16987[16987]

*Metricbeat*

- Convert increments of 100 nanoseconds/ticks to milliseconds for WriteTime and ReadTime in diskio metricset (Windows) for consistency. {issue}14233[14233]
- Fix diskio issue for windows 32 bit on disk_performance struct alignment. {issue}16680[16680]

==== Added

*Affecting all Beats*

- Add monitoring variable `libbeat.config.scans` to distinguish scans of the configuration directory from actual reloads of its contents. {pull}16440[16440]

*Winlogbeat*

- Add more DNS error codes to the Sysmon module. {issue}15685[15685]

[[release-notes-7.6.1]]
=== Beats version 7.6.1
https://github.com/elastic/beats/compare/v7.6.0...v7.6.1[View commits]

==== Bugfixes

*Affecting all Beats*

- Fix k8s pods labels broken schema. {pull}16480[16480]
- Fix k8s pods annotations broken schema. {pull}16554[16554]

*Filebeat*

- Fix a connection error in httpjson input. {pull}16123[16123]
- Fix mapping error for cloudtrail additionalEventData field {pull}16088[16088]
- Rewrite azure filebeat dashboards, due to changes in kibana. {pull}16466[16466]
- Adding the var definitions in azure manifest files, fix for errors when executing command setup. {issue}16270[16270] {pull}16468[16468]

*Heartbeat*

- Fix scheduler shutdown issues which would in rare situations cause a panic due to semaphore misuse. {pull}16397[16397]

*Metricbeat*

- Avoid parsing errors returned from prometheus endpoints. {pull}15712[15712]
- Change sqs metricset to use average as statistic method. {pull}16438[16438]

*Functionbeat*

- Fix timeout option of GCP functions. {issue}16282[16282] {pull}16287[16287]

[[release-notes-7.6.0]]
=== Beats version 7.6.0
https://github.com/elastic/beats/compare/v7.5.1...v7.6.0[View commits]

==== Breaking changes

*Affecting all Beats*

- Remove version information from default ILM policy for improved upgrade experience on custom policies. {pull}14745[14745]
- Running `setup` cmd respects `setup.ilm.overwrite` setting for improved support of custom policies. {pull}14741[14741]
- Cleanup the x-pack licenser code to use the new license endpoint and the new format. Replaces the url /_xpack/license with /_license. {pull}15091[15091]
- The document id fields has been renamed from @metadata.id to @metadata._id {pull}15859[15859]
- Two Beat instances with the same data path cannot be run concurrently. {pull}14069[14069]

*Filebeat*

- CEF extensions are now mapped to the data types defined in the CEF guide. {pull}14342[14342]

*Journalbeat*

- Remove broken dashboard. {pull}15288[15288]

*Metricbeat*

- Update cloudwatch metricset mapping for both metrics and dimensions. {pull}15245[15245]

*Packetbeat*

- TLS: Fields have been changed to adapt to ECS. {pull}15497[15497]
- TLS: The behavior of send_certificates and include_raw_certificates options has changed. {pull}15497[15497]

==== Bugfixes

*Affecting all Beats*

- Fix spooling to disk blocking infinitely if the lock file can not be acquired. {pull}15338[15338]
- Fix `metricbeat test output` with an ipv6 ES host in the output.hosts. {pull}15368[15368]
- Fix `convert` processor conversion of string to integer with leading zeros. {issue}15513[15513] {pull}15557[15557]
- Fix existing agent.*, ecs.version, and host.name fields getting overwritten by Beats if they are already present in the original event. {pull}14407[14407]
- Fix issue where TLS settings would be ignored when a forward proxy was in use. {pull}15516[$15516]
- Beats no longer attempts to load dashboards if they are unavailable. {pull}15802[15802]

*Auditbeat*

- system/socket: Fix compatibility issue with kernel 5.x. {pull}15771[15771]

*Filebeat*

- Fix a problem in Filebeat input httpjson where interval is not used as time.Duration. {pull}14728[14728]
- Fix SSL config in input.yml for Filebeat httpjson input in the MISP module. {pull}14767[14767]
- Check content-type when creating new reader in s3 input. {pull}15252[15252] {issue}15225[15225]
- Fix session reset detection and a crash in Netflow input. {pull}14904[14904]
- Handle errors in handleS3Objects function and add more debug messages for s3 input. {pull}15545[15545]
- netflow: Allow for options templates without scope fields. {pull}15449[15449]
- netflow: Fix bytes/packets counters on some devices (NSEL and Netstream). {pull}15449[15449]
- netflow: Fix compatibility with some Cisco devices by changing the field `class_id` from short to long. {pull}15449[15449]
- Fix dashboard for Cisco ASA Firewall. {issue}15420[15420] {pull}15553[15553]
- Fix s3 input hanging with GetObjectRequest API call by adding context_timeout config. {issue}15502[15502] {pull}15590[15590]
- Add shared_credential_file to cloudtrail config. {issue}15652[15652] {pull}15656[15656]
- Fix typos in zeek notice fileset config file. {issue}15764[15764] {pull}15765[15765]
- Prevent Elasticsearch from spewing log warnings about redundant wildcards when setting up ingest pipelines for the `elasticsearch` module. {issue}15840[15840] {pull}15900[15900]
- Improve `elasticsearch/audit` fileset to handle timestamps correctly. {pull}15942[15942]

*Heartbeat*

- Fix excessive memory usage introduced in 7.5 due to over-allocating memory for HTTP checks. {pull}15639[15639]

*Metricbeat*

- Fix regular expression to detect instance name in perfmon metricset. {issue}14273[14273] {pull}14666[14666]
- Fix `docker.container.size` fields values {issue}14979[14979] {pull}15224[15224]
- Make `kibana` module more resilient to Kibana unavailability. {issue}15258[15258] {pull}15270[15270]
- Fix panic exception with some unicode strings in perfmon metricset. {issue}15264[15264]
- Make `logstash` module more resilient to Logstash unavailability. {issue}15276[15276] {pull}15306[15306]
- Add username/password in Metricbeat autodiscover hints {pull}15349[15349]
- Add dedot for tags in ec2 metricset and cloudwatch metricset. {issue}15843[15843] {pull}15844[15844]
- Use RFC3339 format for timestamps collected using the SQL module. {pull}15847[15847]
- Add dedot for cloudwatch metric name. {issue}15916[15916] {pull}15917[15917]
- Fixed issue `logstash-xpack` module suddenly ceasing to monitor Logstash. {issue}15974[15974] {pull}16044[16044]

==== Added

*Affecting all Beats*

- Add a friendly log message when a request to docker has exceeded the deadline. {pull}15336[15336]
- GA the `script` processor. {pull}14325[14325]
- Add `fingerprint` processor. {issue}11173[11173] {pull}14205[14205]
- Add support for API keys in Elasticsearch outputs. {pull}14324[14324]
- Add consumer_lag in Kafka consumergroup metricset {pull}14822[14822]
- Make use of consumer_lag in Kafka dashboard {pull}14863[14863]
- Refactor kubernetes autodiscover to enable different resource based discovery {pull}14738[14738]
- Add `add_id` processor. {pull}14524[14524]
- Enable TLS 1.3 in all beats. {pull}12973[12973]
- Spooling to disk creates a lockfile on each platform. {pull}15338[15338]
- Enable DEP (Data Execution Protection) for Windows packages. {pull}15149[15149]
- Users can now specify `monitoring.cloud.*` to override `monitoring.elasticsearch.*` settings. {issue}14399[14399] {pull}15254[15254]
- Add support to kubernetes autodiscovery to add additional metadata from other source to events. {pull}14875[14875]
- Update to ECS 1.4.0. {pull}14844[14844]
- Add document_id setting to decode_json_fields processor. {pull}15859[15859]

*Filebeat*

- Add new fileset googlecloud/audit for ingesting Google Cloud Audit logs. {pull}15200[15200]
- Add dashboards to the CEF module (ported from the Logstash ArcSight module). {pull}14342[14342]
- Add expand_event_list_from_field support in s3 input for reading json format AWS logs. {issue}15357[15357] {pull}15370[15370]
- Add azure-eventhub input which will use the azure eventhub go sdk. {issue}14092[14092] {pull}14882[14882]
- Expose more metrics of harvesters (e.g. `read_offset`, `start_time`). {pull}13395[13395]
- Include log.source.address for unparseable syslog messages. {issue}13268[13268] {pull}15453[15453]
- Release aws elb fileset as GA. {pull}15426[15426] {issue}15380[15380]
- Integrate the azure-eventhub with filebeat azure module (replace the kafka input). {pull}15480[15480]
- Release aws s3access fileset to GA. {pull}15431[15431] {issue}15430[15430]
- Add cloudtrail fileset to AWS module. {issue}14657[14657] {pull}15227[15227]
- New fileset googlecloud/firewall for ingesting Google Cloud Firewall logs. {pull}14553[14553]
- google-pubsub input: ACK pub/sub message when acknowledged by publisher. {issue}13346[13346] {pull}14715[14715]
- Remove Beta label from google-pubsub input. {issue}13346[13346] {pull}14715[14715]
- Add dashboard for AWS ELB fileset. {pull}15804[15804]
- Set event.outcome field based on googlecloud audit log output. {pull}15731[15731]
- Add dashboard for AWS vpcflow fileset. {pull}16007[16007]

*Heartbeat*

*Metricbeat*

- Expand data for the `system/memory` metricset {pull}15492[15492]
- Add azure `storage` metricset in order to retrieve metric values for storage accounts. {issue}14548[14548] {pull}15342[15342]
- Add cost warnings for the azure module. {pull}15356[15356]
- Release elb module as GA. {pull}15485[15485]
- Add a `system/network_summary` metricset {pull}15196[15196]
- Allow Metricbeat's beat module to read monitoring information over a named pipe or unix domain socket. {pull}14558[14558]
- Enable script processor. {pull}14711[14711]
- Add STAN dashboard {pull}15654[15654]

*Functionbeat*

- Add monitoring info about triggered functions. {pull}14876[14876]
- Add Google Cloud Platform support. {pull}13598[13598]

[[release-notes-7.5.2]]
=== Beats version 7.5.2
https://github.com/elastic/beats/compare/v7.5.1...v7.5.2[View commits]

==== Breaking changes

*Journalbeat*

- Remove broken dashboard. {pull}15288[15288]

==== Bugfixes

*Affecting all Beats*

- Fix `convert` processor conversion of string to integer with leading zeros. {issue}15513[15513] {pull}15557[15557]

*Filebeat*

- Check content-type when creating new reader in s3 input. {pull}15252[15252] {issue}15225[15225]
- Fix session reset detection and a crash in Netflow input. {pull}14904[14904]
- netflow: Allow for options templates without scope fields. {pull}15449[15449]
- netflow: Fix bytes/packets counters on some devices (NSEL and Netstream). {pull}15449[15449]
- netflow: Fix compatibility with some Cisco devices by changing the field `class_id` from short to long. {pull}15449[15449]
- Fix dashboard for Cisco ASA Firewall. {issue}15420[15420] {pull}15553[15553]

*Metricbeat*

- Fix regular expression to detect instance name in perfmon metricset. {issue}14273[14273] {pull}14666[14666]
- Fix `docker.container.size` fields values {issue}14979[14979] {pull}15224[15224]
- Make `kibana` module more resilient to Kibana unavailability. {issue}15258[15258] {pull}15270[15270]
- Fix panic exception with some unicode strings in perfmon metricset. {issue}15264[15264]
- Make `logstash` module more resilient to Logstash unavailability. {issue}15276[15276] {pull}15306[15306]

==== Added

*Affecting all Beats*

- Add a friendly log message when a request to docker has exceeded the deadline. {pull}15336[15336]

*Filebeat*

- Include log.source.address for unparseable syslog messages. {issue}13268[13268] {pull}15453[15453]

[[release-notes-7.5.1]]
=== Beats version 7.5.1
https://github.com/elastic/beats/compare/v7.5.0...v7.5.1[View commits]

==== Bugfixes

*Affecting all Beats*

- Fix `proxy_url` option in Elasticsearch output. {pull}14950[14950]
- Fix bug with potential concurrent reads and writes from event.Meta map by Kafka output. {issue}14542[14542] {pull}14568[14568]
- Fix license detection, when a beats successfully connect to Elasticsearch the detected license will be show in the log at info level. {pull}15834[15834]
- Fix the `parameters` option configured in the Elasticsearch output so the values are added to the query string on bulk request. {issues}18325[18325]

*Filebeat*

- Change iis url path grok pattern from URIPATH to NOTSPACE. {issue}12710[12710] {pull}13225[13225] {issue}7951[7951] {pull}13378[13378] {pull}14754[14754]
- Fix azure filesets test files. {issue}14185[14185] {pull}14235[14235]
- Update Logstash module's Grok patterns to support Logstash 7.4 logs. {pull}14743[14743]
- Remove references to non-existent Zeek `signatures` fileset. {pull}18878[18878]

*Metricbeat*

- Fix perfmon expanding counter path/adding counter to query when OS language is not english. {issue}14684[14684] {pull}14800[14800]
- Add extra check on `ignore_non_existent_counters` flag if the PdhExpandWildCardPathW returns no errors but does not expand the counter path successfully in windows/perfmon metricset. {pull}14797[14797]
- Fix rds metricset from reporting same values for different instances. {pull}14702[14702]
- Closing handler after verifying the registry key in diskio metricset. {issue}14683[14683] {pull}14759[14759]
- Fix docker network stats when multiple interfaces are configured. {issue}14586[14586] {pull}14825[14825]
- Fix ListMetrics pagination in aws module. {issue}14926[14926] {pull}14942[14942]
- Fix CPU count in docker/cpu in cases where no `online_cpus` are reported {pull}15070[15070]
- Add domain state to kvm module {pull}17673[17673]
- Fix Kubernetes Overview Dashboard to correctly display non 10s intervals for node usage {pull}19675[19675]

[[release-notes-7.5.0]]
=== Beats version 7.5.0
https://github.com/elastic/beats/compare/v7.4.1...v7.5.0[View commits]

==== Breaking changes

*Affecting all Beats*

- By default, all Beats-created files and folders will have a umask of 0027 (on POSIX systems). {pull}14119[14119]

*Filebeat*

*Heartbeat*

- JSON/Regex checks against HTTP bodies will only consider the first 100MiB of the HTTP body to prevent excessive memory usage. {pull}14223[14223]

*Metricbeat*

==== Bugfixes

*Affecting all Beats*

- Disable `add_kubernetes_metadata` if no matchers found. {pull}13709[13709]
- Better wording for xpack beats when the _xpack endpoint is not reachable. {pull}13771[13771]
- Kubernetes watcher at `add_kubernetes_metadata` fails with StatefulSets {pull}13905[13905]
- Fix panics that could result from invalid TLS certificates. This can affect Beats that connect over TLS or Beats that accept connections over TLS and validate client certificates. {pull}14146[14146]
- Fix memory leak in kubernetes autodiscover provider and add_kubernetes_metadata processor happening when pods are terminated without sending a delete event. {pull}14259[14259]
- Fix kubernetes `metaGenerator.ResourceMetadata` when parent reference controller is nil {issue}14320[14320] {pull}14329[14329]

*Auditbeat*

- Socket dataset: Fix start errors when IPv6 is disabled on the kernel. {issue}13953[13953] {pull}13966[13966]

*Filebeat*

- Fix a denial of service flaw when parsing malformed DSA public keys in Go.
If {filebeat} is configured to accept incoming TLS connections with client
authentication enabled, a remote attacker could cause the Beat to stop
processing events. (CVE-2019-17596) See https://www.elastic.co/community/security/
- Fix timezone parsing of rabbitmq module ingest pipelines. {pull}13879[13879]
- Fix conditions and error checking of date processors in ingest pipelines that use `event.timezone` to parse dates. {pull}13883[13883]
- Fix timezone parsing of Cisco module ingest pipelines. {pull}13893[13893]
- Fix timezone parsing of logstash module ingest pipelines. {pull}13890[13890]
- Fix timezone parsing of iptables, mssql and panw module ingest pipelines. {pull}13926[13926]
- Fixed increased memory usage with large files when multiline pattern does not match. {issue}14068[14068]
- Fix azure fields names. {pull}14098[14098] {pull}14132[14132]
- Fix calculation of `network.bytes` and `network.packets` for bi-directional netflow events. {pull}14111[14111]
- Accept '-' as http.response.body.bytes in apache module. {pull}14137[14137]
- Fix timezone parsing of MySQL module ingest pipelines. {pull}14130[14130]
- Improve error message in s3 input when handleSQSMessage failed. {pull}14113[14113]
- Fix race condition in S3 input plugin. {pull}14359[14359]

*Heartbeat*

- Fix storage of HTTP bodies to work when JSON/Regex body checks are enabled. {pull}14223[14223]

*Metricbeat*

- Fix a denial of service flaw when parsing malformed DSA public keys in Go.
If {metricbeat} is configured to accept incoming TLS connections with client
authentication enabled, a remote attacker could cause the Beat to stop
processing events. (CVE-2019-17596) See https://www.elastic.co/community/security/
- PdhExpandWildCardPathW will not expand counter paths in 32 bit windows systems, workaround will use a different function. {issue}12590[12590] {pull}12622[12622]
- Fix `docker.cpu.system.pct` calculation by using the reported number online cpus instead of the number of metrics per cpu. {pull}13691[13691]
- Change kubernetes.event.message to text {pull}13964[13964]
- Fix performance counter values for windows/perfmon metricset.{issue}14036[14036] {pull}14039[14039] {pull}14108[14108]
- Add FailOnRequired when applying schema and fix metric names in mongodb metrics metricset. {pull}14143[14143]
- Convert indexed ms-since-epoch timestamp fields in `elasticsearch/ml_job` metricset to ints from float64s. {issue}14220[14220] {pull}14222[14222]
- Fix ARN parsing function to work for ELB ARNs. {pull}14316[14316]
- Update azure configuration example. {issue}14224[14224]
- Limit some of the error messages to the logs only {issue}14317[14317] {pull}14327[14327]
- Fix cloudwatch metricset with names and dimensions in config. {issue}14376[14376] {pull}14391[14391]
- Fix marshaling of ms-since-epoch values in `elasticsearch/cluster_stats` metricset. {pull}14378[14378]

*Packetbeat*

- Fix parsing of the HTTP host header when it contains a port or an IPv6 address. {pull}14215[14215]


==== Added

*Affecting all Beats*

- Fail with error when autodiscover providers have no defined configs. {pull}13078[13078]
- Add autodetection mode for add_docker_metadata and enable it by default in included configuration files{pull}13374[13374]
- Add autodetection mode for add_kubernetes_metadata and enable it by default in included configuration files. {pull}13473[13473]
- Use less restrictive API to check if template exists. {pull}13847[13847]
- Do not check for alias when setup.ilm.check_exists is false. {pull}13848[13848]
- Add support for numeric time zone offsets in timestamp processor. {pull}13902[13902]
- Add condition to the config file template for add_kubernetes_metadata {pull}14056[14056]
- Marking Central Management deprecated. {pull}14018[14018]
- Add `keep_null` setting to allow Beats to publish null values in events. {issue}5522[5522] {pull}13928[13928]
- Add shared_credential_file option in aws related config for specifying credential file directory. {issue}14157[14157] {pull}14178[14178]
- Ensure that init containers are no longer tailed after they stop. {pull}14394[14394]
- Libbeat HTTP's Server can listen to a unix socket using the `unix:///tmp/hello.sock` syntax. {pull}13655[13655]
- Libbeat HTTP's Server can listen to a Windows named pipe using the `npipe:///hello` syntax. {pull}13655[13655]
- Adding new `Enterprise` license type to the licenser. {issue}14246[14246]
- Add endpoint config in AWS config to support using custom endpoint accessing AWS APIs. {issue}16245[16245] {pull}16263[16263]

*Auditbeat*

- Socket: Add DNS enrichment. {pull}14004[14004]

*Filebeat*

- Add support for virtual host in Apache access logs {pull}12778[12778]
- Update CoreDNS module to populate ECS DNS fields. {issue}13320[13320] {pull}13505[13505]
- Parse query steps in PostgreSQL slowlogs. {issue}13496[13496] {pull}13701[13701]
- Add filebeat azure module with activitylogs, auditlogs, signinlogs filesets. {pull}13776[13776]
- Add support to set the document id in the json reader. {pull}5844[5844]
- Add input httpjson. {issue}13545[13545] {pull}13546[13546]
- Filebeat Netflow input: Remove beta label. {pull}13858[13858]
- Remove `event.timezone` from events that don't need it in some modules that support log formats with and without timezones. {pull}13918[13918]
- Add ExpandEventListFromField config option in the kafka input. {pull}13965[13965]
- Add ELB fileset to AWS module. {pull}14020[14020]
- Add module for MISP (Malware Information Sharing Platform). {pull}13805[13805]
- Add filebeat azure module with activitylogs, auditlogs, signinlogs filesets. {pull}13776[13776] {pull}14033[14033] {pull}14107[14107]
- Add support for all the ObjectCreated events in S3 input. {pull}14077[14077]
- Add `source.bytes` and `source.packets` for uni-directional netflow events. {pull}14111[14111]
- Add Kibana Dashboard for MISP module. {pull}14147[14147]
- Add support for gzipped files in S3 input {pull}13980[13980]
- Add Filebeat Azure Dashboards {pull}14127[14127]
<<<<<<< HEAD
- Add support for space or time sync character before timestamp in syslog input. {pull}13278[13278] {issue}13269[13269]
=======
- Add support for thread ID in Filebeat Kafka module. {pull}19463[19463]
>>>>>>> 4bf6b598


*Heartbeat*
- Add non-privileged icmp on linux and darwin(mac). {pull}13795[13795] {issue}11498[11498]
- Allow `hosts` to be used to configure http monitors {pull}13703[13703]

*Metricbeat*

- Add refresh list of perf counters at every fetch {issue}13091[13091]
- Add proc/vmstat data to the system/memory metricset on linux {pull}13322[13322]
- Add support for NATS version 2. {pull}13601[13601]
- Add `docker.cpu.*.norm.pct` metrics for `cpu` metricset of Docker Metricbeat module. {pull}13695[13695]
- Add `instance` label by default when using Prometheus collector. {pull}13737[13737]
- Add azure module. {pull}13196[13196] {pull}13859[13859] {pull}13988[13988]
- Add Apache Tomcat module {pull}13491[13491]
- Add ECS `container.id` and `container.runtime` to kubernetes `state_container` metricset. {pull}13884[13884]
- Add `job` label by default when using Prometheus collector. {pull}13878[13878]
- Add `state_resourcequota` metricset for Kubernetes module. {pull}13693[13693]
- Add tags filter in ec2 metricset. {pull}13872[13872] {issue}13145[13145]
- Add cloud.account.id and cloud.account.name into events from aws module. {issue}13551[13551] {pull}13558[13558]
- Add `metrics_path` as known hint for autodiscovery {pull}13996[13996]
- Leverage KUBECONFIG when creating k8s client. {pull}13916[13916]
- Add ability to filter by tags for cloudwatch metricset. {pull}13758[13758] {issue}13145[13145]
- Release cloudwatch, s3_daily_storage, s3_request, sqs and rds metricset as GA. {pull}14114[14114] {issue}14059[14059]
- Add `elasticsearch/enrich` metricset. {pull}14243[14243] {issue}14221[14221]
- Add new dashboards for Azure vms, vm guest metrics, vm scale sets {pull}14000[14000]
- Add vpc metricset for aws module. {pull}16111[16111] {issue}14854[14854]

*Functionbeat*

- Make `bulk_max_size` configurable in outputs. {pull}13493[13493]

*Winlogbeat*

- Fill `event.provider`. {pull}13937[13937]
- Add support for user management events to the Security module. {pull}13530[13530]
- Made the event parser more lenient w.r.t. invalid event log definition version numbers. {issue}15838[15838]

==== Deprecated

*Metricbeat*

- `kubernetes.container.id` field for `state_container` is deprecated in favour of ECS `container.id` and `container.runtime`. {pull}13884[13884]

[[release-notes-7.4.2]]
=== Beats version 7.4.2
https://github.com/elastic/beats/compare/v7.4.1...v7.4.2[View commits]

==== Bugfixes

*Filebeat*

- panw module: Use geo.name instead of geo.country_iso_code for free-form location. {issue}13272[13272]

[[release-notes-7.4.1]]
=== Beats version 7.4.1
https://github.com/elastic/beats/compare/v7.4.0...v7.4.1[View commits]

==== Breaking changes

*Affecting all Beats*

*Auditbeat*

*Filebeat*

*Heartbeat*

*Journalbeat*

*Metricbeat*

*Packetbeat*

*Winlogbeat*

*Functionbeat*

==== Bugfixes

*Affecting all Beats*

- Recover from panics in the javascript process and log details about the failure to aid in future debugging. {pull}13690[13690]
- Make the script processor concurrency-safe. {issue}13690[13690] {pull}13857[13857]

*Auditbeat*

*Filebeat*

- Fixed early expiration of templates (Netflow v9 and IPFIX). {pull}13821[13821]
- Fixed bad handling of sequence numbers when multiple observation domains were exported by a single device (Netflow V9 and IPFIX). {pull}13821[13821]
- cisco asa and ftd filesets: Fix parsing of message 106001. {issue}13891[13891] {pull}13903[13903]
- Fix merging of fields specified in global scope with fields specified under an input's scope. {issue}3628[3628] {pull}13909[13909]
- Fix delay in enforcing close_renamed and close_removed options. {issue}13488[13488] {pull}13907[13907]
- Fix missing netflow fields in index template. {issue}13768[13768] {pull}13914[13914]
- Fix cisco module's asa and ftd filesets parsing of domain names where an IP address is expected. {issue}14034[14034]

*Heartbeat*

*Journalbeat*

*Metricbeat*

- Mark Kibana usage stats as collected only if API call succeeds. {pull}13881[13881]

*Packetbeat*

*Winlogbeat*

*Functionbeat*

==== Added

*Affecting all Beats*

*Auditbeat*

*Filebeat*

*Heartbeat*

*Journalbeat*

*Metricbeat*

*Packetbeat*

*Functionbeat*

*Winlogbeat*

==== Deprecated

*Affecting all Beats*

*Filebeat*

*Heartbeat*

*Journalbeat*

*Metricbeat*

*Packetbeat*

*Winlogbeat*

*Functionbeat*

==== Known Issue

*Journalbeat*

[[release-notes-7.4.0]]
=== Beats version 7.4.0
https://github.com/elastic/beats/compare/v7.3.1...v7.4.0[View commits]

==== Breaking changes

*Affecting all Beats*

- Update to Golang 1.12.7. {pull}12931[12931]
- Remove `in_cluster` configuration parameter for Kuberentes, now in-cluster configuration is used only if no other kubeconfig is specified {pull}13051[13051]

*Auditbeat*

- Socket dataset: New implementation using Kprobes for finer-grained monitoring and UDP support. {pull}13058[13058]

*Filebeat*

- Fix a race condition in the TCP input when close the client socket. {pull}13038[13038]
- cisco/asa fileset: Renamed log.original to event.original and cisco.asa.list_id to cisco.asa.rule_name. {pull}13286[13286]
- cisco/asa fileset: Fix parsing of 302021 message code. {pull}13476[13476]

*Metricbeat*

- Add new Dashboard for PostgreSQL database stats {pull}13187[13187]
- Add new dashboard for CouchDB database {pull}13198[13198]
- Add new dashboard for Ceph cluster stats {pull}13216[13216]
- Add new dashboard for Aerospike database stats {pull}13217[13217]
- Add new dashboard for Couchbase cluster stats {pull}13212[13212]
- Add new dashboard for Prometheus server stats {pull}13126[13126]
- Add statistic option into cloudwatch metricset. If there is no statistic method specified, default is to collect Average, Sum, Maximum, Minimum and SampleCount. {issue}12370[12370] {pull}12840[12840]
- Fix rds metricset dashboard. {pull}13721[13721]

*Functionbeat*

- Separate management and functions in Functionbeat. {pull}12939[12939]

==== Bugfixes

*Affecting all Beats*

- ILM: Use GET instead of HEAD when checking for alias to expose detailed error message. {pull}12886[12886]
- Fix unexpected stops on docker autodiscover when a container is restarted before `cleanup_timeout`. {issue}12962[12962] {pull}13127[13127]
- Fix some incorrect types and formats in field.yml files. {pull}13188[13188]
- Load DLLs only from Windows system directory. {pull}13234[13234] {pull}13384[13384]
- Fix mapping for kubernetes.labels and kubernetes.annotations in add_kubernetes_metadata. {issue}12638[12638] {pull}13226[13226]
- Fix case insensitive regular expressions not working correctly. {pull}13250[13250]

*Auditbeat*

- Host dataset: Export Host fields to gob encoder. {pull}12940[12940]

*Filebeat*

- Fix filebeat autodiscover fileset hint for container input. {pull}13296[13296]
- Fix incorrect references to index patterns in AWS and CoreDNS dashboards. {pull}13303[13303]
- Fix timezone parsing of system module ingest pipelines. {pull}13308[13308]
- Fix timezone parsing of elasticsearch module ingest pipelines. {pull}13367[13367]
- Change iis url path grok pattern from URIPATH to NOTSPACE. {issue}12710[12710] {pull}13225[13225] {issue}7951[7951] {pull}13378[13378]
- Add timezone information to apache error fileset. {issue}12772[12772] {pull}13304[13304]
- Fix timezone parsing of nginx module ingest pipelines. {pull}13369[13369]
- Allow path variables to be used in files loaded from modules.d. {issue}13184[13184]
- Fix incorrect field references in envoyproxy dashboard {issue}13420[13420] {pull}13421[13421]

*Heartbeat*

- Fix integer comparison on JSON responses. {pull}13348[13348]

*Metricbeat*

- Ramdisk is not filtered out when collecting disk performance counters in diskio metricset {issue}12814[12814] {pull}12829[12829]
- Fix redis key metricset dashboard references to index pattern. {pull}13303[13303]
- Check if fields in DBInstance is nil in rds metricset. {pull}13294[13294] {issue}13037[13037]
- Fix silent failures in kafka and prometheus module. {pull}13353[13353] {issue}13252[13252]
- Fix module-level fields in Kubernetes metricsets. {pull}13433[13433] {pull}13544[13544]
- Fix panic in Redis Key metricset when collecting information from a removed key. {pull}13426[13426]
- In the elasticsearch/node_stats metricset, if xpack is enabled, make parsing of ES node load average optional as ES on Windows doesn't report load average. {pull}12866[12866]
- Print errors that were being omitted in vSphere metricsets. {pull}12816[12816]
- Fix issue with aws cloudwatch module where dimensions and/or namespaces that contain space are not being parsed correctly {pull}13389[13389]
- Fix reporting empty events in cloudwatch metricset. {pull}13458[13458]
- Fix data race affecting config validation at startup. {issue}13005[13005]

*Packetbeat*

- Fix parsing the extended RCODE in the DNS parser. {pull}12805[12805]

*Functionbeat*

- Fix Cloudwatch logs timestamp to use timestamp of the log record instead of when the record was processed {pull}13291[13291]
- Look for the keystore under the correct path. {pull}13332[13332]

==== Added

*Affecting all Beats*

- Add support for reading the `network.iana_number` field by default to the community_id processor. {pull}12701[12701]
- Add a check so alias creation explicitely fails if there is an index with the same name. {pull}13070[13070]
- Update kubernetes watcher to use official client-go libraries. {pull}13051[13051]
- Add support for unix epoch time values in the `timestamp` processor. {pull}13319[13319]
- add_host_metadata is now GA. {pull}13148[13148]
- Add an `ignore_missing` configuration option the `drop_fields` processor. {pull}13318[13318]
- Add `registered_domain` processor for deriving the registered domain from a given FQDN. {pull}13326[13326]
- Add support for RFC3339 time zone offsets in JSON output. {pull}13227[13227]
- Added `monitoring.cluster_uuid` setting to associate Beat data with specified ES cluster in Stack Monitoring UI. {pull}13182[13182]

*Filebeat*

- Add netflow dashboards based on Logstash netflow. {pull}12857[12857]
- Parse more fields from Elasticsearch slowlogs. {pull}11939[11939]
- Update module pipelines to enrich events with autonomous system fields. {pull}13036[13036]
- Add module for ingesting IBM MQ logs. {pull}8782[8782]
- Add S3 input to retrieve logs from AWS S3 buckets. {pull}12640[12640] {issue}12582[12582]
- Add aws module s3access metricset. {pull}13170[13170] {issue}12880[12880]
- Update Suricata module to populate ECS DNS fields and handle EVE DNS version 2. {issue}13320[13320] {pull}13329[13329]
- Update PAN-OS fileset to use the ECS NAT fields. {issue}13320[13320] {pull}13330[13330]
- Add fields to the Zeek DNS fileset for ECS DNS. {issue}13320[13320] {pull}13324[13324]
- Add container image in Kubernetes metadata {pull}13356[13356] {issue}12688[12688]
- Add module for ingesting Cisco FTD logs over syslog. {pull}13286[13286]

*Heartbeat*

- Record HTTP body metadata and optionally contents in `http.response.body.*` fields. {pull}13022[13022]

*Metricbeat*

- Add Kubernetes proxy dashboard to Kubernetes module {pull}12734[12734]
- Add Kubernetes controller manager dashboard to Kubernetes module {pull}12744[12744]
- Add metrics to kubernetes apiserver metricset. {pull}12922[12922]
- Add Kubernetes scheduler dashboard to Kubernetes module {pull}12749[12749]
- Collect client provided name for rabbitmq connection. {issue}12851[12851] {pull}12852[12852]
- Add support to load default aws config file to get credentials. {pull}12727[12727] {issue}12708[12708]
- Add statistic option into cloudwatch metricset. {issue}12370[12370] {pull}12840[12840]
- Add support for kubernetes cronjobs {pull}13001[13001]
- Add cgroup memory stats to docker/memory metricset {pull}12916[12916]
- Add AWS elb metricset. {pull}12952[12952] {issue}11701[11701]
- Add AWS ebs metricset. {pull}13167[13167] {issue}11699[11699]
- Add `metricset.period` field with the configured fetching period. {pull}13242[13242] {issue}12616[12616]
- Add rate metrics for ec2 metricset. {pull}13203[13203]
- Add Performance metricset to Oracle module {pull}12547[12547]
- Use DefaultMetaGeneratorConfig in MetadataEnrichers to initialize configurations {pull}13414[13414]
- Add module for statsd. {pull}13109[13109]

*Packetbeat*

- Update DNS protocol plugin to produce events with ECS fields for DNS. {issue}13320[13320] {pull}13354[13354]

*Functionbeat*

- Add timeout option to reference configuration. {pull}13351[13351]
- Configurable tags for Lambda functions. {pull}13352[13352]
- Add input for Cloudwatch logs through Kinesis. {pull}13317[13317]
- Enable Logstash output. {pull}13345[13345]

*Winlogbeat*

- Add support for event ID 4634 and 4647 to the Security module. {pull}12906[12906]
- Add `network.community_id` to Sysmon network events (event ID 3). {pull}13034[13034]
- Add `event.module` to Winlogbeat modules. {pull}13047[13047]
- Add `event.category: process` and `event.type: process_start/process_end` to Sysmon process events (event ID 1 and 5). {pull}13047[13047]
- Add support for event ID 4672 to the Security module. {pull}12975[12975]
- Add support for event ID 22 (DNS query) to the Sysmon module. {pull}12960[12960]
- Add support for event ID 4634 and 4647 to the Security module. {pull}12906[12906]
- Add `network.community_id` to Sysmon network events (event ID 3). {pull}13034[13034]
- Add `event.module` to Winlogbeat modules. {pull}13047[13047]
- Add `event.category: process` and `event.type: process_start/process_end` to Sysmon process events (event ID 1 and 5). {pull}13047[13047]
- Add support for event ID 4672 to the Security module. {pull}12975[12975]
- Add support for event ID 22 (DNS query) to the Sysmon module. {pull}12960[12960]
- Add certain winlog.event_data.* fields to the index template. {issue}13700[13700] {pull}13704[13704]

[[release-notes-7.3.2]]
=== Beats version 7.3.2
https://github.com/elastic/beats/compare/v7.3.1...v7.3.2[View commits]

==== Bugfixes

*Filebeat*

- Fix filebeat autodiscover fileset hint for container input. {pull}13296[13296]
- Fix timezone parsing of system module ingest pipelines. {pull}13308[13308]
- Fix timezone parsing of elasticsearch module ingest pipelines. {pull}13367[13367]
- Fix timezone parsing of nginx module ingest pipelines. {pull}13369[13369]

*Metricbeat*

- Fix module-level fields in Kubernetes metricsets. {pull}13433[13433] {pull}13544[13544]
- Fix panic in Redis Key metricset when collecting information from a removed key. {pull}13426[13426]

[[release-notes-7.3.1]]
=== Beats version 7.3.1
https://github.com/elastic/beats/compare/v7.3.0...v7.3.1[View commits]

==== Bugfixes

*Affecting all Beats*

- Fix install-service.ps1's ability to set Windows service's delay start configuration. {pull}13173[13173]
- Fix `decode_base64_field` processor. {pull}13092[13092], {pull}13144[13144]

*Filebeat*

- Fix multiline pattern in Postgres which was too permissive. {issue}12078[12078] {pull}13069[13069]

*Metricbeat*

- Fix `logstash/node_stats` metricset to also collect `logstash_stats.events.duration_in_millis` field when `xpack.enabled: true` is set. {pull}13082[13082]
- Fix `logstash/node` metricset to also collect `logstash_state.pipeline.representation.{type,version,hash}` fields when `xpack.enabled: true` is set. {pull}13133[13133]

==== Added

*Metricbeat*

- Make the `beat` module defensive about determining ES cluster UUID when `xpack.enabled: true` is set. {pull}13020[13020]

[[release-notes-7.3.0]]
=== Beats version 7.3.0
https://github.com/elastic/beats/compare/v7.2.0...v7.3.0[View commits]

==== Breaking changes

*Affecting all Beats*

- Update to ECS 1.0.1. {pull}12284[12284] {pull}12317[12317]
- Default of output.kafka.metadata.full is set to false by now. This reduced the amount of metadata to be queried from a kafka cluster. {pull}12738[12738]

*Filebeat*

- `convert_timezone` option is removed and locale is always added to the event so timezone is used when parsing the timestamp, this behaviour can be overriden with processors. {pull}12410[12410]

==== Bugfixes

*Affecting all Beats*

- Fix typo in TLS renegotiation configuration and setting the option correctly {issue}10871[10871], {pull}12354[12354]
- Add configurable bulk_flush_frequency in kafka output. {pull}12254[12254]
- Fixed setting bulk max size in kafka output. {pull}12254[12254]
- Add additional nil pointer checks to Docker client code to deal with vSphere Integrated Containers {pull}12628[12628]
- Fix seccomp policy preventing some features to function properly on 32bit Linux systems. {issue}12990[12990] {pull}13008[13008]

*Auditbeat*

- Package dataset: Close librpm handle. {pull}12215[12215]
- Package dataset: Improve dpkg parsing. {pull}12325[12325]
- Host dataset: Fix reboot detection logic. {pull}12591[12591]
- Add syscalls used by librpm for the system/package dataset to the default Auditbeat seccomp policy. {issue}12578[12578] {pull}12617[12617]
- Host dataset: Export Host fields to gob encoder. {pull}12940[12940]

*Filebeat*

- Parse timezone in PostgreSQL logs as part of the timestamp {pull}12338[12338]
- When TLS is configured for the TCP input and a `certificate_authorities` is configured we now default to `required` for the `client_authentication`. {pull}12584[12584]
- Syslog input will now omit the `process` object from events if it is empty. {pull}12700[12700]
- Apply `max_message_size` to incoming message buffer. {pull}11966[11966]

*Heartbeat*


*Journalbeat*

- Iterate over journal correctly, so no duplicate entries are sent. {pull}12716[12716]
- Preserve host name when reading from remote journal. {pull}12714[12714]

*Metricbeat*

- Refactored Windows perfmon metricset: replaced method to retrieve counter paths with PdhExpandWildCardPathW, separated code by responsibility, removed unused functions {pull}12212[12212]
- Validate that kibana/status metricset cannot be used when xpack is enabled. {pull}12264[12264]
- In the kibana/stats metricset, only log error (don't also index it) if xpack is enabled. {pull}12265[12265]
- Fix an issue listing all processes when run under Windows as a non-privileged user. {issue}12301[12301] {pull}12475[12475]
- When TLS is configured for the http metricset and a `certificate_authorities` is configured we now default to `required` for the `client_authentication`. {pull}12584[12584]
- Reuse connections in PostgreSQL metricsets. {issue}12504[12504] {pull}12603[12603]
- PdhExpandWildCardPathW will not expand counter paths in 32 bit windows systems, workaround will use a different function.{issue}12590[12590]{pull}12622[12622]
- Print errors that were being omitted in vSphere metricsets {pull}12816[12816]
- In the elasticsearch/node_stats metricset, if xpack is enabled, make parsing of ES node load average optional as ES on Windows doesn't report load average. {pull}12866[12866]
- Fix incoherent behaviour in redis key metricset when keyspace is specified both in host URL and key pattern {pull}12913[12913]
- Fix connections leak in redis module {pull}12914[12914] {pull}12950[12950]

*Packetbeat*


==== Added

*Affecting all Beats*

- Add `proxy_disable` output flag to explicitly ignore proxy environment variables. {issue}11713[11713] {pull}12243[12243]
- Processor `add_cloud_metadata` adds fields `cloud.account.id` and `cloud.image.id` for AWS EC2. {pull}12307[12307]
- Add `decode_base64_field` processor for decoding base64 field. {pull}11914[11914]
- Add aws overview dashboard. {issue}11007[11007] {pull}12175[12175]
- Add `decompress_gzip_field` processor. {pull}12733[12733]
- Add `timestamp` processor for parsing time fields. {pull}12699[12699]
- Add Oracle Tablespaces Dashboard {pull}12736[12736]
- Add `proxy_disable` output flag to explicitly ignore proxy environment variables. {issue}11713[11713] {pull}12243[12243]

*Auditbeat*


*Filebeat*

- Add timeouts on communication with docker daemon. {pull}12310[12310]
- Add specific date processor to convert timezones so same pipeline can be used when convert_timezone is enabled or disabled. {pull}12253[12253]
- Add MSSQL module {pull}12079[12079]
- Add ISO8601 date parsing support for system module. {pull}12568[12568] {pull}12578[12579]
- Update Kubernetes deployment manifest to use `container` input. {pull}12632[12632]
- Add `google-pubsub` input type for consuming messages from a Google Cloud Pub/Sub topic subscription. {pull}12746[12746]
- Add module for ingesting Cisco IOS logs over syslog. {pull}12748[12748]
- Add module for ingesting Google Cloud VPC flow logs. {pull}12747[12747]
- Report host metadata for Filebeat logs in Kubernetes. {pull}12790[12790]

*Metricbeat*

- Add overview dashboard to Consul module {pull}10665[10665]
- New fields were added in the mysql/status metricset. {pull}12227[12227]
- Add Kubernetes metricset `proxy`. {pull}12312[12312]
- Always report Pod UID in the `pod` metricset. {pull}12345[12345]
- Add Vsphere Virtual Machine operating system to `os` field in Vsphere virtualmachine module. {pull}12391[12391]
- Add CockroachDB module. {pull}12467[12467]
- Add support for metricbeat modules based on existing modules (a.k.a. light modules) {issue}12270[12270] {pull}12465[12465]
- Add a system/entropy metricset {pull}12450[12450]
- Add kubernetes metricset `controllermanager` {pull}12409[12409]
- Allow redis URL format in redis hosts config. {pull}12408[12408]
- Add tags into ec2 metricset. {issue}[12263]12263 {pull}12372[12372]
- Add kubernetes metricset `scheduler` {pull}12521[12521]
- Add Kubernetes scheduler dashboard to Kubernetes module {pull}12749[12749]
- Add `beat` module. {pull}12181[12181] {pull}12615[12615]
- Collect tags for cloudwatch metricset in aws module. {issue}[12263]12263 {pull}12480[12480]
- Add AWS RDS metricset. {pull}11620[11620] {issue}10054[10054]
- Add Oracle Module {pull}11890[11890]
- Add Kubernetes proxy dashboard to Kubernetes module {pull}12734[12734]
- Add Kubernetes controller manager dashboard to Kubernetes module {pull}12744[12744]

*Functionbeat*

- Export automation templates used to create functions. {pull}11923[11923]
- Configurable Amazon endpoint. {pull}12369[12369]

==== Deprecated

*Filebeat*

- `postgresql.log.timestamp` field is deprecated in favour of `@timestamp`. {pull}12338[12338]

[[release-notes-7.2.1]]
=== Beats version 7.2.1
https://github.com/elastic/beats/compare/v7.2.0...v7.2.1[View commits]

==== Bugfixes

*Affecting all Beats*

- Fix Central Management enroll under Windows {issue}12797[12797] {pull}12799[12799]
- Fixed a crash under Windows when fetching processes information. {pull}12833[12833]

*Filebeat*

- Add support for client addresses with port in Apache error logs {pull}12695[12695]
- Load correct pipelines when system module is configured in modules.d. {pull}12340[12340]

*Metricbeat*

- Fix wrong uptime reporting by system/uptime metricset under Windows. {pull}12915[12915]

*Packetbeat*

- Limit memory usage of Redis replication sessions. {issue}12657[12657]

[[release-notes-7.2.0]]
=== Beats version 7.2.0
https://github.com/elastic/beats/compare/v7.1.1...v7.2.0[View commits]

==== Breaking changes

*Affecting all Beats*

- Update to Golang 1.12.4. {pull}11782[11782]

*Auditbeat*

- Auditd module: Normalized value of `event.category` field from `user-login` to `authentication`. {pull}11432[11432]
- Auditd module: Unset `auditd.session` and `user.audit.id` fields are removed from audit events. {issue}11431[11431] {pull}11815[11815]
- Socket dataset: Exclude localhost by default {pull}11993[11993]

*Filebeat*

- Add read_buffer configuration option. {pull}11739[11739]

*Heartbeat*

- Removed the `add_host_metadata` and `add_cloud_metadata` processors from the default config. These don't fit well with ECS for Heartbeat and were rarely used.

*Journalbeat*

*Metricbeat*

- Add new option `OpMultiplyBuckets` to scale histogram buckets to avoid decimal points in final events {pull}10994[10994]
- system/raid metricset now uses /sys/block instead of /proc/mdstat for data. {pull}11613[11613]

*Packetbeat*

- Add support for mongodb opcode 2013 (OP_MSG). {issue}6191[6191] {pull}8594[8594]
- NFSv4: Always use opname `ILLEGAL` when failed to match request to a valid nfs operation. {pull}11503[11503]

*Winlogbeat*

*Functionbeat*

==== Bugfixes

*Affecting all Beats*

- Ensure all beat commands respect configured settings. {pull}10721[10721]
- Add missing fields and test cases for libbeat add_kubernetes_metadata processor. {issue}11133[11133], {pull}11134[11134]
- decode_json_field: process objects and arrays only {pull}11312[11312]
- decode_json_field: do not process arrays when flag not set. {pull}11318[11318]
- Report faulting file when config reload fails. {pull}11304[11304]
- Fix a typo in libbeat/outputs/transport/client.go by updating `c.conn.LocalAddr()` to `c.conn.RemoteAddr()`. {pull}11242[11242]
- Management configuration backup file will now have a timestamps in their name. {pull}11034[11034]
- [CM] Parse enrollment_token response correctly {pull}11648[11648]
- Not hiding error in case of http failure using elastic fetcher {pull}11604[11604]
- Escape BOM on JsonReader before trying to decode line {pull}11661[11661]
- Fix matching of string arrays in contains condition. {pull}11691[11691]
- Replace wmi queries with win32 api calls as they were consuming CPU resources {issue}3249[3249] and {issue}11840[11840]
- Fix queue.spool.write.flush.events config type. {pull}12080[12080]
- Fixed a memory leak when using the add_process_metadata processor under Windows. {pull}12100[12100]
- Fix of docker json parser for missing "log" jsonkey in docker container's log {issue}11464[11464]
- Fixed Beat ID being reported by GET / API. {pull}12180[12180]
- Add host.os.codename to fields.yml. {pull}12261[12261]
- Fix `@timestamp` being duplicated in events if `@timestamp` is set in a
  processor (or by any code utilizing `PutValue()` on a `beat.Event`).
- Fix leak in script processor when using Javascript functions in a processor chain. {pull}12600[12600]

*Auditbeat*

- Process dataset: Fixed a memory leak under Windows. {pull}12100[12100]
- Login dataset: Fix re-read of utmp files. {pull}12028[12028]
- Package dataset: Fixed a crash inside librpm after Auditbeat has been running for a while. {issue}12147[12147] {pull}12168[12168]
- Fix formatting of config files on macOS and Windows. {pull}12148[12148]
- Fix direction of incoming IPv6 sockets. {pull}12248[12248]
- Package dataset: Auto-detect package directories. {pull}12289[12289]
- System module: Start system module without host ID. {pull}12373[12373]

*Filebeat*

- Add support for Cisco syslog format used by their switch. {pull}10760[10760]
- Cover empty request data, url and version in Apache2 module{pull}10730[10730]
- Fix registry entries not being cleaned due to race conditions. {pull}10747[10747]
- Improve detection of file deletion on Windows. {pull}10747[10747]
- Add missing Kubernetes metadata fields to Filebeat CoreDNS module, and fix a documentation error. {pull}11591[11591]
- Reduce memory usage if long lines are truncated to fit `max_bytes` limit. The line buffer is copied into a smaller buffer now. This allows the runtime to release unused memory earlier. {pull}11524[11524]
- Fix memory leak in Filebeat pipeline acker. {pull}12063[12063]
- Fix goroutine leak caused on initialization failures of log input. {pull}12125[12125]
- Fix goroutine leak on non-explicit finalization of log input. {pull}12164[12164]
- Require client_auth by default when ssl is enabled for tcp input {pull}12333[12333]
- Fix timezone offset parsing in system/syslog. {pull}12529[12529]

*Heartbeat*

- Fix NPEs / resource leaks when executing config checks. {pull}11165[11165]
- Fix duplicated IPs on `mode: all` monitors. {pull}12458[12458]

*Journalbeat*

- Use backoff when no new events are found. {pull}11861[11861]

*Metricbeat*

- Change diskio metrics retrieval method (only for Windows) from wmi query to DeviceIOControl function using the IOCTL_DISK_PERFORMANCE control code {pull}11635[11635]
- Call GetMetricData api per region instead of per instance. {issue}11820[11820] {pull}11882[11882]
- Update documentation with cloudwatch:ListMetrics permission. {pull}11987[11987]
- Check permissions in system socket metricset based on capabilities. {pull}12039[12039]
- Get process information from sockets owned by current user when system socket metricset is run without privileges. {pull}12039[12039]
- Avoid generating hints-based configuration with empty hosts when no exposed port is suitable for the hosts hint. {issue}8264[8264] {pull}12086[12086]
- Fixed a socket leak in the postgresql module under Windows when SSL is disabled on the server. {pull}11393[11393]
- Change some field type from scaled_float to long in aws module. {pull}11982[11982]
- Fixed RabbitMQ `queue` metricset gathering when `consumer_utilisation` is set empty at the metrics source {pull}12089[12089]
- Fix direction of incoming IPv6 sockets. {pull}12248[12248]
- Ignore prometheus metrics when their values are NaN or Inf. {pull}12084[12084] {issue}10849[10849]
- Require client_auth by default when ssl is enabled for module http metricset server{pull}12333[12333]
- The `elasticsearch/index_summary` metricset gracefully handles an empty Elasticsearch cluster when `xpack.enabled: true` is set. {pull}12489[12489] {issue}12487[12487]

*Packetbeat*

- Prevent duplicate packet loss error messages in HTTP events. {pull}10709[10709]
- Fixed a memory leak when using process monitoring under Windows. {pull}12100[12100]
- Improved debug logging efficiency in PGQSL module. {issue}12150[12150]

*Winlogbeat*

*Functionbeat*

- Fix function name reference for Kinesis streams in CloudFormation templates {pull}11646[11646]

==== Added

*Affecting all Beats*

- Add an option to append to existing logs rather than always rotate on start. {pull}11953[11953]
- Add `network` condition to processors for matching IP addresses against CIDRs. {pull}10743[10743]
- Add if/then/else support to processors. {pull}10744[10744]
- Add `community_id` processor for computing network flow hashes. {pull}10745[10745]
- Add output test to kafka output {pull}10834[10834]
- Gracefully shut down on SIGHUP {pull}10704[10704]
- New processor: `copy_fields`. {pull}11303[11303]
- Add `error.message` to events when `fail_on_error` is set in `rename` and `copy_fields` processors. {pull}11303[11303]
- New processor: `truncate_fields`. {pull}11297[11297]
- Allow a beat to ship monitoring data directly to an Elasticsearch monitoring clsuter. {pull}9260[9260]
- Updated go-seccomp-bpf library to v1.1.0 which updates syscall lists for Linux v5.0. {pull}NNNN[NNNN]
- Add `add_observer_metadata` processor. {pull}11394[11394]
- Add `decode_csv_fields` processor. {pull}11753[11753]
- Add `convert` processor for converting data types of fields. {issue}8124[8124] {pull}11686[11686]
- New `extract_array` processor. {pull}11761[11761]
- Add number of goroutines to reported metrics. {pull}12135[12135]

*Auditbeat*

- Auditd module: Add `event.outcome` and `event.type` for ECS. {pull}11432[11432]
- Process: Add file hash of process executable. {pull}11722[11722]
- Socket: Add network.transport and network.community_id. {pull}12231[12231]
- Host: Fill top-level host fields. {pull}12259[12259]

*Filebeat*

- Add more info to message logged when a duplicated symlink file is found {pull}10845[10845]
- Add option to configure docker input with paths {pull}10687[10687]
- Add Netflow module to enrich flow events with geoip data. {pull}10877[10877]
- Set `event.category: network_traffic` for Suricata. {pull}10882[10882]
- Allow custom default settings with autodiscover (for example, use of CRI paths for logs). {pull}12193[12193]
- Allow to disable hints based autodiscover default behavior (fetching all logs). {pull}12193[12193]
- Change Suricata module pipeline to handle `destination.domain` being set if a reverse DNS processor is used. {issue}10510[10510]
- Add the `network.community_id` flow identifier to field to the IPTables, Suricata, and Zeek modules. {pull}11005[11005]
- New Filebeat coredns module to ingest coredns logs. It supports both native coredns deployment and coredns deployment in kubernetes. {pull}11200[11200]
- New module for Cisco ASA logs. {issue}9200[9200] {pull}11171[11171]
- Added support for Cisco ASA fields to the netflow input. {pull}11201[11201]
- Configurable line terminator. {pull}11015[11015]
- Add Filebeat envoyproxy module. {pull}11700[11700]
- Add apache2(httpd) log path (`/var/log/httpd`) to make apache2 module work out of the box on Redhat-family OSes. {issue}11887[11887] {pull}11888[11888]
- Add support to new MongoDB additional diagnostic information {pull}11952[11952]
- New module `panw` for Palo Alto Networks PAN-OS logs. {pull}11999[11999]
- Add RabbitMQ module. {pull}12032[12032]
- Add new `container` input. {pull}12162[12162]

*Heartbeat*

- Enable `add_observer_metadata` processor in default config. {pull}11394[11394]

*Journalbeat*

*Metricbeat*

- Add AWS SQS metricset. {pull}10684[10684] {issue}10053[10053]
- Add AWS s3_request metricset. {pull}10949[10949] {issue}10055[10055]
- Add s3_daily_storage metricset. {pull}10940[10940] {issue}10055[10055]
- Add `coredns` metricbeat module. {pull}10585[10585]
- Add SSL support for Metricbeat HTTP server. {pull}11482[11482] {issue}11457[11457]
- The `elasticsearch.index` metricset (with `xpack.enabled: true`) now collects `refresh.external_total_time_in_millis` fields from Elasticsearch. {pull}11616[11616]
- Allow module configurations to have variants {pull}9118[9118]
- Add `timeseries.instance` field calculation. {pull}10293[10293]
- Added new disk states and raid level to the system/raid metricset. {pull}11613[11613]
- Added `path_name` and `start_name` to service metricset on windows module {issue}8364[8364] {pull}11877[11877]
- Add check on object name in the counter path if the instance name is missing {issue}6528[6528] {pull}11878[11878]
- Add AWS cloudwatch metricset. {pull}11798[11798] {issue}11734[11734]
- Add `regions` in aws module config to specify target regions for querying cloudwatch metrics. {issue}11932[11932] {pull}11956[11956]
- Keep `etcd` followers members from reporting `leader` metricset events {pull}12004[12004]
- Add validation for elasticsearch and kibana modules' metricsets when xpack.enabled is set to true. {pull}12386[12386]

*Packetbeat*

*Functionbeat*

- New options to configure roles and VPC. {pull}11779[11779]

*Winlogbeat*

- Add support for reading from .evtx files. {issue}4450[4450]

==== Deprecated

*Affecting all Beats*

*Filebeat*

- `docker` input is deprecated in favour `container`. {pull}12162[12162]

*Heartbeat*

*Journalbeat*

*Metricbeat*

*Packetbeat*

*Winlogbeat*

*Functionbeat*

==== Known Issue

*Journalbeat*

[[release-notes-7.1.1]]
=== Beats version 7.1.1
https://github.com/elastic/beats/compare/v7.1.0...v7.1.1[View commits]

No changes in this release.

[[release-notes-7.1.0]]
=== Beats version 7.1.0
https://github.com/elastic/beats/compare/v7.0.0...v7.1.0[View commits]

* Updates to support changes to licensing of security features.
+
Some Elastic Stack security features, such as encrypted communications, file and native authentication, and
role-based access control, are now available in more subscription levels. For details, see https://www.elastic.co/subscriptions.

[[release-notes-7.0.1]]
=== Beats version 7.0.1
https://github.com/elastic/beats/compare/v7.0.0...v7.0.1[View commits]

==== Breaking changes

*Metricbeat*

- Change cloud.provider from ec2 to aws and from gce to gcp in add_cloud_metadata to align with ECS. {issue}10775[10775] {pull}11687[11687]

==== Bugfixes

*Affecting all Beats*

- Fix formatting for `event.duration`, "human readable" was not working well for this. {pull}11675[11675]
- Fix initialization of the TCP input logger. {pull}11605[11605]

*Auditbeat*

- Package dataset: Log error when Homebrew is not installed. {pull}11667[11667]

*Heartbeat*

- Fix NPE on some monitor configuration errors. {pull}11910[11910]

*Metricbeat*

- Change `add_cloud_metadata` processor to not overwrite `cloud` field when it already exist in the event. {pull}11612[11612] {issue}11305[11305]

==== Added

*Auditbeat*

- Add support to the system package dataset for the SUSE OS family. {pull}11634[11634]

==== Deprecated

*Metricbeat*

- Prevent the docker/memory metricset from processing invalid events before container start {pull}11676[11676]

include::libbeat/docs/release-notes/7.0.0.asciidoc[]

[[release-notes-7.0.0-ga]]
=== Beats version 7.0.0-GA
https://github.com/elastic/beats/compare/v7.0.0-rc2...v7.0.0[View commits]

The list below covers the changes between 7.0.0-rc2 and 7.0.0 GA only.

==== Bugfixes

*Affecting all Beats*

- Relax validation of the X-Pack license UID value. {issue}11640[11640]
- Fix a parsing error with the X-Pack license check on 32-bit system. {issue}11650[11650]
- Fix ILM policy always being overwritten. {pull}11671[11671]
- Fix template always being overwritten. {pull}11671[11671]

*Auditbeat*

- Package dataset: Nullify Librpm's rpmsqEnable. {pull}11628[11628]

*Filebeat*

- Fix `add_docker_metadata` source matching, using `log.file.path` field now. {pull}11577[11577]

[[release-notes-7.0.0-rc2]]
=== Beats version 7.0.0-rc2
https://github.com/elastic/beats/compare/v7.0.0-rc1...v7.0.0-rc2[Check the HEAD diff]

==== Breaking changes

*Auditbeat*

- Process dataset: Only report processes with executable. {pull}11232[11232]
- Shorten entity IDs. {pull}11405[11405]

*Metricbeat*

- Add connection and request timeouts for HTTP helper. {pull}11032[11032]

==== Bugfixes

*Affecting all Beats*

- Fixed OS family classification in `add_host_metadata` for Amazon Linux, Raspbian, and RedHat Linux. {issue}9134[9134] {pull}11494[11494]
- Allow 'ilm.rollover_alias' to expand global fields like `agent.version`. {issue}12233[12233]

*Auditbeat*

- Package dataset: dlopen versioned librpm shared objects. {pull}11565[11565]

*Filebeat*

- Don't apply multiline rules in Logstash json logs. {pull}11346[11346]
- Fix panic in add_kubernetes_metadata processor when key `log` does not exist. {issue}11543[11543] {pull}11549[11549]
- Fix goroutine leak happening when harvesters are dynamically stopped. {pull}11263[11263]

*Metricbeat*

- Add _bucket to histogram metrics in Prometheus Collector {pull}11578[11578]

==== Added

*Auditbeat*

- Login dataset: Add event category and type. {pull}11339[11339]

*Filebeat*

- Add support for MySQL 8.0, Percona 8.0 and MariaDB 10.3. {pull}11417[11417]

[[release-notes-7.0.0-rc1]]
=== Beats version 7.0.0-rc1
https://github.com/elastic/beats/compare/v7.0.0-beta1...v7.0.0-rc1[Check the HEAD diff]

==== Breaking changes

*Affecting all Beats*

- On Google Cloud Engine (GCE) the add_cloud_metadata will now trim the project
  info from the cloud.machine.type and cloud.availability_zone. {issue}10968[10968]
- Add `cleanup_timeout` option to docker autodiscover, to wait some time before removing configurations after a container is stopped. {issue}10374[10374] {pull}10905[10905]
- Empty `meta.json` file will be treated as a missing meta file. {issue}8558[8558]
- Rename `migration.enabled` config to `migration.6_to_7.enabled`. {pull}11284[11284]
- Initialize the Paths before the keystore and save the keystore into `data/{beatname}.keystore`. {pull}10706[10706]
- Beats Xpack now checks for Basic license on connect. {pull}11296[11296]

*Auditbeat*

- Process dataset: Only report processes with executable. {pull}11232[11232]

*Filebeat*

- Set `ecs: true` in user_agent processors when loading pipelines with Filebeat 7.0.x into Elasticsearch 6.7.x. {issue}10655[10655] {pull}10875[10875]

*Metricbeat*

- Migrate docker module to ECS. {pull}10927[10927]

*Functionbeat*

- Correctly extract Kinesis Data field from the Kinesis Record. {pull}11141[11141]

==== Bugfixes

*Affecting all Beats*

- Reconnections of Kubernetes watchers are now logged at debug level when they are harmless. {pull}10988[10988]
- Add missing host.* fields to fields.yml. {pull}11016[11016]
- Include ip and boolean type when generating index pattern. {pull}10995[10995]
- Using an environment variable for the password when enrolling a beat will now raise an error if the variable doesn't exist. {pull}10936[10936]
- Cancelling enrollment of a beat will not enroll the beat. {issue}10150[10150]
- Allow to configure Kafka fetching strategy for the topic metadata. {pull}10682[10682]

*Auditbeat*

- Package: Disable librpm signal handlers. {pull}10694[10694]
- Login: Handle different bad login UTMP types. {pull}10865[10865]
- System module: Fix and unify bucket closing logic. {pull}10897[10897]
- User dataset: Numerous fixes to error handling. {pull}10942[10942]

*Filebeat*

- Fix errors in filebeat Zeek dashboard and README files. Add notice.log support. {pull}10916[10916]
- Fix a bug when converting NetFlow fields to snake_case. {pull}10950[10950]
- Add on_failure handler for Zeek ingest pipelines. Fix one field name error for notice and add an additional test case. {issue}11004[11004] {pull}11105[11105]
- Fix issue preventing docker container events to be stored if the container has a network interface without ip address. {issue}11225[11225] {pull}11247[11247]
- Change URLPATH grok pattern to support brackets. {issue}11135[11135] {pull}11252[11252]
- Add support for iis log with different address format. {issue}11255[11255] {pull}11256[11256]

*Heartbeat*

- Fix checks for TCP send/receive data {pull}11118[11118]

*Metricbeat*

- Migrate docker autodiscover to ECS. {issue}10757[10757] {pull}10862[10862]
- Fix issue in kubernetes module preventing usage percentages to be properly calculated. {pull}10946[10946]
- Fix for not reusable http client leading to connection leaks in Jolokia module {pull}11014[11014]
- Fix parsing error using GET in Jolokia module. {pull}11075[11075] {issue}11071[11071]
- Collect metrics when EC2 instances are not in running state. {issue}11008[11008] {pull}11023[11023]
- Change ECS field cloud.provider to aws. {pull}11023[11023]
- Add documentation about jolokia autodiscover fields. {issue}10925[10925] {pull}10979[10979]
- Add missing aws.ec2.instance.state.name into fields.yml. {issue}11219[11219] {pull}11221[11221]
- Fix ec2 metricset to collect metrics from Cloudwatch with the same timestamp. {pull}11142[11142]
- Fix potential memory leak in stopped docker metricsets {pull}11294[11294]

*Packetbeat*

- Avoid reporting unknown MongoDB opcodes more than once. {pull}10878[10878]

*Winlogbeat*

- Prevent Winlogbeat from dropping events with invalid XML. {pull}11006[11006]
- Fix Winlogbeat escaping CR, LF and TAB characters. {issue}11328[11328] {pull}11357[11357]

*Functionbeat*

==== Added

*Affecting all Beats*

- Add ip fields to default_field in Elasticsearch template. {pull}11035[11035]

*Auditbeat*

- Move System module to beta. {pull}10800[10800]

*Filebeat*

- Add ISO8601 timestamp support in syslog metricset. {issue}8716[8716] {pull}10736[10736]
- Add support for loading custom NetFlow and IPFIX field definitions to netflow input. {pull}10945[10945] {pull}11223[11223]
- Added categorization fields for SSH login events in the system/auth fileset. {pull}11334[11334]

*Metricbeat*

- Add filters and pie chart for AWS EC2 dashboard. {pull}10596[10596]

*Winlogbeat*

- Add an `index` option to all event logs to specify the output index for events from that source. {pull}15062[15062]


==== Known Issue

*Journalbeat*

- Journalbeat requires at least systemd v233 in order to follow entries after journal changes (rotation, vacuum).

[[release-notes-7.0.0-beta1]]
=== Beats version 7.0.0-beta1
https://github.com/elastic/beats/compare/v7.0.0-alpha2...v7.0.0-beta1[Check the HEAD diff]

==== Breaking changes

*Affecting all Beats*

- Embedded html is not escaped anymore by default. {pull}9914[9914]
- Remove port settings from Logstash and Redis output. {pull}9934[9934]
- Rename `process.exe` to `process.executable` in add_process_metadata to align with ECS. {pull}9949[9949]
- Import ECS change https://github.com/elastic/ecs/pull/308[ecs#308]:
  leaf field `user.group` is now the `group` field set. {pull}10275[10275]
- Update the code of Central Management to align with the new returned format. {pull}10019[10019]
- Docker and Kubernetes labels/annotations will be "dedoted" by default. {pull}10338[10338]
- Remove --setup command line flag. {pull}10138[10138]
- Remove --version command line flag. {pull}10138[10138]
- Remove --configtest command line flag. {pull}10138[10138]
- Move output.elasticsearch.ilm settings to setup.ilm. {pull}10347[10347]
- ILM will be available by default if Elasticsearch > 7.0 is used. {pull}10347[10347]

*Auditbeat*

- Rename `process.exe` to `process.executable` in auditd module to align with ECS. {pull}9949[9949]
- Rename `process.cwd` to `process.working_directory` in auditd module to align with ECS. {pull}10195[10195]
- Change data type of `process.pid` and `process.ppid` to number in JSON output
  of the auditd module. {pull}10195[10195]
- Change data type of `file.uid` and `file.gid` to string in JSON output of the
  FIM module. {pull}10195[10195]
- Field `file.origin` changed type from `text` to `keyword`. {pull}10544[10544]
- Rename user fields to ECS in auditd module. {pull}10456[10456]
- Rename `event.type` to `auditd.message_type` in auditd module because event.type is reserved for future use by ECS. {pull}10536[10536]
- Rename `auditd.messages` to `event.original` and `auditd.warnings` to `error.message`. {pull}10577[10577]

*Filebeat*

- Rename many `kibana.log.*` fields to map to ECS. {pull}9301[9301]
- Modify apache/error dataset to follow ECS. {pull}8963[8963]
- Rename many `traefik.access.*` fields to map to ECS. {pull}9005[9005]
- Fix parsing of GC entries in elasticsearch server log. {issue}9513[9513] {pull}9810[9810]
- Rename `read_timestamp` to `event.created` for Redis input. {pull}9924[9924]
- Rename a few `elasticsearch.audit.*` fields to map to ECS. {pull}9293[9293]
- Rename `read_timestamp` to `event.created` for all Filebeat modules using it. {pull}10139[10139]
- Rename many `iis.error.*` fields to map to ECS. {pull}9955[9955]
- Adjust fileset `haproxy.log` to map to ECS. {pull}10143[10143]
- Rename a few `logstash.*` fields to map to ECS, remove logstash.slowlog.message. {pull}9935[9935]
- Rename a few `mongodb.*` fields to map to ECS. {pull}10009[10009]
- Rename a few `mysql.*` fields to map to ECS. {pull}10008[10008]
- Rename a few `nginx.error.*` fields to map to ECS. {pull}10007[10007]
- Rename many `auditd.log.*` fields to map to ECS. {pull}10192[10192]
- Filesets with multiple ingest pipelines added in {pull}8914[8914] only work with Elasticsearch >= 6.5.0 {pull}10001[10001]
- Remove service.name from Elastcsearch module. Replace by service.type. {pull}10042[10042]
- Remove numeric coercions for `user.id` and `group.id`. IDs should be `keyword`. {pull}10233[10233]
- Add grok pattern to support redis 5.0.3 log timestamp. {issue}9819[9819] {pull}10033[10033]
- Now save the 'first seen' timestamp in `event.created` (previously `read_timestamp`),
  instead of saving the parsed date. Now aligned with `event.created` semantics elsewhere. {pull}10139[10139]
- Rename `mysql.error.thread_id` and `mysql.slowlog.id` to `mysql.thread_id`. {pull}10161[10161]
- Remove `mysql.error.timestamp`  and `mysql.slowlog.timestamp`. {pull}10161[10161]
- Migrate multiple fields to `event.duration`, from modules "apache", "elasticsearch",
  "haproxy", "iis", "kibana", "mysql", "nginx", "postgresql" and "traefik",
  including `http.response.elapsed_time` (ECS). {pull}10188[10188], {pull}10274[10274]
- Rename multiple fields to `http.response.body.bytes`, from modules "apache", "iis",
  "kibana", "nginx" and "traefik", including `http.response.content_length` (ECS). {pull}10188[10188]
- Change type from haproxy.log fileset fields from text to keyword: response.captured_headers, request.captured_headers, `raw_request_line`, `mode`. {pull}10397[10397]
- Change type of field backend_url and frontend_name in traefik.access metricset to type keyword. {pull}10401[10401]
- Ingesting Elasticsearch audit logs is only supported with Elasticsearch 6.5.0 and above {pull}10352[10352]
- Migrate Elasticsearch audit logs fields to ECS {pull}10352[10352]
- Several text fields in the Logstash module are now indexed as `keyword` fields with `text` multi-fields (ECS). {pull}10417[10417]
- Several text fields in the Elasticsearch module are now indexed as `keyword` fields with `text` multi-fields (ECS). {pull}10414[10414]
- Move dissect pattern for traefik.access fileset from Filbeat to Elasticsearch. {pull}10442[10442]
- The `elasticsearch/deprecation` fileset now indexes the `component` field under `elasticsearch` instead of `elasticsearch.server`. {pull}10445[10445]
- Remove field `kafka.log.trace.full` from kafka.log fielset. {pull}10398[10398]
- Change field `kafka.log.class` for kafka.log fileset from text to keyword. {pull}10398[10398]
- Address add_kubernetes_metadata processor issue where old source field is
  still used for matcher. {issue}10505[10505] {pull}10506[10506]
- Change type of haproxy.source from text to keyword. {pull}10506[10506]
- Rename `event.type` to `suricata.eve.event_type` in Suricata module because event.type is reserved for future use by ECS. {pull}10575[10575]
- Populate more ECS fields in the Suricata module. {pull}10006[10006]
- Rename setting `filebeat.registry_flush` to `filebeat.registry.flush`. {pull}10504[10504]
- Rename setting `filebeat.registry_file_permission` to `filebeat.registry.file_permission`. {pull}10504[10504]
- Remove setting `filebeat.registry_file` in favor of `filebeat.registry.path`. The registry file will be stored in a sub-directory by now. {pull}10504[10504]

*Heartbeat*

- Remove monitor generator script that was rarely used. {pull}9648[9648]
- monitor IDs are now configurable. Auto generated monitor IDs now use a different formula based on a hash of their config values. If you wish to have continuity with the old format of monitor IDs you'll need to set the `id` property explicitly. {pull}9697[9697]
- A number of fields have been aliased to their relevant counterparts in the `url.*` field. Existing visualizations should mostly work. The fields that have been moved are `monitor.scheme -> url.scheme`, `monitor.host -> url.domain`, `resolve.host -> url.domain`, `http.url -> url.full`,  `tcp.port -> url.port`. In addition to these moves the new fields `url.username`, `url.password`, `url.path`, and `url.query` are now present. It should be noted that the `url.password` field does not contain actual password values, but rather the text `<hidden>` {pull}9570[9570].
- The included Kibana HTTP dashboard is now removed in favor of the Uptime app in Kibana. {pull}10294[10294]

*Journalbeat*

- Rename read_timestamp to event.created to align with ECS. {pull}10043[10043], {pull}10139[10139]
- Rename host.name to host.hostname to align with ECS. {pull}10043[10043]
- Fix typo in the field name `container.id_truncated`. {pull}10525[10525]
- Rename `container.image.tag` to `container.log.tag`. {pull}10561[10561]
- Change type of `text` fields to `keyword`. {pull}10542[10542]

*Metricbeat*

- Migrate system process metricset fields to ECS. {pull}10332[10332]
- Refactor Prometheus metric mappings {pull}9948[9948]
- Removed Prometheus stats metricset in favor of just using Prometheus collector {pull}9948[9948]
- Migrate system socket metricset fields to ECS. {pull}10339[10339]
- Renamed direction values in sockets to ECS recommendations, from incoming/outcoming to inbound/outbound. {pull}10339[10339]
- Adjust Redis.info metricset fields to ECS. {pull}10319[10319]
- Change type of field docker.container.ip_addresses to `ip` instead of `keyword`. {pull}10364[10364]
- Rename http.request.body field to http.request.body.content. {pull}10315[10315]
- Adjust php_fpm.process metricset fields to ECS. {pull}10366[10366]
- Adjust mongodb.status metricset to to ECS. {pull}10368[10368]
- Refactor munin module to collect an event per plugin and to have more strict field mappings. `namespace` option has been removed, and will be replaced by `service.name`. {pull}10322[10322]
- Change the following fields from type text to keyword: {pull}10318[10318]
  - ceph.osd_df.name
  - ceph.osd_tree.name
  - ceph.osd_tree.children
  - kafka.consumergroup.meta
  - kibana.stats.name
  - mongodb.metrics.replication.executor.network_interface
  - php_fpm.process.request_uri
  - php_fpm.process.script
- Add `service.name` option to all modules to explicitly set `service.name` if it is unset. {pull}10427[10427]
- Update a few elasticsearch.* fields to map to ECS. {pull}10350[10350]
- Update a few logstash.* fields to map to ECS. {pull}10350[10350]
- Update a few kibana.* fields to map to ECS. {pull}10350[10350]
- Update rabbitmq.* fields to map to ECS. {pull}10563[10563]
- Update haproxy.* fields to map to ECS. {pull}10558[10558] {pull}10568[10568]
- Collect all EC2 meta data from all instances in all states. {pull}10628[10628]
- Fix MongoDB dashboard that had some incorrect field names from `status` Metricset {pull}9795[9795] {issue}9715[9715]

*Packetbeat*

- Adjust Packetbeat `http` fields to ECS Beta 2 {pull}9645[9645]
  - `http.request.body` moves to `http.request.body.content`
  - `http.response.body` moves to `http.response.body.content`
- Changed Packetbeat fields to align with ECS. {issue}7968[7968]
- Removed trailing dot from domain names reported by the DNS protocol. {pull}9941[9941]

*Winlogbeat*

- Adjust Winlogbeat fields to map to ECS. {pull}10333[10333]

*Functionbeat*

- Correctly normalize Cloudformation resource name. {issue}10087[10087]
- Functionbeat can now deploy a function for Kinesis. {10116}10116[10116]
- Allow functionbeat to use the keystore. {issue}9009[9009]

==== Bugfixes

*Affecting all Beats*

- Fix config appender registration. {pull}9873[9873]
- Gracefully handle TLS options when enrolling a Beat. {issue}9129[9129]
- The backing off now implements jitter to better distribute the load. {issue}10172[10172]
- Fix TLS certificate DoS vulnerability. {pull}10302[10302]
- Fix panic and file unlock in spool on atomic operation (arm, x86-32). File lock was not released when panic occurs, leading to the beat deadlocking on startup. {pull}10289[10289]
- Fix encoding of timestamps when using disk spool. {issue}10099[10099]
- Fix stopping of modules started by kubernetes autodiscover. {pull}10476[10476]
- Fix a issue when remote and local configuration didn't match when fetching configuration from Central Management. {issue}10587[10587]
- Fix unauthorized error when loading dashboards by adding username and password into kibana config. {issue}10513[10513] {pull}10675[10675]
- Fix exclude_labels when there are dotted keys {pull}10154[10154]
- Fix registry handle leak on Windows (https://github.com/elastic/go-sysinfo/pull/33). {pull}9920[9920]

*Auditbeat*

- Enable System module config on Windows. {pull}10237[10237]

*Filebeat*

- Support IPv6 addresses with zone id in IIS ingest pipeline.
  {issue}9836[9836] error log: {pull}9869[9869], access log: {pull}9955[9955].
- Support haproxy log lines without captured headers. {issue}9463[9463] {pull}9958[9958]
- Make elasticsearch/audit fileset be more lenient in parsing node name. {issue}10035[10035] {pull}10135[10135]
- Fix bad bytes count in `docker` input when filtering by stream. {pull}10211[10211]
- Fixed data types for roles and indices fields in `elasticsearch/audit` fileset {pull}10307[10307]
- Ensure `source.address` is always populated by the nginx module (ECS). {pull}10418[10418]
- Support mysql 5.7.22 slowlog starting with time information. {issue}7892[7892] {pull}9647[9647]

*Heartbeat*

- Made monitors.d configuration part of the default config. {pull}9004[9004]
- Fixed rare issue where TLS connections to endpoints with x509 certificates missing either notBefore or notAfter would cause the check to fail with a stacktrace.  {pull}9566[9566]

*Journalbeat*

- Do not stop collecting events when journal entries change. {pull}9994[9994]

*Metricbeat*

- Fix panics in vsphere module when certain values where not returned by the API. {pull}9784[9784]
- Fix pod UID metadata enrichment in Kubernetes module. {pull}10081[10081]
- Fix issue that would prevent collection of processes without command line on Windows. {pull}10196[10196]
- Fixed data type for tags field in `docker/container` metricset {pull}10307[10307]
- Fixed data type for tags field in `docker/image` metricset {pull}10307[10307]
- Fixed data type for isr field in `kafka/partition` metricset {pull}10307[10307]
- Fixed data types for various hosts fields in `mongodb/replstatus` metricset {pull}10307[10307]
- Added function to close sql database connection. {pull}10355[10355]
- Fix issue with `elasticsearch/node_stats` metricset (x-pack) not indexing `source_node` field. {pull}10639[10639]

*Packetbeat*

- Fix DHCPv4 dashboard that wouldn't load in Kibana. {issue}9850[9850]
- Fixed a crash when using af_packet capture {pull}10477[10477]

*Winlogbeat*

- Close handle on signalEvent. {pull}9838[9838]

*Functionbeat*

- Ensure that functionbeat is logging at info level not debug. {issue}10262[10262]
- Add the required permissions to the role when deployment SQS functions. {issue}9152[9152]

==== Added

*Affecting all Beats*

- Update field definitions for `http` to ECS Beta 2 {pull}9645[9645]
- Add `agent.id` and `agent.ephemeral_id` fields to all beats. {pull}9404[9404]
- Add `name` config option to `add_host_metadata` processor. {pull}9943[9943]
- Add `add_labels` and `add_tags` processors. {pull}9973[9973]
- Add missing file encoding to readers. {pull}10080[10080]
- Introduce `migration.enabled` configuration. {pull}9805[9805]
- Add alias field support in Kibana index pattern. {pull}10075[10075]
- Add `add_fields` processor. {pull}10119[10119]
- Add Kibana field formatter to bytes fields. {pull}10184[10184]
- Document a few more `auditd.log.*` fields. {pull}10192[10192]
- Support Kafka 2.1.0. {pull}10440[10440]
- Add ILM mode `auto` to setup.ilm.enabled setting. This new default value detects if ILM is available {pull}10347[10347]
- Add support to read ILM policy from external JSON file. {pull}10347[10347]
- Add `overwrite` and `check_exists` settings to ILM support. {pull}10347[10347]
- Generate Kibana index pattern on demand instead of using a local file. {pull}10478[10478]
- Calls to Elasticsearch X-Pack APIs made by Beats won't cause deprecation logs in Elasticsearch logs. {9656}9656[9656]
- Allow to unenroll a Beat from the UI. {issue}9452[9452]
- Release Jolokia autodiscover as GA. {pull}9706[9706]
- Allow Central Management to send events back to kibana. {issue}9382[9382]

*Auditbeat*

- Add system module. {pull}9546[9546]
- Add `user.id` (UID) and `user.name` for ECS. {pull}10195[10195]
- Add `group.id` (GID) and `group.name` for ECS. {pull}10195[10195]
- System module `process` dataset: Add user information to processes. {pull}9963[9963]
- Add system `package` dataset. {pull}10225[10225]
- Add system module `login` dataset. {pull}9327[9327]
- Add `entity_id` fields. {pull}10500[10500]
- Add seven dashboards for the system module. {pull}10511[10511]

*Filebeat*

- Add `convert_timezone` option to Elasticsearch module to convert dates to UTC. {issue}9756[9756] {pull}9761[9761]
- Added module for parsing Google Santa logs. {pull}9540[9540]
- Added netflow input type that supports NetFlow v1, v5, v6, v7, v8, v9 and IPFIX. {issue}9399[9399]
- Add option to modules.yml file to indicate that a module has been moved {pull}9432[9432].
- Add support for ssl_request_log in apache2 module. {issue}8088[8088] {pull}9833[9833]
- Add support for iis 7.5 log format. {issue}9753[9753] {pull}9967[9967]
- Add service.type field to all Modules. By default the field is set with the module name. It can be overwritten with `service.type` config. {pull}10042[10042]
- Add support for MariaDB in the `slowlog` fileset of `mysql` module. {pull}9731[9731]
- Apache module's error fileset now performs GeoIP lookup, like the access fileset. {pull}10273[10273]
- Elasticsearch module's slowlog now populates `event.duration` (ECS). {pull}9293[9293]
- HAProxy module now populates `event.duration` and `http.response.bytes` (ECS). {pull}10143[10143]
- Teach elasticsearch/audit fileset to parse out some more fields. {issue}10134[10134] {pull}10137[10137]
- Add convert_timezone to nginx module. {issue}9839[9839] {pull}10148[10148]
- Add support for Percona in the `slowlog` fileset of `mysql` module. {issue}6665[6665] {pull}10227[10227]
- Added support for ingesting structured Elasticsearch audit logs {pull}10352[10352]
- Added support for ingesting structured Elasticsearch slow logs {pull}10445[10445]
- Added support for ingesting structured Elasticsearch deprecation logs {pull}10445[10445]
- New iptables module that receives iptables/ip6tables logs over syslog or file. Supports Ubiquiti Firewall extensions. {issue}8781[8781] {pull}10176[10176]
- Added support for ingesting structured Elasticsearch server logs {pull}10428[10428]
- Populate more ECS fields in the Suricata module. {pull}10006[10006]
- Add module zeek. {issue}9931[9931] {pull}10034[10034]

*Heartbeat*

- Autodiscover metadata is now included in events by default. So, if you are using the docker provider for instance, you'll see the correct fields under the `docker` key. {pull}10258[10258]

*Journalbeat*

- Migrate registry from previously incorrect path. {pull}10486[10486]

*Metricbeat*

- Add `key` metricset to the Redis module. {issue}9582[9582] {pull}9657[9657] {pull}9746[9746]
- Add `socket_summary` metricset to system defaults, removing experimental tag and supporting Windows {pull}9709[9709]
- Add docker `event` metricset. {pull}9856[9856]
- Add 'performance' metricset to x-pack mssql module {pull}9826[9826]
- Add DeDot for kubernetes labels and annotations. {issue}9860[9860] {pull}9939[9939]
- Add more meaningful metrics to 'performance' Metricset on 'MSSQL' module {pull}10011[10011]
- Rename some fields in `performance` Metricset on MSSQL module to match the updated documentation from Microsoft {pull}10074[10074]
- Add AWS EC2 module. {pull}9257[9257] {issue}9300[9300]
- Release windows Metricbeat module as GA. {pull}10163[10163]
- Release traefik Metricbeat module as GA. {pull}10166[10166]
- Release Elastic stack modules (Elasticsearch, Logstash, and Kibana) as GA. {pull}10094[10094]
- List filesystems on Windows that have an access path but not an assigned letter {issue}8916[8916] {pull}10196[10196]
- Add `nats` module. {issue}10071[10071]
- Release uswgi Metricbeat module GA. {pull}10164[10164]
- Release php_fpm module as GA. {pull}10198[10198]
- Release Memcached module as GA. {pull}10199[10199]
- Release etcd module as GA. {pull}10200[10200]
- Release Ceph module as GA. {pull}10202[10202]
- Release aerospike module as GA. {pull}10203[10203]
- Release kubernetes apiserver and event metricsets as GA {pull}10212[10212]
- Release Couchbase module as GA. {pull}10201[10201]
- Release RabbitMQ module GA. {pull}10165[10165]
- Release envoyproxy module GA. {pull}10223[10223]
- Release mongodb.metrics and mongodb.replstatus as GA. {pull}10242[10242]
- Release mysql.galera_status as GA. {pull}10242[10242]
- Release postgresql.statement as GA. {pull}10242[10242]
- Release RabbitMQ Metricbeat module GA. {pull}10165[10165]
- Release Dropwizard module as GA. {pull}10240[10240]
- Release Graphite module as GA. {pull}10240[10240]
- Release kvm module as beta. {pull}10279[10279]
- Release http.server metricset as GA. {pull}10240[10240]
- Release Nats module as GA. {pull}10281[10281]
- Release munin module as GA. {pull}10311[10311]
- Release Golang module as GA. {pull}10312[10312]
- Release use of xpack.enabled: true flag in Elasticsearch and Kibana modules as GA. {pull}10222[10222]
- Add support for MySQL 8.0 and tests also for Percona and MariaDB. {pull}10261[10261]
- Rename 'db' Metricset to 'transaction_log' in MSSQL Metricbeat module {pull}10109[10109]
- Add process arguments and the path to its executable file in the system process metricset {pull}10332[10332]
- Added 'server' Metricset to Zookeeper Metricbeat module {issue}8938[8938] {pull}10341[10341]
- Release AWS module as GA. {pull}10345[10345]
- Add overview dashboard to Zookeeper Metricbeat module {pull}10379[10379]

*Packetbeat*

- Add `network.community_id` to Packetbeat flow events. {pull}10061[10061]
- Add aliases for flow fields that were renamed. {issue}7968[7968] {pull}10063[10063]
- Add support to decode mysql prepare statement command. {pull}8084[8084]

*Functionbeat*

- Mark Functionbeat  as GA. {pull}10564[10564]

[[release-notes-7.0.0-alpha2]]
=== Beats version 7.0.0-alpha2
https://github.com/elastic/beats/compare/v7.0.0-alpha1...v7.0.0-alpha2[Check the HEAD diff]

==== Breaking changes

*Affecting all Beats*

- Update add_cloud_metadata fields to adjust to ECS. {pull}9265[9265]
- Automaticall cap signed integers to 63bits. {pull}8991[8991]
- Rename beat.timezone to event.timezone. {pull}9458[9458]
- Use _doc as document type. {pull}9056[9056]
- Removed dashboards and index patterns generation for Kibana 5. {pull}8927[8927]
- On systems with systemd, the Beats log is now written to journald by default rather than file. To revert this behaviour override BEAT_LOG_OPTS with an empty value. {pull}8942[8942].

*Auditbeat*

- Remove warning for deprecated option: "filters". {pull}9002[9002]

*Filebeat*

- Allow beats to blacklist certain part of the configuration while using Central Management. {pull}9099[9099]
- Remove warnings for deprecated options: "spool_size", "publish_async", "idle_timeout". {pull}9002[9002]
- Rename many `haproxy.*` fields to map to ECS. {pull}9117[9117]
- Rename many `iis.access.*` fields to map to ECS. {pull}9084[9084]
- IIS module's user agent string is no longer encoded (`+` replaced with spaces). {pull}9084[9084]
- Rename many `system.syslog.*` fields to map to ECS. {pull}9135[9135]
- Rename many `nginx.access.*` fields to map to ECS. {pull}9081[9081]
- Rename many `system.auth.*` fields to map to ECS. {pull}9138[9138]
- Rename many `apache2.access.*` fields to map to ECS. {pull}9245[9245]
- Rename `apache2` module to `apache`. {pull}9402[9402]

*Metricbeat*

- Allow beats to blacklist certain part of the configuration while using Central Management. {pull}9099[9099]
- Remove warning for deprecated option: "filters". {pull}9002[9002]

*Packetbeat*

- Renamed the flow event fields to follow Elastic Common Schema. {pull}9121[9121]
- Renamed several client and server fields. IP, port, and process metadata are
  now contained under the client and server namespaces. {issue}9303[9303]

*Functionbeat*

- The CLI will now log CloudFormation Stack events. {issue}8912[8912]
- Function concurrency is now set to 5 instead of unreserved. {pull}8992[8992]

==== Bugfixes

*Affecting all Beats*

- Propagate Sync error when running SafeFileRotate. {pull}9069[9069]
- Fix autodiscover configurations stopping when metadata is missing. {pull}8851[8851]
- Log events at the debug level when dropped by encoding problems. {pull}9251[9251]
- Refresh host metadata in add_host_metadata. {pull}9359[9359]
- When collecting swap metrics for beats telemetry or system metricbeat module handle cases of free swap being bigger than total swap by assuming no swap is being used. {issue}6271[6271] {pull}9383[9383]
- Adding logging traces at debug level when the pipeline client receives the following events: onFilteredOut, onDroppedOnPublish. {pull}9016[9016]
- Ignore non index fields in default_field for Elasticsearch. {pull}9549[9549]
- Update Kibana index pattern attributes for objects that are disabled. {pull}9644[9644]
- Enforce validation for the Central Management access token. {issue}9621[9621]
- Update to Golang 1.11.4. {pull}9627[9627]

*Auditbeat*

*Filebeat*

- Correctly parse `December` or `Dec` in the Syslog input. {pull}9349[9349]
- Fix installation of haproxy dashboard. {issue}9307[9307] {pull}9313[9313]
- Don't generate incomplete configurations when logs collection is disabled by hints. {pull}9305[9305]
- Stop runners disabled by hints after previously being started. {pull}9305[9305]
- Fix saved objects in filebeat haproxy dashboard. {pull}9417[9417]
- Use `log.source.address` instead of `log.source.ip` for network input sources. {pull}9487[9487]
- Rename many `redis.log.*` fields to map to ECS. {pull}9315[9315]
- Rename many `icinga.*` fields to map to ECS. {pull}9294[9294]
- Rename many `postgresql.log.*` fields to map to ECS. {pull}9308[9308]
- Rename many `kafka.log.*` fields to map to ECS. {pull}9297[9297]
- Add `convert_timezone` option to Logstash module to convert dates to UTC. {issue}9756[9756] {pull}9797[9797]

*Metricbeat*

- Fix issue preventing diskio metrics collection for idle disks. {issue}9124[9124] {pull}9125[9125]
- Fix panic on docker healthcheck collection on dockers without healthchecks. {pull}9171[9171]
- Fix issue with not collecting Elasticsearch cross-cluster replication stats correctly. {pull}9179[9179]
- The `node.name` field in the `elasticsearch/node` metricset now correctly reports the Elasticsarch node name. Previously this field was incorrectly reporting the node ID instead. {pull}9209[9209]

*Packetbeat*

- Fix issue with process monitor associating traffic to the wrong process. {issue}9151[9151] {pull}9443[9443]

==== Added

*Affecting all Beats*

- Unify dashboard exporter tools. {pull}9097[9097]
- Add cache.ttl to add_host_metadata. {pull}9359[9359]
- Add support for index lifecycle management (beta). {pull}7963[7963]
- Always include Pod UID as part of Pod metadata. {pull}9517[9517]
- Autodiscovery no longer requires that the `condition` field be set. If left unset all configs will be matched. {pull}9029[9029]
- Add geo fields to `add_host_metadata` processor. {pull}9392[9392]

*Filebeat*

- Added the `redirect_stderr` option that allows panics to be logged to log files. {pull}8430[8430]
- Added `detect_null_bytes` selector to detect null bytes from a io.reader. {pull}9210[9210]
- Added `syslog_host` variable to HAProxy module to allow syslog listener to bind to configured host. {pull}9366[9366]
- Added support on Traefik for Common Log Format and Combined Log Format mixed which is the default Traefik format {issue}8015[8015] {issue}6111[6111] {pull}8768[8768].
- Add support for multi-core thread_id in postgresql module {issue}9156[9156] {pull}9482[9482]

*Heartbeat*

- Add last monitor status to dashboard table. Further break out monitors in dashboard table by monitor.ip. {pull}9022[9022]
- Add central management support. {pull}9254[9254]

*Journalbeat*

- Add cursor_seek_fallback option. {pull}9234[9234]

*Metricbeat*

- Add settings to disable docker and cgroup cpu metrics per core. {issue}9187[9187] {pull}9194[9194] {pull}9589[9589]
- The `elasticsearch/node` metricset now reports the Elasticsearch cluster UUID. {pull}8771[8771]
- Add service.type field to Metricbeat. {pull}8965[8965]
- Support GET requests in Jolokia module. {issue}8566[8566] {pull}9226[9226]
- Add freebsd support for the uptime metricset. {pull}9413[9413]
- Add `host.os.name` field to add_host_metadata processor. {issue}8948[8948] {pull}9405[9405]
- Add more TCP statuses to `socket_summary` metricset. {pull}9430[9430]
- Remove experimental tag from ceph metricsets. {pull}9708[9708]
- Add MS SQL module to X-Pack {pull}9414[9414

==== Deprecated

*Metricbeat*

- event.duration is now in nano and not microseconds anymore. {pull}8941[8941]

[[release-notes-7.0.0-alpha1]]
=== Beats version 7.0.0-alpha1
https://github.com/elastic/beats/compare/v6.5.0...v7.0.0-alpha1[View commits]

==== Breaking changes

*Affecting all Beats*

- Dissect syntax change, use * instead of ? when working with field reference. {issue}8054[8054]

*Auditbeat*

- Use `initial_scan` action for new paths. {pull}7954[7954]
- Rename beat.name to agent.type, beat.hostname to agent.hostname, beat.version to agent.version.
- Rename `source.hostname` to `source.domain` in the auditd module. {pull}9027[9027]

*Filebeat*

- Rename `fileset.name` to `event.name`. {pull}8879[8879]
- Rename `fileset.module` to `event.module`. {pull}8879[8879]
- Rename source to log.file.path and log.source.ip {pull}8902[8902]
- Remove the deprecated `prospector(s)` option in the configuration use `input(s)` instead. {pull}8909[8909]
- Rename `offset` to `log.offset`. {pull}8923[8923]
- Rename `source_ecs` to `source` in the Filebeat Suricata module. {pull}8983[8983]

==== Bugfixes

*Affecting all Beats*

- Fixed `-d` CLI flag by trimming spaces from selectors. {pull}7864[7864]
- Fixed Support `add_docker_metadata` in Windows by identifying systems' path separator. {issue}7797[7797]
- Do not panic when no tokenizer string is configured for a dissect processor. {issue}8895[8895]
- Start autodiscover consumers before producers. {pull}7926[7926]

*Filebeat*

- Fixed a memory leak when harvesters are closed. {pull}7820[7820]
- Fix improperly set config for CRI Flag in Docker Input {pull}8899[8899]
- Just enabling the `elasticsearch` fileset and starting Filebeat no longer causes an error. {pull}8891[8891]
- Fix macOS default log path for elasticsearch module based on homebrew paths. {pul}8939[8939]

*Heartbeat*

- Heartbeat now always downloads the entire body of HTTP endpoints, even if no checks against the body content are declared. This fixes an issue where timing metrics would be incorrect in scenarios where the body wasn't used since the connection would be closed soon after the headers were sent, but before the entire body was. {pull}8894[8894]
- `Host` header can now be overridden for HTTP requests sent by Heartbeat monitors. {pull}9148[9516]

*Metricbeat*

- Fix golang.heap.gc.cpu_fraction type from long to float in Golang module. {pull}7789[7789]
- Add missing namespace field in http server metricset {pull}7890[7890]
- Fix race condition when enriching events with kubernetes metadata. {issue}9055[9055] {issue}9067[9067]

*Packetbeat*

- Fixed the mysql missing transactions if monitoring a connection from the start. {pull}8173[8173]


==== Added

*Affecting all Beats*

- Add field `host.os.kernel` to the add_host_metadata processor and to the
  internal monitoring data. {issue}7807[7807]
- Add debug check to logp.Logger {pull}7965[7965]
- Count HTTP 429 responses in the elasticsearch output {pull}8056[8056]
- Allow Bus to buffer events in case listeners are not configured. {pull}8527[8527]
- Dissect will now flag event on parsing error. {pull}8751[8751]
- add_cloud_metadata initialization is performed asynchronously to avoid delays on startup. {pull}8845[8845]
- Add DeDot method in add_docker_metadata processor in libbeat. {issue}9350[9350] {pull}9505[9505]

*Filebeat*

- Make inputsource generic taking bufio.SplitFunc as input {pull}7746[7746]
- Add custom unpack to log hints config to avoid env resolution {pull}7710[7710]
- Make docker input check if container strings are empty {pull}7960[7960]
- Keep unparsed user agent information in user_agent.original. {pull}8537[8537]
- Allow to force CRI format parsing for better performance {pull}8424[8424]

*Heartbeat*

- Add automatic config file reloading. {pull}8023[8023]

*Journalbeat*

- Add the ability to check against JSON HTTP bodies with conditions. {pull}8667[8667]

*Metricbeat*

- Add metrics about cache size to memcached module {pull}7740[7740]
- Add experimental socket summary metricset to system module {pull}6782[6782]
- Collect custom cluster `display_name` in `elasticsearch/cluster_stats` metricset. {pull}8445[8445]
- Test etcd module with etcd 3.3. {pull}9068[9068]
- All `elasticsearch` metricsets now have module-level `cluster.id` and `cluster.name` fields. {pull}8770[8770] {pull}8771[8771] {pull}9164[9164] {pull}9165[9165] {pull}9166[9166] {pull}9168[9168]
- All `elasticsearch` node-level metricsets now have `node.id` and `node.name` fields. {pull}9168[9168] {pull}9209[9209]

*Packetbeat*

- Add support to decode HTTP bodies compressed with `gzip` and `deflate`. {pull}7915[7915]
- Added support to calculate certificates' fingerprints (MD5, SHA-1, SHA-256). {issue}8180[8180]
- Support new TLS version negotiation introduced in TLS 1.3. {issue}8647[8647].

[[release-notes-6.8.9]]
=== Beats version 6.8.9
https://github.com/elastic/beats/compare/v6.8.8...v6.8.9[View commits]

==== Bugfixes

*Heartbeat*

- Fix crashes when multiple TCP ports are specified. {pull}17262[17262]

[[release-notes-6.8.8]]
=== Beats version 6.8.8
https://github.com/elastic/beats/compare/v6.8.7...v6.8.8[View commits]

==== Bugfixes

*Filebeat*

- Add support for Cisco syslog format used by their switch. {pull}10760[10760]

[[release-notes-6.8.7]]
=== Beats version 6.8.7
https://github.com/elastic/beats/compare/v6.8.6...v6.8.7[View commits]

==== Bugfixes

*Metricbeat*

- Fix bug with `elasticsearch/cluster_stats` metricset not recording license expiration date correctly. {issue}14541[14541] {pull}14591[14591]
- Make `kibana` module more resilient to Kibana unavailability. {issue}15258[15258] {pull}15270[15270]

[[release-notes-6.8.6]]
=== Beats version 6.8.6
https://github.com/elastic/beats/compare/v6.8.5...v6.8.6[View commits]

==== Bugfixes

*Heartbeat*

- Fix recording of SSL cert metadata for Expired/Unvalidated x509 certs. {pull}13687[13687]

*Metricbeat*

- Fix marshaling of ms-since-epoch values in `elasticsearch/cluster_stats` metricset. {pull}14378[14378]
- Fix bug with `elasticsearch/cluster_stats` metricset not recording license ID in the correct field. {pull}14592[14592]

[[release-notes-6.8.5]]
=== Beats version 6.8.5
https://github.com/elastic/beats/compare/v6.8.4...v6.8.5[View commits]

==== Bugfixes

*Metricbeat*

- Convert indexed ms-since-epoch timestamp fields in `elasticsearch/ml_job` metricset to ints from float64s. {issue}14220[14220] {pull}14222[14222]

[[release-notes-6.8.4]]
=== Beats version 6.8.4
https://github.com/elastic/beats/compare/v6.8.3...v6.8.4[View commits]

==== Breaking changes

*Filebeat*

- Fix delay in enforcing close_renamed and close_removed options. {issue}13488[13488] {pull}13907[13907]

==== Bugfixes

*Filebeat*

- Fix merging of fields specified in global scope with fields specified under an input's scope. {issue}3628[3628] {pull}13909[13909]
- Fix early expiration of templates (Netflow v9 and IPFIX). {pull}13821[13821]
- Fix bad handling of sequence numbers when multiple observation domains were exported by a single device (Netflow V9 and IPFIX). {pull}13821[13821]
- Fix increased memory usage with large files when multiline pattern does not match. {issue}14068[14068]

*Metricbeat*

- Mark Kibana usage stats as collected only if API call succeeds. {pull}13881[13881]

[[release-notes-6.8.3]]
=== Beats version 6.8.3
https://github.com/elastic/beats/compare/v6.8.2...v6.8.3[View commits

==== Bugfixes

*Journalbeat*

- Iterate over journal correctly, so no duplicate entries are sent. {pull}12716[12716]

*Metricbeat*

- Fix panic in Redis Key metricset when collecting information from a removed key. {pull}13426[13426]

==== Added

*Metricbeat*

- Remove _nodes field from under cluster_stats as it's not being used. {pull}13010[13010]
- Collect license expiry date fields as well. {pull}11652[11652]

[[release-notes-6.8.2]]
=== Beats version 6.8.2
https://github.com/elastic/beats/compare/v6.8.1...v6.8.2[View commits]

==== Bugfixes

*Auditbeat*

- Process dataset: Do not show non-root warning on Windows. {pull}12740[12740]

*Filebeat*

- Skipping unparsable log entries from docker json reader {pull}12268[12268]

*Packetbeat*

- Limit memory usage of Redis replication sessions. {issue}12657[12657

[[release-notes-6.8.1]]
=== Beats version 6.8.1
https://github.com/elastic/beats/compare/v6.8.0...v6.8.1[View commits]

==== Bugfixes

*Affecting all Beats*

- Fixed a memory leak when using the add_process_metadata processor under Windows. {pull}12100[12100]

*Auditbeat*

- Package dataset: Log error when Homebrew is not installed. {pull}11667[11667]
- Process dataset: Fixed a memory leak under Windows. {pull}12100[12100]
- Login dataset: Fix re-read of utmp files. {pull}12028[12028]
- Package dataset: Fixed a crash inside librpm after Auditbeat has been running for a while. {issue}12147[12147] {pull}12168[12168]
- Fix direction of incoming IPv6 sockets. {pull}12248[12248]
- Package dataset: Auto-detect package directories. {pull}12289[12289]
- System module: Start system module without host ID. {pull}12373[12373]
- Host dataset: Fix reboot detection logic. {pull}12591[12591]

*Filebeat*

- Fix goroutine leak happening when harvesters are dynamically stopped. {pull}11263[11263]
- Fix initialization of the TCP input logger. {pull}11605[11605]
- Fix goroutine leak caused on initialization failures of log input. {pull}12125[12125]
- Fix memory leak in Filebeat pipeline acker. {pull}12063[12063]
- Fix goroutine leak on non-explicit finalization of log input. {pull}12164[12164]
- When TLS is configured for the TCP input and a `certificate_authorities` is configured we now default to `required` for the `client_authentication`. {pull}12584[12584]

*Metricbeat*

- Avoid generating hints-based configuration with empty hosts when no exposed port is suitable for the hosts hint. {issue}8264[8264] {pull}12086[12086]
- Fix direction of incoming IPv6 sockets. {pull}12248[12248]
- Validate that kibana/status metricset cannot be used when xpack is enabled. {pull}12264[12264]
- In the kibana/stats metricset, only log error (don't also index it) if xpack is enabled. {pull}12353[12353]
- The `elasticsearch/index_summary` metricset gracefully handles an empty Elasticsearch cluster when `xpack.enabled: true` is set. {pull}12489[12489] {issue}12487[12487]
- When TLS is configured for the http metricset and a `certificate_authorities` is configured we now default to `required` for the `client_authentication`. {pull}12584[12584]

*Packetbeat*

- Fixed a memory leak when using process monitoring under Windows. {pull}12100[12100]
- Improved debug logging efficiency in PGQSL module. {issue}12150[12150]

==== Added

*Auditbeat*

- Add support to the system package dataset for the SUSE OS family. {pull}11634[11634]

*Metricbeat*

- Add validation for elasticsearch and kibana modules' metricsets when xpack.enabled is set to true. {pull}12386[12386]

[[release-notes-6.8.0]]
=== Beats version 6.8.0

* Updates to support changes to licensing of security features.
+
Some Elastic Stack security features, such as encrypted communications, file and native authentication, and
role-based access control, are now available in more subscription levels. For details, see https://www.elastic.co/subscriptions.

[[release-notes-6.7.2]]
=== Beats version 6.7.2
https://github.com/elastic/beats/compare/v6.7.1...v6.7.2[View commits]

==== Bugfixes

*Affecting all Beats*

- Relax validation of the X-Pack license UID value. {issue}11640[11640]
- Fix a parsing error with the X-Pack license check on 32-bit system. {issue}11650[11650]
- Fix OS family classification in `add_host_metadata` for Amazon Linux, Raspbian, and RedHat Linux. {issue}9134[9134] {pull}11494[11494]
- Fix false positives reported in the `host.containerized` field added by `add_host_metadata`. {pull}11494[11494]
- Fix the add_host_metadata's `host.id` field on older Linux versions. {pull}11494[11494]

*Auditbeat*

- Package dataset: dlopen versioned librpm shared objects. {pull}11565[11565]
- Package dataset: Nullify Librpm's rpmsqEnable. {pull}11628[11628]

*Filebeat*

- Don't apply multiline rules in Logstash json logs. {pull}11346[11346]
- Fix goroutine leak happening when harvesters are dynamically stopped. {pull}11263[11263]
- Fix initialization of the TCP input logger. {pull}11605[11605]

*Metricbeat*

- Prevent the docker/memory metricset from processing invalid events before container start {pull}11676[11676]

==== Added

*Auditbeat*

- Add support to the system package dataset for the SUSE OS family. {pull}11634[11634]

[[release-notes-6.7.1]]
=== Beats version 6.7.1
https://github.com/elastic/beats/compare/v6.7.0...v6.7.1[View commits]

==== Breaking changes

*Affecting all Beats*

- Initialize the Paths before the keystore and save the keystore into `data/{beatname}.keystore`. {pull}10706[10706]

==== Bugfixes

*Affecting all Beats*

- Remove IP fields from default_field in Elasticsearch template. {pull}11399[11399]

[[release-notes-6.7.0]]
=== Beats version 6.7.0
https://github.com/elastic/beats/compare/v6.6.2...v6.7.0[View commits]

==== Breaking changes

*Affecting all Beats*

- Port settings have been deprecated in redis/logstash output and will be removed in 7.0. {pull}9915[9915]
- Update the code of Central Management to align with the new returned format. {pull}10019[10019]
- Allow Central Management to send events back to kibana. {issue}9382[9382]
- Fix panic if fields settting is used to configure `hosts.x` fields. {issue}10824[10824] {pull}10935[10935]
- Introduce query.default_field as part of the template. {pull}11205[11205]
- Beats Xpack now checks for Basic license on connect. {pull}11296[11296]

*Filebeat*

- Filesets with multiple ingest pipelines added in {pull}8914[8914] only work with Elasticsearch >= 6.5.0 {pull}10001[10001]
- Add grok pattern to support redis 5.0.3 log timestamp. {issue}9819[9819] {pull}10033[10033]
- Ingesting Elasticsearch audit logs is only supported with Elasticsearch 6.5.0 and above {pull}8852[8852]
- Remove `ecs` option from user_agent processors when loading pipelines with Filebeat 6.7.x into Elasticsearch < 6.7.0. {issue}10655[10655] {pull}11362[11362]

*Heartbeat*

- Remove monitor generator script that was rarely used. {pull}9648[9648]

==== Bugfixes

*Affecting all Beats*

- Fix TLS certificate DoS vulnerability. {pull}10303[10303]
- Fix panic and file unlock in spool on atomic operation (arm, x86-32). File lock was not released when panic occurs, leading to the beat deadlocking on startup. {pull}10289[10289]
- Adding logging traces at debug level when the pipeline client receives the following events: onFilteredOut, onDroppedOnPublish. {pull}9016[9016]
- Do not panic when no tokenizer string is configured for a dissect processor. {issue}8895[8895]
- Fix a issue when remote and local configuration didn't match when fetching configuration from Central Management. {issue}10587[10587]
- Add ECS-like selectors and dedotting to docker autodiscover. {issue}10757[10757] {pull}10862[10862]
- Fix encoding of timestamps when using disk spool. {issue}10099[10099]
- Include ip and boolean type when generating index pattern. {pull}10995[10995]
- Using an environment variable for the password when enrolling a beat will now raise an error if the variable doesn't exist. {pull}10936[10936]
- Cancelling enrollment of a beat will not enroll the beat. {issue}10150[10150]
- Remove IP fields from default_field in Elasticsearch template. {pull}11399[11399]

*Auditbeat*

- Package: Disable librpm signal handlers. {pull}10694[10694]
- Login: Handle different bad login UTMP types. {pull}10865[10865]
- Fix hostname references in System module dashbords. {pull}11064[11064]
- User dataset: Numerous fixes to error handling. {pull}10942[10942]

*Filebeat*

- Support IPv6 addresses with zone id in IIS ingest pipeline. {issue}9836[9836] error log: {pull}9869[9869] access log: {pull}10029[10029]
- Fix bad bytes count in `docker` input when filtering by stream. {pull}10211[10211]
- Fixed data types for roles and indices fields in `elasticsearch/audit` fileset {pull}10307[10307]
- Cover empty request data, url and version in Apache2 module{pull}10846[10846]
- Fix a bug with the convert_timezone option using the incorrect timezone field. {issue}11055[11055] {pull}11164[11164]
- Change URLPATH grok pattern to support brackets. {issue}11135[11135] {pull}11252[11252]
- Add support for iis log with different address format. {issue}11255[11255] {pull}11256[11256]
- Add fix to parse syslog message with priority value 0. {issue}11010[11010]

*Heartbeat*

- `Host` header can now be overridden for HTTP requests sent by Heartbeat monitors. {pull}9148[9516]
- Fix checks for TCP send/receive data {pull}10777[10777]

*Journalbeat*

- Do not stop collecting events when journal entries change. {pull}9994[9994]

*Metricbeat*

- Fix MongoDB dashboard that had some incorrect field names from `status` Metricset {pull}9795[9795] {issue}9715[9715]
- Fix issue that would prevent collection of processes without command line on Windows. {pull}10196[10196]
- Fixed data type for tags field in `docker/container` metricset {pull}10307[10307]
- Fixed data type for tags field in `docker/image` metricset {pull}10307[10307]
- Fixed data type for isr field in `kafka/partition` metricset {pull}10307[10307]
- Fixed data types for various hosts fields in `mongodb/replstatus` metricset {pull}10307[10307]
- Added function to close sql database connection. {pull}10355[10355]
- Fix parsing error using GET in Jolokia module. {pull}11075[11075] {issue}11071[11071]

*Winlogbeat*

- Fix Winlogbeat escaping CR, LF and TAB characters. {issue}11328[11328] {pull}11357[11357]

*Functionbeat*

- Correctly extract Kinesis Data field from the Kinesis Record. {pull}11141[11141]
- Add the required permissions to the role when deployment SQS functions. {issue}9152[9152]

==== Added

*Affecting all Beats*

- Add ip fields to default_field in Elasticsearch template. {pull}11035[11035]
- Add `cleanup_timeout` option to docker autodiscover, to wait some time before removing configurations after a container is stopped. {issue}10374[10374] {pull}10905[10905]

*Auditbeat*

- System module `process` dataset: Add user information to processes. {pull}9963[9963]
- Add system `package` dataset. {pull}10225[10225]
- Add system module `login` dataset. {pull}9327[9327]
- Add `entity_id` fields. {pull}10500[10500]
- Add seven dashboards for the system module. {pull}10511[10511]

*Filebeat*

- Add field log.source.address and log.file.path to replace source. {pull}9435[9435]
- Support mysql 5.7.22 slowlog starting with time information. {issue}7892[7892] {pull}9647[9647]
- Add support for ssl_request_log in apache2 module. {issue}8088[8088] {pull}9833[9833]
- Add support for iis 7.5 log format. {issue}9753[9753] {pull}9967[9967]
- Add support for MariaDB in the `slowlog` fileset of `mysql` module. {pull}9731[9731]
- Add convert_timezone to nginx module. {issue}9839[9839] {pull}10148[10148]
- Add support for Percona in the `slowlog` fileset of `mysql` module. {issue}6665[6665] {pull}10227[10227]
- Added support for ingesting structured Elasticsearch audit logs {pull}8852[8852]
- New iptables module that receives iptables/ip6tables logs over syslog or file. Supports Ubiquiti Firewall extensions. {issue}8781[8781] {pull}10176[10176]
- Populate more ECS fields in the Suricata module. {pull}10006[10006]

*Heartbeat*

- Made monitors.d configuration part of the default config. {pull}9004[9004]
- Autodiscover metadata is now included in events by default. So, if you are using the docker provider for instance, you'll see the correct fields under the `docker` key. {pull}10258[10258]

*Metricbeat*

- Add field `event.dataset` which is `{module}.{metricset}`.
- Add more TCP statuses to `socket_summary` metricset. {pull}9430[9430]
- Remove experimental tag from ceph metricsets. {pull}9708[9708]
- Add `key` metricset to the Redis module. {issue}9582[9582] {pull}9657[9657]
- Add DeDot for kubernetes labels and annotations. {issue}9860[9860] {pull}9939[9939]
- Add docker `event` metricset. {pull}9856[9856]
- Release Ceph module as GA. {pull}10202[10202]
- Release windows Metricbeat module as GA. {pull}10163[10163]
- Release traefik Metricbeat module as GA. {pull}10166[10166]
- List filesystems on Windows that have an access path but not an assigned letter {issue}8916[8916] {pull}10196[10196]
- Release uswgi Metricbeat module GA. {pull}10164[10164]
- Release php_fpm module as GA. {pull}10198[10198]
- Release Memcached module as GA. {pull}10199[10199]
- Release etcd module as GA. {pull}10200[10200]
- Release kubernetes apiserver and event metricsets as GA {pull}10212[10212]
- Release Couchbase module as GA. {pull}10201[10201]
- Release aerospike module as GA. {pull}10203[10203]
- Release envoyproxy module GA. {pull}10223[10223]
- Release mongodb.metrics and mongodb.replstatus as GA. {pull}10242[10242]
- Release mysql.galera_status as Beta. {pull}10242[10242]
- Release postgresql.statement as GA. {pull}10242[10242]
- Release RabbitMQ Metricbeat module GA. {pull}10165[10165]
- Release Dropwizard module as GA. {pull}10240[10240]
- Release Graphite module as GA. {pull}10240[10240]
- Release http.server metricset as GA. {pull}10240[10240]
- Add support for MySQL 8.0 and tests also for Percona and MariaDB. {pull}10261[10261]
- Release use of xpack.enabled: true flag in Elasticsearch and Kibana modules as GA. {pull}10222[10222]
- Release Elastic stack modules (Elasticsearch, Logstash, and Kibana) as GA. {pull}10094[10094]
- Add remaining memory metrics of pods in Kubernetes metricbeat module {pull}10157[10157]
- Added 'server' Metricset to Zookeeper Metricbeat module {issue}8938[8938] {pull}10341[10341]
- Add overview dashboard to Zookeeper Metricbeat module {pull}10379[10379]

*Functionbeat*

- Mark Functionbeat  as GA. {pull}10564[10564]
- Functionbeat can now deploy a function for Kinesis. {pull}10116[10116]
- Allow functionbeat to use the keystore. {issue}9009[9009]

==== Deprecated

*Filebeat*

- Deprecate field source. Will be replaced by log.source.address and log.file.path in 7.0. {pull}9435[9435]

*Metricbeat*

- Deprecate field `metricset.rtt`. Replaced by `event.duration` which is in nano instead of micro seconds.

*Packetbeat*

- Support new TLS version negotiation introduced in TLS 1.3. {issue}8647[8647].

==== Known Issue

*Journalbeat*

- Journalbeat requires at least systemd v233 in order to follow entries after journal changes (rotation, vacuum).

[[release-notes-6.6.2]]
=== Beats version 6.6.2
https://github.com/elastic/beats/compare/v6.6.1...6.6.2[View commits]

==== Bugfixes

*Auditbeat*

- System module: Fix and unify bucket closing logic. {pull}10897[10897]

*Filebeat*

- Fix a bug when converting NetFlow fields to snake_case. {pull}10950[10950]

*Metricbeat*

- Fix issue in kubernetes module preventing usage percentages to be properly calculated. {pull}10946[10946]

*Packetbeat*

- Avoid reporting unknown MongoDB opcodes more than once. {pull}10878[10878]

*Winlogbeat*

- Prevent Winlogbeat from dropping events with invalid XML. {pull}11006[11006]

[[release-notes-6.6.1]]
=== Beats version 6.6.1
https://github.com/elastic/beats/compare/v6.6.0...6.6.1[View commits]

==== Breaking changes

*Affecting all Beats*

- Fix stopping of modules started by kubernetes autodiscover. {pull}10476[10476]

*Auditbeat*

- Enable System module config on Windows. {pull}10237[10237]

*Filebeat*

- Fix bad bytes count in `docker` input when filtering by stream. {pull}10211[10211]
- Add `convert_timezone` option to Logstash module to convert dates to UTC. {issue}9756[9756] {pull}9797[9797]
- Add `convert_timezone` option to Elasticsearch module to convert dates to UTC. {issue}9756[9756] {pull}9761[9761]
- Make elasticsearch/audit fileset be more lenient in parsing node name. {issue}10035[10035] {pull}10135[10135]

*Journalbeat*

- Fix fields.yml indentation of audit group which had the effect of creating an incomplete Elasticsearch index template. {pull}10556[10556]

*Metricbeat*

- Fix issue with `elasticsearch/node_stats` metricset (x-pack) not indexing `source_node` field. {pull}10639[10639]

*Packetbeat*

- Fixed a crash when using af_packet capture {pull}10477[10477]

*Functionbeat*

- Ensure that functionbeat is logging at info level not debug. {issue}10262[10262]

==== Added

*Filebeat*

- Teach elasticsearch/audit fileset to parse out some more fields. {issue}10134[10134] {pull}10137[10137]

*Journalbeat*

- Migrate registry from previously incorrect path. {pull}10486[10486]

[[release-notes-6.6.0]]
=== Beats version 6.6.0
https://github.com/elastic/beats/compare/v6.5.4...6.6[View commits]

==== Breaking changes

*Affecting all Beats*

- Dissect syntax change, use * instead of ? when working with field reference. {issue}8054[8054]

*Filebeat*

- Allow beats to blacklist certain part of the configuration while using Central Management. {pull}9099[9099]

*Metricbeat*

- Allow beats to blacklist certain part of the configuration while using Central Management. {pull}9099[9099]

*Functionbeat*

- The CLI will now log CloudFormation Stack events. {issue}8912[8912]
- Correctly normalize Cloudformation resource name. {issue}10087[10087]

==== Bugfixes

*Affecting all Beats*

- Fix autodiscover configurations stopping when metadata is missing. {pull}8851[8851]
- Refresh host metadata in add_host_metadata. {pull}9359[9359]
- When collecting swap metrics for beats telemetry or system metricbeat module handle cases of free swap being bigger than total swap by assuming no swap is being used. {issue}6271[6271] {pull}9383[9383]
- Ignore non index fields in default_field for Elasticsearch. {pull}9549[9549]
- Update Golang to 1.10.6. {pull}9563[9563]
- Update Kibana index pattern attributes for objects that are disabled. {pull}9644[9644]
- Enforce validation for the Central Management access token. {issue}9621[9621]
- Fix registry handle leak on Windows (https://github.com/elastic/go-sysinfo/pull/33). {pull}9920[9920]
- Gracefully handle TLS options when enrolling a Beat. {issue}9129[9129]
- Allow to unenroll a Beat from the UI. {issue}9452[9452]
- The backing off now implements jitter to better distribute the load. {issue}10172[10172]
- Fix config appender registration. {pull}9873[9873]
- Fix TLS certificate DoS vulnerability. {pull}10304[10304]

*Filebeat*

- Fix improperly set config for CRI Flag in Docker Input {pull}8899[8899]
- Just enabling the `elasticsearch` fileset and starting Filebeat no longer causes an error. {pull}8891[8891]
- Fix macOS default log path for elasticsearch module based on homebrew paths. {pul}8939[8939]
- Support IPv6 addresses with zone id in IIS ingest pipeline. {issue}9836[9836] error log: {pull}9869[9869] access log: {pull}10030[10030]
- Support haproxy log lines without captured headers. {issue}9463[9463] {pull}9958[9958]

*Heartbeat*

- Heartbeat now always downloads the entire body of HTTP endpoints, even if no checks against the body content are declared. This fixes an issue where timing metrics would be incorrect in scenarios where the body wasn't used since the connection would be closed soon after the headers were sent, but before the entire body was. {pull}8894[8894]

*Metricbeat*

- Add missing namespace field in http server metricset {pull}7890[7890]
- Fix issue with not collecting Elasticsearch cross-cluster replication stats correctly. {pull}9179[9179]
- The `node.name` field in the `elasticsearch/node` metricset now correctly reports the Elasticsarch node name. Previously this field was incorrectly reporting the node ID instead. {pull}9209[9209]
- Fix panics in vsphere module when certain values where not returned by the API. {pull}9784[9784]
- Fix pod UID metadata enrichment in Kubernetes module. {pull}10081[10081]


*Packetbeat*

- Fix issue with process monitor associating traffic to the wrong process. {issue}9151[9151] {pull}9443[9443]
- Fix DHCPv4 dashboard that wouldn't load in Kibana. {issue}9850[9850]


==== Added

*Affecting all Beats*

- Unify dashboard exporter tools. {pull}9097[9097]
- Dissect will now flag event on parsing error. {pull}8751[8751]
- Added the `redirect_stderr` option that allows panics to be logged to log files. {pull}8430[8430]
- Add cache.ttl to add_host_metadata. {pull}9359[9359]
- Add support for index lifecycle management (beta). {pull}7963[7963]
- Always include Pod UID as part of Pod metadata. {pull]9517[9517]
- Release Jolokia autodiscover as GA. {pull}9706[9706]

*Auditbeat*

- Add system module. {pull}9546[9546]

*Filebeat*
- Added `detect_null_bytes` selector to detect null bytes from a io.reader. {pull}9210[9210]
- Added `syslog_host` variable to HAProxy module to allow syslog listener to bind to configured host. {pull}9366[9366]
- Allow to force CRI format parsing for better performance {pull}8424[8424]
- Add event.dataset to module events. {pull}9457[9457]
- Add field log.source.address and log.file.path to replace source. {pull}9435[9435]
- Add support for multi-core thread_id in postgresql module {issue}9156[9156] {pull}9482[9482]
- Added netflow input type that supports NetFlow v1, v5, v6, v7, v8, v9 and IPFIX. {issue}9399[9399]

*Journalbeat*

- Add the ability to check against JSON HTTP bodies with conditions. {pull}8667[8667]
- Add cursor_seek_fallback option. {pull}9234[9234]

*Metricbeat*

- Collect custom cluster `display_name` in `elasticsearch/cluster_stats` metricset. {pull}8445[8445]
- Test etcd module with etcd 3.3. {pull}9068[9068]
- All `elasticsearch` metricsets now have module-level `cluster.id` and `cluster.name` fields. {pull}8770[8770] {pull}8771[8771] {pull}9164[9164] {pull}9165[9165] {pull}9166[9166] {pull}9168[9168]
- All `elasticsearch` node-level metricsets now have `node.id` and `node.name` fields. {pull}9168[9168] {pull}9209[9209]
- Add settings to disable docker and cgroup cpu metrics per core. {issue}9187[9187] {pull}9194[9194] {pull}9589[9589]
- The `elasticsearch/node` metricset now reports the Elasticsearch cluster UUID. {pull}8771[8771]
- Support GET requests in Jolokia module. {issue}8566[8566] {pull}9226[9226]
- Add freebsd support for the uptime metricset. {pull}9413[9413]
- Add `host.os.name` field to add_host_metadata processor. {issue}8948[8948] {pull}9405[9405]
- Add field `event.dataset` which is `{module}.{metricset)`. {pull}9393[9393]

==== Deprecated

*Filebeat*
- Deprecate field source. Will be replaced by log.source.address and log.file.path in 7.0. {pull}9435[9435]

*Metricbeat*

- Deprecate field `metricset.rtt`. Replaced by `event.duration` which is in nano instead of micro seconds. {pull}9393[9393]

*Packetbeat*

- Support new TLS version negotiation introduced in TLS 1.3. {issue}8647[8647].



[[release-notes-6.5.4]]
=== Beats version 6.5.4
https://github.com/elastic/beats/compare/v6.5.3...v6.5.4[View commits]

==== Bugfixes

*Affecting all Beats*

- Update Golang to 1.10.6. This fixes an issue in remote certificate validation CVE-2018-16875. {pull}9563[9563]

*Filebeat*

- Fix saved objects in filebeat haproxy dashboard. {pull}9417[9417]
- Fixed a memory leak when harvesters are closed. {pull}7820[7820]

==== Added

*Filebeat*

- Added support on Traefik for Common Log Format and Combined Log Format mixed which is the default Traefik format {issue}8015[8015] {issue}6111[6111] {pull}8768[8768].


[[release-notes-6.5.3]]
=== Beats version 6.5.3
https://github.com/elastic/beats/compare/v6.5.2...v6.5.3[View commits]

==== Bugfixes

*Affecting all Beats*

- Log events at the debug level when dropped by encoding problems. {pull}9251[9251]

*Filebeat*

- Correctly parse `December` or `Dec` in the Syslog input. {pull}9349[9349]
- Don't generate incomplete configurations when logs collection is disabled by hints. {pull}9305[9305]
- Stop runners disabled by hints after previously being started. {pull}9305[9305]
- Fix installation of haproxy dashboard. {issue}9307[9307] {pull}9313[9313]

[[release-notes-6.5.2]]
=== Beats version 6.5.2
https://github.com/elastic/beats/compare/v6.5.1...v6.5.2[View commits]

==== Bugfixes

*Affecting all Beats*

- Propagate Sync error when running SafeFileRotate. {pull}9069[9069]

*Metricbeat*

- Fix panic on docker healthcheck collection on dockers without healthchecks. {pull}9171[9171]
- Fix issue preventing diskio metrics collection for idle disks. {issue}9124[9124] {pull}9125[9125]

[[release-notes-6.5.1]]
=== Beats version 6.5.1
https://github.com/elastic/beats/compare/v6.5.0...v6.5.1[View commits]

==== Bugfixes

*Affecting all Beats*
- Fix windows binaries not having an enroll command. {issue}9096[9096] {pull}8836[8836]

*Journalbeat*
- Fix journalbeat sometimes hanging if output is unavailable. {pull}9106[9106]

*Metricbeat*
- Fix race condition when enriching events with kubernetes metadata. {issue}9055[9055] {issue}9067[9067]

==== Added

*Journalbeat*
- Add minimal kibana dashboard. {pull}9106[9106]


[[release-notes-6.5.0]]
=== Beats version 6.5.0
https://github.com/elastic/beats/compare/v6.4.0...v6.5.0[View commits]

==== Bugfixes

*Affecting all Beats*

- Fixed `add_host_metadata` not initializing correctly on Windows. {issue}7715[7715]
- Fixed missing file unlock in spool file on Windows, so file can be reopened and locked. {pull}7859[7859]
- Fix spool file opening/creation failing due to file locking on Windows. {pull}7859[7859]
- Fix size of maximum mmaped read area in spool file on Windows. {pull}7859[7859]
- Fix potential data loss on OS X in spool file by using fcntl with F_FULLFSYNC. {pull}7859[7859]
- Improve fsync on linux, by assuming the kernel resets error flags of failed writes. {pull}7859[7859]
- Remove unix-like permission checks on Windows, so files can be opened. {issue}7849[7849]
- Replace index patterns in TSVB visualizations. {pull}7929[7929]
- Deregister pipeline loader callback when inputsRunner is stopped. {pull}[7893][7893]
- Add backoff support to x-pack monitoring outputs. {issue}7966[7966]
- Removed execute permissions systemd unit file. {pull}7873[7873]
- Fix a race condition with the `add_host_metadata` and the event serialization. {pull}8223[8223] {pull}8653[8653]
- Enforce that data used by k8s or docker doesn't use any reference. {pull}8240[8240]
- Switch to different UUID lib due to to non-random generated UUIDs. {pull}8485[8485]
- Fix race condition when publishing monitoring data. {pull}8646[8646]
- Fix bug in loading dashboards from zip file. {issue}8051[8051]
- Fix in-cluster kubernetes configuration on IPv6. {pull}8754[8754]
- The export config subcommand should not display real value for field reference. {pull}8769[8769]
- The setup command will not fail if no dashboard is available to import. {pull}8977[8977]
- Fix central management configurations reload when a configuration is removed in Kibana. {issue}9010[9010]

*Auditbeat*

- Fixed a crash in the file_integrity module under Linux. {issue}7753[7753]
- Fixed the RPM by designating the config file as configuration data in the RPM spec. {issue}8075[8075]
- Fixed a concurrent map write panic in the auditd module. {pull}8158[8158]
- Fixed a data race in the file_integrity module. {issue}8009[8009]
- Fixed a deadlock in the file_integrity module. {pull}8027[8027]

*Filebeat*

- Fix date format in Mongodb Ingest pipeline. {pull}7974[7974]
- Fixed a docker input error due to the offset update bug in partial log join.{pull}8177[8177]
- Update CRI format to support partial/full tags. {pull}8265[8265]
- Fix some errors happening when stopping syslog input. {pull}8347[8347]
- Fix RFC3339 timezone and nanoseconds parsing with the syslog input. {pull}8346[8346]
- Mark the TCP and UDP input as GA. {pull}8125[8125]
- Support multiline logs in logstash/log fileset of Filebeat. {pull}8562[8562]
- Support different timestamp format in postgresql module. {issue}9494[9494] {pull}9650[9650]

*Heartbeat*

- Fixed bug where HTTP responses with larger bodies would incorrectly report connection errors. {pull}8660[8660]

*Metricbeat*

- Fix golang.heap.gc.cpu_fraction type from long to float in Golang module. {pull}7789[7789]
- Fixed the RPM by designating the modules.d config files as configuration data in the RPM spec. {issue}8075[8075]
- Fixed the location of the modules.d dir in Deb and RPM packages. {issue}8104[8104]
- Add docker diskio stats on Windows. {issue}6815[6815] {pull}8126[8126]
- Fix incorrect type conversion of average response time in Haproxy dashboards {pull}8404[8404]
- Added io disk read and write times to system module {issue}8473[8473] {pull}8508[8508]
- Avoid mapping issues in kubernetes module. {pull}8487[8487]
- Recover metrics for old apache versions removed by mistake on #6450. {pull}7871[7871]
- Fix dropwizard module parsing of metric names. {issue}8365[8365] {pull}6385[8385]
- Fix issue that would prevent kafka module to find a proper broker when port is not set {pull}8613[8613]
- Fix range colors in multiple visualizations. {issue}8633[8633] {pull}8634[8634]
- Fix incorrect header parsing on http metricbeat module {issue}8564[8564] {pull}8585[8585]
- Fixed a panic when the kvm module cannot establish a connection to libvirtd. {issue}7792[7792].

*Packetbeat*

- Fixed a seccomp related error where the `fcntl64` syscall was not permitted
  on 32-bit Linux and the sniffer failed to start. {issue}7839[7839]
- Added missing `cmdline` and `client_cmdline` fields to index template. {pull}8258[8258]

==== Added

*Affecting all Beats*

- Added time-based log rotation. {pull}8349[8349]
- Add backoff on error support to redis output. {pull}7781[7781]
- Allow for cloud-id to specify a custom port. This makes cloud-id work in ECE contexts. {pull}7887[7887]
- Add support to grow or shrink an existing spool file between restarts. {pull}7859[7859]
- Make kubernetes autodiscover ignore events with empty container IDs {pull}7971[7971]
- Implement CheckConfig in RunnerFactory to make autodiscover check configs {pull}7961[7961]
- Add DNS processor with support for performing reverse lookups on IP addresses. {issue}7770[7770]
- Support for Kafka 2.0.0 in kafka output {pull}8399[8399]
- Add setting `setup.kibana.space.id` to support Kibana Spaces {pull}7942[7942]
- Better tracking of number of open file descriptors. {pull}7986[7986]
- Report number of open file handles on Windows. {pull}8329[8329]
- Added the `add_process_metadata` processor to enrich events with process information. {pull}6789[6789]
- Add Beats Central Management {pull}8559[8559]
- Report configured queue type. {pull}8091[8091]
- Enable `host` and `cloud` metadata processors by default. {pull}8596[8596]

*Filebeat*

- Add tag "truncated" to "log.flags" if incoming line is longer than configured limit. {pull}7991[7991]
- Add haproxy module. {pull}8014[8014]
- Add tag "multiline" to "log.flags" if event consists of multiple lines. {pull}7997[7997]
- Release `docker` input as GA. {pull}8328[8328]
- Keep unparsed user agent information in user_agent.original. {pull}7823[7832]
- Added default and TCP parsing formats to HAproxy module {issue}8311[8311] {pull}8637[8637]
- Add Suricata IDS/IDP/NSM module. {issue}8153[8153] {pull}8693[8693]
- Support for Kafka 2.0.0 {pull}8853[8853]

*Heartbeat*

- Heartbeat is marked as GA.
- Add automatic config file reloading. {pull}8023[8023]
- Added autodiscovery support {pull}8415[8415]
- Added support for extra TLS/x509 metadata. {pull}7944[7944]
- Added stats and state metrics for number of monitors and endpoints started. {pull}8621[8621]
- Add last monitor status to dashboard table. Further break out monitors in dashboard table by monitor.ip. {pull}9022[9022]

*Journalbeat*

- Add journalbeat. {pull}8703[8703]

*Metricbeat*

- Add `replstatus` metricset to MongoDB module {pull}7604[7604]
- Add experimental socket summary metricset to system module {pull}6782[6782]
- Move common kafka fields (broker, topic and partition.id) to the module level to facilitate events correlation {pull}7767[7767]
- Add fields for memory fragmentation, memory allocator stats, copy on write, master-slave status, and active defragmentation to `info` metricset of Redis module. {pull}7695[7695]
- Increase ignore_above for system.process.cmdline to 2048. {pull}8101[8100]
- Add support to renamed fields planned for redis 5.0. {pull}8167[8167]
- Allow TCP helper to support delimiters and graphite module to accept multiple metrics in a single payload. {pull}8278[8278]
- Added 'died' PID state to process_system metricset on system module {pull}8275[8275]
- Add `metrics` metricset to MongoDB module. {pull}7611[7611]
- Added `ccr` metricset to Elasticsearch module. {pull}8335[8335]
- Support for Kafka 2.0.0 {pull}8399[8399]
- Added support for query params in configuration {issue}8286[8286] {pull}8292[8292]
- Add container image for docker metricsets. {issue}8214[8214] {pull}8438[8438]
- Precalculate composed id fields for kafka dashboards. {pull}8504[8504]
- Add support for `full` status page output for php-fpm module as a separate metricset called `process`. {pull}8394[8394]
- Add Kafka dashboard. {pull}8457[8457]
- Release Kafka module as GA. {pull}8854[8854]

*Packetbeat*

- Added DHCP protocol support. {pull}7647[7647]

*Functionbeat*

- Initial version of Functionbeat. {pull}8678[8678]

==== Deprecated

*Heartbeat*

- watch.poll_file is now deprecated and superceded by automatic config file reloading.

*Metricbeat*

- Redis `info` `replication.master_offset` has been deprecated in favor of `replication.master.offset`.{pull}7695[7695]
- Redis `info` clients fields `longest_output_list` and `biggest_input_buf` have been renamed to `max_output_buffer` and `max_input_buffer` based on the names they will have in Redis 5.0, both fields will coexist during a time with the same value {pull}8167[8167].
- Move common kafka fields (broker, topic and partition.id) to the module level {pull}7767[7767].



[[release-notes-6.4.3]]
=== Beats version 6.4.3
https://github.com/elastic/beats/compare/v6.4.2...v6.4.3[View commits]

==== Bugfixes

*Affecting all Beats*

- Fix a race condition with the `add_host_metadata` and the event serialization. {pull}8223[8223] {pull}8653[8653]
- Fix race condition when publishing monitoring data. {pull}8646[8646]
- Fix bug in loading dashboards from zip file. {issue}8051[8051]
- The export config subcommand should not display real value for field reference. {pull}8769[8769]

*Filebeat*

- Fix typo in Filebeat IIS Kibana visualization. {pull}8604[8604]

*Metricbeat*

- Recover metrics for old Apache versions removed by mistake on #6450. {pull}7871[7871]
- Avoid mapping issues in Kubernetes module. {pull}8487[8487]
- Fixed a panic when the KVM module cannot establish a connection to libvirtd. {issue}7792[7792]


[[release-notes-6.4.2]]
=== Beats version 6.4.2
https://github.com/elastic/beats/compare/v6.4.1...v6.4.2[View commits]

==== Bugfixes

*Filebeat*

- Fix some errors happening when stopping syslog input. {pull}8347[8347]
- Fix RFC3339 timezone and nanoseconds parsing with the syslog input. {pull}8346[8346]

*Metricbeat*

- Fix incorrect type conversion of average response time in Haproxy dashboards {pull}8404[8404]
- Fix dropwizard module parsing of metric names. {issue}8365[8365] {pull}6385[8385]

[[release-notes-6.4.1]]
=== Beats version 6.4.1
https://github.com/elastic/beats/compare/v6.4.0...v6.4.1[View commits]

==== Bugfixes

*Affecting all Beats*

- Add backoff support to x-pack monitoring outputs. {issue}7966[7966]
- Removed execute permissions systemd unit file. {pull}7873[7873]
- Fix a race condition with the `add_host_metadata` and the event serialization. {pull}8223[8223]
- Enforce that data used by k8s or docker doesn't use any reference. {pull}8240[8240]
- Implement CheckConfig in RunnerFactory to make autodiscover check configs {pull}7961[7961]
- Make kubernetes autodiscover ignore events with empty container IDs {pull}7971[7971]

*Auditbeat*

- Fixed a concurrent map write panic in the auditd module. {pull}8158[8158]
- Fixed the RPM by designating the config file as configuration data in the RPM spec. {issue}8075[8075]

*Filebeat*

- Fixed a docker input error due to the offset update bug in partial log join.{pull}8177[8177]
- Update CRI format to support partial/full tags. {pull}8265[8265]

*Metricbeat*

- Fixed the location of the modules.d dir in Deb and RPM packages. {issue}8104[8104]
- Fixed the RPM by designating the modules.d config files as configuration data in the RPM spec. {issue}8075[8075]
- Fix golang.heap.gc.cpu_fraction type from long to float in Golang module. {pull}7789[7789]

*Packetbeat*

- Added missing `cmdline` and `client_cmdline` fields to index template. {pull}8258[8258]

[[release-notes-6.4.0]]
=== Beats version 6.4.0
https://github.com/elastic/beats/compare/v6.3.1...v6.4.0[View commits]

==== Known issue

Due to a packaging mistake, the `modules.d` configuration directory is
installed in the wrong path in the Metricbeat DEB and RPM packages.  This issue
results in an empty list when you run `metricbeat modules list` and failures
when you try to enable or disable modules. To work around this issue, run the
following command:

[source,sh]
-----------
sudo cp -r /usr/share/metricbeat/modules.d /etc/metricbeat/
-----------

This issue affects all new installations on DEB and RPM. Upgrades will run, but
use old configurations defined in the `modules.d` directory from the previous
installation.

The issue will be fixed in the 6.4.1 release.

==== Breaking changes

*Affecting all Beats*

- Set default kafka version to 1.0.0 in kafka output. Older versions are still supported by configuring the `version` setting. Minimally supported version is 0.11 (older versions might work, but are untested). {pull}7025[7025]

*Heartbeat*

- Rename http.response.status to http.response.status_code to align with ECS. {pull}7274[7274]
- Remove `type` field as not needed. {pull}7307[7307]

*Metricbeat*

- Fixed typo in values for `state_container` `status.phase`, from `terminate` to `terminated`. {pull}6916[6916]
- RabbitMQ management plugin path is now configured at the module level instead of having to do it in each of the metricsets. New `management_path_prefix` option should be used now {pull}7074[7074]
- RabbitMQ node metricset only collects metrics of the instance it connects to, `node.collect: cluster` can be used to collect all nodes as before. {issue}6556[6556] {pull}6971[6971]
- Change http/server metricset to put events by default under http.server and prefix config options with server.. {pull}7100[7100]
- Disable dedotting in docker module configuration. This will change the out-of-the-box behaviour, but not the one of already configured instances. {pull}7485[7485]
- Fix typo in etcd/self metricset fields from *.bandwithrate to *.bandwidthrate. {pull}7456[7456]
- Changed the definition of the `system.cpu.total.pct` and `system.cpu.total.norm.cou` fields to exclude the IOWait time. {pull}7691[7691]

==== Bugfixes

*Affecting all Beats*

- Error out on invalid Autodiscover template conditions settings. {pull}7200[7200]
- Allow to override the `ignore_above` option when defining new field with the type keyword. {pull}7238[7238]
- Fix a panic on the Dissect processor when we have data remaining after the last delimiter. {pull}7449[7449]
- When we fail to build a Kubernetes' indexer or matcher we produce a warning but we don't add them to the execution. {pull}7466[7466]
- Fix default value for logging.files.keepfiles. It was being set to 0 and now
  it's set to the documented value of 7. {issue}7494[7494]
- Retain compatibility with older Docker server versions. {issue}7542[7542]
- Fix errors unpacking configs modified via CLI by ignoring `-E key=value` pairs with missing value. {pull}7599[7599]

*Auditbeat*

- Allow `auditbeat setup` to run without requiring elevated privileges for the audit client. {issue}7111[7111]
- Fix goroutine leak that occurred when the auditd module was stopped. {pull}7163[7163]

*Filebeat*

- Fix a data race between stopping and starting of the harvesters. {issue}#6879[6879]
- Fix an issue when parsing ISO8601 dates with timezone definition {issue}7367[7367]
- Fix Grok pattern of MongoDB module. {pull}7568[7568]
- Fix registry duplicates and log resending on upgrade. {issue}7634[7634]

*Metricbeat*

- Fix Windows service metricset when using a 32-bit binary on a 64-bit OS. {pull}7294[7294]
- Do not report Metricbeat container host as hostname in Kubernetes deployment. {issue}7199[7199]
- Ensure metadata updates don't replace existing pod metrics. {pull}7573[7573]
- Fix kubernetes pct fields reporting. {pull}7677[7677]
- Add support for new `kube_node_status_condition` in Kubernetes `state_node`. {pull}7699[7699]

==== Added

*Affecting all Beats*

- Add dissect processor. {pull}6925[6925]
- Add IP-addresses and MAC-addresses to add_host_metadata. {pull}6878[6878]
- Added a seccomp (secure computing) filter on Linux that whitelists the
  necessary system calls used by each Beat. {issue}5213[5213]
- Ship fields.yml as part of the binary {pull}4834[4834]
- Added options to dev-tools/cmd/dashboards/export_dashboard.go: -indexPattern to include index-pattern in output, -quiet to be quiet. {pull}7101[7101]
- Add Indexer indexing by pod uid. Enable pod uid metadata gathering in add_kubernetes_metadata. Extended Matcher log_path matching to support volume mounts {pull}7072[7072]
- Add default_fields to Elasticsearch template when connecting to Elasticsearch >= 7.0. {pull}7015[7015]
- Add support for loading a template.json file directly instead of using fields.yml. {pull}7039[7039]
- Add support for keyword multifields in field.yml. {pull}7131[7131]
- Add experimental Jolokia Discovery autodiscover provider. {pull}7141[7141]
- Add owner object info to Kubernetes metadata. {pull}7231[7231]
- Add Beat export dashboard command. {pull}7239[7239]
- Add support for docker autodiscover to monitor containers on host network {pull}6708[6708]
- Add ability to define input configuration as stringified JSON for autodiscover. {pull}7372[7372]
- Add processor definition support for hints builder {pull}7386[7386]
- Add support to disable html escaping in outputs. {pull}7445[7445]
- Refactor error handing in schema.Apply(). {pull}7335[7335]
- Add additional types to Kubernetes metadata {pull}7457[7457]
- Add module state reporting for Beats Monitoring. {pull}7075[7075]
- Release the `rename` processor as GA. {pull}7656[7656]
- Add support for Openstack Nova in `add_cloud_metadata` processor. {pull}7663[7663]
- Add support to set Beats services to automatic-delayed start on Windows. {pull}8720[8711]

*Auditbeat*

- Added XXH64 hash option for file integrity checks. {pull}7311[7311]
- Added the `show auditd-rules` and `show auditd-status` commands to show kernel rules and status. {pull}7114[7114]
- Add Kubernetes specs for auditbeat file integrity monitoring {pull}7642[7642]

*Filebeat*

- Add Kibana module with log fileset. {pull}7052[7052]
- Support MySQL 5.7.19 by mysql/slowlog {pull}6969[6969]
- Correctly join partial log lines when using `docker` input. {pull}6967[6967]
- Add support for TLS with client authentication to the TCP input {pull}7056[7056]
- Converted part of pipeline from treafik/access metricSet to dissect to improve efficiency. {pull}7209[7209]
- Add GC fileset to the Elasticsearch module. {pull}7305[7305]
- Add Audit log fileset to the Elasticsearch module. {pull}7365[7365]
- Add Slow log fileset to the Elasticsearch module. {pull}7473[7473]
- Add deprecation fileset to the Elasticsearch module. {pull}7474[7474]
- Add `convert_timezone` option to Kafka module to convert dates to UTC. {issue}7546[7546] {pull}7578[7578]
- Add patterns for kafka 1.1 logs. {pull}7608[7608]
- Move debug messages in tcp input source {pull}7712[7712]

*Metricbeat*

- Add experimental Elasticsearch index metricset. {pull}6881[6881]
- Add dashboards and visualizations for haproxy metrics. {pull}6934[6934]
- Add Jolokia agent in proxy mode. {pull}6475[6475]
- Add message rates to the RabbitMQ queue metricset {issue}6442[6442] {pull}6606[6606]
- Add exchanges metricset to the RabbitMQ module {issue}6442[6442] {pull}6607[6607]
- Add Elasticsearch index_summary metricset. {pull}6918[6918]
- Add shard metricset to Elasticsearch module. {pull}7006[7006]
- Add apiserver metricset to Kubernetes module. {pull}7059[7059]
- Add maxmemory to redis info metricset. {pull}7127[7127]
- Set guest as default user in RabbitMQ module. {pull}7107[7107]
- Add postgresql statement metricset. {issue}7048[7048] {pull}7060[7060]
- Update `state_container` metricset to support latest `kube-state-metrics` version. {pull}7216[7216]
- Add TLS support to MongoDB module. {pull}7401[7401]
- Added Traefik module with health metricset. {pull}7413[7413]
- Add Elasticsearch ml_job metricsets. {pull}7196[7196]
- Add support for bearer token files to HTTP helper. {pull}7527[7527]
- Add Elasticsearch index recovery metricset. {pull}7225[7225]
- Add `locks`, `global_locks`, `oplatencies` and `process` fields to `status` metricset of MongoDB module. {pull}7613[7613]
- Run Kafka integration tests on version 1.1.0 {pull}7616[7616]
- Release raid and socket metricset from system module as GA. {pull}7658[7658]
- Release elasticsearch module and all its metricsets as beta. {pull}7662[7662]
- Release munin and traefik module as beta. {pull}7660[7660]
- Add envoyproxy module. {pull}7569[7569]
- Release prometheus collector metricset as GA. {pull}7660[7660]
- Add Elasticsearch `cluster_stats` metricset. {pull}7638[7638]
- Added `basepath` setting for HTTP-based metricsets {pull}7700[7700]
- Add couchdb module. {pull}9406[9406]

*Packetbeat*

- The process monitor now reports the command-line for all processes, under Linux and Windows. {pull}7135[7135]
- Updated the TLS protocol parser with new cipher suites added to TLS 1.3. {issue}7455[7455]
- Flows are enriched with process information using the process monitor. {pull}7507[7507]
- Added UDP support to process monitor. {pull}7571[7571]

==== Deprecated

*Metricbeat*

- Kubernetes `state_container` `cpu.limit.nanocores` and `cpu.request.nanocores` have been
deprecated in favor of `cpu.*.cores`. {pull}6916[6916]

[[release-notes-6.3.1]]
=== Beats version 6.3.1
https://github.com/elastic/beats/compare/v6.3.0...v6.3.1[View commits]

==== Bugfixes

*Affecting all Beats*

- Allow index-pattern only setup when setup.dashboards.only_index=true. {pull}7285[7285]
- Preserve the event when source matching fails in `add_docker_metadata`. {pull}7133[7133]
- Negotiate Docker API version from our client instead of using a hardcoded one. {pull}7165[7165]
- Fix duplicating dynamic_fields in template when overwriting the template. {pull}7352[7352]

*Auditbeat*

- Fixed parsing of AppArmor audit messages. {pull}6978[6978]

*Filebeat*

- Comply with PostgreSQL database name format {pull}7198[7198]
- Optimize PostgreSQL ingest pipeline to use anchored regexp and merge multiple regexp into a single expression. {pull}7269[7269]
- Keep different registry entry per container stream to avoid wrong offsets. {issue}7281[7281]
- Fix offset field pointing at end of a line. {issue}6514[6514]
- Commit registry writes to stable storage to avoid corrupt registry files. {issue}6792[6792]

*Metricbeat*

- Fix field mapping for the system process CPU ticks fields. {pull}7230[7230]
- Ensure canonical naming for JMX beans is disabled in Jolokia module. {pull}7047[7047]
- Fix Jolokia attribute mapping when using wildcards and MBean names with multiple properties. {pull}7321[7321]

*Packetbeat*

- Fix an out of bounds access in HTTP parser caused by malformed request. {pull}6997[6997]
- Fix missing type for `http.response.body` field. {pull}7169[7169]

==== Added

*Auditbeat*

- Added caching of UID and GID values to auditd module. {pull}6978[6978]
- Updated syscall tables for Linux 4.16. {pull}6978[6978]
- Added better error messages for when the auditd module fails due to the
  Linux kernel not supporting auditing (CONFIG_AUDIT=n). {pull}7012[7012]

*Metricbeat*

- Collect accumulated docker network metrics and mark old ones as deprecated. {pull}7253[7253]



[[release-notes-6.3.0]]
=== Beats version 6.3.0
https://github.com/elastic/beats/compare/v6.2.3...v6.3.0[View commits]

==== Breaking changes

*Affecting all Beats*

- De dot keys of labels and annotations in kubernetes meta processors to prevent collisions. {pull}6203[6203]
- Rename `beat.cpu.*.time metrics` to `beat.cpu.*.time.ms`. {pull}6449[6449]
- Add `host.name` field to all events, to avoid mapping conflicts. This could be breaking Logstash configs if you rely on the `host` field being a string. {pull}7051[7051]

*Filebeat*

- Add validation for Stdin, when Filebeat is configured with Stdin and any other inputs, Filebeat
  will now refuse to start. {pull}6463[6463]
- Mark `system.syslog.message` and `system.auth.message` as `text` instead of `keyword`. {pull}6589[6589]

*Metricbeat*

- De dot keys in kubernetes/event metricset to prevent collisions. {pull}6203[6203]
- Add config option for windows/perfmon metricset to ignore non existent counters. {pull}6432[6432]
- Refactor docker CPU calculations to be more consistent with `docker stats`. {pull}6608[6608]
- Update logstash.node_stats metricset to write data under `logstash.node.stats.*`. {pull}6714[6714]

==== Bugfixes

*Affecting all Beats*

- Fix panic when Events containing a float32 value are normalized. {pull}6129[6129]
- Fix `setup.dashboards.always_kibana` when using Kibana 5.6. {issue}6090[6090]
- Fix for Kafka logger. {pull}6430[6430]
- Remove double slashes in Windows service script. {pull}6491[6491]
- Ensure Kubernetes labels/annotations don't break mapping {pull}6490[6490]
- Ensure that the dashboard zip files can't contain files outside of the kibana directory. {pull}6921[6921]
- Fix map overwrite panics by cloning shared structs before doing the update. {pull}6947[6947]
- Fix delays on autodiscovery events handling caused by blocking runner stops. {pull}7170[7170]
- Do not emit Kubernetes autodiscover events for Pods without IP address. {pull}7235[7235]
- Fix self metrics when containerized {pull}6641[6641]

*Auditbeat*

- Add hex decoding for the name field in audit path records. {pull}6687[6687]
- Fixed a deadlock in the file_integrity module under Windows. {issue}6864[6864]
- Fixed parsing of AppArmor audit messages. {pull}6978[6978]
- Allow `auditbeat setup` to run without requiring elevated privileges for the audit client. {issue}7111[7111]
- Fix goroutine leak that occurred when the auditd module was stopped. {pull}7163[7163]

*Filebeat*

- Fix panic when log prospector configuration fails to load. {issue}6800[6800]
- Fix memory leak in log prospector when files cannot be read. {issue}6797[6797]
- Add raw JSON to message field when JSON parsing fails. {issue}6516[6516]
- Commit registry writes to stable storage to avoid corrupt registry files. {pull}6877[6877]
- Fix a parsing issue in the syslog input for RFC3339 timestamp and time with nanoseconds. {pull}7046[7046]
- Fix an issue with an overflowing wait group when using the TCP input. {issue}7202[7202]

*Heartbeat*

- Fix race due to updates of shared a map, that was not supposed to be shared between multiple go-routines. {issue}6616[6616]

*Metricbeat*

- Fix the default configuration for Logstash to include the default port. {pull}6279[6279]
- Fix dealing with new process status codes in Linux kernel 4.14+. {pull}6306[6306]
- Add filtering option by exact device names in system.diskio. `diskio.include_devices`. {pull}6085[6085]
- Add connections metricset to RabbitMQ module {pull}6548[6548]
- Fix panic in http dependent modules when invalid config was used. {pull}6205[6205]
- Fix system.filesystem.used.pct value to match what df reports. {issue}5494[5494]
- Fix namespace disambiguation in Kubernetes state_* metricsets. {issue}6281[6281]
- Fix Windows perfmon metricset so that it sends metrics when an error occurs. {pull}6542[6542]
- Fix Kubernetes calculated fields store. {pull}6564{6564}
- Exclude bind mounts in fsstat and filesystem metricsets. {pull}6819[6819]
- Don't stop Metricbeat if aerospike server is down. {pull}6874[6874]
- disk reads and write count metrics in RabbitMQ queue metricset made optional. {issue}6876[6876]
- Add mapping for docker metrics per cpu. {pull}6843[6843]

*Winlogbeat*

- Fixed a crash under Windows 2003 and XP when an event had less insert strings than required by its format string. {pull}6247[6247]
- Fix config validation to allow `event_logs.processors`. [pull]6217[6217]

==== Added

*Affecting all Beats*

- Update Golang 1.9.4 {pull}6326[6326]
- Add the ability to log to the Windows Event Log. {pull}5913[5913]
- The node name can be discovered automatically by machine-id matching when beat deployed outside Kubernetes cluster. {pull}6146[6146]
- Panics will be written to the logger before exiting. {pull}6199[6199]
- Add builder support for autodiscover and annotations builder {pull}6408[6408]
- Add plugin support for autodiscover builders, providers {pull}6457[6457]
- Preserve runtime from container statuses in Kubernetes autodiscover {pull}6456[6456]
- Experimental feature setup.template.append_fields added. {pull}6024[6024]
- Add appender support to autodiscover {pull}6469[6469]
- Add add_host_metadata processor {pull}5968[5968]
- Retry configuration to load dashboards if Kibana is not reachable when the beat starts. {pull}6560[6560]
- Add `has_fields` conditional to filter events based on the existence of all the given fields. {issue}6285[6285] {pull}6653[6653]
- Add support for spooling to disk to the beats event publishing pipeline. {pull}6581[6581]
- Added logging of system info at Beat startup. {issue}5946[5946]
- Do not log errors if X-Pack Monitoring is enabled but Elastisearch X-Pack is not. {pull}6627[6627]
- Add rename processor. {pull}6292[6292]
- Allow override of dynamic template `match_mapping_type` for fields with object_type. {pull}6691[6691]

*Filebeat*

- Add IIS module to parse access log and error log. {pull}6127[6127]
- Renaming of the prospector type to the input type and all prospectors are now moved to the input
  folder, to maintain backward compatibility type aliasing was used to map the old type to the new
  one. This change also affect YAML configuration. {pull}6078[6078]
- Addition of the TCP input {pull}6700[6700]
- Add option to convert the timestamps to UTC in the system module. {pull}5647[5647]
- Add Logstash module support for main log and the slow log, support the plain text or structured JSON format {pull}5481[5481]
- Add stream filtering when using `docker` prospector. {pull}6057[6057]
- Add support for CRI logs format. {issue}5630[5630]
- Add json.ignore_decoding_error config to not log json decoding erors. {issue}6547[6547]
- Make registry file permission configurable. {pull}6455[6455]
- Add MongoDB module. {pull}6283[6238]
- Add Ingest pipeline loading to setup. {pull}6814[6814]
- Add support of log_format combined to NGINX access logs. {pull}6858[6858]
- Release config reloading feature as GA.
- Add support human friendly size for the UDP input. {pull}6886[6886]
- Add Syslog input to ingest RFC3164 Events via TCP and UDP {pull}6842[6842]
- Remove the undefined `username` option from the Redis input and clarify the documentation. {pull}6662[6662]

*Heartbeat*

- Made the URL field of Heartbeat aggregateable. {pull}6263[6263]
- Use `match.Matcher` for checking Heartbeat response bodies with regular expressions. {pull}6539[6539]

*Metricbeat*

- Support apache status pages for versions older than 2.4.16. {pull}6450[6450]
- Add support for huge pages on Linux. {pull}6436[6436]
- Support to optionally 'de dot' keys in http/json metricset to prevent collisions. {pull}5970[5970]
- Add graphite protocol metricbeat module. {pull}4734[4734]
- Add http server metricset to support push metrics via http. {pull}4770[4770]
- Make config object public for graphite and http server {pull}4820[4820]
- Add system uptime metricset. {issue}4848[4848]
- Add experimental `queue` metricset to RabbitMQ module. {pull}4788[4788]
- Add additional php-fpm pool status kpis for Metricbeat module {pull}5287[5287]
- Add etcd module. {issue}4970[4970]
- Add ip address of docker containers to event. {pull}5379[5379]
- Add ceph osd tree information to metricbeat {pull}5498[5498]
- Add ceph osd_df to metricbeat {pull}5606[5606]
- Add basic Logstash module. {pull}5540[5540]
- Add dashboard for Windows service metricset. {pull}5603[5603]
- Add pct calculated fields for Pod and container CPU and memory usages. {pull}6158[6158]
- Add statefulset support to Kubernetes module. {pull}6236[6236]
- Refactor prometheus endpoint parsing to look similar to upstream prometheus {pull}6332[6332]
- Making the http/json metricset GA. {pull}6471[6471]
- Add support for array in http/json metricset. {pull}6480[6480]
- Making the jolokia/jmx module GA. {pull}6143[6143]
- Making the MongoDB module GA. {pull}6554[6554]
- Allow to disable labels `dedot` in Docker module, in favor of a safe way to keep dots. {pull}6490[6490]
- Add experimental module to collect metrics from munin nodes. {pull}6517[6517]
- Add support for wildcards and explicit metrics grouping in jolokia/jmx. {pull}6462[6462]
- Set `collector` as default metricset in Prometheus module. {pull}6636[6636] {pull}6747[6747]
- Set `mntr` as default metricset in Zookeeper module. {pull}6674[6674]
- Set default metricsets in vSphere module. {pull}6676[6676]
- Set `status` as default metricset in Apache module. {pull}6673[6673]
- Set `namespace` as default metricset in Aerospike module. {pull}6669[6669]
- Set `service` as default metricset in Windows module. {pull}6675[6675]
- Set all metricsets as default metricsets in uwsgi module. {pull}6688[6688]
- Allow autodiscover to monitor unexposed ports {pull}6727[6727]
- Mark kubernetes.event metricset as beta. {pull}6715[6715]
- Set all metricsets as default metricsets in couchbase module. {pull}6683[6683]
- Mark uwsgi module and metricset as beta. {pull}6717[6717]
- Mark Golang module and metricsets as beta. {pull}6711[6711]
- Mark system.raid metricset as beta. {pull}6710[6710]
- Mark http.server metricset as beta. {pull}6712[6712]
- Mark metricbeat logstash module and metricsets as beta. {pull}6713[6713]
- Set all metricsets as default metricsets in Ceph module. {pull}6676[6676]
- Set `container`, `cpu`, `diskio`, `healthcheck`, `info`, `memory` and `network` in docker module as default. {pull}6718[6718]
- Set `cpu`, `load`, `memory`, `network`, `process` and `process_summary` as default metricsets in system module. {pull}6689[6689]
- Set `collector` as default metricset in Dropwizard module. {pull}6669[6669]
- Set `info` and `keyspace` as default metricsets in redis module. {pull}6742[6742]
- Set `connection` as default metricset in rabbitmq module. {pull}6743[6743]
- Set all metricsets as default metricsets in Elasticsearch module. {pull}6755[6755]
- Set all metricsets as default metricsets in Etcd module. {pull}6756[6756]
- Set server metricsets as default in Graphite module. {pull}6757[6757]
- Set all metricsets as default metricsets in HAProxy module. {pull}6758[6758]
- Set all metricsets as default metricsets in Kafka module. {pull}6759[6759]
- Set all metricsets as default metricsets in postgresql module. {pull}6761[6761]
- Set status metricsets as default in Kibana module. {pull}6762[6762]
- Set all metricsets as default metricsets in Logstash module. {pull}6763[6763]
- Set `container`, `node`, `pod`, `system`, `volume` as default in Kubernetes module. {pull} 6764[6764]
- Set `stats` as default in memcached module. {pull}6765[6765]
- Set all metricsets as default metricsets in Mongodb module. {pull}6766[6766]
- Set `pool` as default metricset for php_fpm module. {pull}6768[6768]
- Set `status` as default metricset for mysql module. {pull} 6769[6769]
- Set `stubstatus` as default metricset for nginx module. {pull}6770[6770]
- Added support for haproxy 1.7 and 1.8. {pull}6793[6793]
- Add accumulated I/O stats to diskio in the line of `docker stats`. {pull}6701[6701]
- Ignore virtual filesystem types by default in system module. {pull}6819[6819]
- Release config reloading feature as GA. {pull}6891[6891]
- Kubernetes deployment: Add ServiceAccount config to system metricbeat. {pull}6824[6824]
- Kubernetes deployment: Add DNS Policy to system metricbeat. {pull}6656[6656]

*Packetbeat*

- Add support for condition on bool type {issue}5659[5659] {pull}5954[5954]
- Fix high memory usage on HTTP body if body is not published. {pull}6680[6680]
- Allow to capture the HTTP request or response bodies independently. {pull}6784[6784]
- HTTP publishes an Error event for unmatched requests or responses. {pull}6794[6794]

*Winlogbeat*

- Use bookmarks to persist the last published event. {pull}6150[6150]

[[release-notes-6.2.3]]
=== Beats version 6.2.3
https://github.com/elastic/beats/compare/v6.2.2...v6.2.3[View commits]

==== Breaking changes

*Affecting all Beats*

- Fix conditions checking on autodiscover Docker labels. {pull}6412[6412]

==== Bugfixes

*Affecting all Beats*

- Avoid panic errors when processing nil Pod events in add_kubernetes_metadata. {issue}6372[6372]
- Fix infinite failure on Kubernetes watch {pull}6504[6504]

*Metricbeat*

- Fix Kubernetes overview dashboard views for non default time ranges. {issue}6395{6395}


[[release-notes-6.2.2]]
=== Beats version 6.2.2
https://github.com/elastic/beats/compare/v6.2.1...v6.2.2[View commits]

==== Bugfixes

*Affecting all Beats*

- Add logging when monitoring cannot connect to Elasticsearch. {pull}6365[6365]
- Fix infinite loop when event unmarshal fails in Kubernetes pod watcher. {pull}6353[6353]

*Filebeat*

- Fix a conversion issue for time related fields in the Logstash module for the slowlog
  fileset. {issue}6317[6317]

[[release-notes-6.2.1]]
=== Beats version 6.2.1
https://github.com/elastic/beats/compare/v6.2.0...v6.2.1[View commits]

No changes in this release.

[[release-notes-6.2.0]]
=== Beats version 6.2.0
https://github.com/elastic/beats/compare/v6.1.3...v6.2.0[View commits]

==== Breaking changes

*Affecting all Beats*

- The log format may differ due to logging library changes. {pull}5901[5901]
- The default value for pipelining is reduced to 2 to avoid high memory in the Logstash beats input. {pull}6250[6250]

*Auditbeat*

- Split the audit.kernel and audit.file metricsets into their own modules
  named auditd and file_integrity, respectively. This change requires
  existing users to update their config. {issue}5422[5422]
- Renamed file_integrity module fields. {issue}5423[5423] {pull}5995[5995]
- Renamed auditd module fields. {issue}5423[5423] {pull}6080[6080]

*Metricbeat*

- Rename `golang.heap.system.optained` field to `golang.heap.system.obtained`. {issue}5703[5703]
- De dot keys in jolokia/jmx metricset to prevent collisions. {pull}5957[5957]

==== Bugfixes

*Auditbeat*

- Fixed an issue where the proctitle value was being truncated. {pull}6080[6080]
- Fixed an issue where values were incorrectly interpreted as hex data. {pull}6080[6080]
- Fixed parsing of the `key` value when multiple keys are present. {pull}6080[6080]
- Fix possible resource leak if file_integrity module is used with config
  reloading on Windows or Linux. {pull}6198[6198]

*Filebeat*

- Fix variable name for `convert_timezone` in the system module. {pull}5936[5936]

*Metricbeat*

- Fix error `datastore '*' not found` in Vsphere module. {issue}4879[4879]
- Fix error `NotAuthenticated` in Vsphere module. {issue}4673[4673]
- Fix mongodb session consistency mode to allow command execution on secondary nodes. {issue}4689[4689]
- Fix kubernetes `state_pod` `status.phase` so that the active phase is returned instead of `unknown`. {pull}5980[5980]
- Fix error collecting network_names in Vsphere module. {pull}5962[5962]
- Fix process cgroup memory metrics for memsw, kmem, and kmem_tcp. {issue}6033[6033]
- Fix kafka OffsetFetch request missing topic and partition parameters. {pull}5880[5880]

*Packetbeat*

- Fix mysql SQL parser to trim `\r` from Windows Server `SELECT\r\n\t1`. {pull}5572[5572]


==== Added

*Affecting all Beats*

- Adding a local keystore to allow user to obfuscate password {pull}5687[5687]
- Add autodiscover for kubernetes. {pull}6055[6055]
- Add Beats metrics reporting to Xpack. {issue}3422[3422]
- Update the command line library cobra and add support for zsh completion {pull}5761[5761]
- Update to Golang 1.9.2
- Moved `ip_port` indexer for `add_kubernetes_metadata` to all beats. {pull}5707[5707]
- `ip_port` indexer now index both IP and IP:port pairs. {pull}5721[5721]
- Add the ability to write structured logs. {pull}5901[5901]
- Use structured logging for the metrics that are periodically logged via the
  `logging.metrics` feature. {pull}5915[5915]
- Improve Elasticsearch output metrics to count number of dropped and duplicate (if event ID is given) events. {pull}5811[5811]
- Add the ability for the add_docker_metadata process to enrich based on process ID. {pull}6100[6100]
- The `add_docker_metadata` and `add_kubernetes_metadata` processors are now GA, instead of Beta. {pull}6105[6105]
- Update go-ucfg library to support top level key reference and cyclic key reference for the
  keystore {pull}6098[6098]

*Auditbeat*

- Auditbeat is marked as GA, no longer Beta. {issue}5432[5432]
- Add support for BLAKE2b hash algorithms to the file integrity module. {pull}5926[5926]
- Add support for recursive file watches. {pull}5575[5575] {pull}5833[5833]

*Filebeat*

- Add Osquery module. {pull}5971[5971]
- Add stream filtering when using `docker` prospector. {pull}6057[6057]

*Metricbeat*

- Add ceph osd_df to metricbeat {pull}5606[5606]
- Add field network_names of hosts and virtual machines. {issue}5646[5646]
- Add experimental system/raid metricset. {pull}5642[5642]
- Add a dashboard for the Nginx module. {pull}5991[5991]
- Add experimental mongodb/collstats metricset. {pull}5852[5852]
- Update the MySQL dashboard to use the Time Series Visual Builder. {pull}5996[5996]
- Add experimental uwsgi module. {pull}6006[6006]
- Docker and Kubernetes modules are now GA, instead of Beta. {pull}6105[6105]
- Support haproxy stats gathering using http (additionally to tcp socket). {pull}5819[5819]
- Support to optionally 'de dot' keys in http/json metricset to prevent collisions. {pull}5957[5957]

*Packetbeat*

- Configure good defaults for `add_kubernetes_metadata`. {pull}5707[5707]

[[release-notes-6.1.3]]
=== Beats version 6.1.3
https://github.com/elastic/beats/compare/v6.1.2...v6.1.3[View commits]

No changes in this release.

[[release-notes-6.1.2]]
=== Beats version 6.1.2
https://github.com/elastic/beats/compare/v6.1.1...v6.1.2[View commits]

==== Bugfixes

*Auditbeat*

- Add an error check to the file integrity scanner to prevent a panic when
  there is an error reading file info via lstat. {issue}6005[6005]

==== Added

*Filebeat*

- Switch to docker prospector in sample manifests for Kubernetes deployment {pull}5963[5963]

[[release-notes-6.1.1]]
=== Beats version 6.1.1
https://github.com/elastic/beats/compare/v6.1.0...v6.1.1[View commits]

No changes in this release.

[[release-notes-6.1.0]]
=== Beats version 6.1.0
https://github.com/elastic/beats/compare/v6.0.1...v6.1.0[View commits]

==== Breaking changes

*Auditbeat*

- Changed `audit.file.path` to be a multi-field so that path is searchable. {pull}5625[5625]

*Metricbeat*

- Rename `heap_init` field to `heap.init` in the Elasticsearch module. {pull}5320[5320]
- Rename `http.response.status_code` field to `http.response.code` in the HTTP module. {pull}5521[5521]

==== Bugfixes

*Affecting all Beats*

- Remove ID() from Runner interface {issue}5153[5153]
- Correctly send configured `Host` header to the remote server. {issue}4842[4842]
- Change add_kubernetes_metadata to attempt detection of namespace. {pull}5482[5482]
- Avoid double slash when join url and path {pull}5517[5517]
- Fix console color output for Windows. {issue}5611[5611]
- Fix logstash output debug message. {pull}5799{5799]
- Fix isolation of modules when merging local and global field settings. {issue}5795[5795]
- Report ephemeral ID and uptime in monitoring events on all platforms {pull}6501[6501]

*Filebeat*

- Add support for adding string tags {pull}5395[5395]
- Fix race condition when limiting the number of harvesters running in parallel {issue}5458[5458]
- Fix relative paths in the prospector definitions. {pull}5443[5443]
- Fix `recursive_globe.enabled` option. {pull}5443[5443]

*Metricbeat*

- Change field type of http header from nested to object {pull}5258[5258]
- Fix the fetching of process information when some data is missing under MacOS X. {issue}5337[5337]
- Change `MySQL active connections` visualization title to `MySQL total connections`. {issue}4812[4812]
- Fix `ProcState` on Linux and FreeBSD when process names contain parentheses. {pull}5775[5775]
- Fix incorrect `Mem.Used` calculation under linux. {pull}5775[5775]
- Fix `open_file_descriptor_count` and `max_file_descriptor_count` lost in zookeeper module {pull}5902[5902]
- Fix system process metricset for kernel processes. {issue}5700[5700]
- Change kubernetes.node.cpu.allocatable.cores to float. {pull}6130[6130]

*Packetbeat*

- Fix http status phrase parsing not allow spaces. {pull}5312[5312]
- Fix http parse to allow to parse get request with space in the URI. {pull}5495[5495]
- Fix mysql SQL parser to trim `\r` from Windows Server `SELECT\r\n\t1`. {pull}5572[5572]
- Fix corruption when parsing repeated headers in an HTTP request or response. {pull}6325[6325]
- Fix panic when parsing partial AMQP messages. {pull}6384[6384]
- Fix out of bounds access to slice in MongoDB parser. {pull}6256[6256]
- Fix sniffer hanging on exit under Linux. {pull}6535[6535]
- Fix bounds check error in http parser causing a panic. {pull}6750[6750]

*Winlogbeat*

- Fix the registry file. It was not correctly storing event log names, and
  upon restart it would begin reading at the start of each event log. {issue}5813[5813]

==== Added

*Affecting all Beats*

- Support dashboard loading without Elasticsearch {pull}5653[5653]
- Changed the hashbang used in the beat helper script from `/bin/bash` to `/usr/bin/env bash`. {pull}5051[5051]
- Changed beat helper script to use `exec` when running the beat. {pull}5051[5051]
- Fix reloader error message to only print on actual error {pull}5066[5066]
- Add support for enabling TLS renegotiation. {issue}4386[4386]
- Add Azure VM support for add_cloud_metadata processor {pull}5355[5355]
- Add `output.file.permission` config option. {pull}4638[4638]
- Refactor add_kubernetes_metadata to support autodiscovery {pull}5434[5434]
- Improve custom flag handling and CLI flags usage message. {pull}5543[5543]
- Add number_of_routing_shards config set to 30 {pull}5570[5570]
- Set log level for kafka output. {pull}5397[5397]
- Move TCP UDP start up into `server.Start()` {pull}4903[4903]
- Update to Golang 1.9.2

*Auditbeat*

- Add support for SHA3 hash algorithms to the file integrity module. {issue}5345[5345]
- Add dashboards for Linux audit framework events (overview, executions, sockets). {pull}5516[5516]

*Filebeat*

- Add PostgreSQL module with slowlog support. {pull}4763[4763]
- Add Kafka log module. {pull}4885[4885]
- Add support for `/var/log/containers/` log path in `add_kubernetes_metadata` processor. {pull}4981[4981]
- Remove error log from runnerfactory as error is returned by API. {pull}5085[5085]
- Add experimental Docker `json-file` prospector . {pull}5402[5402]
- Add experimental Docker autodiscover functionality. {pull}5245[5245]
- Add option to convert the timestamps to UTC in the system module. {pull}5647[5647]
- Add Logstash module support for main log and the slow log, support the plain text or structured JSON format {pull}5481[5481]

*Metricbeat*

- Add graphite protocol metricbeat module. {pull}4734[4734]
- Add http server metricset to support push metrics via http. {pull}4770[4770]
- Make config object public for graphite and http server {pull}4820[4820]
- Add system uptime metricset. {issue}4848[4848]
- Add experimental `queue` metricset to RabbitMQ module. {pull}4788[4788]
- Add additional php-fpm pool status kpis for Metricbeat module {pull}5287[5287]
- Add etcd module. {issue}4970[4970]
- Add ip address of docker containers to event. {pull}5379[5379]
- Add ceph osd tree information to Metricbeat {pull}5498[5498]
- Add basic Logstash module. {pull}5540[5540]
- Add dashboard for Windows service metricset. {pull}5603[5603]
- Add experimental Docker autodiscover functionality. {pull}5245[5245]
- Add Windows service metricset in the windows module. {pull}5332[5332]
- Update gosigar to v0.6.0. {pull}5775[5775]

*Packetbeat*

- Add support for decoding the TLS envelopes. {pull}5476[5476]
- HTTP parses successfully on empty status phrase. {issue}6176[6176]
- HTTP parser supports broken status line. {pull}6631[6631]

[[release-notes-6.0.1]]
=== Beats version 6.0.1
https://github.com/elastic/beats/compare/v6.0.0...v6.0.1[View commits]

==== Bugfixes

*Affecting all Beats*

- Fix documentation links in README.md files. {pull}5710[5710]
- Fix `add_docker_metadata` dropping some containers. {pull}5788[5788]

*Heartbeat*

- Fix the "HTTP up status" visualization. {pull}5564[5564]

*Metricbeat*

- Fix map overwrite in docker diskio module. {issue}5582[5582]
- Fix connection leak in mongodb module. {issue}5688[5688]
- Fix the include top N processes feature for cases where there are fewer
  processes than N. {pull}5729[5729]


include::libbeat/docs/release-notes/6.0.0.asciidoc[]

[[release-notes-6.0.0-ga]]
=== Beats version 6.0.0-GA
https://github.com/elastic/beats/compare/v6.0.0-rc2...v6.0.0[View commits]

The list below covers the changes between 6.0.0-rc2 and 6.0.0 GA only.

==== Bugfixes

*Filebeat*

- Fix machine learning jobs setup for dynamic modules. {pull}5509[5509]

*Packetbeat*

- Fix missing length check in the PostgreSQL module. {pull}5457[5457]
- Fix panic in ACK handler if event is dropped on blocked queue {issue}5524[5524]

==== Added

*Filebeat*

- Add Kubernetes manifests to deploy Filebeat. {pull}5349[5349]
- Add container short ID matching to add_docker_metadata. {pull}6172[6172]

*Metricbeat*

- Add Kubernetes manifests to deploy Metricbeat. {pull}5349[5349]


[[release-notes-6.0.0-rc2]]
=== Beats version 6.0.0-rc2
https://github.com/elastic/beats/compare/v6.0.0-rc1...v6.0.0-rc2[View commits]

==== Breaking changes

*Packetbeat*

- Remove not-working `runoptions.uid` and `runoptions.gid` options in Packetbeat. {pull}5261[5261]

==== Bugfixes

*Affecting all Beats*

- Fix data race accessing watched containers. {issue}5147[5147]
- Do not require template if index change and template disabled {pull}5319[5319]
- Fix missing ACK in redis output. {issue}5404[5404]

*Filebeat*

- Fix default paths for redis 4.0.1 logs on macOS {pull}5173[5173]
- Fix Filebeat not starting if command line and modules configs are used together. {issue}5376[5376]
- Fix double `@timestamp` field when JSON decoding was used. {pull}5436[5436]

*Metricbeat*

- Use `beat.name` instead of `beat.hostname` in the Host Overview dashboard. {pull}5340[5340]
- Fix the loading of 5.x dashboards. {issue}5277[5277]

==== Added

*Metricbeat*

- Auto-select a hostname (based on the host on which the Beat is running) in the Host Overview dashboard. {pull}5340[5340]

==== Deprecated

*Filebeat*

- The `filebeat.config_dir` option is deprecated. Use `filebeat.config.prospector` options instead. {pull}5321[5321]

[[release-notes-6.0.0-rc1]]
=== Beats version 6.0.0-rc1
https://github.com/elastic/beats/compare/v6.0.0-beta2...v6.0.0-rc1[View commits]

==== Bugfixes

*Affecting all Beats*

- Fix the `/usr/bin/beatname` script to accept `-d "*"` as a parameter. {issue}5040[5040]
- Combine `fields.yml` properties when they are defined in different sources. {issue}5075[5075]
- Keep Docker & Kubernetes pod metadata after container dies while they are needed by processors. {pull}5084[5084]
- Fix `fields.yml` lookup when using `export template` with a custom `path.config` param. {issue}5089[5089]
- Remove runner creation from every reload check {pull}5141[5141]
- Fix add_kubernetes_metadata matcher registry lookup. {pull}5159[5159]

*Metricbeat*

- Fix a memory allocation issue where more memory was allocated than needed in the windows-perfmon metricset. {issue}5035[5035]
- Don't start metricbeat if external modules config is wrong and reload is disabled {pull}5053[5053]
- The MongoDB module now connects on each fetch, to avoid stopping the whole Metricbeat instance if MongoDB is not up when starting. {pull}5120[5120]
- Fix kubernetes events module to be able to index time fields properly. {issue}5093[5093]
- Fixed `cmd_set` and `cmd_get` being mixed in the Memcache module. {pull}5189[5189]


==== Added

*Affecting all Beats*

- Enable flush timeout by default. {pull}5150[5150]
- Add @metadata.version to events send to Logstash. {pull}5166[5166]

*Auditbeat*

- Changed the number of shards in the default configuration to 3. {issue}5095[5095]
- Add support for receiving audit events using a multicast socket. {issue}4850[4850]

*Filebeat*

- Changed the number of shards in the default configuration to 3. {issue}5095[5095]
- Don't start filebeat if external modules/prospectors config is wrong and reload is disabled {pull}5053[5053]
- Add `filebeat.registry_flush` setting, to delay the registry updates. {pull}5146[5146]

*Heartbeat*

- Changed the number of shards in the default configuration to 1. {issue}5095[5095]

*Packetbeat*

- Changed the number of shards in the default configuration to 3. {issue}5095[5095]

*Winlogbeat*

- Changed the number of shards in the default configuration to 3. {issue}5095[5095]

[[release-notes-6.0.0-beta2]]
=== Beats version 6.0.0-beta2
https://github.com/elastic/beats/compare/v6.0.0-beta1...v6.0.0-beta2[View commits]

==== Breaking changes

*Affecting all Beats*

- The log directory (`path.log`) for Windows services is now set to `C:\ProgramData\[beatname]\logs`. {issue}4764[4764]
- The _all field is disabled in Elasticsearch 6.0. This means that searching by individual
  words only work on text fields. {issue}4901[4901]
- Fail if removed setting output.X.flush_interval is explicitly configured.
- Rename the `/usr/bin/beatname.sh` script (e.g. `metricbeat.sh`) to `/usr/bin/beatname`. {pull}4933[4933]
- Beat does not start if elasticsearch index pattern was modified but not the template name and pattern. {issue}4769[4769]
- Fail if removed setting output.X.flush_interval is explicitly configured. {pull}4880[4880]

==== Bugfixes

*Affecting all Beats*

- Register kubernetes `field_format` matcher and remove logger in `Encode` API {pull}4888[4888]
- Fix go plugins not loaded when beat starts {pull}4799[4799]
- Add support for `initContainers` in `add_kubernetes_metadata` processor. {issue}4825[4825]
- Eliminate deprecated _default_ mapping in 6.x {pull}4864[4864]
- Fix pod name indexer to use both namespace, pod name to frame index key {pull}4775[4775]

*Filebeat*

- Fix issue where the `fileset.module` could have the wrong value. {issue}4761[4761]

*Heartbeat*

- Fix monitor.name being empty by default. {issue}4852[4852]
- Fix wrong event timestamps. {issue}4851[4851]

*Metricbeat*

- Added missing mongodb configuration file to the `modules.d` folder. {pull}4870[4870]
- Fix wrong MySQL CRUD queries timelion visualization {pull}4857[4857]
- Add new metrics to CPU metricset {pull}4969[4969]

*Packetbeat*

- Update flow timestamp on each packet being received. {issue}4895[4895]

==== Added

*Affecting all Beats*

- Add setting to enable/disable the slow start in logstash output. {pull}4972[4972]
- Update init scripts to use the `test config` subcommand instead of the deprecated `-configtest` flag. {issue}4600[4600]
- Get by default the credentials for connecting to Kibana from the Elasticsearch output configuration. {pull}4867[4867]
- Added `cloud.id` and `cloud.auth` settings, for simplifying using Beats with the Elastic Cloud. {issue}4959[4959]
- Add lz4 compression support to kafka output. {pull}4977[4977]
- Add newer kafka versions to kafka output. {pull}4977[4977]
- Configure the index name when loading the dashboards and the index pattern. {pull}4949[4949]

*Metricbeat*

- Add `filesystem.ignore_types` to system module for ignoring filesystem types. {issue}4685[4685]
- Add support to exclude labels from kubernetes pod metadata. {pull}4757[4757]

[[release-notes-6.0.0-beta1]]
=== Beats version 6.0.0-beta1
https://github.com/elastic/beats/compare/v6.0.0-alpha2...v6.0.0-beta1[View commits]

==== Breaking changes

*Affecting all Beats*

- Rename `kubernetes` processor to `add_kubernetes_metadata`. {pull}4473[4473]
- Rename `*.full.yml` config files to `*.reference.yml`. {pull}4563[4563]
- The `scripts/import_dashboards` is removed from packages. Use the `setup` command instead. {pull}4586[4586]
- Change format of the saved kibana dashboards to have a single JSON file for each dashboard {pull}4413[4413]
- Rename `configtest` command to `test config`. {pull}4590[4590]
- Remove setting `queue_size` and `bulk_queue_size`. {pull}4650[4650]
- Remove setting `dashboard.snapshot` and `dashboard.snapshot_url`. They are no longer needed because the
  dashboards are included in the packages by default. {pull}4675[4675]
- Beats can no longer be launched from Windows Explorer (GUI), command line is required. {pull}4420[4420]

*Auditbeat*

- Changed file metricset config to make `file.paths` a list instead of a dictionary. {pull}4796[4796]

*Heartbeat*

- Renamed the heartbeat RPM/DEB name to `heartbeat-elastic`. {pull}4601[4601]

*Metricbeat*

- Change all `system.cpu.*.pct` metrics to be scaled by the number of CPU cores.
  This will make the CPU usage percentages from the system cpu metricset consistent
  with the system process metricset. The documentation for these metrics already
  stated that on multi-core systems the percentages could be greater than 100%. {pull}4544[4544]
- Remove filters setting from metricbeat modules. {pull}4699[4699]
- Added `type` field to filesystem metrics. {pull}4717[4717]

*Packetbeat*

- Remove the already unsupported `pf_ring` sniffer option. {pull}4608[4608]

==== Bugfixes

*Affecting all Beats*

- Don't stop with error loading the ES template if the ES output is not enabled. {pull}4436[4436]
- Fix race condition in internal logging rotator. {pull}4519[4519]
- Normalize all times to UTC to ensure proper index naming. {issue}4569[4569]
- Fix issue with loading dashboards to ES 6.0 when .kibana index did not already exist. {issue}4659[4659]

*Auditbeat*

- Fix `file.max_file_size` config option for the audit file metricset. {pull}4796[4796]

*Filebeat*

- Fix issue where the `fileset.module` could have the wrong value. {issue}4761[4761]

*Metricbeat*

- Fix issue affecting Windows services timing out at startup. {pull}4491[4491]
- Fix incorrect docker.diskio.total metric calculation. {pull}4507[4507]
- Vsphere module: used memory field corrected. {issue}4461[4461]

*Packetbeat*

- Enabled /proc/net/tcp6 scanning and fixed ip v6 parsing. {pull}4442[4442]

*Winlogbeat*

- Removed validation of top-level config keys. This behavior was inconsistent with other Beats
  and caused maintainability issues. {pull}4657[4657]

==== Added

*Affecting all Beats*

- New cli subcommands interface. {pull}4420[4420]
- Allow source path matching in `add_docker_metadata` processor. {pull}4495[4495]
- Add support for analyzers and multifields in fields.yml. {pull}4574[4574]
- Add support for JSON logging. {pull}4523[4523]
- Add `test output` command, to test Elasticsearch and Logstash output settings. {pull}4590[4590]
- Introduce configurable event queue settings: queue.mem.events, queue.mem.flush.min_events and queue.mem.flush.timeout. {pull}4650[4650]
- Enable pipelining in Logstash output by default. {pull}4650[4650]
- Added 'result' field to Elasticsearch QueryResult struct for compatibility with 6.x Index and Delete API responses. {issue]4661[4661]
- The sample dashboards are now included in the Beats packages. {pull}4675[4675]
- Add `pattern` option to be used in the fields.yml to specify the pattern for a number field. {pull}4731[4731]

*Auditbeat*

- Added `file.hash_types` config option for controlling the hash types. {pull}4796[4796]
- Added the ability to specify byte unit suffixes to `file.max_file_size`. {pull}4796[4796]

*Filebeat*

- Add experimental Redis module. {pull}4441[4441]
- Nginx module: use the first not-private IP address as the remote_ip. {pull}4417[4417]
- Load Ingest Node pipelines when the Elasticsearch connection is established, instead of only once at startup. {pull}4479[4479]
- Add support for loading Xpack Machine Learning configurations from the modules, and added sample configurations for the Nginx module. {pull}4506[4506] {pull}4609[4609]

- Add udp prospector type. {pull}4452[4452]
- Enabled Cgo which means libc is dynamically compiled. {pull}4546[4546]
- Add Beta module config reloading mechanism {pull}4566[4566]
- Remove spooler and publisher components and settings. {pull}4644[4644]

*Heartbeat*

- Enabled Cgo which means libc is dynamically compiled. {pull}4546[4546]

*Metricbeat*

- Add random startup delay to each metricset to avoid the thundering herd problem. {issue}4010[4010]
- Add the ability to configure audit rules to the kernel module. {pull}4482[4482]
- Add the ability to configure kernel's audit failure mode. {pull}4516[4516]
- Add experimental Aerospike module. {pull}4560[4560]
- Vsphere module: collect custom fields from virtual machines. {issue}4464[4464]
- Add `test modules` command, to test modules expected output. {pull}4656[4656]
- Add `processors` setting to metricbeat modules. {pull}4699[4699]
- Support `npipe` protocol (Windows) in Docker module. {pull}4751[4751]

*Winlogbeat*

- Add the ability to use LevelRaw if Level isn't populated in the event XML. {pull}4257[4257]

*Auditbeat*

- Add file integrity metricset to the audit module. {pull}4486[4486]

[[release-notes-6.0.0-alpha2]]
=== Beats version 6.0.0-alpha2
https://github.com/elastic/beats/compare/v6.0.0-alpha1...v6.0.0-alpha2[View commits]

==== Breaking changes

*Filebeat*

- Rename `input_type` field to `prospector.type` {pull}4294[4294]
- The `@metadata.type` field, added by the Logstash output, is now hardcoded to `doc` and will be removed in future versions. {pull}4331[4331].

==== Bugfixes

*Affecting all Beats*

- Fix importing the dashboards when the limit for max open files is too low. {issue}4244[4244]
- Fix configuration documentation for kubernetes processor {pull}4313[4313]
- Fix misspelling in `add_locale` configuration option for abbreviation.

*Filebeat*

- Fix race condition on harvester stopping with reloading enabled. {issue}3779[3779]
- Fix recursive glob config parsing and resolution across restarts. {pull}4269[4269]
- Allow string characters in user agent patch version (NGINX and Apache) {pull}4415[4415]
- Fix grok pattern in filebeat module system/auth without hostname. {pull}4224[4224]

*Metricbeat*

- Set correct format for percent fields in memory module. {pull}4619[4619]
- Fix a debug statement that said a module wrapper had stopped when it hadn't. {pull}4264[4264]
- Use MemAvailable value from /proc/meminfo on Linux 3.14. {pull}4316[4316]
- Fix panic when events were dropped by filters. {issue}4327[4327]
- Add filtering to system filesystem metricset to remove relative mountpoints like those
  from Linux network namespaces. {pull}4370[4370]
- Remove unnecessary print statement in schema apis. {pull}4355[4355]
- Fix type of field `haproxy.stat.check.health.last`. {issue}4407[4407]

*Packetbeat*
- Enable memcache filtering only if a port is specified in the config file. {issue}4335[4335]
- Enable memcache filtering only if a port is specified in the config file. {issue}4335[4335]

==== Added

*Affecting all Beats*

- Upgraded to Golang 1.8.3. {pull}4401[4401]
- Added the possibility to set Elasticsearch mapping template settings from the Beat configuration file. {pull}4284[4284] {pull}4317[4317]
- Add a variable to the SysV init scripts to make it easier to change the user. {pull}4340[4340]
- Add the option to write the generated Elasticsearch mapping template into a file. {pull}4323[4323]
- Add `instance_name` in GCE add_cloud_metadata processor. {pull}4414[4414]
- Add `add_docker_metadata` processor. {pull}4352[4352]
- Add `logging.files` `permissions` option. {pull}4295[4295]

*Filebeat*
- Added ability to sort harvested files. {pull}4374[4374]
- Add experimental Redis slow log prospector type. {pull}4180[4180]

*Metricbeat*

- Add macOS implementation of the system diskio metricset. {issue}4144[4144]
- Add process_summary metricset that records high level metrics about processes. {pull}4231[4231]
- Add `kube-state-metrics` based metrics to `kubernetes` module {pull}4253[4253]
- Add debug logging to Jolokia JMX metricset. {pull}4341[4341]
- Add events metricset for kubernetes metricbeat module {pull}4315[4315]
- Change Metricbeat default configuration file to be better optimized for most users. {pull}4329[4329]
- Add experimental RabbitMQ module. {pull}4394[4394]
- Add Kibana dashboard for the Kubernetes modules. {pull}4138[4138]

*Packetbeat*

*Winlogbeat*

==== Deprecated

*Affecting all Beats*

- The `@metadata.type` field, added by the Logstash output, is deprecated, hardcoded to `doc` and will be removed in future versions. {pull}4331[4331].

*Filebeat*

- Deprecate `input_type` prospector config. Use `type` config option instead. {pull}4294[4294]

==== Known Issue

- If the Elasticsearch output is not enabled, but `setup.template` options are
  present (like it's the case in the default Metricbeat configuration), the
  Beat stops with an error: "Template loading requested but the Elasticsearch
  output is not configured/enabled". To avoid this error, disable the template
  loading explicitly `setup.template.enabled: false`.

[[release-notes-6.0.0-alpha1]]
=== Beats version 6.0.0-alpha1
https://github.com/elastic/beats/compare/v5.4.0...v6.0.0-alpha1[View commits]

==== Breaking changes

*Affecting all Beats*

- Introduce beat version in the Elasticsearch index and mapping template {pull}3527[3527]
- Usage of field `_type` is now ignored and hardcoded to `doc`. {pull}3757[3757]
- Change vendor manager from glide to govendor. {pull}3851[3851]
- Rename `error` field to `error.message`. {pull}3987[3987]
- Change `dashboards.*` config options to `setup.dashboards.*`. {pull}3921[3921]
- Change `outputs.elasticsearch.template.* to `setup.template.*` {pull}4080[4080]

*Filebeat*

- Remove code to convert states from 1.x. {pull}3767[3767]
- Remove deprecated config options `force_close_files` and `close_older`. {pull}3768[3768]
- Change `clean_removed` behaviour to also remove states for files which cannot be found anymore under the same name. {pull}3827[3827]
- Remove `document_type` config option. Use `fields` instead. {pull}4204[4204]
- Move `json_error` under `error.message` and `error.key`. {pull}4167[4167]

*Packetbeat*

- Remove deprecated `geoip`. {pull}3766[3766]
- Replace `waitstop` command line argument by `shutdown_timeout` in configuration file. {pull}3588[3588]

*Winlogbeat*

- Remove metrics endpoint. Replaced by http endpoint in libbeat (see #3717). {pull}3901[3901]

==== Bugfixes

*Affecting all Beats*

- Add `_id`, `_type`, `_index` and `_score` fields in the generated index pattern. {pull}3282[3282]

*Filebeat*

- Fix the Mysql slowlog parsing of IP addresses. {pull}4183[4183]
- Fix issue that new prospector was not reloaded on conflict {pull}4128[4128]

*Heartbeat*

- Use IP type of elasticsearch for ip field. {pull}3926[3926]

*Metricbeat*

- Support `common.Time` in `mapstriface.toTime()` {pull}3812[3812]
- Fix MongoDB `dbstats` fields mapping. {pull}4025[4025]
- Fixing prometheus collector to aggregate metrics based on metric family. {pull}4075[4075]
- Fixing multiEventFetch error reporting when no events are returned {pull}4153[4153]

==== Added

*Affecting all Beats*

- Initialize a beats UUID from file on startup. {pull}3615[3615]
- Add new `add_locale` processor to export the local timezone with an event. {pull}3902[3902]
- Add http endpoint. {pull}3717[3717]
- Updated to Go 1.8.1. {pull}4033[4033]
- Add kubernetes processor {pull}3888[3888]
- Add support for `include_labels` and `include_annotations` in kubernetes processor {pull}4043[4043]
- Support new `index_patterns` field when loading templates for Elasticsearch >= 6.0 {pull}4056[4056]
- Adding goimports support to make check and fmt {pull}4114[4114]
- Make kubernetes indexers/matchers pluggable {pull}4151[4151]
- Abstracting pod interface in kubernetes plugin to enable easier vendoring {pull}4152[4152]

*Filebeat*

- Restructure `input.Event` to be inline with `outputs.Data` {pull}3823[3823]
- Add base for supporting prospector level processors {pull}3853[3853]
- Add `filebeat.config.path` as replacement for `config_dir`. {pull}4051[4051]
- Add a `recursive_glob.enabled` setting to expand `**` in patterns. {pull}3980[3980]
- Add Icinga module. {pull}3904[3904]
- Add ability to parse nginx logs exposing the X-Forwarded-For header instead of the remote address.

*Heartbeat*

- Event format and field naming changes in Heartbeat and sample Dashboard. {pull}4091[4091]

*Metricbeat*

- Add experimental metricset `perfmon` to Windows module. {pull}3758[3758]
- Add memcached module with stats metricset. {pull}3693[3693]
- Add the `process.cmdline.cache.enabled` config option to the System Process Metricset. {pull}3891[3891]
- Add new MetricSet interfaces for developers (`Closer`, `ReportingFetcher`, and `PushMetricSet`). {pull}3908[3908]
- Add kubelet module {pull}3916[3916]
- Add dropwizard module {pull}4022[4022]
- Adding query APIs for metricsets and modules from metricbeat registry {pull}4102[4102]
- Fixing nil pointer on prometheus collector when http response is nil {pull}4119[4119]
- Add http module with json metricset. {pull}4092[4092]
- Add the option to the system module to include only the first top N processes by CPU and memory. {pull}4127[4127].
- Add experimental Vsphere module. {pull}4028[4028]
- Add experimental Elasticsearch module. {pull}3903[3903]
- Add experimental Kibana module. {pull}3895[3895]
- Move elasticsearch metricset node_stats under node.stats namespace. {pull}4142[4142]
- Make IP port indexer constructor public {pull}4434[4434]

*Packetbeat*

- Add `fields` and `fields_under_root` to Packetbeat protocols configurations. {pull}3518[3518]
- Add list style Packetbeat protocols configurations. This change supports specifying multiple configurations of the same protocol analyzer. {pull}3518[3518]

*Winlogbeat*

==== Deprecated

*Affecting all Beats*

- Usage of field `_type` is deprecated. It should not be used in queries or dashboards. {pull}3409[3409]

*Packetbeat*

- Deprecate dictionary style protocols configuration. {pull}3518[3518]

*Winlogbeat*

==== Known Issue

*Filebeat*

- Prospector reloading only works properly with new files. {pull}3546[3546]


[[release-notes-5.6.14]]
=== Beats version 5.6.14
https://github.com/elastic/beats/compare/v5.6.13...v5.6.14[View commits]

No changes in this version.

[[release-notes-5.6.13]]
=== Beats version 5.6.13
https://github.com/elastic/beats/compare/v5.6.12...v5.6.13[View commits]

No changes in this version.

[[release-notes-5.6.12]]
=== Beats version 5.6.12
https://github.com/elastic/beats/compare/v5.6.11...v5.6.12[View commits]

No changes in this version.

[[release-notes-5.6.11]]
=== Beats version 5.6.11
https://github.com/elastic/beats/compare/v5.6.10...v5.6.11[View commits]

No changes in this version.

[[release-notes-5.6.10]]
=== Beats version 5.6.10
https://github.com/elastic/beats/compare/v5.6.9...v5.6.10[View commits]

==== Bugfixes

*Packetbeat*

- Fix an out of bounds access in HTTP parser caused by malformed request. {pull}6997[6997]

[[release-notes-5.6.9]]
=== Beats version 5.6.9
https://github.com/elastic/beats/compare/v5.6.8...v5.6.9[View commits]

==== Bugfixes

*Affecting all Beats*

- Fix a type issue when specifying certicate authority when using the `import_dashboards` command. {pull}6678[6678]

*Packetbeat*

- Fix http status phrase parsing not allow spaces. {pull}5312[5312]
- Fix http parse to allow to parse get request with space in the URI. {pull}5495[5495]
- Fix mysql SQL parser to trim `\r` from Windows Server `SELECT\r\n\t1`. {pull}5572[5572]
- Fix corruption when parsing repeated headers in an HTTP request or response. {pull}6325[6325]
- Fix panic when parsing partial AMQP messages. {pull}6384[6384]
- Fix out of bounds access to slice in MongoDB parser. {pull}6256[6256]
- Fix sniffer hanging on exit under Linux. {pull}6535[6535]
- Fix bounds check error in http parser causing a panic. {pull}6750[6750]
- HTTP parses successfully on empty status phrase. {issue}6176[6176]
- HTTP parser supports broken status line. {pull}6631[6631]


[[release-notes-5.6.8]]
=== Beats version 5.6.8
https://github.com/elastic/beats/compare/v5.6.7...v5.6.8[View commits]

==== Bugfixes

*Winlogbeat*

- Fixed a crash under Windows 2003 and XP when an event had less insert strings than required by its format string. {pull}6247[6247]


[[release-notes-5.6.7]]
=== Beats version 5.6.7
https://github.com/elastic/beats/compare/v5.6.6...v5.6.7[View commits]

No changes in this release.


[[release-notes-5.6.6]]
=== Beats version 5.6.6
https://github.com/elastic/beats/compare/v5.6.5...v5.6.6[View commits]

No changes in this release.


[[release-notes-5.6.5]]
=== Beats version 5.6.5
https://github.com/elastic/beats/compare/v5.6.4...v5.6.5[View commits]

==== Bugfixes

*Affecting all Beats*

- Fix duplicate batches of events in retry queue. {pull}5520[5520]

*Metricbeat*

- Clarify meaning of percentages reported by system core metricset. {pull}5565[5565]
- Fix map overwrite in docker diskio module. {issue}5582[5582]

[[release-notes-5.6.4]]
=== Beats version 5.6.4
https://github.com/elastic/beats/compare/v5.6.3...v5.6.4[View commits]

==== Bugfixes

*Affecting all Beats*

- Fix race condition in internal logging rotator. {pull}4519[4519]

*Packetbeat*

- Fix missing length check in the PostgreSQL module. {pull}5457[5457]

==== Added

*Affecting all Beats*

- Add support for enabling TLS renegotiation. {issue}4386[4386]
- Add setting to enable/disable the slow start in logstash output. {pull}5400[5400]

[[release-notes-5.6.3]]
=== Beats version 5.6.3
https://github.com/elastic/beats/compare/v5.6.2...v5.6.3[View commits]

No changes in this release.

[[release-notes-5.6.2]]
=== Beats version 5.6.2
https://github.com/elastic/beats/compare/v5.6.1...v5.6.2[View commits]

No changes in this release.

[[release-notes-5.6.1]]
=== Beats version 5.6.1
https://github.com/elastic/beats/compare/v5.6.0...v5.6.1[View commits]

No changes in this release.

[[release-notes-5.6.0]]
=== Beats version 5.6.0
https://github.com/elastic/beats/compare/v5.5.3...v5.6.0[View commits]

==== Breaking changes

*Affecting all Beats*

- The _all.norms setting in the Elasticsearch template is no longer disabled.
  This increases the storage size with one byte per document, but allows for a
  better upgrade experience to 6.0. {issue}4901[4901]


==== Bugfixes

*Filebeat*

- Fix issue where the `fileset.module` could have the wrong value. {issue}4761[4761]

*Packetbeat*

- Update flow timestamp on each packet being received. {issue}4895[4895]

*Metricbeat*

- Fix a debug statement that said a module wrapper had stopped when it hadn't. {pull}4264[4264]
- Use MemAvailable value from /proc/meminfo on Linux 3.14. {pull}4316[4316]
- Fix panic when events were dropped by filters. {issue}4327[4327]

==== Added

*Affecting all Beats*

- Add option to the import_dashboards script to load the dashboards via Kibana API. {pull}4682[4682]

*Filebeat*

- Add support for loading Xpack Machine Learning configurations from the modules, and added sample configurations for the Nginx module. {pull}4506[4506] {pull}4609[4609]
-  Add ability to parse nginx logs exposing the X-Forwarded-For header instead of the remote address. {pull}4351[4351]

*Metricbeat*

- Add `filesystem.ignore_types` to system module for ignoring filesystem types. {issue}4685[4685]

==== Deprecated

*Affecting all Beats*

- Loading more than one output is deprecated and will be removed in 6.0. {pull}4907[4907]

[[release-notes-5.5.3]]
=== Beats version 5.5.3
https://github.com/elastic/beats/compare/v5.5.2...v5.5.3[View commits]

No changes in this release.

[[release-notes-5.5.2]]
=== Beats version 5.5.2
https://github.com/elastic/beats/compare/v5.5.1...v5.5.2[View commits]

No changes in this release.
[[release-notes-5.5.1]]
=== Beats version 5.5.1
https://github.com/elastic/beats/compare/v5.5.0...v5.5.1[View commits]

==== Bugfixes

*Affecting all Beats*

- Normalize all times to UTC to ensure proper index naming. {issue}4569[4569]

[[release-notes-5.5.0]]
=== Beats version 5.5.0
https://github.com/elastic/beats/compare/v5.4.2...v5.5.0[View commits]

==== Breaking changes

*Affecting all Beats*

- Usage of field `_type` is now ignored and hardcoded to `doc`. {pull}3757[3757]

*Metricbeat*
- Change all `system.cpu.*.pct` metrics to be scaled by the number of CPU cores.
  This will make the CPU usage percentages from the system cpu metricset consistent
  with the system process metricset. The documentation for these metrics already
  stated that on multi-core systems the percentages could be greater than 100%. {pull}4544[4544]

==== Bugfixes

*Affecting all Beats*

- Fix console output. {pull}4045[4045]

*Filebeat*

- Allow string characters in user agent patch version (NGINX and Apache) {pull}4415[4415]

*Metricbeat*

- Fix type of field `haproxy.stat.check.health.last`. {issue}4407[4407]

*Packetbeat*

- Fix `packetbeat.interface` options that contain underscores (e.g. `with_vlans` or `bpf_filter`). {pull}4378[4378]
- Enabled /proc/net/tcp6 scanning and fixed ip v6 parsing. {pull}4442[4442]

==== Deprecated

*Filebeat*

- Deprecate `document_type` prospector config option as _type is removed in elasticsearch 6.0. Use fields instead. {pull}4225[4225]

*Winlogbeat*

- Deprecated metrics endpoint. It is superseded by a libbeat feature that can serve metrics on an HTTP endpoint. {pull}4145[4145]

[[release-notes-5.4.2]]
=== Beats version 5.4.2
https://github.com/elastic/beats/compare/v5.4.1...v5.4.2[View commits]

==== Bugfixes

*Affecting all Beats*

- Removed empty sections from the template files, causing indexing errors for array objects. {pull}4488[4488]

*Metricbeat*

- Fix issue affecting Windows services timing out at startup. {pull}4491[4491]
- Add filtering to system filesystem metricset to remove relative mountpoints like those
  from Linux network namespaces. {pull}4370[4370]

*Packetbeat*

- Clean configured geoip.paths before attempting to open the database. {pull}4306[4306]

[[release-notes-5.4.1]]
=== Beats version 5.4.1
https://github.com/elastic/beats/compare/v5.4.0...v5.4.1[View commits]

==== Bugfixes

*Affecting all Beats*

- Fix importing the dashboards when the limit for max open files is too low. {issue}4244[4244]
- Fix console output. {pull}4045[4045]

*Filebeat*

- Fix issue that new prospector was not reloaded on conflict. {pull}4128[4128]
- Fix grok pattern in filebeat module system/auth without hostname. {pull}4224[4224]
- Fix the Mysql slowlog parsing of IP addresses. {pull}4183[4183]

==== Added

*Affecting all Beats*

- Binaries upgraded to Go 1.7.6 which contains security fixes. {pull}4400[4400]

*Winlogbeat*

- Add the ability to use LevelRaw if Level isn't populated in the event XML. {pull}4257[4257]

[[release-notes-5.4.0]]
=== Beats version 5.4.0
https://github.com/elastic/beats/compare/v5.3.2...v5.4.0[View commits]

==== Bugfixes

*Affecting all Beats*

- Improve error message when downloading the dashboards fails. {pull}3805[3805]
- Fix potential Elasticsearch output URL parsing error if protocol scheme is missing. {pull}3671[3671]
- Downgrade Elasticsearch per batch item failure log to debug level. {issue}3953[3953]
- Make `@timestamp` accessible from format strings. {pull}3721[3721]

*Filebeat*

- Allow log lines without a program name in the Syslog fileset. {pull}3944[3944]
- Don't stop Filebeat when modules are used with the Logstash output. {pull}3929[3929]

*Metricbeat*

- Fixing panic on the Prometheus collector when label has a comma. {pull}3947[3947]
- Make system process metricset honor the `cpu_ticks` config option. {issue}3590[3590]

*Winlogbeat*

- Fix null terminators include in raw XML string when include_xml is enabled. {pull}3943[3943]

==== Added

*Affecting all Beats*

- Update index mappings to support future Elasticsearch 6.X. {pull}3778[3778]

*Filebeat*

- Add auditd module for reading audit logs on Linux. {pull}3750[3750] {pull}3941[3941]
- Add fileset for the Linux authorization logs. {pull}3669[3669]

*Heartbeat*

- Add default ports in HTTP monitor. {pull}3924[3924]

*Metricbeat*

- Add beta Jolokia module. {pull}3844[3844]
- Add dashboard for the MySQL module. {pull}3716[3716]
- Module configuration reloading is now beta instead of experimental. {pull}3841[3841]
- Marked http fields from the HAProxy module optional to improve compatibility with 1.5. {pull}3788[3788]
- Add support for custom HTTP headers and TLS for the Metricbeat modules. {pull}3945[3945]

*Packetbeat*

- Add DNS dashboard for an overview the DNS traffic. {pull}3883[3883]
- Add DNS Tunneling dashboard to highlight domains with large numbers of subdomains or high data volume. {pull}3884[3884]

[[release-notes-5.3.2]]
=== Beats version 5.3.2
https://github.com/elastic/beats/compare/v5.3.1...v5.3.2[View commits]

==== Bugfixes

*Filebeat*

- Properly shut down crawler in case one prospector is misconfigured. {pull}4037[4037]
- Fix panic in JSON decoding code if the input line is "null". {pull}4042[4042]


[[release-notes-5.3.1]]
=== Beats version 5.3.1
https://github.com/elastic/beats/compare/v5.3.0...v5.3.1[View commits]

==== Bugfixes

*Affecting all Beats*

- Fix panic when testing regex-AST to match against date patterns. {issue}3889[3889]
- Fix panic due to race condition in kafka output. {pull}4098[4098]

*Filebeat*

- Fix modules default file permissions. {pull}3879[3879]
- Allow `-` in Apache access log byte count. {pull}3863[3863]

*Metricbeat*

- Avoid errors when some Apache status fields are missing. {issue}3074[3074]


[[release-notes-5.3.0]]
=== Beats version 5.3.0
https://github.com/elastic/beats/compare/v5.2.2...v5.3.0[View commits]

==== Breaking changes

*Affecting all Beats*

- Configuration files must be owned by the user running the Beat or by root, and they must not be writable by others. {pull}3544[3544] {pull}3689[3689]
- Change Beat generator. Use `$GOPATH/src/github.com/elastic/beats/script/generate.py` to generate a beat. {pull}3452[3452]

*Filebeat*

- Always use absolute path for event and registry. This can lead to issues when relative paths were used before. {pull}3328[3328]

*Metricbeat*

- Linux cgroup metrics are now enabled by default for the system process metricset. The configuration option for the feature was renamed from `cgroups` to `process.cgroups.enabled`. {pull}3519[3519]
- Change field names `couchbase.node.couch.*.actual_disk_size.*` to `couchbase.node.couch.*.disk_size.*` {pull}3545[3545]

==== Bugfixes

*Affecting all Beats*

- Add `_id`, `_type`, `_index` and `_score` fields in the generated index pattern. {pull}3282[3282]

*Filebeat*
- Always use absolute path for event and registry. {pull}3328[3328]
- Raise an exception in case there is a syntax error in one of the configuration files available under
  filebeat.config_dir. {pull}3573[3573]
- Fix empty registry file on machine crash. {issue}3537[3537]

*Metricbeat*

- Add error handling to system process metricset for when Linux cgroups are missing from the kernel. {pull}3692[3692]
- Add labels to the Docker healthcheck metricset output. {pull}3707[3707]

*Winlogbeat*

- Fix handling of empty strings in event_data. {pull}3705[3705]

==== Added

*Affecting all Beats*

- Files created by Beats (logs, registry, file output) will have 0600 permissions. {pull}3387[3387].
- RPM/deb packages will now install the config file with 0600 permissions. {pull}3382[3382]
- Add the option to pass custom HTTP headers to the Elasticsearch output. {pull}3400[3400]
- Unify `regexp` and `contains` conditionals, for both to support array of strings and convert numbers to strings if required. {pull}3469[3469]
- Add the option to load the sample dashboards during the Beat startup phase. {pull}3506[3506]
- Disabled date detection in Elasticsearch index templates. Date fields must be explicitly defined in index templates. {pull}3528[3528]
- Using environment variables in the configuration file is now GA, instead of experimental. {pull}3525[3525]

*Filebeat*

- Add Filebeat modules for system, apache2, mysql, and nginx. {issue}3159[3159]
- Add the `pipeline` config option at the prospector level, for configuring the Ingest Node pipeline ID. {pull}3433[3433]
- Update regular expressions used for matching file names or lines (multiline, include/exclude functionality) to new matchers improving performance of simple string matches. {pull}3469[3469]
- The `symlinks` and `harvester_limit` settings are now GA, instead of experimental. {pull}3525[3525]
- close_timeout is also applied when the output is blocking. {pull}3511[3511]
- Improve handling of different path variants on Windows. {pull}3781[3781]
- Add multiline.flush_pattern option, for specifying the 'end' of a multiline pattern {pull}4019[4019]

*Heartbeat*

- Add `tags`, `fields` and `fields_under_root` in monitors configuration. {pull}3623[3623]

*Metricbeat*

- Add experimental dbstats metricset to MongoDB module. {pull}3228[3228]
- Use persistent, direct connections to the configured nodes for MongoDB module. {pull}3228[3228]
- Add dynamic configuration reloading for modules. {pull}3281[3281]
- Add docker health metricset {pull}3357[3357]
- Add docker image metricset {pull}3467[3467]
- System module uses new matchers for white-listing processes. {pull}3469[3469]
- Add Beta CEPH module with health metricset. {pull}3311[3311]
- Add Beta php_fpm module with pool metricset. {pull}3415[3415]
- The Docker, Kafka, and Prometheus modules are now Beta, instead of experimental. {pull}3525[3525]
- The HAProxy module is now GA, instead of experimental. {pull}3525[3525]
- Add the ability to collect the environment variables from system processes. {pull}3337[3337]

==== Deprecated

*Affecting all Beats*

- Usage of field `_type` is deprecated. It should not be used in queries or dashboards. {pull}3409[3409]

*Filebeat*

- The experimental `publish_async` option is now deprecated and is planned to be removed in 6.0. {pull}3525[3525]


[[release-notes-5.2.2]]
=== Beats version 5.2.2
https://github.com/elastic/beats/compare/v5.2.1...v5.2.2[View commits]

*Metricbeat*

- Fix bug docker module hanging when docker container killed. {issue}3610[3610]
- Set timeout to period instead of 1s by default as documented. {pull}3612[3612]

[[release-notes-5.2.1]]
=== Beats version 5.2.1
https://github.com/elastic/beats/compare/v5.2.0...v5.2.1[View commits]

==== Bugfixes

*Metricbeat*

- Fix go routine leak in docker module. {pull}3492[3492]

*Packetbeat*

- Fix error in the NFS sample dashboard. {pull}3548[3548]

*Winlogbeat*

- Fix error in the Winlogbeat sample dashboard. {pull}3548[3548]

[[release-notes-5.2.0]]
=== Beats version 5.2.0
https://github.com/elastic/beats/compare/v5.1.2...v5.2.0[View commits]

==== Bugfixes

*Affecting all Beats*

- Fix overwriting explicit empty config sections. {issue}2918[2918]

*Filebeat*

- Fix alignment issue were Filebeat compiled with Go 1.7.4 was crashing on 32 bits system. {issue}3273[3273]

*Metricbeat*

- Fix service times-out at startup. {pull}3056[3056]
- Kafka module case sensitive host name matching. {pull}3193[3193]
- Fix interface conversion panic in couchbase module {pull}3272[3272]

*Packetbeat*

- Fix issue where some Cassandra visualizations were showing data from all protocols. {issue}3314[3314]

==== Added

*Affecting all Beats*

- Add support for passing list and dictionary settings via -E flag.
- Support for parsing list and dictionary setting from environment variables.
- Added new flags to import_dashboards (-cacert, -cert, -key, -insecure). {pull}3139[3139] {pull}3163[3163]
- The limit for the number of fields is increased via the mapping template. {pull}3275[3275]
- Updated to Go 1.7.4. {pull}3277[3277]
- Added a NOTICE file containing the notices and licenses of the dependencies. {pull}3334[3334].

*Heartbeat*

- First release, containing monitors for ICMP, TCP, and HTTP.

*Filebeat*

- Add enabled config option to prospectors. {pull}3157[3157]
- Add target option for decoded_json_field. {pull}3169[3169]

*Metricbeat*

- Kafka module broker matching enhancements. {pull}3129[3129]
- Add a couchbase module with metricsets for node, cluster and bucket. {pull}3081[3081]
- Export number of cores for CPU module. {pull}3192[3192]
- Experimental Prometheus module. {pull}3202[3202]
- Add system socket module that reports all TCP sockets. {pull}3246[3246]
- Kafka consumer groups metricset. {pull}3240[3240]
- Add jolokia module with dynamic jmx metricset. {pull}3570[3570]

*Winlogbeat*

- Reduced amount of memory allocated while reading event log records. {pull}3113[3113] {pull}3118[3118]

[[release-notes-5.1.2]]
=== Beats version 5.1.2
https://github.com/elastic/beats/compare/v5.1.1...v5.1.2[View commits]

==== Bugfixes

*Filebeat*

- Fix registry migration issue from old states where files were only harvested after second restart. {pull}3322[3322]

*Packetbeat*

- Fix error on importing dashboards due to colons in the Cassandra dashboard. {issue}3140[3140]
- Fix error on importing dashboards due to the wrong type for the geo_point fields. {pull}3147[3147]

*Winlogbeat*

- Fix for "The array bounds are invalid" error when reading large events. {issue}3076[3076]

[[release-notes-5.1.1]]
=== Beats version 5.1.1
https://github.com/elastic/beats/compare/v5.0.2...v5.1.1[View commits]

==== Breaking changes

*Metricbeat*

- Change data structure of experimental haproxy module. {pull}3003[3003]

*Filebeat*

- If a file is falling under `ignore_older` during startup, offset is now set to end of file instead of 0.
  With the previous logic the whole file was sent in case a line was added and it was inconsistent with
  files which were harvested previously. {pull}2907[2907]
- `tail_files` is now only applied on the first scan and not for all new files. {pull}2932[2932]

==== Bugfixes

*Affecting all Beats*

- Fix empty benign errors logged by processor actions. {pull}3046[3046]

*Metricbeat*

- Calculate the fsstat values per mounting point, and not filesystem. {pull}2777[2777]

==== Added

*Affecting all Beats*

- Add add_cloud_metadata processor for collecting cloud provider metadata. {pull}2728[2728]
- Added decode_json_fields processor for decoding fields containing JSON strings. {pull}2605[2605]
- Add Tencent Cloud provider for add_cloud_metadata processor. {pull}4023[4023]
- Add Alibaba Cloud provider for add_cloud_metadata processor. {pull}4111[4111]

*Metricbeat*

- Add experimental Docker module. Provided by Ingensi and @douaejeouit based on dockbeat.
- Add a sample Redis Kibana dashboard. {pull}2916[2916]
- Add support for MongoDB 3.4 and WiredTiger metrics. {pull}2999[2999]
- Add experimental kafka module with partition metricset. {pull}2969[2969]
- Add raw config option for mysql/status metricset. {pull}3001[3001]
- Add command fields for mysql/status metricset. {pull}3251[3251]

*Filebeat*

- Add command line option `-once` to run Filebeat only once and then close. {pull}2456[2456]
- Only load matching states into prospector to improve state handling {pull}2840[2840]
- Reset all states ttl on startup to make sure it is overwritten by new config {pull}2840[2840]
- Persist all states for files which fall under `ignore_older` to have consistent behaviour {pull}2859[2859]
- Improve shutdown behaviour with large number of files. {pull}3035[3035]

*Winlogbeat*

- Add `event_logs.batch_read_size` configuration option. {pull}2641[2641]

[[release-notes-5.1.0]]
=== Beats version 5.1.0 (skipped)

Version 5.1.0 doesn't exist because, for a short period of time, the Elastic
Yum and Apt repositories included unreleased binaries labeled 5.1.0. To avoid
confusion and upgrade issues for the people that have installed these without
realizing, we decided to skip the 5.1.0 version and release 5.1.1 instead.

[[release-notes-5.0.2]]
=== Beats version 5.0.2
https://github.com/elastic/beats/compare/v5.0.1...v5.0.2[View commits]

==== Bugfixes

*Metricbeat*

- Fix the `password` option in the MongoDB module. {pull}2995[2995]


[[release-notes-5.0.1]]
=== Beats version 5.0.1
https://github.com/elastic/beats/compare/v5.0.0...v5.0.1[View commits]

==== Bugfixes

*Metricbeat*

- Fix `system.process.start_time` on Windows. {pull}2848[2848]
- Fix `system.process.ppid` on Windows. {issue}2860[2860]
- Fix system process metricset for Windows XP and 2003. `cmdline` will be unavailable. {issue}1704[1704]
- Fix access denied issues in system process metricset by enabling SeDebugPrivilege on Windows. {issue}1897[1897]
- Fix system diskio metricset for Windows XP and 2003. {issue}2885[2885]

*Packetbeat*

- Fix 'index out of bounds' bug in Packetbeat DNS protocol plugin. {issue}2872[2872]

*Filebeat*

- Fix registry cleanup issue when files falling under ignore_older after restart. {issue}2818[2818]


==== Added

*Metricbeat*

- Add username and password config options to the PostgreSQL module. {pull}2889[2890]
- Add username and password config options to the MongoDB module. {pull}2889[2889]
- Add system core metricset for Windows. {pull}2883[2883]

*Packetbeat*

- Define `client_geoip.location` as geo_point in the mappings to be used by the GeoIP processor in the Ingest Node pipeline.
  {pull}2795[2795]

*Filebeat*

- Stop Filebeat on registrar loading error. {pull}2868[2868]


include::libbeat/docs/release-notes/5.0.0.asciidoc[]

[[release-notes-5.0.0-ga]]
=== Beats version 5.0.0-GA
https://github.com/elastic/beats/compare/v5.0.0-rc1...v5.0.0[View commits]

The list below covers the changes between 5.0.0-rc1 and 5.0.0 GA only.

==== Bugfixes

*Affecting all Beats*

- Fix kafka output re-trying batches with too large events. {issue}2735[2735]
- Fix kafka output protocol error if `version: 0.10` is configured. {issue}2651[2651]
- Fix kafka output connection closed by broker on SASL/PLAIN. {issue}2717[2717]

*Metricbeat*

- Fix high CPU usage on macOS when encountering processes with long command lines. {issue}2747[2747]
- Fix high value of `system.memory.actual.free` and `system.memory.actual.used`. {issue}2653[2653]
- Change several `OpenProcess` calls on Windows to request the lowest possible access privilege.  {issue}1897[1897]
- Fix system.memory.actual.free high value on Windows. {issue}2653[2653]

*Filebeat*

- Fix issue when clean_removed and clean_inactive were used together that states were not directly removed from the registry.
- Fix issue where upgrading a 1.x registry file resulted in duplicate state entries. {pull}2792[2792]

==== Added

*Affecting all Beats*

- Add beat.version fields to all events.

[[release-notes-5.0.0-rc1]]
=== Beats version 5.0.0-rc1
https://github.com/elastic/beats/compare/v5.0.0-beta1...v5.0.0-rc1[View commits]

==== Breaking changes

*Affecting all Beats*

- A dynamic mapping rule is added to the default Elasticsearch template to treat strings as keywords by default. {pull}2688[2688]

==== Bugfixes

*Affecting all Beats*

- Make sure Beats sent always float values when they are defined as float by sending 5.00000 instead of 5. {pull}2627[2627]
- Fix ignoring all fields from drop_fields in case the first field is unknown. {pull}2685[2685]
- Fix dynamic configuration int/uint to float type conversion. {pull}2698[2698]
- Fix primitive types conversion if values are read from environment variables. {pull}2698[2698]

*Metricbeat*

- Fix default configuration file on Windows to not enabled the `load` metricset. {pull}2632[2632]

*Packetbeat*

- Fix the `bpf_filter` setting. {issue}2660[2660]

*Filebeat*

- Fix input buffer on encoding problem. {pull}2416[2416]

==== Deprecated

*Affecting all Beats*

- Setting `port` has been deprecated in Redis and Logstash outputs. {pull}2620[2620]


[[release-notes-5.0.0-beta1]]
=== Beats version 5.0.0-beta1
https://github.com/elastic/beats/compare/v5.0.0-alpha5...v5.0.0-beta1[View commits]

==== Breaking changes

*Affecting all Beats*

- Change Elasticsearch output index configuration to be based on format strings. If index has been configured, no date will be appended anymore to the index name. {pull}2119[2119]
- Replace `output.kafka.use_type` by `output.kafka.topic` accepting a format string. {pull}2188[2188]
- If the path specified by the `-c` flag is not absolute and `-path.config` is not specified, it
  is considered relative to the current working directory. {pull}2245[2245]
- rename `tls` configurations section to `ssl`. {pull}2330[2330]
- rename `certificate_key` configuration to `key`. {pull}2330[2330]
- replace `tls.insecure` with `ssl.verification_mode` setting. {pull}2330[2330]
- replace `tls.min/max_version` with `ssl.supported_protocols` setting requiring full protocol name. {pull}2330[2330]

*Metricbeat*

- Change field type system.process.cpu.start_time from keyword to date. {issue}1565[1565]
- redis/info metricset fields were renamed up according to the naming conventions.

*Packetbeat*

- Group HTTP fields under `http.request` and `http.response` {pull}2167[2167]
- Export `http.request.body` and `http.response.body` when configured under `include_body_for` {pull}2167[2167]
- Move `ignore_outgoing` config to `packetbeat.ignore_outgoing` {pull}2393[2393]

*Filebeat*

- Set close_inactive default to 5 minutes (was 1 hour before)
- Set clean_removed and close_removed to true by default

==== Bugfixes

*Affecting all Beats*

- Fix logstash output handles error twice when asynchronous sending fails. {pull}2441[2441]
- Fix Elasticsearch structured error response parsing error. {issue}2229[2229]
- Fixed the run script to allow the overriding of the configuration file. {issue}2171[2171]
- Fix logstash output crash if no hosts are configured. {issue}2325[2325]
- Fix array value support in -E CLI flag. {pull}2521[2521]
- Fix merging array values if -c CLI flag is used multiple times. {pull}2521[2521]
- Fix beats failing to start due to invalid duplicate key error in configuration file. {pull}2521[2521]
- Fix panic on non writable logging directory. {pull}2571[2571]

*Metricbeat*

- Fix module filters to work properly with drop_event filter. {issue}2249[2249]

*Packetbeat*

- Fix mapping for some Packetbeat flow metrics that were not marked as being longs. {issue}2177[2177]
- Fix handling of messages larger than the maximum message size (10MB). {pull}2470[2470]

*Filebeat*

- Fix processor failure in Filebeat when using regex, contain, or equals with the message field. {issue}2178[2178]
- Fix async publisher sending empty events {pull}2455[2455]
- Fix potential issue with multiple harvester per file on large file numbers or slow output {pull}2541[2541]

*Winlogbeat*

- Fix corrupt registry file that occurs on power loss by disabling file write caching. {issue}2313[2313]

==== Added

*Affecting all Beats*

- Add script to generate the Kibana index-pattern from fields.yml. {pull}2122[2122]
- Enhance Redis output key selection based on format string. {pull}2169[2169]
- Configurable Redis `keys` using filters and format strings. {pull}2169[2169]
- Add format string support to `output.kafka.topic`. {pull}2188[2188]
- Add `output.kafka.topics` for more advanced kafka topic selection per event. {pull}2188[2188]
- Add support for Kafka 0.10. {pull}2190[2190]
- Add SASL/PLAIN authentication support to kafka output. {pull}2190[2190]
- Make Kafka metadata update configurable. {pull}2190[2190]
- Add Kafka version setting (optional) enabling kafka broker version support. {pull}2190[2190]
- Add Kafka message timestamp if at least version 0.10 is configured. {pull}2190[2190]
- Add configurable Kafka event key setting. {pull}2284[2284]
- Add settings for configuring the kafka partitioning strategy. {pull}2284[2284]
- Add partitioner settings `reachable_only` to ignore partitions not reachable by network. {pull}2284[2284]
- Enhance contains condition to work on fields that are arrays of strings. {issue}2237[2237]
- Lookup the configuration file relative to the `-path.config` CLI flag. {pull}2245[2245]
- Re-write import_dashboards.sh in Golang. {pull}2155[2155]
- Update to Go 1.7. {pull}2306[2306]
- Log total non-zero internal metrics on shutdown. {pull}2349[2349]
- Add support for encrypted private key files by introducing `ssl.key_passphrase` setting. {pull}2330[2330]
- Add experimental symlink support with `symlinks` config {pull}2478[2478]
- Improve validation of registry file on startup.

*Metricbeat*

- Use the new scaled_float Elasticsearch type for the percentage values. {pull}2156[2156]
- Add experimental cgroup metrics to the system/process MetricSet. {pull}2184[2184]
- Added a PostgreSQL module. {pull}2253[2253]
- Improve mapping by converting half_float to scaled_float and integers to long. {pull}2430[2430]
- Add experimental haproxy module. {pull}2384[2384]
- Add Kibana dashboard for cgroups data {pull}2555[2555]

*Packetbeat*

- Add Cassandra protocol analyzer to Packetbeat. {pull}1959[1959]
- Match connections with IPv6 addresses to processes {pull}2254[2254]
- Add IP address to -devices command output {pull}2327[2327]
- Add configuration option for the maximum message size. Used to be hard-coded to 10 MB. {pull}2470[2470]

*Filebeat*

- Introduce close_timeout harvester options {issue}1926[1926]
- Strip BOM from first message in case of BOM files {issue}2351[2351]
- Add harvester_limit option {pull}2417[2417]

==== Deprecated

*Affecting all Beats*

- Topology map is deprecated. This applies to the settings: refresh_topology_freq, topology_expire, save_topology, host_topology, password_topology, db_topology.


[[release-notes-5.0.0-alpha5]]
=== Beats version 5.0.0-alpha5
https://github.com/elastic/beats/compare/v5.0.0-alpha4...v5.0.0-alpha5[View commits]

==== Breaking changes

*Affecting all Beats*

- Rename the `filters` section to `processors`. {pull}1944[1944]
- Introduce the condition with `when` in the processor configuration. {pull}1949[1949]
- The Elasticsearch template is now loaded by default. {pull}1993[1993]
- The Redis output `index` setting is renamed to `key`. `index` still works but it's deprecated. {pull}2077[2077]
- The undocumented file output `index` setting was removed. Use `filename` instead. {pull}2077[2077]

*Metricbeat*

- Create a separate metricSet for load under the system module and remove load information from CPU stats. {pull}2101[2101]
- Add `system.load.norm.1`, `system.load.norm.5` and `system.load.norm.15`. {pull}2101[2101]
- Add threads fields to mysql module. {pull}2484[2484]

*Packetbeat*

- Set `enabled` ` in `packetbeat.protocols.icmp` configuration to `true` by default. {pull}1988[1988]

==== Bugfixes

*Affecting all Beats*

- Fix sync publisher `PublishEvents` return value if client is closed concurrently. {pull}2046[2046]

*Metricbeat*

- Do not send zero values when no value was present in the source. {issue}1972[1972]

*Filebeat*

- Fix potential data loss between Filebeat restarts, reporting unpublished lines as published. {issue}2041[2041]
- Fix open file handler issue. {issue}2028[2028] {pull}2020[2020]
- Fix filtering of JSON events when using integers in conditions. {issue}2038[2038]

*Winlogbeat*

- Fix potential data loss between Winlogbeat restarts, reporting unpublished lines as published. {issue}2041[2041]

==== Added

*Affecting all Beats*

- Periodically log internal metrics. {pull}1955[1955]
- Add enabled setting to all output modules. {pull}1987[1987]
- Command line flag `-c` can be used multiple times. {pull}1985[1985]
- Add OR/AND/NOT to the condition associated with the processors. {pull}1983[1983]
- Add `-E` CLI flag for overwriting single config options via command line. {pull}1986[1986]
- Choose the mapping template file based on the Elasticsearch version. {pull}1993[1993]
- Check stdout being available when console output is configured. {issue}2035[2035]

*Metricbeat*

- Add pgid field to process information. {pull} 2021[2021]

*Packetbeat*

- Add enabled setting to Packetbeat protocols. {pull}1988[1988]
- Add enabled setting to Packetbeat network flows configuration. {pull}1988[1988]

*Filebeat*

- Introduce `close_removed` and `close_renamed` harvester options. {issue}1600[1600]
- Introduce `close_eof` harvester option. {issue}1600[1600]
- Add `clean_removed` and `clean_inactive` config option. {issue}1600[1600]

==== Deprecated

*Filebeat*

- Deprecate `close_older` option and replace it with `close_inactive`. {issue}2051[2051]
- Deprecate `force_close_files` option and replace it with `close_removed` and `close_renamed`. {issue}1600[1600]

[[release-notes-5.0.0-alpha4]]
=== Beats version 5.0.0-alpha4
https://github.com/elastic/beats/compare/v5.0.0-alpha3...v5.0.0-alpha4[View commits]

==== Breaking changes

*Affecting all Beats*

- The topology_expire option of the Elasticsearch output was removed. {pull}1907[1907]

*Filebeat*

- Stop following symlink. Symlinks are now ignored: {pull}1686[1686]

==== Bugfixes

*Affecting all Beats*

- Reset backoff factor on partial ACK. {issue}1803[1803]
- Fix beats load balancer deadlock if max_retries: -1 or publish_async is enabled in filebeat. {issue}1829[1829]
- Fix logstash output with pipelining mode enabled not reconnecting. {issue}1876[1876]
- Empty configuration sections become merge-able with variables containing full path. {pull}1900[1900]
- Fix error message about required fields missing not printing the missing field name. {pull}1900[1900]

*Metricbeat*

- Fix the CPU values returned for each core. {issue}1863[1863]

*Packetbeat*

- Add missing nil-check to memcached GapInStream handler. {issue}1162[1162]
- Fix NFSv4 Operation returning the first found first-class operation available in compound requests. {pull}1821[1821]
- Fix TCP overlapping segments not being handled correctly. {pull}1898[1898]

*Winlogbeat*

- Fix issue with rendering forwarded event log records. {pull}1891[1891]

==== Added

*Affecting all Beats*

- Improve error message if compiling regular expression from config files fails. {pull}1900[1900]
- Compression support in the Elasticsearch output. {pull}1835[1835]

*Metricbeat*

- Add MongoDB module. {pull}1837[1837]


[[release-notes-5.0.0-alpha3]]
=== Beats version 5.0.0-alpha3
https://github.com/elastic/beats/compare/v5.0.0-alpha2...v5.0.0-alpha3[View commits]

==== Breaking changes

*Affecting all Beats*

- All configuration settings under `shipper:` are moved to be top level configuration settings. I.e.
  `shipper.name:` becomes `name:` in the configuration file. {pull}1570[1570]

*Topbeat*

- Topbeat is replaced by Metricbeat.

*Filebeat*

- The state for files which fall under ignore_older is not stored anymore. This has the consequence, that if a file which fell under ignore_older is updated, the whole file will be crawled.

==== Bugfixes

*Winlogbeat*

- Adding missing argument to the "Stop processing" log message. {pull}1590[1590]

==== Added

*Affecting all Beats*

- Add conditions to generic filtering. {pull}1623[1623]

*Metricbeat*

- First public release, containing the following modules: apache, mysql, nginx, redis, system, and zookeeper.

*Filebeat*

- The registry format was changed to an array instead of dict. The migration to the new format will happen automatically at the first startup. {pull}1703[1703]

==== Deprecated

*Affecting all Beats*

- The support for doing GeoIP lookups is deprecated and will be removed in version 6.0. {pull}1601[1601]


[[release-notes-5.0.0-alpha2]]
=== Beats version 5.0.0-alpha2
https://github.com/elastic/beats/compare/v5.0.0-alpha1...v5.0.0-alpha2[View commits]

==== Breaking changes

*Affecting all Beats*

- On DEB/RPM installations, the binary files are now found under `/usr/share/{{beat_name}}/bin`, not in `/usr/bin`. {pull}1385[1385]
- The logs are written by default to self rotating files, instead of syslog. {pull}1371[1371]
- Remove deprecated `host` option from elasticsearch, logstash and redis outputs. {pull}1474[1474]

*Packetbeat*

- Configuration of redis topology support changed. {pull}1353[1353]
- Move all Packetbeat configuration options under the packetbeat namespace {issue}1417[1417]

*Filebeat*

- Default location for the registry file was changed to be `data/registry` from the binary directory,
  rather than `.filebeat` in the current working directory. This affects installations for zip/tar.gz/source,
  the location for DEB and RPM packages stays the same. {pull}1373[1373]

==== Bugfixes

*Affecting all Beats*

- Drain response buffers when pipelining is used by Redis output. {pull}1353[1353]
- Unterminated environment variable expressions in config files will now cause an error {pull}1389[1389]
- Fix issue with the automatic template loading when Elasticsearch is not available on Beat start. {issue}1321[1321]
- Fix bug affecting -cpuprofile, -memprofile, and -httpprof CLI flags {pull}1415[1415]
- Fix race when multiple outputs access the same event with logstash output manipulating event {issue}1410[1410] {pull}1428[1428]
- Seed random number generator using crypto.rand package. {pull}1503{1503]
- Fix beats hanging in -configtest {issue}1213[1213]
- Fix kafka log message output {pull}1516[1516]

*Filebeat*

- Improvements in registrar dealing with file rotation. {pull}1281[1281]
- Fix issue with JSON decoding where `@timestamp` or `type` keys with the wrong type could cause Filebeat
  to crash. {issue}1378[1378]
- Fix issue with JSON decoding where values having `null` as values could crash Filebeat. {issue}1466[1466]
- Multiline reader normalizing newline to use `\n`. {pull}1552[1552]

*Winlogbeat*

- Fix panic when reading messages larger than 32K characters on Windows XP and 2003. {pull}1498[1498]
- Fix panic that occurs when reading a large events on Windows Vista and newer. {pull}1499[1499]

==== Added

*Affecting all Beats*

- Add support for TLS to Redis output. {pull}1353[1353]
- Add SOCKS5 proxy support to Redis output. {pull}1353[1353]
- Failover and load balancing support in redis output. {pull}1353[1353]
- Multiple-worker per host support for redis output. {pull}1353[1353]
- Added ability to escape `${x}` in config files to avoid environment variable expansion {pull}1389[1389]
- Configuration options and CLI flags for setting the home, data and config paths. {pull}1373[1373]
- Configuration options and CLI flags for setting the default logs path. {pull}1437[1437]
- Update to Go 1.6.2 {pull}1447[1447]
- Add Elasticsearch template files compatible with Elasticsearch 2.x. {pull}1501[1501]
- Add scripts for managing the dashboards of a single Beat {pull}1359[1359]

*Packetbeat*

- Fix compile issues for OpenBSD. {pull}1347[1347]

*Topbeat*

- Updated elastic/gosigar version so Topbeat can compile on OpenBSD. {pull}1403[1403]


[[release-notes-5.0.0-alpha1]]
=== Beats version 5.0.0-alpha1
https://github.com/elastic/beats/compare/v1.2.0...v5.0.0-alpha1[View commits]

==== Breaking changes

*libbeat*

- Run function to start a Beat now returns an error instead of directly exiting. {pull}771[771]
- The method signature of HandleFlags() was changed to allow returning an error {pull}1249[1249]
- Require braces for environment variable expansion in config files {pull}1304[1304]

*Packetbeat*

- Rename output fields in the dns package. Former flag `recursion_allowed` becomes `recursion_available`. {pull}803[803]
  Former SOA field `ttl` becomes `minimum`. {pull}803[803]
- The fully qualified domain names which are part of output fields values of the dns package now terminate with a dot. {pull}803[803]
- Remove the count field from the exported event {pull}1210[1210]

*Topbeat*

- Rename `proc.cpu.user_p` with `proc.cpu.total_p` as it includes CPU time spent in kernel space {pull}631[631]
- Remove `count` field from the exported fields {pull}1207[1207]
- Rename `input` top level config option to `topbeat`

*Filebeat*

- Scalar values in used in the `fields` configuration setting are no longer automatically converted to strings. {pull}1092[1092]
- Count field was removed from event as not used in filebeat {issue}778[778]

*Winlogbeat*

- The `message_inserts` field was replaced with the `event_data` field {issue}1053[1053]
- The `category` field was renamed to `task` to better align with the Windows Event Log API naming {issue}1053[1053]
- Remove the count field from the exported event {pull}1218[1218]


==== Bugfixes

*Affecting all Beats*

- Logstash output will not retry events that are not JSON-encodable {pull}927[927]

*Packetbeat*

- Create a proper BPF filter when ICMP is the only enabled protocol {issue}757[757]
- Check column length in pgsql parser. {issue}565[565]
- Harden pgsql parser. {issue}565[565]

*Topbeat*

- Fix issue with `cpu.system_p` being greater than 1 on Windows {pull}1128[1128]

*Filebeat*

- Stop filebeat if started without any prospectors defined or empty prospectors {pull}644[644] {pull}647[647]
- Improve shutdown of crawler and prospector to wait for clean completion {pull}720[720]
- Omit `fields` from Filebeat events when null {issue}899[899]

*Winlogbeat*

==== Added

*Affecting all Beats*

- Update builds to Golang version 1.6
- Add option to Elasticsearch output to pass http parameters in index operations {issue}805[805]
- Improve Logstash and Elasticsearch backoff behavior. {pull}927[927]
- Add experimental Kafka output. {pull}942[942]
- Add config file option to configure GOMAXPROCS. {pull}969[969]
- Improve shutdown handling in libbeat. {pull}1075[1075]
- Add `fields` and `fields_under_root` options under the `shipper` configuration {pull}1092[1092]
- Add the ability to use a SOCKS5 proxy with the Logstash output {issue}823[823]
- The `-configtest` flag will now print "Config OK" to stdout on success {pull}1249[1249]

*Packetbeat*

- Change the DNS library used throughout the dns package to github.com/miekg/dns. {pull}803[803]
- Add support for NFS v3 and v4. {pull}1231[1231]
- Add support for EDNS and DNSSEC. {pull}1292[1292]

*Topbeat*

- Add `username` to processes {pull}845[845]

*Filebeat*

- Add the ability to set a list of tags for each prospector {pull}1092[1092]
- Add JSON decoding support {pull}1143[1143]


*Winlogbeat*

- Add caching of event metadata handles and the system render context for the wineventlog API {pull}888[888]
- Improve config validation by checking for unknown top-level YAML keys. {pull}1100[1100]
- Add the ability to set tags, fields, and fields_under_root as options for each event log {pull}1092[1092]
- Add additional data to the events published by Winlogbeat. The new fields are `activity_id`,
`event_data`, `keywords`, `opcode`, `process_id`, `provider_guid`, `related_activity_id`,
`task`, `thread_id`, `user_data`, and `version`. {issue}1053[1053]
- Add `event_id`, `level`, and `provider` configuration options for filtering events {pull}1218[1218]
- Add `include_xml` configuration option for including the raw XML with the event {pull}1218[1218]

==== Known issues
* All Beats can hang or panic on shutdown if the next server in the pipeline (e.g. Elasticsearch or Logstash) is
  not reachable. {issue}1319[1319]
* When running the Beats as a service on Windows, you need to manually load the Elasticsearch mapping
  template. {issue}1315[1315]
* The ES template automatic load doesn't work if Elasticsearch is not available when the Beat is starting. {issue}1321[1321]

[[release-notes-1.3.1]]
=== Beats version 1.3.1
https://github.com/elastic/beats/compare/v1.3.0...v1.3.1[View commits]

==== Bugfixes

*Filebeat*

- Fix a concurrent bug on filebeat startup with a large number of prospectors defined. {pull}2509[2509]

*Packetbeat*

- Fix description for the -I CLI flag. {pull}2480[2480]

*Winlogbeat*

- Fix corrupt registry file that occurs on power loss by disabling file write caching. {issue}2313[2313]

[[release-notes-1.3.0]]
=== Beats version 1.3.0
https://github.com/elastic/beats/compare/v1.2.3...v1.3.0[View commits]

==== Deprecated

*Filebeat*

- Undocumented support for following symlinks is deprecated. Filebeat will not follow symlinks in version 5.0. {pull}1767[1767]

==== Bugfixes

*Affecting all Beats*

- Fix beats load balancer deadlock if `max_retries: -1` or `publish_async` is enabled in filebeat. {issue}1829[1829]
- Fix output modes backoff counter reset. {issue}1803[1803] {pull}1814[1814] {pull}1818[1818]
- Set logstash output default bulk_max_size to 2048. {issue}1662[1662]
- Seed random number generator using crypto.rand package. {pull}1503[1503]
- Check stdout being available when console output is configured. {issue}2063[2063]

*Packetbeat*

- Add missing nil-check to memcached GapInStream handler. {issue}1162[1162]
- Fix NFSv4 Operation returning the first found first-class operation available in compound requests. {pull}1821[1821]
- Fix TCP overlapping segments not being handled correctly. {pull}1917[1917]

==== Added

*Affecting all Beats*

- Updated to Go 1.7


[[release-notes-1.2.3]]
=== Beats version 1.2.3
https://github.com/elastic/beats/compare/v1.2.2...v1.2.3[View commits]

==== Bugfixes

*Topbeat*

- Fix high CPU usage when using filtering under Windows. {pull}1598[1598]

*Filebeat*

- Fix rotation issue with ignore_older. {issue}1528[1528]

*Winlogbeat*

- Fix panic when reading messages larger than 32K characters on Windows XP and 2003. {pull}1498[1498]

==== Added

*Filebeat*

- Prevent file opening for files which reached ignore_older. {pull}1649[1649]


[[release-notes-1.2.2]]
=== Beats version 1.2.2
https://github.com/elastic/beats/compare/v1.2.0...v1.2.2[View commits]

==== Bugfixes

*Affecting all Beats*

- Fix race when multiple outputs access the same event with Logstash output manipulating event. {issue}1410[1410]
- Fix go-daemon (supervisor used in init scripts) hanging when executed over SSH. {issue}1394[1394]

*Filebeat*

- Improvements in registrar dealing with file rotation. {issue}1281[1281]


[[release-notes-1.2.1]]
=== Beats version 1.2.1
https://github.com/elastic/beats/compare/v1.2.0...v1.2.1[View commits]

==== Breaking changes

*Affecting all Beats*

- Require braces for environment variable expansion in config files {pull}1304[1304]
- Removed deprecation warning for the Redis output. {pull}1282[1282]

*Topbeat*

- Fixed name of the setting `stats.proc` to `stats.process` in the default configuration file. {pull}1343[1343]
- Fix issue with cpu.system_p being greater than 1 on Windows {pull}1128[1128]

==== Added

*Topbeat*

- Add username to processes {pull}845[845]


[[release-notes-1.2.0]]
=== Beats version 1.2.0
https://github.com/elastic/beats/compare/v1.1.2...v1.2.0[View commits]

==== Breaking changes

*Filebeat*

- Default config for ignore_older is now infinite instead of 24h, means ignore_older is disabled by default. Use close_older to only close file handlers.

==== Bugfixes

*Packetbeat*

- Split real_ip_header value when it contains multiple IPs {pull}1241[1241]

*Winlogbeat*

- Fix invalid `event_id` on Windows XP and Windows 2003 {pull}1227[1227]

==== Added

*Affecting all Beats*

- Add ability to override configuration settings using environment variables {issue}114[114]
- Libbeat now always exits through a single exit method for proper cleanup and control {pull}736[736]
- Add ability to create Elasticsearch mapping on startup {pull}639[639]

*Topbeat*

- Add the command line used to start processes {issue}533[533]

*Filebeat*

- Add close_older configuration option to complete ignore_older https://github.com/elastic/filebeat/issues/181[181]

[[release-notes-1.1.2]]
=== Beats version 1.1.2
https://github.com/elastic/beats/compare/v1.1.1...v1.1.2[View commits]

==== Bugfixes

*Filebeat*

- Fix registrar bug for rotated files {pull}1010[1010]


[[release-notes-1.1.1]]
=== Beats version 1.1.1
https://github.com/elastic/beats/compare/v1.1.0...v1.1.1[View commits]

==== Bugfixes

*Affecting all Beats*

- Fix logstash output loop hanging in infinite loop on too many output errors. {pull}944[944]
- Fix critical bug in filebeat and winlogbeat potentially dropping events. {pull}953[953]

[[release-notes-1.1.0]]
=== Beats version 1.1.0
https://github.com/elastic/beats/compare/v1.0.1...v1.1.0[View commits]

==== Bugfixes

*Affecting all Beats*

- Fix logging issue with file based output where newlines could be misplaced
  during concurrent logging {pull}650[650]
- Reduce memory usage by separate queue sizes for single events and bulk events. {pull}649[649] {issue}516[516]
- Set default default bulk_max_size value to 2048 {pull}628[628]

*Packetbeat*

- Fix setting direction to out and use its value to decide when dropping events if ignore_outgoing is enabled {pull}557[557]
- Fix logging issue with file-based output where newlines could be misplaced
  during concurrent logging {pull}650[650]
- Reduce memory usage by having separate queue sizes for single events and bulk events. {pull}649[649] {issue}516[516]
- Set default bulk_max_size value to 2048 {pull}628[628]
- Fix logstash window size of 1 not increasing. {pull}598[598]

*Packetbeat*

- Fix the condition that determines whether the direction of the transaction is set to "outgoing". Packetbeat uses the
  direction field to determine which transactions to drop when dropping outgoing transactions. {pull}557[557]
- Allow PF_RING sniffer type to be configured using pf_ring or pfring {pull}671[671]

*Filebeat*

- Set spool_size default value to 2048 {pull}628[628]

==== Added

*Affecting all Beats*

- Add include_fields and drop_fields as part of generic filtering {pull}1120[1120]
- Make logstash output compression level configurable. {pull}630[630]
- Some publisher options refactoring in libbeat {pull}684[684]
- Move event preprocessor applying GeoIP to packetbeat {pull}772[772]

*Packetbeat*

- Add support for capturing DNS over TCP network traffic. {pull}486[486] {pull}554[554]

*Topbeat*

- Group all CPU usage per core statistics and export them optionally if cpu_per_core is configured {pull}496[496]

*Filebeat*

- Add multiline support for combining multiple related lines into one event. {issue}461[461]
- Add `exclude_lines` and `include_lines` options for regexp based line filtering. {pull}430[430]
- Add `exclude_files` configuration option. {pull}563[563]
- Add experimental option to enable filebeat publisher pipeline to operate asynchronously {pull}782[782]

*Winlogbeat*

- First public release of Winlogbeat

[[release-notes-1.0.1]]
=== Beats version 1.0.1
https://github.com/elastic/beats/compare/v1.0.0...v1.0.1[Check 1.0.1 diff]

==== Bugfixes

*Filebeat*

- Fix force_close_files in case renamed file appeared very fast. https://github.com/elastic/filebeat/pull/302[302]

*Packetbeat*

- Improve MongoDB message correlation. {issue}377[377]
- Improve redis parser performance. {issue}442[422]
- Fix panic on nil in redis protocol parser. {issue}384[384]
- Fix errors redis parser when messages are split in multiple TCP segments. {issue}402[402]
- Fix errors in redis parser when length prefixed strings contain sequences of CRLF. {issue}#402[402]
- Fix errors in redis parser when dealing with nested arrays. {issue}402[402]

[[release-notes-1.0.0]]
=== Beats version 1.0.0
https://github.com/elastic/beats/compare/1.0.0-rc2...1.0.0[Check 1.0.0 diff]

==== Breaking changes

*Topbeat*

- Change proc type to process #138


==== Bugfixes

*Affecting all Beats*

- Fix random panic on shutdown by calling shutdown handler only once. elastic/filebeat#204
- Fix credentials are not send when pinging an elasticsearch host. elastic/filebeat#287

*Filebeat*

- Fix problem that harvesters stopped reading after some time and filebeat stopped processing events #257
- Fix line truncating by internal buffers being reused by accident #258
- Set default ignore_older to 24 hours #282




[[release-notes-1.0.0-rc2]]
=== Beats version 1.0.0-rc2
https://github.com/elastic/beats/compare/1.0.0-rc1...1.0.0-rc2[Check 1.0.0-rc2
diff]

==== Breaking changes

*Affecting all Beats*

- The `shipper` output field is renamed to `beat.name`. #285
- Use of `enabled` as a configuration option for outputs (elasticsearch,
  logstash, etc.) has been removed. #264
- Use of `disabled` as a configuration option for tls has been removed. #264
- The `-test` command line flag was renamed to `-configtest`. #264
- Disable geoip by default. To enable it uncomment in config file. #305


*Filebeat*

- Removed utf-16be-bom encoding support. Support will be added with fix for #205
- Rename force_close_windows_files to force_close_files and make it available for all platforms.


==== Bugfixes

*Affecting all Beats*

- Disable logging to stderr after configuration phase. #276
- Set the default file logging path when not set in config. #275
- Fix bug silently dropping records based on current window size. elastic/filebeat#226
- Fix direction field in published events. #300
- Fix elasticsearch structured errors breaking error handling. #309

*Packetbeat*

- Packetbeat will now exit if a configuration error is detected. #357
- Fixed an issue handling DNS requests containing no questions. #369

*Topbeat*

- Fix leak of Windows handles. #98
- Fix memory leak of process information. #104

*Filebeat*

- Filebeat will now exit if a configuration error is detected. #198
- Fix to enable prospector to harvest existing files that are modified. #199
- Improve line reading and encoding to better keep track of file offsets based
  on encoding. #224
- Set input_type by default to "log"


==== Added

*Affecting all Beats*

- Added `beat.hostname` to contain the hostname where the Beat is running on as
  returned by the operating system. #285
- Added timestamp for file logging. #291

*Filebeat*

- Handling end of line under windows was improved #233



[[release-notes-1.0.0-rc1]]
=== Beats version 1.0.0-rc1
https://github.com/elastic/beats/compare/1.0.0-beta4...1.0.0-rc1[Check
1.0.0-rc1 diff]

==== Breaking changes

*Affecting all Beats*

- Rename timestamp field with @timestamp. #237

*Packetbeat*

- Rename timestamp field with @timestamp. #343

*Topbeat*

- Rename timestamp field with @timestamp for a better integration with
Logstash. #80

*Filebeat*

- Rename the timestamp field with @timestamp #168
- Rename tail_on_rotate prospector config to tail_files
- Removal of line field in event. Line number was not correct and does not add value. #217


==== Bugfixes

*Affecting all Beats*

- Use stderr for console log output. #219
- Handle empty event array in publisher. #207
- Respect '*' debug selector in IsDebug. #226 (elastic/packetbeat#339)
- Limit number of workers for Elasticsearch output. elastic/packetbeat#226
- On Windows, remove service related error message when running in the console. #242
- Fix waitRetry no configured in single output mode configuration. elastic/filebeat#144
- Use http as the default scheme in the elasticsearch hosts #253
- Respect max bulk size if bulk publisher (collector) is disabled or sync flag is set.
- Always evaluate status code from Elasticsearch responses when indexing events. #192
- Use bulk_max_size configuration option instead of bulk_size. #256
- Fix max_retries=0 (no retries) configuration option. #266
- Filename used for file based logging now defaults to beat name. #267

*Packetbeat*

- Close file descriptors used to monitor processes. #337
- Remove old RPM spec file. It moved to elastic/beats-packer. #334

*Topbeat*

- Don't wait for one period until shutdown #75

*Filebeat*

- Omit 'fields' from event JSON when null. #126
- Make offset and line value of type long in elasticsearch template to prevent overflow. #140
- Fix locking files for writing behaviour. #156
- Introduce 'document_type' config option per prospector to define document type
  for event stored in elasticsearch. #133
- Add 'input_type' field to published events reporting the prospector type being used. #133
- Fix high CPU usage when not connected to Elasticsearch or Logstash. #144
- Fix issue that files were not crawled anymore when encoding was set to something other then plain. #182


==== Added

*Affecting all Beats*

- Add Console output plugin. #218
- Add timestamp to log messages #245
- Send @metadata.beat to Logstash instead of @metadata.index to prevent
  possible name clashes and give user full control over index name used for
  Elasticsearch
- Add logging messages for bulk publishing in case of error #229
- Add option to configure number of parallel workers publishing to Elasticsearch
  or Logstash.
- Set default bulk size for Elasticsearch output to 50.
- Set default http timeout for Elasticsearch to 90s.
- Improve publish retry if sync flag is set by retrying only up to max bulk size
  events instead of all events to be published.

*Filebeat*

- Introduction of backoff, backoff_factor, max_backoff, partial_line_waiting, force_close_windows_files
  config variables to make crawling more configurable.
- All Godeps dependencies were updated to master on 2015-10-21 [#122]
- Set default value for ignore_older config to 10 minutes. #164
- Added the fields_under_root setting to optionally store the custom fields top
level in the output dictionary. #188
- Add more encodings by using x/text/encodings/htmlindex package to select
  encoding by name.




[[release-notes-1.0.0-beta4]]
=== Beats version 1.0.0-beta4
https://github.com/elastic/beats/compare/1.0.0-beta3...1.0.0-beta4[Check
1.0.0-beta4 diff]


==== Breaking changes

*Affecting all Beats*

- Update tls config options naming from dash to underline #162
- Feature/output modes: Introduction of PublishEvent(s) to be used by beats #118 #115

*Packetbeat*

- Renamed http module config file option 'strip_authorization' to 'redact_authorization'
- Save_topology is set to false by default
- Rename elasticsearch index to [packetbeat-]YYYY.MM.DD

*Topbeat*

- Percentage fields (e.g user_p) are exported as a float between 0 and 1 #34


==== Bugfixes

*Affecting all Beats*

- Determine Elasticsearch index for an event based on UTC time #81
- Fixing ES output's defaultDeadTimeout so that it is 60 seconds #103
- ES outputer: fix timestamp conversion #91
- Fix TLS insecure config option #239
- ES outputer: check bulk API per item status code for retransmit on failure.

*Packetbeat*

- Support for lower-case header names when redacting http authorization headers
- Redact proxy-authorization if redact-authorization is set
- Fix some multithreading issues #203
- Fix negative response time #216
- Fix memcache TCP connection being nil after dropping stream data. #299
- Add missing DNS protocol configuration to documentation #269

*Topbeat*

- Don't divide the reported memory by an extra 1024 #60


==== Added

*Affecting all Beats*

- Add logstash output plugin #151
- Integration tests for Beat -> Logstash -> Elasticsearch added #195 #188 #168 #137 #128 #112
- Large updates and improvements to the documentation
- Add direction field to publisher output to indicate inbound/outbound transactions #150
- Add tls configuration support to elasticsearch and logstash outputers #139
- All external dependencies were updated to the latest version. Update to Golang 1.5.1 #162
- Guarantee ES index is based in UTC time zone #164
- Cache: optional per element timeout #144
- Make it possible to set hosts in different ways. #135
- Expose more TLS config options #124
- Use the Beat name in the default configuration file path #99

*Packetbeat*

- add [.editorconfig file](http://editorconfig.org/)
- add (experimental/unsupported?) saltstack files
- Sample config file cleanup
- Moved common documentation to [libbeat repository](https://github.com/elastic/libbeat)
- Update build to go 1.5.1
- Adding device descriptions to the -device output.
- Generate coverage for system tests
- Move go-daemon dependency to beats-packer
- Rename integration tests to system tests
- Made the `-devices` option more user friendly in case `sudo` is not used.
  Issue #296.
- Publish expired DNS transactions #301
- Update protocol guide to libbeat changes
- Add protocol registration to new protocol guide
- Make transaction timeouts configurable #300
- Add direction field to the exported fields #317

*Topbeat*

- Document fields in a standardized format (etc/fields.yml) #34
- Updated to use new libbeat Publisher #37 #41
- Update to go 1.5.1 #43
- Updated configuration files with comments for all options #65
- Documentation improvements


==== Deprecated

*Affecting all Beats*

- Redis output was deprecated #169 #145
- Host and port configuration options are deprecated. They are replaced by the hosts
 configuration option. #141<|MERGE_RESOLUTION|>--- conflicted
+++ resolved
@@ -1028,14 +1028,11 @@
 - Add Kibana Dashboard for MISP module. {pull}14147[14147]
 - Add support for gzipped files in S3 input {pull}13980[13980]
 - Add Filebeat Azure Dashboards {pull}14127[14127]
-<<<<<<< HEAD
 - Add support for space or time sync character before timestamp in syslog input. {pull}13278[13278] {issue}13269[13269]
-=======
 - Add support for thread ID in Filebeat Kafka module. {pull}19463[19463]
->>>>>>> 4bf6b598
-
 
 *Heartbeat*
+
 - Add non-privileged icmp on linux and darwin(mac). {pull}13795[13795] {issue}11498[11498]
 - Allow `hosts` to be used to configure http monitors {pull}13703[13703]
 
