// Use these for links to issue and pulls. Note issues and pulls redirect one to
// each other on Github, so don't worry too much on using the right prefix.
:issue: https://github.com/elastic/beats/issues/
:pull: https://github.com/elastic/beats/pull/

////////////////////////////////////////////////////////////
// Template, add newest changes here

=== Beats version HEAD
https://github.com/elastic/beats/compare/v7.0.0-alpha2...master[Check the HEAD diff]

==== Breaking changes

*Affecting all Beats*

- Update add_cloud_metadata fields to adjust to ECS. {pull}9265[9265]
- Automaticall cap signed integers to 63bits. {pull}8991[8991]
- Rename beat.timezone to event.timezone. {pull}9458[9458]
- Use _doc as document type. {pull}9056[9056]{pull}9573[9573]
- Update to Golang 1.11.3. {pull}9560[9560]
- Migrate add_docker_metadata fields to ECS.

*Auditbeat*

*Filebeat*

- Modify apache/error dataset to follow ECS. {pull}8963[8963]
- Rename many `traefik.access.*` fields to map to ECS. {pull}9005[9005]
<<<<<<< HEAD
- Add module zeek. {issue}9931[9931]
=======
- Rename many `kibana.log.*` fields to map to ECS. {pull}9301[9301]
>>>>>>> c041e191

*Heartbeat*

- Remove monitor generator script that was rarely used. {pull}9648[9648]

*Journalbeat*

*Metricbeat*

- Fix MongoDB dashboard that had some incorrect field names from `status` Metricset {pull}9795[9795] {issue}9715[9715]

*Packetbeat*

- Adjust Packetbeat `http` fields to ECS Beta 2 {pull}9645[9645]
  - `http.request.body` moves to `http.request.body.content`
  - `http.response.body` moves to `http.response.body.content`

*Winlogbeat*

*Functionbeat*

==== Bugfixes

*Affecting all Beats*

- Enforce validation for the Central Management access token. {issue}9621[9621]
- Allow to unenroll a Beat from the UI. {issue}9452[9452]

*Auditbeat*

*Filebeat*

*Heartbeat*

- Made monitors.d configuration part of the default config. {pull}9004[9004]

*Journalbeat*

*Metricbeat*

*Packetbeat*

*Winlogbeat*

*Functionbeat*

==== Added

*Affecting all Beats*

- Update field definitions for `http` to ECS Beta 2 {pull}9645[9645]
- Release Jolokia autodiscover as GA. {pull}9706[9706]

*Auditbeat*

- Add system module. {pull}9546[9546]

*Filebeat*

- Added module for parsing Google Santa logs. {pull}9540[9540]
- Added netflow input type that supports NetFlow v1, v5, v6, v7, v8, v9 and IPFIX. {issue}9399[9399]
- Add option to modules.yml file to indicate that a module has been moved {pull}9432[9432].

*Heartbeat*

- Fixed rare issue where TLS connections to endpoints with x509 certificates missing either notBefore or notAfter would cause the check to fail with a stacktrace.  {pull}9566[9566]


*Journalbeat*

*Metricbeat*

- Add `key` metricset to the Redis module. {issue}9582[9582] {pull}9657[9657] {pull}9746[9746]
- Add `socket_summary` metricset to system defaults, removing experimental tag and supporting Windows {pull}9709[9709]

*Packetbeat*

*Functionbeat*

==== Deprecated

*Affecting all Beats*

*Filebeat*

*Heartbeat*

*Journalbeat*

*Metricbeat*

*Packetbeat*

*Winlogbeat*

*Functionbeat*

==== Known Issue


////////////////////////////////////////////////////////////

[[release-notes-7.0.0-alpha2]]
=== Beats version 7.0.0-alpha2
https://github.com/elastic/beats/compare/v7.0.0-alpha1...v7.0.0-alpha2[Check the HEAD diff]

==== Breaking changes

*Affecting all Beats*

- Update add_cloud_metadata fields to adjust to ECS. {pull}9265[9265]
- Automaticall cap signed integers to 63bits. {pull}8991[8991]
- Rename beat.timezone to event.timezone. {pull}9458[9458]
- Use _doc as document type. {pull}9056[9056]
- Removed dashboards and index patterns generation for Kibana 5. {pull}8927[8927]
- On systems with systemd, the Beats log is now written to journald by default rather than file. To revert this behaviour override BEAT_LOG_OPTS with an empty value. {pull}8942[8942].

*Auditbeat*

- Remove warning for deprecated option: "filters". {pull}9002[9002]

*Filebeat*

- Allow beats to blacklist certain part of the configuration while using Central Management. {pull}9099[9099]
- Remove warnings for deprecated options: "spool_size", "publish_async", "idle_timeout". {pull}9002[9002]
- Rename many `haproxy.*` fields to map to ECS. {pull}9117[9117]
- Rename many `iis.access.*` fields to map to ECS. {pull}9084[9084]
- IIS module's user agent string is no longer encoded (`+` replaced with spaces). {pull}9084[9084]
- Rename many `system.syslog.*` fields to map to ECS. {pull}9135[9135]
- Rename many `nginx.access.*` fields to map to ECS. {pull}9081[9081]
- Rename many `system.auth.*` fields to map to ECS. {pull}9138[9138]
- Rename many `apache2.access.*` fields to map to ECS. {pull}9245[9245]

*Metricbeat*

- Allow beats to blacklist certain part of the configuration while using Central Management. {pull}9099[9099]
- Remove warning for deprecated option: "filters". {pull}9002[9002]

*Packetbeat*

- Renamed the flow event fields to follow Elastic Common Schema. {pull}9121[9121]
- Renamed several client and server fields. IP, port, and process metadata are
  now contained under the client and server namespaces. {issue}9303[9303]

*Functionbeat*

- The CLI will now log CloudFormation Stack events. {issue}8912[8912]
- Function concurrency is now set to 5 instead of unreserved. {pull}8992[8992]

==== Bugfixes

*Affecting all Beats*

- Propagate Sync error when running SafeFileRotate. {pull}9069[9069]
- Fix autodiscover configurations stopping when metadata is missing. {pull}8851[8851]
- Log events at the debug level when dropped by encoding problems. {pull}9251[9251]
- Refresh host metadata in add_host_metadata. {pull}9359[9359]
- When collecting swap metrics for beats telemetry or system metricbeat module handle cases of free swap being bigger than total swap by assuming no swap is being used. {issue}6271[6271] {pull}9383[9383]
- Adding logging traces at debug level when the pipeline client receives the following events: onFilteredOut, onDroppedOnPublish. {pull}9016[9016]
- Ignore non index fields in default_field for Elasticsearch. {pull}9549[9549]
- Update Kibana index pattern attributes for objects that are disabled. {pull}9644[9644]
- Enforce validation for the Central Management access token. {issue}9621[9621]
- Update to Golang 1.11.4. {pull}9627[9627]

*Auditbeat*

*Filebeat*

- Correctly parse `December` or `Dec` in the Syslog input. {pull}9349[9349]
- Fix installation of haproxy dashboard. {issue}9307[9307] {pull}9313[9313]
- Don't generate incomplete configurations when logs collection is disabled by hints. {pull}9305[9305]
- Stop runners disabled by hints after previously being started. {pull}9305[9305]
- Fix saved objects in filebeat haproxy dashboard. {pull}9417[9417]
- Use `log.source.address` instead of `log.source.ip` for network input sources. {pull}9487[9487]
- Rename many `redis.log.*` fields to map to ECS. {pull}9315[9315]
- Rename many `icinga.*` fields to map to ECS. {pull}9294[9294]
- Rename many `postgresql.log.*` fields to map to ECS. {pull}9303[9303]
- Rename many `kafka.log.*` fields to map to ECS. {pull}9297[9297]
- Add `convert_timezone` option to Logstash module to convert dates to UTC. {issue}9756[9756] {pull}9797[9797]

*Metricbeat*

- Fix issue preventing diskio metrics collection for idle disks. {issue}9124[9124] {pull}9125[9125]
- Fix panic on docker healthcheck collection on dockers without healthchecks. {pull}9171[9171]
- Fix issue with not collecting Elasticsearch cross-cluster replication stats correctly. {pull}9179[9179]
- The `node.name` field in the `elasticsearch/node` metricset now correctly reports the Elasticsarch node name. Previously this field was incorrectly reporting the node ID instead. {pull}9209[9209]

*Packetbeat*

- Fix issue with process monitor associating traffic to the wrong process. {issue}9151[9151] {pull}9443[9443]

==== Added

*Affecting all Beats*

- Unify dashboard exporter tools. {pull}9097[9097]
- Add cache.ttl to add_host_metadata. {pull}9359[9359]
- Add support for index lifecycle management (beta). {pull}7963[7963]
- Always include Pod UID as part of Pod metadata. {pull}9517[9517]
- Autodiscovery no longer requires that the `condition` field be set. If left unset all configs will be matched. {pull}9029[9029]
- Add geo fields to `add_host_metadata` processor. {pull}9392[9392]

*Filebeat*

- Added the `redirect_stderr` option that allows panics to be logged to log files. {pull}8430[8430]
- Added `detect_null_bytes` selector to detect null bytes from a io.reader. {pull}9210[9210]
- Added `syslog_host` variable to HAProxy module to allow syslog listener to bind to configured host. {pull}9366[9366]
- Added support on Traefik for Common Log Format and Combined Log Format mixed which is the default Traefik format {issue}8015[8015] {issue}6111[6111] {pull}8768[8768].
- Add support for multi-core thread_id in postgresql module {issue}9156[9156] {pull}9482[9482]

*Heartbeat*

- Add last monitor status to dashboard table. Further break out monitors in dashboard table by monitor.ip. {pull}9022[9022]
- Add central management support. {pull}9254[9254]

*Journalbeat*

- Add cursor_seek_fallback option. {pull}9234[9234]

*Metricbeat*

- Add settings to disable docker and cgroup cpu metrics per core. {issue}9187[9187] {pull}9194[9194] {pull}9589[9589]
- The `elasticsearch/node` metricset now reports the Elasticsearch cluster UUID. {pull}8771[8771]
- Add service.type field to Metricbeat. {pull}8965[8965]
- Support GET requests in Jolokia module. {issue}8566[8566] {pull}9226[9226]
- Add freebsd support for the uptime metricset. {pull}9413[9413]
- Add `host.os.name` field to add_host_metadata processor. {issue}8948[8948] {pull}9405[9405]
- Add more TCP statuses to `socket_summary` metricset. {pull}9430[9430]
- Remove experimental tag from ceph metricsets. {pull}9708[9708]
- Add MS SQL module to X-Pack {pull}9414[9414

==== Deprecated

*Metricbeat*

- event.duration is now in nano and not microseconds anymore. {pull}8941[8941]

[[release-notes-7.0.0-alpha1]]
=== Beats version 7.0.0-alpha1
https://github.com/elastic/beats/compare/v6.5.0...v7.0.0-alpha1[View commits]

==== Breaking changes

*Affecting all Beats*

- Dissect syntax change, use * instead of ? when working with field reference. {issue}8054[8054]

*Auditbeat*

- Use `initial_scan` action for new paths. {pull}7954[7954]
- Rename beat.name to agent.type, beat.hostname to agent.hostname, beat.version to agent.version.
- Rename `source.hostname` to `source.domain` in the auditd module. {pull}9027[9027]

*Filebeat*

- Rename `fileset.name` to `event.name`. {pull}8879[8879]
- Rename `fileset.module` to `event.module`. {pull}8879[8879]
- Rename source to log.file.path and log.source.ip {pull}8902[8902]
- Remove the deprecated `prospector(s)` option in the configuration use `input(s)` instead. {pull}8909[8909]
- Rename `offset` to `log.offset`. {pull}8923[8923]
- Rename `source_ecs` to `source` in the Filebeat Suricata module. {pull}8983[8983]

==== Bugfixes

*Affecting all Beats*

- Fixed `-d` CLI flag by trimming spaces from selectors. {pull}7864[7864]
- Fixed Support `add_docker_metadata` in Windows by identifying systems' path separator. {issue}7797[7797]
- Do not panic when no tokenizer string is configured for a dissect processor. {issue}8895[8895]
- Start autodiscover consumers before producers. {pull}7926[7926]

*Filebeat*

- Fixed a memory leak when harvesters are closed. {pull}7820[7820]
- Fix improperly set config for CRI Flag in Docker Input {pull}8899[8899]
- Just enabling the `elasticsearch` fileset and starting Filebeat no longer causes an error. {pull}8891[8891]
- Fix macOS default log path for elasticsearch module based on homebrew paths. {pul}8939[8939]

*Heartbeat*

- Heartbeat now always downloads the entire body of HTTP endpoints, even if no checks against the body content are declared. This fixes an issue where timing metrics would be incorrect in scenarios where the body wasn't used since the connection would be closed soon after the headers were sent, but before the entire body was. {pull}8894[8894]
- `Host` header can now be overridden for HTTP requests sent by Heartbeat monitors. {pull}9148[9516]

*Metricbeat*

- Fix golang.heap.gc.cpu_fraction type from long to float in Golang module. {pull}7789[7789]
- Add missing namespace field in http server metricset {pull}7890[7890]
- Fix race condition when enriching events with kubernetes metadata. {issue}9055[9055] {issue}9067[9067]

*Packetbeat*

- Fixed the mysql missing transactions if monitoring a connection from the start. {pull}8173[8173]


==== Added

*Affecting all Beats*

- Add field `host.os.kernel` to the add_host_metadata processor and to the
  internal monitoring data. {issue}7807[7807]
- Add debug check to logp.Logger {pull}7965[7965]
- Count HTTP 429 responses in the elasticsearch output {pull}8056[8056]
- Allow Bus to buffer events in case listeners are not configured. {pull}8527[8527]
- Dissect will now flag event on parsing error. {pull}8751[8751]
- add_cloud_metadata initialization is performed asynchronously to avoid delays on startup. {pull}8845[8845]
- Add DeDot method in add_docker_metadata processor in libbeat. {issue}9350[9350] {pull}9505[9505]

*Filebeat*

- Make inputsource generic taking bufio.SplitFunc as input {pull}7746[7746]
- Add custom unpack to log hints config to avoid env resolution {pull}7710[7710]
- Make docker input check if container strings are empty {pull}7960[7960]
- Keep unparsed user agent information in user_agent.original. {pull}8537[8537]
- Allow to force CRI format parsing for better performance {pull}8424[8424]

*Heartbeat*

- Add automatic config file reloading. {pull}8023[8023]

*Journalbeat*

- Add the ability to check against JSON HTTP bodies with conditions. {pull}8667[8667]

*Metricbeat*

- Add metrics about cache size to memcached module {pull}7740[7740]
- Add experimental socket summary metricset to system module {pull}6782[6782]
- Collect custom cluster `display_name` in `elasticsearch/cluster_stats` metricset. {pull}8445[8445]
- Test etcd module with etcd 3.3. {pull}9068[9068]
- All `elasticsearch` metricsets now have module-level `cluster.id` and `cluster.name` fields. {pull}8770[8770] {pull}8771[8771] {pull}9164[9164] {pull}9165[9165] {pull}9166[9166] {pull}9168[9168]
- All `elasticsearch` node-level metricsets now have `node.id` and `node.name` fields. {pull}9168[9168] {pull}9209[9209]

*Packetbeat*

- Add support to decode HTTP bodies compressed with `gzip` and `deflate`. {pull}7915[7915]
- Added support to calculate certificates' fingerprints (MD5, SHA-1, SHA-256). {issue}8180[8180]
- Support new TLS version negotiation introduced in TLS 1.3. {issue}8647[8647].

[[release-notes-6.5.4]]
=== Beats version 6.5.4
https://github.com/elastic/beats/compare/v6.5.3...v6.5.4[View commits]

==== Bugfixes

*Affecting all Beats*

- Update Golang to 1.10.6. This fixes an issue in remote certificate validation CVE-2018-16875. {pull}9563[9563]

*Filebeat*

- Fix saved objects in filebeat haproxy dashboard. {pull}9417[9417]
- Fixed a memory leak when harvesters are closed. {pull}7820[7820]

==== Added

*Filebeat*

- Added support on Traefik for Common Log Format and Combined Log Format mixed which is the default Traefik format {issue}8015[8015] {issue}6111[6111] {pull}8768[8768].


[[release-notes-6.5.3]]
=== Beats version 6.5.3
https://github.com/elastic/beats/compare/v6.5.2...v6.5.3[View commits]

==== Bugfixes

*Affecting all Beats*

- Log events at the debug level when dropped by encoding problems. {pull}9251[9251]

*Filebeat*

- Correctly parse `December` or `Dec` in the Syslog input. {pull}9349[9349]
- Don't generate incomplete configurations when logs collection is disabled by hints. {pull}9305[9305]
- Stop runners disabled by hints after previously being started. {pull}9305[9305]
- Fix installation of haproxy dashboard. {issue}9307[9307] {pull}9313[9313]

[[release-notes-6.5.2]]
=== Beats version 6.5.2
https://github.com/elastic/beats/compare/v6.5.1...v6.5.2[View commits]

==== Bugfixes

*Affecting all Beats*

- Propagate Sync error when running SafeFileRotate. {pull}9069[9069]

*Metricbeat*

- Fix panic on docker healthcheck collection on dockers without healthchecks. {pull}9171[9171]
- Fix issue preventing diskio metrics collection for idle disks. {issue}9124[9124] {pull}9125[9125]

[[release-notes-6.5.1]]
=== Beats version 6.5.1
https://github.com/elastic/beats/compare/v6.5.0...v6.5.1[View commits]

==== Bugfixes

*Affecting all Beats*
- Fix windows binaries not having an enroll command. {issue}9096[9096] {pull}8836[8836]

*Journalbeat*
- Fix journalbeat sometimes hanging if output is unavailable. {pull}9106[9106]

*Metricbeat*
- Fix race condition when enriching events with kubernetes metadata. {issue}9055[9055] {issue}9067[9067]

==== Added

*Journalbeat*
- Add minimal kibana dashboard. {pull}9106[9106]


[[release-notes-6.5.0]]
=== Beats version 6.5.0
https://github.com/elastic/beats/compare/v6.4.0...v6.5.0[View commits]

==== Bugfixes

*Affecting all Beats*

- Fixed `add_host_metadata` not initializing correctly on Windows. {issue}7715[7715]
- Fixed missing file unlock in spool file on Windows, so file can be reopened and locked. {pull}7859[7859]
- Fix spool file opening/creation failing due to file locking on Windows. {pull}7859[7859]
- Fix size of maximum mmaped read area in spool file on Windows. {pull}7859[7859]
- Fix potential data loss on OS X in spool file by using fcntl with F_FULLFSYNC. {pull}7859[7859]
- Improve fsync on linux, by assuming the kernel resets error flags of failed writes. {pull}7859[7859]
- Remove unix-like permission checks on Windows, so files can be opened. {issue}7849[7849]
- Replace index patterns in TSVB visualizations. {pull}7929[7929]
- Deregister pipeline loader callback when inputsRunner is stopped. {pull}[7893][7893]
- Add backoff support to x-pack monitoring outputs. {issue}7966[7966]
- Removed execute permissions systemd unit file. {pull}7873[7873]
- Fix a race condition with the `add_host_metadata` and the event serialization. {pull}8223[8223] {pull}8653[8653]
- Enforce that data used by k8s or docker doesn't use any reference. {pull}8240[8240]
- Switch to different UUID lib due to to non-random generated UUIDs. {pull}8485[8485]
- Fix race condition when publishing monitoring data. {pull}8646[8646]
- Fix bug in loading dashboards from zip file. {issue}8051[8051]
- Fix in-cluster kubernetes configuration on IPv6. {pull}8754[8754]
- The export config subcommand should not display real value for field reference. {pull}8769[8769]
- The setup command will not fail if no dashboard is available to import. {pull}8977[8977]
- Fix central management configurations reload when a configuration is removed in Kibana. {issue}9010[9010]

*Auditbeat*

- Fixed a crash in the file_integrity module under Linux. {issue}7753[7753]
- Fixed the RPM by designating the config file as configuration data in the RPM spec. {issue}8075[8075]
- Fixed a concurrent map write panic in the auditd module. {pull}8158[8158]
- Fixed a data race in the file_integrity module. {issue}8009[8009]
- Fixed a deadlock in the file_integrity module. {pull}8027[8027]

*Filebeat*

- Fix date format in Mongodb Ingest pipeline. {pull}7974[7974]
- Fixed a docker input error due to the offset update bug in partial log join.{pull}8177[8177]
- Update CRI format to support partial/full tags. {pull}8265[8265]
- Fix some errors happening when stopping syslog input. {pull}8347[8347]
- Fix RFC3339 timezone and nanoseconds parsing with the syslog input. {pull}8346[8346]
- Mark the TCP and UDP input as GA. {pull}8125[8125]
- Support multiline logs in logstash/log fileset of Filebeat. {pull}8562[8562]
- Support different timestamp format in postgresql module. {issue}9494[9494] {pull}9650[9650]

*Heartbeat*

- Fixed bug where HTTP responses with larger bodies would incorrectly report connection errors. {pull}8660[8660]

*Metricbeat*

- Fix golang.heap.gc.cpu_fraction type from long to float in Golang module. {pull}7789[7789]
- Fixed the RPM by designating the modules.d config files as configuration data in the RPM spec. {issue}8075[8075]
- Fixed the location of the modules.d dir in Deb and RPM packages. {issue}8104[8104]
- Add docker diskio stats on Windows. {issue}6815[6815] {pull}8126[8126]
- Fix incorrect type conversion of average response time in Haproxy dashboards {pull}8404[8404]
- Added io disk read and write times to system module {issue}8473[8473] {pull}8508[8508]
- Avoid mapping issues in kubernetes module. {pull}8487[8487]
- Recover metrics for old apache versions removed by mistake on #6450. {pull}7871[7871]
- Fix dropwizard module parsing of metric names. {issue}8365[8365] {pull}6385[8385]
- Fix issue that would prevent kafka module to find a proper broker when port is not set {pull}8613[8613]
- Fix range colors in multiple visualizations. {issue}8633[8633] {pull}8634[8634]
- Fix incorrect header parsing on http metricbeat module {issue}8564[8564] {pull}8585[8585]
- Fixed a panic when the kvm module cannot establish a connection to libvirtd. {issue}7792[7792].

*Packetbeat*

- Fixed a seccomp related error where the `fcntl64` syscall was not permitted
  on 32-bit Linux and the sniffer failed to start. {issue}7839[7839]
- Added missing `cmdline` and `client_cmdline` fields to index template. {pull}8258[8258]

==== Added

*Affecting all Beats*

- Added time-based log rotation. {pull}8349[8349]
- Add backoff on error support to redis output. {pull}7781[7781]
- Allow for cloud-id to specify a custom port. This makes cloud-id work in ECE contexts. {pull}7887[7887]
- Add support to grow or shrink an existing spool file between restarts. {pull}7859[7859]
- Make kubernetes autodiscover ignore events with empty container IDs {pull}7971[7971]
- Implement CheckConfig in RunnerFactory to make autodiscover check configs {pull}7961[7961]
- Add DNS processor with support for performing reverse lookups on IP addresses. {issue}7770[7770]
- Support for Kafka 2.0.0 in kafka output {pull}8399[8399]
- Add setting `setup.kibana.space.id` to support Kibana Spaces {pull}7942[7942]
- Better tracking of number of open file descriptors. {pull}7986[7986]
- Report number of open file handles on Windows. {pull}8329[8329]
- Added the `add_process_metadata` processor to enrich events with process information. {pull}6789[6789]
- Add Beats Central Management {pull}8559[8559]
- Report configured queue type. {pull}8091[8091]
- Enable `host` and `cloud` metadata processors by default. {pull}8596[8596]

*Filebeat*

- Add tag "truncated" to "log.flags" if incoming line is longer than configured limit. {pull}7991[7991]
- Add haproxy module. {pull}8014[8014]
- Add tag "multiline" to "log.flags" if event consists of multiple lines. {pull}7997[7997]
- Release `docker` input as GA. {pull}8328[8328]
- Keep unparsed user agent information in user_agent.original. {pull}7823[7832]
- Added default and TCP parsing formats to HAproxy module {issue}8311[8311] {pull}8637[8637]
- Add Suricata IDS/IDP/NSM module. {issue}8153[8153] {pull}8693[8693]
- Support for Kafka 2.0.0 {pull}8853[8853]

*Heartbeat*

- Heartbeat is marked as GA.
- Add automatic config file reloading. {pull}8023[8023]
- Added autodiscovery support {pull}8415[8415]
- Added support for extra TLS/x509 metadata. {pull}7944[7944]
- Added stats and state metrics for number of monitors and endpoints started. {pull}8621[8621]
- Add last monitor status to dashboard table. Further break out monitors in dashboard table by monitor.ip. {pull}9022[9022]

*Journalbeat*

- Add journalbeat. {pull}8703[8703]

*Metricbeat*

- Add `replstatus` metricset to MongoDB module {pull}7604[7604]
- Add experimental socket summary metricset to system module {pull}6782[6782]
- Move common kafka fields (broker, topic and partition.id) to the module level to facilitate events correlation {pull}7767[7767]
- Add fields for memory fragmentation, memory allocator stats, copy on write, master-slave status, and active defragmentation to `info` metricset of Redis module. {pull}7695[7695]
- Increase ignore_above for system.process.cmdline to 2048. {pull}8101[8100]
- Add support to renamed fields planned for redis 5.0. {pull}8167[8167]
- Allow TCP helper to support delimiters and graphite module to accept multiple metrics in a single payload. {pull}8278[8278]
- Added 'died' PID state to process_system metricset on system module {pull}8275[8275]
- Add `metrics` metricset to MongoDB module. {pull}7611[7611]
- Added `ccr` metricset to Elasticsearch module. {pull}8335[8335]
- Support for Kafka 2.0.0 {pull}8399[8399]
- Added support for query params in configuration {issue}8286[8286] {pull}8292[8292]
- Add container image for docker metricsets. {issue}8214[8214] {pull}8438[8438]
- Precalculate composed id fields for kafka dashboards. {pull}8504[8504]
- Add support for `full` status page output for php-fpm module as a separate metricset called `process`. {pull}8394[8394]
- Add Kafka dashboard. {pull}8457[8457]
- Release Kafka module as GA. {pull}8854[8854]

*Packetbeat*

- Added DHCP protocol support. {pull}7647[7647]

*Functionbeat*

- Initial version of Functionbeat. {pull}8678[8678]

==== Deprecated

*Heartbeat*

- watch.poll_file is now deprecated and superceded by automatic config file reloading.

*Metricbeat*

- Redis `info` `replication.master_offset` has been deprecated in favor of `replication.master.offset`.{pull}7695[7695]
- Redis `info` clients fields `longest_output_list` and `biggest_input_buf` have been renamed to `max_output_buffer` and `max_input_buffer` based on the names they will have in Redis 5.0, both fields will coexist during a time with the same value {pull}8167[8167].
- Move common kafka fields (broker, topic and partition.id) to the module level {pull}7767[7767].



[[release-notes-6.4.3]]
=== Beats version 6.4.3
https://github.com/elastic/beats/compare/v6.4.2...v6.4.3[View commits]

==== Bugfixes

*Affecting all Beats*

- Fix a race condition with the `add_host_metadata` and the event serialization. {pull}8223[8223] {pull}8653[8653]
- Fix race condition when publishing monitoring data. {pull}8646[8646]
- Fix bug in loading dashboards from zip file. {issue}8051[8051]
- The export config subcommand should not display real value for field reference. {pull}8769[8769]

*Filebeat*

- Fix typo in Filebeat IIS Kibana visualization. {pull}8604[8604]

*Metricbeat*

- Recover metrics for old Apache versions removed by mistake on #6450. {pull}7871[7871]
- Avoid mapping issues in Kubernetes module. {pull}8487[8487]
- Fixed a panic when the KVM module cannot establish a connection to libvirtd. {issue}7792[7792]


[[release-notes-6.4.2]]
=== Beats version 6.4.2
https://github.com/elastic/beats/compare/v6.4.1...v6.4.2[View commits]

==== Bugfixes

*Filebeat*

- Fix some errors happening when stopping syslog input. {pull}8347[8347]
- Fix RFC3339 timezone and nanoseconds parsing with the syslog input. {pull}8346[8346]

*Metricbeat*

- Fix incorrect type conversion of average response time in Haproxy dashboards {pull}8404[8404]
- Fix dropwizard module parsing of metric names. {issue}8365[8365] {pull}6385[8385]

[[release-notes-6.4.1]]
=== Beats version 6.4.1
https://github.com/elastic/beats/compare/v6.4.0...v6.4.1[View commits]

==== Bugfixes

*Affecting all Beats*

- Add backoff support to x-pack monitoring outputs. {issue}7966[7966]
- Removed execute permissions systemd unit file. {pull}7873[7873]
- Fix a race condition with the `add_host_metadata` and the event serialization. {pull}8223[8223]
- Enforce that data used by k8s or docker doesn't use any reference. {pull}8240[8240]
- Implement CheckConfig in RunnerFactory to make autodiscover check configs {pull}7961[7961]
- Make kubernetes autodiscover ignore events with empty container IDs {pull}7971[7971]

*Auditbeat*

- Fixed a concurrent map write panic in the auditd module. {pull}8158[8158]
- Fixed the RPM by designating the config file as configuration data in the RPM spec. {issue}8075[8075]

*Filebeat*

- Fixed a docker input error due to the offset update bug in partial log join.{pull}8177[8177]
- Update CRI format to support partial/full tags. {pull}8265[8265]

*Metricbeat*

- Fixed the location of the modules.d dir in Deb and RPM packages. {issue}8104[8104]
- Fixed the RPM by designating the modules.d config files as configuration data in the RPM spec. {issue}8075[8075]
- Fix golang.heap.gc.cpu_fraction type from long to float in Golang module. {pull}7789[7789]

*Packetbeat*

- Added missing `cmdline` and `client_cmdline` fields to index template. {pull}8258[8258]

[[release-notes-6.4.0]]
=== Beats version 6.4.0
https://github.com/elastic/beats/compare/v6.3.1...v6.4.0[View commits]

==== Known issue

Due to a packaging mistake, the `modules.d` configuration directory is
installed in the wrong path in the Metricbeat DEB and RPM packages.  This issue
results in an empty list when you run `metricbeat modules list` and failures
when you try to enable or disable modules. To work around this issue, run the
following command:

[source,sh]
-----------
sudo cp -r /usr/share/metricbeat/modules.d /etc/metricbeat/
-----------

This issue affects all new installations on DEB and RPM. Upgrades will run, but
use old configurations defined in the `modules.d` directory from the previous
installation.

The issue will be fixed in the 6.4.1 release.

==== Breaking changes

*Affecting all Beats*

- Set default kafka version to 1.0.0 in kafka output. Older versions are still supported by configuring the `version` setting. Minimally supported version is 0.11 (older versions might work, but are untested). {pull}7025[7025]

*Heartbeat*

- Rename http.response.status to http.response.status_code to align with ECS. {pull}7274[7274]
- Remove `type` field as not needed. {pull}7307[7307]

*Metricbeat*

- Fixed typo in values for `state_container` `status.phase`, from `terminate` to `terminated`. {pull}6916[6916]
- RabbitMQ management plugin path is now configured at the module level instead of having to do it in each of the metricsets. New `management_path_prefix` option should be used now {pull}7074[7074]
- RabbitMQ node metricset only collects metrics of the instance it connects to, `node.collect: cluster` can be used to collect all nodes as before. {issue}6556[6556] {pull}6971[6971]
- Change http/server metricset to put events by default under http.server and prefix config options with server.. {pull}7100[7100]
- Disable dedotting in docker module configuration. This will change the out-of-the-box behaviour, but not the one of already configured instances. {pull}7485[7485]
- Fix typo in etcd/self metricset fields from *.bandwithrate to *.bandwidthrate. {pull}7456[7456]
- Changed the definition of the `system.cpu.total.pct` and `system.cpu.total.norm.cou` fields to exclude the IOWait time. {pull}7691[7691]

==== Bugfixes

*Affecting all Beats*

- Error out on invalid Autodiscover template conditions settings. {pull}7200[7200]
- Allow to override the `ignore_above` option when defining new field with the type keyword. {pull}7238[7238]
- Fix a panic on the Dissect processor when we have data remaining after the last delimiter. {pull}7449[7449]
- When we fail to build a Kubernetes' indexer or matcher we produce a warning but we don't add them to the execution. {pull}7466[7466]
- Fix default value for logging.files.keepfiles. It was being set to 0 and now
  it's set to the documented value of 7. {issue}7494[7494]
- Retain compatibility with older Docker server versions. {issue}7542[7542]
- Fix errors unpacking configs modified via CLI by ignoring `-E key=value` pairs with missing value. {pull}7599[7599]

*Auditbeat*

- Allow `auditbeat setup` to run without requiring elevated privileges for the audit client. {issue}7111[7111]
- Fix goroutine leak that occurred when the auditd module was stopped. {pull}7163[7163]

*Filebeat*

- Fix a data race between stopping and starting of the harvesters. {issue}#6879[6879]
- Fix an issue when parsing ISO8601 dates with timezone definition {issue}7367[7367]
- Fix Grok pattern of MongoDB module. {pull}7568[7568]
- Fix registry duplicates and log resending on upgrade. {issue}7634[7634]

*Metricbeat*

- Fix Windows service metricset when using a 32-bit binary on a 64-bit OS. {pull}7294[7294]
- Do not report Metricbeat container host as hostname in Kubernetes deployment. {issue}7199[7199]
- Ensure metadata updates don't replace existing pod metrics. {pull}7573[7573]
- Fix kubernetes pct fields reporting. {pull}7677[7677]
- Add support for new `kube_node_status_condition` in Kubernetes `state_node`. {pull}7699[7699]

==== Added

*Affecting all Beats*

- Add dissect processor. {pull}6925[6925]
- Add IP-addresses and MAC-addresses to add_host_metadata. {pull}6878[6878]
- Added a seccomp (secure computing) filter on Linux that whitelists the
  necessary system calls used by each Beat. {issue}5213[5213]
- Ship fields.yml as part of the binary {pull}4834[4834]
- Added options to dev-tools/cmd/dashboards/export_dashboard.go: -indexPattern to include index-pattern in output, -quiet to be quiet. {pull}7101[7101]
- Add Indexer indexing by pod uid. Enable pod uid metadata gathering in add_kubernetes_metadata. Extended Matcher log_path matching to support volume mounts {pull}7072[7072]
- Add default_fields to Elasticsearch template when connecting to Elasticsearch >= 7.0. {pull}7015[7015]
- Add support for loading a template.json file directly instead of using fields.yml. {pull}7039[7039]
- Add support for keyword multifields in field.yml. {pull}7131[7131]
- Add experimental Jolokia Discovery autodiscover provider. {pull}7141[7141]
- Add owner object info to Kubernetes metadata. {pull}7231[7231]
- Add Beat export dashboard command. {pull}7239[7239]
- Add support for docker autodiscover to monitor containers on host network {pull}6708[6708]
- Add ability to define input configuration as stringified JSON for autodiscover. {pull}7372[7372]
- Add processor definition support for hints builder {pull}7386[7386]
- Add support to disable html escaping in outputs. {pull}7445[7445]
- Refactor error handing in schema.Apply(). {pull}7335[7335]
- Add additional types to Kubernetes metadata {pull}7457[7457]
- Add module state reporting for Beats Monitoring. {pull}7075[7075]
- Release the `rename` processor as GA. {pull}7656[7656]
- Add support for Openstack Nova in `add_cloud_metadata` processor. {pull}7663[7663]
- Add support to set Beats services to automatic-delayed start on Windows. {pull}8720[8711]

*Auditbeat*

- Added XXH64 hash option for file integrity checks. {pull}7311[7311]
- Added the `show auditd-rules` and `show auditd-status` commands to show kernel rules and status. {pull}7114[7114]
- Add Kubernetes specs for auditbeat file integrity monitoring {pull}7642[7642]

*Filebeat*

- Add Kibana module with log fileset. {pull}7052[7052]
- Support MySQL 5.7.19 by mysql/slowlog {pull}6969[6969]
- Correctly join partial log lines when using `docker` input. {pull}6967[6967]
- Add support for TLS with client authentication to the TCP input {pull}7056[7056]
- Converted part of pipeline from treafik/access metricSet to dissect to improve efficiency. {pull}7209[7209]
- Add GC fileset to the Elasticsearch module. {pull}7305[7305]
- Add Audit log fileset to the Elasticsearch module. {pull}7365[7365]
- Add Slow log fileset to the Elasticsearch module. {pull}7473[7473]
- Add deprecation fileset to the Elasticsearch module. {pull}7474[7474]
- Add `convert_timezone` option to Kafka module to convert dates to UTC. {issue}7546[7546] {pull}7578[7578]
- Add patterns for kafka 1.1 logs. {pull}7608[7608]
- Move debug messages in tcp input source {pull}7712[7712]

*Metricbeat*

- Add experimental Elasticsearch index metricset. {pull}6881[6881]
- Add dashboards and visualizations for haproxy metrics. {pull}6934[6934]
- Add Jolokia agent in proxy mode. {pull}6475[6475]
- Add message rates to the RabbitMQ queue metricset {issue}6442[6442] {pull}6606[6606]
- Add exchanges metricset to the RabbitMQ module {issue}6442[6442] {pull}6607[6607]
- Add Elasticsearch index_summary metricset. {pull}6918[6918]
- Add shard metricset to Elasticsearch module. {pull}7006[7006]
- Add apiserver metricset to Kubernetes module. {pull}7059[7059]
- Add maxmemory to redis info metricset. {pull}7127[7127]
- Set guest as default user in RabbitMQ module. {pull}7107[7107]
- Add postgresql statement metricset. {issue}7048[7048] {pull}7060[7060]
- Update `state_container` metricset to support latest `kube-state-metrics` version. {pull}7216[7216]
- Add TLS support to MongoDB module. {pull}7401[7401]
- Added Traefik module with health metricset. {pull}7413[7413]
- Add Elasticsearch ml_job metricsets. {pull}7196[7196]
- Add support for bearer token files to HTTP helper. {pull}7527[7527]
- Add Elasticsearch index recovery metricset. {pull}7225[7225]
- Add `locks`, `global_locks`, `oplatencies` and `process` fields to `status` metricset of MongoDB module. {pull}7613[7613]
- Run Kafka integration tests on version 1.1.0 {pull}7616[7616]
- Release raid and socket metricset from system module as GA. {pull}7658[7658]
- Release elasticsearch module and all its metricsets as beta. {pull}7662[7662]
- Release munin and traefik module as beta. {pull}7660[7660]
- Add envoyproxy module. {pull}7569[7569]
- Release prometheus collector metricset as GA. {pull}7660[7660]
- Add Elasticsearch `cluster_stats` metricset. {pull}7638[7638]
- Added `basepath` setting for HTTP-based metricsets {pull}7700[7700]

*Packetbeat*

- The process monitor now reports the command-line for all processes, under Linux and Windows. {pull}7135[7135]
- Updated the TLS protocol parser with new cipher suites added to TLS 1.3. {issue}7455[7455]
- Flows are enriched with process information using the process monitor. {pull}7507[7507]
- Added UDP support to process monitor. {pull}7571[7571]

==== Deprecated

*Metricbeat*

- Kubernetes `state_container` `cpu.limit.nanocores` and `cpu.request.nanocores` have been
deprecated in favor of `cpu.*.cores`. {pull}6916[6916]

[[release-notes-6.3.1]]
=== Beats version 6.3.1
https://github.com/elastic/beats/compare/v6.3.0...v6.3.1[View commits]

==== Bugfixes

*Affecting all Beats*

- Allow index-pattern only setup when setup.dashboards.only_index=true. {pull}7285[7285]
- Preserve the event when source matching fails in `add_docker_metadata`. {pull}7133[7133]
- Negotiate Docker API version from our client instead of using a hardcoded one. {pull}7165[7165]
- Fix duplicating dynamic_fields in template when overwriting the template. {pull}7352[7352]

*Auditbeat*

- Fixed parsing of AppArmor audit messages. {pull}6978[6978]

*Filebeat*

- Comply with PostgreSQL database name format {pull}7198[7198]
- Optimize PostgreSQL ingest pipeline to use anchored regexp and merge multiple regexp into a single expression. {pull}7269[7269]
- Keep different registry entry per container stream to avoid wrong offsets. {issue}7281[7281]
- Fix offset field pointing at end of a line. {issue}6514[6514]
- Commit registry writes to stable storage to avoid corrupt registry files. {issue}6792[6792]

*Metricbeat*

- Fix field mapping for the system process CPU ticks fields. {pull}7230[7230]
- Ensure canonical naming for JMX beans is disabled in Jolokia module. {pull}7047[7047]
- Fix Jolokia attribute mapping when using wildcards and MBean names with multiple properties. {pull}7321[7321]

*Packetbeat*

- Fix an out of bounds access in HTTP parser caused by malformed request. {pull}6997[6997]
- Fix missing type for `http.response.body` field. {pull}7169[7169]

==== Added

*Auditbeat*

- Added caching of UID and GID values to auditd module. {pull}6978[6978]
- Updated syscall tables for Linux 4.16. {pull}6978[6978]
- Added better error messages for when the auditd module fails due to the
  Linux kernel not supporting auditing (CONFIG_AUDIT=n). {pull}7012[7012]

*Metricbeat*

- Collect accumulated docker network metrics and mark old ones as deprecated. {pull}7253[7253]



[[release-notes-6.3.0]]
=== Beats version 6.3.0
https://github.com/elastic/beats/compare/v6.2.3...v6.3.0[View commits]

==== Breaking changes

*Affecting all Beats*

- De dot keys of labels and annotations in kubernetes meta processors to prevent collisions. {pull}6203[6203]
- Rename `beat.cpu.*.time metrics` to `beat.cpu.*.time.ms`. {pull}6449[6449]
- Add `host.name` field to all events, to avoid mapping conflicts. This could be breaking Logstash configs if you rely on the `host` field being a string. {pull}7051[7051]

*Filebeat*

- Add validation for Stdin, when Filebeat is configured with Stdin and any other inputs, Filebeat
  will now refuse to start. {pull}6463[6463]
- Mark `system.syslog.message` and `system.auth.message` as `text` instead of `keyword`. {pull}6589[6589]

*Metricbeat*

- De dot keys in kubernetes/event metricset to prevent collisions. {pull}6203[6203]
- Add config option for windows/perfmon metricset to ignore non existent counters. {pull}6432[6432]
- Refactor docker CPU calculations to be more consistent with `docker stats`. {pull}6608[6608]
- Update logstash.node_stats metricset to write data under `logstash.node.stats.*`. {pull}6714[6714]

==== Bugfixes

*Affecting all Beats*

- Fix panic when Events containing a float32 value are normalized. {pull}6129[6129]
- Fix `setup.dashboards.always_kibana` when using Kibana 5.6. {issue}6090[6090]
- Fix for Kafka logger. {pull}6430[6430]
- Remove double slashes in Windows service script. {pull}6491[6491]
- Ensure Kubernetes labels/annotations don't break mapping {pull}6490[6490]
- Ensure that the dashboard zip files can't contain files outside of the kibana directory. {pull}6921[6921]
- Fix map overwrite panics by cloning shared structs before doing the update. {pull}6947[6947]
- Fix delays on autodiscovery events handling caused by blocking runner stops. {pull}7170[7170]
- Do not emit Kubernetes autodiscover events for Pods without IP address. {pull}7235[7235]
- Fix self metrics when containerized {pull}6641[6641]

*Auditbeat*

- Add hex decoding for the name field in audit path records. {pull}6687[6687]
- Fixed a deadlock in the file_integrity module under Windows. {issue}6864[6864]
- Fixed parsing of AppArmor audit messages. {pull}6978[6978]
- Allow `auditbeat setup` to run without requiring elevated privileges for the audit client. {issue}7111[7111]
- Fix goroutine leak that occurred when the auditd module was stopped. {pull}7163[7163]

*Filebeat*

- Fix panic when log prospector configuration fails to load. {issue}6800[6800]
- Fix memory leak in log prospector when files cannot be read. {issue}6797[6797]
- Add raw JSON to message field when JSON parsing fails. {issue}6516[6516]
- Commit registry writes to stable storage to avoid corrupt registry files. {pull}6877[6877]
- Fix a parsing issue in the syslog input for RFC3339 timestamp and time with nanoseconds. {pull}7046[7046]
- Fix an issue with an overflowing wait group when using the TCP input. {issue}7202[7202]

*Heartbeat*

- Fix race due to updates of shared a map, that was not supposed to be shared between multiple go-routines. {issue}6616[6616]

*Metricbeat*

- Fix the default configuration for Logstash to include the default port. {pull}6279[6279]
- Fix dealing with new process status codes in Linux kernel 4.14+. {pull}6306[6306]
- Add filtering option by exact device names in system.diskio. `diskio.include_devices`. {pull}6085[6085]
- Add connections metricset to RabbitMQ module {pull}6548[6548]
- Fix panic in http dependent modules when invalid config was used. {pull}6205[6205]
- Fix system.filesystem.used.pct value to match what df reports. {issue}5494[5494]
- Fix namespace disambiguation in Kubernetes state_* metricsets. {issue}6281[6281]
- Fix Windows perfmon metricset so that it sends metrics when an error occurs. {pull}6542[6542]
- Fix Kubernetes calculated fields store. {pull}6564{6564}
- Exclude bind mounts in fsstat and filesystem metricsets. {pull}6819[6819]
- Don't stop Metricbeat if aerospike server is down. {pull}6874[6874]
- disk reads and write count metrics in RabbitMQ queue metricset made optional. {issue}6876[6876]
- Add mapping for docker metrics per cpu. {pull}6843[6843]

*Winlogbeat*

- Fixed a crash under Windows 2003 and XP when an event had less insert strings than required by its format string. {pull}6247[6247]

==== Added

*Affecting all Beats*

- Update Golang 1.9.4 {pull}6326[6326]
- Add the ability to log to the Windows Event Log. {pull}5913[5913]
- The node name can be discovered automatically by machine-id matching when beat deployed outside Kubernetes cluster. {pull}6146[6146]
- Panics will be written to the logger before exiting. {pull}6199[6199]
- Add builder support for autodiscover and annotations builder {pull}6408[6408]
- Add plugin support for autodiscover builders, providers {pull}6457[6457]
- Preserve runtime from container statuses in Kubernetes autodiscover {pull}6456[6456]
- Experimental feature setup.template.append_fields added. {pull}6024[6024]
- Add appender support to autodiscover {pull}6469[6469]
- Add add_host_metadata processor {pull}5968[5968]
- Retry configuration to load dashboards if Kibana is not reachable when the beat starts. {pull}6560[6560]
- Add `has_fields` conditional to filter events based on the existence of all the given fields. {issue}6285[6285] {pull}6653[6653]
- Add support for spooling to disk to the beats event publishing pipeline. {pull}6581[6581]
- Added logging of system info at Beat startup. {issue}5946[5946]
- Do not log errors if X-Pack Monitoring is enabled but Elastisearch X-Pack is not. {pull}6627[6627]
- Add rename processor. {pull}6292[6292]
- Allow override of dynamic template `match_mapping_type` for fields with object_type. {pull}6691[6691]

*Filebeat*

- Add IIS module to parse access log and error log. {pull}6127[6127]
- Renaming of the prospector type to the input type and all prospectors are now moved to the input
  folder, to maintain backward compatibility type aliasing was used to map the old type to the new
  one. This change also affect YAML configuration. {pull}6078[6078]
- Addition of the TCP input {pull}6700[6700]
- Add option to convert the timestamps to UTC in the system module. {pull}5647[5647]
- Add Logstash module support for main log and the slow log, support the plain text or structured JSON format {pull}5481[5481]
- Add stream filtering when using `docker` prospector. {pull}6057[6057]
- Add support for CRI logs format. {issue}5630[5630]
- Add json.ignore_decoding_error config to not log json decoding erors. {issue}6547[6547]
- Make registry file permission configurable. {pull}6455[6455]
- Add MongoDB module. {pull}6283[6238]
- Add Ingest pipeline loading to setup. {pull}6814[6814]
- Add support of log_format combined to NGINX access logs. {pull}6858[6858]
- Release config reloading feature as GA.
- Add support human friendly size for the UDP input. {pull}6886[6886]
- Add Syslog input to ingest RFC3164 Events via TCP and UDP {pull}6842[6842]
- Remove the undefined `username` option from the Redis input and clarify the documentation. {pull}6662[6662]

*Heartbeat*

- Made the URL field of Heartbeat aggregateable. {pull}6263[6263]
- Use `match.Matcher` for checking Heartbeat response bodies with regular expressions. {pull}6539[6539]

*Metricbeat*

- Support apache status pages for versions older than 2.4.16. {pull}6450[6450]
- Add support for huge pages on Linux. {pull}6436[6436]
- Support to optionally 'de dot' keys in http/json metricset to prevent collisions. {pull}5970[5970]
- Add graphite protocol metricbeat module. {pull}4734[4734]
- Add http server metricset to support push metrics via http. {pull}4770[4770]
- Make config object public for graphite and http server {pull}4820[4820]
- Add system uptime metricset. {issue}4848[4848]
- Add experimental `queue` metricset to RabbitMQ module. {pull}4788[4788]
- Add additional php-fpm pool status kpis for Metricbeat module {pull}5287[5287]
- Add etcd module. {issue}4970[4970]
- Add ip address of docker containers to event. {pull}5379[5379]
- Add ceph osd tree information to metricbeat {pull}5498[5498]
- Add ceph osd_df to metricbeat {pull}5606[5606]
- Add basic Logstash module. {pull}5540[5540]
- Add dashboard for Windows service metricset. {pull}5603[5603]
- Add pct calculated fields for Pod and container CPU and memory usages. {pull}6158[6158]
- Add statefulset support to Kubernetes module. {pull}6236[6236]
- Refactor prometheus endpoint parsing to look similar to upstream prometheus {pull}6332[6332]
- Making the http/json metricset GA. {pull}6471[6471]
- Add support for array in http/json metricset. {pull}6480[6480]
- Making the jolokia/jmx module GA. {pull}6143[6143]
- Making the MongoDB module GA. {pull}6554[6554]
- Allow to disable labels `dedot` in Docker module, in favor of a safe way to keep dots. {pull}6490[6490]
- Add experimental module to collect metrics from munin nodes. {pull}6517[6517]
- Add support for wildcards and explicit metrics grouping in jolokia/jmx. {pull}6462[6462]
- Set `collector` as default metricset in Prometheus module. {pull}6636[6636] {pull}6747[6747]
- Set `mntr` as default metricset in Zookeeper module. {pull}6674[6674]
- Set default metricsets in vSphere module. {pull}6676[6676]
- Set `status` as default metricset in Apache module. {pull}6673[6673]
- Set `namespace` as default metricset in Aerospike module. {pull}6669[6669]
- Set `service` as default metricset in Windows module. {pull}6675[6675]
- Set all metricsets as default metricsets in uwsgi module. {pull}6688[6688]
- Allow autodiscover to monitor unexposed ports {pull}6727[6727]
- Mark kubernetes.event metricset as beta. {pull}6715[6715]
- Set all metricsets as default metricsets in couchbase module. {pull}6683[6683]
- Mark uwsgi module and metricset as beta. {pull}6717[6717]
- Mark Golang module and metricsets as beta. {pull}6711[6711]
- Mark system.raid metricset as beta. {pull}6710[6710]
- Mark http.server metricset as beta. {pull}6712[6712]
- Mark metricbeat logstash module and metricsets as beta. {pull}6713[6713]
- Set all metricsets as default metricsets in Ceph module. {pull}6676[6676]
- Set `container`, `cpu`, `diskio`, `healthcheck`, `info`, `memory` and `network` in docker module as default. {pull}6718[6718]
- Set `cpu`, `load`, `memory`, `network`, `process` and `process_summary` as default metricsets in system module. {pull}6689[6689]
- Set `collector` as default metricset in Dropwizard module. {pull}6669[6669]
- Set `info` and `keyspace` as default metricsets in redis module. {pull}6742[6742]
- Set `connection` as default metricset in rabbitmq module. {pull}6743[6743]
- Set all metricsets as default metricsets in Elasticsearch module. {pull}6755[6755]
- Set all metricsets as default metricsets in Etcd module. {pull}6756[6756]
- Set server metricsets as default in Graphite module. {pull}6757[6757]
- Set all metricsets as default metricsets in HAProxy module. {pull}6758[6758]
- Set all metricsets as default metricsets in Kafka module. {pull}6759[6759]
- Set all metricsets as default metricsets in postgresql module. {pull}6761[6761]
- Set status metricsets as default in Kibana module. {pull}6762[6762]
- Set all metricsets as default metricsets in Logstash module. {pull}6763[6763]
- Set `container`, `node`, `pod`, `system`, `volume` as default in Kubernetes module. {pull} 6764[6764]
- Set `stats` as default in memcached module. {pull}6765[6765]
- Set all metricsets as default metricsets in Mongodb module. {pull}6766[6766]
- Set `pool` as default metricset for php_fpm module. {pull}6768[6768]
- Set `status` as default metricset for mysql module. {pull} 6769[6769]
- Set `stubstatus` as default metricset for nginx module. {pull}6770[6770]
- Added support for haproxy 1.7 and 1.8. {pull}6793[6793]
- Add accumulated I/O stats to diskio in the line of `docker stats`. {pull}6701[6701]
- Ignore virtual filesystem types by default in system module. {pull}6819[6819]
- Release config reloading feature as GA. {pull}6891[6891]
- Kubernetes deployment: Add ServiceAccount config to system metricbeat. {pull}6824[6824]
- Kubernetes deployment: Add DNS Policy to system metricbeat. {pull}6656[6656]

*Packetbeat*

- Add support for condition on bool type {issue}5659[5659] {pull}5954[5954]
- Fix high memory usage on HTTP body if body is not published. {pull}6680[6680]
- Allow to capture the HTTP request or response bodies independently. {pull}6784[6784]
- HTTP publishes an Error event for unmatched requests or responses. {pull}6794[6794]

*Winlogbeat*

- Use bookmarks to persist the last published event. {pull}6150[6150]

[[release-notes-6.2.3]]
=== Beats version 6.2.3
https://github.com/elastic/beats/compare/v6.2.2...v6.2.3[View commits]

==== Breaking changes

*Affecting all Beats*

- Fix conditions checking on autodiscover Docker labels. {pull}6412[6412]

==== Bugfixes

*Affecting all Beats*

- Avoid panic errors when processing nil Pod events in add_kubernetes_metadata. {issue}6372[6372]
- Fix infinite failure on Kubernetes watch {pull}6504[6504]

*Metricbeat*

- Fix Kubernetes overview dashboard views for non default time ranges. {issue}6395{6395}


[[release-notes-6.2.2]]
=== Beats version 6.2.2
https://github.com/elastic/beats/compare/v6.2.1...v6.2.2[View commits]

==== Bugfixes

*Affecting all Beats*

- Add logging when monitoring cannot connect to Elasticsearch. {pull}6365[6365]
- Fix infinite loop when event unmarshal fails in Kubernetes pod watcher. {pull}6353[6353]

*Filebeat*

- Fix a conversion issue for time related fields in the Logstash module for the slowlog
  fileset. {issue}6317[6317]

[[release-notes-6.2.1]]
=== Beats version 6.2.1
https://github.com/elastic/beats/compare/v6.2.0...v6.2.1[View commits]

No changes in this release.

[[release-notes-6.2.0]]
=== Beats version 6.2.0
https://github.com/elastic/beats/compare/v6.1.3...v6.2.0[View commits]

==== Breaking changes

*Affecting all Beats*

- The log format may differ due to logging library changes. {pull}5901[5901]
- The default value for pipelining is reduced to 2 to avoid high memory in the Logstash beats input. {pull}6250[6250]

*Auditbeat*

- Split the audit.kernel and audit.file metricsets into their own modules
  named auditd and file_integrity, respectively. This change requires
  existing users to update their config. {issue}5422[5422]
- Renamed file_integrity module fields. {issue}5423[5423] {pull}5995[5995]
- Renamed auditd module fields. {issue}5423[5423] {pull}6080[6080]

*Metricbeat*

- Rename `golang.heap.system.optained` field to `golang.heap.system.obtained`. {issue}5703[5703]
- De dot keys in jolokia/jmx metricset to prevent collisions. {pull}5957[5957]

==== Bugfixes

*Auditbeat*

- Fixed an issue where the proctitle value was being truncated. {pull}6080[6080]
- Fixed an issue where values were incorrectly interpreted as hex data. {pull}6080[6080]
- Fixed parsing of the `key` value when multiple keys are present. {pull}6080[6080]
- Fix possible resource leak if file_integrity module is used with config
  reloading on Windows or Linux. {pull}6198[6198]

*Filebeat*

- Fix variable name for `convert_timezone` in the system module. {pull}5936[5936]

*Metricbeat*

- Fix error `datastore '*' not found` in Vsphere module. {issue}4879[4879]
- Fix error `NotAuthenticated` in Vsphere module. {issue}4673[4673]
- Fix mongodb session consistency mode to allow command execution on secondary nodes. {issue}4689[4689]
- Fix kubernetes `state_pod` `status.phase` so that the active phase is returned instead of `unknown`. {pull}5980[5980]
- Fix error collecting network_names in Vsphere module. {pull}5962[5962]
- Fix process cgroup memory metrics for memsw, kmem, and kmem_tcp. {issue}6033[6033]
- Fix kafka OffsetFetch request missing topic and partition parameters. {pull}5880[5880]

*Packetbeat*

- Fix mysql SQL parser to trim `\r` from Windows Server `SELECT\r\n\t1`. {pull}5572[5572]


==== Added

*Affecting all Beats*

- Adding a local keystore to allow user to obfuscate password {pull}5687[5687]
- Add autodiscover for kubernetes. {pull}6055[6055]
- Add Beats metrics reporting to Xpack. {issue}3422[3422]
- Update the command line library cobra and add support for zsh completion {pull}5761[5761]
- Update to Golang 1.9.2
- Moved `ip_port` indexer for `add_kubernetes_metadata` to all beats. {pull}5707[5707]
- `ip_port` indexer now index both IP and IP:port pairs. {pull}5721[5721]
- Add the ability to write structured logs. {pull}5901[5901]
- Use structured logging for the metrics that are periodically logged via the
  `logging.metrics` feature. {pull}5915[5915]
- Improve Elasticsearch output metrics to count number of dropped and duplicate (if event ID is given) events. {pull}5811[5811]
- Add the ability for the add_docker_metadata process to enrich based on process ID. {pull}6100[6100]
- The `add_docker_metadata` and `add_kubernetes_metadata` processors are now GA, instead of Beta. {pull}6105[6105]
- Update go-ucfg library to support top level key reference and cyclic key reference for the
  keystore {pull}6098[6098]

*Auditbeat*

- Auditbeat is marked as GA, no longer Beta. {issue}5432[5432]
- Add support for BLAKE2b hash algorithms to the file integrity module. {pull}5926[5926]
- Add support for recursive file watches. {pull}5575[5575] {pull}5833[5833]

*Filebeat*

- Add Osquery module. {pull}5971[5971]
- Add stream filtering when using `docker` prospector. {pull}6057[6057]

*Metricbeat*

- Add ceph osd_df to metricbeat {pull}5606[5606]
- Add field network_names of hosts and virtual machines. {issue}5646[5646]
- Add experimental system/raid metricset. {pull}5642[5642]
- Add a dashboard for the Nginx module. {pull}5991[5991]
- Add experimental mongodb/collstats metricset. {pull}5852[5852]
- Update the MySQL dashboard to use the Time Series Visual Builder. {pull}5996[5996]
- Add experimental uwsgi module. {pull}6006[6006]
- Docker and Kubernetes modules are now GA, instead of Beta. {pull}6105[6105]
- Support haproxy stats gathering using http (additionally to tcp socket). {pull}5819[5819]
- Support to optionally 'de dot' keys in http/json metricset to prevent collisions. {pull}5957[5957]

*Packetbeat*

- Configure good defaults for `add_kubernetes_metadata`. {pull}5707[5707]

[[release-notes-6.1.3]]
=== Beats version 6.1.3
https://github.com/elastic/beats/compare/v6.1.2...v6.1.3[View commits]

No changes in this release.

[[release-notes-6.1.2]]
=== Beats version 6.1.2
https://github.com/elastic/beats/compare/v6.1.1...v6.1.2[View commits]

==== Bugfixes

*Auditbeat*

- Add an error check to the file integrity scanner to prevent a panic when
  there is an error reading file info via lstat. {issue}6005[6005]

==== Added

*Filebeat*

- Switch to docker prospector in sample manifests for Kubernetes deployment {pull}5963[5963]

[[release-notes-6.1.1]]
=== Beats version 6.1.1
https://github.com/elastic/beats/compare/v6.1.0...v6.1.1[View commits]

No changes in this release.

[[release-notes-6.1.0]]
=== Beats version 6.1.0
https://github.com/elastic/beats/compare/v6.0.1...v6.1.0[View commits]

==== Breaking changes

*Auditbeat*

- Changed `audit.file.path` to be a multi-field so that path is searchable. {pull}5625[5625]

*Metricbeat*

- Rename `heap_init` field to `heap.init` in the Elasticsearch module. {pull}5320[5320]
- Rename `http.response.status_code` field to `http.response.code` in the HTTP module. {pull}5521[5521]

==== Bugfixes

*Affecting all Beats*

- Remove ID() from Runner interface {issue}5153[5153]
- Correctly send configured `Host` header to the remote server. {issue}4842[4842]
- Change add_kubernetes_metadata to attempt detection of namespace. {pull}5482[5482]
- Avoid double slash when join url and path {pull}5517[5517]
- Fix console color output for Windows. {issue}5611[5611]
- Fix logstash output debug message. {pull}5799{5799]
- Fix isolation of modules when merging local and global field settings. {issue}5795[5795]
- Report ephemeral ID and uptime in monitoring events on all platforms {pull}6501[6501]

*Filebeat*

- Add support for adding string tags {pull}5395[5395]
- Fix race condition when limiting the number of harvesters running in parallel {issue}5458[5458]
- Fix relative paths in the prospector definitions. {pull}5443[5443]
- Fix `recursive_globe.enabled` option. {pull}5443[5443]

*Metricbeat*

- Change field type of http header from nested to object {pull}5258[5258]
- Fix the fetching of process information when some data is missing under MacOS X. {issue}5337[5337]
- Change `MySQL active connections` visualization title to `MySQL total connections`. {issue}4812[4812]
- Fix `ProcState` on Linux and FreeBSD when process names contain parentheses. {pull}5775[5775]
- Fix incorrect `Mem.Used` calculation under linux. {pull}5775[5775]
- Fix `open_file_descriptor_count` and `max_file_descriptor_count` lost in zookeeper module {pull}5902[5902]
- Fix system process metricset for kernel processes. {issue}5700[5700]
- Change kubernetes.node.cpu.allocatable.cores to float. {pull}6130[6130]

*Packetbeat*

- Fix http status phrase parsing not allow spaces. {pull}5312[5312]
- Fix http parse to allow to parse get request with space in the URI. {pull}5495[5495]
- Fix mysql SQL parser to trim `\r` from Windows Server `SELECT\r\n\t1`. {pull}5572[5572]
- Fix corruption when parsing repeated headers in an HTTP request or response. {pull}6325[6325]
- Fix panic when parsing partial AMQP messages. {pull}6384[6384]
- Fix out of bounds access to slice in MongoDB parser. {pull}6256[6256]
- Fix sniffer hanging on exit under Linux. {pull}6535[6535]
- Fix bounds check error in http parser causing a panic. {pull}6750[6750]

*Winlogbeat*

- Fix the registry file. It was not correctly storing event log names, and
  upon restart it would begin reading at the start of each event log. {issue}5813[5813]
- Fix config validation to allow `event_logs.processors`. [pull]6217[6217]

==== Added

*Affecting all Beats*

- Support dashboard loading without Elasticsearch {pull}5653[5653]
- Changed the hashbang used in the beat helper script from `/bin/bash` to `/usr/bin/env bash`. {pull}5051[5051]
- Changed beat helper script to use `exec` when running the beat. {pull}5051[5051]
- Fix reloader error message to only print on actual error {pull}5066[5066]
- Add support for enabling TLS renegotiation. {issue}4386[4386]
- Add Azure VM support for add_cloud_metadata processor {pull}5355[5355]
- Add `output.file.permission` config option. {pull}4638[4638]
- Refactor add_kubernetes_metadata to support autodiscovery {pull}5434[5434]
- Improve custom flag handling and CLI flags usage message. {pull}5543[5543]
- Add number_of_routing_shards config set to 30 {pull}5570[5570]
- Set log level for kafka output. {pull}5397[5397]
- Move TCP UDP start up into `server.Start()` {pull}4903[4903]
- Update to Golang 1.9.2

*Auditbeat*

- Add support for SHA3 hash algorithms to the file integrity module. {issue}5345[5345]
- Add dashboards for Linux audit framework events (overview, executions, sockets). {pull}5516[5516]

*Filebeat*

- Add PostgreSQL module with slowlog support. {pull}4763[4763]
- Add Kafka log module. {pull}4885[4885]
- Add support for `/var/log/containers/` log path in `add_kubernetes_metadata` processor. {pull}4981[4981]
- Remove error log from runnerfactory as error is returned by API. {pull}5085[5085]
- Add experimental Docker `json-file` prospector . {pull}5402[5402]
- Add experimental Docker autodiscover functionality. {pull}5245[5245]
- Add option to convert the timestamps to UTC in the system module. {pull}5647[5647]
- Add Logstash module support for main log and the slow log, support the plain text or structured JSON format {pull}5481[5481]

*Metricbeat*

- Add graphite protocol metricbeat module. {pull}4734[4734]
- Add http server metricset to support push metrics via http. {pull}4770[4770]
- Make config object public for graphite and http server {pull}4820[4820]
- Add system uptime metricset. {issue}4848[4848]
- Add experimental `queue` metricset to RabbitMQ module. {pull}4788[4788]
- Add additional php-fpm pool status kpis for Metricbeat module {pull}5287[5287]
- Add etcd module. {issue}4970[4970]
- Add ip address of docker containers to event. {pull}5379[5379]
- Add ceph osd tree information to Metricbeat {pull}5498[5498]
- Add basic Logstash module. {pull}5540[5540]
- Add dashboard for Windows service metricset. {pull}5603[5603]
- Add experimental Docker autodiscover functionality. {pull}5245[5245]
- Add Windows service metricset in the windows module. {pull}5332[5332]
- Update gosigar to v0.6.0. {pull}5775[5775]

*Packetbeat*

- Add support for decoding the TLS envelopes. {pull}5476[5476]
- HTTP parses successfully on empty status phrase. {issue}6176[6176]
- HTTP parser supports broken status line. {pull}6631[6631]

[[release-notes-6.0.1]]
=== Beats version 6.0.1
https://github.com/elastic/beats/compare/v6.0.0...v6.0.1[View commits]

==== Bugfixes

*Affecting all Beats*

- Fix documentation links in README.md files. {pull}5710[5710]
- Fix `add_docker_metadata` dropping some containers. {pull}5788[5788]

*Heartbeat*

- Fix the "HTTP up status" visualization. {pull}5564[5564]

*Metricbeat*

- Fix map overwrite in docker diskio module. {issue}5582[5582]
- Fix connection leak in mongodb module. {issue}5688[5688]
- Fix the include top N processes feature for cases where there are fewer
  processes than N. {pull}5729[5729]


include::libbeat/docs/release-notes/6.0.0.asciidoc[]

[[release-notes-6.0.0-ga]]
=== Beats version 6.0.0-GA
https://github.com/elastic/beats/compare/v6.0.0-rc2...v6.0.0[View commits]

The list below covers the changes between 6.0.0-rc2 and 6.0.0 GA only.

==== Bugfixes

*Filebeat*

- Fix machine learning jobs setup for dynamic modules. {pull}5509[5509]

*Packetbeat*

- Fix missing length check in the PostgreSQL module. {pull}5457[5457]
- Fix panic in ACK handler if event is dropped on blocked queue {issue}5524[5524]

==== Added

*Filebeat*

- Add Kubernetes manifests to deploy Filebeat. {pull}5349[5349]
- Add container short ID matching to add_docker_metadata. {pull}6172[6172]

*Metricbeat*

- Add Kubernetes manifests to deploy Metricbeat. {pull}5349[5349]


[[release-notes-6.0.0-rc2]]
=== Beats version 6.0.0-rc2
https://github.com/elastic/beats/compare/v6.0.0-rc1...v6.0.0-rc2[View commits]

==== Breaking changes

*Packetbeat*

- Remove not-working `runoptions.uid` and `runoptions.gid` options in Packetbeat. {pull}5261[5261]

==== Bugfixes

*Affecting all Beats*

- Fix data race accessing watched containers. {issue}5147[5147]
- Do not require template if index change and template disabled {pull}5319[5319]
- Fix missing ACK in redis output. {issue}5404[5404]

*Filebeat*

- Fix default paths for redis 4.0.1 logs on macOS {pull}5173[5173]
- Fix Filebeat not starting if command line and modules configs are used together. {issue}5376[5376]
- Fix double `@timestamp` field when JSON decoding was used. {pull}5436[5436]

*Metricbeat*

- Use `beat.name` instead of `beat.hostname` in the Host Overview dashboard. {pull}5340[5340]
- Fix the loading of 5.x dashboards. {issue}5277[5277]

==== Added

*Metricbeat*

- Auto-select a hostname (based on the host on which the Beat is running) in the Host Overview dashboard. {pull}5340[5340]

==== Deprecated

*Filebeat*

- The `filebeat.config_dir` option is deprecated. Use `filebeat.config.prospector` options instead. {pull}5321[5321]

[[release-notes-6.0.0-rc1]]
=== Beats version 6.0.0-rc1
https://github.com/elastic/beats/compare/v6.0.0-beta2...v6.0.0-rc1[View commits]

==== Bugfixes

*Affecting all Beats*

- Fix the `/usr/bin/beatname` script to accept `-d "*"` as a parameter. {issue}5040[5040]
- Combine `fields.yml` properties when they are defined in different sources. {issue}5075[5075]
- Keep Docker & Kubernetes pod metadata after container dies while they are needed by processors. {pull}5084[5084]
- Fix `fields.yml` lookup when using `export template` with a custom `path.config` param. {issue}5089[5089]
- Remove runner creation from every reload check {pull}5141[5141]
- Fix add_kubernetes_metadata matcher registry lookup. {pull}5159[5159]

*Metricbeat*

- Fix a memory allocation issue where more memory was allocated than needed in the windows-perfmon metricset. {issue}5035[5035]
- Don't start metricbeat if external modules config is wrong and reload is disabled {pull}5053[5053]
- The MongoDB module now connects on each fetch, to avoid stopping the whole Metricbeat instance if MongoDB is not up when starting. {pull}5120[5120]
- Fix kubernetes events module to be able to index time fields properly. {issue}5093[5093]
- Fixed `cmd_set` and `cmd_get` being mixed in the Memcache module. {pull}5189[5189]


==== Added

*Affecting all Beats*

- Enable flush timeout by default. {pull}5150[5150]
- Add @metadata.version to events send to Logstash. {pull}5166[5166]

*Auditbeat*

- Changed the number of shards in the default configuration to 3. {issue}5095[5095]
- Add support for receiving audit events using a multicast socket. {issue}4850[4850]

*Filebeat*

- Changed the number of shards in the default configuration to 3. {issue}5095[5095]
- Don't start filebeat if external modules/prospectors config is wrong and reload is disabled {pull}5053[5053]
- Add `filebeat.registry_flush` setting, to delay the registry updates. {pull}5146[5146]

*Heartbeat*

- Changed the number of shards in the default configuration to 1. {issue}5095[5095]

*Packetbeat*

- Changed the number of shards in the default configuration to 3. {issue}5095[5095]

*Winlogbeat*

- Changed the number of shards in the default configuration to 3. {issue}5095[5095]

[[release-notes-6.0.0-beta2]]
=== Beats version 6.0.0-beta2
https://github.com/elastic/beats/compare/v6.0.0-beta1...v6.0.0-beta2[View commits]

==== Breaking changes

*Affecting all Beats*

- The log directory (`path.log`) for Windows services is now set to `C:\ProgramData\[beatname]\logs`. {issue}4764[4764]
- The _all field is disabled in Elasticsearch 6.0. This means that searching by individual
  words only work on text fields. {issue}4901[4901]
- Fail if removed setting output.X.flush_interval is explicitly configured.
- Rename the `/usr/bin/beatname.sh` script (e.g. `metricbeat.sh`) to `/usr/bin/beatname`. {pull}4933[4933]
- Beat does not start if elasticsearch index pattern was modified but not the template name and pattern. {issue}4769[4769]
- Fail if removed setting output.X.flush_interval is explicitly configured. {pull}4880[4880]

==== Bugfixes

*Affecting all Beats*

- Register kubernetes `field_format` matcher and remove logger in `Encode` API {pull}4888[4888]
- Fix go plugins not loaded when beat starts {pull}4799[4799]
- Add support for `initContainers` in `add_kubernetes_metadata` processor. {issue}4825[4825]
- Eliminate deprecated _default_ mapping in 6.x {pull}4864[4864]
- Fix pod name indexer to use both namespace, pod name to frame index key {pull}4775[4775]

*Filebeat*

- Fix issue where the `fileset.module` could have the wrong value. {issue}4761[4761]

*Heartbeat*

- Fix monitor.name being empty by default. {issue}4852[4852]
- Fix wrong event timestamps. {issue}4851[4851]

*Metricbeat*

- Added missing mongodb configuration file to the `modules.d` folder. {pull}4870[4870]
- Fix wrong MySQL CRUD queries timelion visualization {pull}4857[4857]
- Add new metrics to CPU metricset {pull}4969[4969]

*Packetbeat*

- Update flow timestamp on each packet being received. {issue}4895[4895]

==== Added

*Affecting all Beats*

- Add setting to enable/disable the slow start in logstash output. {pull}4972[4972]
- Update init scripts to use the `test config` subcommand instead of the deprecated `-configtest` flag. {issue}4600[4600]
- Get by default the credentials for connecting to Kibana from the Elasticsearch output configuration. {pull}4867[4867]
- Added `cloud.id` and `cloud.auth` settings, for simplifying using Beats with the Elastic Cloud. {issue}4959[4959]
- Add lz4 compression support to kafka output. {pull}4977[4977]
- Add newer kafka versions to kafka output. {pull}4977[4977]
- Configure the index name when loading the dashboards and the index pattern. {pull}4949[4949]

*Metricbeat*

- Add `filesystem.ignore_types` to system module for ignoring filesystem types. {issue}4685[4685]
- Add support to exclude labels from kubernetes pod metadata. {pull}4757[4757]

[[release-notes-6.0.0-beta1]]
=== Beats version 6.0.0-beta1
https://github.com/elastic/beats/compare/v6.0.0-alpha2...v6.0.0-beta1[View commits]

==== Breaking changes

*Affecting all Beats*

- Rename `kubernetes` processor to `add_kubernetes_metadata`. {pull}4473[4473]
- Rename `*.full.yml` config files to `*.reference.yml`. {pull}4563[4563]
- The `scripts/import_dashboards` is removed from packages. Use the `setup` command instead. {pull}4586[4586]
- Change format of the saved kibana dashboards to have a single JSON file for each dashboard {pull}4413[4413]
- Rename `configtest` command to `test config`. {pull}4590[4590]
- Remove setting `queue_size` and `bulk_queue_size`. {pull}4650[4650]
- Remove setting `dashboard.snapshot` and `dashboard.snapshot_url`. They are no longer needed because the
  dashboards are included in the packages by default. {pull}4675[4675]
- Beats can no longer be launched from Windows Explorer (GUI), command line is required. {pull}4420[4420]

*Auditbeat*

- Changed file metricset config to make `file.paths` a list instead of a dictionary. {pull}4796[4796]

*Heartbeat*

- Renamed the heartbeat RPM/DEB name to `heartbeat-elastic`. {pull}4601[4601]

*Metricbeat*

- Change all `system.cpu.*.pct` metrics to be scaled by the number of CPU cores.
  This will make the CPU usage percentages from the system cpu metricset consistent
  with the system process metricset. The documentation for these metrics already
  stated that on multi-core systems the percentages could be greater than 100%. {pull}4544[4544]
- Remove filters setting from metricbeat modules. {pull}4699[4699]
- Added `type` field to filesystem metrics. {pull}4717[4717]

*Packetbeat*

- Remove the already unsupported `pf_ring` sniffer option. {pull}4608[4608]

==== Bugfixes

*Affecting all Beats*

- Don't stop with error loading the ES template if the ES output is not enabled. {pull}4436[4436]
- Fix race condition in internal logging rotator. {pull}4519[4519]
- Normalize all times to UTC to ensure proper index naming. {issue}4569[4569]
- Fix issue with loading dashboards to ES 6.0 when .kibana index did not already exist. {issue}4659[4659]

*Auditbeat*

- Fix `file.max_file_size` config option for the audit file metricset. {pull}4796[4796]

*Filebeat*

- Fix issue where the `fileset.module` could have the wrong value. {issue}4761[4761]

*Metricbeat*

- Fix issue affecting Windows services timing out at startup. {pull}4491[4491]
- Fix incorrect docker.diskio.total metric calculation. {pull}4507[4507]
- Vsphere module: used memory field corrected. {issue}4461[4461]

*Packetbeat*

- Enabled /proc/net/tcp6 scanning and fixed ip v6 parsing. {pull}4442[4442]

*Winlogbeat*

- Removed validation of top-level config keys. This behavior was inconsistent with other Beats
  and caused maintainability issues. {pull}4657[4657]

==== Added

*Affecting all Beats*

- New cli subcommands interface. {pull}4420[4420]
- Allow source path matching in `add_docker_metadata` processor. {pull}4495[4495]
- Add support for analyzers and multifields in fields.yml. {pull}4574[4574]
- Add support for JSON logging. {pull}4523[4523]
- Add `test output` command, to test Elasticsearch and Logstash output settings. {pull}4590[4590]
- Introduce configurable event queue settings: queue.mem.events, queue.mem.flush.min_events and queue.mem.flush.timeout. {pull}4650[4650]
- Enable pipelining in Logstash output by default. {pull}4650[4650]
- Added 'result' field to Elasticsearch QueryResult struct for compatibility with 6.x Index and Delete API responses. {issue]4661[4661]
- The sample dashboards are now included in the Beats packages. {pull}4675[4675]
- Add `pattern` option to be used in the fields.yml to specify the pattern for a number field. {pull}4731[4731]

*Auditbeat*

- Added `file.hash_types` config option for controlling the hash types. {pull}4796[4796]
- Added the ability to specify byte unit suffixes to `file.max_file_size`. {pull}4796[4796]

*Filebeat*

- Add experimental Redis module. {pull}4441[4441]
- Nginx module: use the first not-private IP address as the remote_ip. {pull}4417[4417]
- Load Ingest Node pipelines when the Elasticsearch connection is established, instead of only once at startup. {pull}4479[4479]
- Add support for loading Xpack Machine Learning configurations from the modules, and added sample configurations for the Nginx module. {pull}4506[4506] {pull}4609[4609]

- Add udp prospector type. {pull}4452[4452]
- Enabled Cgo which means libc is dynamically compiled. {pull}4546[4546]
- Add Beta module config reloading mechanism {pull}4566[4566]
- Remove spooler and publisher components and settings. {pull}4644[4644]

*Heartbeat*

- Enabled Cgo which means libc is dynamically compiled. {pull}4546[4546]

*Metricbeat*

- Add random startup delay to each metricset to avoid the thundering herd problem. {issue}4010[4010]
- Add the ability to configure audit rules to the kernel module. {pull}4482[4482]
- Add the ability to configure kernel's audit failure mode. {pull}4516[4516]
- Add experimental Aerospike module. {pull}4560[4560]
- Vsphere module: collect custom fields from virtual machines. {issue}4464[4464]
- Add `test modules` command, to test modules expected output. {pull}4656[4656]
- Add `processors` setting to metricbeat modules. {pull}4699[4699]
- Support `npipe` protocol (Windows) in Docker module. {pull}4751[4751]

*Winlogbeat*

- Add the ability to use LevelRaw if Level isn't populated in the event XML. {pull}4257[4257]

*Auditbeat*

- Add file integrity metricset to the audit module. {pull}4486[4486]

[[release-notes-6.0.0-alpha2]]
=== Beats version 6.0.0-alpha2
https://github.com/elastic/beats/compare/v6.0.0-alpha1...v6.0.0-alpha2[View commits]

==== Breaking changes

*Filebeat*

- Rename `input_type` field to `prospector.type` {pull}4294[4294]
- The `@metadata.type` field, added by the Logstash output, is now hardcoded to `doc` and will be removed in future versions. {pull}4331[4331].

==== Bugfixes

*Affecting all Beats*

- Fix importing the dashboards when the limit for max open files is too low. {issue}4244[4244]
- Fix configuration documentation for kubernetes processor {pull}4313[4313]
- Fix misspelling in `add_locale` configuration option for abbreviation.

*Filebeat*

- Fix race condition on harvester stopping with reloading enabled. {issue}3779[3779]
- Fix recursive glob config parsing and resolution across restarts. {pull}4269[4269]
- Allow string characters in user agent patch version (NGINX and Apache) {pull}4415[4415]
- Fix grok pattern in filebeat module system/auth without hostname. {pull}4224[4224]

*Metricbeat*

- Set correct format for percent fields in memory module. {pull}4619[4619]
- Fix a debug statement that said a module wrapper had stopped when it hadn't. {pull}4264[4264]
- Use MemAvailable value from /proc/meminfo on Linux 3.14. {pull}4316[4316]
- Fix panic when events were dropped by filters. {issue}4327[4327]
- Add filtering to system filesystem metricset to remove relative mountpoints like those
  from Linux network namespaces. {pull}4370[4370]
- Remove unnecessary print statement in schema apis. {pull}4355[4355]
- Fix type of field `haproxy.stat.check.health.last`. {issue}4407[4407]

*Packetbeat*
- Enable memcache filtering only if a port is specified in the config file. {issue}4335[4335]
- Enable memcache filtering only if a port is specified in the config file. {issue}4335[4335]

==== Added

*Affecting all Beats*

- Upgraded to Golang 1.8.3. {pull}4401[4401]
- Added the possibility to set Elasticsearch mapping template settings from the Beat configuration file. {pull}4284[4284] {pull}4317[4317]
- Add a variable to the SysV init scripts to make it easier to change the user. {pull}4340[4340]
- Add the option to write the generated Elasticsearch mapping template into a file. {pull}4323[4323]
- Add `instance_name` in GCE add_cloud_metadata processor. {pull}4414[4414]
- Add `add_docker_metadata` processor. {pull}4352[4352]
- Add `logging.files` `permissions` option. {pull}4295[4295]

*Filebeat*
- Added ability to sort harvested files. {pull}4374[4374]
- Add experimental Redis slow log prospector type. {pull}4180[4180]

*Metricbeat*

- Add macOS implementation of the system diskio metricset. {issue}4144[4144]
- Add process_summary metricset that records high level metrics about processes. {pull}4231[4231]
- Add `kube-state-metrics` based metrics to `kubernetes` module {pull}4253[4253]
- Add debug logging to Jolokia JMX metricset. {pull}4341[4341]
- Add events metricset for kubernetes metricbeat module {pull}4315[4315]
- Change Metricbeat default configuration file to be better optimized for most users. {pull}4329[4329]
- Add experimental RabbitMQ module. {pull}4394[4394]
- Add Kibana dashboard for the Kubernetes modules. {pull}4138[4138]

*Packetbeat*

*Winlogbeat*

==== Deprecated

*Affecting all Beats*

- The `@metadata.type` field, added by the Logstash output, is deprecated, hardcoded to `doc` and will be removed in future versions. {pull}4331[4331].

*Filebeat*

- Deprecate `input_type` prospector config. Use `type` config option instead. {pull}4294[4294]

==== Known Issue

- If the Elasticsearch output is not enabled, but `setup.template` options are
  present (like it's the case in the default Metricbeat configuration), the
  Beat stops with an error: "Template loading requested but the Elasticsearch
  output is not configured/enabled". To avoid this error, disable the template
  loading explicitly `setup.template.enabled: false`.

[[release-notes-6.0.0-alpha1]]
=== Beats version 6.0.0-alpha1
https://github.com/elastic/beats/compare/v5.4.0...v6.0.0-alpha1[View commits]

==== Breaking changes

*Affecting all Beats*

- Introduce beat version in the Elasticsearch index and mapping template {pull}3527[3527]
- Usage of field `_type` is now ignored and hardcoded to `doc`. {pull}3757[3757]
- Change vendor manager from glide to govendor. {pull}3851[3851]
- Rename `error` field to `error.message`. {pull}3987[3987]
- Change `dashboards.*` config options to `setup.dashboards.*`. {pull}3921[3921]
- Change `outputs.elasticsearch.template.* to `setup.template.*` {pull}4080[4080]

*Filebeat*

- Remove code to convert states from 1.x. {pull}3767[3767]
- Remove deprecated config options `force_close_files` and `close_older`. {pull}3768[3768]
- Change `clean_removed` behaviour to also remove states for files which cannot be found anymore under the same name. {pull}3827[3827]
- Remove `document_type` config option. Use `fields` instead. {pull}4204[4204]
- Move `json_error` under `error.message` and `error.key`. {pull}4167[4167]

*Packetbeat*

- Remove deprecated `geoip`. {pull}3766[3766]
- Replace `waitstop` command line argument by `shutdown_timeout` in configuration file. {pull}3588[3588]

*Winlogbeat*

- Remove metrics endpoint. Replaced by http endpoint in libbeat (see #3717). {pull}3901[3901]

==== Bugfixes

*Affecting all Beats*

- Add `_id`, `_type`, `_index` and `_score` fields in the generated index pattern. {pull}3282[3282]

*Filebeat*

- Fix the Mysql slowlog parsing of IP addresses. {pull}4183[4183]
- Fix issue that new prospector was not reloaded on conflict {pull}4128[4128]

*Heartbeat*

- Use IP type of elasticsearch for ip field. {pull}3926[3926]

*Metricbeat*

- Support `common.Time` in `mapstriface.toTime()` {pull}3812[3812]
- Fix MongoDB `dbstats` fields mapping. {pull}4025[4025]
- Fixing prometheus collector to aggregate metrics based on metric family. {pull}4075[4075]
- Fixing multiEventFetch error reporting when no events are returned {pull}4153[4153]

==== Added

*Affecting all Beats*

- Initialize a beats UUID from file on startup. {pull}3615[3615]
- Add new `add_locale` processor to export the local timezone with an event. {pull}3902[3902]
- Add http endpoint. {pull}3717[3717]
- Updated to Go 1.8.1. {pull}4033[4033]
- Add kubernetes processor {pull}3888[3888]
- Add support for `include_labels` and `include_annotations` in kubernetes processor {pull}4043[4043]
- Support new `index_patterns` field when loading templates for Elasticsearch >= 6.0 {pull}4056[4056]
- Adding goimports support to make check and fmt {pull}4114[4114]
- Make kubernetes indexers/matchers pluggable {pull}4151[4151]
- Abstracting pod interface in kubernetes plugin to enable easier vendoring {pull}4152[4152]

*Filebeat*

- Restructure `input.Event` to be inline with `outputs.Data` {pull}3823[3823]
- Add base for supporting prospector level processors {pull}3853[3853]
- Add `filebeat.config.path` as replacement for `config_dir`. {pull}4051[4051]
- Add a `recursive_glob.enabled` setting to expand `**` in patterns. {pull}3980[3980]
- Add Icinga module. {pull}3904[3904]
- Add ability to parse nginx logs exposing the X-Forwarded-For header instead of the remote address.

*Heartbeat*

- Event format and field naming changes in Heartbeat and sample Dashboard. {pull}4091[4091]

*Metricbeat*

- Add experimental metricset `perfmon` to Windows module. {pull}3758[3758]
- Add memcached module with stats metricset. {pull}3693[3693]
- Add the `process.cmdline.cache.enabled` config option to the System Process Metricset. {pull}3891[3891]
- Add new MetricSet interfaces for developers (`Closer`, `ReportingFetcher`, and `PushMetricSet`). {pull}3908[3908]
- Add kubelet module {pull}3916[3916]
- Add dropwizard module {pull}4022[4022]
- Adding query APIs for metricsets and modules from metricbeat registry {pull}4102[4102]
- Fixing nil pointer on prometheus collector when http response is nil {pull}4119[4119]
- Add http module with json metricset. {pull}4092[4092]
- Add the option to the system module to include only the first top N processes by CPU and memory. {pull}4127[4127].
- Add experimental Vsphere module. {pull}4028[4028]
- Add experimental Elasticsearch module. {pull}3903[3903]
- Add experimental Kibana module. {pull}3895[3895]
- Move elasticsearch metricset node_stats under node.stats namespace. {pull}4142[4142]
- Make IP port indexer constructor public {pull}4434[4434]

*Packetbeat*

- Add `fields` and `fields_under_root` to Packetbeat protocols configurations. {pull}3518[3518]
- Add list style Packetbeat protocols configurations. This change supports specifying multiple configurations of the same protocol analyzer. {pull}3518[3518]

*Winlogbeat*

==== Deprecated

*Affecting all Beats*

- Usage of field `_type` is deprecated. It should not be used in queries or dashboards. {pull}3409[3409]

*Packetbeat*

- Deprecate dictionary style protocols configuration. {pull}3518[3518]

*Winlogbeat*

==== Known Issue

*Filebeat*

- Prospector reloading only works properly with new files. {pull}3546[3546]


[[release-notes-5.6.14]]
=== Beats version 5.6.14
https://github.com/elastic/beats/compare/v5.6.13...v5.6.14[View commits]

No changes in this version.

[[release-notes-5.6.13]]
=== Beats version 5.6.13
https://github.com/elastic/beats/compare/v5.6.12...v5.6.13[View commits]

No changes in this version.

[[release-notes-5.6.12]]
=== Beats version 5.6.12
https://github.com/elastic/beats/compare/v5.6.11...v5.6.12[View commits]

No changes in this version.

[[release-notes-5.6.11]]
=== Beats version 5.6.11
https://github.com/elastic/beats/compare/v5.6.10...v5.6.11[View commits]

No changes in this version.

[[release-notes-5.6.10]]
=== Beats version 5.6.10
https://github.com/elastic/beats/compare/v5.6.9...v5.6.10[View commits]

==== Bugfixes

*Packetbeat*

- Fix an out of bounds access in HTTP parser caused by malformed request. {pull}6997[6997]

[[release-notes-5.6.9]]
=== Beats version 5.6.9
https://github.com/elastic/beats/compare/v5.6.8...v5.6.9[View commits]

==== Bugfixes

*Affecting all Beats*

- Fix a type issue when specifying certicate authority when using the `import_dashboards` command. {pull}6678[6678]

*Packetbeat*

- Fix http status phrase parsing not allow spaces. {pull}5312[5312]
- Fix http parse to allow to parse get request with space in the URI. {pull}5495[5495]
- Fix mysql SQL parser to trim `\r` from Windows Server `SELECT\r\n\t1`. {pull}5572[5572]
- Fix corruption when parsing repeated headers in an HTTP request or response. {pull}6325[6325]
- Fix panic when parsing partial AMQP messages. {pull}6384[6384]
- Fix out of bounds access to slice in MongoDB parser. {pull}6256[6256]
- Fix sniffer hanging on exit under Linux. {pull}6535[6535]
- Fix bounds check error in http parser causing a panic. {pull}6750[6750]
- HTTP parses successfully on empty status phrase. {issue}6176[6176]
- HTTP parser supports broken status line. {pull}6631[6631]


[[release-notes-5.6.8]]
=== Beats version 5.6.8
https://github.com/elastic/beats/compare/v5.6.7...v5.6.8[View commits]

==== Bugfixes

*Winlogbeat*

- Fixed a crash under Windows 2003 and XP when an event had less insert strings than required by its format string. {pull}6247[6247]


[[release-notes-5.6.7]]
=== Beats version 5.6.7
https://github.com/elastic/beats/compare/v5.6.6...v5.6.7[View commits]

No changes in this release.


[[release-notes-5.6.6]]
=== Beats version 5.6.6
https://github.com/elastic/beats/compare/v5.6.5...v5.6.6[View commits]

No changes in this release.


[[release-notes-5.6.5]]
=== Beats version 5.6.5
https://github.com/elastic/beats/compare/v5.6.4...v5.6.5[View commits]

==== Bugfixes

*Affecting all Beats*

- Fix duplicate batches of events in retry queue. {pull}5520[5520]

*Metricbeat*

- Clarify meaning of percentages reported by system core metricset. {pull}5565[5565]
- Fix map overwrite in docker diskio module. {issue}5582[5582]

[[release-notes-5.6.4]]
=== Beats version 5.6.4
https://github.com/elastic/beats/compare/v5.6.3...v5.6.4[View commits]

==== Bugfixes

*Affecting all Beats*

- Fix race condition in internal logging rotator. {pull}4519[4519]

*Packetbeat*

- Fix missing length check in the PostgreSQL module. {pull}5457[5457]

==== Added

*Affecting all Beats*

- Add support for enabling TLS renegotiation. {issue}4386[4386]
- Add setting to enable/disable the slow start in logstash output. {pull}5400[5400]

[[release-notes-5.6.3]]
=== Beats version 5.6.3
https://github.com/elastic/beats/compare/v5.6.2...v5.6.3[View commits]

No changes in this release.

[[release-notes-5.6.2]]
=== Beats version 5.6.2
https://github.com/elastic/beats/compare/v5.6.1...v5.6.2[View commits]

No changes in this release.

[[release-notes-5.6.1]]
=== Beats version 5.6.1
https://github.com/elastic/beats/compare/v5.6.0...v5.6.1[View commits]

No changes in this release.

[[release-notes-5.6.0]]
=== Beats version 5.6.0
https://github.com/elastic/beats/compare/v5.5.3...v5.6.0[View commits]

==== Breaking changes

*Affecting all Beats*

- The _all.norms setting in the Elasticsearch template is no longer disabled.
  This increases the storage size with one byte per document, but allows for a
  better upgrade experience to 6.0. {issue}4901[4901]


==== Bugfixes

*Filebeat*

- Fix issue where the `fileset.module` could have the wrong value. {issue}4761[4761]

*Packetbeat*

- Update flow timestamp on each packet being received. {issue}4895[4895]

*Metricbeat*

- Fix a debug statement that said a module wrapper had stopped when it hadn't. {pull}4264[4264]
- Use MemAvailable value from /proc/meminfo on Linux 3.14. {pull}4316[4316]
- Fix panic when events were dropped by filters. {issue}4327[4327]

==== Added

*Affecting all Beats*

- Add option to the import_dashboards script to load the dashboards via Kibana API. {pull}4682[4682]

*Filebeat*

- Add support for loading Xpack Machine Learning configurations from the modules, and added sample configurations for the Nginx module. {pull}4506[4506] {pull}4609[4609]
-  Add ability to parse nginx logs exposing the X-Forwarded-For header instead of the remote address. {pull}4351[4351]

*Metricbeat*

- Add `filesystem.ignore_types` to system module for ignoring filesystem types. {issue}4685[4685]

==== Deprecated

*Affecting all Beats*

- Loading more than one output is deprecated and will be removed in 6.0. {pull}4907[4907]

[[release-notes-5.5.3]]
=== Beats version 5.5.3
https://github.com/elastic/beats/compare/v5.5.2...v5.5.3[View commits]

No changes in this release.

[[release-notes-5.5.2]]
=== Beats version 5.5.2
https://github.com/elastic/beats/compare/v5.5.1...v5.5.2[View commits]

No changes in this release.
[[release-notes-5.5.1]]
=== Beats version 5.5.1
https://github.com/elastic/beats/compare/v5.5.0...v5.5.1[View commits]

==== Bugfixes

*Affecting all Beats*

- Normalize all times to UTC to ensure proper index naming. {issue}4569[4569]

[[release-notes-5.5.0]]
=== Beats version 5.5.0
https://github.com/elastic/beats/compare/v5.4.2...v5.5.0[View commits]

==== Breaking changes

*Affecting all Beats*

- Usage of field `_type` is now ignored and hardcoded to `doc`. {pull}3757[3757]

*Metricbeat*
- Change all `system.cpu.*.pct` metrics to be scaled by the number of CPU cores.
  This will make the CPU usage percentages from the system cpu metricset consistent
  with the system process metricset. The documentation for these metrics already
  stated that on multi-core systems the percentages could be greater than 100%. {pull}4544[4544]

==== Bugfixes

*Affecting all Beats*

- Fix console output. {pull}4045[4045]

*Filebeat*

- Allow string characters in user agent patch version (NGINX and Apache) {pull}4415[4415]

*Metricbeat*

- Fix type of field `haproxy.stat.check.health.last`. {issue}4407[4407]

*Packetbeat*

- Fix `packetbeat.interface` options that contain underscores (e.g. `with_vlans` or `bpf_filter`). {pull}4378[4378]
- Enabled /proc/net/tcp6 scanning and fixed ip v6 parsing. {pull}4442[4442]

==== Deprecated

*Filebeat*

- Deprecate `document_type` prospector config option as _type is removed in elasticsearch 6.0. Use fields instead. {pull}4225[4225]

*Winlogbeat*

- Deprecated metrics endpoint. It is superseded by a libbeat feature that can serve metrics on an HTTP endpoint. {pull}4145[4145]

[[release-notes-5.4.2]]
=== Beats version 5.4.2
https://github.com/elastic/beats/compare/v5.4.1...v5.4.2[View commits]

==== Bugfixes

*Affecting all Beats*

- Removed empty sections from the template files, causing indexing errors for array objects. {pull}4488[4488]

*Metricbeat*

- Fix issue affecting Windows services timing out at startup. {pull}4491[4491]
- Add filtering to system filesystem metricset to remove relative mountpoints like those
  from Linux network namespaces. {pull}4370[4370]

*Packetbeat*

- Clean configured geoip.paths before attempting to open the database. {pull}4306[4306]

[[release-notes-5.4.1]]
=== Beats version 5.4.1
https://github.com/elastic/beats/compare/v5.4.0...v5.4.1[View commits]

==== Bugfixes

*Affecting all Beats*

- Fix importing the dashboards when the limit for max open files is too low. {issue}4244[4244]
- Fix console output. {pull}4045[4045]

*Filebeat*

- Fix issue that new prospector was not reloaded on conflict. {pull}4128[4128]
- Fix grok pattern in filebeat module system/auth without hostname. {pull}4224[4224]
- Fix the Mysql slowlog parsing of IP addresses. {pull}4183[4183]

==== Added

*Affecting all Beats*

- Binaries upgraded to Go 1.7.6 which contains security fixes. {pull}4400[4400]

*Winlogbeat*

- Add the ability to use LevelRaw if Level isn't populated in the event XML. {pull}4257[4257]

[[release-notes-5.4.0]]
=== Beats version 5.4.0
https://github.com/elastic/beats/compare/v5.3.2...v5.4.0[View commits]

==== Bugfixes

*Affecting all Beats*

- Improve error message when downloading the dashboards fails. {pull}3805[3805]
- Fix potential Elasticsearch output URL parsing error if protocol scheme is missing. {pull}3671[3671]
- Downgrade Elasticsearch per batch item failure log to debug level. {issue}3953[3953]
- Make `@timestamp` accessible from format strings. {pull}3721[3721]

*Filebeat*

- Allow log lines without a program name in the Syslog fileset. {pull}3944[3944]
- Don't stop Filebeat when modules are used with the Logstash output. {pull}3929[3929]

*Metricbeat*

- Fixing panic on the Prometheus collector when label has a comma. {pull}3947[3947]
- Make system process metricset honor the `cpu_ticks` config option. {issue}3590[3590]

*Winlogbeat*

- Fix null terminators include in raw XML string when include_xml is enabled. {pull}3943[3943]

==== Added

*Affecting all Beats*

- Update index mappings to support future Elasticsearch 6.X. {pull}3778[3778]

*Filebeat*

- Add auditd module for reading audit logs on Linux. {pull}3750[3750] {pull}3941[3941]
- Add fileset for the Linux authorization logs. {pull}3669[3669]

*Heartbeat*

- Add default ports in HTTP monitor. {pull}3924[3924]

*Metricbeat*

- Add beta Jolokia module. {pull}3844[3844]
- Add dashboard for the MySQL module. {pull}3716[3716]
- Module configuration reloading is now beta instead of experimental. {pull}3841[3841]
- Marked http fields from the HAProxy module optional to improve compatibility with 1.5. {pull}3788[3788]
- Add support for custom HTTP headers and TLS for the Metricbeat modules. {pull}3945[3945]

*Packetbeat*

- Add DNS dashboard for an overview the DNS traffic. {pull}3883[3883]
- Add DNS Tunneling dashboard to highlight domains with large numbers of subdomains or high data volume. {pull}3884[3884]

[[release-notes-5.3.2]]
=== Beats version 5.3.2
https://github.com/elastic/beats/compare/v5.3.1...v5.3.2[View commits]

==== Bugfixes

*Filebeat*

- Properly shut down crawler in case one prospector is misconfigured. {pull}4037[4037]
- Fix panic in JSON decoding code if the input line is "null". {pull}4042[4042]


[[release-notes-5.3.1]]
=== Beats version 5.3.1
https://github.com/elastic/beats/compare/v5.3.0...v5.3.1[View commits]

==== Bugfixes

*Affecting all Beats*

- Fix panic when testing regex-AST to match against date patterns. {issue}3889[3889]
- Fix panic due to race condition in kafka output. {pull}4098[4098]

*Filebeat*

- Fix modules default file permissions. {pull}3879[3879]
- Allow `-` in Apache access log byte count. {pull}3863[3863]

*Metricbeat*

- Avoid errors when some Apache status fields are missing. {issue}3074[3074]


[[release-notes-5.3.0]]
=== Beats version 5.3.0
https://github.com/elastic/beats/compare/v5.2.2...v5.3.0[View commits]

==== Breaking changes

*Affecting all Beats*

- Configuration files must be owned by the user running the Beat or by root, and they must not be writable by others. {pull}3544[3544] {pull}3689[3689]
- Change Beat generator. Use `$GOPATH/src/github.com/elastic/beats/script/generate.py` to generate a beat. {pull}3452[3452]

*Filebeat*

- Always use absolute path for event and registry. This can lead to issues when relative paths were used before. {pull}3328[3328]

*Metricbeat*

- Linux cgroup metrics are now enabled by default for the system process metricset. The configuration option for the feature was renamed from `cgroups` to `process.cgroups.enabled`. {pull}3519[3519]
- Change field names `couchbase.node.couch.*.actual_disk_size.*` to `couchbase.node.couch.*.disk_size.*` {pull}3545[3545]

==== Bugfixes

*Affecting all Beats*

- Add `_id`, `_type`, `_index` and `_score` fields in the generated index pattern. {pull}3282[3282]

*Filebeat*
- Always use absolute path for event and registry. {pull}3328[3328]
- Raise an exception in case there is a syntax error in one of the configuration files available under
  filebeat.config_dir. {pull}3573[3573]
- Fix empty registry file on machine crash. {issue}3537[3537]

*Metricbeat*

- Add error handling to system process metricset for when Linux cgroups are missing from the kernel. {pull}3692[3692]
- Add labels to the Docker healthcheck metricset output. {pull}3707[3707]

*Winlogbeat*

- Fix handling of empty strings in event_data. {pull}3705[3705]

==== Added

*Affecting all Beats*

- Files created by Beats (logs, registry, file output) will have 0600 permissions. {pull}3387[3387].
- RPM/deb packages will now install the config file with 0600 permissions. {pull}3382[3382]
- Add the option to pass custom HTTP headers to the Elasticsearch output. {pull}3400[3400]
- Unify `regexp` and `contains` conditionals, for both to support array of strings and convert numbers to strings if required. {pull}3469[3469]
- Add the option to load the sample dashboards during the Beat startup phase. {pull}3506[3506]
- Disabled date detection in Elasticsearch index templates. Date fields must be explicitly defined in index templates. {pull}3528[3528]
- Using environment variables in the configuration file is now GA, instead of experimental. {pull}3525[3525]

*Filebeat*

- Add Filebeat modules for system, apache2, mysql, and nginx. {issue}3159[3159]
- Add the `pipeline` config option at the prospector level, for configuring the Ingest Node pipeline ID. {pull}3433[3433]
- Update regular expressions used for matching file names or lines (multiline, include/exclude functionality) to new matchers improving performance of simple string matches. {pull}3469[3469]
- The `symlinks` and `harvester_limit` settings are now GA, instead of experimental. {pull}3525[3525]
- close_timeout is also applied when the output is blocking. {pull}3511[3511]
- Improve handling of different path variants on Windows. {pull}3781[3781]
- Add multiline.flush_pattern option, for specifying the 'end' of a multiline pattern {pull}4019[4019]

*Heartbeat*

- Add `tags`, `fields` and `fields_under_root` in monitors configuration. {pull}3623[3623]

*Metricbeat*

- Add experimental dbstats metricset to MongoDB module. {pull}3228[3228]
- Use persistent, direct connections to the configured nodes for MongoDB module. {pull}3228[3228]
- Add dynamic configuration reloading for modules. {pull}3281[3281]
- Add docker health metricset {pull}3357[3357]
- Add docker image metricset {pull}3467[3467]
- System module uses new matchers for white-listing processes. {pull}3469[3469]
- Add Beta CEPH module with health metricset. {pull}3311[3311]
- Add Beta php_fpm module with pool metricset. {pull}3415[3415]
- The Docker, Kafka, and Prometheus modules are now Beta, instead of experimental. {pull}3525[3525]
- The HAProxy module is now GA, instead of experimental. {pull}3525[3525]
- Add the ability to collect the environment variables from system processes. {pull}3337[3337]

==== Deprecated

*Affecting all Beats*

- Usage of field `_type` is deprecated. It should not be used in queries or dashboards. {pull}3409[3409]

*Filebeat*

- The experimental `publish_async` option is now deprecated and is planned to be removed in 6.0. {pull}3525[3525]


[[release-notes-5.2.2]]
=== Beats version 5.2.2
https://github.com/elastic/beats/compare/v5.2.1...v5.2.2[View commits]

*Metricbeat*

- Fix bug docker module hanging when docker container killed. {issue}3610[3610]
- Set timeout to period instead of 1s by default as documented. {pull}3612[3612]

[[release-notes-5.2.1]]
=== Beats version 5.2.1
https://github.com/elastic/beats/compare/v5.2.0...v5.2.1[View commits]

==== Bugfixes

*Metricbeat*

- Fix go routine leak in docker module. {pull}3492[3492]

*Packetbeat*

- Fix error in the NFS sample dashboard. {pull}3548[3548]

*Winlogbeat*

- Fix error in the Winlogbeat sample dashboard. {pull}3548[3548]

[[release-notes-5.2.0]]
=== Beats version 5.2.0
https://github.com/elastic/beats/compare/v5.1.2...v5.2.0[View commits]

==== Bugfixes

*Affecting all Beats*

- Fix overwriting explicit empty config sections. {issue}2918[2918]

*Filebeat*

- Fix alignment issue were Filebeat compiled with Go 1.7.4 was crashing on 32 bits system. {issue}3273[3273]

*Metricbeat*

- Fix service times-out at startup. {pull}3056[3056]
- Kafka module case sensitive host name matching. {pull}3193[3193]
- Fix interface conversion panic in couchbase module {pull}3272[3272]

*Packetbeat*

- Fix issue where some Cassandra visualizations were showing data from all protocols. {issue}3314[3314]

==== Added

*Affecting all Beats*

- Add support for passing list and dictionary settings via -E flag.
- Support for parsing list and dictionary setting from environment variables.
- Added new flags to import_dashboards (-cacert, -cert, -key, -insecure). {pull}3139[3139] {pull}3163[3163]
- The limit for the number of fields is increased via the mapping template. {pull}3275[3275]
- Updated to Go 1.7.4. {pull}3277[3277]
- Added a NOTICE file containing the notices and licenses of the dependencies. {pull}3334[3334].

*Heartbeat*

- First release, containing monitors for ICMP, TCP, and HTTP.

*Filebeat*

- Add enabled config option to prospectors. {pull}3157[3157]
- Add target option for decoded_json_field. {pull}3169[3169]

*Metricbeat*

- Kafka module broker matching enhancements. {pull}3129[3129]
- Add a couchbase module with metricsets for node, cluster and bucket. {pull}3081[3081]
- Export number of cores for CPU module. {pull}3192[3192]
- Experimental Prometheus module. {pull}3202[3202]
- Add system socket module that reports all TCP sockets. {pull}3246[3246]
- Kafka consumer groups metricset. {pull}3240[3240]
- Add jolokia module with dynamic jmx metricset. {pull}3570[3570]

*Winlogbeat*

- Reduced amount of memory allocated while reading event log records. {pull}3113[3113] {pull}3118[3118]

[[release-notes-5.1.2]]
=== Beats version 5.1.2
https://github.com/elastic/beats/compare/v5.1.1...v5.1.2[View commits]

==== Bugfixes

*Filebeat*

- Fix registry migration issue from old states where files were only harvested after second restart. {pull}3322[3322]

*Packetbeat*

- Fix error on importing dashboards due to colons in the Cassandra dashboard. {issue}3140[3140]
- Fix error on importing dashboards due to the wrong type for the geo_point fields. {pull}3147[3147]

*Winlogbeat*

- Fix for "The array bounds are invalid" error when reading large events. {issue}3076[3076]

[[release-notes-5.1.1]]
=== Beats version 5.1.1
https://github.com/elastic/beats/compare/v5.0.2...v5.1.1[View commits]

==== Breaking changes

*Metricbeat*

- Change data structure of experimental haproxy module. {pull}3003[3003]

*Filebeat*

- If a file is falling under `ignore_older` during startup, offset is now set to end of file instead of 0.
  With the previous logic the whole file was sent in case a line was added and it was inconsistent with
  files which were harvested previously. {pull}2907[2907]
- `tail_files` is now only applied on the first scan and not for all new files. {pull}2932[2932]

==== Bugfixes

*Affecting all Beats*

- Fix empty benign errors logged by processor actions. {pull}3046[3046]

*Metricbeat*

- Calculate the fsstat values per mounting point, and not filesystem. {pull}2777[2777]

==== Added

*Affecting all Beats*

- Add add_cloud_metadata processor for collecting cloud provider metadata. {pull}2728[2728]
- Added decode_json_fields processor for decoding fields containing JSON strings. {pull}2605[2605]
- Add Tencent Cloud provider for add_cloud_metadata processor. {pull}4023[4023]
- Add Alibaba Cloud provider for add_cloud_metadata processor. {pull}4111[4111]

*Metricbeat*

- Add experimental Docker module. Provided by Ingensi and @douaejeouit based on dockbeat.
- Add a sample Redis Kibana dashboard. {pull}2916[2916]
- Add support for MongoDB 3.4 and WiredTiger metrics. {pull}2999[2999]
- Add experimental kafka module with partition metricset. {pull}2969[2969]
- Add raw config option for mysql/status metricset. {pull}3001[3001]
- Add command fields for mysql/status metricset. {pull}3251[3251]

*Filebeat*

- Add command line option `-once` to run Filebeat only once and then close. {pull}2456[2456]
- Only load matching states into prospector to improve state handling {pull}2840[2840]
- Reset all states ttl on startup to make sure it is overwritten by new config {pull}2840[2840]
- Persist all states for files which fall under `ignore_older` to have consistent behaviour {pull}2859[2859]
- Improve shutdown behaviour with large number of files. {pull}3035[3035]

*Winlogbeat*

- Add `event_logs.batch_read_size` configuration option. {pull}2641[2641]

[[release-notes-5.1.0]]
=== Beats version 5.1.0 (skipped)

Version 5.1.0 doesn't exist because, for a short period of time, the Elastic
Yum and Apt repositories included unreleased binaries labeled 5.1.0. To avoid
confusion and upgrade issues for the people that have installed these without
realizing, we decided to skip the 5.1.0 version and release 5.1.1 instead.

[[release-notes-5.0.2]]
=== Beats version 5.0.2
https://github.com/elastic/beats/compare/v5.0.1...v5.0.2[View commits]

==== Bugfixes

*Metricbeat*

- Fix the `password` option in the MongoDB module. {pull}2995[2995]


[[release-notes-5.0.1]]
=== Beats version 5.0.1
https://github.com/elastic/beats/compare/v5.0.0...v5.0.1[View commits]

==== Bugfixes

*Metricbeat*

- Fix `system.process.start_time` on Windows. {pull}2848[2848]
- Fix `system.process.ppid` on Windows. {issue}2860[2860]
- Fix system process metricset for Windows XP and 2003. `cmdline` will be unavailable. {issue}1704[1704]
- Fix access denied issues in system process metricset by enabling SeDebugPrivilege on Windows. {issue}1897[1897]
- Fix system diskio metricset for Windows XP and 2003. {issue}2885[2885]

*Packetbeat*

- Fix 'index out of bounds' bug in Packetbeat DNS protocol plugin. {issue}2872[2872]

*Filebeat*

- Fix registry cleanup issue when files falling under ignore_older after restart. {issue}2818[2818]


==== Added

*Metricbeat*

- Add username and password config options to the PostgreSQL module. {pull}2889[2890]
- Add username and password config options to the MongoDB module. {pull}2889[2889]
- Add system core metricset for Windows. {pull}2883[2883]

*Packetbeat*

- Define `client_geoip.location` as geo_point in the mappings to be used by the GeoIP processor in the Ingest Node pipeline.
  {pull}2795[2795]

*Filebeat*

- Stop Filebeat on registrar loading error. {pull}2868[2868]


include::libbeat/docs/release-notes/5.0.0.asciidoc[]

[[release-notes-5.0.0-ga]]
=== Beats version 5.0.0-GA
https://github.com/elastic/beats/compare/v5.0.0-rc1...v5.0.0[View commits]

The list below covers the changes between 5.0.0-rc1 and 5.0.0 GA only.

==== Bugfixes

*Affecting all Beats*

- Fix kafka output re-trying batches with too large events. {issue}2735[2735]
- Fix kafka output protocol error if `version: 0.10` is configured. {issue}2651[2651]
- Fix kafka output connection closed by broker on SASL/PLAIN. {issue}2717[2717]

*Metricbeat*

- Fix high CPU usage on macOS when encountering processes with long command lines. {issue}2747[2747]
- Fix high value of `system.memory.actual.free` and `system.memory.actual.used`. {issue}2653[2653]
- Change several `OpenProcess` calls on Windows to request the lowest possible access privilege.  {issue}1897[1897]
- Fix system.memory.actual.free high value on Windows. {issue}2653[2653]

*Filebeat*

- Fix issue when clean_removed and clean_inactive were used together that states were not directly removed from the registry.
- Fix issue where upgrading a 1.x registry file resulted in duplicate state entries. {pull}2792[2792]

==== Added

*Affecting all Beats*

- Add beat.version fields to all events.

[[release-notes-5.0.0-rc1]]
=== Beats version 5.0.0-rc1
https://github.com/elastic/beats/compare/v5.0.0-beta1...v5.0.0-rc1[View commits]

==== Breaking changes

*Affecting all Beats*

- A dynamic mapping rule is added to the default Elasticsearch template to treat strings as keywords by default. {pull}2688[2688]

==== Bugfixes

*Affecting all Beats*

- Make sure Beats sent always float values when they are defined as float by sending 5.00000 instead of 5. {pull}2627[2627]
- Fix ignoring all fields from drop_fields in case the first field is unknown. {pull}2685[2685]
- Fix dynamic configuration int/uint to float type conversion. {pull}2698[2698]
- Fix primitive types conversion if values are read from environment variables. {pull}2698[2698]

*Metricbeat*

- Fix default configuration file on Windows to not enabled the `load` metricset. {pull}2632[2632]

*Packetbeat*

- Fix the `bpf_filter` setting. {issue}2660[2660]

*Filebeat*

- Fix input buffer on encoding problem. {pull}2416[2416]

==== Deprecated

*Affecting all Beats*

- Setting `port` has been deprecated in Redis and Logstash outputs. {pull}2620[2620]


[[release-notes-5.0.0-beta1]]
=== Beats version 5.0.0-beta1
https://github.com/elastic/beats/compare/v5.0.0-alpha5...v5.0.0-beta1[View commits]

==== Breaking changes

*Affecting all Beats*

- Change Elasticsearch output index configuration to be based on format strings. If index has been configured, no date will be appended anymore to the index name. {pull}2119[2119]
- Replace `output.kafka.use_type` by `output.kafka.topic` accepting a format string. {pull}2188[2188]
- If the path specified by the `-c` flag is not absolute and `-path.config` is not specified, it
  is considered relative to the current working directory. {pull}2245[2245]
- rename `tls` configurations section to `ssl`. {pull}2330[2330]
- rename `certificate_key` configuration to `key`. {pull}2330[2330]
- replace `tls.insecure` with `ssl.verification_mode` setting. {pull}2330[2330]
- replace `tls.min/max_version` with `ssl.supported_protocols` setting requiring full protocol name. {pull}2330[2330]

*Metricbeat*

- Change field type system.process.cpu.start_time from keyword to date. {issue}1565[1565]
- redis/info metricset fields were renamed up according to the naming conventions.

*Packetbeat*

- Group HTTP fields under `http.request` and `http.response` {pull}2167[2167]
- Export `http.request.body` and `http.response.body` when configured under `include_body_for` {pull}2167[2167]
- Move `ignore_outgoing` config to `packetbeat.ignore_outgoing` {pull}2393[2393]

*Filebeat*

- Set close_inactive default to 5 minutes (was 1 hour before)
- Set clean_removed and close_removed to true by default

==== Bugfixes

*Affecting all Beats*

- Fix logstash output handles error twice when asynchronous sending fails. {pull}2441[2441]
- Fix Elasticsearch structured error response parsing error. {issue}2229[2229]
- Fixed the run script to allow the overriding of the configuration file. {issue}2171[2171]
- Fix logstash output crash if no hosts are configured. {issue}2325[2325]
- Fix array value support in -E CLI flag. {pull}2521[2521]
- Fix merging array values if -c CLI flag is used multiple times. {pull}2521[2521]
- Fix beats failing to start due to invalid duplicate key error in configuration file. {pull}2521[2521]
- Fix panic on non writable logging directory. {pull}2571[2571]

*Metricbeat*

- Fix module filters to work properly with drop_event filter. {issue}2249[2249]

*Packetbeat*

- Fix mapping for some Packetbeat flow metrics that were not marked as being longs. {issue}2177[2177]
- Fix handling of messages larger than the maximum message size (10MB). {pull}2470[2470]

*Filebeat*

- Fix processor failure in Filebeat when using regex, contain, or equals with the message field. {issue}2178[2178]
- Fix async publisher sending empty events {pull}2455[2455]
- Fix potential issue with multiple harvester per file on large file numbers or slow output {pull}2541[2541]

*Winlogbeat*

- Fix corrupt registry file that occurs on power loss by disabling file write caching. {issue}2313[2313]

==== Added

*Affecting all Beats*

- Add script to generate the Kibana index-pattern from fields.yml. {pull}2122[2122]
- Enhance Redis output key selection based on format string. {pull}2169[2169]
- Configurable Redis `keys` using filters and format strings. {pull}2169[2169]
- Add format string support to `output.kafka.topic`. {pull}2188[2188]
- Add `output.kafka.topics` for more advanced kafka topic selection per event. {pull}2188[2188]
- Add support for Kafka 0.10. {pull}2190[2190]
- Add SASL/PLAIN authentication support to kafka output. {pull}2190[2190]
- Make Kafka metadata update configurable. {pull}2190[2190]
- Add Kafka version setting (optional) enabling kafka broker version support. {pull}2190[2190]
- Add Kafka message timestamp if at least version 0.10 is configured. {pull}2190[2190]
- Add configurable Kafka event key setting. {pull}2284[2284]
- Add settings for configuring the kafka partitioning strategy. {pull}2284[2284]
- Add partitioner settings `reachable_only` to ignore partitions not reachable by network. {pull}2284[2284]
- Enhance contains condition to work on fields that are arrays of strings. {issue}2237[2237]
- Lookup the configuration file relative to the `-path.config` CLI flag. {pull}2245[2245]
- Re-write import_dashboards.sh in Golang. {pull}2155[2155]
- Update to Go 1.7. {pull}2306[2306]
- Log total non-zero internal metrics on shutdown. {pull}2349[2349]
- Add support for encrypted private key files by introducing `ssl.key_passphrase` setting. {pull}2330[2330]
- Add experimental symlink support with `symlinks` config {pull}2478[2478]
- Improve validation of registry file on startup.

*Metricbeat*

- Use the new scaled_float Elasticsearch type for the percentage values. {pull}2156[2156]
- Add experimental cgroup metrics to the system/process MetricSet. {pull}2184[2184]
- Added a PostgreSQL module. {pull}2253[2253]
- Improve mapping by converting half_float to scaled_float and integers to long. {pull}2430[2430]
- Add experimental haproxy module. {pull}2384[2384]
- Add Kibana dashboard for cgroups data {pull}2555[2555]

*Packetbeat*

- Add Cassandra protocol analyzer to Packetbeat. {pull}1959[1959]
- Match connections with IPv6 addresses to processes {pull}2254[2254]
- Add IP address to -devices command output {pull}2327[2327]
- Add configuration option for the maximum message size. Used to be hard-coded to 10 MB. {pull}2470[2470]

*Filebeat*

- Introduce close_timeout harvester options {issue}1926[1926]
- Strip BOM from first message in case of BOM files {issue}2351[2351]
- Add harvester_limit option {pull}2417[2417]

==== Deprecated

*Affecting all Beats*

- Topology map is deprecated. This applies to the settings: refresh_topology_freq, topology_expire, save_topology, host_topology, password_topology, db_topology.


[[release-notes-5.0.0-alpha5]]
=== Beats version 5.0.0-alpha5
https://github.com/elastic/beats/compare/v5.0.0-alpha4...v5.0.0-alpha5[View commits]

==== Breaking changes

*Affecting all Beats*

- Rename the `filters` section to `processors`. {pull}1944[1944]
- Introduce the condition with `when` in the processor configuration. {pull}1949[1949]
- The Elasticsearch template is now loaded by default. {pull}1993[1993]
- The Redis output `index` setting is renamed to `key`. `index` still works but it's deprecated. {pull}2077[2077]
- The undocumented file output `index` setting was removed. Use `filename` instead. {pull}2077[2077]

*Metricbeat*

- Create a separate metricSet for load under the system module and remove load information from CPU stats. {pull}2101[2101]
- Add `system.load.norm.1`, `system.load.norm.5` and `system.load.norm.15`. {pull}2101[2101]
- Add threads fields to mysql module. {pull}2484[2484]

*Packetbeat*

- Set `enabled` ` in `packetbeat.protocols.icmp` configuration to `true` by default. {pull}1988[1988]

==== Bugfixes

*Affecting all Beats*

- Fix sync publisher `PublishEvents` return value if client is closed concurrently. {pull}2046[2046]

*Metricbeat*

- Do not send zero values when no value was present in the source. {issue}1972[1972]

*Filebeat*

- Fix potential data loss between Filebeat restarts, reporting unpublished lines as published. {issue}2041[2041]
- Fix open file handler issue. {issue}2028[2028] {pull}2020[2020]
- Fix filtering of JSON events when using integers in conditions. {issue}2038[2038]

*Winlogbeat*

- Fix potential data loss between Winlogbeat restarts, reporting unpublished lines as published. {issue}2041[2041]

==== Added

*Affecting all Beats*

- Periodically log internal metrics. {pull}1955[1955]
- Add enabled setting to all output modules. {pull}1987[1987]
- Command line flag `-c` can be used multiple times. {pull}1985[1985]
- Add OR/AND/NOT to the condition associated with the processors. {pull}1983[1983]
- Add `-E` CLI flag for overwriting single config options via command line. {pull}1986[1986]
- Choose the mapping template file based on the Elasticsearch version. {pull}1993[1993]
- Check stdout being available when console output is configured. {issue}2035[2035]

*Metricbeat*

- Add pgid field to process information. {pull} 2021[2021]

*Packetbeat*

- Add enabled setting to Packetbeat protocols. {pull}1988[1988]
- Add enabled setting to Packetbeat network flows configuration. {pull}1988[1988]

*Filebeat*

- Introduce `close_removed` and `close_renamed` harvester options. {issue}1600[1600]
- Introduce `close_eof` harvester option. {issue}1600[1600]
- Add `clean_removed` and `clean_inactive` config option. {issue}1600[1600]

==== Deprecated

*Filebeat*

- Deprecate `close_older` option and replace it with `close_inactive`. {issue}2051[2051]
- Deprecate `force_close_files` option and replace it with `close_removed` and `close_renamed`. {issue}1600[1600]

[[release-notes-5.0.0-alpha4]]
=== Beats version 5.0.0-alpha4
https://github.com/elastic/beats/compare/v5.0.0-alpha3...v5.0.0-alpha4[View commits]

==== Breaking changes

*Affecting all Beats*

- The topology_expire option of the Elasticsearch output was removed. {pull}1907[1907]

*Filebeat*

- Stop following symlink. Symlinks are now ignored: {pull}1686[1686]

==== Bugfixes

*Affecting all Beats*

- Reset backoff factor on partial ACK. {issue}1803[1803]
- Fix beats load balancer deadlock if max_retries: -1 or publish_async is enabled in filebeat. {issue}1829[1829]
- Fix logstash output with pipelining mode enabled not reconnecting. {issue}1876[1876]
- Empty configuration sections become merge-able with variables containing full path. {pull}1900[1900]
- Fix error message about required fields missing not printing the missing field name. {pull}1900[1900]

*Metricbeat*

- Fix the CPU values returned for each core. {issue}1863[1863]

*Packetbeat*

- Add missing nil-check to memcached GapInStream handler. {issue}1162[1162]
- Fix NFSv4 Operation returning the first found first-class operation available in compound requests. {pull}1821[1821]
- Fix TCP overlapping segments not being handled correctly. {pull}1898[1898]

*Winlogbeat*

- Fix issue with rendering forwarded event log records. {pull}1891[1891]

==== Added

*Affecting all Beats*

- Improve error message if compiling regular expression from config files fails. {pull}1900[1900]
- Compression support in the Elasticsearch output. {pull}1835[1835]

*Metricbeat*

- Add MongoDB module. {pull}1837[1837]


[[release-notes-5.0.0-alpha3]]
=== Beats version 5.0.0-alpha3
https://github.com/elastic/beats/compare/v5.0.0-alpha2...v5.0.0-alpha3[View commits]

==== Breaking changes

*Affecting all Beats*

- All configuration settings under `shipper:` are moved to be top level configuration settings. I.e.
  `shipper.name:` becomes `name:` in the configuration file. {pull}1570[1570]

*Topbeat*

- Topbeat is replaced by Metricbeat.

*Filebeat*

- The state for files which fall under ignore_older is not stored anymore. This has the consequence, that if a file which fell under ignore_older is updated, the whole file will be crawled.

==== Bugfixes

*Winlogbeat*

- Adding missing argument to the "Stop processing" log message. {pull}1590[1590]

==== Added

*Affecting all Beats*

- Add conditions to generic filtering. {pull}1623[1623]

*Metricbeat*

- First public release, containing the following modules: apache, mysql, nginx, redis, system, and zookeeper.

*Filebeat*

- The registry format was changed to an array instead of dict. The migration to the new format will happen automatically at the first startup. {pull}1703[1703]

==== Deprecated

*Affecting all Beats*

- The support for doing GeoIP lookups is deprecated and will be removed in version 6.0. {pull}1601[1601]


[[release-notes-5.0.0-alpha2]]
=== Beats version 5.0.0-alpha2
https://github.com/elastic/beats/compare/v5.0.0-alpha1...v5.0.0-alpha2[View commits]

==== Breaking changes

*Affecting all Beats*

- On DEB/RPM installations, the binary files are now found under `/usr/share/{{beat_name}}/bin`, not in `/usr/bin`. {pull}1385[1385]
- The logs are written by default to self rotating files, instead of syslog. {pull}1371[1371]
- Remove deprecated `host` option from elasticsearch, logstash and redis outputs. {pull}1474[1474]

*Packetbeat*

- Configuration of redis topology support changed. {pull}1353[1353]
- Move all Packetbeat configuration options under the packetbeat namespace {issue}1417[1417]

*Filebeat*

- Default location for the registry file was changed to be `data/registry` from the binary directory,
  rather than `.filebeat` in the current working directory. This affects installations for zip/tar.gz/source,
  the location for DEB and RPM packages stays the same. {pull}1373[1373]

==== Bugfixes

*Affecting all Beats*

- Drain response buffers when pipelining is used by Redis output. {pull}1353[1353]
- Unterminated environment variable expressions in config files will now cause an error {pull}1389[1389]
- Fix issue with the automatic template loading when Elasticsearch is not available on Beat start. {issue}1321[1321]
- Fix bug affecting -cpuprofile, -memprofile, and -httpprof CLI flags {pull}1415[1415]
- Fix race when multiple outputs access the same event with logstash output manipulating event {issue}1410[1410] {pull}1428[1428]
- Seed random number generator using crypto.rand package. {pull}1503{1503]
- Fix beats hanging in -configtest {issue}1213[1213]
- Fix kafka log message output {pull}1516[1516]

*Filebeat*

- Improvements in registrar dealing with file rotation. {pull}1281[1281]
- Fix issue with JSON decoding where `@timestamp` or `type` keys with the wrong type could cause Filebeat
  to crash. {issue}1378[1378]
- Fix issue with JSON decoding where values having `null` as values could crash Filebeat. {issue}1466[1466]
- Multiline reader normalizing newline to use `\n`. {pull}1552[1552]

*Winlogbeat*

- Fix panic when reading messages larger than 32K characters on Windows XP and 2003. {pull}1498[1498]
- Fix panic that occurs when reading a large events on Windows Vista and newer. {pull}1499[1499]

==== Added

*Affecting all Beats*

- Add support for TLS to Redis output. {pull}1353[1353]
- Add SOCKS5 proxy support to Redis output. {pull}1353[1353]
- Failover and load balancing support in redis output. {pull}1353[1353]
- Multiple-worker per host support for redis output. {pull}1353[1353]
- Added ability to escape `${x}` in config files to avoid environment variable expansion {pull}1389[1389]
- Configuration options and CLI flags for setting the home, data and config paths. {pull}1373[1373]
- Configuration options and CLI flags for setting the default logs path. {pull}1437[1437]
- Update to Go 1.6.2 {pull}1447[1447]
- Add Elasticsearch template files compatible with Elasticsearch 2.x. {pull}1501[1501]
- Add scripts for managing the dashboards of a single Beat {pull}1359[1359]

*Packetbeat*

- Fix compile issues for OpenBSD. {pull}1347[1347]

*Topbeat*

- Updated elastic/gosigar version so Topbeat can compile on OpenBSD. {pull}1403[1403]


[[release-notes-5.0.0-alpha1]]
=== Beats version 5.0.0-alpha1
https://github.com/elastic/beats/compare/v1.2.0...v5.0.0-alpha1[View commits]

==== Breaking changes

*libbeat*

- Run function to start a Beat now returns an error instead of directly exiting. {pull}771[771]
- The method signature of HandleFlags() was changed to allow returning an error {pull}1249[1249]
- Require braces for environment variable expansion in config files {pull}1304[1304]

*Packetbeat*

- Rename output fields in the dns package. Former flag `recursion_allowed` becomes `recursion_available`. {pull}803[803]
  Former SOA field `ttl` becomes `minimum`. {pull}803[803]
- The fully qualified domain names which are part of output fields values of the dns package now terminate with a dot. {pull}803[803]
- Remove the count field from the exported event {pull}1210[1210]

*Topbeat*

- Rename `proc.cpu.user_p` with `proc.cpu.total_p` as it includes CPU time spent in kernel space {pull}631[631]
- Remove `count` field from the exported fields {pull}1207[1207]
- Rename `input` top level config option to `topbeat`

*Filebeat*

- Scalar values in used in the `fields` configuration setting are no longer automatically converted to strings. {pull}1092[1092]
- Count field was removed from event as not used in filebeat {issue}778[778]

*Winlogbeat*

- The `message_inserts` field was replaced with the `event_data` field {issue}1053[1053]
- The `category` field was renamed to `task` to better align with the Windows Event Log API naming {issue}1053[1053]
- Remove the count field from the exported event {pull}1218[1218]


==== Bugfixes

*Affecting all Beats*

- Logstash output will not retry events that are not JSON-encodable {pull}927[927]

*Packetbeat*

- Create a proper BPF filter when ICMP is the only enabled protocol {issue}757[757]
- Check column length in pgsql parser. {issue}565[565]
- Harden pgsql parser. {issue}565[565]

*Topbeat*

- Fix issue with `cpu.system_p` being greater than 1 on Windows {pull}1128[1128]

*Filebeat*

- Stop filebeat if started without any prospectors defined or empty prospectors {pull}644[644] {pull}647[647]
- Improve shutdown of crawler and prospector to wait for clean completion {pull}720[720]
- Omit `fields` from Filebeat events when null {issue}899[899]

*Winlogbeat*

==== Added

*Affecting all Beats*

- Update builds to Golang version 1.6
- Add option to Elasticsearch output to pass http parameters in index operations {issue}805[805]
- Improve Logstash and Elasticsearch backoff behavior. {pull}927[927]
- Add experimental Kafka output. {pull}942[942]
- Add config file option to configure GOMAXPROCS. {pull}969[969]
- Improve shutdown handling in libbeat. {pull}1075[1075]
- Add `fields` and `fields_under_root` options under the `shipper` configuration {pull}1092[1092]
- Add the ability to use a SOCKS5 proxy with the Logstash output {issue}823[823]
- The `-configtest` flag will now print "Config OK" to stdout on success {pull}1249[1249]

*Packetbeat*

- Change the DNS library used throughout the dns package to github.com/miekg/dns. {pull}803[803]
- Add support for NFS v3 and v4. {pull}1231[1231]
- Add support for EDNS and DNSSEC. {pull}1292[1292]

*Topbeat*

- Add `username` to processes {pull}845[845]

*Filebeat*

- Add the ability to set a list of tags for each prospector {pull}1092[1092]
- Add JSON decoding support {pull}1143[1143]


*Winlogbeat*

- Add caching of event metadata handles and the system render context for the wineventlog API {pull}888[888]
- Improve config validation by checking for unknown top-level YAML keys. {pull}1100[1100]
- Add the ability to set tags, fields, and fields_under_root as options for each event log {pull}1092[1092]
- Add additional data to the events published by Winlogbeat. The new fields are `activity_id`,
`event_data`, `keywords`, `opcode`, `process_id`, `provider_guid`, `related_activity_id`,
`task`, `thread_id`, `user_data`, and `version`. {issue}1053[1053]
- Add `event_id`, `level`, and `provider` configuration options for filtering events {pull}1218[1218]
- Add `include_xml` configuration option for including the raw XML with the event {pull}1218[1218]

==== Known issues
* All Beats can hang or panic on shutdown if the next server in the pipeline (e.g. Elasticsearch or Logstash) is
  not reachable. {issue}1319[1319]
* When running the Beats as a service on Windows, you need to manually load the Elasticsearch mapping
  template. {issue}1315[1315]
* The ES template automatic load doesn't work if Elasticsearch is not available when the Beat is starting. {issue}1321[1321]

[[release-notes-1.3.1]]
=== Beats version 1.3.1
https://github.com/elastic/beats/compare/v1.3.0...v1.3.1[View commits]

==== Bugfixes

*Filebeat*

- Fix a concurrent bug on filebeat startup with a large number of prospectors defined. {pull}2509[2509]

*Packetbeat*

- Fix description for the -I CLI flag. {pull}2480[2480]

*Winlogbeat*

- Fix corrupt registry file that occurs on power loss by disabling file write caching. {issue}2313[2313]

[[release-notes-1.3.0]]
=== Beats version 1.3.0
https://github.com/elastic/beats/compare/v1.2.3...v1.3.0[View commits]

==== Deprecated

*Filebeat*

- Undocumented support for following symlinks is deprecated. Filebeat will not follow symlinks in version 5.0. {pull}1767[1767]

==== Bugfixes

*Affecting all Beats*

- Fix beats load balancer deadlock if `max_retries: -1` or `publish_async` is enabled in filebeat. {issue}1829[1829]
- Fix output modes backoff counter reset. {issue}1803[1803] {pull}1814[1814] {pull}1818[1818]
- Set logstash output default bulk_max_size to 2048. {issue}1662[1662]
- Seed random number generator using crypto.rand package. {pull}1503[1503]
- Check stdout being available when console output is configured. {issue}2063[2063]

*Packetbeat*

- Add missing nil-check to memcached GapInStream handler. {issue}1162[1162]
- Fix NFSv4 Operation returning the first found first-class operation available in compound requests. {pull}1821[1821]
- Fix TCP overlapping segments not being handled correctly. {pull}1917[1917]

==== Added

*Affecting all Beats*

- Updated to Go 1.7


[[release-notes-1.2.3]]
=== Beats version 1.2.3
https://github.com/elastic/beats/compare/v1.2.2...v1.2.3[View commits]

==== Bugfixes

*Topbeat*

- Fix high CPU usage when using filtering under Windows. {pull}1598[1598]

*Filebeat*

- Fix rotation issue with ignore_older. {issue}1528[1528]

*Winlogbeat*

- Fix panic when reading messages larger than 32K characters on Windows XP and 2003. {pull}1498[1498]

==== Added

*Filebeat*

- Prevent file opening for files which reached ignore_older. {pull}1649[1649]


[[release-notes-1.2.2]]
=== Beats version 1.2.2
https://github.com/elastic/beats/compare/v1.2.0...v1.2.2[View commits]

==== Bugfixes

*Affecting all Beats*

- Fix race when multiple outputs access the same event with Logstash output manipulating event. {issue}1410[1410]
- Fix go-daemon (supervisor used in init scripts) hanging when executed over SSH. {issue}1394[1394]

*Filebeat*

- Improvements in registrar dealing with file rotation. {issue}1281[1281]


[[release-notes-1.2.1]]
=== Beats version 1.2.1
https://github.com/elastic/beats/compare/v1.2.0...v1.2.1[View commits]

==== Breaking changes

*Affecting all Beats*

- Require braces for environment variable expansion in config files {pull}1304[1304]
- Removed deprecation warning for the Redis output. {pull}1282[1282]

*Topbeat*

- Fixed name of the setting `stats.proc` to `stats.process` in the default configuration file. {pull}1343[1343]
- Fix issue with cpu.system_p being greater than 1 on Windows {pull}1128[1128]

==== Added

*Topbeat*

- Add username to processes {pull}845[845]


[[release-notes-1.2.0]]
=== Beats version 1.2.0
https://github.com/elastic/beats/compare/v1.1.2...v1.2.0[View commits]

==== Breaking changes

*Filebeat*

- Default config for ignore_older is now infinite instead of 24h, means ignore_older is disabled by default. Use close_older to only close file handlers.

==== Bugfixes

*Packetbeat*

- Split real_ip_header value when it contains multiple IPs {pull}1241[1241]

*Winlogbeat*

- Fix invalid `event_id` on Windows XP and Windows 2003 {pull}1227[1227]

==== Added

*Affecting all Beats*

- Add ability to override configuration settings using environment variables {issue}114[114]
- Libbeat now always exits through a single exit method for proper cleanup and control {pull}736[736]
- Add ability to create Elasticsearch mapping on startup {pull}639[639]

*Topbeat*

- Add the command line used to start processes {issue}533[533]

*Filebeat*

- Add close_older configuration option to complete ignore_older https://github.com/elastic/filebeat/issues/181[181]

[[release-notes-1.1.2]]
=== Beats version 1.1.2
https://github.com/elastic/beats/compare/v1.1.1...v1.1.2[View commits]

==== Bugfixes

*Filebeat*

- Fix registrar bug for rotated files {pull}1010[1010]


[[release-notes-1.1.1]]
=== Beats version 1.1.1
https://github.com/elastic/beats/compare/v1.1.0...v1.1.1[View commits]

==== Bugfixes

*Affecting all Beats*

- Fix logstash output loop hanging in infinite loop on too many output errors. {pull}944[944]
- Fix critical bug in filebeat and winlogbeat potentially dropping events. {pull}953[953]

[[release-notes-1.1.0]]
=== Beats version 1.1.0
https://github.com/elastic/beats/compare/v1.0.1...v1.1.0[View commits]

==== Bugfixes

*Affecting all Beats*

- Fix logging issue with file based output where newlines could be misplaced
  during concurrent logging {pull}650[650]
- Reduce memory usage by separate queue sizes for single events and bulk events. {pull}649[649] {issue}516[516]
- Set default default bulk_max_size value to 2048 {pull}628[628]

*Packetbeat*

- Fix setting direction to out and use its value to decide when dropping events if ignore_outgoing is enabled {pull}557[557]
- Fix logging issue with file-based output where newlines could be misplaced
  during concurrent logging {pull}650[650]
- Reduce memory usage by having separate queue sizes for single events and bulk events. {pull}649[649] {issue}516[516]
- Set default bulk_max_size value to 2048 {pull}628[628]
- Fix logstash window size of 1 not increasing. {pull}598[598]

*Packetbeat*

- Fix the condition that determines whether the direction of the transaction is set to "outgoing". Packetbeat uses the
  direction field to determine which transactions to drop when dropping outgoing transactions. {pull}557[557]
- Allow PF_RING sniffer type to be configured using pf_ring or pfring {pull}671[671]

*Filebeat*

- Set spool_size default value to 2048 {pull}628[628]

==== Added

*Affecting all Beats*

- Add include_fields and drop_fields as part of generic filtering {pull}1120[1120]
- Make logstash output compression level configurable. {pull}630[630]
- Some publisher options refactoring in libbeat {pull}684[684]
- Move event preprocessor applying GeoIP to packetbeat {pull}772[772]

*Packetbeat*

- Add support for capturing DNS over TCP network traffic. {pull}486[486] {pull}554[554]

*Topbeat*

- Group all CPU usage per core statistics and export them optionally if cpu_per_core is configured {pull}496[496]

*Filebeat*

- Add multiline support for combining multiple related lines into one event. {issue}461[461]
- Add `exclude_lines` and `include_lines` options for regexp based line filtering. {pull}430[430]
- Add `exclude_files` configuration option. {pull}563[563]
- Add experimental option to enable filebeat publisher pipeline to operate asynchronously {pull}782[782]

*Winlogbeat*

- First public release of Winlogbeat

[[release-notes-1.0.1]]
=== Beats version 1.0.1
https://github.com/elastic/beats/compare/v1.0.0...v1.0.1[Check 1.0.1 diff]

==== Bugfixes

*Filebeat*

- Fix force_close_files in case renamed file appeared very fast. https://github.com/elastic/filebeat/pull/302[302]

*Packetbeat*

- Improve MongoDB message correlation. {issue}377[377]
- Improve redis parser performance. {issue}442[422]
- Fix panic on nil in redis protocol parser. {issue}384[384]
- Fix errors redis parser when messages are split in multiple TCP segments. {issue}402[402]
- Fix errors in redis parser when length prefixed strings contain sequences of CRLF. {issue}#402[402]
- Fix errors in redis parser when dealing with nested arrays. {issue}402[402]

[[release-notes-1.0.0]]
=== Beats version 1.0.0
https://github.com/elastic/beats/compare/1.0.0-rc2...1.0.0[Check 1.0.0 diff]

==== Breaking changes

*Topbeat*

- Change proc type to process #138


==== Bugfixes

*Affecting all Beats*

- Fix random panic on shutdown by calling shutdown handler only once. elastic/filebeat#204
- Fix credentials are not send when pinging an elasticsearch host. elastic/filebeat#287

*Filebeat*

- Fix problem that harvesters stopped reading after some time and filebeat stopped processing events #257
- Fix line truncating by internal buffers being reused by accident #258
- Set default ignore_older to 24 hours #282




[[release-notes-1.0.0-rc2]]
=== Beats version 1.0.0-rc2
https://github.com/elastic/beats/compare/1.0.0-rc1...1.0.0-rc2[Check 1.0.0-rc2
diff]

==== Breaking changes

*Affecting all Beats*

- The `shipper` output field is renamed to `beat.name`. #285
- Use of `enabled` as a configuration option for outputs (elasticsearch,
  logstash, etc.) has been removed. #264
- Use of `disabled` as a configuration option for tls has been removed. #264
- The `-test` command line flag was renamed to `-configtest`. #264
- Disable geoip by default. To enable it uncomment in config file. #305


*Filebeat*

- Removed utf-16be-bom encoding support. Support will be added with fix for #205
- Rename force_close_windows_files to force_close_files and make it available for all platforms.


==== Bugfixes

*Affecting all Beats*

- Disable logging to stderr after configuration phase. #276
- Set the default file logging path when not set in config. #275
- Fix bug silently dropping records based on current window size. elastic/filebeat#226
- Fix direction field in published events. #300
- Fix elasticsearch structured errors breaking error handling. #309

*Packetbeat*

- Packetbeat will now exit if a configuration error is detected. #357
- Fixed an issue handling DNS requests containing no questions. #369

*Topbeat*

- Fix leak of Windows handles. #98
- Fix memory leak of process information. #104

*Filebeat*

- Filebeat will now exit if a configuration error is detected. #198
- Fix to enable prospector to harvest existing files that are modified. #199
- Improve line reading and encoding to better keep track of file offsets based
  on encoding. #224
- Set input_type by default to "log"


==== Added

*Affecting all Beats*

- Added `beat.hostname` to contain the hostname where the Beat is running on as
  returned by the operating system. #285
- Added timestamp for file logging. #291

*Filebeat*

- Handling end of line under windows was improved #233



[[release-notes-1.0.0-rc1]]
=== Beats version 1.0.0-rc1
https://github.com/elastic/beats/compare/1.0.0-beta4...1.0.0-rc1[Check
1.0.0-rc1 diff]

==== Breaking changes

*Affecting all Beats*

- Rename timestamp field with @timestamp. #237

*Packetbeat*

- Rename timestamp field with @timestamp. #343

*Topbeat*

- Rename timestamp field with @timestamp for a better integration with
Logstash. #80

*Filebeat*

- Rename the timestamp field with @timestamp #168
- Rename tail_on_rotate prospector config to tail_files
- Removal of line field in event. Line number was not correct and does not add value. #217


==== Bugfixes

*Affecting all Beats*

- Use stderr for console log output. #219
- Handle empty event array in publisher. #207
- Respect '*' debug selector in IsDebug. #226 (elastic/packetbeat#339)
- Limit number of workers for Elasticsearch output. elastic/packetbeat#226
- On Windows, remove service related error message when running in the console. #242
- Fix waitRetry no configured in single output mode configuration. elastic/filebeat#144
- Use http as the default scheme in the elasticsearch hosts #253
- Respect max bulk size if bulk publisher (collector) is disabled or sync flag is set.
- Always evaluate status code from Elasticsearch responses when indexing events. #192
- Use bulk_max_size configuration option instead of bulk_size. #256
- Fix max_retries=0 (no retries) configuration option. #266
- Filename used for file based logging now defaults to beat name. #267

*Packetbeat*

- Close file descriptors used to monitor processes. #337
- Remove old RPM spec file. It moved to elastic/beats-packer. #334

*Topbeat*

- Don't wait for one period until shutdown #75

*Filebeat*

- Omit 'fields' from event JSON when null. #126
- Make offset and line value of type long in elasticsearch template to prevent overflow. #140
- Fix locking files for writing behaviour. #156
- Introduce 'document_type' config option per prospector to define document type
  for event stored in elasticsearch. #133
- Add 'input_type' field to published events reporting the prospector type being used. #133
- Fix high CPU usage when not connected to Elasticsearch or Logstash. #144
- Fix issue that files were not crawled anymore when encoding was set to something other then plain. #182


==== Added

*Affecting all Beats*

- Add Console output plugin. #218
- Add timestamp to log messages #245
- Send @metadata.beat to Logstash instead of @metadata.index to prevent
  possible name clashes and give user full control over index name used for
  Elasticsearch
- Add logging messages for bulk publishing in case of error #229
- Add option to configure number of parallel workers publishing to Elasticsearch
  or Logstash.
- Set default bulk size for Elasticsearch output to 50.
- Set default http timeout for Elasticsearch to 90s.
- Improve publish retry if sync flag is set by retrying only up to max bulk size
  events instead of all events to be published.

*Filebeat*

- Introduction of backoff, backoff_factor, max_backoff, partial_line_waiting, force_close_windows_files
  config variables to make crawling more configurable.
- All Godeps dependencies were updated to master on 2015-10-21 [#122]
- Set default value for ignore_older config to 10 minutes. #164
- Added the fields_under_root setting to optionally store the custom fields top
level in the output dictionary. #188
- Add more encodings by using x/text/encodings/htmlindex package to select
  encoding by name.




[[release-notes-1.0.0-beta4]]
=== Beats version 1.0.0-beta4
https://github.com/elastic/beats/compare/1.0.0-beta3...1.0.0-beta4[Check
1.0.0-beta4 diff]


==== Breaking changes

*Affecting all Beats*

- Update tls config options naming from dash to underline #162
- Feature/output modes: Introduction of PublishEvent(s) to be used by beats #118 #115

*Packetbeat*

- Renamed http module config file option 'strip_authorization' to 'redact_authorization'
- Save_topology is set to false by default
- Rename elasticsearch index to [packetbeat-]YYYY.MM.DD

*Topbeat*

- Percentage fields (e.g user_p) are exported as a float between 0 and 1 #34


==== Bugfixes

*Affecting all Beats*

- Determine Elasticsearch index for an event based on UTC time #81
- Fixing ES output's defaultDeadTimeout so that it is 60 seconds #103
- ES outputer: fix timestamp conversion #91
- Fix TLS insecure config option #239
- ES outputer: check bulk API per item status code for retransmit on failure.

*Packetbeat*

- Support for lower-case header names when redacting http authorization headers
- Redact proxy-authorization if redact-authorization is set
- Fix some multithreading issues #203
- Fix negative response time #216
- Fix memcache TCP connection being nil after dropping stream data. #299
- Add missing DNS protocol configuration to documentation #269

*Topbeat*

- Don't divide the reported memory by an extra 1024 #60


==== Added

*Affecting all Beats*

- Add logstash output plugin #151
- Integration tests for Beat -> Logstash -> Elasticsearch added #195 #188 #168 #137 #128 #112
- Large updates and improvements to the documentation
- Add direction field to publisher output to indicate inbound/outbound transactions #150
- Add tls configuration support to elasticsearch and logstash outputers #139
- All external dependencies were updated to the latest version. Update to Golang 1.5.1 #162
- Guarantee ES index is based in UTC time zone #164
- Cache: optional per element timeout #144
- Make it possible to set hosts in different ways. #135
- Expose more TLS config options #124
- Use the Beat name in the default configuration file path #99

*Packetbeat*

- add [.editorconfig file](http://editorconfig.org/)
- add (experimental/unsupported?) saltstack files
- Sample config file cleanup
- Moved common documentation to [libbeat repository](https://github.com/elastic/libbeat)
- Update build to go 1.5.1
- Adding device descriptions to the -device output.
- Generate coverage for system tests
- Move go-daemon dependency to beats-packer
- Rename integration tests to system tests
- Made the `-devices` option more user friendly in case `sudo` is not used.
  Issue #296.
- Publish expired DNS transactions #301
- Update protocol guide to libbeat changes
- Add protocol registration to new protocol guide
- Make transaction timeouts configurable #300
- Add direction field to the exported fields #317

*Topbeat*

- Document fields in a standardized format (etc/fields.yml) #34
- Updated to use new libbeat Publisher #37 #41
- Update to go 1.5.1 #43
- Updated configuration files with comments for all options #65
- Documentation improvements


==== Deprecated

*Affecting all Beats*

- Redis output was deprecated #169 #145
- Host and port configuration options are deprecated. They are replaced by the hosts
 configuration option. #141<|MERGE_RESOLUTION|>--- conflicted
+++ resolved
@@ -26,11 +26,8 @@
 
 - Modify apache/error dataset to follow ECS. {pull}8963[8963]
 - Rename many `traefik.access.*` fields to map to ECS. {pull}9005[9005]
-<<<<<<< HEAD
 - Add module zeek. {issue}9931[9931]
-=======
 - Rename many `kibana.log.*` fields to map to ECS. {pull}9301[9301]
->>>>>>> c041e191
 
 *Heartbeat*
 
