--- conflicted
+++ resolved
@@ -106,10 +106,7 @@
 - Increase ignore_above for system.process.cmdline to 2048. {pull}8101[8100]
 - Add support to renamed fields planned for redis 5.0. {pull}8167[8167]
 - Allow TCP helper to support delimiters and graphite module to accept multiple metrics in a single payload. {pull}8278[8278]
-<<<<<<< HEAD
-- Added 'died' PID state to process_system metricset on system module{pull}8275[8275]
-=======
->>>>>>> 03dbb8e7
+- Added 'died' PID state to process_system metricset on system module {pull}8275[8275]
 
 
 - Add `metrics` metricset to MongoDB module. {pull}7611[7611]
