// Use these for links to issue and pulls. Note issues and pulls redirect one to
// each other on Github, so don't worry too much on using the right prefix.
:issue: https://github.com/elastic/beats/issues/
:pull: https://github.com/elastic/beats/pull/

////////////////////////////////////////////////////////////
// Template, add newest changes here

=== Beats version HEAD
https://github.com/elastic/beats/compare/v7.0.0-alpha2...master[Check the HEAD diff]

==== Breaking changes

*Affecting all Beats*

- Update add_cloud_metadata fields to adjust to ECS. {pull}9265[9265]
- Automaticall cap signed integers to 63bits. {pull}8991[8991]
- Rename beat.timezone to event.timezone. {pull}9458[9458]
- Use _doc as document type. {pull}9056[9056]{pull}9573[9573]
- Update to Golang 1.11.3. {pull}9560[9560]

*Auditbeat*

*Filebeat*

- Modify apache/error dataset to follow ECS. {pull}8963[8963]
- Rename many `traefik.access.*` fields to map to ECS. {pull}9005[9005]

*Heartbeat*

- Remove monitor generator script that was rarely used. {pull}9648[9648]

*Journalbeat*

*Metricbeat*

*Packetbeat*

- Adjust Packetbeat `http` fields to ECS Beta 2 {pull}9645[9645]
  - `http.request.body` moves to `http.request.body.content`
  - `http.response.body` moves to `http.response.body.content`

*Winlogbeat*

*Functionbeat*

==== Bugfixes

*Affecting all Beats*

- Enforce validation for the Central Management access token. {issue}9621[9621]

*Auditbeat*

*Filebeat*

*Heartbeat*

- Made monitors.d configuration part of the default config. {pull}9004[9004]

*Journalbeat*

*Metricbeat*

*Packetbeat*

*Winlogbeat*

*Functionbeat*

==== Added

*Affecting all Beats*

- Update field definitions for `http` to ECS Beta 2 {pull}9645[9645]
- Release Jolokia autodiscover as GA. {pull}9706[9706]

*Auditbeat*

- Add system module. {pull}9546[9546]

*Filebeat*

- Added module for parsing Google Santa logs. {pull}9540[9540]
- Added netflow input type that supports NetFlow v1, v5, v6, v7, v8, v9 and IPFIX. {issue}9399[9399]
- Add option to modules.yml file to indicate that a module has been moved {pull}9432[9432].

*Heartbeat*

- Fixed rare issue where TLS connections to endpoints with x509 certificates missing either notBefore or notAfter would cause the check to fail with a stacktrace.  {pull}9566[9566]


*Journalbeat*

*Metricbeat*

- Add `key` metricset to the Redis module. {issue}9582[9582] {pull}9657[9657] {pull}9746[9746]
- Add `socket_summary` metricset to system defaults, removing experimental tag and supporting Windows {pull}9709[9709]

*Packetbeat*

*Functionbeat*

==== Deprecated

*Affecting all Beats*

*Filebeat*

*Heartbeat*

*Journalbeat*

*Metricbeat*

*Packetbeat*

*Winlogbeat*

*Functionbeat*

==== Known Issue


////////////////////////////////////////////////////////////

[[release-notes-7.0.0-alpha2]]
=== Beats version 7.0.0-alpha2
https://github.com/elastic/beats/compare/v7.0.0-alpha1...v7.0.0-alpha2[Check the HEAD diff]

==== Breaking changes

*Affecting all Beats*

- Update add_cloud_metadata fields to adjust to ECS. {pull}9265[9265]
- Automaticall cap signed integers to 63bits. {pull}8991[8991]
- Rename beat.timezone to event.timezone. {pull}9458[9458]
- Use _doc as document type. {pull}9056[9056]
- Removed dashboards and index patterns generation for Kibana 5. {pull}8927[8927]
- On systems with systemd, the Beats log is now written to journald by default rather than file. To revert this behaviour override BEAT_LOG_OPTS with an empty value. {pull}8942[8942].

*Auditbeat*

- Remove warning for deprecated option: "filters". {pull}9002[9002]

*Filebeat*

- Allow beats to blacklist certain part of the configuration while using Central Management. {pull}9099[9099]
- Remove warnings for deprecated options: "spool_size", "publish_async", "idle_timeout". {pull}9002[9002]
- Rename many `haproxy.*` fields to map to ECS. {pull}9117[9117]
- Rename many `iis.access.*` fields to map to ECS. {pull}9084[9084]
- IIS module's user agent string is no longer encoded (`+` replaced with spaces). {pull}9084[9084]
- Rename many `system.syslog.*` fields to map to ECS. {pull}9135[9135]
- Rename many `nginx.access.*` fields to map to ECS. {pull}9081[9081]
- Rename many `system.auth.*` fields to map to ECS. {pull}9138[9138]
- Rename many `apache2.access.*` fields to map to ECS. {pull}9245[9245]

*Metricbeat*

- Allow beats to blacklist certain part of the configuration while using Central Management. {pull}9099[9099]
- Remove warning for deprecated option: "filters". {pull}9002[9002]

*Packetbeat*

- Renamed the flow event fields to follow Elastic Common Schema. {pull}9121[9121]
- Renamed several client and server fields. IP, port, and process metadata are
  now contained under the client and server namespaces. {issue}9303[9303]

*Functionbeat*

- The CLI will now log CloudFormation Stack events. {issue}8912[8912]
- Function concurrency is now set to 5 instead of unreserved. {pull}8992[8992]

==== Bugfixes

*Affecting all Beats*

- Propagate Sync error when running SafeFileRotate. {pull}9069[9069]
- Fix autodiscover configurations stopping when metadata is missing. {pull}8851[8851]
- Log events at the debug level when dropped by encoding problems. {pull}9251[9251]
- Refresh host metadata in add_host_metadata. {pull}9359[9359]
- When collecting swap metrics for beats telemetry or system metricbeat module handle cases of free swap being bigger than total swap by assuming no swap is being used. {issue}6271[6271] {pull}9383[9383]
- Adding logging traces at debug level when the pipeline client receives the following events: onFilteredOut, onDroppedOnPublish. {pull}9016[9016]
- Ignore non index fields in default_field for Elasticsearch. {pull}9549[9549]
- Update Kibana index pattern attributes for objects that are disabled. {pull}9644[9644]
- Enforce validation for the Central Management access token. {issue}9621[9621]
- Update to Golang 1.11.4. {pull}9627[9627]

*Auditbeat*

*Filebeat*

- Correctly parse `December` or `Dec` in the Syslog input. {pull}9349[9349]
- Fix installation of haproxy dashboard. {issue}9307[9307] {pull}9313[9313]
- Don't generate incomplete configurations when logs collection is disabled by hints. {pull}9305[9305]
- Stop runners disabled by hints after previously being started. {pull}9305[9305]
- Fix saved objects in filebeat haproxy dashboard. {pull}9417[9417]
- Use `log.source.address` instead of `log.source.ip` for network input sources. {pull}9487[9487]
- Rename many `redis.log.*` fields to map to ECS. {pull}9315[9315]
- Rename many `icinga.*` fields to map to ECS. {pull}9294[9294]
- Rename many `postgresql.log.*` fields to map to ECS. {pull}9303[9303]
- Rename many `kafka.log.*` fields to map to ECS. {pull}9297[9297]

*Metricbeat*

- Fix issue preventing diskio metrics collection for idle disks. {issue}9124[9124] {pull}9125[9125]
- Fix panic on docker healthcheck collection on dockers without healthchecks. {pull}9171[9171]
- Fix issue with not collecting Elasticsearch cross-cluster replication stats correctly. {pull}9179[9179]
- The `node.name` field in the `elasticsearch/node` metricset now correctly reports the Elasticsarch node name. Previously this field was incorrectly reporting the node ID instead. {pull}9209[9209]

*Packetbeat*

- Fix issue with process monitor associating traffic to the wrong process. {issue}9151[9151] {pull}9443[9443]

==== Added

*Affecting all Beats*

- Unify dashboard exporter tools. {pull}9097[9097]
- Add cache.ttl to add_host_metadata. {pull}9359[9359]
- Add support for index lifecycle management (beta). {pull}7963[7963]
- Always include Pod UID as part of Pod metadata. {pull}9517[9517]
- Autodiscovery no longer requires that the `condition` field be set. If left unset all configs will be matched. {pull}9029[9029]
- Add geo fields to `add_host_metadata` processor. {pull}9392[9392]

*Filebeat*

- Added the `redirect_stderr` option that allows panics to be logged to log files. {pull}8430[8430]
- Added `detect_null_bytes` selector to detect null bytes from a io.reader. {pull}9210[9210]
- Added `syslog_host` variable to HAProxy module to allow syslog listener to bind to configured host. {pull}9366[9366]
- Added support on Traefik for Common Log Format and Combined Log Format mixed which is the default Traefik format {issue}8015[8015] {issue}6111[6111] {pull}8768[8768].
- Add support for multi-core thread_id in postgresql module {issue}9156[9156] {pull}9482[9482]

*Heartbeat*

- Add last monitor status to dashboard table. Further break out monitors in dashboard table by monitor.ip. {pull}9022[9022]
- Add central management support. {pull}9254[9254]

*Journalbeat*

- Add cursor_seek_fallback option. {pull}9234[9234]

*Metricbeat*

- Add settings to disable docker and cgroup cpu metrics per core. {issue}9187[9187] {pull}9194[9194] {pull}9589[9589]
- The `elasticsearch/node` metricset now reports the Elasticsearch cluster UUID. {pull}8771[8771]
- Add service.type field to Metricbeat. {pull}8965[8965]
- Support GET requests in Jolokia module. {issue}8566[8566] {pull}9226[9226]
- Add freebsd support for the uptime metricset. {pull}9413[9413]
- Add `host.os.name` field to add_host_metadata processor. {issue}8948[8948] {pull}9405[9405]
- Add more TCP statuses to `socket_summary` metricset. {pull}9430[9430]
<<<<<<< HEAD
- Add MS SQL module to X-Pack {pull}9414[9414]
=======
- Remove experimental tag from ceph metricsets. {pull}9708[9708]
>>>>>>> d286b62d

==== Deprecated

*Metricbeat*

- event.duration is now in nano and not microseconds anymore. {pull}8941[8941]

[[release-notes-7.0.0-alpha1]]
=== Beats version 7.0.0-alpha1
https://github.com/elastic/beats/compare/v6.5.0...v7.0.0-alpha1[View commits]

==== Breaking changes

*Affecting all Beats*

- Dissect syntax change, use * instead of ? when working with field reference. {issue}8054[8054]

*Auditbeat*

- Use `initial_scan` action for new paths. {pull}7954[7954]
- Rename beat.name to agent.type, beat.hostname to agent.hostname, beat.version to agent.version.
- Rename `source.hostname` to `source.domain` in the auditd module. {pull}9027[9027]

*Filebeat*

- Rename `fileset.name` to `event.name`. {pull}8879[8879]
- Rename `fileset.module` to `event.module`. {pull}8879[8879]
- Rename source to log.file.path and log.source.ip {pull}8902[8902]
- Remove the deprecated `prospector(s)` option in the configuration use `input(s)` instead. {pull}8909[8909]
- Rename `offset` to `log.offset`. {pull}8923[8923]
- Rename `source_ecs` to `source` in the Filebeat Suricata module. {pull}8983[8983]

==== Bugfixes

*Affecting all Beats*

- Fixed `-d` CLI flag by trimming spaces from selectors. {pull}7864[7864]
- Fixed Support `add_docker_metadata` in Windows by identifying systems' path separator. {issue}7797[7797]
- Do not panic when no tokenizer string is configured for a dissect processor. {issue}8895[8895]
- Start autodiscover consumers before producers. {pull}7926[7926]

*Filebeat*

- Fixed a memory leak when harvesters are closed. {pull}7820[7820]
- Fix improperly set config for CRI Flag in Docker Input {pull}8899[8899]
- Just enabling the `elasticsearch` fileset and starting Filebeat no longer causes an error. {pull}8891[8891]
- Fix macOS default log path for elasticsearch module based on homebrew paths. {pul}8939[8939]

*Heartbeat*

- Heartbeat now always downloads the entire body of HTTP endpoints, even if no checks against the body content are declared. This fixes an issue where timing metrics would be incorrect in scenarios where the body wasn't used since the connection would be closed soon after the headers were sent, but before the entire body was. {pull}8894[8894]
- `Host` header can now be overridden for HTTP requests sent by Heartbeat monitors. {pull}9148[9516]

*Metricbeat*

- Fix golang.heap.gc.cpu_fraction type from long to float in Golang module. {pull}7789[7789]
- Add missing namespace field in http server metricset {pull}7890[7890]
- Fix race condition when enriching events with kubernetes metadata. {issue}9055[9055] {issue}9067[9067]

*Packetbeat*

- Fixed the mysql missing transactions if monitoring a connection from the start. {pull}8173[8173]


==== Added

*Affecting all Beats*

- Add field `host.os.kernel` to the add_host_metadata processor and to the
  internal monitoring data. {issue}7807[7807]
- Add debug check to logp.Logger {pull}7965[7965]
- Count HTTP 429 responses in the elasticsearch output {pull}8056[8056]
- Allow Bus to buffer events in case listeners are not configured. {pull}8527[8527]
- Dissect will now flag event on parsing error. {pull}8751[8751]
- add_cloud_metadata initialization is performed asynchronously to avoid delays on startup. {pull}8845[8845]
- Add DeDot method in add_docker_metadata processor in libbeat. {issue}9350[9350] {pull}9505[9505]

*Filebeat*

- Make inputsource generic taking bufio.SplitFunc as input {pull}7746[7746]
- Add custom unpack to log hints config to avoid env resolution {pull}7710[7710]
- Make docker input check if container strings are empty {pull}7960[7960]
- Keep unparsed user agent information in user_agent.original. {pull}8537[8537]
- Allow to force CRI format parsing for better performance {pull}8424[8424]

*Heartbeat*

- Add automatic config file reloading. {pull}8023[8023]

*Journalbeat*

- Add the ability to check against JSON HTTP bodies with conditions. {pull}8667[8667]

*Metricbeat*

- Add metrics about cache size to memcached module {pull}7740[7740]
- Add experimental socket summary metricset to system module {pull}6782[6782]
- Collect custom cluster `display_name` in `elasticsearch/cluster_stats` metricset. {pull}8445[8445]
- Test etcd module with etcd 3.3. {pull}9068[9068]
- All `elasticsearch` metricsets now have module-level `cluster.id` and `cluster.name` fields. {pull}8770[8770] {pull}8771[8771] {pull}9164[9164] {pull}9165[9165] {pull}9166[9166] {pull}9168[9168]
- All `elasticsearch` node-level metricsets now have `node.id` and `node.name` fields. {pull}9168[9168] {pull}9209[9209]

*Packetbeat*

- Add support to decode HTTP bodies compressed with `gzip` and `deflate`. {pull}7915[7915]
- Added support to calculate certificates' fingerprints (MD5, SHA-1, SHA-256). {issue}8180[8180]
- Support new TLS version negotiation introduced in TLS 1.3. {issue}8647[8647].

[[release-notes-6.5.4]]
=== Beats version 6.5.4
https://github.com/elastic/beats/compare/v6.5.3...v6.5.4[View commits]

==== Bugfixes

*Affecting all Beats*

- Update Golang to 1.10.6. This fixes an issue in remote certificate validation CVE-2018-16875. {pull}9563[9563]

*Filebeat*

- Fix saved objects in filebeat haproxy dashboard. {pull}9417[9417]
- Fixed a memory leak when harvesters are closed. {pull}7820[7820]

==== Added

*Filebeat*

- Added support on Traefik for Common Log Format and Combined Log Format mixed which is the default Traefik format {issue}8015[8015] {issue}6111[6111] {pull}8768[8768].


[[release-notes-6.5.3]]
=== Beats version 6.5.3
https://github.com/elastic/beats/compare/v6.5.2...v6.5.3[View commits]

==== Bugfixes

*Affecting all Beats*

- Log events at the debug level when dropped by encoding problems. {pull}9251[9251]

*Filebeat*

- Correctly parse `December` or `Dec` in the Syslog input. {pull}9349[9349]
- Don't generate incomplete configurations when logs collection is disabled by hints. {pull}9305[9305]
- Stop runners disabled by hints after previously being started. {pull}9305[9305]
- Fix installation of haproxy dashboard. {issue}9307[9307] {pull}9313[9313]

[[release-notes-6.5.2]]
=== Beats version 6.5.2
https://github.com/elastic/beats/compare/v6.5.1...v6.5.2[View commits]

==== Bugfixes

*Affecting all Beats*

- Propagate Sync error when running SafeFileRotate. {pull}9069[9069]

*Metricbeat*

- Fix panic on docker healthcheck collection on dockers without healthchecks. {pull}9171[9171]
- Fix issue preventing diskio metrics collection for idle disks. {issue}9124[9124] {pull}9125[9125]

[[release-notes-6.5.1]]
=== Beats version 6.5.1
https://github.com/elastic/beats/compare/v6.5.0...v6.5.1[View commits]

==== Bugfixes

*Affecting all Beats*
- Fix windows binaries not having an enroll command. {issue}9096[9096] {pull}8836[8836]

*Journalbeat*
- Fix journalbeat sometimes hanging if output is unavailable. {pull}9106[9106]

*Metricbeat*
- Fix race condition when enriching events with kubernetes metadata. {issue}9055[9055] {issue}9067[9067]

==== Added

*Journalbeat*
- Add minimal kibana dashboard. {pull}9106[9106]


[[release-notes-6.5.0]]
=== Beats version 6.5.0
https://github.com/elastic/beats/compare/v6.4.0...v6.5.0[View commits]

==== Bugfixes

*Affecting all Beats*

- Fixed `add_host_metadata` not initializing correctly on Windows. {issue}7715[7715]
- Fixed missing file unlock in spool file on Windows, so file can be reopened and locked. {pull}7859[7859]
- Fix spool file opening/creation failing due to file locking on Windows. {pull}7859[7859]
- Fix size of maximum mmaped read area in spool file on Windows. {pull}7859[7859]
- Fix potential data loss on OS X in spool file by using fcntl with F_FULLFSYNC. {pull}7859[7859]
- Improve fsync on linux, by assuming the kernel resets error flags of failed writes. {pull}7859[7859]
- Remove unix-like permission checks on Windows, so files can be opened. {issue}7849[7849]
- Replace index patterns in TSVB visualizations. {pull}7929[7929]
- Deregister pipeline loader callback when inputsRunner is stopped. {pull}[7893][7893]
- Add backoff support to x-pack monitoring outputs. {issue}7966[7966]
- Removed execute permissions systemd unit file. {pull}7873[7873]
- Fix a race condition with the `add_host_metadata` and the event serialization. {pull}8223[8223] {pull}8653[8653]
- Enforce that data used by k8s or docker doesn't use any reference. {pull}8240[8240]
- Switch to different UUID lib due to to non-random generated UUIDs. {pull}8485[8485]
- Fix race condition when publishing monitoring data. {pull}8646[8646]
- Fix bug in loading dashboards from zip file. {issue}8051[8051]
- Fix in-cluster kubernetes configuration on IPv6. {pull}8754[8754]
- The export config subcommand should not display real value for field reference. {pull}8769[8769]
- The setup command will not fail if no dashboard is available to import. {pull}8977[8977]
- Fix central management configurations reload when a configuration is removed in Kibana. {issue}9010[9010]

*Auditbeat*

- Fixed a crash in the file_integrity module under Linux. {issue}7753[7753]
- Fixed the RPM by designating the config file as configuration data in the RPM spec. {issue}8075[8075]
- Fixed a concurrent map write panic in the auditd module. {pull}8158[8158]
- Fixed a data race in the file_integrity module. {issue}8009[8009]
- Fixed a deadlock in the file_integrity module. {pull}8027[8027]

*Filebeat*

- Fix date format in Mongodb Ingest pipeline. {pull}7974[7974]
- Fixed a docker input error due to the offset update bug in partial log join.{pull}8177[8177]
- Update CRI format to support partial/full tags. {pull}8265[8265]
- Fix some errors happening when stopping syslog input. {pull}8347[8347]
- Fix RFC3339 timezone and nanoseconds parsing with the syslog input. {pull}8346[8346]
- Mark the TCP and UDP input as GA. {pull}8125[8125]
- Support multiline logs in logstash/log fileset of Filebeat. {pull}8562[8562]

*Heartbeat*

- Fixed bug where HTTP responses with larger bodies would incorrectly report connection errors. {pull}8660[8660]

*Metricbeat*

- Fix golang.heap.gc.cpu_fraction type from long to float in Golang module. {pull}7789[7789]
- Fixed the RPM by designating the modules.d config files as configuration data in the RPM spec. {issue}8075[8075]
- Fixed the location of the modules.d dir in Deb and RPM packages. {issue}8104[8104]
- Add docker diskio stats on Windows. {issue}6815[6815] {pull}8126[8126]
- Fix incorrect type conversion of average response time in Haproxy dashboards {pull}8404[8404]
- Added io disk read and write times to system module {issue}8473[8473] {pull}8508[8508]
- Avoid mapping issues in kubernetes module. {pull}8487[8487]
- Recover metrics for old apache versions removed by mistake on #6450. {pull}7871[7871]
- Fix dropwizard module parsing of metric names. {issue}8365[8365] {pull}6385[8385]
- Fix issue that would prevent kafka module to find a proper broker when port is not set {pull}8613[8613]
- Fix range colors in multiple visualizations. {issue}8633[8633] {pull}8634[8634]
- Fix incorrect header parsing on http metricbeat module {issue}8564[8564] {pull}8585[8585]
- Fixed a panic when the kvm module cannot establish a connection to libvirtd. {issue}7792[7792].

*Packetbeat*

- Fixed a seccomp related error where the `fcntl64` syscall was not permitted
  on 32-bit Linux and the sniffer failed to start. {issue}7839[7839]
- Added missing `cmdline` and `client_cmdline` fields to index template. {pull}8258[8258]

==== Added

*Affecting all Beats*

- Added time-based log rotation. {pull}8349[8349]
- Add backoff on error support to redis output. {pull}7781[7781]
- Allow for cloud-id to specify a custom port. This makes cloud-id work in ECE contexts. {pull}7887[7887]
- Add support to grow or shrink an existing spool file between restarts. {pull}7859[7859]
- Make kubernetes autodiscover ignore events with empty container IDs {pull}7971[7971]
- Implement CheckConfig in RunnerFactory to make autodiscover check configs {pull}7961[7961]
- Add DNS processor with support for performing reverse lookups on IP addresses. {issue}7770[7770]
- Support for Kafka 2.0.0 in kafka output {pull}8399[8399]
- Add setting `setup.kibana.space.id` to support Kibana Spaces {pull}7942[7942]
- Better tracking of number of open file descriptors. {pull}7986[7986]
- Report number of open file handles on Windows. {pull}8329[8329]
- Added the `add_process_metadata` processor to enrich events with process information. {pull}6789[6789]
- Add Beats Central Management {pull}8559[8559]
- Report configured queue type. {pull}8091[8091]
- Enable `host` and `cloud` metadata processors by default. {pull}8596[8596]

*Filebeat*

- Add tag "truncated" to "log.flags" if incoming line is longer than configured limit. {pull}7991[7991]
- Add haproxy module. {pull}8014[8014]
- Add tag "multiline" to "log.flags" if event consists of multiple lines. {pull}7997[7997]
- Release `docker` input as GA. {pull}8328[8328]
- Keep unparsed user agent information in user_agent.original. {pull}7823[7832]
- Added default and TCP parsing formats to HAproxy module {issue}8311[8311] {pull}8637[8637]
- Add Suricata IDS/IDP/NSM module. {issue}8153[8153] {pull}8693[8693]
- Support for Kafka 2.0.0 {pull}8853[8853]

*Heartbeat*

- Heartbeat is marked as GA.
- Add automatic config file reloading. {pull}8023[8023]
- Added autodiscovery support {pull}8415[8415]
- Added support for extra TLS/x509 metadata. {pull}7944[7944]
- Added stats and state metrics for number of monitors and endpoints started. {pull}8621[8621]
- Add last monitor status to dashboard table. Further break out monitors in dashboard table by monitor.ip. {pull}9022[9022]

*Journalbeat*

- Add journalbeat. {pull}8703[8703]

*Metricbeat*

- Add `replstatus` metricset to MongoDB module {pull}7604[7604]
- Add experimental socket summary metricset to system module {pull}6782[6782]
- Move common kafka fields (broker, topic and partition.id) to the module level to facilitate events correlation {pull}7767[7767]
- Add fields for memory fragmentation, memory allocator stats, copy on write, master-slave status, and active defragmentation to `info` metricset of Redis module. {pull}7695[7695]
- Increase ignore_above for system.process.cmdline to 2048. {pull}8101[8100]
- Add support to renamed fields planned for redis 5.0. {pull}8167[8167]
- Allow TCP helper to support delimiters and graphite module to accept multiple metrics in a single payload. {pull}8278[8278]
- Added 'died' PID state to process_system metricset on system module {pull}8275[8275]
- Add `metrics` metricset to MongoDB module. {pull}7611[7611]
- Added `ccr` metricset to Elasticsearch module. {pull}8335[8335]
- Support for Kafka 2.0.0 {pull}8399[8399]
- Added support for query params in configuration {issue}8286[8286] {pull}8292[8292]
- Add container image for docker metricsets. {issue}8214[8214] {pull}8438[8438]
- Precalculate composed id fields for kafka dashboards. {pull}8504[8504]
- Add support for `full` status page output for php-fpm module as a separate metricset called `process`. {pull}8394[8394]
- Add Kafka dashboard. {pull}8457[8457]
- Release Kafka module as GA. {pull}8854[8854]

*Packetbeat*

- Added DHCP protocol support. {pull}7647[7647]

*Functionbeat*

- Initial version of Functionbeat. {pull}8678[8678]

==== Deprecated

*Heartbeat*

- watch.poll_file is now deprecated and superceded by automatic config file reloading.

*Metricbeat*

- Redis `info` `replication.master_offset` has been deprecated in favor of `replication.master.offset`.{pull}7695[7695]
- Redis `info` clients fields `longest_output_list` and `biggest_input_buf` have been renamed to `max_output_buffer` and `max_input_buffer` based on the names they will have in Redis 5.0, both fields will coexist during a time with the same value {pull}8167[8167].
- Move common kafka fields (broker, topic and partition.id) to the module level {pull}7767[7767].



[[release-notes-6.4.3]]
=== Beats version 6.4.3
https://github.com/elastic/beats/compare/v6.4.2...v6.4.3[View commits]

==== Bugfixes

*Affecting all Beats*

- Fix a race condition with the `add_host_metadata` and the event serialization. {pull}8223[8223] {pull}8653[8653]
- Fix race condition when publishing monitoring data. {pull}8646[8646]
- Fix bug in loading dashboards from zip file. {issue}8051[8051]
- The export config subcommand should not display real value for field reference. {pull}8769[8769]

*Filebeat*

- Fix typo in Filebeat IIS Kibana visualization. {pull}8604[8604]

*Metricbeat*

- Recover metrics for old Apache versions removed by mistake on #6450. {pull}7871[7871]
- Avoid mapping issues in Kubernetes module. {pull}8487[8487]
- Fixed a panic when the KVM module cannot establish a connection to libvirtd. {issue}7792[7792]


[[release-notes-6.4.2]]
=== Beats version 6.4.2
https://github.com/elastic/beats/compare/v6.4.1...v6.4.2[View commits]

==== Bugfixes

*Filebeat*

- Fix some errors happening when stopping syslog input. {pull}8347[8347]
- Fix RFC3339 timezone and nanoseconds parsing with the syslog input. {pull}8346[8346]

*Metricbeat*

- Fix incorrect type conversion of average response time in Haproxy dashboards {pull}8404[8404]
- Fix dropwizard module parsing of metric names. {issue}8365[8365] {pull}6385[8385]

[[release-notes-6.4.1]]
=== Beats version 6.4.1
https://github.com/elastic/beats/compare/v6.4.0...v6.4.1[View commits]

==== Bugfixes

*Affecting all Beats*

- Add backoff support to x-pack monitoring outputs. {issue}7966[7966]
- Removed execute permissions systemd unit file. {pull}7873[7873]
- Fix a race condition with the `add_host_metadata` and the event serialization. {pull}8223[8223]
- Enforce that data used by k8s or docker doesn't use any reference. {pull}8240[8240]
- Implement CheckConfig in RunnerFactory to make autodiscover check configs {pull}7961[7961]
- Make kubernetes autodiscover ignore events with empty container IDs {pull}7971[7971]

*Auditbeat*

- Fixed a concurrent map write panic in the auditd module. {pull}8158[8158]
- Fixed the RPM by designating the config file as configuration data in the RPM spec. {issue}8075[8075]

*Filebeat*

- Fixed a docker input error due to the offset update bug in partial log join.{pull}8177[8177]
- Update CRI format to support partial/full tags. {pull}8265[8265]

*Metricbeat*

- Fixed the location of the modules.d dir in Deb and RPM packages. {issue}8104[8104]
- Fixed the RPM by designating the modules.d config files as configuration data in the RPM spec. {issue}8075[8075]
- Fix golang.heap.gc.cpu_fraction type from long to float in Golang module. {pull}7789[7789]

*Packetbeat*

- Added missing `cmdline` and `client_cmdline` fields to index template. {pull}8258[8258]

[[release-notes-6.4.0]]
=== Beats version 6.4.0
https://github.com/elastic/beats/compare/v6.3.1...v6.4.0[View commits]

==== Known issue

Due to a packaging mistake, the `modules.d` configuration directory is
installed in the wrong path in the Metricbeat DEB and RPM packages.  This issue
results in an empty list when you run `metricbeat modules list` and failures
when you try to enable or disable modules. To work around this issue, run the
following command:

[source,sh]
-----------
sudo cp -r /usr/share/metricbeat/modules.d /etc/metricbeat/
-----------

This issue affects all new installations on DEB and RPM. Upgrades will run, but
use old configurations defined in the `modules.d` directory from the previous
installation.

The issue will be fixed in the 6.4.1 release.

==== Breaking changes

*Affecting all Beats*

- Set default kafka version to 1.0.0 in kafka output. Older versions are still supported by configuring the `version` setting. Minimally supported version is 0.11 (older versions might work, but are untested). {pull}7025[7025]

*Heartbeat*

- Rename http.response.status to http.response.status_code to align with ECS. {pull}7274[7274]
- Remove `type` field as not needed. {pull}7307[7307]

*Metricbeat*

- Fixed typo in values for `state_container` `status.phase`, from `terminate` to `terminated`. {pull}6916[6916]
- RabbitMQ management plugin path is now configured at the module level instead of having to do it in each of the metricsets. New `management_path_prefix` option should be used now {pull}7074[7074]
- RabbitMQ node metricset only collects metrics of the instance it connects to, `node.collect: cluster` can be used to collect all nodes as before. {issue}6556[6556] {pull}6971[6971]
- Change http/server metricset to put events by default under http.server and prefix config options with server.. {pull}7100[7100]
- Disable dedotting in docker module configuration. This will change the out-of-the-box behaviour, but not the one of already configured instances. {pull}7485[7485]
- Fix typo in etcd/self metricset fields from *.bandwithrate to *.bandwidthrate. {pull}7456[7456]
- Changed the definition of the `system.cpu.total.pct` and `system.cpu.total.norm.cou` fields to exclude the IOWait time. {pull}7691[7691]

==== Bugfixes

*Affecting all Beats*

- Error out on invalid Autodiscover template conditions settings. {pull}7200[7200]
- Allow to override the `ignore_above` option when defining new field with the type keyword. {pull}7238[7238]
- Fix a panic on the Dissect processor when we have data remaining after the last delimiter. {pull}7449[7449]
- When we fail to build a Kubernetes' indexer or matcher we produce a warning but we don't add them to the execution. {pull}7466[7466]
- Fix default value for logging.files.keepfiles. It was being set to 0 and now
  it's set to the documented value of 7. {issue}7494[7494]
- Retain compatibility with older Docker server versions. {issue}7542[7542]
- Fix errors unpacking configs modified via CLI by ignoring `-E key=value` pairs with missing value. {pull}7599[7599]

*Auditbeat*

- Allow `auditbeat setup` to run without requiring elevated privileges for the audit client. {issue}7111[7111]
- Fix goroutine leak that occurred when the auditd module was stopped. {pull}7163[7163]

*Filebeat*

- Fix a data race between stopping and starting of the harvesters. {issue}#6879[6879]
- Fix an issue when parsing ISO8601 dates with timezone definition {issue}7367[7367]
- Fix Grok pattern of MongoDB module. {pull}7568[7568]
- Fix registry duplicates and log resending on upgrade. {issue}7634[7634]

*Metricbeat*

- Fix Windows service metricset when using a 32-bit binary on a 64-bit OS. {pull}7294[7294]
- Do not report Metricbeat container host as hostname in Kubernetes deployment. {issue}7199[7199]
- Ensure metadata updates don't replace existing pod metrics. {pull}7573[7573]
- Fix kubernetes pct fields reporting. {pull}7677[7677]
- Add support for new `kube_node_status_condition` in Kubernetes `state_node`. {pull}7699[7699]

==== Added

*Affecting all Beats*

- Add dissect processor. {pull}6925[6925]
- Add IP-addresses and MAC-addresses to add_host_metadata. {pull}6878[6878]
- Added a seccomp (secure computing) filter on Linux that whitelists the
  necessary system calls used by each Beat. {issue}5213[5213]
- Ship fields.yml as part of the binary {pull}4834[4834]
- Added options to dev-tools/cmd/dashboards/export_dashboard.go: -indexPattern to include index-pattern in output, -quiet to be quiet. {pull}7101[7101]
- Add Indexer indexing by pod uid. Enable pod uid metadata gathering in add_kubernetes_metadata. Extended Matcher log_path matching to support volume mounts {pull}7072[7072]
- Add default_fields to Elasticsearch template when connecting to Elasticsearch >= 7.0. {pull}7015[7015]
- Add support for loading a template.json file directly instead of using fields.yml. {pull}7039[7039]
- Add support for keyword multifields in field.yml. {pull}7131[7131]
- Add experimental Jolokia Discovery autodiscover provider. {pull}7141[7141]
- Add owner object info to Kubernetes metadata. {pull}7231[7231]
- Add Beat export dashboard command. {pull}7239[7239]
- Add support for docker autodiscover to monitor containers on host network {pull}6708[6708]
- Add ability to define input configuration as stringified JSON for autodiscover. {pull}7372[7372]
- Add processor definition support for hints builder {pull}7386[7386]
- Add support to disable html escaping in outputs. {pull}7445[7445]
- Refactor error handing in schema.Apply(). {pull}7335[7335]
- Add additional types to Kubernetes metadata {pull}7457[7457]
- Add module state reporting for Beats Monitoring. {pull}7075[7075]
- Release the `rename` processor as GA. {pull}7656[7656]
- Add support for Openstack Nova in `add_cloud_metadata` processor. {pull}7663[7663]
- Add support to set Beats services to automatic-delayed start on Windows. {pull}8720[8711]

*Auditbeat*

- Added XXH64 hash option for file integrity checks. {pull}7311[7311]
- Added the `show auditd-rules` and `show auditd-status` commands to show kernel rules and status. {pull}7114[7114]
- Add Kubernetes specs for auditbeat file integrity monitoring {pull}7642[7642]

*Filebeat*

- Add Kibana module with log fileset. {pull}7052[7052]
- Support MySQL 5.7.19 by mysql/slowlog {pull}6969[6969]
- Correctly join partial log lines when using `docker` input. {pull}6967[6967]
- Add support for TLS with client authentication to the TCP input {pull}7056[7056]
- Converted part of pipeline from treafik/access metricSet to dissect to improve efficiency. {pull}7209[7209]
- Add GC fileset to the Elasticsearch module. {pull}7305[7305]
- Add Audit log fileset to the Elasticsearch module. {pull}7365[7365]
- Add Slow log fileset to the Elasticsearch module. {pull}7473[7473]
- Add deprecation fileset to the Elasticsearch module. {pull}7474[7474]
- Add `convert_timezone` option to Kafka module to convert dates to UTC. {issue}7546[7546] {pull}7578[7578]
- Add patterns for kafka 1.1 logs. {pull}7608[7608]
- Move debug messages in tcp input source {pull}7712[7712]

*Metricbeat*

- Add experimental Elasticsearch index metricset. {pull}6881[6881]
- Add dashboards and visualizations for haproxy metrics. {pull}6934[6934]
- Add Jolokia agent in proxy mode. {pull}6475[6475]
- Add message rates to the RabbitMQ queue metricset {issue}6442[6442] {pull}6606[6606]
- Add exchanges metricset to the RabbitMQ module {issue}6442[6442] {pull}6607[6607]
- Add Elasticsearch index_summary metricset. {pull}6918[6918]
- Add shard metricset to Elasticsearch module. {pull}7006[7006]
- Add apiserver metricset to Kubernetes module. {pull}7059[7059]
- Add maxmemory to redis info metricset. {pull}7127[7127]
- Set guest as default user in RabbitMQ module. {pull}7107[7107]
- Add postgresql statement metricset. {issue}7048[7048] {pull}7060[7060]
- Update `state_container` metricset to support latest `kube-state-metrics` version. {pull}7216[7216]
- Add TLS support to MongoDB module. {pull}7401[7401]
- Added Traefik module with health metricset. {pull}7413[7413]
- Add Elasticsearch ml_job metricsets. {pull}7196[7196]
- Add support for bearer token files to HTTP helper. {pull}7527[7527]
- Add Elasticsearch index recovery metricset. {pull}7225[7225]
- Add `locks`, `global_locks`, `oplatencies` and `process` fields to `status` metricset of MongoDB module. {pull}7613[7613]
- Run Kafka integration tests on version 1.1.0 {pull}7616[7616]
- Release raid and socket metricset from system module as GA. {pull}7658[7658]
- Release elasticsearch module and all its metricsets as beta. {pull}7662[7662]
- Release munin and traefik module as beta. {pull}7660[7660]
- Add envoyproxy module. {pull}7569[7569]
- Release prometheus collector metricset as GA. {pull}7660[7660]
- Add Elasticsearch `cluster_stats` metricset. {pull}7638[7638]
- Added `basepath` setting for HTTP-based metricsets {pull}7700[7700]

*Packetbeat*

- The process monitor now reports the command-line for all processes, under Linux and Windows. {pull}7135[7135]
- Updated the TLS protocol parser with new cipher suites added to TLS 1.3. {issue}7455[7455]
- Flows are enriched with process information using the process monitor. {pull}7507[7507]
- Added UDP support to process monitor. {pull}7571[7571]

==== Deprecated

*Metricbeat*

- Kubernetes `state_container` `cpu.limit.nanocores` and `cpu.request.nanocores` have been
deprecated in favor of `cpu.*.cores`. {pull}6916[6916]

[[release-notes-6.3.1]]
=== Beats version 6.3.1
https://github.com/elastic/beats/compare/v6.3.0...v6.3.1[View commits]

==== Bugfixes

*Affecting all Beats*

- Allow index-pattern only setup when setup.dashboards.only_index=true. {pull}7285[7285]
- Preserve the event when source matching fails in `add_docker_metadata`. {pull}7133[7133]
- Negotiate Docker API version from our client instead of using a hardcoded one. {pull}7165[7165]
- Fix duplicating dynamic_fields in template when overwriting the template. {pull}7352[7352]

*Auditbeat*

- Fixed parsing of AppArmor audit messages. {pull}6978[6978]

*Filebeat*

- Comply with PostgreSQL database name format {pull}7198[7198]
- Optimize PostgreSQL ingest pipeline to use anchored regexp and merge multiple regexp into a single expression. {pull}7269[7269]
- Keep different registry entry per container stream to avoid wrong offsets. {issue}7281[7281]
- Fix offset field pointing at end of a line. {issue}6514[6514]
- Commit registry writes to stable storage to avoid corrupt registry files. {issue}6792[6792]

*Metricbeat*

- Fix field mapping for the system process CPU ticks fields. {pull}7230[7230]
- Ensure canonical naming for JMX beans is disabled in Jolokia module. {pull}7047[7047]
- Fix Jolokia attribute mapping when using wildcards and MBean names with multiple properties. {pull}7321[7321]

*Packetbeat*

- Fix an out of bounds access in HTTP parser caused by malformed request. {pull}6997[6997]
- Fix missing type for `http.response.body` field. {pull}7169[7169]

==== Added

*Auditbeat*

- Added caching of UID and GID values to auditd module. {pull}6978[6978]
- Updated syscall tables for Linux 4.16. {pull}6978[6978]
- Added better error messages for when the auditd module fails due to the
  Linux kernel not supporting auditing (CONFIG_AUDIT=n). {pull}7012[7012]

*Metricbeat*

- Collect accumulated docker network metrics and mark old ones as deprecated. {pull}7253[7253]



[[release-notes-6.3.0]]
=== Beats version 6.3.0
https://github.com/elastic/beats/compare/v6.2.3...v6.3.0[View commits]

==== Breaking changes

*Affecting all Beats*

- De dot keys of labels and annotations in kubernetes meta processors to prevent collisions. {pull}6203[6203]
- Rename `beat.cpu.*.time metrics` to `beat.cpu.*.time.ms`. {pull}6449[6449]
- Add `host.name` field to all events, to avoid mapping conflicts. This could be breaking Logstash configs if you rely on the `host` field being a string. {pull}7051[7051]

*Filebeat*

- Add validation for Stdin, when Filebeat is configured with Stdin and any other inputs, Filebeat
  will now refuse to start. {pull}6463[6463]
- Mark `system.syslog.message` and `system.auth.message` as `text` instead of `keyword`. {pull}6589[6589]

*Metricbeat*

- De dot keys in kubernetes/event metricset to prevent collisions. {pull}6203[6203]
- Add config option for windows/perfmon metricset to ignore non existent counters. {pull}6432[6432]
- Refactor docker CPU calculations to be more consistent with `docker stats`. {pull}6608[6608]
- Update logstash.node_stats metricset to write data under `logstash.node.stats.*`. {pull}6714[6714]

==== Bugfixes

*Affecting all Beats*

- Fix panic when Events containing a float32 value are normalized. {pull}6129[6129]
- Fix `setup.dashboards.always_kibana` when using Kibana 5.6. {issue}6090[6090]
- Fix for Kafka logger. {pull}6430[6430]
- Remove double slashes in Windows service script. {pull}6491[6491]
- Ensure Kubernetes labels/annotations don't break mapping {pull}6490[6490]
- Ensure that the dashboard zip files can't contain files outside of the kibana directory. {pull}6921[6921]
- Fix map overwrite panics by cloning shared structs before doing the update. {pull}6947[6947]
- Fix delays on autodiscovery events handling caused by blocking runner stops. {pull}7170[7170]
- Do not emit Kubernetes autodiscover events for Pods without IP address. {pull}7235[7235]
- Fix self metrics when containerized {pull}6641[6641]

*Auditbeat*

- Add hex decoding for the name field in audit path records. {pull}6687[6687]
- Fixed a deadlock in the file_integrity module under Windows. {issue}6864[6864]
- Fixed parsing of AppArmor audit messages. {pull}6978[6978]
- Allow `auditbeat setup` to run without requiring elevated privileges for the audit client. {issue}7111[7111]
- Fix goroutine leak that occurred when the auditd module was stopped. {pull}7163[7163]

*Filebeat*

- Fix panic when log prospector configuration fails to load. {issue}6800[6800]
- Fix memory leak in log prospector when files cannot be read. {issue}6797[6797]
- Add raw JSON to message field when JSON parsing fails. {issue}6516[6516]
- Commit registry writes to stable storage to avoid corrupt registry files. {pull}6877[6877]
- Fix a parsing issue in the syslog input for RFC3339 timestamp and time with nanoseconds. {pull}7046[7046]
- Fix an issue with an overflowing wait group when using the TCP input. {issue}7202[7202]

*Heartbeat*

- Fix race due to updates of shared a map, that was not supposed to be shared between multiple go-routines. {issue}6616[6616]

*Metricbeat*

- Fix the default configuration for Logstash to include the default port. {pull}6279[6279]
- Fix dealing with new process status codes in Linux kernel 4.14+. {pull}6306[6306]
- Add filtering option by exact device names in system.diskio. `diskio.include_devices`. {pull}6085[6085]
- Add connections metricset to RabbitMQ module {pull}6548[6548]
- Fix panic in http dependent modules when invalid config was used. {pull}6205[6205]
- Fix system.filesystem.used.pct value to match what df reports. {issue}5494[5494]
- Fix namespace disambiguation in Kubernetes state_* metricsets. {issue}6281[6281]
- Fix Windows perfmon metricset so that it sends metrics when an error occurs. {pull}6542[6542]
- Fix Kubernetes calculated fields store. {pull}6564{6564}
- Exclude bind mounts in fsstat and filesystem metricsets. {pull}6819[6819]
- Don't stop Metricbeat if aerospike server is down. {pull}6874[6874]
- disk reads and write count metrics in RabbitMQ queue metricset made optional. {issue}6876[6876]
- Add mapping for docker metrics per cpu. {pull}6843[6843]

*Winlogbeat*

- Fixed a crash under Windows 2003 and XP when an event had less insert strings than required by its format string. {pull}6247[6247]

==== Added

*Affecting all Beats*

- Update Golang 1.9.4 {pull}6326[6326]
- Add the ability to log to the Windows Event Log. {pull}5913[5913]
- The node name can be discovered automatically by machine-id matching when beat deployed outside Kubernetes cluster. {pull}6146[6146]
- Panics will be written to the logger before exiting. {pull}6199[6199]
- Add builder support for autodiscover and annotations builder {pull}6408[6408]
- Add plugin support for autodiscover builders, providers {pull}6457[6457]
- Preserve runtime from container statuses in Kubernetes autodiscover {pull}6456[6456]
- Experimental feature setup.template.append_fields added. {pull}6024[6024]
- Add appender support to autodiscover {pull}6469[6469]
- Add add_host_metadata processor {pull}5968[5968]
- Retry configuration to load dashboards if Kibana is not reachable when the beat starts. {pull}6560[6560]
- Add `has_fields` conditional to filter events based on the existence of all the given fields. {issue}6285[6285] {pull}6653[6653]
- Add support for spooling to disk to the beats event publishing pipeline. {pull}6581[6581]
- Added logging of system info at Beat startup. {issue}5946[5946]
- Do not log errors if X-Pack Monitoring is enabled but Elastisearch X-Pack is not. {pull}6627[6627]
- Add rename processor. {pull}6292[6292]
- Allow override of dynamic template `match_mapping_type` for fields with object_type. {pull}6691[6691]

*Filebeat*

- Add IIS module to parse access log and error log. {pull}6127[6127]
- Renaming of the prospector type to the input type and all prospectors are now moved to the input
  folder, to maintain backward compatibility type aliasing was used to map the old type to the new
  one. This change also affect YAML configuration. {pull}6078[6078]
- Addition of the TCP input {pull}6700[6700]
- Add option to convert the timestamps to UTC in the system module. {pull}5647[5647]
- Add Logstash module support for main log and the slow log, support the plain text or structured JSON format {pull}5481[5481]
- Add stream filtering when using `docker` prospector. {pull}6057[6057]
- Add support for CRI logs format. {issue}5630[5630]
- Add json.ignore_decoding_error config to not log json decoding erors. {issue}6547[6547]
- Make registry file permission configurable. {pull}6455[6455]
- Add MongoDB module. {pull}6283[6238]
- Add Ingest pipeline loading to setup. {pull}6814[6814]
- Add support of log_format combined to NGINX access logs. {pull}6858[6858]
- Release config reloading feature as GA.
- Add support human friendly size for the UDP input. {pull}6886[6886]
- Add Syslog input to ingest RFC3164 Events via TCP and UDP {pull}6842[6842]
- Remove the undefined `username` option from the Redis input and clarify the documentation. {pull}6662[6662]

*Heartbeat*

- Made the URL field of Heartbeat aggregateable. {pull}6263[6263]
- Use `match.Matcher` for checking Heartbeat response bodies with regular expressions. {pull}6539[6539]

*Metricbeat*

- Support apache status pages for versions older than 2.4.16. {pull}6450[6450]
- Add support for huge pages on Linux. {pull}6436[6436]
- Support to optionally 'de dot' keys in http/json metricset to prevent collisions. {pull}5970[5970]
- Add graphite protocol metricbeat module. {pull}4734[4734]
- Add http server metricset to support push metrics via http. {pull}4770[4770]
- Make config object public for graphite and http server {pull}4820[4820]
- Add system uptime metricset. {issue}4848[4848]
- Add experimental `queue` metricset to RabbitMQ module. {pull}4788[4788]
- Add additional php-fpm pool status kpis for Metricbeat module {pull}5287[5287]
- Add etcd module. {issue}4970[4970]
- Add ip address of docker containers to event. {pull}5379[5379]
- Add ceph osd tree information to metricbeat {pull}5498[5498]
- Add ceph osd_df to metricbeat {pull}5606[5606]
- Add basic Logstash module. {pull}5540[5540]
- Add dashboard for Windows service metricset. {pull}5603[5603]
- Add pct calculated fields for Pod and container CPU and memory usages. {pull}6158[6158]
- Add statefulset support to Kubernetes module. {pull}6236[6236]
- Refactor prometheus endpoint parsing to look similar to upstream prometheus {pull}6332[6332]
- Making the http/json metricset GA. {pull}6471[6471]
- Add support for array in http/json metricset. {pull}6480[6480]
- Making the jolokia/jmx module GA. {pull}6143[6143]
- Making the MongoDB module GA. {pull}6554[6554]
- Allow to disable labels `dedot` in Docker module, in favor of a safe way to keep dots. {pull}6490[6490]
- Add experimental module to collect metrics from munin nodes. {pull}6517[6517]
- Add support for wildcards and explicit metrics grouping in jolokia/jmx. {pull}6462[6462]
- Set `collector` as default metricset in Prometheus module. {pull}6636[6636] {pull}6747[6747]
- Set `mntr` as default metricset in Zookeeper module. {pull}6674[6674]
- Set default metricsets in vSphere module. {pull}6676[6676]
- Set `status` as default metricset in Apache module. {pull}6673[6673]
- Set `namespace` as default metricset in Aerospike module. {pull}6669[6669]
- Set `service` as default metricset in Windows module. {pull}6675[6675]
- Set all metricsets as default metricsets in uwsgi module. {pull}6688[6688]
- Allow autodiscover to monitor unexposed ports {pull}6727[6727]
- Mark kubernetes.event metricset as beta. {pull}6715[6715]
- Set all metricsets as default metricsets in couchbase module. {pull}6683[6683]
- Mark uwsgi module and metricset as beta. {pull}6717[6717]
- Mark Golang module and metricsets as beta. {pull}6711[6711]
- Mark system.raid metricset as beta. {pull}6710[6710]
- Mark http.server metricset as beta. {pull}6712[6712]
- Mark metricbeat logstash module and metricsets as beta. {pull}6713[6713]
- Set all metricsets as default metricsets in Ceph module. {pull}6676[6676]
- Set `container`, `cpu`, `diskio`, `healthcheck`, `info`, `memory` and `network` in docker module as default. {pull}6718[6718]
- Set `cpu`, `load`, `memory`, `network`, `process` and `process_summary` as default metricsets in system module. {pull}6689[6689]
- Set `collector` as default metricset in Dropwizard module. {pull}6669[6669]
- Set `info` and `keyspace` as default metricsets in redis module. {pull}6742[6742]
- Set `connection` as default metricset in rabbitmq module. {pull}6743[6743]
- Set all metricsets as default metricsets in Elasticsearch module. {pull}6755[6755]
- Set all metricsets as default metricsets in Etcd module. {pull}6756[6756]
- Set server metricsets as default in Graphite module. {pull}6757[6757]
- Set all metricsets as default metricsets in HAProxy module. {pull}6758[6758]
- Set all metricsets as default metricsets in Kafka module. {pull}6759[6759]
- Set all metricsets as default metricsets in postgresql module. {pull}6761[6761]
- Set status metricsets as default in Kibana module. {pull}6762[6762]
- Set all metricsets as default metricsets in Logstash module. {pull}6763[6763]
- Set `container`, `node`, `pod`, `system`, `volume` as default in Kubernetes module. {pull} 6764[6764]
- Set `stats` as default in memcached module. {pull}6765[6765]
- Set all metricsets as default metricsets in Mongodb module. {pull}6766[6766]
- Set `pool` as default metricset for php_fpm module. {pull}6768[6768]
- Set `status` as default metricset for mysql module. {pull} 6769[6769]
- Set `stubstatus` as default metricset for nginx module. {pull}6770[6770]
- Added support for haproxy 1.7 and 1.8. {pull}6793[6793]
- Add accumulated I/O stats to diskio in the line of `docker stats`. {pull}6701[6701]
- Ignore virtual filesystem types by default in system module. {pull}6819[6819]
- Release config reloading feature as GA. {pull}6891[6891]
- Kubernetes deployment: Add ServiceAccount config to system metricbeat. {pull}6824[6824]
- Kubernetes deployment: Add DNS Policy to system metricbeat. {pull}6656[6656]

*Packetbeat*

- Add support for condition on bool type {issue}5659[5659] {pull}5954[5954]
- Fix high memory usage on HTTP body if body is not published. {pull}6680[6680]
- Allow to capture the HTTP request or response bodies independently. {pull}6784[6784]
- HTTP publishes an Error event for unmatched requests or responses. {pull}6794[6794]

*Winlogbeat*

- Use bookmarks to persist the last published event. {pull}6150[6150]

[[release-notes-6.2.3]]
=== Beats version 6.2.3
https://github.com/elastic/beats/compare/v6.2.2...v6.2.3[View commits]

==== Breaking changes

*Affecting all Beats*

- Fix conditions checking on autodiscover Docker labels. {pull}6412[6412]

==== Bugfixes

*Affecting all Beats*

- Avoid panic errors when processing nil Pod events in add_kubernetes_metadata. {issue}6372[6372]
- Fix infinite failure on Kubernetes watch {pull}6504[6504]

*Metricbeat*

- Fix Kubernetes overview dashboard views for non default time ranges. {issue}6395{6395}


[[release-notes-6.2.2]]
=== Beats version 6.2.2
https://github.com/elastic/beats/compare/v6.2.1...v6.2.2[View commits]

==== Bugfixes

*Affecting all Beats*

- Add logging when monitoring cannot connect to Elasticsearch. {pull}6365[6365]
- Fix infinite loop when event unmarshal fails in Kubernetes pod watcher. {pull}6353[6353]

*Filebeat*

- Fix a conversion issue for time related fields in the Logstash module for the slowlog
  fileset. {issue}6317[6317]

[[release-notes-6.2.1]]
=== Beats version 6.2.1
https://github.com/elastic/beats/compare/v6.2.0...v6.2.1[View commits]

No changes in this release.

[[release-notes-6.2.0]]
=== Beats version 6.2.0
https://github.com/elastic/beats/compare/v6.1.3...v6.2.0[View commits]

==== Breaking changes

*Affecting all Beats*

- The log format may differ due to logging library changes. {pull}5901[5901]
- The default value for pipelining is reduced to 2 to avoid high memory in the Logstash beats input. {pull}6250[6250]

*Auditbeat*

- Split the audit.kernel and audit.file metricsets into their own modules
  named auditd and file_integrity, respectively. This change requires
  existing users to update their config. {issue}5422[5422]
- Renamed file_integrity module fields. {issue}5423[5423] {pull}5995[5995]
- Renamed auditd module fields. {issue}5423[5423] {pull}6080[6080]

*Metricbeat*

- Rename `golang.heap.system.optained` field to `golang.heap.system.obtained`. {issue}5703[5703]
- De dot keys in jolokia/jmx metricset to prevent collisions. {pull}5957[5957]

==== Bugfixes

*Auditbeat*

- Fixed an issue where the proctitle value was being truncated. {pull}6080[6080]
- Fixed an issue where values were incorrectly interpreted as hex data. {pull}6080[6080]
- Fixed parsing of the `key` value when multiple keys are present. {pull}6080[6080]
- Fix possible resource leak if file_integrity module is used with config
  reloading on Windows or Linux. {pull}6198[6198]

*Filebeat*

- Fix variable name for `convert_timezone` in the system module. {pull}5936[5936]

*Metricbeat*

- Fix error `datastore '*' not found` in Vsphere module. {issue}4879[4879]
- Fix error `NotAuthenticated` in Vsphere module. {issue}4673[4673]
- Fix mongodb session consistency mode to allow command execution on secondary nodes. {issue}4689[4689]
- Fix kubernetes `state_pod` `status.phase` so that the active phase is returned instead of `unknown`. {pull}5980[5980]
- Fix error collecting network_names in Vsphere module. {pull}5962[5962]
- Fix process cgroup memory metrics for memsw, kmem, and kmem_tcp. {issue}6033[6033]
- Fix kafka OffsetFetch request missing topic and partition parameters. {pull}5880[5880]

*Packetbeat*

- Fix mysql SQL parser to trim `\r` from Windows Server `SELECT\r\n\t1`. {pull}5572[5572]


==== Added

*Affecting all Beats*

- Adding a local keystore to allow user to obfuscate password {pull}5687[5687]
- Add autodiscover for kubernetes. {pull}6055[6055]
- Add Beats metrics reporting to Xpack. {issue}3422[3422]
- Update the command line library cobra and add support for zsh completion {pull}5761[5761]
- Update to Golang 1.9.2
- Moved `ip_port` indexer for `add_kubernetes_metadata` to all beats. {pull}5707[5707]
- `ip_port` indexer now index both IP and IP:port pairs. {pull}5721[5721]
- Add the ability to write structured logs. {pull}5901[5901]
- Use structured logging for the metrics that are periodically logged via the
  `logging.metrics` feature. {pull}5915[5915]
- Improve Elasticsearch output metrics to count number of dropped and duplicate (if event ID is given) events. {pull}5811[5811]
- Add the ability for the add_docker_metadata process to enrich based on process ID. {pull}6100[6100]
- The `add_docker_metadata` and `add_kubernetes_metadata` processors are now GA, instead of Beta. {pull}6105[6105]
- Update go-ucfg library to support top level key reference and cyclic key reference for the
  keystore {pull}6098[6098]

*Auditbeat*

- Auditbeat is marked as GA, no longer Beta. {issue}5432[5432]
- Add support for BLAKE2b hash algorithms to the file integrity module. {pull}5926[5926]
- Add support for recursive file watches. {pull}5575[5575] {pull}5833[5833]

*Filebeat*

- Add Osquery module. {pull}5971[5971]
- Add stream filtering when using `docker` prospector. {pull}6057[6057]

*Metricbeat*

- Add ceph osd_df to metricbeat {pull}5606[5606]
- Add field network_names of hosts and virtual machines. {issue}5646[5646]
- Add experimental system/raid metricset. {pull}5642[5642]
- Add a dashboard for the Nginx module. {pull}5991[5991]
- Add experimental mongodb/collstats metricset. {pull}5852[5852]
- Update the MySQL dashboard to use the Time Series Visual Builder. {pull}5996[5996]
- Add experimental uwsgi module. {pull}6006[6006]
- Docker and Kubernetes modules are now GA, instead of Beta. {pull}6105[6105]
- Support haproxy stats gathering using http (additionally to tcp socket). {pull}5819[5819]
- Support to optionally 'de dot' keys in http/json metricset to prevent collisions. {pull}5957[5957]

*Packetbeat*

- Configure good defaults for `add_kubernetes_metadata`. {pull}5707[5707]

[[release-notes-6.1.3]]
=== Beats version 6.1.3
https://github.com/elastic/beats/compare/v6.1.2...v6.1.3[View commits]

No changes in this release.

[[release-notes-6.1.2]]
=== Beats version 6.1.2
https://github.com/elastic/beats/compare/v6.1.1...v6.1.2[View commits]

==== Bugfixes

*Auditbeat*

- Add an error check to the file integrity scanner to prevent a panic when
  there is an error reading file info via lstat. {issue}6005[6005]

==== Added

*Filebeat*

- Switch to docker prospector in sample manifests for Kubernetes deployment {pull}5963[5963]

[[release-notes-6.1.1]]
=== Beats version 6.1.1
https://github.com/elastic/beats/compare/v6.1.0...v6.1.1[View commits]

No changes in this release.

[[release-notes-6.1.0]]
=== Beats version 6.1.0
https://github.com/elastic/beats/compare/v6.0.1...v6.1.0[View commits]

==== Breaking changes

*Auditbeat*

- Changed `audit.file.path` to be a multi-field so that path is searchable. {pull}5625[5625]

*Metricbeat*

- Rename `heap_init` field to `heap.init` in the Elasticsearch module. {pull}5320[5320]
- Rename `http.response.status_code` field to `http.response.code` in the HTTP module. {pull}5521[5521]

==== Bugfixes

*Affecting all Beats*

- Remove ID() from Runner interface {issue}5153[5153]
- Correctly send configured `Host` header to the remote server. {issue}4842[4842]
- Change add_kubernetes_metadata to attempt detection of namespace. {pull}5482[5482]
- Avoid double slash when join url and path {pull}5517[5517]
- Fix console color output for Windows. {issue}5611[5611]
- Fix logstash output debug message. {pull}5799{5799]
- Fix isolation of modules when merging local and global field settings. {issue}5795[5795]
- Report ephemeral ID and uptime in monitoring events on all platforms {pull}6501[6501]

*Filebeat*

- Add support for adding string tags {pull}5395[5395]
- Fix race condition when limiting the number of harvesters running in parallel {issue}5458[5458]
- Fix relative paths in the prospector definitions. {pull}5443[5443]
- Fix `recursive_globe.enabled` option. {pull}5443[5443]

*Metricbeat*

- Change field type of http header from nested to object {pull}5258[5258]
- Fix the fetching of process information when some data is missing under MacOS X. {issue}5337[5337]
- Change `MySQL active connections` visualization title to `MySQL total connections`. {issue}4812[4812]
- Fix `ProcState` on Linux and FreeBSD when process names contain parentheses. {pull}5775[5775]
- Fix incorrect `Mem.Used` calculation under linux. {pull}5775[5775]
- Fix `open_file_descriptor_count` and `max_file_descriptor_count` lost in zookeeper module {pull}5902[5902]
- Fix system process metricset for kernel processes. {issue}5700[5700]
- Change kubernetes.node.cpu.allocatable.cores to float. {pull}6130[6130]

*Packetbeat*

- Fix http status phrase parsing not allow spaces. {pull}5312[5312]
- Fix http parse to allow to parse get request with space in the URI. {pull}5495[5495]
- Fix mysql SQL parser to trim `\r` from Windows Server `SELECT\r\n\t1`. {pull}5572[5572]
- Fix corruption when parsing repeated headers in an HTTP request or response. {pull}6325[6325]
- Fix panic when parsing partial AMQP messages. {pull}6384[6384]
- Fix out of bounds access to slice in MongoDB parser. {pull}6256[6256]
- Fix sniffer hanging on exit under Linux. {pull}6535[6535]
- Fix bounds check error in http parser causing a panic. {pull}6750[6750]

*Winlogbeat*

- Fix the registry file. It was not correctly storing event log names, and
  upon restart it would begin reading at the start of each event log. {issue}5813[5813]
- Fix config validation to allow `event_logs.processors`. [pull]6217[6217]

==== Added

*Affecting all Beats*

- Support dashboard loading without Elasticsearch {pull}5653[5653]
- Changed the hashbang used in the beat helper script from `/bin/bash` to `/usr/bin/env bash`. {pull}5051[5051]
- Changed beat helper script to use `exec` when running the beat. {pull}5051[5051]
- Fix reloader error message to only print on actual error {pull}5066[5066]
- Add support for enabling TLS renegotiation. {issue}4386[4386]
- Add Azure VM support for add_cloud_metadata processor {pull}5355[5355]
- Add `output.file.permission` config option. {pull}4638[4638]
- Refactor add_kubernetes_metadata to support autodiscovery {pull}5434[5434]
- Improve custom flag handling and CLI flags usage message. {pull}5543[5543]
- Add number_of_routing_shards config set to 30 {pull}5570[5570]
- Set log level for kafka output. {pull}5397[5397]
- Move TCP UDP start up into `server.Start()` {pull}4903[4903]
- Update to Golang 1.9.2

*Auditbeat*

- Add support for SHA3 hash algorithms to the file integrity module. {issue}5345[5345]
- Add dashboards for Linux audit framework events (overview, executions, sockets). {pull}5516[5516]

*Filebeat*

- Add PostgreSQL module with slowlog support. {pull}4763[4763]
- Add Kafka log module. {pull}4885[4885]
- Add support for `/var/log/containers/` log path in `add_kubernetes_metadata` processor. {pull}4981[4981]
- Remove error log from runnerfactory as error is returned by API. {pull}5085[5085]
- Add experimental Docker `json-file` prospector . {pull}5402[5402]
- Add experimental Docker autodiscover functionality. {pull}5245[5245]
- Add option to convert the timestamps to UTC in the system module. {pull}5647[5647]
- Add Logstash module support for main log and the slow log, support the plain text or structured JSON format {pull}5481[5481]

*Metricbeat*

- Add graphite protocol metricbeat module. {pull}4734[4734]
- Add http server metricset to support push metrics via http. {pull}4770[4770]
- Make config object public for graphite and http server {pull}4820[4820]
- Add system uptime metricset. {issue}4848[4848]
- Add experimental `queue` metricset to RabbitMQ module. {pull}4788[4788]
- Add additional php-fpm pool status kpis for Metricbeat module {pull}5287[5287]
- Add etcd module. {issue}4970[4970]
- Add ip address of docker containers to event. {pull}5379[5379]
- Add ceph osd tree information to Metricbeat {pull}5498[5498]
- Add basic Logstash module. {pull}5540[5540]
- Add dashboard for Windows service metricset. {pull}5603[5603]
- Add experimental Docker autodiscover functionality. {pull}5245[5245]
- Add Windows service metricset in the windows module. {pull}5332[5332]
- Update gosigar to v0.6.0. {pull}5775[5775]

*Packetbeat*

- Add support for decoding the TLS envelopes. {pull}5476[5476]
- HTTP parses successfully on empty status phrase. {issue}6176[6176]
- HTTP parser supports broken status line. {pull}6631[6631]

[[release-notes-6.0.1]]
=== Beats version 6.0.1
https://github.com/elastic/beats/compare/v6.0.0...v6.0.1[View commits]

==== Bugfixes

*Affecting all Beats*

- Fix documentation links in README.md files. {pull}5710[5710]
- Fix `add_docker_metadata` dropping some containers. {pull}5788[5788]

*Heartbeat*

- Fix the "HTTP up status" visualization. {pull}5564[5564]

*Metricbeat*

- Fix map overwrite in docker diskio module. {issue}5582[5582]
- Fix connection leak in mongodb module. {issue}5688[5688]
- Fix the include top N processes feature for cases where there are fewer
  processes than N. {pull}5729[5729]


include::libbeat/docs/release-notes/6.0.0.asciidoc[]

[[release-notes-6.0.0-ga]]
=== Beats version 6.0.0-GA
https://github.com/elastic/beats/compare/v6.0.0-rc2...v6.0.0[View commits]

The list below covers the changes between 6.0.0-rc2 and 6.0.0 GA only.

==== Bugfixes

*Filebeat*

- Fix machine learning jobs setup for dynamic modules. {pull}5509[5509]

*Packetbeat*

- Fix missing length check in the PostgreSQL module. {pull}5457[5457]
- Fix panic in ACK handler if event is dropped on blocked queue {issue}5524[5524]

==== Added

*Filebeat*

- Add Kubernetes manifests to deploy Filebeat. {pull}5349[5349]
- Add container short ID matching to add_docker_metadata. {pull}6172[6172]

*Metricbeat*

- Add Kubernetes manifests to deploy Metricbeat. {pull}5349[5349]


[[release-notes-6.0.0-rc2]]
=== Beats version 6.0.0-rc2
https://github.com/elastic/beats/compare/v6.0.0-rc1...v6.0.0-rc2[View commits]

==== Breaking changes

*Packetbeat*

- Remove not-working `runoptions.uid` and `runoptions.gid` options in Packetbeat. {pull}5261[5261]

==== Bugfixes

*Affecting all Beats*

- Fix data race accessing watched containers. {issue}5147[5147]
- Do not require template if index change and template disabled {pull}5319[5319]
- Fix missing ACK in redis output. {issue}5404[5404]

*Filebeat*

- Fix default paths for redis 4.0.1 logs on macOS {pull}5173[5173]
- Fix Filebeat not starting if command line and modules configs are used together. {issue}5376[5376]
- Fix double `@timestamp` field when JSON decoding was used. {pull}5436[5436]

*Metricbeat*

- Use `beat.name` instead of `beat.hostname` in the Host Overview dashboard. {pull}5340[5340]
- Fix the loading of 5.x dashboards. {issue}5277[5277]

==== Added

*Metricbeat*

- Auto-select a hostname (based on the host on which the Beat is running) in the Host Overview dashboard. {pull}5340[5340]

==== Deprecated

*Filebeat*

- The `filebeat.config_dir` option is deprecated. Use `filebeat.config.prospector` options instead. {pull}5321[5321]

[[release-notes-6.0.0-rc1]]
=== Beats version 6.0.0-rc1
https://github.com/elastic/beats/compare/v6.0.0-beta2...v6.0.0-rc1[View commits]

==== Bugfixes

*Affecting all Beats*

- Fix the `/usr/bin/beatname` script to accept `-d "*"` as a parameter. {issue}5040[5040]
- Combine `fields.yml` properties when they are defined in different sources. {issue}5075[5075]
- Keep Docker & Kubernetes pod metadata after container dies while they are needed by processors. {pull}5084[5084]
- Fix `fields.yml` lookup when using `export template` with a custom `path.config` param. {issue}5089[5089]
- Remove runner creation from every reload check {pull}5141[5141]
- Fix add_kubernetes_metadata matcher registry lookup. {pull}5159[5159]

*Metricbeat*

- Fix a memory allocation issue where more memory was allocated than needed in the windows-perfmon metricset. {issue}5035[5035]
- Don't start metricbeat if external modules config is wrong and reload is disabled {pull}5053[5053]
- The MongoDB module now connects on each fetch, to avoid stopping the whole Metricbeat instance if MongoDB is not up when starting. {pull}5120[5120]
- Fix kubernetes events module to be able to index time fields properly. {issue}5093[5093]
- Fixed `cmd_set` and `cmd_get` being mixed in the Memcache module. {pull}5189[5189]


==== Added

*Affecting all Beats*

- Enable flush timeout by default. {pull}5150[5150]
- Add @metadata.version to events send to Logstash. {pull}5166[5166]

*Auditbeat*

- Changed the number of shards in the default configuration to 3. {issue}5095[5095]
- Add support for receiving audit events using a multicast socket. {issue}4850[4850]

*Filebeat*

- Changed the number of shards in the default configuration to 3. {issue}5095[5095]
- Don't start filebeat if external modules/prospectors config is wrong and reload is disabled {pull}5053[5053]
- Add `filebeat.registry_flush` setting, to delay the registry updates. {pull}5146[5146]

*Heartbeat*

- Changed the number of shards in the default configuration to 1. {issue}5095[5095]

*Packetbeat*

- Changed the number of shards in the default configuration to 3. {issue}5095[5095]

*Winlogbeat*

- Changed the number of shards in the default configuration to 3. {issue}5095[5095]

[[release-notes-6.0.0-beta2]]
=== Beats version 6.0.0-beta2
https://github.com/elastic/beats/compare/v6.0.0-beta1...v6.0.0-beta2[View commits]

==== Breaking changes

*Affecting all Beats*

- The log directory (`path.log`) for Windows services is now set to `C:\ProgramData\[beatname]\logs`. {issue}4764[4764]
- The _all field is disabled in Elasticsearch 6.0. This means that searching by individual
  words only work on text fields. {issue}4901[4901]
- Fail if removed setting output.X.flush_interval is explicitly configured.
- Rename the `/usr/bin/beatname.sh` script (e.g. `metricbeat.sh`) to `/usr/bin/beatname`. {pull}4933[4933]
- Beat does not start if elasticsearch index pattern was modified but not the template name and pattern. {issue}4769[4769]
- Fail if removed setting output.X.flush_interval is explicitly configured. {pull}4880[4880]

==== Bugfixes

*Affecting all Beats*

- Register kubernetes `field_format` matcher and remove logger in `Encode` API {pull}4888[4888]
- Fix go plugins not loaded when beat starts {pull}4799[4799]
- Add support for `initContainers` in `add_kubernetes_metadata` processor. {issue}4825[4825]
- Eliminate deprecated _default_ mapping in 6.x {pull}4864[4864]
- Fix pod name indexer to use both namespace, pod name to frame index key {pull}4775[4775]

*Filebeat*

- Fix issue where the `fileset.module` could have the wrong value. {issue}4761[4761]

*Heartbeat*

- Fix monitor.name being empty by default. {issue}4852[4852]
- Fix wrong event timestamps. {issue}4851[4851]

*Metricbeat*

- Added missing mongodb configuration file to the `modules.d` folder. {pull}4870[4870]
- Fix wrong MySQL CRUD queries timelion visualization {pull}4857[4857]
- Add new metrics to CPU metricset {pull}4969[4969]

*Packetbeat*

- Update flow timestamp on each packet being received. {issue}4895[4895]

==== Added

*Affecting all Beats*

- Add setting to enable/disable the slow start in logstash output. {pull}4972[4972]
- Update init scripts to use the `test config` subcommand instead of the deprecated `-configtest` flag. {issue}4600[4600]
- Get by default the credentials for connecting to Kibana from the Elasticsearch output configuration. {pull}4867[4867]
- Added `cloud.id` and `cloud.auth` settings, for simplifying using Beats with the Elastic Cloud. {issue}4959[4959]
- Add lz4 compression support to kafka output. {pull}4977[4977]
- Add newer kafka versions to kafka output. {pull}4977[4977]
- Configure the index name when loading the dashboards and the index pattern. {pull}4949[4949]

*Metricbeat*

- Add `filesystem.ignore_types` to system module for ignoring filesystem types. {issue}4685[4685]
- Add support to exclude labels from kubernetes pod metadata. {pull}4757[4757]

[[release-notes-6.0.0-beta1]]
=== Beats version 6.0.0-beta1
https://github.com/elastic/beats/compare/v6.0.0-alpha2...v6.0.0-beta1[View commits]

==== Breaking changes

*Affecting all Beats*

- Rename `kubernetes` processor to `add_kubernetes_metadata`. {pull}4473[4473]
- Rename `*.full.yml` config files to `*.reference.yml`. {pull}4563[4563]
- The `scripts/import_dashboards` is removed from packages. Use the `setup` command instead. {pull}4586[4586]
- Change format of the saved kibana dashboards to have a single JSON file for each dashboard {pull}4413[4413]
- Rename `configtest` command to `test config`. {pull}4590[4590]
- Remove setting `queue_size` and `bulk_queue_size`. {pull}4650[4650]
- Remove setting `dashboard.snapshot` and `dashboard.snapshot_url`. They are no longer needed because the
  dashboards are included in the packages by default. {pull}4675[4675]
- Beats can no longer be launched from Windows Explorer (GUI), command line is required. {pull}4420[4420]

*Auditbeat*

- Changed file metricset config to make `file.paths` a list instead of a dictionary. {pull}4796[4796]

*Heartbeat*

- Renamed the heartbeat RPM/DEB name to `heartbeat-elastic`. {pull}4601[4601]

*Metricbeat*

- Change all `system.cpu.*.pct` metrics to be scaled by the number of CPU cores.
  This will make the CPU usage percentages from the system cpu metricset consistent
  with the system process metricset. The documentation for these metrics already
  stated that on multi-core systems the percentages could be greater than 100%. {pull}4544[4544]
- Remove filters setting from metricbeat modules. {pull}4699[4699]
- Added `type` field to filesystem metrics. {pull}4717[4717]

*Packetbeat*

- Remove the already unsupported `pf_ring` sniffer option. {pull}4608[4608]

==== Bugfixes

*Affecting all Beats*

- Don't stop with error loading the ES template if the ES output is not enabled. {pull}4436[4436]
- Fix race condition in internal logging rotator. {pull}4519[4519]
- Normalize all times to UTC to ensure proper index naming. {issue}4569[4569]
- Fix issue with loading dashboards to ES 6.0 when .kibana index did not already exist. {issue}4659[4659]

*Auditbeat*

- Fix `file.max_file_size` config option for the audit file metricset. {pull}4796[4796]

*Filebeat*

- Fix issue where the `fileset.module` could have the wrong value. {issue}4761[4761]

*Metricbeat*

- Fix issue affecting Windows services timing out at startup. {pull}4491[4491]
- Fix incorrect docker.diskio.total metric calculation. {pull}4507[4507]
- Vsphere module: used memory field corrected. {issue}4461[4461]

*Packetbeat*

- Enabled /proc/net/tcp6 scanning and fixed ip v6 parsing. {pull}4442[4442]

*Winlogbeat*

- Removed validation of top-level config keys. This behavior was inconsistent with other Beats
  and caused maintainability issues. {pull}4657[4657]

==== Added

*Affecting all Beats*

- New cli subcommands interface. {pull}4420[4420]
- Allow source path matching in `add_docker_metadata` processor. {pull}4495[4495]
- Add support for analyzers and multifields in fields.yml. {pull}4574[4574]
- Add support for JSON logging. {pull}4523[4523]
- Add `test output` command, to test Elasticsearch and Logstash output settings. {pull}4590[4590]
- Introduce configurable event queue settings: queue.mem.events, queue.mem.flush.min_events and queue.mem.flush.timeout. {pull}4650[4650]
- Enable pipelining in Logstash output by default. {pull}4650[4650]
- Added 'result' field to Elasticsearch QueryResult struct for compatibility with 6.x Index and Delete API responses. {issue]4661[4661]
- The sample dashboards are now included in the Beats packages. {pull}4675[4675]
- Add `pattern` option to be used in the fields.yml to specify the pattern for a number field. {pull}4731[4731]

*Auditbeat*

- Added `file.hash_types` config option for controlling the hash types. {pull}4796[4796]
- Added the ability to specify byte unit suffixes to `file.max_file_size`. {pull}4796[4796]

*Filebeat*

- Add experimental Redis module. {pull}4441[4441]
- Nginx module: use the first not-private IP address as the remote_ip. {pull}4417[4417]
- Load Ingest Node pipelines when the Elasticsearch connection is established, instead of only once at startup. {pull}4479[4479]
- Add support for loading Xpack Machine Learning configurations from the modules, and added sample configurations for the Nginx module. {pull}4506[4506] {pull}4609[4609]

- Add udp prospector type. {pull}4452[4452]
- Enabled Cgo which means libc is dynamically compiled. {pull}4546[4546]
- Add Beta module config reloading mechanism {pull}4566[4566]
- Remove spooler and publisher components and settings. {pull}4644[4644]

*Heartbeat*

- Enabled Cgo which means libc is dynamically compiled. {pull}4546[4546]

*Metricbeat*

- Add random startup delay to each metricset to avoid the thundering herd problem. {issue}4010[4010]
- Add the ability to configure audit rules to the kernel module. {pull}4482[4482]
- Add the ability to configure kernel's audit failure mode. {pull}4516[4516]
- Add experimental Aerospike module. {pull}4560[4560]
- Vsphere module: collect custom fields from virtual machines. {issue}4464[4464]
- Add `test modules` command, to test modules expected output. {pull}4656[4656]
- Add `processors` setting to metricbeat modules. {pull}4699[4699]
- Support `npipe` protocol (Windows) in Docker module. {pull}4751[4751]

*Winlogbeat*

- Add the ability to use LevelRaw if Level isn't populated in the event XML. {pull}4257[4257]

*Auditbeat*

- Add file integrity metricset to the audit module. {pull}4486[4486]

[[release-notes-6.0.0-alpha2]]
=== Beats version 6.0.0-alpha2
https://github.com/elastic/beats/compare/v6.0.0-alpha1...v6.0.0-alpha2[View commits]

==== Breaking changes

*Filebeat*

- Rename `input_type` field to `prospector.type` {pull}4294[4294]
- The `@metadata.type` field, added by the Logstash output, is now hardcoded to `doc` and will be removed in future versions. {pull}4331[4331].

==== Bugfixes

*Affecting all Beats*

- Fix importing the dashboards when the limit for max open files is too low. {issue}4244[4244]
- Fix configuration documentation for kubernetes processor {pull}4313[4313]
- Fix misspelling in `add_locale` configuration option for abbreviation.

*Filebeat*

- Fix race condition on harvester stopping with reloading enabled. {issue}3779[3779]
- Fix recursive glob config parsing and resolution across restarts. {pull}4269[4269]
- Allow string characters in user agent patch version (NGINX and Apache) {pull}4415[4415]
- Fix grok pattern in filebeat module system/auth without hostname. {pull}4224[4224]

*Metricbeat*

- Set correct format for percent fields in memory module. {pull}4619[4619]
- Fix a debug statement that said a module wrapper had stopped when it hadn't. {pull}4264[4264]
- Use MemAvailable value from /proc/meminfo on Linux 3.14. {pull}4316[4316]
- Fix panic when events were dropped by filters. {issue}4327[4327]
- Add filtering to system filesystem metricset to remove relative mountpoints like those
  from Linux network namespaces. {pull}4370[4370]
- Remove unnecessary print statement in schema apis. {pull}4355[4355]
- Fix type of field `haproxy.stat.check.health.last`. {issue}4407[4407]

*Packetbeat*
- Enable memcache filtering only if a port is specified in the config file. {issue}4335[4335]
- Enable memcache filtering only if a port is specified in the config file. {issue}4335[4335]

==== Added

*Affecting all Beats*

- Upgraded to Golang 1.8.3. {pull}4401[4401]
- Added the possibility to set Elasticsearch mapping template settings from the Beat configuration file. {pull}4284[4284] {pull}4317[4317]
- Add a variable to the SysV init scripts to make it easier to change the user. {pull}4340[4340]
- Add the option to write the generated Elasticsearch mapping template into a file. {pull}4323[4323]
- Add `instance_name` in GCE add_cloud_metadata processor. {pull}4414[4414]
- Add `add_docker_metadata` processor. {pull}4352[4352]
- Add `logging.files` `permissions` option. {pull}4295[4295]

*Filebeat*
- Added ability to sort harvested files. {pull}4374[4374]
- Add experimental Redis slow log prospector type. {pull}4180[4180]

*Metricbeat*

- Add macOS implementation of the system diskio metricset. {issue}4144[4144]
- Add process_summary metricset that records high level metrics about processes. {pull}4231[4231]
- Add `kube-state-metrics` based metrics to `kubernetes` module {pull}4253[4253]
- Add debug logging to Jolokia JMX metricset. {pull}4341[4341]
- Add events metricset for kubernetes metricbeat module {pull}4315[4315]
- Change Metricbeat default configuration file to be better optimized for most users. {pull}4329[4329]
- Add experimental RabbitMQ module. {pull}4394[4394]
- Add Kibana dashboard for the Kubernetes modules. {pull}4138[4138]

*Packetbeat*

*Winlogbeat*

==== Deprecated

*Affecting all Beats*

- The `@metadata.type` field, added by the Logstash output, is deprecated, hardcoded to `doc` and will be removed in future versions. {pull}4331[4331].

*Filebeat*

- Deprecate `input_type` prospector config. Use `type` config option instead. {pull}4294[4294]

==== Known Issue

- If the Elasticsearch output is not enabled, but `setup.template` options are
  present (like it's the case in the default Metricbeat configuration), the
  Beat stops with an error: "Template loading requested but the Elasticsearch
  output is not configured/enabled". To avoid this error, disable the template
  loading explicitly `setup.template.enabled: false`.

[[release-notes-6.0.0-alpha1]]
=== Beats version 6.0.0-alpha1
https://github.com/elastic/beats/compare/v5.4.0...v6.0.0-alpha1[View commits]

==== Breaking changes

*Affecting all Beats*

- Introduce beat version in the Elasticsearch index and mapping template {pull}3527[3527]
- Usage of field `_type` is now ignored and hardcoded to `doc`. {pull}3757[3757]
- Change vendor manager from glide to govendor. {pull}3851[3851]
- Rename `error` field to `error.message`. {pull}3987[3987]
- Change `dashboards.*` config options to `setup.dashboards.*`. {pull}3921[3921]
- Change `outputs.elasticsearch.template.* to `setup.template.*` {pull}4080[4080]

*Filebeat*

- Remove code to convert states from 1.x. {pull}3767[3767]
- Remove deprecated config options `force_close_files` and `close_older`. {pull}3768[3768]
- Change `clean_removed` behaviour to also remove states for files which cannot be found anymore under the same name. {pull}3827[3827]
- Remove `document_type` config option. Use `fields` instead. {pull}4204[4204]
- Move `json_error` under `error.message` and `error.key`. {pull}4167[4167]

*Packetbeat*

- Remove deprecated `geoip`. {pull}3766[3766]
- Replace `waitstop` command line argument by `shutdown_timeout` in configuration file. {pull}3588[3588]

*Winlogbeat*

- Remove metrics endpoint. Replaced by http endpoint in libbeat (see #3717). {pull}3901[3901]

==== Bugfixes

*Affecting all Beats*

- Add `_id`, `_type`, `_index` and `_score` fields in the generated index pattern. {pull}3282[3282]

*Filebeat*

- Fix the Mysql slowlog parsing of IP addresses. {pull}4183[4183]
- Fix issue that new prospector was not reloaded on conflict {pull}4128[4128]

*Heartbeat*

- Use IP type of elasticsearch for ip field. {pull}3926[3926]

*Metricbeat*

- Support `common.Time` in `mapstriface.toTime()` {pull}3812[3812]
- Fix MongoDB `dbstats` fields mapping. {pull}4025[4025]
- Fixing prometheus collector to aggregate metrics based on metric family. {pull}4075[4075]
- Fixing multiEventFetch error reporting when no events are returned {pull}4153[4153]

==== Added

*Affecting all Beats*

- Initialize a beats UUID from file on startup. {pull}3615[3615]
- Add new `add_locale` processor to export the local timezone with an event. {pull}3902[3902]
- Add http endpoint. {pull}3717[3717]
- Updated to Go 1.8.1. {pull}4033[4033]
- Add kubernetes processor {pull}3888[3888]
- Add support for `include_labels` and `include_annotations` in kubernetes processor {pull}4043[4043]
- Support new `index_patterns` field when loading templates for Elasticsearch >= 6.0 {pull}4056[4056]
- Adding goimports support to make check and fmt {pull}4114[4114]
- Make kubernetes indexers/matchers pluggable {pull}4151[4151]
- Abstracting pod interface in kubernetes plugin to enable easier vendoring {pull}4152[4152]

*Filebeat*

- Restructure `input.Event` to be inline with `outputs.Data` {pull}3823[3823]
- Add base for supporting prospector level processors {pull}3853[3853]
- Add `filebeat.config.path` as replacement for `config_dir`. {pull}4051[4051]
- Add a `recursive_glob.enabled` setting to expand `**` in patterns. {pull}3980[3980]
- Add Icinga module. {pull}3904[3904]
- Add ability to parse nginx logs exposing the X-Forwarded-For header instead of the remote address.

*Heartbeat*

- Event format and field naming changes in Heartbeat and sample Dashboard. {pull}4091[4091]

*Metricbeat*

- Add experimental metricset `perfmon` to Windows module. {pull}3758[3758]
- Add memcached module with stats metricset. {pull}3693[3693]
- Add the `process.cmdline.cache.enabled` config option to the System Process Metricset. {pull}3891[3891]
- Add new MetricSet interfaces for developers (`Closer`, `ReportingFetcher`, and `PushMetricSet`). {pull}3908[3908]
- Add kubelet module {pull}3916[3916]
- Add dropwizard module {pull}4022[4022]
- Adding query APIs for metricsets and modules from metricbeat registry {pull}4102[4102]
- Fixing nil pointer on prometheus collector when http response is nil {pull}4119[4119]
- Add http module with json metricset. {pull}4092[4092]
- Add the option to the system module to include only the first top N processes by CPU and memory. {pull}4127[4127].
- Add experimental Vsphere module. {pull}4028[4028]
- Add experimental Elasticsearch module. {pull}3903[3903]
- Add experimental Kibana module. {pull}3895[3895]
- Move elasticsearch metricset node_stats under node.stats namespace. {pull}4142[4142]
- Make IP port indexer constructor public {pull}4434[4434]

*Packetbeat*

- Add `fields` and `fields_under_root` to Packetbeat protocols configurations. {pull}3518[3518]
- Add list style Packetbeat protocols configurations. This change supports specifying multiple configurations of the same protocol analyzer. {pull}3518[3518]

*Winlogbeat*

==== Deprecated

*Affecting all Beats*

- Usage of field `_type` is deprecated. It should not be used in queries or dashboards. {pull}3409[3409]

*Packetbeat*

- Deprecate dictionary style protocols configuration. {pull}3518[3518]

*Winlogbeat*

==== Known Issue

*Filebeat*

- Prospector reloading only works properly with new files. {pull}3546[3546]


[[release-notes-5.6.14]]
=== Beats version 5.6.14
https://github.com/elastic/beats/compare/v5.6.13...v5.6.14[View commits]

No changes in this version.

[[release-notes-5.6.13]]
=== Beats version 5.6.13
https://github.com/elastic/beats/compare/v5.6.12...v5.6.13[View commits]

No changes in this version.

[[release-notes-5.6.12]]
=== Beats version 5.6.12
https://github.com/elastic/beats/compare/v5.6.11...v5.6.12[View commits]

No changes in this version.

[[release-notes-5.6.11]]
=== Beats version 5.6.11
https://github.com/elastic/beats/compare/v5.6.10...v5.6.11[View commits]

No changes in this version.

[[release-notes-5.6.10]]
=== Beats version 5.6.10
https://github.com/elastic/beats/compare/v5.6.9...v5.6.10[View commits]

==== Bugfixes

*Packetbeat*

- Fix an out of bounds access in HTTP parser caused by malformed request. {pull}6997[6997]

[[release-notes-5.6.9]]
=== Beats version 5.6.9
https://github.com/elastic/beats/compare/v5.6.8...v5.6.9[View commits]

==== Bugfixes

*Affecting all Beats*

- Fix a type issue when specifying certicate authority when using the `import_dashboards` command. {pull}6678[6678]

*Packetbeat*

- Fix http status phrase parsing not allow spaces. {pull}5312[5312]
- Fix http parse to allow to parse get request with space in the URI. {pull}5495[5495]
- Fix mysql SQL parser to trim `\r` from Windows Server `SELECT\r\n\t1`. {pull}5572[5572]
- Fix corruption when parsing repeated headers in an HTTP request or response. {pull}6325[6325]
- Fix panic when parsing partial AMQP messages. {pull}6384[6384]
- Fix out of bounds access to slice in MongoDB parser. {pull}6256[6256]
- Fix sniffer hanging on exit under Linux. {pull}6535[6535]
- Fix bounds check error in http parser causing a panic. {pull}6750[6750]
- HTTP parses successfully on empty status phrase. {issue}6176[6176]
- HTTP parser supports broken status line. {pull}6631[6631]


[[release-notes-5.6.8]]
=== Beats version 5.6.8
https://github.com/elastic/beats/compare/v5.6.7...v5.6.8[View commits]

==== Bugfixes

*Winlogbeat*

- Fixed a crash under Windows 2003 and XP when an event had less insert strings than required by its format string. {pull}6247[6247]


[[release-notes-5.6.7]]
=== Beats version 5.6.7
https://github.com/elastic/beats/compare/v5.6.6...v5.6.7[View commits]

No changes in this release.


[[release-notes-5.6.6]]
=== Beats version 5.6.6
https://github.com/elastic/beats/compare/v5.6.5...v5.6.6[View commits]

No changes in this release.


[[release-notes-5.6.5]]
=== Beats version 5.6.5
https://github.com/elastic/beats/compare/v5.6.4...v5.6.5[View commits]

==== Bugfixes

*Affecting all Beats*

- Fix duplicate batches of events in retry queue. {pull}5520[5520]

*Metricbeat*

- Clarify meaning of percentages reported by system core metricset. {pull}5565[5565]
- Fix map overwrite in docker diskio module. {issue}5582[5582]

[[release-notes-5.6.4]]
=== Beats version 5.6.4
https://github.com/elastic/beats/compare/v5.6.3...v5.6.4[View commits]

==== Bugfixes

*Affecting all Beats*

- Fix race condition in internal logging rotator. {pull}4519[4519]

*Packetbeat*

- Fix missing length check in the PostgreSQL module. {pull}5457[5457]

==== Added

*Affecting all Beats*

- Add support for enabling TLS renegotiation. {issue}4386[4386]
- Add setting to enable/disable the slow start in logstash output. {pull}5400[5400]

[[release-notes-5.6.3]]
=== Beats version 5.6.3
https://github.com/elastic/beats/compare/v5.6.2...v5.6.3[View commits]

No changes in this release.

[[release-notes-5.6.2]]
=== Beats version 5.6.2
https://github.com/elastic/beats/compare/v5.6.1...v5.6.2[View commits]

No changes in this release.

[[release-notes-5.6.1]]
=== Beats version 5.6.1
https://github.com/elastic/beats/compare/v5.6.0...v5.6.1[View commits]

No changes in this release.

[[release-notes-5.6.0]]
=== Beats version 5.6.0
https://github.com/elastic/beats/compare/v5.5.3...v5.6.0[View commits]

==== Breaking changes

*Affecting all Beats*

- The _all.norms setting in the Elasticsearch template is no longer disabled.
  This increases the storage size with one byte per document, but allows for a
  better upgrade experience to 6.0. {issue}4901[4901]


==== Bugfixes

*Filebeat*

- Fix issue where the `fileset.module` could have the wrong value. {issue}4761[4761]

*Packetbeat*

- Update flow timestamp on each packet being received. {issue}4895[4895]

*Metricbeat*

- Fix a debug statement that said a module wrapper had stopped when it hadn't. {pull}4264[4264]
- Use MemAvailable value from /proc/meminfo on Linux 3.14. {pull}4316[4316]
- Fix panic when events were dropped by filters. {issue}4327[4327]

==== Added

*Affecting all Beats*

- Add option to the import_dashboards script to load the dashboards via Kibana API. {pull}4682[4682]

*Filebeat*

- Add support for loading Xpack Machine Learning configurations from the modules, and added sample configurations for the Nginx module. {pull}4506[4506] {pull}4609[4609]
-  Add ability to parse nginx logs exposing the X-Forwarded-For header instead of the remote address. {pull}4351[4351]

*Metricbeat*

- Add `filesystem.ignore_types` to system module for ignoring filesystem types. {issue}4685[4685]

==== Deprecated

*Affecting all Beats*

- Loading more than one output is deprecated and will be removed in 6.0. {pull}4907[4907]

[[release-notes-5.5.3]]
=== Beats version 5.5.3
https://github.com/elastic/beats/compare/v5.5.2...v5.5.3[View commits]

No changes in this release.

[[release-notes-5.5.2]]
=== Beats version 5.5.2
https://github.com/elastic/beats/compare/v5.5.1...v5.5.2[View commits]

No changes in this release.
[[release-notes-5.5.1]]
=== Beats version 5.5.1
https://github.com/elastic/beats/compare/v5.5.0...v5.5.1[View commits]

==== Bugfixes

*Affecting all Beats*

- Normalize all times to UTC to ensure proper index naming. {issue}4569[4569]

[[release-notes-5.5.0]]
=== Beats version 5.5.0
https://github.com/elastic/beats/compare/v5.4.2...v5.5.0[View commits]

==== Breaking changes

*Affecting all Beats*

- Usage of field `_type` is now ignored and hardcoded to `doc`. {pull}3757[3757]

*Metricbeat*
- Change all `system.cpu.*.pct` metrics to be scaled by the number of CPU cores.
  This will make the CPU usage percentages from the system cpu metricset consistent
  with the system process metricset. The documentation for these metrics already
  stated that on multi-core systems the percentages could be greater than 100%. {pull}4544[4544]

==== Bugfixes

*Affecting all Beats*

- Fix console output. {pull}4045[4045]

*Filebeat*

- Allow string characters in user agent patch version (NGINX and Apache) {pull}4415[4415]

*Metricbeat*

- Fix type of field `haproxy.stat.check.health.last`. {issue}4407[4407]

*Packetbeat*

- Fix `packetbeat.interface` options that contain underscores (e.g. `with_vlans` or `bpf_filter`). {pull}4378[4378]
- Enabled /proc/net/tcp6 scanning and fixed ip v6 parsing. {pull}4442[4442]

==== Deprecated

*Filebeat*

- Deprecate `document_type` prospector config option as _type is removed in elasticsearch 6.0. Use fields instead. {pull}4225[4225]

*Winlogbeat*

- Deprecated metrics endpoint. It is superseded by a libbeat feature that can serve metrics on an HTTP endpoint. {pull}4145[4145]

[[release-notes-5.4.2]]
=== Beats version 5.4.2
https://github.com/elastic/beats/compare/v5.4.1...v5.4.2[View commits]

==== Bugfixes

*Affecting all Beats*

- Removed empty sections from the template files, causing indexing errors for array objects. {pull}4488[4488]

*Metricbeat*

- Fix issue affecting Windows services timing out at startup. {pull}4491[4491]
- Add filtering to system filesystem metricset to remove relative mountpoints like those
  from Linux network namespaces. {pull}4370[4370]

*Packetbeat*

- Clean configured geoip.paths before attempting to open the database. {pull}4306[4306]

[[release-notes-5.4.1]]
=== Beats version 5.4.1
https://github.com/elastic/beats/compare/v5.4.0...v5.4.1[View commits]

==== Bugfixes

*Affecting all Beats*

- Fix importing the dashboards when the limit for max open files is too low. {issue}4244[4244]
- Fix console output. {pull}4045[4045]

*Filebeat*

- Fix issue that new prospector was not reloaded on conflict. {pull}4128[4128]
- Fix grok pattern in filebeat module system/auth without hostname. {pull}4224[4224]
- Fix the Mysql slowlog parsing of IP addresses. {pull}4183[4183]

==== Added

*Affecting all Beats*

- Binaries upgraded to Go 1.7.6 which contains security fixes. {pull}4400[4400]

*Winlogbeat*

- Add the ability to use LevelRaw if Level isn't populated in the event XML. {pull}4257[4257]

[[release-notes-5.4.0]]
=== Beats version 5.4.0
https://github.com/elastic/beats/compare/v5.3.2...v5.4.0[View commits]

==== Bugfixes

*Affecting all Beats*

- Improve error message when downloading the dashboards fails. {pull}3805[3805]
- Fix potential Elasticsearch output URL parsing error if protocol scheme is missing. {pull}3671[3671]
- Downgrade Elasticsearch per batch item failure log to debug level. {issue}3953[3953]
- Make `@timestamp` accessible from format strings. {pull}3721[3721]

*Filebeat*

- Allow log lines without a program name in the Syslog fileset. {pull}3944[3944]
- Don't stop Filebeat when modules are used with the Logstash output. {pull}3929[3929]

*Metricbeat*

- Fixing panic on the Prometheus collector when label has a comma. {pull}3947[3947]
- Make system process metricset honor the `cpu_ticks` config option. {issue}3590[3590]

*Winlogbeat*

- Fix null terminators include in raw XML string when include_xml is enabled. {pull}3943[3943]

==== Added

*Affecting all Beats*

- Update index mappings to support future Elasticsearch 6.X. {pull}3778[3778]

*Filebeat*

- Add auditd module for reading audit logs on Linux. {pull}3750[3750] {pull}3941[3941]
- Add fileset for the Linux authorization logs. {pull}3669[3669]

*Heartbeat*

- Add default ports in HTTP monitor. {pull}3924[3924]

*Metricbeat*

- Add beta Jolokia module. {pull}3844[3844]
- Add dashboard for the MySQL module. {pull}3716[3716]
- Module configuration reloading is now beta instead of experimental. {pull}3841[3841]
- Marked http fields from the HAProxy module optional to improve compatibility with 1.5. {pull}3788[3788]
- Add support for custom HTTP headers and TLS for the Metricbeat modules. {pull}3945[3945]

*Packetbeat*

- Add DNS dashboard for an overview the DNS traffic. {pull}3883[3883]
- Add DNS Tunneling dashboard to highlight domains with large numbers of subdomains or high data volume. {pull}3884[3884]

[[release-notes-5.3.2]]
=== Beats version 5.3.2
https://github.com/elastic/beats/compare/v5.3.1...v5.3.2[View commits]

==== Bugfixes

*Filebeat*

- Properly shut down crawler in case one prospector is misconfigured. {pull}4037[4037]
- Fix panic in JSON decoding code if the input line is "null". {pull}4042[4042]


[[release-notes-5.3.1]]
=== Beats version 5.3.1
https://github.com/elastic/beats/compare/v5.3.0...v5.3.1[View commits]

==== Bugfixes

*Affecting all Beats*

- Fix panic when testing regex-AST to match against date patterns. {issue}3889[3889]
- Fix panic due to race condition in kafka output. {pull}4098[4098]

*Filebeat*

- Fix modules default file permissions. {pull}3879[3879]
- Allow `-` in Apache access log byte count. {pull}3863[3863]

*Metricbeat*

- Avoid errors when some Apache status fields are missing. {issue}3074[3074]


[[release-notes-5.3.0]]
=== Beats version 5.3.0
https://github.com/elastic/beats/compare/v5.2.2...v5.3.0[View commits]

==== Breaking changes

*Affecting all Beats*

- Configuration files must be owned by the user running the Beat or by root, and they must not be writable by others. {pull}3544[3544] {pull}3689[3689]
- Change Beat generator. Use `$GOPATH/src/github.com/elastic/beats/script/generate.py` to generate a beat. {pull}3452[3452]

*Filebeat*

- Always use absolute path for event and registry. This can lead to issues when relative paths were used before. {pull}3328[3328]

*Metricbeat*

- Linux cgroup metrics are now enabled by default for the system process metricset. The configuration option for the feature was renamed from `cgroups` to `process.cgroups.enabled`. {pull}3519[3519]
- Change field names `couchbase.node.couch.*.actual_disk_size.*` to `couchbase.node.couch.*.disk_size.*` {pull}3545[3545]

==== Bugfixes

*Affecting all Beats*

- Add `_id`, `_type`, `_index` and `_score` fields in the generated index pattern. {pull}3282[3282]

*Filebeat*
- Always use absolute path for event and registry. {pull}3328[3328]
- Raise an exception in case there is a syntax error in one of the configuration files available under
  filebeat.config_dir. {pull}3573[3573]
- Fix empty registry file on machine crash. {issue}3537[3537]

*Metricbeat*

- Add error handling to system process metricset for when Linux cgroups are missing from the kernel. {pull}3692[3692]
- Add labels to the Docker healthcheck metricset output. {pull}3707[3707]

*Winlogbeat*

- Fix handling of empty strings in event_data. {pull}3705[3705]

==== Added

*Affecting all Beats*

- Files created by Beats (logs, registry, file output) will have 0600 permissions. {pull}3387[3387].
- RPM/deb packages will now install the config file with 0600 permissions. {pull}3382[3382]
- Add the option to pass custom HTTP headers to the Elasticsearch output. {pull}3400[3400]
- Unify `regexp` and `contains` conditionals, for both to support array of strings and convert numbers to strings if required. {pull}3469[3469]
- Add the option to load the sample dashboards during the Beat startup phase. {pull}3506[3506]
- Disabled date detection in Elasticsearch index templates. Date fields must be explicitly defined in index templates. {pull}3528[3528]
- Using environment variables in the configuration file is now GA, instead of experimental. {pull}3525[3525]

*Filebeat*

- Add Filebeat modules for system, apache2, mysql, and nginx. {issue}3159[3159]
- Add the `pipeline` config option at the prospector level, for configuring the Ingest Node pipeline ID. {pull}3433[3433]
- Update regular expressions used for matching file names or lines (multiline, include/exclude functionality) to new matchers improving performance of simple string matches. {pull}3469[3469]
- The `symlinks` and `harvester_limit` settings are now GA, instead of experimental. {pull}3525[3525]
- close_timeout is also applied when the output is blocking. {pull}3511[3511]
- Improve handling of different path variants on Windows. {pull}3781[3781]
- Add multiline.flush_pattern option, for specifying the 'end' of a multiline pattern {pull}4019[4019]

*Heartbeat*

- Add `tags`, `fields` and `fields_under_root` in monitors configuration. {pull}3623[3623]

*Metricbeat*

- Add experimental dbstats metricset to MongoDB module. {pull}3228[3228]
- Use persistent, direct connections to the configured nodes for MongoDB module. {pull}3228[3228]
- Add dynamic configuration reloading for modules. {pull}3281[3281]
- Add docker health metricset {pull}3357[3357]
- Add docker image metricset {pull}3467[3467]
- System module uses new matchers for white-listing processes. {pull}3469[3469]
- Add Beta CEPH module with health metricset. {pull}3311[3311]
- Add Beta php_fpm module with pool metricset. {pull}3415[3415]
- The Docker, Kafka, and Prometheus modules are now Beta, instead of experimental. {pull}3525[3525]
- The HAProxy module is now GA, instead of experimental. {pull}3525[3525]
- Add the ability to collect the environment variables from system processes. {pull}3337[3337]

==== Deprecated

*Affecting all Beats*

- Usage of field `_type` is deprecated. It should not be used in queries or dashboards. {pull}3409[3409]

*Filebeat*

- The experimental `publish_async` option is now deprecated and is planned to be removed in 6.0. {pull}3525[3525]


[[release-notes-5.2.2]]
=== Beats version 5.2.2
https://github.com/elastic/beats/compare/v5.2.1...v5.2.2[View commits]

*Metricbeat*

- Fix bug docker module hanging when docker container killed. {issue}3610[3610]
- Set timeout to period instead of 1s by default as documented. {pull}3612[3612]

[[release-notes-5.2.1]]
=== Beats version 5.2.1
https://github.com/elastic/beats/compare/v5.2.0...v5.2.1[View commits]

==== Bugfixes

*Metricbeat*

- Fix go routine leak in docker module. {pull}3492[3492]

*Packetbeat*

- Fix error in the NFS sample dashboard. {pull}3548[3548]

*Winlogbeat*

- Fix error in the Winlogbeat sample dashboard. {pull}3548[3548]

[[release-notes-5.2.0]]
=== Beats version 5.2.0
https://github.com/elastic/beats/compare/v5.1.2...v5.2.0[View commits]

==== Bugfixes

*Affecting all Beats*

- Fix overwriting explicit empty config sections. {issue}2918[2918]

*Filebeat*

- Fix alignment issue were Filebeat compiled with Go 1.7.4 was crashing on 32 bits system. {issue}3273[3273]

*Metricbeat*

- Fix service times-out at startup. {pull}3056[3056]
- Kafka module case sensitive host name matching. {pull}3193[3193]
- Fix interface conversion panic in couchbase module {pull}3272[3272]

*Packetbeat*

- Fix issue where some Cassandra visualizations were showing data from all protocols. {issue}3314[3314]

==== Added

*Affecting all Beats*

- Add support for passing list and dictionary settings via -E flag.
- Support for parsing list and dictionary setting from environment variables.
- Added new flags to import_dashboards (-cacert, -cert, -key, -insecure). {pull}3139[3139] {pull}3163[3163]
- The limit for the number of fields is increased via the mapping template. {pull}3275[3275]
- Updated to Go 1.7.4. {pull}3277[3277]
- Added a NOTICE file containing the notices and licenses of the dependencies. {pull}3334[3334].

*Heartbeat*

- First release, containing monitors for ICMP, TCP, and HTTP.

*Filebeat*

- Add enabled config option to prospectors. {pull}3157[3157]
- Add target option for decoded_json_field. {pull}3169[3169]

*Metricbeat*

- Kafka module broker matching enhancements. {pull}3129[3129]
- Add a couchbase module with metricsets for node, cluster and bucket. {pull}3081[3081]
- Export number of cores for CPU module. {pull}3192[3192]
- Experimental Prometheus module. {pull}3202[3202]
- Add system socket module that reports all TCP sockets. {pull}3246[3246]
- Kafka consumer groups metricset. {pull}3240[3240]
- Add jolokia module with dynamic jmx metricset. {pull}3570[3570]

*Winlogbeat*

- Reduced amount of memory allocated while reading event log records. {pull}3113[3113] {pull}3118[3118]

[[release-notes-5.1.2]]
=== Beats version 5.1.2
https://github.com/elastic/beats/compare/v5.1.1...v5.1.2[View commits]

==== Bugfixes

*Filebeat*

- Fix registry migration issue from old states where files were only harvested after second restart. {pull}3322[3322]

*Packetbeat*

- Fix error on importing dashboards due to colons in the Cassandra dashboard. {issue}3140[3140]
- Fix error on importing dashboards due to the wrong type for the geo_point fields. {pull}3147[3147]

*Winlogbeat*

- Fix for "The array bounds are invalid" error when reading large events. {issue}3076[3076]

[[release-notes-5.1.1]]
=== Beats version 5.1.1
https://github.com/elastic/beats/compare/v5.0.2...v5.1.1[View commits]

==== Breaking changes

*Metricbeat*

- Change data structure of experimental haproxy module. {pull}3003[3003]

*Filebeat*

- If a file is falling under `ignore_older` during startup, offset is now set to end of file instead of 0.
  With the previous logic the whole file was sent in case a line was added and it was inconsistent with
  files which were harvested previously. {pull}2907[2907]
- `tail_files` is now only applied on the first scan and not for all new files. {pull}2932[2932]

==== Bugfixes

*Affecting all Beats*

- Fix empty benign errors logged by processor actions. {pull}3046[3046]

*Metricbeat*

- Calculate the fsstat values per mounting point, and not filesystem. {pull}2777[2777]

==== Added

*Affecting all Beats*

- Add add_cloud_metadata processor for collecting cloud provider metadata. {pull}2728[2728]
- Added decode_json_fields processor for decoding fields containing JSON strings. {pull}2605[2605]
- Add Tencent Cloud provider for add_cloud_metadata processor. {pull}4023[4023]
- Add Alibaba Cloud provider for add_cloud_metadata processor. {pull}4111[4111]

*Metricbeat*

- Add experimental Docker module. Provided by Ingensi and @douaejeouit based on dockbeat.
- Add a sample Redis Kibana dashboard. {pull}2916[2916]
- Add support for MongoDB 3.4 and WiredTiger metrics. {pull}2999[2999]
- Add experimental kafka module with partition metricset. {pull}2969[2969]
- Add raw config option for mysql/status metricset. {pull}3001[3001]
- Add command fields for mysql/status metricset. {pull}3251[3251]

*Filebeat*

- Add command line option `-once` to run Filebeat only once and then close. {pull}2456[2456]
- Only load matching states into prospector to improve state handling {pull}2840[2840]
- Reset all states ttl on startup to make sure it is overwritten by new config {pull}2840[2840]
- Persist all states for files which fall under `ignore_older` to have consistent behaviour {pull}2859[2859]
- Improve shutdown behaviour with large number of files. {pull}3035[3035]

*Winlogbeat*

- Add `event_logs.batch_read_size` configuration option. {pull}2641[2641]

[[release-notes-5.1.0]]
=== Beats version 5.1.0 (skipped)

Version 5.1.0 doesn't exist because, for a short period of time, the Elastic
Yum and Apt repositories included unreleased binaries labeled 5.1.0. To avoid
confusion and upgrade issues for the people that have installed these without
realizing, we decided to skip the 5.1.0 version and release 5.1.1 instead.

[[release-notes-5.0.2]]
=== Beats version 5.0.2
https://github.com/elastic/beats/compare/v5.0.1...v5.0.2[View commits]

==== Bugfixes

*Metricbeat*

- Fix the `password` option in the MongoDB module. {pull}2995[2995]


[[release-notes-5.0.1]]
=== Beats version 5.0.1
https://github.com/elastic/beats/compare/v5.0.0...v5.0.1[View commits]

==== Bugfixes

*Metricbeat*

- Fix `system.process.start_time` on Windows. {pull}2848[2848]
- Fix `system.process.ppid` on Windows. {issue}2860[2860]
- Fix system process metricset for Windows XP and 2003. `cmdline` will be unavailable. {issue}1704[1704]
- Fix access denied issues in system process metricset by enabling SeDebugPrivilege on Windows. {issue}1897[1897]
- Fix system diskio metricset for Windows XP and 2003. {issue}2885[2885]

*Packetbeat*

- Fix 'index out of bounds' bug in Packetbeat DNS protocol plugin. {issue}2872[2872]

*Filebeat*

- Fix registry cleanup issue when files falling under ignore_older after restart. {issue}2818[2818]


==== Added

*Metricbeat*

- Add username and password config options to the PostgreSQL module. {pull}2889[2890]
- Add username and password config options to the MongoDB module. {pull}2889[2889]
- Add system core metricset for Windows. {pull}2883[2883]

*Packetbeat*

- Define `client_geoip.location` as geo_point in the mappings to be used by the GeoIP processor in the Ingest Node pipeline.
  {pull}2795[2795]

*Filebeat*

- Stop Filebeat on registrar loading error. {pull}2868[2868]


include::libbeat/docs/release-notes/5.0.0.asciidoc[]

[[release-notes-5.0.0-ga]]
=== Beats version 5.0.0-GA
https://github.com/elastic/beats/compare/v5.0.0-rc1...v5.0.0[View commits]

The list below covers the changes between 5.0.0-rc1 and 5.0.0 GA only.

==== Bugfixes

*Affecting all Beats*

- Fix kafka output re-trying batches with too large events. {issue}2735[2735]
- Fix kafka output protocol error if `version: 0.10` is configured. {issue}2651[2651]
- Fix kafka output connection closed by broker on SASL/PLAIN. {issue}2717[2717]

*Metricbeat*

- Fix high CPU usage on macOS when encountering processes with long command lines. {issue}2747[2747]
- Fix high value of `system.memory.actual.free` and `system.memory.actual.used`. {issue}2653[2653]
- Change several `OpenProcess` calls on Windows to request the lowest possible access privilege.  {issue}1897[1897]
- Fix system.memory.actual.free high value on Windows. {issue}2653[2653]

*Filebeat*

- Fix issue when clean_removed and clean_inactive were used together that states were not directly removed from the registry.
- Fix issue where upgrading a 1.x registry file resulted in duplicate state entries. {pull}2792[2792]

==== Added

*Affecting all Beats*

- Add beat.version fields to all events.

[[release-notes-5.0.0-rc1]]
=== Beats version 5.0.0-rc1
https://github.com/elastic/beats/compare/v5.0.0-beta1...v5.0.0-rc1[View commits]

==== Breaking changes

*Affecting all Beats*

- A dynamic mapping rule is added to the default Elasticsearch template to treat strings as keywords by default. {pull}2688[2688]

==== Bugfixes

*Affecting all Beats*

- Make sure Beats sent always float values when they are defined as float by sending 5.00000 instead of 5. {pull}2627[2627]
- Fix ignoring all fields from drop_fields in case the first field is unknown. {pull}2685[2685]
- Fix dynamic configuration int/uint to float type conversion. {pull}2698[2698]
- Fix primitive types conversion if values are read from environment variables. {pull}2698[2698]

*Metricbeat*

- Fix default configuration file on Windows to not enabled the `load` metricset. {pull}2632[2632]

*Packetbeat*

- Fix the `bpf_filter` setting. {issue}2660[2660]

*Filebeat*

- Fix input buffer on encoding problem. {pull}2416[2416]

==== Deprecated

*Affecting all Beats*

- Setting `port` has been deprecated in Redis and Logstash outputs. {pull}2620[2620]


[[release-notes-5.0.0-beta1]]
=== Beats version 5.0.0-beta1
https://github.com/elastic/beats/compare/v5.0.0-alpha5...v5.0.0-beta1[View commits]

==== Breaking changes

*Affecting all Beats*

- Change Elasticsearch output index configuration to be based on format strings. If index has been configured, no date will be appended anymore to the index name. {pull}2119[2119]
- Replace `output.kafka.use_type` by `output.kafka.topic` accepting a format string. {pull}2188[2188]
- If the path specified by the `-c` flag is not absolute and `-path.config` is not specified, it
  is considered relative to the current working directory. {pull}2245[2245]
- rename `tls` configurations section to `ssl`. {pull}2330[2330]
- rename `certificate_key` configuration to `key`. {pull}2330[2330]
- replace `tls.insecure` with `ssl.verification_mode` setting. {pull}2330[2330]
- replace `tls.min/max_version` with `ssl.supported_protocols` setting requiring full protocol name. {pull}2330[2330]

*Metricbeat*

- Change field type system.process.cpu.start_time from keyword to date. {issue}1565[1565]
- redis/info metricset fields were renamed up according to the naming conventions.

*Packetbeat*

- Group HTTP fields under `http.request` and `http.response` {pull}2167[2167]
- Export `http.request.body` and `http.response.body` when configured under `include_body_for` {pull}2167[2167]
- Move `ignore_outgoing` config to `packetbeat.ignore_outgoing` {pull}2393[2393]

*Filebeat*

- Set close_inactive default to 5 minutes (was 1 hour before)
- Set clean_removed and close_removed to true by default

==== Bugfixes

*Affecting all Beats*

- Fix logstash output handles error twice when asynchronous sending fails. {pull}2441[2441]
- Fix Elasticsearch structured error response parsing error. {issue}2229[2229]
- Fixed the run script to allow the overriding of the configuration file. {issue}2171[2171]
- Fix logstash output crash if no hosts are configured. {issue}2325[2325]
- Fix array value support in -E CLI flag. {pull}2521[2521]
- Fix merging array values if -c CLI flag is used multiple times. {pull}2521[2521]
- Fix beats failing to start due to invalid duplicate key error in configuration file. {pull}2521[2521]
- Fix panic on non writable logging directory. {pull}2571[2571]

*Metricbeat*

- Fix module filters to work properly with drop_event filter. {issue}2249[2249]

*Packetbeat*

- Fix mapping for some Packetbeat flow metrics that were not marked as being longs. {issue}2177[2177]
- Fix handling of messages larger than the maximum message size (10MB). {pull}2470[2470]

*Filebeat*

- Fix processor failure in Filebeat when using regex, contain, or equals with the message field. {issue}2178[2178]
- Fix async publisher sending empty events {pull}2455[2455]
- Fix potential issue with multiple harvester per file on large file numbers or slow output {pull}2541[2541]

*Winlogbeat*

- Fix corrupt registry file that occurs on power loss by disabling file write caching. {issue}2313[2313]

==== Added

*Affecting all Beats*

- Add script to generate the Kibana index-pattern from fields.yml. {pull}2122[2122]
- Enhance Redis output key selection based on format string. {pull}2169[2169]
- Configurable Redis `keys` using filters and format strings. {pull}2169[2169]
- Add format string support to `output.kafka.topic`. {pull}2188[2188]
- Add `output.kafka.topics` for more advanced kafka topic selection per event. {pull}2188[2188]
- Add support for Kafka 0.10. {pull}2190[2190]
- Add SASL/PLAIN authentication support to kafka output. {pull}2190[2190]
- Make Kafka metadata update configurable. {pull}2190[2190]
- Add Kafka version setting (optional) enabling kafka broker version support. {pull}2190[2190]
- Add Kafka message timestamp if at least version 0.10 is configured. {pull}2190[2190]
- Add configurable Kafka event key setting. {pull}2284[2284]
- Add settings for configuring the kafka partitioning strategy. {pull}2284[2284]
- Add partitioner settings `reachable_only` to ignore partitions not reachable by network. {pull}2284[2284]
- Enhance contains condition to work on fields that are arrays of strings. {issue}2237[2237]
- Lookup the configuration file relative to the `-path.config` CLI flag. {pull}2245[2245]
- Re-write import_dashboards.sh in Golang. {pull}2155[2155]
- Update to Go 1.7. {pull}2306[2306]
- Log total non-zero internal metrics on shutdown. {pull}2349[2349]
- Add support for encrypted private key files by introducing `ssl.key_passphrase` setting. {pull}2330[2330]
- Add experimental symlink support with `symlinks` config {pull}2478[2478]
- Improve validation of registry file on startup.

*Metricbeat*

- Use the new scaled_float Elasticsearch type for the percentage values. {pull}2156[2156]
- Add experimental cgroup metrics to the system/process MetricSet. {pull}2184[2184]
- Added a PostgreSQL module. {pull}2253[2253]
- Improve mapping by converting half_float to scaled_float and integers to long. {pull}2430[2430]
- Add experimental haproxy module. {pull}2384[2384]
- Add Kibana dashboard for cgroups data {pull}2555[2555]

*Packetbeat*

- Add Cassandra protocol analyzer to Packetbeat. {pull}1959[1959]
- Match connections with IPv6 addresses to processes {pull}2254[2254]
- Add IP address to -devices command output {pull}2327[2327]
- Add configuration option for the maximum message size. Used to be hard-coded to 10 MB. {pull}2470[2470]

*Filebeat*

- Introduce close_timeout harvester options {issue}1926[1926]
- Strip BOM from first message in case of BOM files {issue}2351[2351]
- Add harvester_limit option {pull}2417[2417]

==== Deprecated

*Affecting all Beats*

- Topology map is deprecated. This applies to the settings: refresh_topology_freq, topology_expire, save_topology, host_topology, password_topology, db_topology.


[[release-notes-5.0.0-alpha5]]
=== Beats version 5.0.0-alpha5
https://github.com/elastic/beats/compare/v5.0.0-alpha4...v5.0.0-alpha5[View commits]

==== Breaking changes

*Affecting all Beats*

- Rename the `filters` section to `processors`. {pull}1944[1944]
- Introduce the condition with `when` in the processor configuration. {pull}1949[1949]
- The Elasticsearch template is now loaded by default. {pull}1993[1993]
- The Redis output `index` setting is renamed to `key`. `index` still works but it's deprecated. {pull}2077[2077]
- The undocumented file output `index` setting was removed. Use `filename` instead. {pull}2077[2077]

*Metricbeat*

- Create a separate metricSet for load under the system module and remove load information from CPU stats. {pull}2101[2101]
- Add `system.load.norm.1`, `system.load.norm.5` and `system.load.norm.15`. {pull}2101[2101]
- Add threads fields to mysql module. {pull}2484[2484]

*Packetbeat*

- Set `enabled` ` in `packetbeat.protocols.icmp` configuration to `true` by default. {pull}1988[1988]

==== Bugfixes

*Affecting all Beats*

- Fix sync publisher `PublishEvents` return value if client is closed concurrently. {pull}2046[2046]

*Metricbeat*

- Do not send zero values when no value was present in the source. {issue}1972[1972]

*Filebeat*

- Fix potential data loss between Filebeat restarts, reporting unpublished lines as published. {issue}2041[2041]
- Fix open file handler issue. {issue}2028[2028] {pull}2020[2020]
- Fix filtering of JSON events when using integers in conditions. {issue}2038[2038]

*Winlogbeat*

- Fix potential data loss between Winlogbeat restarts, reporting unpublished lines as published. {issue}2041[2041]

==== Added

*Affecting all Beats*

- Periodically log internal metrics. {pull}1955[1955]
- Add enabled setting to all output modules. {pull}1987[1987]
- Command line flag `-c` can be used multiple times. {pull}1985[1985]
- Add OR/AND/NOT to the condition associated with the processors. {pull}1983[1983]
- Add `-E` CLI flag for overwriting single config options via command line. {pull}1986[1986]
- Choose the mapping template file based on the Elasticsearch version. {pull}1993[1993]
- Check stdout being available when console output is configured. {issue}2035[2035]

*Metricbeat*

- Add pgid field to process information. {pull} 2021[2021]

*Packetbeat*

- Add enabled setting to Packetbeat protocols. {pull}1988[1988]
- Add enabled setting to Packetbeat network flows configuration. {pull}1988[1988]

*Filebeat*

- Introduce `close_removed` and `close_renamed` harvester options. {issue}1600[1600]
- Introduce `close_eof` harvester option. {issue}1600[1600]
- Add `clean_removed` and `clean_inactive` config option. {issue}1600[1600]

==== Deprecated

*Filebeat*

- Deprecate `close_older` option and replace it with `close_inactive`. {issue}2051[2051]
- Deprecate `force_close_files` option and replace it with `close_removed` and `close_renamed`. {issue}1600[1600]

[[release-notes-5.0.0-alpha4]]
=== Beats version 5.0.0-alpha4
https://github.com/elastic/beats/compare/v5.0.0-alpha3...v5.0.0-alpha4[View commits]

==== Breaking changes

*Affecting all Beats*

- The topology_expire option of the Elasticsearch output was removed. {pull}1907[1907]

*Filebeat*

- Stop following symlink. Symlinks are now ignored: {pull}1686[1686]

==== Bugfixes

*Affecting all Beats*

- Reset backoff factor on partial ACK. {issue}1803[1803]
- Fix beats load balancer deadlock if max_retries: -1 or publish_async is enabled in filebeat. {issue}1829[1829]
- Fix logstash output with pipelining mode enabled not reconnecting. {issue}1876[1876]
- Empty configuration sections become merge-able with variables containing full path. {pull}1900[1900]
- Fix error message about required fields missing not printing the missing field name. {pull}1900[1900]

*Metricbeat*

- Fix the CPU values returned for each core. {issue}1863[1863]

*Packetbeat*

- Add missing nil-check to memcached GapInStream handler. {issue}1162[1162]
- Fix NFSv4 Operation returning the first found first-class operation available in compound requests. {pull}1821[1821]
- Fix TCP overlapping segments not being handled correctly. {pull}1898[1898]

*Winlogbeat*

- Fix issue with rendering forwarded event log records. {pull}1891[1891]

==== Added

*Affecting all Beats*

- Improve error message if compiling regular expression from config files fails. {pull}1900[1900]
- Compression support in the Elasticsearch output. {pull}1835[1835]

*Metricbeat*

- Add MongoDB module. {pull}1837[1837]


[[release-notes-5.0.0-alpha3]]
=== Beats version 5.0.0-alpha3
https://github.com/elastic/beats/compare/v5.0.0-alpha2...v5.0.0-alpha3[View commits]

==== Breaking changes

*Affecting all Beats*

- All configuration settings under `shipper:` are moved to be top level configuration settings. I.e.
  `shipper.name:` becomes `name:` in the configuration file. {pull}1570[1570]

*Topbeat*

- Topbeat is replaced by Metricbeat.

*Filebeat*

- The state for files which fall under ignore_older is not stored anymore. This has the consequence, that if a file which fell under ignore_older is updated, the whole file will be crawled.

==== Bugfixes

*Winlogbeat*

- Adding missing argument to the "Stop processing" log message. {pull}1590[1590]

==== Added

*Affecting all Beats*

- Add conditions to generic filtering. {pull}1623[1623]

*Metricbeat*

- First public release, containing the following modules: apache, mysql, nginx, redis, system, and zookeeper.

*Filebeat*

- The registry format was changed to an array instead of dict. The migration to the new format will happen automatically at the first startup. {pull}1703[1703]

==== Deprecated

*Affecting all Beats*

- The support for doing GeoIP lookups is deprecated and will be removed in version 6.0. {pull}1601[1601]


[[release-notes-5.0.0-alpha2]]
=== Beats version 5.0.0-alpha2
https://github.com/elastic/beats/compare/v5.0.0-alpha1...v5.0.0-alpha2[View commits]

==== Breaking changes

*Affecting all Beats*

- On DEB/RPM installations, the binary files are now found under `/usr/share/{{beat_name}}/bin`, not in `/usr/bin`. {pull}1385[1385]
- The logs are written by default to self rotating files, instead of syslog. {pull}1371[1371]
- Remove deprecated `host` option from elasticsearch, logstash and redis outputs. {pull}1474[1474]

*Packetbeat*

- Configuration of redis topology support changed. {pull}1353[1353]
- Move all Packetbeat configuration options under the packetbeat namespace {issue}1417[1417]

*Filebeat*

- Default location for the registry file was changed to be `data/registry` from the binary directory,
  rather than `.filebeat` in the current working directory. This affects installations for zip/tar.gz/source,
  the location for DEB and RPM packages stays the same. {pull}1373[1373]

==== Bugfixes

*Affecting all Beats*

- Drain response buffers when pipelining is used by Redis output. {pull}1353[1353]
- Unterminated environment variable expressions in config files will now cause an error {pull}1389[1389]
- Fix issue with the automatic template loading when Elasticsearch is not available on Beat start. {issue}1321[1321]
- Fix bug affecting -cpuprofile, -memprofile, and -httpprof CLI flags {pull}1415[1415]
- Fix race when multiple outputs access the same event with logstash output manipulating event {issue}1410[1410] {pull}1428[1428]
- Seed random number generator using crypto.rand package. {pull}1503{1503]
- Fix beats hanging in -configtest {issue}1213[1213]
- Fix kafka log message output {pull}1516[1516]

*Filebeat*

- Improvements in registrar dealing with file rotation. {pull}1281[1281]
- Fix issue with JSON decoding where `@timestamp` or `type` keys with the wrong type could cause Filebeat
  to crash. {issue}1378[1378]
- Fix issue with JSON decoding where values having `null` as values could crash Filebeat. {issue}1466[1466]
- Multiline reader normalizing newline to use `\n`. {pull}1552[1552]

*Winlogbeat*

- Fix panic when reading messages larger than 32K characters on Windows XP and 2003. {pull}1498[1498]
- Fix panic that occurs when reading a large events on Windows Vista and newer. {pull}1499[1499]

==== Added

*Affecting all Beats*

- Add support for TLS to Redis output. {pull}1353[1353]
- Add SOCKS5 proxy support to Redis output. {pull}1353[1353]
- Failover and load balancing support in redis output. {pull}1353[1353]
- Multiple-worker per host support for redis output. {pull}1353[1353]
- Added ability to escape `${x}` in config files to avoid environment variable expansion {pull}1389[1389]
- Configuration options and CLI flags for setting the home, data and config paths. {pull}1373[1373]
- Configuration options and CLI flags for setting the default logs path. {pull}1437[1437]
- Update to Go 1.6.2 {pull}1447[1447]
- Add Elasticsearch template files compatible with Elasticsearch 2.x. {pull}1501[1501]
- Add scripts for managing the dashboards of a single Beat {pull}1359[1359]

*Packetbeat*

- Fix compile issues for OpenBSD. {pull}1347[1347]

*Topbeat*

- Updated elastic/gosigar version so Topbeat can compile on OpenBSD. {pull}1403[1403]


[[release-notes-5.0.0-alpha1]]
=== Beats version 5.0.0-alpha1
https://github.com/elastic/beats/compare/v1.2.0...v5.0.0-alpha1[View commits]

==== Breaking changes

*libbeat*

- Run function to start a Beat now returns an error instead of directly exiting. {pull}771[771]
- The method signature of HandleFlags() was changed to allow returning an error {pull}1249[1249]
- Require braces for environment variable expansion in config files {pull}1304[1304]

*Packetbeat*

- Rename output fields in the dns package. Former flag `recursion_allowed` becomes `recursion_available`. {pull}803[803]
  Former SOA field `ttl` becomes `minimum`. {pull}803[803]
- The fully qualified domain names which are part of output fields values of the dns package now terminate with a dot. {pull}803[803]
- Remove the count field from the exported event {pull}1210[1210]

*Topbeat*

- Rename `proc.cpu.user_p` with `proc.cpu.total_p` as it includes CPU time spent in kernel space {pull}631[631]
- Remove `count` field from the exported fields {pull}1207[1207]
- Rename `input` top level config option to `topbeat`

*Filebeat*

- Scalar values in used in the `fields` configuration setting are no longer automatically converted to strings. {pull}1092[1092]
- Count field was removed from event as not used in filebeat {issue}778[778]

*Winlogbeat*

- The `message_inserts` field was replaced with the `event_data` field {issue}1053[1053]
- The `category` field was renamed to `task` to better align with the Windows Event Log API naming {issue}1053[1053]
- Remove the count field from the exported event {pull}1218[1218]


==== Bugfixes

*Affecting all Beats*

- Logstash output will not retry events that are not JSON-encodable {pull}927[927]

*Packetbeat*

- Create a proper BPF filter when ICMP is the only enabled protocol {issue}757[757]
- Check column length in pgsql parser. {issue}565[565]
- Harden pgsql parser. {issue}565[565]

*Topbeat*

- Fix issue with `cpu.system_p` being greater than 1 on Windows {pull}1128[1128]

*Filebeat*

- Stop filebeat if started without any prospectors defined or empty prospectors {pull}644[644] {pull}647[647]
- Improve shutdown of crawler and prospector to wait for clean completion {pull}720[720]
- Omit `fields` from Filebeat events when null {issue}899[899]

*Winlogbeat*

==== Added

*Affecting all Beats*

- Update builds to Golang version 1.6
- Add option to Elasticsearch output to pass http parameters in index operations {issue}805[805]
- Improve Logstash and Elasticsearch backoff behavior. {pull}927[927]
- Add experimental Kafka output. {pull}942[942]
- Add config file option to configure GOMAXPROCS. {pull}969[969]
- Improve shutdown handling in libbeat. {pull}1075[1075]
- Add `fields` and `fields_under_root` options under the `shipper` configuration {pull}1092[1092]
- Add the ability to use a SOCKS5 proxy with the Logstash output {issue}823[823]
- The `-configtest` flag will now print "Config OK" to stdout on success {pull}1249[1249]

*Packetbeat*

- Change the DNS library used throughout the dns package to github.com/miekg/dns. {pull}803[803]
- Add support for NFS v3 and v4. {pull}1231[1231]
- Add support for EDNS and DNSSEC. {pull}1292[1292]

*Topbeat*

- Add `username` to processes {pull}845[845]

*Filebeat*

- Add the ability to set a list of tags for each prospector {pull}1092[1092]
- Add JSON decoding support {pull}1143[1143]


*Winlogbeat*

- Add caching of event metadata handles and the system render context for the wineventlog API {pull}888[888]
- Improve config validation by checking for unknown top-level YAML keys. {pull}1100[1100]
- Add the ability to set tags, fields, and fields_under_root as options for each event log {pull}1092[1092]
- Add additional data to the events published by Winlogbeat. The new fields are `activity_id`,
`event_data`, `keywords`, `opcode`, `process_id`, `provider_guid`, `related_activity_id`,
`task`, `thread_id`, `user_data`, and `version`. {issue}1053[1053]
- Add `event_id`, `level`, and `provider` configuration options for filtering events {pull}1218[1218]
- Add `include_xml` configuration option for including the raw XML with the event {pull}1218[1218]

==== Known issues
* All Beats can hang or panic on shutdown if the next server in the pipeline (e.g. Elasticsearch or Logstash) is
  not reachable. {issue}1319[1319]
* When running the Beats as a service on Windows, you need to manually load the Elasticsearch mapping
  template. {issue}1315[1315]
* The ES template automatic load doesn't work if Elasticsearch is not available when the Beat is starting. {issue}1321[1321]

[[release-notes-1.3.1]]
=== Beats version 1.3.1
https://github.com/elastic/beats/compare/v1.3.0...v1.3.1[View commits]

==== Bugfixes

*Filebeat*

- Fix a concurrent bug on filebeat startup with a large number of prospectors defined. {pull}2509[2509]

*Packetbeat*

- Fix description for the -I CLI flag. {pull}2480[2480]

*Winlogbeat*

- Fix corrupt registry file that occurs on power loss by disabling file write caching. {issue}2313[2313]

[[release-notes-1.3.0]]
=== Beats version 1.3.0
https://github.com/elastic/beats/compare/v1.2.3...v1.3.0[View commits]

==== Deprecated

*Filebeat*

- Undocumented support for following symlinks is deprecated. Filebeat will not follow symlinks in version 5.0. {pull}1767[1767]

==== Bugfixes

*Affecting all Beats*

- Fix beats load balancer deadlock if `max_retries: -1` or `publish_async` is enabled in filebeat. {issue}1829[1829]
- Fix output modes backoff counter reset. {issue}1803[1803] {pull}1814[1814] {pull}1818[1818]
- Set logstash output default bulk_max_size to 2048. {issue}1662[1662]
- Seed random number generator using crypto.rand package. {pull}1503[1503]
- Check stdout being available when console output is configured. {issue}2063[2063]

*Packetbeat*

- Add missing nil-check to memcached GapInStream handler. {issue}1162[1162]
- Fix NFSv4 Operation returning the first found first-class operation available in compound requests. {pull}1821[1821]
- Fix TCP overlapping segments not being handled correctly. {pull}1917[1917]

==== Added

*Affecting all Beats*

- Updated to Go 1.7


[[release-notes-1.2.3]]
=== Beats version 1.2.3
https://github.com/elastic/beats/compare/v1.2.2...v1.2.3[View commits]

==== Bugfixes

*Topbeat*

- Fix high CPU usage when using filtering under Windows. {pull}1598[1598]

*Filebeat*

- Fix rotation issue with ignore_older. {issue}1528[1528]

*Winlogbeat*

- Fix panic when reading messages larger than 32K characters on Windows XP and 2003. {pull}1498[1498]

==== Added

*Filebeat*

- Prevent file opening for files which reached ignore_older. {pull}1649[1649]


[[release-notes-1.2.2]]
=== Beats version 1.2.2
https://github.com/elastic/beats/compare/v1.2.0...v1.2.2[View commits]

==== Bugfixes

*Affecting all Beats*

- Fix race when multiple outputs access the same event with Logstash output manipulating event. {issue}1410[1410]
- Fix go-daemon (supervisor used in init scripts) hanging when executed over SSH. {issue}1394[1394]

*Filebeat*

- Improvements in registrar dealing with file rotation. {issue}1281[1281]


[[release-notes-1.2.1]]
=== Beats version 1.2.1
https://github.com/elastic/beats/compare/v1.2.0...v1.2.1[View commits]

==== Breaking changes

*Affecting all Beats*

- Require braces for environment variable expansion in config files {pull}1304[1304]
- Removed deprecation warning for the Redis output. {pull}1282[1282]

*Topbeat*

- Fixed name of the setting `stats.proc` to `stats.process` in the default configuration file. {pull}1343[1343]
- Fix issue with cpu.system_p being greater than 1 on Windows {pull}1128[1128]

==== Added

*Topbeat*

- Add username to processes {pull}845[845]


[[release-notes-1.2.0]]
=== Beats version 1.2.0
https://github.com/elastic/beats/compare/v1.1.2...v1.2.0[View commits]

==== Breaking changes

*Filebeat*

- Default config for ignore_older is now infinite instead of 24h, means ignore_older is disabled by default. Use close_older to only close file handlers.

==== Bugfixes

*Packetbeat*

- Split real_ip_header value when it contains multiple IPs {pull}1241[1241]

*Winlogbeat*

- Fix invalid `event_id` on Windows XP and Windows 2003 {pull}1227[1227]

==== Added

*Affecting all Beats*

- Add ability to override configuration settings using environment variables {issue}114[114]
- Libbeat now always exits through a single exit method for proper cleanup and control {pull}736[736]
- Add ability to create Elasticsearch mapping on startup {pull}639[639]

*Topbeat*

- Add the command line used to start processes {issue}533[533]

*Filebeat*

- Add close_older configuration option to complete ignore_older https://github.com/elastic/filebeat/issues/181[181]

[[release-notes-1.1.2]]
=== Beats version 1.1.2
https://github.com/elastic/beats/compare/v1.1.1...v1.1.2[View commits]

==== Bugfixes

*Filebeat*

- Fix registrar bug for rotated files {pull}1010[1010]


[[release-notes-1.1.1]]
=== Beats version 1.1.1
https://github.com/elastic/beats/compare/v1.1.0...v1.1.1[View commits]

==== Bugfixes

*Affecting all Beats*

- Fix logstash output loop hanging in infinite loop on too many output errors. {pull}944[944]
- Fix critical bug in filebeat and winlogbeat potentially dropping events. {pull}953[953]

[[release-notes-1.1.0]]
=== Beats version 1.1.0
https://github.com/elastic/beats/compare/v1.0.1...v1.1.0[View commits]

==== Bugfixes

*Affecting all Beats*

- Fix logging issue with file based output where newlines could be misplaced
  during concurrent logging {pull}650[650]
- Reduce memory usage by separate queue sizes for single events and bulk events. {pull}649[649] {issue}516[516]
- Set default default bulk_max_size value to 2048 {pull}628[628]

*Packetbeat*

- Fix setting direction to out and use its value to decide when dropping events if ignore_outgoing is enabled {pull}557[557]
- Fix logging issue with file-based output where newlines could be misplaced
  during concurrent logging {pull}650[650]
- Reduce memory usage by having separate queue sizes for single events and bulk events. {pull}649[649] {issue}516[516]
- Set default bulk_max_size value to 2048 {pull}628[628]
- Fix logstash window size of 1 not increasing. {pull}598[598]

*Packetbeat*

- Fix the condition that determines whether the direction of the transaction is set to "outgoing". Packetbeat uses the
  direction field to determine which transactions to drop when dropping outgoing transactions. {pull}557[557]
- Allow PF_RING sniffer type to be configured using pf_ring or pfring {pull}671[671]

*Filebeat*

- Set spool_size default value to 2048 {pull}628[628]

==== Added

*Affecting all Beats*

- Add include_fields and drop_fields as part of generic filtering {pull}1120[1120]
- Make logstash output compression level configurable. {pull}630[630]
- Some publisher options refactoring in libbeat {pull}684[684]
- Move event preprocessor applying GeoIP to packetbeat {pull}772[772]

*Packetbeat*

- Add support for capturing DNS over TCP network traffic. {pull}486[486] {pull}554[554]

*Topbeat*

- Group all CPU usage per core statistics and export them optionally if cpu_per_core is configured {pull}496[496]

*Filebeat*

- Add multiline support for combining multiple related lines into one event. {issue}461[461]
- Add `exclude_lines` and `include_lines` options for regexp based line filtering. {pull}430[430]
- Add `exclude_files` configuration option. {pull}563[563]
- Add experimental option to enable filebeat publisher pipeline to operate asynchronously {pull}782[782]

*Winlogbeat*

- First public release of Winlogbeat

[[release-notes-1.0.1]]
=== Beats version 1.0.1
https://github.com/elastic/beats/compare/v1.0.0...v1.0.1[Check 1.0.1 diff]

==== Bugfixes

*Filebeat*

- Fix force_close_files in case renamed file appeared very fast. https://github.com/elastic/filebeat/pull/302[302]

*Packetbeat*

- Improve MongoDB message correlation. {issue}377[377]
- Improve redis parser performance. {issue}442[422]
- Fix panic on nil in redis protocol parser. {issue}384[384]
- Fix errors redis parser when messages are split in multiple TCP segments. {issue}402[402]
- Fix errors in redis parser when length prefixed strings contain sequences of CRLF. {issue}#402[402]
- Fix errors in redis parser when dealing with nested arrays. {issue}402[402]

[[release-notes-1.0.0]]
=== Beats version 1.0.0
https://github.com/elastic/beats/compare/1.0.0-rc2...1.0.0[Check 1.0.0 diff]

==== Breaking changes

*Topbeat*

- Change proc type to process #138


==== Bugfixes

*Affecting all Beats*

- Fix random panic on shutdown by calling shutdown handler only once. elastic/filebeat#204
- Fix credentials are not send when pinging an elasticsearch host. elastic/filebeat#287

*Filebeat*

- Fix problem that harvesters stopped reading after some time and filebeat stopped processing events #257
- Fix line truncating by internal buffers being reused by accident #258
- Set default ignore_older to 24 hours #282




[[release-notes-1.0.0-rc2]]
=== Beats version 1.0.0-rc2
https://github.com/elastic/beats/compare/1.0.0-rc1...1.0.0-rc2[Check 1.0.0-rc2
diff]

==== Breaking changes

*Affecting all Beats*

- The `shipper` output field is renamed to `beat.name`. #285
- Use of `enabled` as a configuration option for outputs (elasticsearch,
  logstash, etc.) has been removed. #264
- Use of `disabled` as a configuration option for tls has been removed. #264
- The `-test` command line flag was renamed to `-configtest`. #264
- Disable geoip by default. To enable it uncomment in config file. #305


*Filebeat*

- Removed utf-16be-bom encoding support. Support will be added with fix for #205
- Rename force_close_windows_files to force_close_files and make it available for all platforms.


==== Bugfixes

*Affecting all Beats*

- Disable logging to stderr after configuration phase. #276
- Set the default file logging path when not set in config. #275
- Fix bug silently dropping records based on current window size. elastic/filebeat#226
- Fix direction field in published events. #300
- Fix elasticsearch structured errors breaking error handling. #309

*Packetbeat*

- Packetbeat will now exit if a configuration error is detected. #357
- Fixed an issue handling DNS requests containing no questions. #369

*Topbeat*

- Fix leak of Windows handles. #98
- Fix memory leak of process information. #104

*Filebeat*

- Filebeat will now exit if a configuration error is detected. #198
- Fix to enable prospector to harvest existing files that are modified. #199
- Improve line reading and encoding to better keep track of file offsets based
  on encoding. #224
- Set input_type by default to "log"


==== Added

*Affecting all Beats*

- Added `beat.hostname` to contain the hostname where the Beat is running on as
  returned by the operating system. #285
- Added timestamp for file logging. #291

*Filebeat*

- Handling end of line under windows was improved #233



[[release-notes-1.0.0-rc1]]
=== Beats version 1.0.0-rc1
https://github.com/elastic/beats/compare/1.0.0-beta4...1.0.0-rc1[Check
1.0.0-rc1 diff]

==== Breaking changes

*Affecting all Beats*

- Rename timestamp field with @timestamp. #237

*Packetbeat*

- Rename timestamp field with @timestamp. #343

*Topbeat*

- Rename timestamp field with @timestamp for a better integration with
Logstash. #80

*Filebeat*

- Rename the timestamp field with @timestamp #168
- Rename tail_on_rotate prospector config to tail_files
- Removal of line field in event. Line number was not correct and does not add value. #217


==== Bugfixes

*Affecting all Beats*

- Use stderr for console log output. #219
- Handle empty event array in publisher. #207
- Respect '*' debug selector in IsDebug. #226 (elastic/packetbeat#339)
- Limit number of workers for Elasticsearch output. elastic/packetbeat#226
- On Windows, remove service related error message when running in the console. #242
- Fix waitRetry no configured in single output mode configuration. elastic/filebeat#144
- Use http as the default scheme in the elasticsearch hosts #253
- Respect max bulk size if bulk publisher (collector) is disabled or sync flag is set.
- Always evaluate status code from Elasticsearch responses when indexing events. #192
- Use bulk_max_size configuration option instead of bulk_size. #256
- Fix max_retries=0 (no retries) configuration option. #266
- Filename used for file based logging now defaults to beat name. #267

*Packetbeat*

- Close file descriptors used to monitor processes. #337
- Remove old RPM spec file. It moved to elastic/beats-packer. #334

*Topbeat*

- Don't wait for one period until shutdown #75

*Filebeat*

- Omit 'fields' from event JSON when null. #126
- Make offset and line value of type long in elasticsearch template to prevent overflow. #140
- Fix locking files for writing behaviour. #156
- Introduce 'document_type' config option per prospector to define document type
  for event stored in elasticsearch. #133
- Add 'input_type' field to published events reporting the prospector type being used. #133
- Fix high CPU usage when not connected to Elasticsearch or Logstash. #144
- Fix issue that files were not crawled anymore when encoding was set to something other then plain. #182


==== Added

*Affecting all Beats*

- Add Console output plugin. #218
- Add timestamp to log messages #245
- Send @metadata.beat to Logstash instead of @metadata.index to prevent
  possible name clashes and give user full control over index name used for
  Elasticsearch
- Add logging messages for bulk publishing in case of error #229
- Add option to configure number of parallel workers publishing to Elasticsearch
  or Logstash.
- Set default bulk size for Elasticsearch output to 50.
- Set default http timeout for Elasticsearch to 90s.
- Improve publish retry if sync flag is set by retrying only up to max bulk size
  events instead of all events to be published.

*Filebeat*

- Introduction of backoff, backoff_factor, max_backoff, partial_line_waiting, force_close_windows_files
  config variables to make crawling more configurable.
- All Godeps dependencies were updated to master on 2015-10-21 [#122]
- Set default value for ignore_older config to 10 minutes. #164
- Added the fields_under_root setting to optionally store the custom fields top
level in the output dictionary. #188
- Add more encodings by using x/text/encodings/htmlindex package to select
  encoding by name.




[[release-notes-1.0.0-beta4]]
=== Beats version 1.0.0-beta4
https://github.com/elastic/beats/compare/1.0.0-beta3...1.0.0-beta4[Check
1.0.0-beta4 diff]


==== Breaking changes

*Affecting all Beats*

- Update tls config options naming from dash to underline #162
- Feature/output modes: Introduction of PublishEvent(s) to be used by beats #118 #115

*Packetbeat*

- Renamed http module config file option 'strip_authorization' to 'redact_authorization'
- Save_topology is set to false by default
- Rename elasticsearch index to [packetbeat-]YYYY.MM.DD

*Topbeat*

- Percentage fields (e.g user_p) are exported as a float between 0 and 1 #34


==== Bugfixes

*Affecting all Beats*

- Determine Elasticsearch index for an event based on UTC time #81
- Fixing ES output's defaultDeadTimeout so that it is 60 seconds #103
- ES outputer: fix timestamp conversion #91
- Fix TLS insecure config option #239
- ES outputer: check bulk API per item status code for retransmit on failure.

*Packetbeat*

- Support for lower-case header names when redacting http authorization headers
- Redact proxy-authorization if redact-authorization is set
- Fix some multithreading issues #203
- Fix negative response time #216
- Fix memcache TCP connection being nil after dropping stream data. #299
- Add missing DNS protocol configuration to documentation #269

*Topbeat*

- Don't divide the reported memory by an extra 1024 #60


==== Added

*Affecting all Beats*

- Add logstash output plugin #151
- Integration tests for Beat -> Logstash -> Elasticsearch added #195 #188 #168 #137 #128 #112
- Large updates and improvements to the documentation
- Add direction field to publisher output to indicate inbound/outbound transactions #150
- Add tls configuration support to elasticsearch and logstash outputers #139
- All external dependencies were updated to the latest version. Update to Golang 1.5.1 #162
- Guarantee ES index is based in UTC time zone #164
- Cache: optional per element timeout #144
- Make it possible to set hosts in different ways. #135
- Expose more TLS config options #124
- Use the Beat name in the default configuration file path #99

*Packetbeat*

- add [.editorconfig file](http://editorconfig.org/)
- add (experimental/unsupported?) saltstack files
- Sample config file cleanup
- Moved common documentation to [libbeat repository](https://github.com/elastic/libbeat)
- Update build to go 1.5.1
- Adding device descriptions to the -device output.
- Generate coverage for system tests
- Move go-daemon dependency to beats-packer
- Rename integration tests to system tests
- Made the `-devices` option more user friendly in case `sudo` is not used.
  Issue #296.
- Publish expired DNS transactions #301
- Update protocol guide to libbeat changes
- Add protocol registration to new protocol guide
- Make transaction timeouts configurable #300
- Add direction field to the exported fields #317

*Topbeat*

- Document fields in a standardized format (etc/fields.yml) #34
- Updated to use new libbeat Publisher #37 #41
- Update to go 1.5.1 #43
- Updated configuration files with comments for all options #65
- Documentation improvements


==== Deprecated

*Affecting all Beats*

- Redis output was deprecated #169 #145
- Host and port configuration options are deprecated. They are replaced by the hosts
 configuration option. #141<|MERGE_RESOLUTION|>--- conflicted
+++ resolved
@@ -249,11 +249,8 @@
 - Add freebsd support for the uptime metricset. {pull}9413[9413]
 - Add `host.os.name` field to add_host_metadata processor. {issue}8948[8948] {pull}9405[9405]
 - Add more TCP statuses to `socket_summary` metricset. {pull}9430[9430]
-<<<<<<< HEAD
-- Add MS SQL module to X-Pack {pull}9414[9414]
-=======
 - Remove experimental tag from ceph metricsets. {pull}9708[9708]
->>>>>>> d286b62d
+- Add MS SQL module to X-Pack {pull}9414[9414
 
 ==== Deprecated
 
