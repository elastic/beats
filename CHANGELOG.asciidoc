// Use these for links to issue and pulls. Note issues and pulls redirect one to
// each other on Github, so don't worry too much on using the right prefix.
:issue: https://github.com/elastic/beats/issues/
:pull: https://github.com/elastic/beats/pull/

////////////////////////////////////////////////////////////
// Template, add newest changes here

=== Beats version HEAD
https://github.com/elastic/beats/compare/v6.4.0...6.x[Check the HEAD diff]

==== Breaking changes

*Affecting all Beats*

*Auditbeat*

*Filebeat*

*Heartbeat*

*Journalbeat*

*Metricbeat*

*Packetbeat*

*Winlogbeat*

*Functionbeat*

==== Bugfixes

*Affecting all Beats*

- Fixed `add_host_metadata` not initializing correctly on Windows. {issue}7715[7715]
- Fixed missing file unlock in spool file on Windows, so file can be reopened and locked. {pull}7859[7859]
- Fix spool file opening/creation failing due to file locking on Windows. {pull}7859[7859]
- Fix size of maximum mmaped read area in spool file on Windows. {pull}7859[7859]
- Fix potential data loss on OS X in spool file by using fcntl with F_FULLFSYNC. {pull}7859[7859]
- Improve fsync on linux, by assuming the kernel resets error flags of failed writes. {pull}7859[7859]
- Remove unix-like permission checks on Windows, so files can be opened. {issue}7849[7849]
- Replace index patterns in TSVB visualizations. {pull}7929[7929]
- Deregister pipeline loader callback when inputsRunner is stopped. {pull}[7893][7893]
- Add backoff support to x-pack monitoring outputs. {issue}7966[7966]
- Removed execute permissions systemd unit file. {pull}7873[7873]
- Fix a race condition with the `add_host_metadata` and the event serialization. {pull}8223[8223] {pull}8653[8653]
- Enforce that data used by k8s or docker doesn't use any reference. {pull}8240[8240]
- Switch to different UUID lib due to to non-random generated UUIDs. {pull}8485[8485]
- Fix race condition when publishing monitoring data. {pull}8646[8646]

*Auditbeat*

- Fixed a crash in the file_integrity module under Linux. {issue}7753[7753]
- Fixed the RPM by designating the config file as configuration data in the RPM spec. {issue}8075[8075]
- Fixed a concurrent map write panic in the auditd module. {pull}8158[8158]
- Fixed a data race in the file_integrity module. {issue}8009[8009]
- Fixed a deadlock in the file_integrity module. {pull}8027[8027]

*Filebeat*

- Fix date format in Mongodb Ingest pipeline. {pull}7974[7974]
- Fixed a docker input error due to the offset update bug in partial log join.{pull}8177[8177]
- Update CRI format to support partial/full tags. {pull}8265[8265]
- Fix some errors happening when stopping syslog input. {pull}8347[8347]
- Fix RFC3339 timezone and nanoseconds parsing with the syslog input. {pull}8346[8346]
- Mark the TCP and UDP input as GA. {pull}8125[8125]
- Support multiline logs in logstash/log fileset of Filebeat. {pull}8562[8562]

*Heartbeat*

- Fixed bug where HTTP responses with larger bodies would incorrectly report connection errors. {pull}8660[8660]

*Journalbeat*

*Metricbeat*

- Fix golang.heap.gc.cpu_fraction type from long to float in Golang module. {pull}7789[7789]
- Fixed the RPM by designating the modules.d config files as configuration data in the RPM spec. {issue}8075[8075]
- Fixed the location of the modules.d dir in Deb and RPM packages. {issue}8104[8104]
- Add docker diskio stats on Windows. {issue}6815[6815] {pull}8126[8126]
- Fix incorrect type conversion of average response time in Haproxy dashboards {pull}8404[8404]
- Added io disk read and write times to system module {issue}8473[8473] {pull}8508[8508]
- Avoid mapping issues in kubernetes module. {pull}8487[8487]
- Recover metrics for old apache versions removed by mistake on #6450. {pull}7871[7871]
- Fix dropwizard module parsing of metric names. {issue}8365[8365] {pull}6385[8385]
- Fix issue that would prevent kafka module to find a proper broker when port is not set {pull}8613[8613]
- Fix range colors in multiple visualizations. {issue}8633[8633] {pull}8634[8634]
- Fix incorrect header parsing on http metricbeat module {issue}8564[8564] {pull}8585[8585]
- Fixed a panic when the kvm module cannot establish a connection to libvirtd. {issue}7792[7792].

*Packetbeat*

- Fixed a seccomp related error where the `fcntl64` syscall was not permitted
  on 32-bit Linux and the sniffer failed to start. {issue}7839[7839]
- Added missing `cmdline` and `client_cmdline` fields to index template. {pull}8258[8258]

*Winlogbeat*

*Functionbeat*

==== Added

*Affecting all Beats*

- Added time-based log rotation. {pull}8349[8349]
- Add backoff on error support to redis output. {pull}7781[7781]
- Allow for cloud-id to specify a custom port. This makes cloud-id work in ECE contexts. {pull}7887[7887]
- Add support to grow or shrink an existing spool file between restarts. {pull}7859[7859]
- Make kubernetes autodiscover ignore events with empty container IDs {pull}7971[7971]
- Implement CheckConfig in RunnerFactory to make autodiscover check configs {pull}7961[7961]
- Add DNS processor with support for performing reverse lookups on IP addresses. {issue}7770[7770]
- Support for Kafka 2.0.0 in kafka output {pull}8399[8399]
- Add setting `setup.kibana.space.id` to support Kibana Spaces {pull}7942[7942]
- Better tracking of number of open file descriptors. {pull}7986[7986]
- Report number of open file handles on Windows. {pull}8329[8329]
- Added the `add_process_metadata` processor to enrich events with process information. {pull}6789[6789]
- Add Beats Central Management {pull}8559[8559]
- Report configured queue type. {pull}8091[8091]
- Enable `host` and `cloud` metadata processors by default. {pull}8596[8596]

*Auditbeat*

*Filebeat*

- Add tag "truncated" to "log.flags" if incoming line is longer than configured limit. {pull}7991[7991]
- Add haproxy module. {pull}8014[8014]
- Add tag "multiline" to "log.flags" if event consists of multiple lines. {pull}7997[7997]
- Release `docker` input as GA. {pull}8328[8328]
- Keep unparsed user agent information in user_agent.original. {pull}7823[7832]
- Added default and TCP parsing formats to HAproxy module {issue}8311[8311] {pull}8637[8637]
<<<<<<< HEAD
- Allow to force CRI format parsing for better performance {pull}8424[8424]
=======
- Add Suricata IDS/IDP/NSM module. {issue}8153[8153] {pull}8693[8693]
>>>>>>> 416ab2b1

*Heartbeat*

- Added autodiscovery support {pull}8415[8415]
- Added support for extra TLS/x509 metadata. {pull}7944[7944]
- Added stats and state metrics for number of monitors and endpoints started. {pull}8621[8621]

*Journalbeat*

- Add journalbeat. {pull}8703[8703]

*Metricbeat*

- Add `replstatus` metricset to MongoDB module {pull}7604[7604]
- Add experimental socket summary metricset to system module {pull}6782[6782]
- Move common kafka fields (broker, topic and partition.id) to the module level to facilitate events correlation {pull}7767[7767]
- Add fields for memory fragmentation, memory allocator stats, copy on write, master-slave status, and active defragmentation to `info` metricset of Redis module. {pull}7695[7695]
- Increase ignore_above for system.process.cmdline to 2048. {pull}8101[8100]
- Add support to renamed fields planned for redis 5.0. {pull}8167[8167]
- Allow TCP helper to support delimiters and graphite module to accept multiple metrics in a single payload. {pull}8278[8278]
- Added 'died' PID state to process_system metricset on system module {pull}8275[8275]
- Add `metrics` metricset to MongoDB module. {pull}7611[7611]
- Added `ccr` metricset to Elasticsearch module. {pull}8335[8335]
- Support for Kafka 2.0.0 {pull}8399[8399]
- Added support for query params in configuration {issue}8286[8286] {pull}8292[8292]
- Add container image for docker metricsets. {issue}8214[8214] {pull}8438[8438]
- Precalculate composed id fields for kafka dashboards. {pull}8504[8504]
- Add support for `full` status page output for php-fpm module as a separate metricset called `process`. {pull}8394[8394]
- Add Kafka dashboard. {pull}8457[8457]

*Packetbeat*

- Added DHCP protocol support. {pull}7647[7647]

*Winlogbeat*

*Heartbeat*

- Add automatic config file reloading. {pull}8023[8023]

*Functionbeat*

- Initial version of Functionbeat. {pull}8678[8678]

==== Deprecated

*Affecting all Beats*

*Filebeat*

*Heartbeat*
- watch.poll_file is now deprecated and superceded by automatic config file reloading.

*Journalbeat*

*Metricbeat*
- Redis `info` `replication.master_offset` has been deprecated in favor of `replication.master.offset`.{pull}7695[7695]
- Redis `info` clients fields `longest_output_list` and `biggest_input_buf` have been renamed to `max_output_buffer` and `max_input_buffer` based on the names they will have in Redis 5.0, both fields will coexist during a time with the same value {pull}8167[8167].

- Move common kafka fields (broker, topic and partition.id) to the module level {pull}7767[7767].

*Packetbeat*

*Winlogbeat*

*Functionbeat*

==== Known Issue


////////////////////////////////////////////////////////////

[[release-notes-6.4.0]]
=== Beats version 6.4.0
https://github.com/elastic/beats/compare/v6.3.1...v6.4.0[View commits]

==== Known issue

Due to a packaging mistake, the `modules.d` configuration directory is
installed in the wrong path in the Metricbeat DEB and RPM packages.  This issue
results in an empty list when you run `metricbeat modules list` and failures
when you try to enable or disable modules. To work around this issue, run the
following command:

[source,sh]
-----------
sudo cp -r /usr/share/metricbeat/modules.d /etc/metricbeat/
-----------

This issue affects all new installations on DEB and RPM. Upgrades will run, but
use old configurations defined in the `modules.d` directory from the previous
installation.

The issue will be fixed in the 6.4.1 release.

==== Breaking changes

*Affecting all Beats*

- Set default kafka version to 1.0.0 in kafka output. Older versions are still supported by configuring the `version` setting. Minimally supported version is 0.11 (older versions might work, but are untested). {pull}7025[7025]

*Heartbeat*

- Rename http.response.status to http.response.status_code to align with ECS. {pull}7274[7274]
- Remove `type` field as not needed. {pull}7307[7307]

*Metricbeat*

- Fixed typo in values for `state_container` `status.phase`, from `terminate` to `terminated`. {pull}6916[6916]
- RabbitMQ management plugin path is now configured at the module level instead of having to do it in each of the metricsets. New `management_path_prefix` option should be used now {pull}7074[7074]
- RabbitMQ node metricset only collects metrics of the instance it connects to, `node.collect: cluster` can be used to collect all nodes as before. {issue}6556[6556] {pull}6971[6971]
- Change http/server metricset to put events by default under http.server and prefix config options with server.. {pull}7100[7100]
- Disable dedotting in docker module configuration. This will change the out-of-the-box behaviour, but not the one of already configured instances. {pull}7485[7485]
- Fix typo in etcd/self metricset fields from *.bandwithrate to *.bandwidthrate. {pull}7456[7456]
- Changed the definition of the `system.cpu.total.pct` and `system.cpu.total.norm.cou` fields to exclude the IOWait time. {pull}7691[7691]

==== Bugfixes

*Affecting all Beats*

- Error out on invalid Autodiscover template conditions settings. {pull}7200[7200]
- Allow to override the `ignore_above` option when defining new field with the type keyword. {pull}7238[7238]
- Fix a panic on the Dissect processor when we have data remaining after the last delimiter. {pull}7449[7449]
- When we fail to build a Kubernetes' indexer or matcher we produce a warning but we don't add them to the execution. {pull}7466[7466]
- Fix default value for logging.files.keepfiles. It was being set to 0 and now
  it's set to the documented value of 7. {issue}7494[7494]
- Retain compatibility with older Docker server versions. {issue}7542[7542]
- Fix errors unpacking configs modified via CLI by ignoring `-E key=value` pairs with missing value. {pull}7599[7599]

*Auditbeat*

- Allow `auditbeat setup` to run without requiring elevated privileges for the audit client. {issue}7111[7111]
- Fix goroutine leak that occurred when the auditd module was stopped. {pull}7163[7163]

*Filebeat*

- Fix a data race between stopping and starting of the harvesters. {issue}#6879[6879]
- Fix an issue when parsing ISO8601 dates with timezone definition {issue}7367[7367]
- Fix Grok pattern of MongoDB module. {pull}7568[7568]
- Fix registry duplicates and log resending on upgrade. {issue}7634[7634]

*Metricbeat*

- Fix Windows service metricset when using a 32-bit binary on a 64-bit OS. {pull}7294[7294]
- Do not report Metricbeat container host as hostname in Kubernetes deployment. {issue}7199[7199]
- Ensure metadata updates don't replace existing pod metrics. {pull}7573[7573]
- Fix kubernetes pct fields reporting. {pull}7677[7677]
- Add support for new `kube_node_status_condition` in Kubernetes `state_node`. {pull}7699[7699]

==== Added

*Affecting all Beats*

- Add dissect processor. {pull}6925[6925]
- Add IP-addresses and MAC-addresses to add_host_metadata. {pull}6878[6878]
- Added a seccomp (secure computing) filter on Linux that whitelists the
  necessary system calls used by each Beat. {issue}5213[5213]
- Ship fields.yml as part of the binary {pull}4834[4834]
- Added options to dev-tools/cmd/dashboards/export_dashboard.go: -indexPattern to include index-pattern in output, -quiet to be quiet. {pull}7101[7101]
- Add Indexer indexing by pod uid. Enable pod uid metadata gathering in add_kubernetes_metadata. Extended Matcher log_path matching to support volume mounts {pull}7072[7072]
- Add default_fields to Elasticsearch template when connecting to Elasticsearch >= 7.0. {pull}7015[7015]
- Add support for loading a template.json file directly instead of using fields.yml. {pull}7039[7039]
- Add support for keyword multifields in field.yml. {pull}7131[7131]
- Add experimental Jolokia Discovery autodiscover provider. {pull}7141[7141]
- Add owner object info to Kubernetes metadata. {pull}7231[7231]
- Add Beat export dashboard command. {pull}7239[7239]
- Add support for docker autodiscover to monitor containers on host network {pull}6708[6708]
- Add ability to define input configuration as stringified JSON for autodiscover. {pull}7372[7372]
- Add processor definition support for hints builder {pull}7386[7386]
- Add support to disable html escaping in outputs. {pull}7445[7445]
- Refactor error handing in schema.Apply(). {pull}7335[7335]
- Add additional types to Kubernetes metadata {pull}7457[7457]
- Add module state reporting for Beats Monitoring. {pull}7075[7075]
- Release the `rename` processor as GA. {pull}7656[7656]
- Add support for Openstack Nova in `add_cloud_metadata` processor. {pull}7663[7663]

*Auditbeat*

- Added XXH64 hash option for file integrity checks. {pull}7311[7311]
- Added the `show auditd-rules` and `show auditd-status` commands to show kernel rules and status. {pull}7114[7114]
- Add Kubernetes specs for auditbeat file integrity monitoring {pull}7642[7642]

*Filebeat*

- Add Kibana module with log fileset. {pull}7052[7052]
- Support MySQL 5.7.19 by mysql/slowlog {pull}6969[6969]
- Correctly join partial log lines when using `docker` input. {pull}6967[6967]
- Add support for TLS with client authentication to the TCP input {pull}7056[7056]
- Converted part of pipeline from treafik/access metricSet to dissect to improve efficiency. {pull}7209[7209]
- Add GC fileset to the Elasticsearch module. {pull}7305[7305]
- Add Audit log fileset to the Elasticsearch module. {pull}7365[7365]
- Add Slow log fileset to the Elasticsearch module. {pull}7473[7473]
- Add deprecation fileset to the Elasticsearch module. {pull}7474[7474]
- Add `convert_timezone` option to Kafka module to convert dates to UTC. {issue}7546[7546] {pull}7578[7578]
- Add patterns for kafka 1.1 logs. {pull}7608[7608]
- Move debug messages in tcp input source {pull}7712[7712]

*Metricbeat*

- Add experimental Elasticsearch index metricset. {pull}6881[6881]
- Add dashboards and visualizations for haproxy metrics. {pull}6934[6934]
- Add Jolokia agent in proxy mode. {pull}6475[6475]
- Add message rates to the RabbitMQ queue metricset {issue}6442[6442] {pull}6606[6606]
- Add exchanges metricset to the RabbitMQ module {issue}6442[6442] {pull}6607[6607]
- Add Elasticsearch index_summary metricset. {pull}6918[6918]
- Add shard metricset to Elasticsearch module. {pull}7006[7006]
- Add apiserver metricset to Kubernetes module. {pull}7059[7059]
- Add maxmemory to redis info metricset. {pull}7127[7127]
- Set guest as default user in RabbitMQ module. {pull}7107[7107]
- Add postgresql statement metricset. {issue}7048[7048] {pull}7060[7060]
- Update `state_container` metricset to support latest `kube-state-metrics` version. {pull}7216[7216]
- Add TLS support to MongoDB module. {pull}7401[7401]
- Added Traefik module with health metricset. {pull}7413[7413]
- Add Elasticsearch ml_job metricsets. {pull}7196[7196]
- Add support for bearer token files to HTTP helper. {pull}7527[7527]
- Add Elasticsearch index recovery metricset. {pull}7225[7225]
- Add `locks`, `global_locks`, `oplatencies` and `process` fields to `status` metricset of MongoDB module. {pull}7613[7613]
- Run Kafka integration tests on version 1.1.0 {pull}7616[7616]
- Release raid and socket metricset from system module as GA. {pull}7658[7658]
- Release elasticsearch module and all its metricsets as beta. {pull}7662[7662]
- Release munin and traefik module as beta. {pull}7660[7660]
- Add envoyproxy module. {pull}7569[7569]
- Release prometheus collector metricset as GA. {pull}7660[7660]
- Add Elasticsearch `cluster_stats` metricset. {pull}7638[7638]
- Added `basepath` setting for HTTP-based metricsets {pull}7700[7700]

*Packetbeat*

- The process monitor now reports the command-line for all processes, under Linux and Windows. {pull}7135[7135]
- Updated the TLS protocol parser with new cipher suites added to TLS 1.3. {issue}7455[7455]
- Flows are enriched with process information using the process monitor. {pull}7507[7507]
- Added UDP support to process monitor. {pull}7571[7571]

==== Deprecated

*Metricbeat*

- Kubernetes `state_container` `cpu.limit.nanocores` and `cpu.request.nanocores` have been
deprecated in favor of `cpu.*.cores`. {pull}6916[6916]

[[release-notes-6.3.1]]
=== Beats version 6.3.1
https://github.com/elastic/beats/compare/v6.3.0...v6.3.1[View commits]

==== Bugfixes

*Affecting all Beats*

- Allow index-pattern only setup when setup.dashboards.only_index=true. {pull}7285[7285]
- Preserve the event when source matching fails in `add_docker_metadata`. {pull}7133[7133]
- Negotiate Docker API version from our client instead of using a hardcoded one. {pull}7165[7165]
- Fix duplicating dynamic_fields in template when overwriting the template. {pull}7352[7352]

*Auditbeat*

- Fixed parsing of AppArmor audit messages. {pull}6978[6978]

*Filebeat*

- Comply with PostgreSQL database name format {pull}7198[7198]
- Optimize PostgreSQL ingest pipeline to use anchored regexp and merge multiple regexp into a single expression. {pull}7269[7269]
- Keep different registry entry per container stream to avoid wrong offsets. {issue}7281[7281]
- Fix offset field pointing at end of a line. {issue}6514[6514]
- Commit registry writes to stable storage to avoid corrupt registry files. {issue}6792[6792]

*Metricbeat*

- Fix field mapping for the system process CPU ticks fields. {pull}7230[7230]
- Ensure canonical naming for JMX beans is disabled in Jolokia module. {pull}7047[7047]
- Fix Jolokia attribute mapping when using wildcards and MBean names with multiple properties. {pull}7321[7321]

*Packetbeat*

- Fix an out of bounds access in HTTP parser caused by malformed request. {pull}6997[6997]
- Fix missing type for `http.response.body` field. {pull}7169[7169]

==== Added

*Auditbeat*

- Added caching of UID and GID values to auditd module. {pull}6978[6978]
- Updated syscall tables for Linux 4.16. {pull}6978[6978]
- Added better error messages for when the auditd module fails due to the
  Linux kernel not supporting auditing (CONFIG_AUDIT=n). {pull}7012[7012]

*Metricbeat*

- Collect accumulated docker network metrics and mark old ones as deprecated. {pull}7253[7253]



[[release-notes-6.3.0]]
=== Beats version 6.3.0
https://github.com/elastic/beats/compare/v6.2.3...v6.3.0[View commits]

==== Breaking changes

*Affecting all Beats*

- De dot keys of labels and annotations in kubernetes meta processors to prevent collisions. {pull}6203[6203]
- Rename `beat.cpu.*.time metrics` to `beat.cpu.*.time.ms`. {pull}6449[6449]
- Add `host.name` field to all events, to avoid mapping conflicts. This could be breaking Logstash configs if you rely on the `host` field being a string. {pull}7051[7051]

*Filebeat*

- Add validation for Stdin, when Filebeat is configured with Stdin and any other inputs, Filebeat
  will now refuse to start. {pull}6463[6463]
- Mark `system.syslog.message` and `system.auth.message` as `text` instead of `keyword`. {pull}6589[6589]

*Metricbeat*

- De dot keys in kubernetes/event metricset to prevent collisions. {pull}6203[6203]
- Add config option for windows/perfmon metricset to ignore non existent counters. {pull}6432[6432]
- Refactor docker CPU calculations to be more consistent with `docker stats`. {pull}6608[6608]
- Update logstash.node_stats metricset to write data under `logstash.node.stats.*`. {pull}6714[6714]

==== Bugfixes

*Affecting all Beats*

- Fix panic when Events containing a float32 value are normalized. {pull}6129[6129]
- Fix `setup.dashboards.always_kibana` when using Kibana 5.6. {issue}6090[6090]
- Fix for Kafka logger. {pull}6430[6430]
- Remove double slashes in Windows service script. {pull}6491[6491]
- Ensure Kubernetes labels/annotations don't break mapping {pull}6490[6490]
- Ensure that the dashboard zip files can't contain files outside of the kibana directory. {pull}6921[6921]
- Fix map overwrite panics by cloning shared structs before doing the update. {pull}6947[6947]
- Fix delays on autodiscovery events handling caused by blocking runner stops. {pull}7170[7170]
- Do not emit Kubernetes autodiscover events for Pods without IP address. {pull}7235[7235]
- Fix self metrics when containerized {pull}6641[6641]

*Auditbeat*

- Add hex decoding for the name field in audit path records. {pull}6687[6687]
- Fixed a deadlock in the file_integrity module under Windows. {issue}6864[6864]

*Filebeat*

- Fix panic when log prospector configuration fails to load. {issue}6800[6800]
- Fix memory leak in log prospector when files cannot be read. {issue}6797[6797]
- Add raw JSON to message field when JSON parsing fails. {issue}6516[6516]
- Commit registry writes to stable storage to avoid corrupt registry files. {pull}6877[6877]
- Fix a parsing issue in the syslog input for RFC3339 timestamp and time with nanoseconds. {pull}7046[7046]
- Fix an issue with an overflowing wait group when using the TCP input. {issue}7202[7202]

*Heartbeat*

- Fix race due to updates of shared a map, that was not supposed to be shared between multiple go-routines. {issue}6616[6616]

*Metricbeat*

- Fix the default configuration for Logstash to include the default port. {pull}6279[6279]
- Fix dealing with new process status codes in Linux kernel 4.14+. {pull}6306[6306]
- Add filtering option by exact device names in system.diskio. `diskio.include_devices`. {pull}6085[6085]
- Add connections metricset to RabbitMQ module {pull}6548[6548]
- Fix panic in http dependent modules when invalid config was used. {pull}6205[6205]
- Fix system.filesystem.used.pct value to match what df reports. {issue}5494[5494]
- Fix namespace disambiguation in Kubernetes state_* metricsets. {issue}6281[6281]
- Fix Windows perfmon metricset so that it sends metrics when an error occurs. {pull}6542[6542]
- Fix Kubernetes calculated fields store. {pull}6564{6564}
- Exclude bind mounts in fsstat and filesystem metricsets. {pull}6819[6819]
- Don't stop Metricbeat if aerospike server is down. {pull}6874[6874]
- disk reads and write count metrics in RabbitMQ queue metricset made optional. {issue}6876[6876]
- Add mapping for docker metrics per cpu. {pull}6843[6843]

*Winlogbeat*

- Fixed a crash under Windows 2003 and XP when an event had less insert strings than required by its format string. {pull}6247[6247]

==== Added

*Affecting all Beats*

- Update Golang 1.9.4 {pull}6326[6326]
- Add the ability to log to the Windows Event Log. {pull}5913[5913]
- The node name can be discovered automatically by machine-id matching when beat deployed outside Kubernetes cluster. {pull}6146[6146]
- Panics will be written to the logger before exiting. {pull}6199[6199]
- Add builder support for autodiscover and annotations builder {pull}6408[6408]
- Add plugin support for autodiscover builders, providers {pull}6457[6457]
- Preserve runtime from container statuses in Kubernetes autodiscover {pull}6456[6456]
- Experimental feature setup.template.append_fields added. {pull}6024[6024]
- Add appender support to autodiscover {pull}6469[6469]
- Add add_host_metadata processor {pull}5968[5968]
- Retry configuration to load dashboards if Kibana is not reachable when the beat starts. {pull}6560[6560]
- Add `has_fields` conditional to filter events based on the existence of all the given fields. {issue}6285[6285] {pull}6653[6653]
- Add support for spooling to disk to the beats event publishing pipeline. {pull}6581[6581]
- Added logging of system info at Beat startup. {issue}5946[5946]
- Do not log errors if X-Pack Monitoring is enabled but Elastisearch X-Pack is not. {pull}6627[6627]
- Add rename processor. {pull}6292[6292]
- Allow override of dynamic template `match_mapping_type` for fields with object_type. {pull}6691[6691]

*Filebeat*

- Add IIS module to parse access log and error log. {pull}6127[6127]
- Renaming of the prospector type to the input type and all prospectors are now moved to the input
  folder, to maintain backward compatibility type aliasing was used to map the old type to the new
  one. This change also affect YAML configuration. {pull}6078[6078]
- Addition of the TCP input {pull}6700[6700]
- Add option to convert the timestamps to UTC in the system module. {pull}5647[5647]
- Add Logstash module support for main log and the slow log, support the plain text or structured JSON format {pull}5481[5481]
- Add stream filtering when using `docker` prospector. {pull}6057[6057]
- Add support for CRI logs format. {issue}5630[5630]
- Add json.ignore_decoding_error config to not log json decoding erors. {issue}6547[6547]
- Make registry file permission configurable. {pull}6455[6455]
- Add MongoDB module. {pull}6283[6238]
- Add Ingest pipeline loading to setup. {pull}6814[6814]
- Add support of log_format combined to NGINX access logs. {pull}6858[6858]
- Release config reloading feature as GA.
- Add support human friendly size for the UDP input. {pull}6886[6886]
- Add Syslog input to ingest RFC3164 Events via TCP and UDP {pull}6842[6842]
- Remove the undefined `username` option from the Redis input and clarify the documentation. {pull}6662[6662]

*Heartbeat*

- Made the URL field of Heartbeat aggregateable. {pull}6263[6263]
- Use `match.Matcher` for checking Heartbeat response bodies with regular expressions. {pull}6539[6539]

*Metricbeat*

- Support apache status pages for versions older than 2.4.16. {pull}6450[6450]
- Add support for huge pages on Linux. {pull}6436[6436]
- Support to optionally 'de dot' keys in http/json metricset to prevent collisions. {pull}5970[5970]
- Add graphite protocol metricbeat module. {pull}4734[4734]
- Add http server metricset to support push metrics via http. {pull}4770[4770]
- Make config object public for graphite and http server {pull}4820[4820]
- Add system uptime metricset. {issue}4848[4848]
- Add experimental `queue` metricset to RabbitMQ module. {pull}4788[4788]
- Add additional php-fpm pool status kpis for Metricbeat module {pull}5287[5287]
- Add etcd module. {issue}4970[4970]
- Add ip address of docker containers to event. {pull}5379[5379]
- Add ceph osd tree information to metricbeat {pull}5498[5498]
- Add ceph osd_df to metricbeat {pull}5606[5606]
- Add basic Logstash module. {pull}5540[5540]
- Add dashboard for Windows service metricset. {pull}5603[5603]
- Add pct calculated fields for Pod and container CPU and memory usages. {pull}6158[6158]
- Add statefulset support to Kubernetes module. {pull}6236[6236]
- Refactor prometheus endpoint parsing to look similar to upstream prometheus {pull}6332[6332]
- Making the http/json metricset GA. {pull}6471[6471]
- Add support for array in http/json metricset. {pull}6480[6480]
- Making the jolokia/jmx module GA. {pull}6143[6143]
- Making the MongoDB module GA. {pull}6554[6554]
- Allow to disable labels `dedot` in Docker module, in favor of a safe way to keep dots. {pull}6490[6490]
- Add experimental module to collect metrics from munin nodes. {pull}6517[6517]
- Add support for wildcards and explicit metrics grouping in jolokia/jmx. {pull}6462[6462]
- Set `collector` as default metricset in Prometheus module. {pull}6636[6636] {pull}6747[6747]
- Set `mntr` as default metricset in Zookeeper module. {pull}6674[6674]
- Set default metricsets in vSphere module. {pull}6676[6676]
- Set `status` as default metricset in Apache module. {pull}6673[6673]
- Set `namespace` as default metricset in Aerospike module. {pull}6669[6669]
- Set `service` as default metricset in Windows module. {pull}6675[6675]
- Set all metricsets as default metricsets in uwsgi module. {pull}6688[6688]
- Allow autodiscover to monitor unexposed ports {pull}6727[6727]
- Mark kubernetes.event metricset as beta. {pull}6715[6715]
- Set all metricsets as default metricsets in couchbase module. {pull}6683[6683]
- Mark uwsgi module and metricset as beta. {pull}6717[6717]
- Mark Golang module and metricsets as beta. {pull}6711[6711]
- Mark system.raid metricset as beta. {pull}6710[6710]
- Mark http.server metricset as beta. {pull}6712[6712]
- Mark metricbeat logstash module and metricsets as beta. {pull}6713[6713]
- Set all metricsets as default metricsets in Ceph module. {pull}6676[6676]
- Set `container`, `cpu`, `diskio`, `healthcheck`, `info`, `memory` and `network` in docker module as default. {pull}6718[6718]
- Set `cpu`, `load`, `memory`, `network`, `process` and `process_summary` as default metricsets in system module. {pull}6689[6689]
- Set `collector` as default metricset in Dropwizard module. {pull}6669[6669]
- Set `info` and `keyspace` as default metricsets in redis module. {pull}6742[6742]
- Set `connection` as default metricset in rabbitmq module. {pull}6743[6743]
- Set all metricsets as default metricsets in Elasticsearch module. {pull}6755[6755]
- Set all metricsets as default metricsets in Etcd module. {pull}6756[6756]
- Set server metricsets as default in Graphite module. {pull}6757[6757]
- Set all metricsets as default metricsets in HAProxy module. {pull}6758[6758]
- Set all metricsets as default metricsets in Kafka module. {pull}6759[6759]
- Set all metricsets as default metricsets in postgresql module. {pull}6761[6761]
- Set status metricsets as default in Kibana module. {pull}6762[6762]
- Set all metricsets as default metricsets in Logstash module. {pull}6763[6763]
- Set `container`, `node`, `pod`, `system`, `volume` as default in Kubernetes module. {pull} 6764[6764]
- Set `stats` as default in memcached module. {pull}6765[6765]
- Set all metricsets as default metricsets in Mongodb module. {pull}6766[6766]
- Set `pool` as default metricset for php_fpm module. {pull}6768[6768]
- Set `status` as default metricset for mysql module. {pull} 6769[6769]
- Set `stubstatus` as default metricset for nginx module. {pull}6770[6770]
- Added support for haproxy 1.7 and 1.8. {pull}6793[6793]
- Add accumulated I/O stats to diskio in the line of `docker stats`. {pull}6701[6701]
- Ignore virtual filesystem types by default in system module. {pull}6819[6819]
- Release config reloading feature as GA. {pull}6891[6891]
- Kubernetes deployment: Add ServiceAccount config to system metricbeat. {pull}6824[6824]
- Kubernetes deployment: Add DNS Policy to system metricbeat. {pull}6656[6656]

*Packetbeat*

- Add support for condition on bool type {issue}5659[5659] {pull}5954[5954]
- Fix high memory usage on HTTP body if body is not published. {pull}6680[6680]
- Allow to capture the HTTP request or response bodies independently. {pull}6784[6784]
- HTTP publishes an Error event for unmatched requests or responses. {pull}6794[6794]

*Winlogbeat*

- Use bookmarks to persist the last published event. {pull}6150[6150]

[[release-notes-6.2.3]]
=== Beats version 6.2.3
https://github.com/elastic/beats/compare/v6.2.2...v6.2.3[View commits]

==== Breaking changes

*Affecting all Beats*

- Fix conditions checking on autodiscover Docker labels. {pull}6412[6412]

==== Bugfixes

*Affecting all Beats*

- Avoid panic errors when processing nil Pod events in add_kubernetes_metadata. {issue}6372[6372]
- Fix infinite failure on Kubernetes watch {pull}6504[6504]

*Metricbeat*

- Fix Kubernetes overview dashboard views for non default time ranges. {issue}6395{6395}


[[release-notes-6.2.2]]
=== Beats version 6.2.2
https://github.com/elastic/beats/compare/v6.2.1...v6.2.2[View commits]

==== Bugfixes

*Affecting all Beats*

- Add logging when monitoring cannot connect to Elasticsearch. {pull}6365[6365]
- Fix infinite loop when event unmarshal fails in Kubernetes pod watcher. {pull}6353[6353]

*Filebeat*

- Fix a conversion issue for time related fields in the Logstash module for the slowlog
  fileset. {issue}6317[6317]

[[release-notes-6.2.1]]
=== Beats version 6.2.1
https://github.com/elastic/beats/compare/v6.2.0...v6.2.1[View commits]

No changes in this release.

[[release-notes-6.2.0]]
=== Beats version 6.2.0
https://github.com/elastic/beats/compare/v6.1.3...v6.2.0[View commits]

==== Breaking changes

*Affecting all Beats*

- The log format may differ due to logging library changes. {pull}5901[5901]
- The default value for pipelining is reduced to 2 to avoid high memory in the Logstash beats input. {pull}6250[6250]

*Auditbeat*

- Split the audit.kernel and audit.file metricsets into their own modules
  named auditd and file_integrity, respectively. This change requires
  existing users to update their config. {issue}5422[5422]
- Renamed file_integrity module fields. {issue}5423[5423] {pull}5995[5995]
- Renamed auditd module fields. {issue}5423[5423] {pull}6080[6080]

*Metricbeat*

- Rename `golang.heap.system.optained` field to `golang.heap.system.obtained`. {issue}5703[5703]
- De dot keys in jolokia/jmx metricset to prevent collisions. {pull}5957[5957]

==== Bugfixes

*Auditbeat*

- Fixed an issue where the proctitle value was being truncated. {pull}6080[6080]
- Fixed an issue where values were incorrectly interpreted as hex data. {pull}6080[6080]
- Fixed parsing of the `key` value when multiple keys are present. {pull}6080[6080]
- Fix possible resource leak if file_integrity module is used with config
  reloading on Windows or Linux. {pull}6198[6198]

*Filebeat*

- Fix variable name for `convert_timezone` in the system module. {pull}5936[5936]

*Metricbeat*

- Fix error `datastore '*' not found` in Vsphere module. {issue}4879[4879]
- Fix error `NotAuthenticated` in Vsphere module. {issue}4673[4673]
- Fix mongodb session consistency mode to allow command execution on secondary nodes. {issue}4689[4689]
- Fix kubernetes `state_pod` `status.phase` so that the active phase is returned instead of `unknown`. {pull}5980[5980]
- Fix error collecting network_names in Vsphere module. {pull}5962[5962]
- Fix process cgroup memory metrics for memsw, kmem, and kmem_tcp. {issue}6033[6033]
- Fix kafka OffsetFetch request missing topic and partition parameters. {pull}5880[5880]

*Packetbeat*

- Fix mysql SQL parser to trim `\r` from Windows Server `SELECT\r\n\t1`. {pull}5572[5572]


==== Added

*Affecting all Beats*

- Adding a local keystore to allow user to obfuscate password {pull}5687[5687]
- Add autodiscover for kubernetes. {pull}6055[6055]
- Add Beats metrics reporting to Xpack. {issue}3422[3422]
- Update the command line library cobra and add support for zsh completion {pull}5761[5761]
- Update to Golang 1.9.2
- Moved `ip_port` indexer for `add_kubernetes_metadata` to all beats. {pull}5707[5707]
- `ip_port` indexer now index both IP and IP:port pairs. {pull}5721[5721]
- Add the ability to write structured logs. {pull}5901[5901]
- Use structured logging for the metrics that are periodically logged via the
  `logging.metrics` feature. {pull}5915[5915]
- Improve Elasticsearch output metrics to count number of dropped and duplicate (if event ID is given) events. {pull}5811[5811]
- Add the ability for the add_docker_metadata process to enrich based on process ID. {pull}6100[6100]
- The `add_docker_metadata` and `add_kubernetes_metadata` processors are now GA, instead of Beta. {pull}6105[6105]
- Update go-ucfg library to support top level key reference and cyclic key reference for the
  keystore {pull}6098[6098]

*Auditbeat*

- Auditbeat is marked as GA, no longer Beta. {issue}5432[5432]
- Add support for BLAKE2b hash algorithms to the file integrity module. {pull}5926[5926]
- Add support for recursive file watches. {pull}5575[5575] {pull}5833[5833]

*Filebeat*

- Add Osquery module. {pull}5971[5971]
- Add stream filtering when using `docker` prospector. {pull}6057[6057]

*Metricbeat*

- Add ceph osd_df to metricbeat {pull}5606[5606]
- Add field network_names of hosts and virtual machines. {issue}5646[5646]
- Add experimental system/raid metricset. {pull}5642[5642]
- Add a dashboard for the Nginx module. {pull}5991[5991]
- Add experimental mongodb/collstats metricset. {pull}5852[5852]
- Update the MySQL dashboard to use the Time Series Visual Builder. {pull}5996[5996]
- Add experimental uwsgi module. {pull}6006[6006]
- Docker and Kubernetes modules are now GA, instead of Beta. {pull}6105[6105]
- Support haproxy stats gathering using http (additionally to tcp socket). {pull}5819[5819]
- Support to optionally 'de dot' keys in http/json metricset to prevent collisions. {pull}5957[5957]

*Packetbeat*

- Configure good defaults for `add_kubernetes_metadata`. {pull}5707[5707]

[[release-notes-6.1.3]]
=== Beats version 6.1.3
https://github.com/elastic/beats/compare/v6.1.2...v6.1.3[View commits]

No changes in this release.

[[release-notes-6.1.2]]
=== Beats version 6.1.2
https://github.com/elastic/beats/compare/v6.1.1...v6.1.2[View commits]

==== Bugfixes

*Auditbeat*

- Add an error check to the file integrity scanner to prevent a panic when
  there is an error reading file info via lstat. {issue}6005[6005]

==== Added

*Filebeat*

- Switch to docker prospector in sample manifests for Kubernetes deployment {pull}5963[5963]

[[release-notes-6.1.1]]
=== Beats version 6.1.1
https://github.com/elastic/beats/compare/v6.1.0...v6.1.1[View commits]

No changes in this release.

[[release-notes-6.1.0]]
=== Beats version 6.1.0
https://github.com/elastic/beats/compare/v6.0.1...v6.1.0[View commits]

==== Breaking changes

*Auditbeat*

- Changed `audit.file.path` to be a multi-field so that path is searchable. {pull}5625[5625]

*Metricbeat*

- Rename `heap_init` field to `heap.init` in the Elasticsearch module. {pull}5320[5320]
- Rename `http.response.status_code` field to `http.response.code` in the HTTP module. {pull}5521[5521]

==== Bugfixes

*Affecting all Beats*

- Remove ID() from Runner interface {issue}5153[5153]
- Correctly send configured `Host` header to the remote server. {issue}4842[4842]
- Change add_kubernetes_metadata to attempt detection of namespace. {pull}5482[5482]
- Avoid double slash when join url and path {pull}5517[5517]
- Fix console color output for Windows. {issue}5611[5611]
- Fix logstash output debug message. {pull}5799{5799]
- Fix isolation of modules when merging local and global field settings. {issue}5795[5795]
- Report ephemeral ID and uptime in monitoring events on all platforms {pull}6501[6501]

*Filebeat*

- Add support for adding string tags {pull}5395[5395]
- Fix race condition when limiting the number of harvesters running in parallel {issue}5458[5458]
- Fix relative paths in the prospector definitions. {pull}5443[5443]
- Fix `recursive_globe.enabled` option. {pull}5443[5443]

*Metricbeat*

- Change field type of http header from nested to object {pull}5258[5258]
- Fix the fetching of process information when some data is missing under MacOS X. {issue}5337[5337]
- Change `MySQL active connections` visualization title to `MySQL total connections`. {issue}4812[4812]
- Fix `ProcState` on Linux and FreeBSD when process names contain parentheses. {pull}5775[5775]
- Fix incorrect `Mem.Used` calculation under linux. {pull}5775[5775]
- Fix `open_file_descriptor_count` and `max_file_descriptor_count` lost in zookeeper module {pull}5902[5902]
- Fix system process metricset for kernel processes. {issue}5700[5700]
- Change kubernetes.node.cpu.allocatable.cores to float. {pull}6130[6130]

*Packetbeat*

- Fix http status phrase parsing not allow spaces. {pull}5312[5312]
- Fix http parse to allow to parse get request with space in the URI. {pull}5495[5495]
- Fix mysql SQL parser to trim `\r` from Windows Server `SELECT\r\n\t1`. {pull}5572[5572]
- Fix corruption when parsing repeated headers in an HTTP request or response. {pull}6325[6325]
- Fix panic when parsing partial AMQP messages. {pull}6384[6384]
- Fix out of bounds access to slice in MongoDB parser. {pull}6256[6256]
- Fix sniffer hanging on exit under Linux. {pull}6535[6535]
- Fix bounds check error in http parser causing a panic. {pull}6750[6750]

*Winlogbeat*

- Fix the registry file. It was not correctly storing event log names, and
  upon restart it would begin reading at the start of each event log. {issue}5813[5813]
- Fix config validation to allow `event_logs.processors`. [pull]6217[6217]

==== Added

*Affecting all Beats*

- Support dashboard loading without Elasticsearch {pull}5653[5653]
- Changed the hashbang used in the beat helper script from `/bin/bash` to `/usr/bin/env bash`. {pull}5051[5051]
- Changed beat helper script to use `exec` when running the beat. {pull}5051[5051]
- Fix reloader error message to only print on actual error {pull}5066[5066]
- Add support for enabling TLS renegotiation. {issue}4386[4386]
- Add Azure VM support for add_cloud_metadata processor {pull}5355[5355]
- Add `output.file.permission` config option. {pull}4638[4638]
- Refactor add_kubernetes_metadata to support autodiscovery {pull}5434[5434]
- Improve custom flag handling and CLI flags usage message. {pull}5543[5543]
- Add number_of_routing_shards config set to 30 {pull}5570[5570]
- Set log level for kafka output. {pull}5397[5397]
- Move TCP UDP start up into `server.Start()` {pull}4903[4903]
- Update to Golang 1.9.2

*Auditbeat*

- Add support for SHA3 hash algorithms to the file integrity module. {issue}5345[5345]
- Add dashboards for Linux audit framework events (overview, executions, sockets). {pull}5516[5516]

*Filebeat*

- Add PostgreSQL module with slowlog support. {pull}4763[4763]
- Add Kafka log module. {pull}4885[4885]
- Add support for `/var/log/containers/` log path in `add_kubernetes_metadata` processor. {pull}4981[4981]
- Remove error log from runnerfactory as error is returned by API. {pull}5085[5085]
- Add experimental Docker `json-file` prospector . {pull}5402[5402]
- Add experimental Docker autodiscover functionality. {pull}5245[5245]
- Add option to convert the timestamps to UTC in the system module. {pull}5647[5647]
- Add Logstash module support for main log and the slow log, support the plain text or structured JSON format {pull}5481[5481]

*Metricbeat*

- Add graphite protocol metricbeat module. {pull}4734[4734]
- Add http server metricset to support push metrics via http. {pull}4770[4770]
- Make config object public for graphite and http server {pull}4820[4820]
- Add system uptime metricset. {issue}4848[4848]
- Add experimental `queue` metricset to RabbitMQ module. {pull}4788[4788]
- Add additional php-fpm pool status kpis for Metricbeat module {pull}5287[5287]
- Add etcd module. {issue}4970[4970]
- Add ip address of docker containers to event. {pull}5379[5379]
- Add ceph osd tree information to Metricbeat {pull}5498[5498]
- Add basic Logstash module. {pull}5540[5540]
- Add dashboard for Windows service metricset. {pull}5603[5603]
- Add experimental Docker autodiscover functionality. {pull}5245[5245]
- Add Windows service metricset in the windows module. {pull}5332[5332]
- Update gosigar to v0.6.0. {pull}5775[5775]

*Packetbeat*

- Add support for decoding the TLS envelopes. {pull}5476[5476]
- HTTP parses successfully on empty status phrase. {issue}6176[6176]
- HTTP parser supports broken status line. {pull}6631[6631]

[[release-notes-6.0.1]]
=== Beats version 6.0.1
https://github.com/elastic/beats/compare/v6.0.0...v6.0.1[View commits]

==== Bugfixes

*Affecting all Beats*

- Fix documentation links in README.md files. {pull}5710[5710]
- Fix `add_docker_metadata` dropping some containers. {pull}5788[5788]

*Heartbeat*

- Fix the "HTTP up status" visualization. {pull}5564[5564]

*Metricbeat*

- Fix map overwrite in docker diskio module. {issue}5582[5582]
- Fix connection leak in mongodb module. {issue}5688[5688]
- Fix the include top N processes feature for cases where there are fewer
  processes than N. {pull}5729[5729]


include::libbeat/docs/release-notes/6.0.0.asciidoc[]

[[release-notes-6.0.0-ga]]
=== Beats version 6.0.0-GA
https://github.com/elastic/beats/compare/v6.0.0-rc2...v6.0.0[View commits]

The list below covers the changes between 6.0.0-rc2 and 6.0.0 GA only.

==== Bugfixes

*Filebeat*

- Fix machine learning jobs setup for dynamic modules. {pull}5509[5509]

*Packetbeat*

- Fix missing length check in the PostgreSQL module. {pull}5457[5457]
- Fix panic in ACK handler if event is dropped on blocked queue {issue}5524[5524]

==== Added

*Filebeat*

- Add Kubernetes manifests to deploy Filebeat. {pull}5349[5349]
- Add container short ID matching to add_docker_metadata. {pull}6172[6172]

*Metricbeat*

- Add Kubernetes manifests to deploy Metricbeat. {pull}5349[5349]


[[release-notes-6.0.0-rc2]]
=== Beats version 6.0.0-rc2
https://github.com/elastic/beats/compare/v6.0.0-rc1...v6.0.0-rc2[View commits]

==== Breaking changes

*Packetbeat*

- Remove not-working `runoptions.uid` and `runoptions.gid` options in Packetbeat. {pull}5261[5261]

==== Bugfixes

*Affecting all Beats*

- Fix data race accessing watched containers. {issue}5147[5147]
- Do not require template if index change and template disabled {pull}5319[5319]
- Fix missing ACK in redis output. {issue}5404[5404]

*Filebeat*

- Fix default paths for redis 4.0.1 logs on macOS {pull}5173[5173]
- Fix Filebeat not starting if command line and modules configs are used together. {issue}5376[5376]
- Fix double `@timestamp` field when JSON decoding was used. {pull}5436[5436]

*Metricbeat*

- Use `beat.name` instead of `beat.hostname` in the Host Overview dashboard. {pull}5340[5340]
- Fix the loading of 5.x dashboards. {issue}5277[5277]

==== Added

*Metricbeat*

- Auto-select a hostname (based on the host on which the Beat is running) in the Host Overview dashboard. {pull}5340[5340]

==== Deprecated

*Filebeat*

- The `filebeat.config_dir` option is deprecated. Use `filebeat.config.prospector` options instead. {pull}5321[5321]

[[release-notes-6.0.0-rc1]]
=== Beats version 6.0.0-rc1
https://github.com/elastic/beats/compare/v6.0.0-beta2...v6.0.0-rc1[View commits]

==== Bugfixes

*Affecting all Beats*

- Fix the `/usr/bin/beatname` script to accept `-d "*"` as a parameter. {issue}5040[5040]
- Combine `fields.yml` properties when they are defined in different sources. {issue}5075[5075]
- Keep Docker & Kubernetes pod metadata after container dies while they are needed by processors. {pull}5084[5084]
- Fix `fields.yml` lookup when using `export template` with a custom `path.config` param. {issue}5089[5089]
- Remove runner creation from every reload check {pull}5141[5141]
- Fix add_kubernetes_metadata matcher registry lookup. {pull}5159[5159]

*Metricbeat*

- Fix a memory allocation issue where more memory was allocated than needed in the windows-perfmon metricset. {issue}5035[5035]
- Don't start metricbeat if external modules config is wrong and reload is disabled {pull}5053[5053]
- The MongoDB module now connects on each fetch, to avoid stopping the whole Metricbeat instance if MongoDB is not up when starting. {pull}5120[5120]
- Fix kubernetes events module to be able to index time fields properly. {issue}5093[5093]
- Fixed `cmd_set` and `cmd_get` being mixed in the Memcache module. {pull}5189[5189]


==== Added

*Affecting all Beats*

- Enable flush timeout by default. {pull}5150[5150]
- Add @metadata.version to events send to Logstash. {pull}5166[5166]

*Auditbeat*

- Changed the number of shards in the default configuration to 3. {issue}5095[5095]
- Add support for receiving audit events using a multicast socket. {issue}4850[4850]

*Filebeat*

- Changed the number of shards in the default configuration to 3. {issue}5095[5095]
- Don't start filebeat if external modules/prospectors config is wrong and reload is disabled {pull}5053[5053]
- Add `filebeat.registry_flush` setting, to delay the registry updates. {pull}5146[5146]

*Heartbeat*

- Changed the number of shards in the default configuration to 1. {issue}5095[5095]

*Packetbeat*

- Changed the number of shards in the default configuration to 3. {issue}5095[5095]

*Winlogbeat*

- Changed the number of shards in the default configuration to 3. {issue}5095[5095]

[[release-notes-6.0.0-beta2]]
=== Beats version 6.0.0-beta2
https://github.com/elastic/beats/compare/v6.0.0-beta1...v6.0.0-beta2[View commits]

==== Breaking changes

*Affecting all Beats*

- The log directory (`path.log`) for Windows services is now set to `C:\ProgramData\[beatname]\logs`. {issue}4764[4764]
- The _all field is disabled in Elasticsearch 6.0. This means that searching by individual
  words only work on text fields. {issue}4901[4901]
- Fail if removed setting output.X.flush_interval is explicitly configured.
- Rename the `/usr/bin/beatname.sh` script (e.g. `metricbeat.sh`) to `/usr/bin/beatname`. {pull}4933[4933]
- Beat does not start if elasticsearch index pattern was modified but not the template name and pattern. {issue}4769[4769]
- Fail if removed setting output.X.flush_interval is explicitly configured. {pull}4880[4880]

==== Bugfixes

*Affecting all Beats*

- Register kubernetes `field_format` matcher and remove logger in `Encode` API {pull}4888[4888]
- Fix go plugins not loaded when beat starts {pull}4799[4799]
- Add support for `initContainers` in `add_kubernetes_metadata` processor. {issue}4825[4825]
- Eliminate deprecated _default_ mapping in 6.x {pull}4864[4864]
- Fix pod name indexer to use both namespace, pod name to frame index key {pull}4775[4775]

*Filebeat*

- Fix issue where the `fileset.module` could have the wrong value. {issue}4761[4761]

*Heartbeat*

- Fix monitor.name being empty by default. {issue}4852[4852]
- Fix wrong event timestamps. {issue}4851[4851]

*Metricbeat*

- Added missing mongodb configuration file to the `modules.d` folder. {pull}4870[4870]
- Fix wrong MySQL CRUD queries timelion visualization {pull}4857[4857]
- Add new metrics to CPU metricset {pull}4969[4969]

*Packetbeat*

- Update flow timestamp on each packet being received. {issue}4895[4895]

==== Added

*Affecting all Beats*

- Add setting to enable/disable the slow start in logstash output. {pull}4972[4972]
- Update init scripts to use the `test config` subcommand instead of the deprecated `-configtest` flag. {issue}4600[4600]
- Get by default the credentials for connecting to Kibana from the Elasticsearch output configuration. {pull}4867[4867]
- Added `cloud.id` and `cloud.auth` settings, for simplifying using Beats with the Elastic Cloud. {issue}4959[4959]
- Add lz4 compression support to kafka output. {pull}4977[4977]
- Add newer kafka versions to kafka output. {pull}4977[4977]
- Configure the index name when loading the dashboards and the index pattern. {pull}4949[4949]

*Metricbeat*

- Add `filesystem.ignore_types` to system module for ignoring filesystem types. {issue}4685[4685]
- Add support to exclude labels from kubernetes pod metadata. {pull}4757[4757]

[[release-notes-6.0.0-beta1]]
=== Beats version 6.0.0-beta1
https://github.com/elastic/beats/compare/v6.0.0-alpha2...v6.0.0-beta1[View commits]

==== Breaking changes

*Affecting all Beats*

- Rename `kubernetes` processor to `add_kubernetes_metadata`. {pull}4473[4473]
- Rename `*.full.yml` config files to `*.reference.yml`. {pull}4563[4563]
- The `scripts/import_dashboards` is removed from packages. Use the `setup` command instead. {pull}4586[4586]
- Change format of the saved kibana dashboards to have a single JSON file for each dashboard {pull}4413[4413]
- Rename `configtest` command to `test config`. {pull}4590[4590]
- Remove setting `queue_size` and `bulk_queue_size`. {pull}4650[4650]
- Remove setting `dashboard.snapshot` and `dashboard.snapshot_url`. They are no longer needed because the
  dashboards are included in the packages by default. {pull}4675[4675]
- Beats can no longer be launched from Windows Explorer (GUI), command line is required. {pull}4420[4420]

*Auditbeat*

- Changed file metricset config to make `file.paths` a list instead of a dictionary. {pull}4796[4796]

*Heartbeat*

- Renamed the heartbeat RPM/DEB name to `heartbeat-elastic`. {pull}4601[4601]

*Metricbeat*

- Change all `system.cpu.*.pct` metrics to be scaled by the number of CPU cores.
  This will make the CPU usage percentages from the system cpu metricset consistent
  with the system process metricset. The documentation for these metrics already
  stated that on multi-core systems the percentages could be greater than 100%. {pull}4544[4544]
- Remove filters setting from metricbeat modules. {pull}4699[4699]
- Added `type` field to filesystem metrics. {pull}4717[4717]

*Packetbeat*

- Remove the already unsupported `pf_ring` sniffer option. {pull}4608[4608]

==== Bugfixes

*Affecting all Beats*

- Don't stop with error loading the ES template if the ES output is not enabled. {pull}4436[4436]
- Fix race condition in internal logging rotator. {pull}4519[4519]
- Normalize all times to UTC to ensure proper index naming. {issue}4569[4569]
- Fix issue with loading dashboards to ES 6.0 when .kibana index did not already exist. {issue}4659[4659]

*Auditbeat*

- Fix `file.max_file_size` config option for the audit file metricset. {pull}4796[4796]

*Filebeat*

- Fix issue where the `fileset.module` could have the wrong value. {issue}4761[4761]

*Metricbeat*

- Fix issue affecting Windows services timing out at startup. {pull}4491[4491]
- Fix incorrect docker.diskio.total metric calculation. {pull}4507[4507]
- Vsphere module: used memory field corrected. {issue}4461[4461]

*Packetbeat*

- Enabled /proc/net/tcp6 scanning and fixed ip v6 parsing. {pull}4442[4442]

*Winlogbeat*

- Removed validation of top-level config keys. This behavior was inconsistent with other Beats
  and caused maintainability issues. {pull}4657[4657]

==== Added

*Affecting all Beats*

- New cli subcommands interface. {pull}4420[4420]
- Allow source path matching in `add_docker_metadata` processor. {pull}4495[4495]
- Add support for analyzers and multifields in fields.yml. {pull}4574[4574]
- Add support for JSON logging. {pull}4523[4523]
- Add `test output` command, to test Elasticsearch and Logstash output settings. {pull}4590[4590]
- Introduce configurable event queue settings: queue.mem.events, queue.mem.flush.min_events and queue.mem.flush.timeout. {pull}4650[4650]
- Enable pipelining in Logstash output by default. {pull}4650[4650]
- Added 'result' field to Elasticsearch QueryResult struct for compatibility with 6.x Index and Delete API responses. {issue]4661[4661]
- The sample dashboards are now included in the Beats packages. {pull}4675[4675]
- Add `pattern` option to be used in the fields.yml to specify the pattern for a number field. {pull}4731[4731]

*Auditbeat*

- Added `file.hash_types` config option for controlling the hash types. {pull}4796[4796]
- Added the ability to specify byte unit suffixes to `file.max_file_size`. {pull}4796[4796]

*Filebeat*

- Add experimental Redis module. {pull}4441[4441]
- Nginx module: use the first not-private IP address as the remote_ip. {pull}4417[4417]
- Load Ingest Node pipelines when the Elasticsearch connection is established, instead of only once at startup. {pull}4479[4479]
- Add support for loading Xpack Machine Learning configurations from the modules, and added sample configurations for the Nginx module. {pull}4506[4506] {pull}4609[4609]

- Add udp prospector type. {pull}4452[4452]
- Enabled Cgo which means libc is dynamically compiled. {pull}4546[4546]
- Add Beta module config reloading mechanism {pull}4566[4566]
- Remove spooler and publisher components and settings. {pull}4644[4644]

*Heartbeat*

- Enabled Cgo which means libc is dynamically compiled. {pull}4546[4546]

*Metricbeat*

- Add random startup delay to each metricset to avoid the thundering herd problem. {issue}4010[4010]
- Add the ability to configure audit rules to the kernel module. {pull}4482[4482]
- Add the ability to configure kernel's audit failure mode. {pull}4516[4516]
- Add experimental Aerospike module. {pull}4560[4560]
- Vsphere module: collect custom fields from virtual machines. {issue}4464[4464]
- Add `test modules` command, to test modules expected output. {pull}4656[4656]
- Add `processors` setting to metricbeat modules. {pull}4699[4699]
- Support `npipe` protocol (Windows) in Docker module. {pull}4751[4751]

*Winlogbeat*

- Add the ability to use LevelRaw if Level isn't populated in the event XML. {pull}4257[4257]

*Auditbeat*

- Add file integrity metricset to the audit module. {pull}4486[4486]

[[release-notes-6.0.0-alpha2]]
=== Beats version 6.0.0-alpha2
https://github.com/elastic/beats/compare/v6.0.0-alpha1...v6.0.0-alpha2[View commits]

==== Breaking changes

*Filebeat*

- Rename `input_type` field to `prospector.type` {pull}4294[4294]
- The `@metadata.type` field, added by the Logstash output, is now hardcoded to `doc` and will be removed in future versions. {pull}4331[4331].

==== Bugfixes

*Affecting all Beats*

- Fix importing the dashboards when the limit for max open files is too low. {issue}4244[4244]
- Fix configuration documentation for kubernetes processor {pull}4313[4313]
- Fix misspelling in `add_locale` configuration option for abbreviation.

*Filebeat*

- Fix race condition on harvester stopping with reloading enabled. {issue}3779[3779]
- Fix recursive glob config parsing and resolution across restarts. {pull}4269[4269]
- Allow string characters in user agent patch version (NGINX and Apache) {pull}4415[4415]
- Fix grok pattern in filebeat module system/auth without hostname. {pull}4224[4224]

*Metricbeat*

- Set correct format for percent fields in memory module. {pull}4619[4619]
- Fix a debug statement that said a module wrapper had stopped when it hadn't. {pull}4264[4264]
- Use MemAvailable value from /proc/meminfo on Linux 3.14. {pull}4316[4316]
- Fix panic when events were dropped by filters. {issue}4327[4327]
- Add filtering to system filesystem metricset to remove relative mountpoints like those
  from Linux network namespaces. {pull}4370[4370]
- Remove unnecessary print statement in schema apis. {pull}4355[4355]
- Fix type of field `haproxy.stat.check.health.last`. {issue}4407[4407]

*Packetbeat*
- Enable memcache filtering only if a port is specified in the config file. {issue}4335[4335]
- Enable memcache filtering only if a port is specified in the config file. {issue}4335[4335]

==== Added

*Affecting all Beats*

- Upgraded to Golang 1.8.3. {pull}4401[4401]
- Added the possibility to set Elasticsearch mapping template settings from the Beat configuration file. {pull}4284[4284] {pull}4317[4317]
- Add a variable to the SysV init scripts to make it easier to change the user. {pull}4340[4340]
- Add the option to write the generated Elasticsearch mapping template into a file. {pull}4323[4323]
- Add `instance_name` in GCE add_cloud_metadata processor. {pull}4414[4414]
- Add `add_docker_metadata` processor. {pull}4352[4352]
- Add `logging.files` `permissions` option. {pull}4295[4295]

*Filebeat*
- Added ability to sort harvested files. {pull}4374[4374]
- Add experimental Redis slow log prospector type. {pull}4180[4180]

*Metricbeat*

- Add macOS implementation of the system diskio metricset. {issue}4144[4144]
- Add process_summary metricset that records high level metrics about processes. {pull}4231[4231]
- Add `kube-state-metrics` based metrics to `kubernetes` module {pull}4253[4253]
- Add debug logging to Jolokia JMX metricset. {pull}4341[4341]
- Add events metricset for kubernetes metricbeat module {pull}4315[4315]
- Change Metricbeat default configuration file to be better optimized for most users. {pull}4329[4329]
- Add experimental RabbitMQ module. {pull}4394[4394]
- Add Kibana dashboard for the Kubernetes modules. {pull}4138[4138]

*Packetbeat*

*Winlogbeat*

==== Deprecated

*Affecting all Beats*

- The `@metadata.type` field, added by the Logstash output, is deprecated, hardcoded to `doc` and will be removed in future versions. {pull}4331[4331].

*Filebeat*

- Deprecate `input_type` prospector config. Use `type` config option instead. {pull}4294[4294]

==== Known Issue

- If the Elasticsearch output is not enabled, but `setup.template` options are
  present (like it's the case in the default Metricbeat configuration), the
  Beat stops with an error: "Template loading requested but the Elasticsearch
  output is not configured/enabled". To avoid this error, disable the template
  loading explicitly `setup.template.enabled: false`.

[[release-notes-6.0.0-alpha1]]
=== Beats version 6.0.0-alpha1
https://github.com/elastic/beats/compare/v5.4.0...v6.0.0-alpha1[View commits]

==== Breaking changes

*Affecting all Beats*

- Introduce beat version in the Elasticsearch index and mapping template {pull}3527[3527]
- Usage of field `_type` is now ignored and hardcoded to `doc`. {pull}3757[3757]
- Change vendor manager from glide to govendor. {pull}3851[3851]
- Rename `error` field to `error.message`. {pull}3987[3987]
- Change `dashboards.*` config options to `setup.dashboards.*`. {pull}3921[3921]
- Change `outputs.elasticsearch.template.* to `setup.template.*` {pull}4080[4080]

*Filebeat*

- Remove code to convert states from 1.x. {pull}3767[3767]
- Remove deprecated config options `force_close_files` and `close_older`. {pull}3768[3768]
- Change `clean_removed` behaviour to also remove states for files which cannot be found anymore under the same name. {pull}3827[3827]
- Remove `document_type` config option. Use `fields` instead. {pull}4204[4204]
- Move `json_error` under `error.message` and `error.key`. {pull}4167[4167]

*Packetbeat*

- Remove deprecated `geoip`. {pull}3766[3766]
- Replace `waitstop` command line argument by `shutdown_timeout` in configuration file. {pull}3588[3588]

*Winlogbeat*

- Remove metrics endpoint. Replaced by http endpoint in libbeat (see #3717). {pull}3901[3901]

==== Bugfixes

*Affecting all Beats*

- Add `_id`, `_type`, `_index` and `_score` fields in the generated index pattern. {pull}3282[3282]

*Filebeat*

- Fix the Mysql slowlog parsing of IP addresses. {pull}4183[4183]
- Fix issue that new prospector was not reloaded on conflict {pull}4128[4128]

*Heartbeat*

- Use IP type of elasticsearch for ip field. {pull}3926[3926]

*Metricbeat*

- Support `common.Time` in `mapstriface.toTime()` {pull}3812[3812]
- Fix MongoDB `dbstats` fields mapping. {pull}4025[4025]
- Fixing prometheus collector to aggregate metrics based on metric family. {pull}4075[4075]
- Fixing multiEventFetch error reporting when no events are returned {pull}4153[4153]

==== Added

*Affecting all Beats*

- Initialize a beats UUID from file on startup. {pull}3615[3615]
- Add new `add_locale` processor to export the local timezone with an event. {pull}3902[3902]
- Add http endpoint. {pull}3717[3717]
- Updated to Go 1.8.1. {pull}4033[4033]
- Add kubernetes processor {pull}3888[3888]
- Add support for `include_labels` and `include_annotations` in kubernetes processor {pull}4043[4043]
- Support new `index_patterns` field when loading templates for Elasticsearch >= 6.0 {pull}4056[4056]
- Adding goimports support to make check and fmt {pull}4114[4114]
- Make kubernetes indexers/matchers pluggable {pull}4151[4151]
- Abstracting pod interface in kubernetes plugin to enable easier vendoring {pull}4152[4152]

*Filebeat*

- Restructure `input.Event` to be inline with `outputs.Data` {pull}3823[3823]
- Add base for supporting prospector level processors {pull}3853[3853]
- Add `filebeat.config.path` as replacement for `config_dir`. {pull}4051[4051]
- Add a `recursive_glob.enabled` setting to expand `**` in patterns. {pull}3980[3980]
- Add Icinga module. {pull}3904[3904]
- Add ability to parse nginx logs exposing the X-Forwarded-For header instead of the remote address.

*Heartbeat*

- Event format and field naming changes in Heartbeat and sample Dashboard. {pull}4091[4091]

*Metricbeat*

- Add experimental metricset `perfmon` to Windows module. {pull}3758[3758]
- Add memcached module with stats metricset. {pull}3693[3693]
- Add the `process.cmdline.cache.enabled` config option to the System Process Metricset. {pull}3891[3891]
- Add new MetricSet interfaces for developers (`Closer`, `ReportingFetcher`, and `PushMetricSet`). {pull}3908[3908]
- Add kubelet module {pull}3916[3916]
- Add dropwizard module {pull}4022[4022]
- Adding query APIs for metricsets and modules from metricbeat registry {pull}4102[4102]
- Fixing nil pointer on prometheus collector when http response is nil {pull}4119[4119]
- Add http module with json metricset. {pull}4092[4092]
- Add the option to the system module to include only the first top N processes by CPU and memory. {pull}4127[4127].
- Add experimental Vsphere module. {pull}4028[4028]
- Add experimental Elasticsearch module. {pull}3903[3903]
- Add experimental Kibana module. {pull}3895[3895]
- Move elasticsearch metricset node_stats under node.stats namespace. {pull}4142[4142]
- Make IP port indexer constructor public {pull}4434[4434]

*Packetbeat*

- Add `fields` and `fields_under_root` to Packetbeat protocols configurations. {pull}3518[3518]
- Add list style Packetbeat protocols configurations. This change supports specifying multiple configurations of the same protocol analyzer. {pull}3518[3518]

*Winlogbeat*

==== Deprecated

*Affecting all Beats*

- Usage of field `_type` is deprecated. It should not be used in queries or dashboards. {pull}3409[3409]

*Packetbeat*

- Deprecate dictionary style protocols configuration. {pull}3518[3518]

*Winlogbeat*

==== Known Issue

*Filebeat*

- Prospector reloading only works properly with new files. {pull}3546[3546]

[[release-notes-5.6.2]]
=== Beats version 5.6.2
https://github.com/elastic/beats/compare/v5.6.1...v5.6.2[View commits]

No changes in this release.

[[release-notes-5.6.1]]
=== Beats version 5.6.1
https://github.com/elastic/beats/compare/v5.6.0...v5.6.1[View commits]

No changes in this release.

[[release-notes-5.6.0]]
=== Beats version 5.6.0
https://github.com/elastic/beats/compare/v5.5.3...v5.6.0[View commits]

==== Breaking changes

*Affecting all Beats*

- The _all.norms setting in the Elasticsearch template is no longer disabled.
  This increases the storage size with one byte per document, but allows for a
  better upgrade experience to 6.0. {issue}4901[4901]


==== Bugfixes

*Filebeat*

- Fix issue where the `fileset.module` could have the wrong value. {issue}4761[4761]

*Packetbeat*

- Update flow timestamp on each packet being received. {issue}4895[4895]

*Metricbeat*

- Fix a debug statement that said a module wrapper had stopped when it hadn't. {pull}4264[4264]
- Use MemAvailable value from /proc/meminfo on Linux 3.14. {pull}4316[4316]
- Fix panic when events were dropped by filters. {issue}4327[4327]

==== Added

*Affecting all Beats*

- Add option to the import_dashboards script to load the dashboards via Kibana API. {pull}4682[4682]

*Filebeat*

- Add support for loading Xpack Machine Learning configurations from the modules, and added sample configurations for the Nginx module. {pull}4506[4506] {pull}4609[4609]
-  Add ability to parse nginx logs exposing the X-Forwarded-For header instead of the remote address. {pull}4351[4351]

*Metricbeat*

- Add `filesystem.ignore_types` to system module for ignoring filesystem types. {issue}4685[4685]

==== Deprecated

*Affecting all Beats*

- Loading more than one output is deprecated and will be removed in 6.0. {pull}4907[4907]

[[release-notes-5.5.3]]
=== Beats version 5.5.3
https://github.com/elastic/beats/compare/v5.5.2...v5.5.3[View commits]

No changes in this release.

[[release-notes-5.5.2]]
=== Beats version 5.5.2
https://github.com/elastic/beats/compare/v5.5.1...v5.5.2[View commits]

No changes in this release.
[[release-notes-5.5.1]]
=== Beats version 5.5.1
https://github.com/elastic/beats/compare/v5.5.0...v5.5.1[View commits]

==== Bugfixes

*Affecting all Beats*

- Normalize all times to UTC to ensure proper index naming. {issue}4569[4569]

[[release-notes-5.5.0]]
=== Beats version 5.5.0
https://github.com/elastic/beats/compare/v5.4.2...v5.5.0[View commits]

==== Breaking changes

*Affecting all Beats*

- Usage of field `_type` is now ignored and hardcoded to `doc`. {pull}3757[3757]

*Metricbeat*
- Change all `system.cpu.*.pct` metrics to be scaled by the number of CPU cores.
  This will make the CPU usage percentages from the system cpu metricset consistent
  with the system process metricset. The documentation for these metrics already
  stated that on multi-core systems the percentages could be greater than 100%. {pull}4544[4544]

==== Bugfixes

*Affecting all Beats*

- Fix console output. {pull}4045[4045]

*Filebeat*

- Allow string characters in user agent patch version (NGINX and Apache) {pull}4415[4415]

*Metricbeat*

- Fix type of field `haproxy.stat.check.health.last`. {issue}4407[4407]

*Packetbeat*

- Fix `packetbeat.interface` options that contain underscores (e.g. `with_vlans` or `bpf_filter`). {pull}4378[4378]
- Enabled /proc/net/tcp6 scanning and fixed ip v6 parsing. {pull}4442[4442]

==== Deprecated

*Filebeat*

- Deprecate `document_type` prospector config option as _type is removed in elasticsearch 6.0. Use fields instead. {pull}4225[4225]

*Winlogbeat*

- Deprecated metrics endpoint. It is superseded by a libbeat feature that can serve metrics on an HTTP endpoint. {pull}4145[4145]

[[release-notes-5.4.2]]
=== Beats version 5.4.2
https://github.com/elastic/beats/compare/v5.4.1...v5.4.2[View commits]

==== Bugfixes

*Affecting all Beats*

- Removed empty sections from the template files, causing indexing errors for array objects. {pull}4488[4488]

*Metricbeat*

- Fix issue affecting Windows services timing out at startup. {pull}4491[4491]
- Add filtering to system filesystem metricset to remove relative mountpoints like those
  from Linux network namespaces. {pull}4370[4370]

*Packetbeat*

- Clean configured geoip.paths before attempting to open the database. {pull}4306[4306]

[[release-notes-5.4.1]]
=== Beats version 5.4.1
https://github.com/elastic/beats/compare/v5.4.0...v5.4.1[View commits]

==== Bugfixes

*Affecting all Beats*

- Fix importing the dashboards when the limit for max open files is too low. {issue}4244[4244]
- Fix console output. {pull}4045[4045]

*Filebeat*

- Fix issue that new prospector was not reloaded on conflict. {pull}4128[4128]
- Fix grok pattern in filebeat module system/auth without hostname. {pull}4224[4224]
- Fix the Mysql slowlog parsing of IP addresses. {pull}4183[4183]

==== Added

*Affecting all Beats*

- Binaries upgraded to Go 1.7.6 which contains security fixes. {pull}4400[4400]

*Winlogbeat*

- Add the ability to use LevelRaw if Level isn't populated in the event XML. {pull}4257[4257]

[[release-notes-5.4.0]]
=== Beats version 5.4.0
https://github.com/elastic/beats/compare/v5.3.2...v5.4.0[View commits]

==== Bugfixes

*Affecting all Beats*

- Improve error message when downloading the dashboards fails. {pull}3805[3805]
- Fix potential Elasticsearch output URL parsing error if protocol scheme is missing. {pull}3671[3671]
- Downgrade Elasticsearch per batch item failure log to debug level. {issue}3953[3953]
- Make `@timestamp` accessible from format strings. {pull}3721[3721]

*Filebeat*

- Allow log lines without a program name in the Syslog fileset. {pull}3944[3944]
- Don't stop Filebeat when modules are used with the Logstash output. {pull}3929[3929]

*Metricbeat*

- Fixing panic on the Prometheus collector when label has a comma. {pull}3947[3947]
- Make system process metricset honor the `cpu_ticks` config option. {issue}3590[3590]

*Winlogbeat*

- Fix null terminators include in raw XML string when include_xml is enabled. {pull}3943[3943]

==== Added

*Affecting all Beats*

- Update index mappings to support future Elasticsearch 6.X. {pull}3778[3778]

*Filebeat*

- Add auditd module for reading audit logs on Linux. {pull}3750[3750] {pull}3941[3941]
- Add fileset for the Linux authorization logs. {pull}3669[3669]

*Heartbeat*

- Add default ports in HTTP monitor. {pull}3924[3924]

*Metricbeat*

- Add beta Jolokia module. {pull}3844[3844]
- Add dashboard for the MySQL module. {pull}3716[3716]
- Module configuration reloading is now beta instead of experimental. {pull}3841[3841]
- Marked http fields from the HAProxy module optional to improve compatibility with 1.5. {pull}3788[3788]
- Add support for custom HTTP headers and TLS for the Metricbeat modules. {pull}3945[3945]

*Packetbeat*

- Add DNS dashboard for an overview the DNS traffic. {pull}3883[3883]
- Add DNS Tunneling dashboard to highlight domains with large numbers of subdomains or high data volume. {pull}3884[3884]

[[release-notes-5.3.2]]
=== Beats version 5.3.2
https://github.com/elastic/beats/compare/v5.3.1...v5.3.2[View commits]

==== Bugfixes

*Filebeat*

- Properly shut down crawler in case one prospector is misconfigured. {pull}4037[4037]
- Fix panic in JSON decoding code if the input line is "null". {pull}4042[4042]


[[release-notes-5.3.1]]
=== Beats version 5.3.1
https://github.com/elastic/beats/compare/v5.3.0...v5.3.1[View commits]

==== Bugfixes

*Affecting all Beats*

- Fix panic when testing regex-AST to match against date patterns. {issue}3889[3889]
- Fix panic due to race condition in kafka output. {pull}4098[4098]

*Filebeat*

- Fix modules default file permissions. {pull}3879[3879]
- Allow `-` in Apache access log byte count. {pull}3863[3863]

*Metricbeat*

- Avoid errors when some Apache status fields are missing. {issue}3074[3074]


[[release-notes-5.3.0]]
=== Beats version 5.3.0
https://github.com/elastic/beats/compare/v5.2.2...v5.3.0[View commits]

==== Breaking changes

*Affecting all Beats*

- Configuration files must be owned by the user running the Beat or by root, and they must not be writable by others. {pull}3544[3544] {pull}3689[3689]
- Change Beat generator. Use `$GOPATH/src/github.com/elastic/beats/script/generate.py` to generate a beat. {pull}3452[3452]

*Filebeat*

- Always use absolute path for event and registry. This can lead to issues when relative paths were used before. {pull}3328[3328]

*Metricbeat*

- Linux cgroup metrics are now enabled by default for the system process metricset. The configuration option for the feature was renamed from `cgroups` to `process.cgroups.enabled`. {pull}3519[3519]
- Change field names `couchbase.node.couch.*.actual_disk_size.*` to `couchbase.node.couch.*.disk_size.*` {pull}3545[3545]

==== Bugfixes

*Affecting all Beats*

- Add `_id`, `_type`, `_index` and `_score` fields in the generated index pattern. {pull}3282[3282]

*Filebeat*
- Always use absolute path for event and registry. {pull}3328[3328]
- Raise an exception in case there is a syntax error in one of the configuration files available under
  filebeat.config_dir. {pull}3573[3573]
- Fix empty registry file on machine crash. {issue}3537[3537]

*Metricbeat*

- Add error handling to system process metricset for when Linux cgroups are missing from the kernel. {pull}3692[3692]
- Add labels to the Docker healthcheck metricset output. {pull}3707[3707]

*Winlogbeat*

- Fix handling of empty strings in event_data. {pull}3705[3705]

==== Added

*Affecting all Beats*

- Files created by Beats (logs, registry, file output) will have 0600 permissions. {pull}3387[3387].
- RPM/deb packages will now install the config file with 0600 permissions. {pull}3382[3382]
- Add the option to pass custom HTTP headers to the Elasticsearch output. {pull}3400[3400]
- Unify `regexp` and `contains` conditionals, for both to support array of strings and convert numbers to strings if required. {pull}3469[3469]
- Add the option to load the sample dashboards during the Beat startup phase. {pull}3506[3506]
- Disabled date detection in Elasticsearch index templates. Date fields must be explicitly defined in index templates. {pull}3528[3528]
- Using environment variables in the configuration file is now GA, instead of experimental. {pull}3525[3525]

*Filebeat*

- Add Filebeat modules for system, apache2, mysql, and nginx. {issue}3159[3159]
- Add the `pipeline` config option at the prospector level, for configuring the Ingest Node pipeline ID. {pull}3433[3433]
- Update regular expressions used for matching file names or lines (multiline, include/exclude functionality) to new matchers improving performance of simple string matches. {pull}3469[3469]
- The `symlinks` and `harvester_limit` settings are now GA, instead of experimental. {pull}3525[3525]
- close_timeout is also applied when the output is blocking. {pull}3511[3511]
- Improve handling of different path variants on Windows. {pull}3781[3781]
- Add multiline.flush_pattern option, for specifying the 'end' of a multiline pattern {pull}4019[4019]

*Heartbeat*

- Add `tags`, `fields` and `fields_under_root` in monitors configuration. {pull}3623[3623]

*Metricbeat*

- Add experimental dbstats metricset to MongoDB module. {pull}3228[3228]
- Use persistent, direct connections to the configured nodes for MongoDB module. {pull}3228[3228]
- Add dynamic configuration reloading for modules. {pull}3281[3281]
- Add docker health metricset {pull}3357[3357]
- Add docker image metricset {pull}3467[3467]
- System module uses new matchers for white-listing processes. {pull}3469[3469]
- Add Beta CEPH module with health metricset. {pull}3311[3311]
- Add Beta php_fpm module with pool metricset. {pull}3415[3415]
- The Docker, Kafka, and Prometheus modules are now Beta, instead of experimental. {pull}3525[3525]
- The HAProxy module is now GA, instead of experimental. {pull}3525[3525]
- Add the ability to collect the environment variables from system processes. {pull}3337[3337]

==== Deprecated

*Affecting all Beats*

- Usage of field `_type` is deprecated. It should not be used in queries or dashboards. {pull}3409[3409]

*Filebeat*

- The experimental `publish_async` option is now deprecated and is planned to be removed in 6.0. {pull}3525[3525]


[[release-notes-5.2.2]]
=== Beats version 5.2.2
https://github.com/elastic/beats/compare/v5.2.1...v5.2.2[View commits]

*Metricbeat*

- Fix bug docker module hanging when docker container killed. {issue}3610[3610]
- Set timeout to period instead of 1s by default as documented. {pull}3612[3612]

[[release-notes-5.2.1]]
=== Beats version 5.2.1
https://github.com/elastic/beats/compare/v5.2.0...v5.2.1[View commits]

==== Bugfixes

*Metricbeat*

- Fix go routine leak in docker module. {pull}3492[3492]

*Packetbeat*

- Fix error in the NFS sample dashboard. {pull}3548[3548]

*Winlogbeat*

- Fix error in the Winlogbeat sample dashboard. {pull}3548[3548]

[[release-notes-5.2.0]]
=== Beats version 5.2.0
https://github.com/elastic/beats/compare/v5.1.2...v5.2.0[View commits]

==== Bugfixes

*Affecting all Beats*

- Fix overwriting explicit empty config sections. {issue}2918[2918]

*Filebeat*

- Fix alignment issue were Filebeat compiled with Go 1.7.4 was crashing on 32 bits system. {issue}3273[3273]

*Metricbeat*

- Fix service times-out at startup. {pull}3056[3056]
- Kafka module case sensitive host name matching. {pull}3193[3193]
- Fix interface conversion panic in couchbase module {pull}3272[3272]

*Packetbeat*

- Fix issue where some Cassandra visualizations were showing data from all protocols. {issue}3314[3314]

==== Added

*Affecting all Beats*

- Add support for passing list and dictionary settings via -E flag.
- Support for parsing list and dictionary setting from environment variables.
- Added new flags to import_dashboards (-cacert, -cert, -key, -insecure). {pull}3139[3139] {pull}3163[3163]
- The limit for the number of fields is increased via the mapping template. {pull}3275[3275]
- Updated to Go 1.7.4. {pull}3277[3277]
- Added a NOTICE file containing the notices and licenses of the dependencies. {pull}3334[3334].

*Heartbeat*

- First release, containing monitors for ICMP, TCP, and HTTP.

*Filebeat*

- Add enabled config option to prospectors. {pull}3157[3157]
- Add target option for decoded_json_field. {pull}3169[3169]

*Metricbeat*

- Kafka module broker matching enhancements. {pull}3129[3129]
- Add a couchbase module with metricsets for node, cluster and bucket. {pull}3081[3081]
- Export number of cores for CPU module. {pull}3192[3192]
- Experimental Prometheus module. {pull}3202[3202]
- Add system socket module that reports all TCP sockets. {pull}3246[3246]
- Kafka consumer groups metricset. {pull}3240[3240]
- Add jolokia module with dynamic jmx metricset. {pull}3570[3570]

*Winlogbeat*

- Reduced amount of memory allocated while reading event log records. {pull}3113[3113] {pull}3118[3118]

[[release-notes-5.1.2]]
=== Beats version 5.1.2
https://github.com/elastic/beats/compare/v5.1.1...v5.1.2[View commits]

==== Bugfixes

*Filebeat*

- Fix registry migration issue from old states where files were only harvested after second restart. {pull}3322[3322]

*Packetbeat*

- Fix error on importing dashboards due to colons in the Cassandra dashboard. {issue}3140[3140]
- Fix error on importing dashboards due to the wrong type for the geo_point fields. {pull}3147[3147]

*Winlogbeat*

- Fix for "The array bounds are invalid" error when reading large events. {issue}3076[3076]

[[release-notes-5.1.1]]
=== Beats version 5.1.1
https://github.com/elastic/beats/compare/v5.0.2...v5.1.1[View commits]

==== Breaking changes

*Metricbeat*

- Change data structure of experimental haproxy module. {pull}3003[3003]

*Filebeat*

- If a file is falling under `ignore_older` during startup, offset is now set to end of file instead of 0.
  With the previous logic the whole file was sent in case a line was added and it was inconsistent with
  files which were harvested previously. {pull}2907[2907]
- `tail_files` is now only applied on the first scan and not for all new files. {pull}2932[2932]

==== Bugfixes

*Affecting all Beats*

- Fix empty benign errors logged by processor actions. {pull}3046[3046]

*Metricbeat*

- Calculate the fsstat values per mounting point, and not filesystem. {pull}2777[2777]

==== Added

*Affecting all Beats*

- Add add_cloud_metadata processor for collecting cloud provider metadata. {pull}2728[2728]
- Added decode_json_fields processor for decoding fields containing JSON strings. {pull}2605[2605]
- Add Tencent Cloud provider for add_cloud_metadata processor. {pull}4023[4023]
- Add Alibaba Cloud provider for add_cloud_metadata processor. {pull}4111[4111]

*Metricbeat*

- Add experimental Docker module. Provided by Ingensi and @douaejeouit based on dockbeat.
- Add a sample Redis Kibana dashboard. {pull}2916[2916]
- Add support for MongoDB 3.4 and WiredTiger metrics. {pull}2999[2999]
- Add experimental kafka module with partition metricset. {pull}2969[2969]
- Add raw config option for mysql/status metricset. {pull}3001[3001]
- Add command fields for mysql/status metricset. {pull}3251[3251]

*Filebeat*

- Add command line option `-once` to run Filebeat only once and then close. {pull}2456[2456]
- Only load matching states into prospector to improve state handling {pull}2840[2840]
- Reset all states ttl on startup to make sure it is overwritten by new config {pull}2840[2840]
- Persist all states for files which fall under `ignore_older` to have consistent behaviour {pull}2859[2859]
- Improve shutdown behaviour with large number of files. {pull}3035[3035]

*Winlogbeat*

- Add `event_logs.batch_read_size` configuration option. {pull}2641[2641]

[[release-notes-5.1.0]]
=== Beats version 5.1.0 (skipped)

Version 5.1.0 doesn't exist because, for a short period of time, the Elastic
Yum and Apt repositories included unreleased binaries labeled 5.1.0. To avoid
confusion and upgrade issues for the people that have installed these without
realizing, we decided to skip the 5.1.0 version and release 5.1.1 instead.

[[release-notes-5.0.2]]
=== Beats version 5.0.2
https://github.com/elastic/beats/compare/v5.0.1...v5.0.2[View commits]

==== Bugfixes

*Metricbeat*

- Fix the `password` option in the MongoDB module. {pull}2995[2995]


[[release-notes-5.0.1]]
=== Beats version 5.0.1
https://github.com/elastic/beats/compare/v5.0.0...v5.0.1[View commits]

==== Bugfixes

*Metricbeat*

- Fix `system.process.start_time` on Windows. {pull}2848[2848]
- Fix `system.process.ppid` on Windows. {issue}2860[2860]
- Fix system process metricset for Windows XP and 2003. `cmdline` will be unavailable. {issue}1704[1704]
- Fix access denied issues in system process metricset by enabling SeDebugPrivilege on Windows. {issue}1897[1897]
- Fix system diskio metricset for Windows XP and 2003. {issue}2885[2885]

*Packetbeat*

- Fix 'index out of bounds' bug in Packetbeat DNS protocol plugin. {issue}2872[2872]

*Filebeat*

- Fix registry cleanup issue when files falling under ignore_older after restart. {issue}2818[2818]


==== Added

*Metricbeat*

- Add username and password config options to the PostgreSQL module. {pull}2889[2890]
- Add username and password config options to the MongoDB module. {pull}2889[2889]
- Add system core metricset for Windows. {pull}2883[2883]

*Packetbeat*

- Define `client_geoip.location` as geo_point in the mappings to be used by the GeoIP processor in the Ingest Node pipeline.
  {pull}2795[2795]

*Filebeat*

- Stop Filebeat on registrar loading error. {pull}2868[2868]


include::libbeat/docs/release-notes/5.0.0.asciidoc[]

[[release-notes-5.0.0-ga]]
=== Beats version 5.0.0-GA
https://github.com/elastic/beats/compare/v5.0.0-rc1...v5.0.0[View commits]

The list below covers the changes between 5.0.0-rc1 and 5.0.0 GA only.

==== Bugfixes

*Affecting all Beats*

- Fix kafka output re-trying batches with too large events. {issue}2735[2735]
- Fix kafka output protocol error if `version: 0.10` is configured. {issue}2651[2651]
- Fix kafka output connection closed by broker on SASL/PLAIN. {issue}2717[2717]

*Metricbeat*

- Fix high CPU usage on macOS when encountering processes with long command lines. {issue}2747[2747]
- Fix high value of `system.memory.actual.free` and `system.memory.actual.used`. {issue}2653[2653]
- Change several `OpenProcess` calls on Windows to request the lowest possible access privilege.  {issue}1897[1897]
- Fix system.memory.actual.free high value on Windows. {issue}2653[2653]

*Filebeat*

- Fix issue when clean_removed and clean_inactive were used together that states were not directly removed from the registry.
- Fix issue where upgrading a 1.x registry file resulted in duplicate state entries. {pull}2792[2792]

==== Added

*Affecting all Beats*

- Add beat.version fields to all events.

[[release-notes-5.0.0-rc1]]
=== Beats version 5.0.0-rc1
https://github.com/elastic/beats/compare/v5.0.0-beta1...v5.0.0-rc1[View commits]

==== Breaking changes

*Affecting all Beats*

- A dynamic mapping rule is added to the default Elasticsearch template to treat strings as keywords by default. {pull}2688[2688]

==== Bugfixes

*Affecting all Beats*

- Make sure Beats sent always float values when they are defined as float by sending 5.00000 instead of 5. {pull}2627[2627]
- Fix ignoring all fields from drop_fields in case the first field is unknown. {pull}2685[2685]
- Fix dynamic configuration int/uint to float type conversion. {pull}2698[2698]
- Fix primitive types conversion if values are read from environment variables. {pull}2698[2698]

*Metricbeat*

- Fix default configuration file on Windows to not enabled the `load` metricset. {pull}2632[2632]

*Packetbeat*

- Fix the `bpf_filter` setting. {issue}2660[2660]

*Filebeat*

- Fix input buffer on encoding problem. {pull}2416[2416]

==== Deprecated

*Affecting all Beats*

- Setting `port` has been deprecated in Redis and Logstash outputs. {pull}2620[2620]


[[release-notes-5.0.0-beta1]]
=== Beats version 5.0.0-beta1
https://github.com/elastic/beats/compare/v5.0.0-alpha5...v5.0.0-beta1[View commits]

==== Breaking changes

*Affecting all Beats*

- Change Elasticsearch output index configuration to be based on format strings. If index has been configured, no date will be appended anymore to the index name. {pull}2119[2119]
- Replace `output.kafka.use_type` by `output.kafka.topic` accepting a format string. {pull}2188[2188]
- If the path specified by the `-c` flag is not absolute and `-path.config` is not specified, it
  is considered relative to the current working directory. {pull}2245[2245]
- rename `tls` configurations section to `ssl`. {pull}2330[2330]
- rename `certificate_key` configuration to `key`. {pull}2330[2330]
- replace `tls.insecure` with `ssl.verification_mode` setting. {pull}2330[2330]
- replace `tls.min/max_version` with `ssl.supported_protocols` setting requiring full protocol name. {pull}2330[2330]

*Metricbeat*

- Change field type system.process.cpu.start_time from keyword to date. {issue}1565[1565]
- redis/info metricset fields were renamed up according to the naming conventions.

*Packetbeat*

- Group HTTP fields under `http.request` and `http.response` {pull}2167[2167]
- Export `http.request.body` and `http.response.body` when configured under `include_body_for` {pull}2167[2167]
- Move `ignore_outgoing` config to `packetbeat.ignore_outgoing` {pull}2393[2393]

*Filebeat*

- Set close_inactive default to 5 minutes (was 1 hour before)
- Set clean_removed and close_removed to true by default

==== Bugfixes

*Affecting all Beats*

- Fix logstash output handles error twice when asynchronous sending fails. {pull}2441[2441]
- Fix Elasticsearch structured error response parsing error. {issue}2229[2229]
- Fixed the run script to allow the overriding of the configuration file. {issue}2171[2171]
- Fix logstash output crash if no hosts are configured. {issue}2325[2325]
- Fix array value support in -E CLI flag. {pull}2521[2521]
- Fix merging array values if -c CLI flag is used multiple times. {pull}2521[2521]
- Fix beats failing to start due to invalid duplicate key error in configuration file. {pull}2521[2521]
- Fix panic on non writable logging directory. {pull}2571[2571]

*Metricbeat*

- Fix module filters to work properly with drop_event filter. {issue}2249[2249]

*Packetbeat*

- Fix mapping for some Packetbeat flow metrics that were not marked as being longs. {issue}2177[2177]
- Fix handling of messages larger than the maximum message size (10MB). {pull}2470[2470]

*Filebeat*

- Fix processor failure in Filebeat when using regex, contain, or equals with the message field. {issue}2178[2178]
- Fix async publisher sending empty events {pull}2455[2455]
- Fix potential issue with multiple harvester per file on large file numbers or slow output {pull}2541[2541]

*Winlogbeat*

- Fix corrupt registry file that occurs on power loss by disabling file write caching. {issue}2313[2313]

==== Added

*Affecting all Beats*

- Add script to generate the Kibana index-pattern from fields.yml. {pull}2122[2122]
- Enhance Redis output key selection based on format string. {pull}2169[2169]
- Configurable Redis `keys` using filters and format strings. {pull}2169[2169]
- Add format string support to `output.kafka.topic`. {pull}2188[2188]
- Add `output.kafka.topics` for more advanced kafka topic selection per event. {pull}2188[2188]
- Add support for Kafka 0.10. {pull}2190[2190]
- Add SASL/PLAIN authentication support to kafka output. {pull}2190[2190]
- Make Kafka metadata update configurable. {pull}2190[2190]
- Add Kafka version setting (optional) enabling kafka broker version support. {pull}2190[2190]
- Add Kafka message timestamp if at least version 0.10 is configured. {pull}2190[2190]
- Add configurable Kafka event key setting. {pull}2284[2284]
- Add settings for configuring the kafka partitioning strategy. {pull}2284[2284]
- Add partitioner settings `reachable_only` to ignore partitions not reachable by network. {pull}2284[2284]
- Enhance contains condition to work on fields that are arrays of strings. {issue}2237[2237]
- Lookup the configuration file relative to the `-path.config` CLI flag. {pull}2245[2245]
- Re-write import_dashboards.sh in Golang. {pull}2155[2155]
- Update to Go 1.7. {pull}2306[2306]
- Log total non-zero internal metrics on shutdown. {pull}2349[2349]
- Add support for encrypted private key files by introducing `ssl.key_passphrase` setting. {pull}2330[2330]
- Add experimental symlink support with `symlinks` config {pull}2478[2478]
- Improve validation of registry file on startup.

*Metricbeat*

- Use the new scaled_float Elasticsearch type for the percentage values. {pull}2156[2156]
- Add experimental cgroup metrics to the system/process MetricSet. {pull}2184[2184]
- Added a PostgreSQL module. {pull}2253[2253]
- Improve mapping by converting half_float to scaled_float and integers to long. {pull}2430[2430]
- Add experimental haproxy module. {pull}2384[2384]
- Add Kibana dashboard for cgroups data {pull}2555[2555]

*Packetbeat*

- Add Cassandra protocol analyzer to Packetbeat. {pull}1959[1959]
- Match connections with IPv6 addresses to processes {pull}2254[2254]
- Add IP address to -devices command output {pull}2327[2327]
- Add configuration option for the maximum message size. Used to be hard-coded to 10 MB. {pull}2470[2470]

*Filebeat*

- Introduce close_timeout harvester options {issue}1926[1926]
- Strip BOM from first message in case of BOM files {issue}2351[2351]
- Add harvester_limit option {pull}2417[2417]

==== Deprecated

*Affecting all Beats*

- Topology map is deprecated. This applies to the settings: refresh_topology_freq, topology_expire, save_topology, host_topology, password_topology, db_topology.


[[release-notes-5.0.0-alpha5]]
=== Beats version 5.0.0-alpha5
https://github.com/elastic/beats/compare/v5.0.0-alpha4...v5.0.0-alpha5[View commits]

==== Breaking changes

*Affecting all Beats*

- Rename the `filters` section to `processors`. {pull}1944[1944]
- Introduce the condition with `when` in the processor configuration. {pull}1949[1949]
- The Elasticsearch template is now loaded by default. {pull}1993[1993]
- The Redis output `index` setting is renamed to `key`. `index` still works but it's deprecated. {pull}2077[2077]
- The undocumented file output `index` setting was removed. Use `filename` instead. {pull}2077[2077]

*Metricbeat*

- Create a separate metricSet for load under the system module and remove load information from CPU stats. {pull}2101[2101]
- Add `system.load.norm.1`, `system.load.norm.5` and `system.load.norm.15`. {pull}2101[2101]
- Add threads fields to mysql module. {pull}2484[2484]

*Packetbeat*

- Set `enabled` ` in `packetbeat.protocols.icmp` configuration to `true` by default. {pull}1988[1988]

==== Bugfixes

*Affecting all Beats*

- Fix sync publisher `PublishEvents` return value if client is closed concurrently. {pull}2046[2046]

*Metricbeat*

- Do not send zero values when no value was present in the source. {issue}1972[1972]

*Filebeat*

- Fix potential data loss between Filebeat restarts, reporting unpublished lines as published. {issue}2041[2041]
- Fix open file handler issue. {issue}2028[2028] {pull}2020[2020]
- Fix filtering of JSON events when using integers in conditions. {issue}2038[2038]

*Winlogbeat*

- Fix potential data loss between Winlogbeat restarts, reporting unpublished lines as published. {issue}2041[2041]

==== Added

*Affecting all Beats*

- Periodically log internal metrics. {pull}1955[1955]
- Add enabled setting to all output modules. {pull}1987[1987]
- Command line flag `-c` can be used multiple times. {pull}1985[1985]
- Add OR/AND/NOT to the condition associated with the processors. {pull}1983[1983]
- Add `-E` CLI flag for overwriting single config options via command line. {pull}1986[1986]
- Choose the mapping template file based on the Elasticsearch version. {pull}1993[1993]
- Check stdout being available when console output is configured. {issue}2035[2035]

*Metricbeat*

- Add pgid field to process information. {pull} 2021[2021]

*Packetbeat*

- Add enabled setting to Packetbeat protocols. {pull}1988[1988]
- Add enabled setting to Packetbeat network flows configuration. {pull}1988[1988]

*Filebeat*

- Introduce `close_removed` and `close_renamed` harvester options. {issue}1600[1600]
- Introduce `close_eof` harvester option. {issue}1600[1600]
- Add `clean_removed` and `clean_inactive` config option. {issue}1600[1600]

==== Deprecated

*Filebeat*

- Deprecate `close_older` option and replace it with `close_inactive`. {issue}2051[2051]
- Deprecate `force_close_files` option and replace it with `close_removed` and `close_renamed`. {issue}1600[1600]

[[release-notes-5.0.0-alpha4]]
=== Beats version 5.0.0-alpha4
https://github.com/elastic/beats/compare/v5.0.0-alpha3...v5.0.0-alpha4[View commits]

==== Breaking changes

*Affecting all Beats*

- The topology_expire option of the Elasticsearch output was removed. {pull}1907[1907]

*Filebeat*

- Stop following symlink. Symlinks are now ignored: {pull}1686[1686]

==== Bugfixes

*Affecting all Beats*

- Reset backoff factor on partial ACK. {issue}1803[1803]
- Fix beats load balancer deadlock if max_retries: -1 or publish_async is enabled in filebeat. {issue}1829[1829]
- Fix logstash output with pipelining mode enabled not reconnecting. {issue}1876[1876]
- Empty configuration sections become merge-able with variables containing full path. {pull}1900[1900]
- Fix error message about required fields missing not printing the missing field name. {pull}1900[1900]

*Metricbeat*

- Fix the CPU values returned for each core. {issue}1863[1863]

*Packetbeat*

- Add missing nil-check to memcached GapInStream handler. {issue}1162[1162]
- Fix NFSv4 Operation returning the first found first-class operation available in compound requests. {pull}1821[1821]
- Fix TCP overlapping segments not being handled correctly. {pull}1898[1898]

*Winlogbeat*

- Fix issue with rendering forwarded event log records. {pull}1891[1891]

==== Added

*Affecting all Beats*

- Improve error message if compiling regular expression from config files fails. {pull}1900[1900]
- Compression support in the Elasticsearch output. {pull}1835[1835]

*Metricbeat*

- Add MongoDB module. {pull}1837[1837]


[[release-notes-5.0.0-alpha3]]
=== Beats version 5.0.0-alpha3
https://github.com/elastic/beats/compare/v5.0.0-alpha2...v5.0.0-alpha3[View commits]

==== Breaking changes

*Affecting all Beats*

- All configuration settings under `shipper:` are moved to be top level configuration settings. I.e.
  `shipper.name:` becomes `name:` in the configuration file. {pull}1570[1570]

*Topbeat*

- Topbeat is replaced by Metricbeat.

*Filebeat*

- The state for files which fall under ignore_older is not stored anymore. This has the consequence, that if a file which fell under ignore_older is updated, the whole file will be crawled.

==== Bugfixes

*Winlogbeat*

- Adding missing argument to the "Stop processing" log message. {pull}1590[1590]

==== Added

*Affecting all Beats*

- Add conditions to generic filtering. {pull}1623[1623]

*Metricbeat*

- First public release, containing the following modules: apache, mysql, nginx, redis, system, and zookeeper.

*Filebeat*

- The registry format was changed to an array instead of dict. The migration to the new format will happen automatically at the first startup. {pull}1703[1703]

==== Deprecated

*Affecting all Beats*

- The support for doing GeoIP lookups is deprecated and will be removed in version 6.0. {pull}1601[1601]


[[release-notes-5.0.0-alpha2]]
=== Beats version 5.0.0-alpha2
https://github.com/elastic/beats/compare/v5.0.0-alpha1...v5.0.0-alpha2[View commits]

==== Breaking changes

*Affecting all Beats*

- On DEB/RPM installations, the binary files are now found under `/usr/share/{{beat_name}}/bin`, not in `/usr/bin`. {pull}1385[1385]
- The logs are written by default to self rotating files, instead of syslog. {pull}1371[1371]
- Remove deprecated `host` option from elasticsearch, logstash and redis outputs. {pull}1474[1474]

*Packetbeat*

- Configuration of redis topology support changed. {pull}1353[1353]
- Move all Packetbeat configuration options under the packetbeat namespace {issue}1417[1417]

*Filebeat*

- Default location for the registry file was changed to be `data/registry` from the binary directory,
  rather than `.filebeat` in the current working directory. This affects installations for zip/tar.gz/source,
  the location for DEB and RPM packages stays the same. {pull}1373[1373]

==== Bugfixes

*Affecting all Beats*

- Drain response buffers when pipelining is used by Redis output. {pull}1353[1353]
- Unterminated environment variable expressions in config files will now cause an error {pull}1389[1389]
- Fix issue with the automatic template loading when Elasticsearch is not available on Beat start. {issue}1321[1321]
- Fix bug affecting -cpuprofile, -memprofile, and -httpprof CLI flags {pull}1415[1415]
- Fix race when multiple outputs access the same event with logstash output manipulating event {issue}1410[1410] {pull}1428[1428]
- Seed random number generator using crypto.rand package. {pull}1503{1503]
- Fix beats hanging in -configtest {issue}1213[1213]
- Fix kafka log message output {pull}1516[1516]

*Filebeat*

- Improvements in registrar dealing with file rotation. {pull}1281[1281]
- Fix issue with JSON decoding where `@timestamp` or `type` keys with the wrong type could cause Filebeat
  to crash. {issue}1378[1378]
- Fix issue with JSON decoding where values having `null` as values could crash Filebeat. {issue}1466[1466]
- Multiline reader normalizing newline to use `\n`. {pull}1552[1552]

*Winlogbeat*

- Fix panic when reading messages larger than 32K characters on Windows XP and 2003. {pull}1498[1498]
- Fix panic that occurs when reading a large events on Windows Vista and newer. {pull}1499[1499]

==== Added

*Affecting all Beats*

- Add support for TLS to Redis output. {pull}1353[1353]
- Add SOCKS5 proxy support to Redis output. {pull}1353[1353]
- Failover and load balancing support in redis output. {pull}1353[1353]
- Multiple-worker per host support for redis output. {pull}1353[1353]
- Added ability to escape `${x}` in config files to avoid environment variable expansion {pull}1389[1389]
- Configuration options and CLI flags for setting the home, data and config paths. {pull}1373[1373]
- Configuration options and CLI flags for setting the default logs path. {pull}1437[1437]
- Update to Go 1.6.2 {pull}1447[1447]
- Add Elasticsearch template files compatible with Elasticsearch 2.x. {pull}1501[1501]
- Add scripts for managing the dashboards of a single Beat {pull}1359[1359]

*Packetbeat*

- Fix compile issues for OpenBSD. {pull}1347[1347]

*Topbeat*

- Updated elastic/gosigar version so Topbeat can compile on OpenBSD. {pull}1403[1403]


[[release-notes-5.0.0-alpha1]]
=== Beats version 5.0.0-alpha1
https://github.com/elastic/beats/compare/v1.2.0...v5.0.0-alpha1[View commits]

==== Breaking changes

*libbeat*

- Run function to start a Beat now returns an error instead of directly exiting. {pull}771[771]
- The method signature of HandleFlags() was changed to allow returning an error {pull}1249[1249]
- Require braces for environment variable expansion in config files {pull}1304[1304]

*Packetbeat*

- Rename output fields in the dns package. Former flag `recursion_allowed` becomes `recursion_available`. {pull}803[803]
  Former SOA field `ttl` becomes `minimum`. {pull}803[803]
- The fully qualified domain names which are part of output fields values of the dns package now terminate with a dot. {pull}803[803]
- Remove the count field from the exported event {pull}1210[1210]

*Topbeat*

- Rename `proc.cpu.user_p` with `proc.cpu.total_p` as it includes CPU time spent in kernel space {pull}631[631]
- Remove `count` field from the exported fields {pull}1207[1207]
- Rename `input` top level config option to `topbeat`

*Filebeat*

- Scalar values in used in the `fields` configuration setting are no longer automatically converted to strings. {pull}1092[1092]
- Count field was removed from event as not used in filebeat {issue}778[778]

*Winlogbeat*

- The `message_inserts` field was replaced with the `event_data` field {issue}1053[1053]
- The `category` field was renamed to `task` to better align with the Windows Event Log API naming {issue}1053[1053]
- Remove the count field from the exported event {pull}1218[1218]


==== Bugfixes

*Affecting all Beats*

- Logstash output will not retry events that are not JSON-encodable {pull}927[927]

*Packetbeat*

- Create a proper BPF filter when ICMP is the only enabled protocol {issue}757[757]
- Check column length in pgsql parser. {issue}565[565]
- Harden pgsql parser. {issue}565[565]

*Topbeat*

- Fix issue with `cpu.system_p` being greater than 1 on Windows {pull}1128[1128]

*Filebeat*

- Stop filebeat if started without any prospectors defined or empty prospectors {pull}644[644] {pull}647[647]
- Improve shutdown of crawler and prospector to wait for clean completion {pull}720[720]
- Omit `fields` from Filebeat events when null {issue}899[899]

*Winlogbeat*

==== Added

*Affecting all Beats*

- Update builds to Golang version 1.6
- Add option to Elasticsearch output to pass http parameters in index operations {issue}805[805]
- Improve Logstash and Elasticsearch backoff behavior. {pull}927[927]
- Add experimental Kafka output. {pull}942[942]
- Add config file option to configure GOMAXPROCS. {pull}969[969]
- Improve shutdown handling in libbeat. {pull}1075[1075]
- Add `fields` and `fields_under_root` options under the `shipper` configuration {pull}1092[1092]
- Add the ability to use a SOCKS5 proxy with the Logstash output {issue}823[823]
- The `-configtest` flag will now print "Config OK" to stdout on success {pull}1249[1249]

*Packetbeat*

- Change the DNS library used throughout the dns package to github.com/miekg/dns. {pull}803[803]
- Add support for NFS v3 and v4. {pull}1231[1231]
- Add support for EDNS and DNSSEC. {pull}1292[1292]

*Topbeat*

- Add `username` to processes {pull}845[845]

*Filebeat*

- Add the ability to set a list of tags for each prospector {pull}1092[1092]
- Add JSON decoding support {pull}1143[1143]


*Winlogbeat*

- Add caching of event metadata handles and the system render context for the wineventlog API {pull}888[888]
- Improve config validation by checking for unknown top-level YAML keys. {pull}1100[1100]
- Add the ability to set tags, fields, and fields_under_root as options for each event log {pull}1092[1092]
- Add additional data to the events published by Winlogbeat. The new fields are `activity_id`,
`event_data`, `keywords`, `opcode`, `process_id`, `provider_guid`, `related_activity_id`,
`task`, `thread_id`, `user_data`, and `version`. {issue}1053[1053]
- Add `event_id`, `level`, and `provider` configuration options for filtering events {pull}1218[1218]
- Add `include_xml` configuration option for including the raw XML with the event {pull}1218[1218]

==== Known issues
* All Beats can hang or panic on shutdown if the next server in the pipeline (e.g. Elasticsearch or Logstash) is
  not reachable. {issue}1319[1319]
* When running the Beats as a service on Windows, you need to manually load the Elasticsearch mapping
  template. {issue}1315[1315]
* The ES template automatic load doesn't work if Elasticsearch is not available when the Beat is starting. {issue}1321[1321]

[[release-notes-1.3.1]]
=== Beats version 1.3.1
https://github.com/elastic/beats/compare/v1.3.0...v1.3.1[View commits]

==== Bugfixes

*Filebeat*

- Fix a concurrent bug on filebeat startup with a large number of prospectors defined. {pull}2509[2509]

*Packetbeat*

- Fix description for the -I CLI flag. {pull}2480[2480]

*Winlogbeat*

- Fix corrupt registry file that occurs on power loss by disabling file write caching. {issue}2313[2313]

[[release-notes-1.3.0]]
=== Beats version 1.3.0
https://github.com/elastic/beats/compare/v1.2.3...v1.3.0[View commits]

==== Deprecated

*Filebeat*

- Undocumented support for following symlinks is deprecated. Filebeat will not follow symlinks in version 5.0. {pull}1767[1767]

==== Bugfixes

*Affecting all Beats*

- Fix beats load balancer deadlock if `max_retries: -1` or `publish_async` is enabled in filebeat. {issue}1829[1829]
- Fix output modes backoff counter reset. {issue}1803[1803] {pull}1814[1814] {pull}1818[1818]
- Set logstash output default bulk_max_size to 2048. {issue}1662[1662]
- Seed random number generator using crypto.rand package. {pull}1503[1503]
- Check stdout being available when console output is configured. {issue}2063[2063]

*Packetbeat*

- Add missing nil-check to memcached GapInStream handler. {issue}1162[1162]
- Fix NFSv4 Operation returning the first found first-class operation available in compound requests. {pull}1821[1821]
- Fix TCP overlapping segments not being handled correctly. {pull}1917[1917]

==== Added

*Affecting all Beats*

- Updated to Go 1.7


[[release-notes-1.2.3]]
=== Beats version 1.2.3
https://github.com/elastic/beats/compare/v1.2.2...v1.2.3[View commits]

==== Bugfixes

*Topbeat*

- Fix high CPU usage when using filtering under Windows. {pull}1598[1598]

*Filebeat*

- Fix rotation issue with ignore_older. {issue}1528[1528]

*Winlogbeat*

- Fix panic when reading messages larger than 32K characters on Windows XP and 2003. {pull}1498[1498]

==== Added

*Filebeat*

- Prevent file opening for files which reached ignore_older. {pull}1649[1649]


[[release-notes-1.2.2]]
=== Beats version 1.2.2
https://github.com/elastic/beats/compare/v1.2.0...v1.2.2[View commits]

==== Bugfixes

*Affecting all Beats*

- Fix race when multiple outputs access the same event with Logstash output manipulating event. {issue}1410[1410]
- Fix go-daemon (supervisor used in init scripts) hanging when executed over SSH. {issue}1394[1394]

*Filebeat*

- Improvements in registrar dealing with file rotation. {issue}1281[1281]


[[release-notes-1.2.1]]
=== Beats version 1.2.1
https://github.com/elastic/beats/compare/v1.2.0...v1.2.1[View commits]

==== Breaking changes

*Affecting all Beats*

- Require braces for environment variable expansion in config files {pull}1304[1304]
- Removed deprecation warning for the Redis output. {pull}1282[1282]

*Topbeat*

- Fixed name of the setting `stats.proc` to `stats.process` in the default configuration file. {pull}1343[1343]
- Fix issue with cpu.system_p being greater than 1 on Windows {pull}1128[1128]

==== Added

*Topbeat*

- Add username to processes {pull}845[845]


[[release-notes-1.2.0]]
=== Beats version 1.2.0
https://github.com/elastic/beats/compare/v1.1.2...v1.2.0[View commits]

==== Breaking changes

*Filebeat*

- Default config for ignore_older is now infinite instead of 24h, means ignore_older is disabled by default. Use close_older to only close file handlers.

==== Bugfixes

*Packetbeat*

- Split real_ip_header value when it contains multiple IPs {pull}1241[1241]

*Winlogbeat*

- Fix invalid `event_id` on Windows XP and Windows 2003 {pull}1227[1227]

==== Added

*Affecting all Beats*

- Add ability to override configuration settings using environment variables {issue}114[114]
- Libbeat now always exits through a single exit method for proper cleanup and control {pull}736[736]
- Add ability to create Elasticsearch mapping on startup {pull}639[639]

*Topbeat*

- Add the command line used to start processes {issue}533[533]

*Filebeat*

- Add close_older configuration option to complete ignore_older https://github.com/elastic/filebeat/issues/181[181]

[[release-notes-1.1.2]]
=== Beats version 1.1.2
https://github.com/elastic/beats/compare/v1.1.1...v1.1.2[View commits]

==== Bugfixes

*Filebeat*

- Fix registrar bug for rotated files {pull}1010[1010]


[[release-notes-1.1.1]]
=== Beats version 1.1.1
https://github.com/elastic/beats/compare/v1.1.0...v1.1.1[View commits]

==== Bugfixes

*Affecting all Beats*

- Fix logstash output loop hanging in infinite loop on too many output errors. {pull}944[944]
- Fix critical bug in filebeat and winlogbeat potentially dropping events. {pull}953[953]

[[release-notes-1.1.0]]
=== Beats version 1.1.0
https://github.com/elastic/beats/compare/v1.0.1...v1.1.0[View commits]

==== Bugfixes

*Affecting all Beats*

- Fix logging issue with file based output where newlines could be misplaced
  during concurrent logging {pull}650[650]
- Reduce memory usage by separate queue sizes for single events and bulk events. {pull}649[649] {issue}516[516]
- Set default default bulk_max_size value to 2048 {pull}628[628]

*Packetbeat*

- Fix setting direction to out and use its value to decide when dropping events if ignore_outgoing is enabled {pull}557[557]
- Fix logging issue with file-based output where newlines could be misplaced
  during concurrent logging {pull}650[650]
- Reduce memory usage by having separate queue sizes for single events and bulk events. {pull}649[649] {issue}516[516]
- Set default bulk_max_size value to 2048 {pull}628[628]
- Fix logstash window size of 1 not increasing. {pull}598[598]

*Packetbeat*

- Fix the condition that determines whether the direction of the transaction is set to "outgoing". Packetbeat uses the
  direction field to determine which transactions to drop when dropping outgoing transactions. {pull}557[557]
- Allow PF_RING sniffer type to be configured using pf_ring or pfring {pull}671[671]

*Filebeat*

- Set spool_size default value to 2048 {pull}628[628]

==== Added

*Affecting all Beats*

- Add include_fields and drop_fields as part of generic filtering {pull}1120[1120]
- Make logstash output compression level configurable. {pull}630[630]
- Some publisher options refactoring in libbeat {pull}684[684]
- Move event preprocessor applying GeoIP to packetbeat {pull}772[772]

*Packetbeat*

- Add support for capturing DNS over TCP network traffic. {pull}486[486] {pull}554[554]

*Topbeat*

- Group all CPU usage per core statistics and export them optionally if cpu_per_core is configured {pull}496[496]

*Filebeat*

- Add multiline support for combining multiple related lines into one event. {issue}461[461]
- Add `exclude_lines` and `include_lines` options for regexp based line filtering. {pull}430[430]
- Add `exclude_files` configuration option. {pull}563[563]
- Add experimental option to enable filebeat publisher pipeline to operate asynchronously {pull}782[782]

*Winlogbeat*

- First public release of Winlogbeat

[[release-notes-1.0.1]]
=== Beats version 1.0.1
https://github.com/elastic/beats/compare/v1.0.0...v1.0.1[Check 1.0.1 diff]

==== Bugfixes

*Filebeat*

- Fix force_close_files in case renamed file appeared very fast. https://github.com/elastic/filebeat/pull/302[302]

*Packetbeat*

- Improve MongoDB message correlation. {issue}377[377]
- Improve redis parser performance. {issue}442[422]
- Fix panic on nil in redis protocol parser. {issue}384[384]
- Fix errors redis parser when messages are split in multiple TCP segments. {issue}402[402]
- Fix errors in redis parser when length prefixed strings contain sequences of CRLF. {issue}#402[402]
- Fix errors in redis parser when dealing with nested arrays. {issue}402[402]

[[release-notes-1.0.0]]
=== Beats version 1.0.0
https://github.com/elastic/beats/compare/1.0.0-rc2...1.0.0[Check 1.0.0 diff]

==== Breaking changes

*Topbeat*

- Change proc type to process #138


==== Bugfixes

*Affecting all Beats*

- Fix random panic on shutdown by calling shutdown handler only once. elastic/filebeat#204
- Fix credentials are not send when pinging an elasticsearch host. elastic/filebeat#287

*Filebeat*

- Fix problem that harvesters stopped reading after some time and filebeat stopped processing events #257
- Fix line truncating by internal buffers being reused by accident #258
- Set default ignore_older to 24 hours #282




[[release-notes-1.0.0-rc2]]
=== Beats version 1.0.0-rc2
https://github.com/elastic/beats/compare/1.0.0-rc1...1.0.0-rc2[Check 1.0.0-rc2
diff]

==== Breaking changes

*Affecting all Beats*

- The `shipper` output field is renamed to `beat.name`. #285
- Use of `enabled` as a configuration option for outputs (elasticsearch,
  logstash, etc.) has been removed. #264
- Use of `disabled` as a configuration option for tls has been removed. #264
- The `-test` command line flag was renamed to `-configtest`. #264
- Disable geoip by default. To enable it uncomment in config file. #305


*Filebeat*

- Removed utf-16be-bom encoding support. Support will be added with fix for #205
- Rename force_close_windows_files to force_close_files and make it available for all platforms.


==== Bugfixes

*Affecting all Beats*

- Disable logging to stderr after configuration phase. #276
- Set the default file logging path when not set in config. #275
- Fix bug silently dropping records based on current window size. elastic/filebeat#226
- Fix direction field in published events. #300
- Fix elasticsearch structured errors breaking error handling. #309

*Packetbeat*

- Packetbeat will now exit if a configuration error is detected. #357
- Fixed an issue handling DNS requests containing no questions. #369

*Topbeat*

- Fix leak of Windows handles. #98
- Fix memory leak of process information. #104

*Filebeat*

- Filebeat will now exit if a configuration error is detected. #198
- Fix to enable prospector to harvest existing files that are modified. #199
- Improve line reading and encoding to better keep track of file offsets based
  on encoding. #224
- Set input_type by default to "log"


==== Added

*Affecting all Beats*

- Added `beat.hostname` to contain the hostname where the Beat is running on as
  returned by the operating system. #285
- Added timestamp for file logging. #291

*Filebeat*

- Handling end of line under windows was improved #233



[[release-notes-1.0.0-rc1]]
=== Beats version 1.0.0-rc1
https://github.com/elastic/beats/compare/1.0.0-beta4...1.0.0-rc1[Check
1.0.0-rc1 diff]

==== Breaking changes

*Affecting all Beats*

- Rename timestamp field with @timestamp. #237

*Packetbeat*

- Rename timestamp field with @timestamp. #343

*Topbeat*

- Rename timestamp field with @timestamp for a better integration with
Logstash. #80

*Filebeat*

- Rename the timestamp field with @timestamp #168
- Rename tail_on_rotate prospector config to tail_files
- Removal of line field in event. Line number was not correct and does not add value. #217


==== Bugfixes

*Affecting all Beats*

- Use stderr for console log output. #219
- Handle empty event array in publisher. #207
- Respect '*' debug selector in IsDebug. #226 (elastic/packetbeat#339)
- Limit number of workers for Elasticsearch output. elastic/packetbeat#226
- On Windows, remove service related error message when running in the console. #242
- Fix waitRetry no configured in single output mode configuration. elastic/filebeat#144
- Use http as the default scheme in the elasticsearch hosts #253
- Respect max bulk size if bulk publisher (collector) is disabled or sync flag is set.
- Always evaluate status code from Elasticsearch responses when indexing events. #192
- Use bulk_max_size configuration option instead of bulk_size. #256
- Fix max_retries=0 (no retries) configuration option. #266
- Filename used for file based logging now defaults to beat name. #267

*Packetbeat*

- Close file descriptors used to monitor processes. #337
- Remove old RPM spec file. It moved to elastic/beats-packer. #334

*Topbeat*

- Don't wait for one period until shutdown #75

*Filebeat*

- Omit 'fields' from event JSON when null. #126
- Make offset and line value of type long in elasticsearch template to prevent overflow. #140
- Fix locking files for writing behaviour. #156
- Introduce 'document_type' config option per prospector to define document type
  for event stored in elasticsearch. #133
- Add 'input_type' field to published events reporting the prospector type being used. #133
- Fix high CPU usage when not connected to Elasticsearch or Logstash. #144
- Fix issue that files were not crawled anymore when encoding was set to something other then plain. #182


==== Added

*Affecting all Beats*

- Add Console output plugin. #218
- Add timestamp to log messages #245
- Send @metadata.beat to Logstash instead of @metadata.index to prevent
  possible name clashes and give user full control over index name used for
  Elasticsearch
- Add logging messages for bulk publishing in case of error #229
- Add option to configure number of parallel workers publishing to Elasticsearch
  or Logstash.
- Set default bulk size for Elasticsearch output to 50.
- Set default http timeout for Elasticsearch to 90s.
- Improve publish retry if sync flag is set by retrying only up to max bulk size
  events instead of all events to be published.

*Filebeat*

- Introduction of backoff, backoff_factor, max_backoff, partial_line_waiting, force_close_windows_files
  config variables to make crawling more configurable.
- All Godeps dependencies were updated to master on 2015-10-21 [#122]
- Set default value for ignore_older config to 10 minutes. #164
- Added the fields_under_root setting to optionally store the custom fields top
level in the output dictionary. #188
- Add more encodings by using x/text/encodings/htmlindex package to select
  encoding by name.




[[release-notes-1.0.0-beta4]]
=== Beats version 1.0.0-beta4
https://github.com/elastic/beats/compare/1.0.0-beta3...1.0.0-beta4[Check
1.0.0-beta4 diff]


==== Breaking changes

*Affecting all Beats*

- Update tls config options naming from dash to underline #162
- Feature/output modes: Introduction of PublishEvent(s) to be used by beats #118 #115

*Packetbeat*

- Renamed http module config file option 'strip_authorization' to 'redact_authorization'
- Save_topology is set to false by default
- Rename elasticsearch index to [packetbeat-]YYYY.MM.DD

*Topbeat*

- Percentage fields (e.g user_p) are exported as a float between 0 and 1 #34


==== Bugfixes

*Affecting all Beats*

- Determine Elasticsearch index for an event based on UTC time #81
- Fixing ES output's defaultDeadTimeout so that it is 60 seconds #103
- ES outputer: fix timestamp conversion #91
- Fix TLS insecure config option #239
- ES outputer: check bulk API per item status code for retransmit on failure.

*Packetbeat*

- Support for lower-case header names when redacting http authorization headers
- Redact proxy-authorization if redact-authorization is set
- Fix some multithreading issues #203
- Fix negative response time #216
- Fix memcache TCP connection being nil after dropping stream data. #299
- Add missing DNS protocol configuration to documentation #269

*Topbeat*

- Don't divide the reported memory by an extra 1024 #60


==== Added

*Affecting all Beats*

- Add logstash output plugin #151
- Integration tests for Beat -> Logstash -> Elasticsearch added #195 #188 #168 #137 #128 #112
- Large updates and improvements to the documentation
- Add direction field to publisher output to indicate inbound/outbound transactions #150
- Add tls configuration support to elasticsearch and logstash outputers #139
- All external dependencies were updated to the latest version. Update to Golang 1.5.1 #162
- Guarantee ES index is based in UTC time zone #164
- Cache: optional per element timeout #144
- Make it possible to set hosts in different ways. #135
- Expose more TLS config options #124
- Use the Beat name in the default configuration file path #99

*Packetbeat*

- add [.editorconfig file](http://editorconfig.org/)
- add (experimental/unsupported?) saltstack files
- Sample config file cleanup
- Moved common documentation to [libbeat repository](https://github.com/elastic/libbeat)
- Update build to go 1.5.1
- Adding device descriptions to the -device output.
- Generate coverage for system tests
- Move go-daemon dependency to beats-packer
- Rename integration tests to system tests
- Made the `-devices` option more user friendly in case `sudo` is not used.
  Issue #296.
- Publish expired DNS transactions #301
- Update protocol guide to libbeat changes
- Add protocol registration to new protocol guide
- Make transaction timeouts configurable #300
- Add direction field to the exported fields #317

*Topbeat*

- Document fields in a standardized format (etc/fields.yml) #34
- Updated to use new libbeat Publisher #37 #41
- Update to go 1.5.1 #43
- Updated configuration files with comments for all options #65
- Documentation improvements


==== Deprecated

*Affecting all Beats*

- Redis output was deprecated #169 #145
- Host and port configuration options are deprecated. They are replaced by the hosts
 configuration option. #141<|MERGE_RESOLUTION|>--- conflicted
+++ resolved
@@ -129,11 +129,8 @@
 - Release `docker` input as GA. {pull}8328[8328]
 - Keep unparsed user agent information in user_agent.original. {pull}7823[7832]
 - Added default and TCP parsing formats to HAproxy module {issue}8311[8311] {pull}8637[8637]
-<<<<<<< HEAD
 - Allow to force CRI format parsing for better performance {pull}8424[8424]
-=======
 - Add Suricata IDS/IDP/NSM module. {issue}8153[8153] {pull}8693[8693]
->>>>>>> 416ab2b1
 
 *Heartbeat*
 
