// Use these for links to issue and pulls. Note issues and pulls redirect one to
// each other on Github, so don't worry too much on using the right prefix.
:issue: https://github.com/elastic/beats/issues/
:pull: https://github.com/elastic/beats/pull/

////////////////////////////////////////////////////////////
// Template, add newest changes here

=== Beats version HEAD
https://github.com/elastic/beats/compare/v7.0.0-alpha2...master[Check the HEAD diff]

==== Breaking changes

*Affecting all Beats*

- Update add_cloud_metadata fields to adjust to ECS. {pull}9265[9265]
- Automaticall cap signed integers to 63bits. {pull}8991[8991]
- Rename beat.timezone to event.timezone. {pull}9458[9458]
- Use _doc as document type. {pull}9056[9056]{pull}9573[9573]
- Update to Golang 1.11.3. {pull}9560[9560]

*Auditbeat*

*Filebeat*

- Modify apache/error dataset to follow ECS. {pull}8963[8963]

*Heartbeat*

- Remove monitor generator script that was rarely used. {pull}9648[9648]

*Journalbeat*

*Metricbeat*

*Packetbeat*

*Winlogbeat*

*Functionbeat*

==== Bugfixes

*Affecting all Beats*

- Enforce validation for the Central Management access token. {issue}9621[9621]

*Auditbeat*

*Filebeat*

*Heartbeat*

*Journalbeat*

*Metricbeat*

*Packetbeat*

*Winlogbeat*

*Functionbeat*

==== Added

*Affecting all Beats*

*Auditbeat*

- Add system module. {pull}9546[9546]

*Filebeat*

- Added module for parsing Google Santa logs. {pull}9540[9540]
- Added netflow input type that supports NetFlow v1, v5, v6, v7, v8, v9 and IPFIX. {issue}9399[9399]

*Heartbeat*

*Journalbeat*

*Metricbeat*

<<<<<<< HEAD
- Add `socket_summary` metricset to system defaults, removing experimental tag and supporting Windows {pull}9709[9709]
=======
- Add `key` metricset to the Redis module. {issue}9582[9582] {pull}9657[9657] {pull}9746[9746]
>>>>>>> 8309a97c

*Packetbeat*

*Functionbeat*

==== Deprecated

*Affecting all Beats*

*Filebeat*

*Heartbeat*

*Journalbeat*

*Metricbeat*

*Packetbeat*

*Winlogbeat*

*Functionbeat*

==== Known Issue


////////////////////////////////////////////////////////////

[[release-notes-7.0.0-alpha2]]
=== Beats version 7.0.0-alpha2
https://github.com/elastic/beats/compare/v7.0.0-alpha1...v7.0.0-alpha2[Check the HEAD diff]

==== Breaking changes

*Affecting all Beats*

- Update add_cloud_metadata fields to adjust to ECS. {pull}9265[9265]
- Automaticall cap signed integers to 63bits. {pull}8991[8991]
- Rename beat.timezone to event.timezone. {pull}9458[9458]
- Use _doc as document type. {pull}9056[9056]
- Removed dashboards and index patterns generation for Kibana 5. {pull}8927[8927]
- On systems with systemd, the Beats log is now written to journald by default rather than file. To revert this behaviour override BEAT_LOG_OPTS with an empty value. {pull}8942[8942].

*Auditbeat*

- Remove warning for deprecated option: "filters". {pull}9002[9002]

*Filebeat*

- Allow beats to blacklist certain part of the configuration while using Central Management. {pull}9099[9099]
- Remove warnings for deprecated options: "spool_size", "publish_async", "idle_timeout". {pull}9002[9002]
- Rename many `haproxy.*` fields to map to ECS. {pull}9117[9117]
- Rename many `iis.access.*` fields to map to ECS. {pull}9084[9084]
- IIS module's user agent string is no longer encoded (`+` replaced with spaces). {pull}9084[9084]
- Rename many `system.syslog.*` fields to map to ECS. {pull}9135[9135]
- Rename many `nginx.access.*` fields to map to ECS. {pull}9081[9081]
- Rename many `system.auth.*` fields to map to ECS. {pull}9138[9138]
- Rename many `apache2.access.*` fields to map to ECS. {pull}9245[9245]

*Metricbeat*

- Allow beats to blacklist certain part of the configuration while using Central Management. {pull}9099[9099]
- Remove warning for deprecated option: "filters". {pull}9002[9002]

*Packetbeat*

- Renamed the flow event fields to follow Elastic Common Schema. {pull}9121[9121]
- Renamed several client and server fields. IP, port, and process metadata are
  now contained under the client and server namespaces. {issue}9303[9303]

*Functionbeat*

- The CLI will now log CloudFormation Stack events. {issue}8912[8912]
- Function concurrency is now set to 5 instead of unreserved. {pull}8992[8992]

==== Bugfixes

*Affecting all Beats*

- Propagate Sync error when running SafeFileRotate. {pull}9069[9069]
- Fix autodiscover configurations stopping when metadata is missing. {pull}8851[8851]
- Log events at the debug level when dropped by encoding problems. {pull}9251[9251]
- Refresh host metadata in add_host_metadata. {pull}9359[9359]
- When collecting swap metrics for beats telemetry or system metricbeat module handle cases of free swap being bigger than total swap by assuming no swap is being used. {issue}6271[6271] {pull}9383[9383]
- Adding logging traces at debug level when the pipeline client receives the following events: onFilteredOut, onDroppedOnPublish. {pull}9016[9016]
- Ignore non index fields in default_field for Elasticsearch. {pull}9549[9549]
- Update Kibana index pattern attributes for objects that are disabled. {pull}9644[9644]
- Enforce validation for the Central Management access token. {issue}9621[9621]
- Update to Golang 1.11.4. {pull}9627[9627]

*Auditbeat*

*Filebeat*

- Correctly parse `December` or `Dec` in the Syslog input. {pull}9349[9349]
- Fix installation of haproxy dashboard. {issue}9307[9307] {pull}9313[9313]
- Don't generate incomplete configurations when logs collection is disabled by hints. {pull}9305[9305]
- Stop runners disabled by hints after previously being started. {pull}9305[9305]
- Fix saved objects in filebeat haproxy dashboard. {pull}9417[9417]
- Use `log.source.address` instead of `log.source.ip` for network input sources. {pull}9487[9487]
- Rename many `redis.log.*` fields to map to ECS. {pull}9315[9315]
- Rename many `icinga.*` fields to map to ECS. {pull}9294[9294]
- Rename many `postgresql.log.*` fields to map to ECS. {pull}9303[9303]
- Rename many `kafka.log.*` fields to map to ECS. {pull}9297[9297]

*Metricbeat*

- Fix issue preventing diskio metrics collection for idle disks. {issue}9124[9124] {pull}9125[9125]
- Fix panic on docker healthcheck collection on dockers without healthchecks. {pull}9171[9171]
- Fix issue with not collecting Elasticsearch cross-cluster replication stats correctly. {pull}9179[9179]
- The `node.name` field in the `elasticsearch/node` metricset now correctly reports the Elasticsarch node name. Previously this field was incorrectly reporting the node ID instead. {pull}9209[9209]

*Packetbeat*

- Fix issue with process monitor associating traffic to the wrong process. {issue}9151[9151] {pull}9443[9443]

==== Added

*Affecting all Beats*

- Unify dashboard exporter tools. {pull}9097[9097]
- Add cache.ttl to add_host_metadata. {pull}9359[9359]
- Add support for index lifecycle management (beta). {pull}7963[7963]
- Always include Pod UID as part of Pod metadata. {pull}9517[9517]
- Autodiscovery no longer requires that the `condition` field be set. If left unset all configs will be matched. {pull}9029[9029]
- Add geo fields to `add_host_metadata` processor. {pull}9392[9392]

*Filebeat*

- Added the `redirect_stderr` option that allows panics to be logged to log files. {pull}8430[8430]
- Added `detect_null_bytes` selector to detect null bytes from a io.reader. {pull}9210[9210]
- Added `syslog_host` variable to HAProxy module to allow syslog listener to bind to configured host. {pull}9366[9366]
- Added support on Traefik for Common Log Format and Combined Log Format mixed which is the default Traefik format {issue}8015[8015] {issue}6111[6111] {pull}8768[8768].
- Add support for multi-core thread_id in postgresql module {issue}9156[9156] {pull}9482[9482]

*Heartbeat*

- Add last monitor status to dashboard table. Further break out monitors in dashboard table by monitor.ip. {pull}9022[9022]
- Add central management support. {pull}9254[9254]

*Journalbeat*

- Add cursor_seek_fallback option. {pull}9234[9234]

*Metricbeat*

- Add settings to disable docker and cgroup cpu metrics per core. {issue}9187[9187] {pull}9194[9194] {pull}9589[9589]
- The `elasticsearch/node` metricset now reports the Elasticsearch cluster UUID. {pull}8771[8771]
- Add service.type field to Metricbeat. {pull}8965[8965]
- Support GET requests in Jolokia module. {issue}8566[8566] {pull}9226[9226]
- Add freebsd support for the uptime metricset. {pull}9413[9413]
- Add `host.os.name` field to add_host_metadata processor. {issue}8948[8948] {pull}9405[9405]
- Add more TCP statuses to `socket_summary` metricset. {pull}9430[9430]
- Remove experimental tag from ceph metricsets. {pull}9708[9708]

==== Deprecated

*Metricbeat*

- event.duration is now in nano and not microseconds anymore. {pull}8941[8941]

[[release-notes-7.0.0-alpha1]]
=== Beats version 7.0.0-alpha1
https://github.com/elastic/beats/compare/v6.5.0...v7.0.0-alpha1[View commits]

==== Breaking changes

*Affecting all Beats*

- Dissect syntax change, use * instead of ? when working with field reference. {issue}8054[8054]

*Auditbeat*

- Use `initial_scan` action for new paths. {pull}7954[7954]
- Rename beat.name to agent.type, beat.hostname to agent.hostname, beat.version to agent.version.
- Rename `source.hostname` to `source.domain` in the auditd module. {pull}9027[9027]

*Filebeat*

- Rename `fileset.name` to `event.name`. {pull}8879[8879]
- Rename `fileset.module` to `event.module`. {pull}8879[8879]
- Rename source to log.file.path and log.source.ip {pull}8902[8902]
- Remove the deprecated `prospector(s)` option in the configuration use `input(s)` instead. {pull}8909[8909]
- Rename `offset` to `log.offset`. {pull}8923[8923]
- Rename `source_ecs` to `source` in the Filebeat Suricata module. {pull}8983[8983]

==== Bugfixes

*Affecting all Beats*

- Fixed `-d` CLI flag by trimming spaces from selectors. {pull}7864[7864]
- Fixed Support `add_docker_metadata` in Windows by identifying systems' path separator. {issue}7797[7797]
- Do not panic when no tokenizer string is configured for a dissect processor. {issue}8895[8895]
- Start autodiscover consumers before producers. {pull}7926[7926]

*Filebeat*

- Fixed a memory leak when harvesters are closed. {pull}7820[7820]
- Fix improperly set config for CRI Flag in Docker Input {pull}8899[8899]
- Just enabling the `elasticsearch` fileset and starting Filebeat no longer causes an error. {pull}8891[8891]
- Fix macOS default log path for elasticsearch module based on homebrew paths. {pul}8939[8939]

*Heartbeat*

- Heartbeat now always downloads the entire body of HTTP endpoints, even if no checks against the body content are declared. This fixes an issue where timing metrics would be incorrect in scenarios where the body wasn't used since the connection would be closed soon after the headers were sent, but before the entire body was. {pull}8894[8894]
- `Host` header can now be overridden for HTTP requests sent by Heartbeat monitors. {pull}9148[9516]

*Metricbeat*

- Fix golang.heap.gc.cpu_fraction type from long to float in Golang module. {pull}7789[7789]
- Add missing namespace field in http server metricset {pull}7890[7890]
- Fix race condition when enriching events with kubernetes metadata. {issue}9055[9055] {issue}9067[9067]

*Packetbeat*

- Fixed the mysql missing transactions if monitoring a connection from the start. {pull}8173[8173]


==== Added

*Affecting all Beats*

- Add field `host.os.kernel` to the add_host_metadata processor and to the
  internal monitoring data. {issue}7807[7807]
- Add debug check to logp.Logger {pull}7965[7965]
- Count HTTP 429 responses in the elasticsearch output {pull}8056[8056]
- Allow Bus to buffer events in case listeners are not configured. {pull}8527[8527]
- Dissect will now flag event on parsing error. {pull}8751[8751]
- add_cloud_metadata initialization is performed asynchronously to avoid delays on startup. {pull}8845[8845]
- Add DeDot method in add_docker_metadata processor in libbeat. {issue}9350[9350] {pull}9505[9505]

*Filebeat*

- Make inputsource generic taking bufio.SplitFunc as input {pull}7746[7746]
- Add custom unpack to log hints config to avoid env resolution {pull}7710[7710]
- Make docker input check if container strings are empty {pull}7960[7960]
- Keep unparsed user agent information in user_agent.original. {pull}8537[8537]
- Allow to force CRI format parsing for better performance {pull}8424[8424]

*Heartbeat*

- Add automatic config file reloading. {pull}8023[8023]

*Journalbeat*

- Add the ability to check against JSON HTTP bodies with conditions. {pull}8667[8667]

*Metricbeat*

- Add metrics about cache size to memcached module {pull}7740[7740]
- Add experimental socket summary metricset to system module {pull}6782[6782]
- Collect custom cluster `display_name` in `elasticsearch/cluster_stats` metricset. {pull}8445[8445]
- Test etcd module with etcd 3.3. {pull}9068[9068]
- All `elasticsearch` metricsets now have module-level `cluster.id` and `cluster.name` fields. {pull}8770[8770] {pull}8771[8771] {pull}9164[9164] {pull}9165[9165] {pull}9166[9166] {pull}9168[9168]
- All `elasticsearch` node-level metricsets now have `node.id` and `node.name` fields. {pull}9168[9168] {pull}9209[9209]

*Packetbeat*

- Add support to decode HTTP bodies compressed with `gzip` and `deflate`. {pull}7915[7915]
- Added support to calculate certificates' fingerprints (MD5, SHA-1, SHA-256). {issue}8180[8180]
- Support new TLS version negotiation introduced in TLS 1.3. {issue}8647[8647].

[[release-notes-6.5.4]]
=== Beats version 6.5.4
https://github.com/elastic/beats/compare/v6.5.3...v6.5.4[View commits]

==== Bugfixes

*Affecting all Beats*

- Update Golang to 1.10.6. This fixes an issue in remote certificate validation CVE-2018-16875. {pull}9563[9563]

*Filebeat*

- Fix saved objects in filebeat haproxy dashboard. {pull}9417[9417]
- Fixed a memory leak when harvesters are closed. {pull}7820[7820]

==== Added

*Filebeat*

- Added support on Traefik for Common Log Format and Combined Log Format mixed which is the default Traefik format {issue}8015[8015] {issue}6111[6111] {pull}8768[8768].


[[release-notes-6.5.3]]
=== Beats version 6.5.3
https://github.com/elastic/beats/compare/v6.5.2...v6.5.3[View commits]

==== Bugfixes

*Affecting all Beats*

- Log events at the debug level when dropped by encoding problems. {pull}9251[9251]

*Filebeat*

- Correctly parse `December` or `Dec` in the Syslog input. {pull}9349[9349]
- Don't generate incomplete configurations when logs collection is disabled by hints. {pull}9305[9305]
- Stop runners disabled by hints after previously being started. {pull}9305[9305]
- Fix installation of haproxy dashboard. {issue}9307[9307] {pull}9313[9313]

[[release-notes-6.5.2]]
=== Beats version 6.5.2
https://github.com/elastic/beats/compare/v6.5.1...v6.5.2[View commits]

==== Bugfixes

*Affecting all Beats*

- Propagate Sync error when running SafeFileRotate. {pull}9069[9069]

*Metricbeat*

- Fix panic on docker healthcheck collection on dockers without healthchecks. {pull}9171[9171]
- Fix issue preventing diskio metrics collection for idle disks. {issue}9124[9124] {pull}9125[9125]

[[release-notes-6.5.1]]
=== Beats version 6.5.1
https://github.com/elastic/beats/compare/v6.5.0...v6.5.1[View commits]

==== Bugfixes

*Affecting all Beats*
- Fix windows binaries not having an enroll command. {issue}9096[9096] {pull}8836[8836]

*Journalbeat*
- Fix journalbeat sometimes hanging if output is unavailable. {pull}9106[9106]

*Metricbeat*
- Fix race condition when enriching events with kubernetes metadata. {issue}9055[9055] {issue}9067[9067]

==== Added

*Journalbeat*
- Add minimal kibana dashboard. {pull}9106[9106]


[[release-notes-6.5.0]]
=== Beats version 6.5.0
https://github.com/elastic/beats/compare/v6.4.0...v6.5.0[View commits]

==== Bugfixes

*Affecting all Beats*

- Fixed `add_host_metadata` not initializing correctly on Windows. {issue}7715[7715]
- Fixed missing file unlock in spool file on Windows, so file can be reopened and locked. {pull}7859[7859]
- Fix spool file opening/creation failing due to file locking on Windows. {pull}7859[7859]
- Fix size of maximum mmaped read area in spool file on Windows. {pull}7859[7859]
- Fix potential data loss on OS X in spool file by using fcntl with F_FULLFSYNC. {pull}7859[7859]
- Improve fsync on linux, by assuming the kernel resets error flags of failed writes. {pull}7859[7859]
- Remove unix-like permission checks on Windows, so files can be opened. {issue}7849[7849]
- Replace index patterns in TSVB visualizations. {pull}7929[7929]
- Deregister pipeline loader callback when inputsRunner is stopped. {pull}[7893][7893]
- Add backoff support to x-pack monitoring outputs. {issue}7966[7966]
- Removed execute permissions systemd unit file. {pull}7873[7873]
- Fix a race condition with the `add_host_metadata` and the event serialization. {pull}8223[8223] {pull}8653[8653]
- Enforce that data used by k8s or docker doesn't use any reference. {pull}8240[8240]
- Switch to different UUID lib due to to non-random generated UUIDs. {pull}8485[8485]
- Fix race condition when publishing monitoring data. {pull}8646[8646]
- Fix bug in loading dashboards from zip file. {issue}8051[8051]
- Fix in-cluster kubernetes configuration on IPv6. {pull}8754[8754]
- The export config subcommand should not display real value for field reference. {pull}8769[8769]
- The setup command will not fail if no dashboard is available to import. {pull}8977[8977]
- Fix central management configurations reload when a configuration is removed in Kibana. {issue}9010[9010]

*Auditbeat*

- Fixed a crash in the file_integrity module under Linux. {issue}7753[7753]
- Fixed the RPM by designating the config file as configuration data in the RPM spec. {issue}8075[8075]
- Fixed a concurrent map write panic in the auditd module. {pull}8158[8158]
- Fixed a data race in the file_integrity module. {issue}8009[8009]
- Fixed a deadlock in the file_integrity module. {pull}8027[8027]

*Filebeat*

- Fix date format in Mongodb Ingest pipeline. {pull}7974[7974]
- Fixed a docker input error due to the offset update bug in partial log join.{pull}8177[8177]
- Update CRI format to support partial/full tags. {pull}8265[8265]
- Fix some errors happening when stopping syslog input. {pull}8347[8347]
- Fix RFC3339 timezone and nanoseconds parsing with the syslog input. {pull}8346[8346]
- Mark the TCP and UDP input as GA. {pull}8125[8125]
- Support multiline logs in logstash/log fileset of Filebeat. {pull}8562[8562]

*Heartbeat*

- Fixed bug where HTTP responses with larger bodies would incorrectly report connection errors. {pull}8660[8660]

*Metricbeat*

- Fix golang.heap.gc.cpu_fraction type from long to float in Golang module. {pull}7789[7789]
- Fixed the RPM by designating the modules.d config files as configuration data in the RPM spec. {issue}8075[8075]
- Fixed the location of the modules.d dir in Deb and RPM packages. {issue}8104[8104]
- Add docker diskio stats on Windows. {issue}6815[6815] {pull}8126[8126]
- Fix incorrect type conversion of average response time in Haproxy dashboards {pull}8404[8404]
- Added io disk read and write times to system module {issue}8473[8473] {pull}8508[8508]
- Avoid mapping issues in kubernetes module. {pull}8487[8487]
- Recover metrics for old apache versions removed by mistake on #6450. {pull}7871[7871]
- Fix dropwizard module parsing of metric names. {issue}8365[8365] {pull}6385[8385]
- Fix issue that would prevent kafka module to find a proper broker when port is not set {pull}8613[8613]
- Fix range colors in multiple visualizations. {issue}8633[8633] {pull}8634[8634]
- Fix incorrect header parsing on http metricbeat module {issue}8564[8564] {pull}8585[8585]
- Fixed a panic when the kvm module cannot establish a connection to libvirtd. {issue}7792[7792].

*Packetbeat*

- Fixed a seccomp related error where the `fcntl64` syscall was not permitted
  on 32-bit Linux and the sniffer failed to start. {issue}7839[7839]
- Added missing `cmdline` and `client_cmdline` fields to index template. {pull}8258[8258]

==== Added

*Affecting all Beats*

- Added time-based log rotation. {pull}8349[8349]
- Add backoff on error support to redis output. {pull}7781[7781]
- Allow for cloud-id to specify a custom port. This makes cloud-id work in ECE contexts. {pull}7887[7887]
- Add support to grow or shrink an existing spool file between restarts. {pull}7859[7859]
- Make kubernetes autodiscover ignore events with empty container IDs {pull}7971[7971]
- Implement CheckConfig in RunnerFactory to make autodiscover check configs {pull}7961[7961]
- Add DNS processor with support for performing reverse lookups on IP addresses. {issue}7770[7770]
- Support for Kafka 2.0.0 in kafka output {pull}8399[8399]
- Add setting `setup.kibana.space.id` to support Kibana Spaces {pull}7942[7942]
- Better tracking of number of open file descriptors. {pull}7986[7986]
- Report number of open file handles on Windows. {pull}8329[8329]
- Added the `add_process_metadata` processor to enrich events with process information. {pull}6789[6789]
- Add Beats Central Management {pull}8559[8559]
- Report configured queue type. {pull}8091[8091]
- Enable `host` and `cloud` metadata processors by default. {pull}8596[8596]

*Filebeat*

- Add tag "truncated" to "log.flags" if incoming line is longer than configured limit. {pull}7991[7991]
- Add haproxy module. {pull}8014[8014]
- Add tag "multiline" to "log.flags" if event consists of multiple lines. {pull}7997[7997]
- Release `docker` input as GA. {pull}8328[8328]
- Keep unparsed user agent information in user_agent.original. {pull}7823[7832]
- Added default and TCP parsing formats to HAproxy module {issue}8311[8311] {pull}8637[8637]
- Add Suricata IDS/IDP/NSM module. {issue}8153[8153] {pull}8693[8693]
- Support for Kafka 2.0.0 {pull}8853[8853]

*Heartbeat*

- Heartbeat is marked as GA.
- Add automatic config file reloading. {pull}8023[8023]
- Added autodiscovery support {pull}8415[8415]
- Added support for extra TLS/x509 metadata. {pull}7944[7944]
- Added stats and state metrics for number of monitors and endpoints started. {pull}8621[8621]
- Add last monitor status to dashboard table. Further break out monitors in dashboard table by monitor.ip. {pull}9022[9022]

*Journalbeat*

- Add journalbeat. {pull}8703[8703]

*Metricbeat*

- Add `replstatus` metricset to MongoDB module {pull}7604[7604]
- Add experimental socket summary metricset to system module {pull}6782[6782]
- Move common kafka fields (broker, topic and partition.id) to the module level to facilitate events correlation {pull}7767[7767]
- Add fields for memory fragmentation, memory allocator stats, copy on write, master-slave status, and active defragmentation to `info` metricset of Redis module. {pull}7695[7695]
- Increase ignore_above for system.process.cmdline to 2048. {pull}8101[8100]
- Add support to renamed fields planned for redis 5.0. {pull}8167[8167]
- Allow TCP helper to support delimiters and graphite module to accept multiple metrics in a single payload. {pull}8278[8278]
- Added 'died' PID state to process_system metricset on system module {pull}8275[8275]
- Add `metrics` metricset to MongoDB module. {pull}7611[7611]
- Added `ccr` metricset to Elasticsearch module. {pull}8335[8335]
- Support for Kafka 2.0.0 {pull}8399[8399]
- Added support for query params in configuration {issue}8286[8286] {pull}8292[8292]
- Add container image for docker metricsets. {issue}8214[8214] {pull}8438[8438]
- Precalculate composed id fields for kafka dashboards. {pull}8504[8504]
- Add support for `full` status page output for php-fpm module as a separate metricset called `process`. {pull}8394[8394]
- Add Kafka dashboard. {pull}8457[8457]
- Release Kafka module as GA. {pull}8854[8854]

*Packetbeat*

- Added DHCP protocol support. {pull}7647[7647]

*Functionbeat*

- Initial version of Functionbeat. {pull}8678[8678]

==== Deprecated

*Heartbeat*

- watch.poll_file is now deprecated and superceded by automatic config file reloading.

*Metricbeat*

- Redis `info` `replication.master_offset` has been deprecated in favor of `replication.master.offset`.{pull}7695[7695]
- Redis `info` clients fields `longest_output_list` and `biggest_input_buf` have been renamed to `max_output_buffer` and `max_input_buffer` based on the names they will have in Redis 5.0, both fields will coexist during a time with the same value {pull}8167[8167].
- Move common kafka fields (broker, topic and partition.id) to the module level {pull}7767[7767].



[[release-notes-6.4.3]]
=== Beats version 6.4.3
https://github.com/elastic/beats/compare/v6.4.2...v6.4.3[View commits]

==== Bugfixes

*Affecting all Beats*

- Fix a race condition with the `add_host_metadata` and the event serialization. {pull}8223[8223] {pull}8653[8653]
- Fix race condition when publishing monitoring data. {pull}8646[8646]
- Fix bug in loading dashboards from zip file. {issue}8051[8051]
- The export config subcommand should not display real value for field reference. {pull}8769[8769]

*Filebeat*

- Fix typo in Filebeat IIS Kibana visualization. {pull}8604[8604]

*Metricbeat*

- Recover metrics for old Apache versions removed by mistake on #6450. {pull}7871[7871]
- Avoid mapping issues in Kubernetes module. {pull}8487[8487]
- Fixed a panic when the KVM module cannot establish a connection to libvirtd. {issue}7792[7792]


[[release-notes-6.4.2]]
=== Beats version 6.4.2
https://github.com/elastic/beats/compare/v6.4.1...v6.4.2[View commits]

==== Bugfixes

*Filebeat*

- Fix some errors happening when stopping syslog input. {pull}8347[8347]
- Fix RFC3339 timezone and nanoseconds parsing with the syslog input. {pull}8346[8346]

*Metricbeat*

- Fix incorrect type conversion of average response time in Haproxy dashboards {pull}8404[8404]
- Fix dropwizard module parsing of metric names. {issue}8365[8365] {pull}6385[8385]

[[release-notes-6.4.1]]
=== Beats version 6.4.1
https://github.com/elastic/beats/compare/v6.4.0...v6.4.1[View commits]

==== Bugfixes

*Affecting all Beats*

- Add backoff support to x-pack monitoring outputs. {issue}7966[7966]
- Removed execute permissions systemd unit file. {pull}7873[7873]
- Fix a race condition with the `add_host_metadata` and the event serialization. {pull}8223[8223]
- Enforce that data used by k8s or docker doesn't use any reference. {pull}8240[8240]
- Implement CheckConfig in RunnerFactory to make autodiscover check configs {pull}7961[7961]
- Make kubernetes autodiscover ignore events with empty container IDs {pull}7971[7971]

*Auditbeat*

- Fixed a concurrent map write panic in the auditd module. {pull}8158[8158]
- Fixed the RPM by designating the config file as configuration data in the RPM spec. {issue}8075[8075]

*Filebeat*

- Fixed a docker input error due to the offset update bug in partial log join.{pull}8177[8177]
- Update CRI format to support partial/full tags. {pull}8265[8265]

*Metricbeat*

- Fixed the location of the modules.d dir in Deb and RPM packages. {issue}8104[8104]
- Fixed the RPM by designating the modules.d config files as configuration data in the RPM spec. {issue}8075[8075]
- Fix golang.heap.gc.cpu_fraction type from long to float in Golang module. {pull}7789[7789]

*Packetbeat*

- Added missing `cmdline` and `client_cmdline` fields to index template. {pull}8258[8258]

[[release-notes-6.4.0]]
=== Beats version 6.4.0
https://github.com/elastic/beats/compare/v6.3.1...v6.4.0[View commits]

==== Known issue

Due to a packaging mistake, the `modules.d` configuration directory is
installed in the wrong path in the Metricbeat DEB and RPM packages.  This issue
results in an empty list when you run `metricbeat modules list` and failures
when you try to enable or disable modules. To work around this issue, run the
following command:

[source,sh]
-----------
sudo cp -r /usr/share/metricbeat/modules.d /etc/metricbeat/
-----------

This issue affects all new installations on DEB and RPM. Upgrades will run, but
use old configurations defined in the `modules.d` directory from the previous
installation.

The issue will be fixed in the 6.4.1 release.

==== Breaking changes

*Affecting all Beats*

- Set default kafka version to 1.0.0 in kafka output. Older versions are still supported by configuring the `version` setting. Minimally supported version is 0.11 (older versions might work, but are untested). {pull}7025[7025]

*Heartbeat*

- Rename http.response.status to http.response.status_code to align with ECS. {pull}7274[7274]
- Remove `type` field as not needed. {pull}7307[7307]

*Metricbeat*

- Fixed typo in values for `state_container` `status.phase`, from `terminate` to `terminated`. {pull}6916[6916]
- RabbitMQ management plugin path is now configured at the module level instead of having to do it in each of the metricsets. New `management_path_prefix` option should be used now {pull}7074[7074]
- RabbitMQ node metricset only collects metrics of the instance it connects to, `node.collect: cluster` can be used to collect all nodes as before. {issue}6556[6556] {pull}6971[6971]
- Change http/server metricset to put events by default under http.server and prefix config options with server.. {pull}7100[7100]
- Disable dedotting in docker module configuration. This will change the out-of-the-box behaviour, but not the one of already configured instances. {pull}7485[7485]
- Fix typo in etcd/self metricset fields from *.bandwithrate to *.bandwidthrate. {pull}7456[7456]
- Changed the definition of the `system.cpu.total.pct` and `system.cpu.total.norm.cou` fields to exclude the IOWait time. {pull}7691[7691]

==== Bugfixes

*Affecting all Beats*

- Error out on invalid Autodiscover template conditions settings. {pull}7200[7200]
- Allow to override the `ignore_above` option when defining new field with the type keyword. {pull}7238[7238]
- Fix a panic on the Dissect processor when we have data remaining after the last delimiter. {pull}7449[7449]
- When we fail to build a Kubernetes' indexer or matcher we produce a warning but we don't add them to the execution. {pull}7466[7466]
- Fix default value for logging.files.keepfiles. It was being set to 0 and now
  it's set to the documented value of 7. {issue}7494[7494]
- Retain compatibility with older Docker server versions. {issue}7542[7542]
- Fix errors unpacking configs modified via CLI by ignoring `-E key=value` pairs with missing value. {pull}7599[7599]

*Auditbeat*

- Allow `auditbeat setup` to run without requiring elevated privileges for the audit client. {issue}7111[7111]
- Fix goroutine leak that occurred when the auditd module was stopped. {pull}7163[7163]

*Filebeat*

- Fix a data race between stopping and starting of the harvesters. {issue}#6879[6879]
- Fix an issue when parsing ISO8601 dates with timezone definition {issue}7367[7367]
- Fix Grok pattern of MongoDB module. {pull}7568[7568]
- Fix registry duplicates and log resending on upgrade. {issue}7634[7634]

*Metricbeat*

- Fix Windows service metricset when using a 32-bit binary on a 64-bit OS. {pull}7294[7294]
- Do not report Metricbeat container host as hostname in Kubernetes deployment. {issue}7199[7199]
- Ensure metadata updates don't replace existing pod metrics. {pull}7573[7573]
- Fix kubernetes pct fields reporting. {pull}7677[7677]
- Add support for new `kube_node_status_condition` in Kubernetes `state_node`. {pull}7699[7699]

==== Added

*Affecting all Beats*

- Add dissect processor. {pull}6925[6925]
- Add IP-addresses and MAC-addresses to add_host_metadata. {pull}6878[6878]
- Added a seccomp (secure computing) filter on Linux that whitelists the
  necessary system calls used by each Beat. {issue}5213[5213]
- Ship fields.yml as part of the binary {pull}4834[4834]
- Added options to dev-tools/cmd/dashboards/export_dashboard.go: -indexPattern to include index-pattern in output, -quiet to be quiet. {pull}7101[7101]
- Add Indexer indexing by pod uid. Enable pod uid metadata gathering in add_kubernetes_metadata. Extended Matcher log_path matching to support volume mounts {pull}7072[7072]
- Add default_fields to Elasticsearch template when connecting to Elasticsearch >= 7.0. {pull}7015[7015]
- Add support for loading a template.json file directly instead of using fields.yml. {pull}7039[7039]
- Add support for keyword multifields in field.yml. {pull}7131[7131]
- Add experimental Jolokia Discovery autodiscover provider. {pull}7141[7141]
- Add owner object info to Kubernetes metadata. {pull}7231[7231]
- Add Beat export dashboard command. {pull}7239[7239]
- Add support for docker autodiscover to monitor containers on host network {pull}6708[6708]
- Add ability to define input configuration as stringified JSON for autodiscover. {pull}7372[7372]
- Add processor definition support for hints builder {pull}7386[7386]
- Add support to disable html escaping in outputs. {pull}7445[7445]
- Refactor error handing in schema.Apply(). {pull}7335[7335]
- Add additional types to Kubernetes metadata {pull}7457[7457]
- Add module state reporting for Beats Monitoring. {pull}7075[7075]
- Release the `rename` processor as GA. {pull}7656[7656]
- Add support for Openstack Nova in `add_cloud_metadata` processor. {pull}7663[7663]
- Add support to set Beats services to automatic-delayed start on Windows. {pull}8720[8711]

*Auditbeat*

- Added XXH64 hash option for file integrity checks. {pull}7311[7311]
- Added the `show auditd-rules` and `show auditd-status` commands to show kernel rules and status. {pull}7114[7114]
- Add Kubernetes specs for auditbeat file integrity monitoring {pull}7642[7642]

*Filebeat*

- Add Kibana module with log fileset. {pull}7052[7052]
- Support MySQL 5.7.19 by mysql/slowlog {pull}6969[6969]
- Correctly join partial log lines when using `docker` input. {pull}6967[6967]
- Add support for TLS with client authentication to the TCP input {pull}7056[7056]
- Converted part of pipeline from treafik/access metricSet to dissect to improve efficiency. {pull}7209[7209]
- Add GC fileset to the Elasticsearch module. {pull}7305[7305]
- Add Audit log fileset to the Elasticsearch module. {pull}7365[7365]
- Add Slow log fileset to the Elasticsearch module. {pull}7473[7473]
- Add deprecation fileset to the Elasticsearch module. {pull}7474[7474]
- Add `convert_timezone` option to Kafka module to convert dates to UTC. {issue}7546[7546] {pull}7578[7578]
- Add patterns for kafka 1.1 logs. {pull}7608[7608]
- Move debug messages in tcp input source {pull}7712[7712]

*Metricbeat*

- Add experimental Elasticsearch index metricset. {pull}6881[6881]
- Add dashboards and visualizations for haproxy metrics. {pull}6934[6934]
- Add Jolokia agent in proxy mode. {pull}6475[6475]
- Add message rates to the RabbitMQ queue metricset {issue}6442[6442] {pull}6606[6606]
- Add exchanges metricset to the RabbitMQ module {issue}6442[6442] {pull}6607[6607]
- Add Elasticsearch index_summary metricset. {pull}6918[6918]
- Add shard metricset to Elasticsearch module. {pull}7006[7006]
- Add apiserver metricset to Kubernetes module. {pull}7059[7059]
- Add maxmemory to redis info metricset. {pull}7127[7127]
- Set guest as default user in RabbitMQ module. {pull}7107[7107]
- Add postgresql statement metricset. {issue}7048[7048] {pull}7060[7060]
- Update `state_container` metricset to support latest `kube-state-metrics` version. {pull}7216[7216]
- Add TLS support to MongoDB module. {pull}7401[7401]
- Added Traefik module with health metricset. {pull}7413[7413]
- Add Elasticsearch ml_job metricsets. {pull}7196[7196]
- Add support for bearer token files to HTTP helper. {pull}7527[7527]
- Add Elasticsearch index recovery metricset. {pull}7225[7225]
- Add `locks`, `global_locks`, `oplatencies` and `process` fields to `status` metricset of MongoDB module. {pull}7613[7613]
- Run Kafka integration tests on version 1.1.0 {pull}7616[7616]
- Release raid and socket metricset from system module as GA. {pull}7658[7658]
- Release elasticsearch module and all its metricsets as beta. {pull}7662[7662]
- Release munin and traefik module as beta. {pull}7660[7660]
- Add envoyproxy module. {pull}7569[7569]
- Release prometheus collector metricset as GA. {pull}7660[7660]
- Add Elasticsearch `cluster_stats` metricset. {pull}7638[7638]
- Added `basepath` setting for HTTP-based metricsets {pull}7700[7700]

*Packetbeat*

- The process monitor now reports the command-line for all processes, under Linux and Windows. {pull}7135[7135]
- Updated the TLS protocol parser with new cipher suites added to TLS 1.3. {issue}7455[7455]
- Flows are enriched with process information using the process monitor. {pull}7507[7507]
- Added UDP support to process monitor. {pull}7571[7571]

==== Deprecated

*Metricbeat*

- Kubernetes `state_container` `cpu.limit.nanocores` and `cpu.request.nanocores` have been
deprecated in favor of `cpu.*.cores`. {pull}6916[6916]

[[release-notes-6.3.1]]
=== Beats version 6.3.1
https://github.com/elastic/beats/compare/v6.3.0...v6.3.1[View commits]

==== Bugfixes

*Affecting all Beats*

- Allow index-pattern only setup when setup.dashboards.only_index=true. {pull}7285[7285]
- Preserve the event when source matching fails in `add_docker_metadata`. {pull}7133[7133]
- Negotiate Docker API version from our client instead of using a hardcoded one. {pull}7165[7165]
- Fix duplicating dynamic_fields in template when overwriting the template. {pull}7352[7352]

*Auditbeat*

- Fixed parsing of AppArmor audit messages. {pull}6978[6978]

*Filebeat*

- Comply with PostgreSQL database name format {pull}7198[7198]
- Optimize PostgreSQL ingest pipeline to use anchored regexp and merge multiple regexp into a single expression. {pull}7269[7269]
- Keep different registry entry per container stream to avoid wrong offsets. {issue}7281[7281]
- Fix offset field pointing at end of a line. {issue}6514[6514]
- Commit registry writes to stable storage to avoid corrupt registry files. {issue}6792[6792]

*Metricbeat*

- Fix field mapping for the system process CPU ticks fields. {pull}7230[7230]
- Ensure canonical naming for JMX beans is disabled in Jolokia module. {pull}7047[7047]
- Fix Jolokia attribute mapping when using wildcards and MBean names with multiple properties. {pull}7321[7321]

*Packetbeat*

- Fix an out of bounds access in HTTP parser caused by malformed request. {pull}6997[6997]
- Fix missing type for `http.response.body` field. {pull}7169[7169]

==== Added

*Auditbeat*

- Added caching of UID and GID values to auditd module. {pull}6978[6978]
- Updated syscall tables for Linux 4.16. {pull}6978[6978]
- Added better error messages for when the auditd module fails due to the
  Linux kernel not supporting auditing (CONFIG_AUDIT=n). {pull}7012[7012]

*Metricbeat*

- Collect accumulated docker network metrics and mark old ones as deprecated. {pull}7253[7253]



[[release-notes-6.3.0]]
=== Beats version 6.3.0
https://github.com/elastic/beats/compare/v6.2.3...v6.3.0[View commits]

==== Breaking changes

*Affecting all Beats*

- De dot keys of labels and annotations in kubernetes meta processors to prevent collisions. {pull}6203[6203]
- Rename `beat.cpu.*.time metrics` to `beat.cpu.*.time.ms`. {pull}6449[6449]
- Add `host.name` field to all events, to avoid mapping conflicts. This could be breaking Logstash configs if you rely on the `host` field being a string. {pull}7051[7051]

*Filebeat*

- Add validation for Stdin, when Filebeat is configured with Stdin and any other inputs, Filebeat
  will now refuse to start. {pull}6463[6463]
- Mark `system.syslog.message` and `system.auth.message` as `text` instead of `keyword`. {pull}6589[6589]

*Metricbeat*

- De dot keys in kubernetes/event metricset to prevent collisions. {pull}6203[6203]
- Add config option for windows/perfmon metricset to ignore non existent counters. {pull}6432[6432]
- Refactor docker CPU calculations to be more consistent with `docker stats`. {pull}6608[6608]
- Update logstash.node_stats metricset to write data under `logstash.node.stats.*`. {pull}6714[6714]

==== Bugfixes

*Affecting all Beats*

- Fix panic when Events containing a float32 value are normalized. {pull}6129[6129]
- Fix `setup.dashboards.always_kibana` when using Kibana 5.6. {issue}6090[6090]
- Fix for Kafka logger. {pull}6430[6430]
- Remove double slashes in Windows service script. {pull}6491[6491]
- Ensure Kubernetes labels/annotations don't break mapping {pull}6490[6490]
- Ensure that the dashboard zip files can't contain files outside of the kibana directory. {pull}6921[6921]
- Fix map overwrite panics by cloning shared structs before doing the update. {pull}6947[6947]
- Fix delays on autodiscovery events handling caused by blocking runner stops. {pull}7170[7170]
- Do not emit Kubernetes autodiscover events for Pods without IP address. {pull}7235[7235]
- Fix self metrics when containerized {pull}6641[6641]

*Auditbeat*

- Add hex decoding for the name field in audit path records. {pull}6687[6687]
- Fixed a deadlock in the file_integrity module under Windows. {issue}6864[6864]
- Fixed parsing of AppArmor audit messages. {pull}6978[6978]
- Allow `auditbeat setup` to run without requiring elevated privileges for the audit client. {issue}7111[7111]
- Fix goroutine leak that occurred when the auditd module was stopped. {pull}7163[7163]

*Filebeat*

- Fix panic when log prospector configuration fails to load. {issue}6800[6800]
- Fix memory leak in log prospector when files cannot be read. {issue}6797[6797]
- Add raw JSON to message field when JSON parsing fails. {issue}6516[6516]
- Commit registry writes to stable storage to avoid corrupt registry files. {pull}6877[6877]
- Fix a parsing issue in the syslog input for RFC3339 timestamp and time with nanoseconds. {pull}7046[7046]
- Fix an issue with an overflowing wait group when using the TCP input. {issue}7202[7202]

*Heartbeat*

- Fix race due to updates of shared a map, that was not supposed to be shared between multiple go-routines. {issue}6616[6616]

*Metricbeat*

- Fix the default configuration for Logstash to include the default port. {pull}6279[6279]
- Fix dealing with new process status codes in Linux kernel 4.14+. {pull}6306[6306]
- Add filtering option by exact device names in system.diskio. `diskio.include_devices`. {pull}6085[6085]
- Add connections metricset to RabbitMQ module {pull}6548[6548]
- Fix panic in http dependent modules when invalid config was used. {pull}6205[6205]
- Fix system.filesystem.used.pct value to match what df reports. {issue}5494[5494]
- Fix namespace disambiguation in Kubernetes state_* metricsets. {issue}6281[6281]
- Fix Windows perfmon metricset so that it sends metrics when an error occurs. {pull}6542[6542]
- Fix Kubernetes calculated fields store. {pull}6564{6564}
- Exclude bind mounts in fsstat and filesystem metricsets. {pull}6819[6819]
- Don't stop Metricbeat if aerospike server is down. {pull}6874[6874]
- disk reads and write count metrics in RabbitMQ queue metricset made optional. {issue}6876[6876]
- Add mapping for docker metrics per cpu. {pull}6843[6843]

*Winlogbeat*

- Fixed a crash under Windows 2003 and XP when an event had less insert strings than required by its format string. {pull}6247[6247]

==== Added

*Affecting all Beats*

- Update Golang 1.9.4 {pull}6326[6326]
- Add the ability to log to the Windows Event Log. {pull}5913[5913]
- The node name can be discovered automatically by machine-id matching when beat deployed outside Kubernetes cluster. {pull}6146[6146]
- Panics will be written to the logger before exiting. {pull}6199[6199]
- Add builder support for autodiscover and annotations builder {pull}6408[6408]
- Add plugin support for autodiscover builders, providers {pull}6457[6457]
- Preserve runtime from container statuses in Kubernetes autodiscover {pull}6456[6456]
- Experimental feature setup.template.append_fields added. {pull}6024[6024]
- Add appender support to autodiscover {pull}6469[6469]
- Add add_host_metadata processor {pull}5968[5968]
- Retry configuration to load dashboards if Kibana is not reachable when the beat starts. {pull}6560[6560]
- Add `has_fields` conditional to filter events based on the existence of all the given fields. {issue}6285[6285] {pull}6653[6653]
- Add support for spooling to disk to the beats event publishing pipeline. {pull}6581[6581]
- Added logging of system info at Beat startup. {issue}5946[5946]
- Do not log errors if X-Pack Monitoring is enabled but Elastisearch X-Pack is not. {pull}6627[6627]
- Add rename processor. {pull}6292[6292]
- Allow override of dynamic template `match_mapping_type` for fields with object_type. {pull}6691[6691]

*Filebeat*

- Add IIS module to parse access log and error log. {pull}6127[6127]
- Renaming of the prospector type to the input type and all prospectors are now moved to the input
  folder, to maintain backward compatibility type aliasing was used to map the old type to the new
  one. This change also affect YAML configuration. {pull}6078[6078]
- Addition of the TCP input {pull}6700[6700]
- Add option to convert the timestamps to UTC in the system module. {pull}5647[5647]
- Add Logstash module support for main log and the slow log, support the plain text or structured JSON format {pull}5481[5481]
- Add stream filtering when using `docker` prospector. {pull}6057[6057]
- Add support for CRI logs format. {issue}5630[5630]
- Add json.ignore_decoding_error config to not log json decoding erors. {issue}6547[6547]
- Make registry file permission configurable. {pull}6455[6455]
- Add MongoDB module. {pull}6283[6238]
- Add Ingest pipeline loading to setup. {pull}6814[6814]
- Add support of log_format combined to NGINX access logs. {pull}6858[6858]
- Release config reloading feature as GA.
- Add support human friendly size for the UDP input. {pull}6886[6886]
- Add Syslog input to ingest RFC3164 Events via TCP and UDP {pull}6842[6842]
- Remove the undefined `username` option from the Redis input and clarify the documentation. {pull}6662[6662]

*Heartbeat*

- Made the URL field of Heartbeat aggregateable. {pull}6263[6263]
- Use `match.Matcher` for checking Heartbeat response bodies with regular expressions. {pull}6539[6539]

*Metricbeat*

- Support apache status pages for versions older than 2.4.16. {pull}6450[6450]
- Add support for huge pages on Linux. {pull}6436[6436]
- Support to optionally 'de dot' keys in http/json metricset to prevent collisions. {pull}5970[5970]
- Add graphite protocol metricbeat module. {pull}4734[4734]
- Add http server metricset to support push metrics via http. {pull}4770[4770]
- Make config object public for graphite and http server {pull}4820[4820]
- Add system uptime metricset. {issue}4848[4848]
- Add experimental `queue` metricset to RabbitMQ module. {pull}4788[4788]
- Add additional php-fpm pool status kpis for Metricbeat module {pull}5287[5287]
- Add etcd module. {issue}4970[4970]
- Add ip address of docker containers to event. {pull}5379[5379]
- Add ceph osd tree information to metricbeat {pull}5498[5498]
- Add ceph osd_df to metricbeat {pull}5606[5606]
- Add basic Logstash module. {pull}5540[5540]
- Add dashboard for Windows service metricset. {pull}5603[5603]
- Add pct calculated fields for Pod and container CPU and memory usages. {pull}6158[6158]
- Add statefulset support to Kubernetes module. {pull}6236[6236]
- Refactor prometheus endpoint parsing to look similar to upstream prometheus {pull}6332[6332]
- Making the http/json metricset GA. {pull}6471[6471]
- Add support for array in http/json metricset. {pull}6480[6480]
- Making the jolokia/jmx module GA. {pull}6143[6143]
- Making the MongoDB module GA. {pull}6554[6554]
- Allow to disable labels `dedot` in Docker module, in favor of a safe way to keep dots. {pull}6490[6490]
- Add experimental module to collect metrics from munin nodes. {pull}6517[6517]
- Add support for wildcards and explicit metrics grouping in jolokia/jmx. {pull}6462[6462]
- Set `collector` as default metricset in Prometheus module. {pull}6636[6636] {pull}6747[6747]
- Set `mntr` as default metricset in Zookeeper module. {pull}6674[6674]
- Set default metricsets in vSphere module. {pull}6676[6676]
- Set `status` as default metricset in Apache module. {pull}6673[6673]
- Set `namespace` as default metricset in Aerospike module. {pull}6669[6669]
- Set `service` as default metricset in Windows module. {pull}6675[6675]
- Set all metricsets as default metricsets in uwsgi module. {pull}6688[6688]
- Allow autodiscover to monitor unexposed ports {pull}6727[6727]
- Mark kubernetes.event metricset as beta. {pull}6715[6715]
- Set all metricsets as default metricsets in couchbase module. {pull}6683[6683]
- Mark uwsgi module and metricset as beta. {pull}6717[6717]
- Mark Golang module and metricsets as beta. {pull}6711[6711]
- Mark system.raid metricset as beta. {pull}6710[6710]
- Mark http.server metricset as beta. {pull}6712[6712]
- Mark metricbeat logstash module and metricsets as beta. {pull}6713[6713]
- Set all metricsets as default metricsets in Ceph module. {pull}6676[6676]
- Set `container`, `cpu`, `diskio`, `healthcheck`, `info`, `memory` and `network` in docker module as default. {pull}6718[6718]
- Set `cpu`, `load`, `memory`, `network`, `process` and `process_summary` as default metricsets in system module. {pull}6689[6689]
- Set `collector` as default metricset in Dropwizard module. {pull}6669[6669]
- Set `info` and `keyspace` as default metricsets in redis module. {pull}6742[6742]
- Set `connection` as default metricset in rabbitmq module. {pull}6743[6743]
- Set all metricsets as default metricsets in Elasticsearch module. {pull}6755[6755]
- Set all metricsets as default metricsets in Etcd module. {pull}6756[6756]
- Set server metricsets as default in Graphite module. {pull}6757[6757]
- Set all metricsets as default metricsets in HAProxy module. {pull}6758[6758]
- Set all metricsets as default metricsets in Kafka module. {pull}6759[6759]
- Set all metricsets as default metricsets in postgresql module. {pull}6761[6761]
- Set status metricsets as default in Kibana module. {pull}6762[6762]
- Set all metricsets as default metricsets in Logstash module. {pull}6763[6763]
- Set `container`, `node`, `pod`, `system`, `volume` as default in Kubernetes module. {pull} 6764[6764]
- Set `stats` as default in memcached module. {pull}6765[6765]
- Set all metricsets as default metricsets in Mongodb module. {pull}6766[6766]
- Set `pool` as default metricset for php_fpm module. {pull}6768[6768]
- Set `status` as default metricset for mysql module. {pull} 6769[6769]
- Set `stubstatus` as default metricset for nginx module. {pull}6770[6770]
- Added support for haproxy 1.7 and 1.8. {pull}6793[6793]
- Add accumulated I/O stats to diskio in the line of `docker stats`. {pull}6701[6701]
- Ignore virtual filesystem types by default in system module. {pull}6819[6819]
- Release config reloading feature as GA. {pull}6891[6891]
- Kubernetes deployment: Add ServiceAccount config to system metricbeat. {pull}6824[6824]
- Kubernetes deployment: Add DNS Policy to system metricbeat. {pull}6656[6656]

*Packetbeat*

- Add support for condition on bool type {issue}5659[5659] {pull}5954[5954]
- Fix high memory usage on HTTP body if body is not published. {pull}6680[6680]
- Allow to capture the HTTP request or response bodies independently. {pull}6784[6784]
- HTTP publishes an Error event for unmatched requests or responses. {pull}6794[6794]

*Winlogbeat*

- Use bookmarks to persist the last published event. {pull}6150[6150]

[[release-notes-6.2.3]]
=== Beats version 6.2.3
https://github.com/elastic/beats/compare/v6.2.2...v6.2.3[View commits]

==== Breaking changes

*Affecting all Beats*

- Fix conditions checking on autodiscover Docker labels. {pull}6412[6412]

==== Bugfixes

*Affecting all Beats*

- Avoid panic errors when processing nil Pod events in add_kubernetes_metadata. {issue}6372[6372]
- Fix infinite failure on Kubernetes watch {pull}6504[6504]

*Metricbeat*

- Fix Kubernetes overview dashboard views for non default time ranges. {issue}6395{6395}


[[release-notes-6.2.2]]
=== Beats version 6.2.2
https://github.com/elastic/beats/compare/v6.2.1...v6.2.2[View commits]

==== Bugfixes

*Affecting all Beats*

- Add logging when monitoring cannot connect to Elasticsearch. {pull}6365[6365]
- Fix infinite loop when event unmarshal fails in Kubernetes pod watcher. {pull}6353[6353]

*Filebeat*

- Fix a conversion issue for time related fields in the Logstash module for the slowlog
  fileset. {issue}6317[6317]

[[release-notes-6.2.1]]
=== Beats version 6.2.1
https://github.com/elastic/beats/compare/v6.2.0...v6.2.1[View commits]

No changes in this release.

[[release-notes-6.2.0]]
=== Beats version 6.2.0
https://github.com/elastic/beats/compare/v6.1.3...v6.2.0[View commits]

==== Breaking changes

*Affecting all Beats*

- The log format may differ due to logging library changes. {pull}5901[5901]
- The default value for pipelining is reduced to 2 to avoid high memory in the Logstash beats input. {pull}6250[6250]

*Auditbeat*

- Split the audit.kernel and audit.file metricsets into their own modules
  named auditd and file_integrity, respectively. This change requires
  existing users to update their config. {issue}5422[5422]
- Renamed file_integrity module fields. {issue}5423[5423] {pull}5995[5995]
- Renamed auditd module fields. {issue}5423[5423] {pull}6080[6080]

*Metricbeat*

- Rename `golang.heap.system.optained` field to `golang.heap.system.obtained`. {issue}5703[5703]
- De dot keys in jolokia/jmx metricset to prevent collisions. {pull}5957[5957]

==== Bugfixes

*Auditbeat*

- Fixed an issue where the proctitle value was being truncated. {pull}6080[6080]
- Fixed an issue where values were incorrectly interpreted as hex data. {pull}6080[6080]
- Fixed parsing of the `key` value when multiple keys are present. {pull}6080[6080]
- Fix possible resource leak if file_integrity module is used with config
  reloading on Windows or Linux. {pull}6198[6198]

*Filebeat*

- Fix variable name for `convert_timezone` in the system module. {pull}5936[5936]

*Metricbeat*

- Fix error `datastore '*' not found` in Vsphere module. {issue}4879[4879]
- Fix error `NotAuthenticated` in Vsphere module. {issue}4673[4673]
- Fix mongodb session consistency mode to allow command execution on secondary nodes. {issue}4689[4689]
- Fix kubernetes `state_pod` `status.phase` so that the active phase is returned instead of `unknown`. {pull}5980[5980]
- Fix error collecting network_names in Vsphere module. {pull}5962[5962]
- Fix process cgroup memory metrics for memsw, kmem, and kmem_tcp. {issue}6033[6033]
- Fix kafka OffsetFetch request missing topic and partition parameters. {pull}5880[5880]

*Packetbeat*

- Fix mysql SQL parser to trim `\r` from Windows Server `SELECT\r\n\t1`. {pull}5572[5572]


==== Added

*Affecting all Beats*

- Adding a local keystore to allow user to obfuscate password {pull}5687[5687]
- Add autodiscover for kubernetes. {pull}6055[6055]
- Add Beats metrics reporting to Xpack. {issue}3422[3422]
- Update the command line library cobra and add support for zsh completion {pull}5761[5761]
- Update to Golang 1.9.2
- Moved `ip_port` indexer for `add_kubernetes_metadata` to all beats. {pull}5707[5707]
- `ip_port` indexer now index both IP and IP:port pairs. {pull}5721[5721]
- Add the ability to write structured logs. {pull}5901[5901]
- Use structured logging for the metrics that are periodically logged via the
  `logging.metrics` feature. {pull}5915[5915]
- Improve Elasticsearch output metrics to count number of dropped and duplicate (if event ID is given) events. {pull}5811[5811]
- Add the ability for the add_docker_metadata process to enrich based on process ID. {pull}6100[6100]
- The `add_docker_metadata` and `add_kubernetes_metadata` processors are now GA, instead of Beta. {pull}6105[6105]
- Update go-ucfg library to support top level key reference and cyclic key reference for the
  keystore {pull}6098[6098]

*Auditbeat*

- Auditbeat is marked as GA, no longer Beta. {issue}5432[5432]
- Add support for BLAKE2b hash algorithms to the file integrity module. {pull}5926[5926]
- Add support for recursive file watches. {pull}5575[5575] {pull}5833[5833]

*Filebeat*

- Add Osquery module. {pull}5971[5971]
- Add stream filtering when using `docker` prospector. {pull}6057[6057]

*Metricbeat*

- Add ceph osd_df to metricbeat {pull}5606[5606]
- Add field network_names of hosts and virtual machines. {issue}5646[5646]
- Add experimental system/raid metricset. {pull}5642[5642]
- Add a dashboard for the Nginx module. {pull}5991[5991]
- Add experimental mongodb/collstats metricset. {pull}5852[5852]
- Update the MySQL dashboard to use the Time Series Visual Builder. {pull}5996[5996]
- Add experimental uwsgi module. {pull}6006[6006]
- Docker and Kubernetes modules are now GA, instead of Beta. {pull}6105[6105]
- Support haproxy stats gathering using http (additionally to tcp socket). {pull}5819[5819]
- Support to optionally 'de dot' keys in http/json metricset to prevent collisions. {pull}5957[5957]

*Packetbeat*

- Configure good defaults for `add_kubernetes_metadata`. {pull}5707[5707]

[[release-notes-6.1.3]]
=== Beats version 6.1.3
https://github.com/elastic/beats/compare/v6.1.2...v6.1.3[View commits]

No changes in this release.

[[release-notes-6.1.2]]
=== Beats version 6.1.2
https://github.com/elastic/beats/compare/v6.1.1...v6.1.2[View commits]

==== Bugfixes

*Auditbeat*

- Add an error check to the file integrity scanner to prevent a panic when
  there is an error reading file info via lstat. {issue}6005[6005]

==== Added

*Filebeat*

- Switch to docker prospector in sample manifests for Kubernetes deployment {pull}5963[5963]

[[release-notes-6.1.1]]
=== Beats version 6.1.1
https://github.com/elastic/beats/compare/v6.1.0...v6.1.1[View commits]

No changes in this release.

[[release-notes-6.1.0]]
=== Beats version 6.1.0
https://github.com/elastic/beats/compare/v6.0.1...v6.1.0[View commits]

==== Breaking changes

*Auditbeat*

- Changed `audit.file.path` to be a multi-field so that path is searchable. {pull}5625[5625]

*Metricbeat*

- Rename `heap_init` field to `heap.init` in the Elasticsearch module. {pull}5320[5320]
- Rename `http.response.status_code` field to `http.response.code` in the HTTP module. {pull}5521[5521]

==== Bugfixes

*Affecting all Beats*

- Remove ID() from Runner interface {issue}5153[5153]
- Correctly send configured `Host` header to the remote server. {issue}4842[4842]
- Change add_kubernetes_metadata to attempt detection of namespace. {pull}5482[5482]
- Avoid double slash when join url and path {pull}5517[5517]
- Fix console color output for Windows. {issue}5611[5611]
- Fix logstash output debug message. {pull}5799{5799]
- Fix isolation of modules when merging local and global field settings. {issue}5795[5795]
- Report ephemeral ID and uptime in monitoring events on all platforms {pull}6501[6501]

*Filebeat*

- Add support for adding string tags {pull}5395[5395]
- Fix race condition when limiting the number of harvesters running in parallel {issue}5458[5458]
- Fix relative paths in the prospector definitions. {pull}5443[5443]
- Fix `recursive_globe.enabled` option. {pull}5443[5443]

*Metricbeat*

- Change field type of http header from nested to object {pull}5258[5258]
- Fix the fetching of process information when some data is missing under MacOS X. {issue}5337[5337]
- Change `MySQL active connections` visualization title to `MySQL total connections`. {issue}4812[4812]
- Fix `ProcState` on Linux and FreeBSD when process names contain parentheses. {pull}5775[5775]
- Fix incorrect `Mem.Used` calculation under linux. {pull}5775[5775]
- Fix `open_file_descriptor_count` and `max_file_descriptor_count` lost in zookeeper module {pull}5902[5902]
- Fix system process metricset for kernel processes. {issue}5700[5700]
- Change kubernetes.node.cpu.allocatable.cores to float. {pull}6130[6130]

*Packetbeat*

- Fix http status phrase parsing not allow spaces. {pull}5312[5312]
- Fix http parse to allow to parse get request with space in the URI. {pull}5495[5495]
- Fix mysql SQL parser to trim `\r` from Windows Server `SELECT\r\n\t1`. {pull}5572[5572]
- Fix corruption when parsing repeated headers in an HTTP request or response. {pull}6325[6325]
- Fix panic when parsing partial AMQP messages. {pull}6384[6384]
- Fix out of bounds access to slice in MongoDB parser. {pull}6256[6256]
- Fix sniffer hanging on exit under Linux. {pull}6535[6535]
- Fix bounds check error in http parser causing a panic. {pull}6750[6750]

*Winlogbeat*

- Fix the registry file. It was not correctly storing event log names, and
  upon restart it would begin reading at the start of each event log. {issue}5813[5813]
- Fix config validation to allow `event_logs.processors`. [pull]6217[6217]

==== Added

*Affecting all Beats*

- Support dashboard loading without Elasticsearch {pull}5653[5653]
- Changed the hashbang used in the beat helper script from `/bin/bash` to `/usr/bin/env bash`. {pull}5051[5051]
- Changed beat helper script to use `exec` when running the beat. {pull}5051[5051]
- Fix reloader error message to only print on actual error {pull}5066[5066]
- Add support for enabling TLS renegotiation. {issue}4386[4386]
- Add Azure VM support for add_cloud_metadata processor {pull}5355[5355]
- Add `output.file.permission` config option. {pull}4638[4638]
- Refactor add_kubernetes_metadata to support autodiscovery {pull}5434[5434]
- Improve custom flag handling and CLI flags usage message. {pull}5543[5543]
- Add number_of_routing_shards config set to 30 {pull}5570[5570]
- Set log level for kafka output. {pull}5397[5397]
- Move TCP UDP start up into `server.Start()` {pull}4903[4903]
- Update to Golang 1.9.2

*Auditbeat*

- Add support for SHA3 hash algorithms to the file integrity module. {issue}5345[5345]
- Add dashboards for Linux audit framework events (overview, executions, sockets). {pull}5516[5516]

*Filebeat*

- Add PostgreSQL module with slowlog support. {pull}4763[4763]
- Add Kafka log module. {pull}4885[4885]
- Add support for `/var/log/containers/` log path in `add_kubernetes_metadata` processor. {pull}4981[4981]
- Remove error log from runnerfactory as error is returned by API. {pull}5085[5085]
- Add experimental Docker `json-file` prospector . {pull}5402[5402]
- Add experimental Docker autodiscover functionality. {pull}5245[5245]
- Add option to convert the timestamps to UTC in the system module. {pull}5647[5647]
- Add Logstash module support for main log and the slow log, support the plain text or structured JSON format {pull}5481[5481]

*Metricbeat*

- Add graphite protocol metricbeat module. {pull}4734[4734]
- Add http server metricset to support push metrics via http. {pull}4770[4770]
- Make config object public for graphite and http server {pull}4820[4820]
- Add system uptime metricset. {issue}4848[4848]
- Add experimental `queue` metricset to RabbitMQ module. {pull}4788[4788]
- Add additional php-fpm pool status kpis for Metricbeat module {pull}5287[5287]
- Add etcd module. {issue}4970[4970]
- Add ip address of docker containers to event. {pull}5379[5379]
- Add ceph osd tree information to Metricbeat {pull}5498[5498]
- Add basic Logstash module. {pull}5540[5540]
- Add dashboard for Windows service metricset. {pull}5603[5603]
- Add experimental Docker autodiscover functionality. {pull}5245[5245]
- Add Windows service metricset in the windows module. {pull}5332[5332]
- Update gosigar to v0.6.0. {pull}5775[5775]

*Packetbeat*

- Add support for decoding the TLS envelopes. {pull}5476[5476]
- HTTP parses successfully on empty status phrase. {issue}6176[6176]
- HTTP parser supports broken status line. {pull}6631[6631]

[[release-notes-6.0.1]]
=== Beats version 6.0.1
https://github.com/elastic/beats/compare/v6.0.0...v6.0.1[View commits]

==== Bugfixes

*Affecting all Beats*

- Fix documentation links in README.md files. {pull}5710[5710]
- Fix `add_docker_metadata` dropping some containers. {pull}5788[5788]

*Heartbeat*

- Fix the "HTTP up status" visualization. {pull}5564[5564]

*Metricbeat*

- Fix map overwrite in docker diskio module. {issue}5582[5582]
- Fix connection leak in mongodb module. {issue}5688[5688]
- Fix the include top N processes feature for cases where there are fewer
  processes than N. {pull}5729[5729]


include::libbeat/docs/release-notes/6.0.0.asciidoc[]

[[release-notes-6.0.0-ga]]
=== Beats version 6.0.0-GA
https://github.com/elastic/beats/compare/v6.0.0-rc2...v6.0.0[View commits]

The list below covers the changes between 6.0.0-rc2 and 6.0.0 GA only.

==== Bugfixes

*Filebeat*

- Fix machine learning jobs setup for dynamic modules. {pull}5509[5509]

*Packetbeat*

- Fix missing length check in the PostgreSQL module. {pull}5457[5457]
- Fix panic in ACK handler if event is dropped on blocked queue {issue}5524[5524]

==== Added

*Filebeat*

- Add Kubernetes manifests to deploy Filebeat. {pull}5349[5349]
- Add container short ID matching to add_docker_metadata. {pull}6172[6172]

*Metricbeat*

- Add Kubernetes manifests to deploy Metricbeat. {pull}5349[5349]


[[release-notes-6.0.0-rc2]]
=== Beats version 6.0.0-rc2
https://github.com/elastic/beats/compare/v6.0.0-rc1...v6.0.0-rc2[View commits]

==== Breaking changes

*Packetbeat*

- Remove not-working `runoptions.uid` and `runoptions.gid` options in Packetbeat. {pull}5261[5261]

==== Bugfixes

*Affecting all Beats*

- Fix data race accessing watched containers. {issue}5147[5147]
- Do not require template if index change and template disabled {pull}5319[5319]
- Fix missing ACK in redis output. {issue}5404[5404]

*Filebeat*

- Fix default paths for redis 4.0.1 logs on macOS {pull}5173[5173]
- Fix Filebeat not starting if command line and modules configs are used together. {issue}5376[5376]
- Fix double `@timestamp` field when JSON decoding was used. {pull}5436[5436]

*Metricbeat*

- Use `beat.name` instead of `beat.hostname` in the Host Overview dashboard. {pull}5340[5340]
- Fix the loading of 5.x dashboards. {issue}5277[5277]

==== Added

*Metricbeat*

- Auto-select a hostname (based on the host on which the Beat is running) in the Host Overview dashboard. {pull}5340[5340]

==== Deprecated

*Filebeat*

- The `filebeat.config_dir` option is deprecated. Use `filebeat.config.prospector` options instead. {pull}5321[5321]

[[release-notes-6.0.0-rc1]]
=== Beats version 6.0.0-rc1
https://github.com/elastic/beats/compare/v6.0.0-beta2...v6.0.0-rc1[View commits]

==== Bugfixes

*Affecting all Beats*

- Fix the `/usr/bin/beatname` script to accept `-d "*"` as a parameter. {issue}5040[5040]
- Combine `fields.yml` properties when they are defined in different sources. {issue}5075[5075]
- Keep Docker & Kubernetes pod metadata after container dies while they are needed by processors. {pull}5084[5084]
- Fix `fields.yml` lookup when using `export template` with a custom `path.config` param. {issue}5089[5089]
- Remove runner creation from every reload check {pull}5141[5141]
- Fix add_kubernetes_metadata matcher registry lookup. {pull}5159[5159]

*Metricbeat*

- Fix a memory allocation issue where more memory was allocated than needed in the windows-perfmon metricset. {issue}5035[5035]
- Don't start metricbeat if external modules config is wrong and reload is disabled {pull}5053[5053]
- The MongoDB module now connects on each fetch, to avoid stopping the whole Metricbeat instance if MongoDB is not up when starting. {pull}5120[5120]
- Fix kubernetes events module to be able to index time fields properly. {issue}5093[5093]
- Fixed `cmd_set` and `cmd_get` being mixed in the Memcache module. {pull}5189[5189]


==== Added

*Affecting all Beats*

- Enable flush timeout by default. {pull}5150[5150]
- Add @metadata.version to events send to Logstash. {pull}5166[5166]

*Auditbeat*

- Changed the number of shards in the default configuration to 3. {issue}5095[5095]
- Add support for receiving audit events using a multicast socket. {issue}4850[4850]

*Filebeat*

- Changed the number of shards in the default configuration to 3. {issue}5095[5095]
- Don't start filebeat if external modules/prospectors config is wrong and reload is disabled {pull}5053[5053]
- Add `filebeat.registry_flush` setting, to delay the registry updates. {pull}5146[5146]

*Heartbeat*

- Changed the number of shards in the default configuration to 1. {issue}5095[5095]

*Packetbeat*

- Changed the number of shards in the default configuration to 3. {issue}5095[5095]

*Winlogbeat*

- Changed the number of shards in the default configuration to 3. {issue}5095[5095]

[[release-notes-6.0.0-beta2]]
=== Beats version 6.0.0-beta2
https://github.com/elastic/beats/compare/v6.0.0-beta1...v6.0.0-beta2[View commits]

==== Breaking changes

*Affecting all Beats*

- The log directory (`path.log`) for Windows services is now set to `C:\ProgramData\[beatname]\logs`. {issue}4764[4764]
- The _all field is disabled in Elasticsearch 6.0. This means that searching by individual
  words only work on text fields. {issue}4901[4901]
- Fail if removed setting output.X.flush_interval is explicitly configured.
- Rename the `/usr/bin/beatname.sh` script (e.g. `metricbeat.sh`) to `/usr/bin/beatname`. {pull}4933[4933]
- Beat does not start if elasticsearch index pattern was modified but not the template name and pattern. {issue}4769[4769]
- Fail if removed setting output.X.flush_interval is explicitly configured. {pull}4880[4880]

==== Bugfixes

*Affecting all Beats*

- Register kubernetes `field_format` matcher and remove logger in `Encode` API {pull}4888[4888]
- Fix go plugins not loaded when beat starts {pull}4799[4799]
- Add support for `initContainers` in `add_kubernetes_metadata` processor. {issue}4825[4825]
- Eliminate deprecated _default_ mapping in 6.x {pull}4864[4864]
- Fix pod name indexer to use both namespace, pod name to frame index key {pull}4775[4775]

*Filebeat*

- Fix issue where the `fileset.module` could have the wrong value. {issue}4761[4761]

*Heartbeat*

- Fix monitor.name being empty by default. {issue}4852[4852]
- Fix wrong event timestamps. {issue}4851[4851]

*Metricbeat*

- Added missing mongodb configuration file to the `modules.d` folder. {pull}4870[4870]
- Fix wrong MySQL CRUD queries timelion visualization {pull}4857[4857]
- Add new metrics to CPU metricset {pull}4969[4969]

*Packetbeat*

- Update flow timestamp on each packet being received. {issue}4895[4895]

==== Added

*Affecting all Beats*

- Add setting to enable/disable the slow start in logstash output. {pull}4972[4972]
- Update init scripts to use the `test config` subcommand instead of the deprecated `-configtest` flag. {issue}4600[4600]
- Get by default the credentials for connecting to Kibana from the Elasticsearch output configuration. {pull}4867[4867]
- Added `cloud.id` and `cloud.auth` settings, for simplifying using Beats with the Elastic Cloud. {issue}4959[4959]
- Add lz4 compression support to kafka output. {pull}4977[4977]
- Add newer kafka versions to kafka output. {pull}4977[4977]
- Configure the index name when loading the dashboards and the index pattern. {pull}4949[4949]

*Metricbeat*

- Add `filesystem.ignore_types` to system module for ignoring filesystem types. {issue}4685[4685]
- Add support to exclude labels from kubernetes pod metadata. {pull}4757[4757]

[[release-notes-6.0.0-beta1]]
=== Beats version 6.0.0-beta1
https://github.com/elastic/beats/compare/v6.0.0-alpha2...v6.0.0-beta1[View commits]

==== Breaking changes

*Affecting all Beats*

- Rename `kubernetes` processor to `add_kubernetes_metadata`. {pull}4473[4473]
- Rename `*.full.yml` config files to `*.reference.yml`. {pull}4563[4563]
- The `scripts/import_dashboards` is removed from packages. Use the `setup` command instead. {pull}4586[4586]
- Change format of the saved kibana dashboards to have a single JSON file for each dashboard {pull}4413[4413]
- Rename `configtest` command to `test config`. {pull}4590[4590]
- Remove setting `queue_size` and `bulk_queue_size`. {pull}4650[4650]
- Remove setting `dashboard.snapshot` and `dashboard.snapshot_url`. They are no longer needed because the
  dashboards are included in the packages by default. {pull}4675[4675]
- Beats can no longer be launched from Windows Explorer (GUI), command line is required. {pull}4420[4420]

*Auditbeat*

- Changed file metricset config to make `file.paths` a list instead of a dictionary. {pull}4796[4796]

*Heartbeat*

- Renamed the heartbeat RPM/DEB name to `heartbeat-elastic`. {pull}4601[4601]

*Metricbeat*

- Change all `system.cpu.*.pct` metrics to be scaled by the number of CPU cores.
  This will make the CPU usage percentages from the system cpu metricset consistent
  with the system process metricset. The documentation for these metrics already
  stated that on multi-core systems the percentages could be greater than 100%. {pull}4544[4544]
- Remove filters setting from metricbeat modules. {pull}4699[4699]
- Added `type` field to filesystem metrics. {pull}4717[4717]

*Packetbeat*

- Remove the already unsupported `pf_ring` sniffer option. {pull}4608[4608]

==== Bugfixes

*Affecting all Beats*

- Don't stop with error loading the ES template if the ES output is not enabled. {pull}4436[4436]
- Fix race condition in internal logging rotator. {pull}4519[4519]
- Normalize all times to UTC to ensure proper index naming. {issue}4569[4569]
- Fix issue with loading dashboards to ES 6.0 when .kibana index did not already exist. {issue}4659[4659]

*Auditbeat*

- Fix `file.max_file_size` config option for the audit file metricset. {pull}4796[4796]

*Filebeat*

- Fix issue where the `fileset.module` could have the wrong value. {issue}4761[4761]

*Metricbeat*

- Fix issue affecting Windows services timing out at startup. {pull}4491[4491]
- Fix incorrect docker.diskio.total metric calculation. {pull}4507[4507]
- Vsphere module: used memory field corrected. {issue}4461[4461]

*Packetbeat*

- Enabled /proc/net/tcp6 scanning and fixed ip v6 parsing. {pull}4442[4442]

*Winlogbeat*

- Removed validation of top-level config keys. This behavior was inconsistent with other Beats
  and caused maintainability issues. {pull}4657[4657]

==== Added

*Affecting all Beats*

- New cli subcommands interface. {pull}4420[4420]
- Allow source path matching in `add_docker_metadata` processor. {pull}4495[4495]
- Add support for analyzers and multifields in fields.yml. {pull}4574[4574]
- Add support for JSON logging. {pull}4523[4523]
- Add `test output` command, to test Elasticsearch and Logstash output settings. {pull}4590[4590]
- Introduce configurable event queue settings: queue.mem.events, queue.mem.flush.min_events and queue.mem.flush.timeout. {pull}4650[4650]
- Enable pipelining in Logstash output by default. {pull}4650[4650]
- Added 'result' field to Elasticsearch QueryResult struct for compatibility with 6.x Index and Delete API responses. {issue]4661[4661]
- The sample dashboards are now included in the Beats packages. {pull}4675[4675]
- Add `pattern` option to be used in the fields.yml to specify the pattern for a number field. {pull}4731[4731]

*Auditbeat*

- Added `file.hash_types` config option for controlling the hash types. {pull}4796[4796]
- Added the ability to specify byte unit suffixes to `file.max_file_size`. {pull}4796[4796]

*Filebeat*

- Add experimental Redis module. {pull}4441[4441]
- Nginx module: use the first not-private IP address as the remote_ip. {pull}4417[4417]
- Load Ingest Node pipelines when the Elasticsearch connection is established, instead of only once at startup. {pull}4479[4479]
- Add support for loading Xpack Machine Learning configurations from the modules, and added sample configurations for the Nginx module. {pull}4506[4506] {pull}4609[4609]

- Add udp prospector type. {pull}4452[4452]
- Enabled Cgo which means libc is dynamically compiled. {pull}4546[4546]
- Add Beta module config reloading mechanism {pull}4566[4566]
- Remove spooler and publisher components and settings. {pull}4644[4644]

*Heartbeat*

- Enabled Cgo which means libc is dynamically compiled. {pull}4546[4546]

*Metricbeat*

- Add random startup delay to each metricset to avoid the thundering herd problem. {issue}4010[4010]
- Add the ability to configure audit rules to the kernel module. {pull}4482[4482]
- Add the ability to configure kernel's audit failure mode. {pull}4516[4516]
- Add experimental Aerospike module. {pull}4560[4560]
- Vsphere module: collect custom fields from virtual machines. {issue}4464[4464]
- Add `test modules` command, to test modules expected output. {pull}4656[4656]
- Add `processors` setting to metricbeat modules. {pull}4699[4699]
- Support `npipe` protocol (Windows) in Docker module. {pull}4751[4751]

*Winlogbeat*

- Add the ability to use LevelRaw if Level isn't populated in the event XML. {pull}4257[4257]

*Auditbeat*

- Add file integrity metricset to the audit module. {pull}4486[4486]

[[release-notes-6.0.0-alpha2]]
=== Beats version 6.0.0-alpha2
https://github.com/elastic/beats/compare/v6.0.0-alpha1...v6.0.0-alpha2[View commits]

==== Breaking changes

*Filebeat*

- Rename `input_type` field to `prospector.type` {pull}4294[4294]
- The `@metadata.type` field, added by the Logstash output, is now hardcoded to `doc` and will be removed in future versions. {pull}4331[4331].

==== Bugfixes

*Affecting all Beats*

- Fix importing the dashboards when the limit for max open files is too low. {issue}4244[4244]
- Fix configuration documentation for kubernetes processor {pull}4313[4313]
- Fix misspelling in `add_locale` configuration option for abbreviation.

*Filebeat*

- Fix race condition on harvester stopping with reloading enabled. {issue}3779[3779]
- Fix recursive glob config parsing and resolution across restarts. {pull}4269[4269]
- Allow string characters in user agent patch version (NGINX and Apache) {pull}4415[4415]
- Fix grok pattern in filebeat module system/auth without hostname. {pull}4224[4224]

*Metricbeat*

- Set correct format for percent fields in memory module. {pull}4619[4619]
- Fix a debug statement that said a module wrapper had stopped when it hadn't. {pull}4264[4264]
- Use MemAvailable value from /proc/meminfo on Linux 3.14. {pull}4316[4316]
- Fix panic when events were dropped by filters. {issue}4327[4327]
- Add filtering to system filesystem metricset to remove relative mountpoints like those
  from Linux network namespaces. {pull}4370[4370]
- Remove unnecessary print statement in schema apis. {pull}4355[4355]
- Fix type of field `haproxy.stat.check.health.last`. {issue}4407[4407]

*Packetbeat*
- Enable memcache filtering only if a port is specified in the config file. {issue}4335[4335]
- Enable memcache filtering only if a port is specified in the config file. {issue}4335[4335]

==== Added

*Affecting all Beats*

- Upgraded to Golang 1.8.3. {pull}4401[4401]
- Added the possibility to set Elasticsearch mapping template settings from the Beat configuration file. {pull}4284[4284] {pull}4317[4317]
- Add a variable to the SysV init scripts to make it easier to change the user. {pull}4340[4340]
- Add the option to write the generated Elasticsearch mapping template into a file. {pull}4323[4323]
- Add `instance_name` in GCE add_cloud_metadata processor. {pull}4414[4414]
- Add `add_docker_metadata` processor. {pull}4352[4352]
- Add `logging.files` `permissions` option. {pull}4295[4295]

*Filebeat*
- Added ability to sort harvested files. {pull}4374[4374]
- Add experimental Redis slow log prospector type. {pull}4180[4180]

*Metricbeat*

- Add macOS implementation of the system diskio metricset. {issue}4144[4144]
- Add process_summary metricset that records high level metrics about processes. {pull}4231[4231]
- Add `kube-state-metrics` based metrics to `kubernetes` module {pull}4253[4253]
- Add debug logging to Jolokia JMX metricset. {pull}4341[4341]
- Add events metricset for kubernetes metricbeat module {pull}4315[4315]
- Change Metricbeat default configuration file to be better optimized for most users. {pull}4329[4329]
- Add experimental RabbitMQ module. {pull}4394[4394]
- Add Kibana dashboard for the Kubernetes modules. {pull}4138[4138]

*Packetbeat*

*Winlogbeat*

==== Deprecated

*Affecting all Beats*

- The `@metadata.type` field, added by the Logstash output, is deprecated, hardcoded to `doc` and will be removed in future versions. {pull}4331[4331].

*Filebeat*

- Deprecate `input_type` prospector config. Use `type` config option instead. {pull}4294[4294]

==== Known Issue

- If the Elasticsearch output is not enabled, but `setup.template` options are
  present (like it's the case in the default Metricbeat configuration), the
  Beat stops with an error: "Template loading requested but the Elasticsearch
  output is not configured/enabled". To avoid this error, disable the template
  loading explicitly `setup.template.enabled: false`.

[[release-notes-6.0.0-alpha1]]
=== Beats version 6.0.0-alpha1
https://github.com/elastic/beats/compare/v5.4.0...v6.0.0-alpha1[View commits]

==== Breaking changes

*Affecting all Beats*

- Introduce beat version in the Elasticsearch index and mapping template {pull}3527[3527]
- Usage of field `_type` is now ignored and hardcoded to `doc`. {pull}3757[3757]
- Change vendor manager from glide to govendor. {pull}3851[3851]
- Rename `error` field to `error.message`. {pull}3987[3987]
- Change `dashboards.*` config options to `setup.dashboards.*`. {pull}3921[3921]
- Change `outputs.elasticsearch.template.* to `setup.template.*` {pull}4080[4080]

*Filebeat*

- Remove code to convert states from 1.x. {pull}3767[3767]
- Remove deprecated config options `force_close_files` and `close_older`. {pull}3768[3768]
- Change `clean_removed` behaviour to also remove states for files which cannot be found anymore under the same name. {pull}3827[3827]
- Remove `document_type` config option. Use `fields` instead. {pull}4204[4204]
- Move `json_error` under `error.message` and `error.key`. {pull}4167[4167]

*Packetbeat*

- Remove deprecated `geoip`. {pull}3766[3766]
- Replace `waitstop` command line argument by `shutdown_timeout` in configuration file. {pull}3588[3588]

*Winlogbeat*

- Remove metrics endpoint. Replaced by http endpoint in libbeat (see #3717). {pull}3901[3901]

==== Bugfixes

*Affecting all Beats*

- Add `_id`, `_type`, `_index` and `_score` fields in the generated index pattern. {pull}3282[3282]

*Filebeat*

- Fix the Mysql slowlog parsing of IP addresses. {pull}4183[4183]
- Fix issue that new prospector was not reloaded on conflict {pull}4128[4128]

*Heartbeat*

- Use IP type of elasticsearch for ip field. {pull}3926[3926]

*Metricbeat*

- Support `common.Time` in `mapstriface.toTime()` {pull}3812[3812]
- Fix MongoDB `dbstats` fields mapping. {pull}4025[4025]
- Fixing prometheus collector to aggregate metrics based on metric family. {pull}4075[4075]
- Fixing multiEventFetch error reporting when no events are returned {pull}4153[4153]

==== Added

*Affecting all Beats*

- Initialize a beats UUID from file on startup. {pull}3615[3615]
- Add new `add_locale` processor to export the local timezone with an event. {pull}3902[3902]
- Add http endpoint. {pull}3717[3717]
- Updated to Go 1.8.1. {pull}4033[4033]
- Add kubernetes processor {pull}3888[3888]
- Add support for `include_labels` and `include_annotations` in kubernetes processor {pull}4043[4043]
- Support new `index_patterns` field when loading templates for Elasticsearch >= 6.0 {pull}4056[4056]
- Adding goimports support to make check and fmt {pull}4114[4114]
- Make kubernetes indexers/matchers pluggable {pull}4151[4151]
- Abstracting pod interface in kubernetes plugin to enable easier vendoring {pull}4152[4152]

*Filebeat*

- Restructure `input.Event` to be inline with `outputs.Data` {pull}3823[3823]
- Add base for supporting prospector level processors {pull}3853[3853]
- Add `filebeat.config.path` as replacement for `config_dir`. {pull}4051[4051]
- Add a `recursive_glob.enabled` setting to expand `**` in patterns. {pull}3980[3980]
- Add Icinga module. {pull}3904[3904]
- Add ability to parse nginx logs exposing the X-Forwarded-For header instead of the remote address.

*Heartbeat*

- Event format and field naming changes in Heartbeat and sample Dashboard. {pull}4091[4091]

*Metricbeat*

- Add experimental metricset `perfmon` to Windows module. {pull}3758[3758]
- Add memcached module with stats metricset. {pull}3693[3693]
- Add the `process.cmdline.cache.enabled` config option to the System Process Metricset. {pull}3891[3891]
- Add new MetricSet interfaces for developers (`Closer`, `ReportingFetcher`, and `PushMetricSet`). {pull}3908[3908]
- Add kubelet module {pull}3916[3916]
- Add dropwizard module {pull}4022[4022]
- Adding query APIs for metricsets and modules from metricbeat registry {pull}4102[4102]
- Fixing nil pointer on prometheus collector when http response is nil {pull}4119[4119]
- Add http module with json metricset. {pull}4092[4092]
- Add the option to the system module to include only the first top N processes by CPU and memory. {pull}4127[4127].
- Add experimental Vsphere module. {pull}4028[4028]
- Add experimental Elasticsearch module. {pull}3903[3903]
- Add experimental Kibana module. {pull}3895[3895]
- Move elasticsearch metricset node_stats under node.stats namespace. {pull}4142[4142]
- Make IP port indexer constructor public {pull}4434[4434]

*Packetbeat*

- Add `fields` and `fields_under_root` to Packetbeat protocols configurations. {pull}3518[3518]
- Add list style Packetbeat protocols configurations. This change supports specifying multiple configurations of the same protocol analyzer. {pull}3518[3518]

*Winlogbeat*

==== Deprecated

*Affecting all Beats*

- Usage of field `_type` is deprecated. It should not be used in queries or dashboards. {pull}3409[3409]

*Packetbeat*

- Deprecate dictionary style protocols configuration. {pull}3518[3518]

*Winlogbeat*

==== Known Issue

*Filebeat*

- Prospector reloading only works properly with new files. {pull}3546[3546]


[[release-notes-5.6.14]]
=== Beats version 5.6.14
https://github.com/elastic/beats/compare/v5.6.13...v5.6.14[View commits]

No changes in this version.

[[release-notes-5.6.13]]
=== Beats version 5.6.13
https://github.com/elastic/beats/compare/v5.6.12...v5.6.13[View commits]

No changes in this version.

[[release-notes-5.6.12]]
=== Beats version 5.6.12
https://github.com/elastic/beats/compare/v5.6.11...v5.6.12[View commits]

No changes in this version.

[[release-notes-5.6.11]]
=== Beats version 5.6.11
https://github.com/elastic/beats/compare/v5.6.10...v5.6.11[View commits]

No changes in this version.

[[release-notes-5.6.10]]
=== Beats version 5.6.10
https://github.com/elastic/beats/compare/v5.6.9...v5.6.10[View commits]

==== Bugfixes

*Packetbeat*

- Fix an out of bounds access in HTTP parser caused by malformed request. {pull}6997[6997]

[[release-notes-5.6.9]]
=== Beats version 5.6.9
https://github.com/elastic/beats/compare/v5.6.8...v5.6.9[View commits]

==== Bugfixes

*Affecting all Beats*

- Fix a type issue when specifying certicate authority when using the `import_dashboards` command. {pull}6678[6678]

*Packetbeat*

- Fix http status phrase parsing not allow spaces. {pull}5312[5312]
- Fix http parse to allow to parse get request with space in the URI. {pull}5495[5495]
- Fix mysql SQL parser to trim `\r` from Windows Server `SELECT\r\n\t1`. {pull}5572[5572]
- Fix corruption when parsing repeated headers in an HTTP request or response. {pull}6325[6325]
- Fix panic when parsing partial AMQP messages. {pull}6384[6384]
- Fix out of bounds access to slice in MongoDB parser. {pull}6256[6256]
- Fix sniffer hanging on exit under Linux. {pull}6535[6535]
- Fix bounds check error in http parser causing a panic. {pull}6750[6750]
- HTTP parses successfully on empty status phrase. {issue}6176[6176]
- HTTP parser supports broken status line. {pull}6631[6631]


[[release-notes-5.6.8]]
=== Beats version 5.6.8
https://github.com/elastic/beats/compare/v5.6.7...v5.6.8[View commits]

==== Bugfixes

*Winlogbeat*

- Fixed a crash under Windows 2003 and XP when an event had less insert strings than required by its format string. {pull}6247[6247]


[[release-notes-5.6.7]]
=== Beats version 5.6.7
https://github.com/elastic/beats/compare/v5.6.6...v5.6.7[View commits]

No changes in this release.


[[release-notes-5.6.6]]
=== Beats version 5.6.6
https://github.com/elastic/beats/compare/v5.6.5...v5.6.6[View commits]

No changes in this release.


[[release-notes-5.6.5]]
=== Beats version 5.6.5
https://github.com/elastic/beats/compare/v5.6.4...v5.6.5[View commits]

==== Bugfixes

*Affecting all Beats*

- Fix duplicate batches of events in retry queue. {pull}5520[5520]

*Metricbeat*

- Clarify meaning of percentages reported by system core metricset. {pull}5565[5565]
- Fix map overwrite in docker diskio module. {issue}5582[5582]

[[release-notes-5.6.4]]
=== Beats version 5.6.4
https://github.com/elastic/beats/compare/v5.6.3...v5.6.4[View commits]

==== Bugfixes

*Affecting all Beats*

- Fix race condition in internal logging rotator. {pull}4519[4519]

*Packetbeat*

- Fix missing length check in the PostgreSQL module. {pull}5457[5457]

==== Added

*Affecting all Beats*

- Add support for enabling TLS renegotiation. {issue}4386[4386]
- Add setting to enable/disable the slow start in logstash output. {pull}5400[5400]

[[release-notes-5.6.3]]
=== Beats version 5.6.3
https://github.com/elastic/beats/compare/v5.6.2...v5.6.3[View commits]

No changes in this release.

[[release-notes-5.6.2]]
=== Beats version 5.6.2
https://github.com/elastic/beats/compare/v5.6.1...v5.6.2[View commits]

No changes in this release.

[[release-notes-5.6.1]]
=== Beats version 5.6.1
https://github.com/elastic/beats/compare/v5.6.0...v5.6.1[View commits]

No changes in this release.

[[release-notes-5.6.0]]
=== Beats version 5.6.0
https://github.com/elastic/beats/compare/v5.5.3...v5.6.0[View commits]

==== Breaking changes

*Affecting all Beats*

- The _all.norms setting in the Elasticsearch template is no longer disabled.
  This increases the storage size with one byte per document, but allows for a
  better upgrade experience to 6.0. {issue}4901[4901]


==== Bugfixes

*Filebeat*

- Fix issue where the `fileset.module` could have the wrong value. {issue}4761[4761]

*Packetbeat*

- Update flow timestamp on each packet being received. {issue}4895[4895]

*Metricbeat*

- Fix a debug statement that said a module wrapper had stopped when it hadn't. {pull}4264[4264]
- Use MemAvailable value from /proc/meminfo on Linux 3.14. {pull}4316[4316]
- Fix panic when events were dropped by filters. {issue}4327[4327]

==== Added

*Affecting all Beats*

- Add option to the import_dashboards script to load the dashboards via Kibana API. {pull}4682[4682]

*Filebeat*

- Add support for loading Xpack Machine Learning configurations from the modules, and added sample configurations for the Nginx module. {pull}4506[4506] {pull}4609[4609]
-  Add ability to parse nginx logs exposing the X-Forwarded-For header instead of the remote address. {pull}4351[4351]

*Metricbeat*

- Add `filesystem.ignore_types` to system module for ignoring filesystem types. {issue}4685[4685]

==== Deprecated

*Affecting all Beats*

- Loading more than one output is deprecated and will be removed in 6.0. {pull}4907[4907]

[[release-notes-5.5.3]]
=== Beats version 5.5.3
https://github.com/elastic/beats/compare/v5.5.2...v5.5.3[View commits]

No changes in this release.

[[release-notes-5.5.2]]
=== Beats version 5.5.2
https://github.com/elastic/beats/compare/v5.5.1...v5.5.2[View commits]

No changes in this release.
[[release-notes-5.5.1]]
=== Beats version 5.5.1
https://github.com/elastic/beats/compare/v5.5.0...v5.5.1[View commits]

==== Bugfixes

*Affecting all Beats*

- Normalize all times to UTC to ensure proper index naming. {issue}4569[4569]

[[release-notes-5.5.0]]
=== Beats version 5.5.0
https://github.com/elastic/beats/compare/v5.4.2...v5.5.0[View commits]

==== Breaking changes

*Affecting all Beats*

- Usage of field `_type` is now ignored and hardcoded to `doc`. {pull}3757[3757]

*Metricbeat*
- Change all `system.cpu.*.pct` metrics to be scaled by the number of CPU cores.
  This will make the CPU usage percentages from the system cpu metricset consistent
  with the system process metricset. The documentation for these metrics already
  stated that on multi-core systems the percentages could be greater than 100%. {pull}4544[4544]

==== Bugfixes

*Affecting all Beats*

- Fix console output. {pull}4045[4045]

*Filebeat*

- Allow string characters in user agent patch version (NGINX and Apache) {pull}4415[4415]

*Metricbeat*

- Fix type of field `haproxy.stat.check.health.last`. {issue}4407[4407]

*Packetbeat*

- Fix `packetbeat.interface` options that contain underscores (e.g. `with_vlans` or `bpf_filter`). {pull}4378[4378]
- Enabled /proc/net/tcp6 scanning and fixed ip v6 parsing. {pull}4442[4442]

==== Deprecated

*Filebeat*

- Deprecate `document_type` prospector config option as _type is removed in elasticsearch 6.0. Use fields instead. {pull}4225[4225]

*Winlogbeat*

- Deprecated metrics endpoint. It is superseded by a libbeat feature that can serve metrics on an HTTP endpoint. {pull}4145[4145]

[[release-notes-5.4.2]]
=== Beats version 5.4.2
https://github.com/elastic/beats/compare/v5.4.1...v5.4.2[View commits]

==== Bugfixes

*Affecting all Beats*

- Removed empty sections from the template files, causing indexing errors for array objects. {pull}4488[4488]

*Metricbeat*

- Fix issue affecting Windows services timing out at startup. {pull}4491[4491]
- Add filtering to system filesystem metricset to remove relative mountpoints like those
  from Linux network namespaces. {pull}4370[4370]

*Packetbeat*

- Clean configured geoip.paths before attempting to open the database. {pull}4306[4306]

[[release-notes-5.4.1]]
=== Beats version 5.4.1
https://github.com/elastic/beats/compare/v5.4.0...v5.4.1[View commits]

==== Bugfixes

*Affecting all Beats*

- Fix importing the dashboards when the limit for max open files is too low. {issue}4244[4244]
- Fix console output. {pull}4045[4045]

*Filebeat*

- Fix issue that new prospector was not reloaded on conflict. {pull}4128[4128]
- Fix grok pattern in filebeat module system/auth without hostname. {pull}4224[4224]
- Fix the Mysql slowlog parsing of IP addresses. {pull}4183[4183]

==== Added

*Affecting all Beats*

- Binaries upgraded to Go 1.7.6 which contains security fixes. {pull}4400[4400]

*Winlogbeat*

- Add the ability to use LevelRaw if Level isn't populated in the event XML. {pull}4257[4257]

[[release-notes-5.4.0]]
=== Beats version 5.4.0
https://github.com/elastic/beats/compare/v5.3.2...v5.4.0[View commits]

==== Bugfixes

*Affecting all Beats*

- Improve error message when downloading the dashboards fails. {pull}3805[3805]
- Fix potential Elasticsearch output URL parsing error if protocol scheme is missing. {pull}3671[3671]
- Downgrade Elasticsearch per batch item failure log to debug level. {issue}3953[3953]
- Make `@timestamp` accessible from format strings. {pull}3721[3721]

*Filebeat*

- Allow log lines without a program name in the Syslog fileset. {pull}3944[3944]
- Don't stop Filebeat when modules are used with the Logstash output. {pull}3929[3929]

*Metricbeat*

- Fixing panic on the Prometheus collector when label has a comma. {pull}3947[3947]
- Make system process metricset honor the `cpu_ticks` config option. {issue}3590[3590]

*Winlogbeat*

- Fix null terminators include in raw XML string when include_xml is enabled. {pull}3943[3943]

==== Added

*Affecting all Beats*

- Update index mappings to support future Elasticsearch 6.X. {pull}3778[3778]

*Filebeat*

- Add auditd module for reading audit logs on Linux. {pull}3750[3750] {pull}3941[3941]
- Add fileset for the Linux authorization logs. {pull}3669[3669]

*Heartbeat*

- Add default ports in HTTP monitor. {pull}3924[3924]

*Metricbeat*

- Add beta Jolokia module. {pull}3844[3844]
- Add dashboard for the MySQL module. {pull}3716[3716]
- Module configuration reloading is now beta instead of experimental. {pull}3841[3841]
- Marked http fields from the HAProxy module optional to improve compatibility with 1.5. {pull}3788[3788]
- Add support for custom HTTP headers and TLS for the Metricbeat modules. {pull}3945[3945]

*Packetbeat*

- Add DNS dashboard for an overview the DNS traffic. {pull}3883[3883]
- Add DNS Tunneling dashboard to highlight domains with large numbers of subdomains or high data volume. {pull}3884[3884]

[[release-notes-5.3.2]]
=== Beats version 5.3.2
https://github.com/elastic/beats/compare/v5.3.1...v5.3.2[View commits]

==== Bugfixes

*Filebeat*

- Properly shut down crawler in case one prospector is misconfigured. {pull}4037[4037]
- Fix panic in JSON decoding code if the input line is "null". {pull}4042[4042]


[[release-notes-5.3.1]]
=== Beats version 5.3.1
https://github.com/elastic/beats/compare/v5.3.0...v5.3.1[View commits]

==== Bugfixes

*Affecting all Beats*

- Fix panic when testing regex-AST to match against date patterns. {issue}3889[3889]
- Fix panic due to race condition in kafka output. {pull}4098[4098]

*Filebeat*

- Fix modules default file permissions. {pull}3879[3879]
- Allow `-` in Apache access log byte count. {pull}3863[3863]

*Metricbeat*

- Avoid errors when some Apache status fields are missing. {issue}3074[3074]


[[release-notes-5.3.0]]
=== Beats version 5.3.0
https://github.com/elastic/beats/compare/v5.2.2...v5.3.0[View commits]

==== Breaking changes

*Affecting all Beats*

- Configuration files must be owned by the user running the Beat or by root, and they must not be writable by others. {pull}3544[3544] {pull}3689[3689]
- Change Beat generator. Use `$GOPATH/src/github.com/elastic/beats/script/generate.py` to generate a beat. {pull}3452[3452]

*Filebeat*

- Always use absolute path for event and registry. This can lead to issues when relative paths were used before. {pull}3328[3328]

*Metricbeat*

- Linux cgroup metrics are now enabled by default for the system process metricset. The configuration option for the feature was renamed from `cgroups` to `process.cgroups.enabled`. {pull}3519[3519]
- Change field names `couchbase.node.couch.*.actual_disk_size.*` to `couchbase.node.couch.*.disk_size.*` {pull}3545[3545]

==== Bugfixes

*Affecting all Beats*

- Add `_id`, `_type`, `_index` and `_score` fields in the generated index pattern. {pull}3282[3282]

*Filebeat*
- Always use absolute path for event and registry. {pull}3328[3328]
- Raise an exception in case there is a syntax error in one of the configuration files available under
  filebeat.config_dir. {pull}3573[3573]
- Fix empty registry file on machine crash. {issue}3537[3537]

*Metricbeat*

- Add error handling to system process metricset for when Linux cgroups are missing from the kernel. {pull}3692[3692]
- Add labels to the Docker healthcheck metricset output. {pull}3707[3707]

*Winlogbeat*

- Fix handling of empty strings in event_data. {pull}3705[3705]

==== Added

*Affecting all Beats*

- Files created by Beats (logs, registry, file output) will have 0600 permissions. {pull}3387[3387].
- RPM/deb packages will now install the config file with 0600 permissions. {pull}3382[3382]
- Add the option to pass custom HTTP headers to the Elasticsearch output. {pull}3400[3400]
- Unify `regexp` and `contains` conditionals, for both to support array of strings and convert numbers to strings if required. {pull}3469[3469]
- Add the option to load the sample dashboards during the Beat startup phase. {pull}3506[3506]
- Disabled date detection in Elasticsearch index templates. Date fields must be explicitly defined in index templates. {pull}3528[3528]
- Using environment variables in the configuration file is now GA, instead of experimental. {pull}3525[3525]

*Filebeat*

- Add Filebeat modules for system, apache2, mysql, and nginx. {issue}3159[3159]
- Add the `pipeline` config option at the prospector level, for configuring the Ingest Node pipeline ID. {pull}3433[3433]
- Update regular expressions used for matching file names or lines (multiline, include/exclude functionality) to new matchers improving performance of simple string matches. {pull}3469[3469]
- The `symlinks` and `harvester_limit` settings are now GA, instead of experimental. {pull}3525[3525]
- close_timeout is also applied when the output is blocking. {pull}3511[3511]
- Improve handling of different path variants on Windows. {pull}3781[3781]
- Add multiline.flush_pattern option, for specifying the 'end' of a multiline pattern {pull}4019[4019]

*Heartbeat*

- Add `tags`, `fields` and `fields_under_root` in monitors configuration. {pull}3623[3623]

*Metricbeat*

- Add experimental dbstats metricset to MongoDB module. {pull}3228[3228]
- Use persistent, direct connections to the configured nodes for MongoDB module. {pull}3228[3228]
- Add dynamic configuration reloading for modules. {pull}3281[3281]
- Add docker health metricset {pull}3357[3357]
- Add docker image metricset {pull}3467[3467]
- System module uses new matchers for white-listing processes. {pull}3469[3469]
- Add Beta CEPH module with health metricset. {pull}3311[3311]
- Add Beta php_fpm module with pool metricset. {pull}3415[3415]
- The Docker, Kafka, and Prometheus modules are now Beta, instead of experimental. {pull}3525[3525]
- The HAProxy module is now GA, instead of experimental. {pull}3525[3525]
- Add the ability to collect the environment variables from system processes. {pull}3337[3337]

==== Deprecated

*Affecting all Beats*

- Usage of field `_type` is deprecated. It should not be used in queries or dashboards. {pull}3409[3409]

*Filebeat*

- The experimental `publish_async` option is now deprecated and is planned to be removed in 6.0. {pull}3525[3525]


[[release-notes-5.2.2]]
=== Beats version 5.2.2
https://github.com/elastic/beats/compare/v5.2.1...v5.2.2[View commits]

*Metricbeat*

- Fix bug docker module hanging when docker container killed. {issue}3610[3610]
- Set timeout to period instead of 1s by default as documented. {pull}3612[3612]

[[release-notes-5.2.1]]
=== Beats version 5.2.1
https://github.com/elastic/beats/compare/v5.2.0...v5.2.1[View commits]

==== Bugfixes

*Metricbeat*

- Fix go routine leak in docker module. {pull}3492[3492]

*Packetbeat*

- Fix error in the NFS sample dashboard. {pull}3548[3548]

*Winlogbeat*

- Fix error in the Winlogbeat sample dashboard. {pull}3548[3548]

[[release-notes-5.2.0]]
=== Beats version 5.2.0
https://github.com/elastic/beats/compare/v5.1.2...v5.2.0[View commits]

==== Bugfixes

*Affecting all Beats*

- Fix overwriting explicit empty config sections. {issue}2918[2918]

*Filebeat*

- Fix alignment issue were Filebeat compiled with Go 1.7.4 was crashing on 32 bits system. {issue}3273[3273]

*Metricbeat*

- Fix service times-out at startup. {pull}3056[3056]
- Kafka module case sensitive host name matching. {pull}3193[3193]
- Fix interface conversion panic in couchbase module {pull}3272[3272]

*Packetbeat*

- Fix issue where some Cassandra visualizations were showing data from all protocols. {issue}3314[3314]

==== Added

*Affecting all Beats*

- Add support for passing list and dictionary settings via -E flag.
- Support for parsing list and dictionary setting from environment variables.
- Added new flags to import_dashboards (-cacert, -cert, -key, -insecure). {pull}3139[3139] {pull}3163[3163]
- The limit for the number of fields is increased via the mapping template. {pull}3275[3275]
- Updated to Go 1.7.4. {pull}3277[3277]
- Added a NOTICE file containing the notices and licenses of the dependencies. {pull}3334[3334].

*Heartbeat*

- First release, containing monitors for ICMP, TCP, and HTTP.

*Filebeat*

- Add enabled config option to prospectors. {pull}3157[3157]
- Add target option for decoded_json_field. {pull}3169[3169]

*Metricbeat*

- Kafka module broker matching enhancements. {pull}3129[3129]
- Add a couchbase module with metricsets for node, cluster and bucket. {pull}3081[3081]
- Export number of cores for CPU module. {pull}3192[3192]
- Experimental Prometheus module. {pull}3202[3202]
- Add system socket module that reports all TCP sockets. {pull}3246[3246]
- Kafka consumer groups metricset. {pull}3240[3240]
- Add jolokia module with dynamic jmx metricset. {pull}3570[3570]

*Winlogbeat*

- Reduced amount of memory allocated while reading event log records. {pull}3113[3113] {pull}3118[3118]

[[release-notes-5.1.2]]
=== Beats version 5.1.2
https://github.com/elastic/beats/compare/v5.1.1...v5.1.2[View commits]

==== Bugfixes

*Filebeat*

- Fix registry migration issue from old states where files were only harvested after second restart. {pull}3322[3322]

*Packetbeat*

- Fix error on importing dashboards due to colons in the Cassandra dashboard. {issue}3140[3140]
- Fix error on importing dashboards due to the wrong type for the geo_point fields. {pull}3147[3147]

*Winlogbeat*

- Fix for "The array bounds are invalid" error when reading large events. {issue}3076[3076]

[[release-notes-5.1.1]]
=== Beats version 5.1.1
https://github.com/elastic/beats/compare/v5.0.2...v5.1.1[View commits]

==== Breaking changes

*Metricbeat*

- Change data structure of experimental haproxy module. {pull}3003[3003]

*Filebeat*

- If a file is falling under `ignore_older` during startup, offset is now set to end of file instead of 0.
  With the previous logic the whole file was sent in case a line was added and it was inconsistent with
  files which were harvested previously. {pull}2907[2907]
- `tail_files` is now only applied on the first scan and not for all new files. {pull}2932[2932]

==== Bugfixes

*Affecting all Beats*

- Fix empty benign errors logged by processor actions. {pull}3046[3046]

*Metricbeat*

- Calculate the fsstat values per mounting point, and not filesystem. {pull}2777[2777]

==== Added

*Affecting all Beats*

- Add add_cloud_metadata processor for collecting cloud provider metadata. {pull}2728[2728]
- Added decode_json_fields processor for decoding fields containing JSON strings. {pull}2605[2605]
- Add Tencent Cloud provider for add_cloud_metadata processor. {pull}4023[4023]
- Add Alibaba Cloud provider for add_cloud_metadata processor. {pull}4111[4111]

*Metricbeat*

- Add experimental Docker module. Provided by Ingensi and @douaejeouit based on dockbeat.
- Add a sample Redis Kibana dashboard. {pull}2916[2916]
- Add support for MongoDB 3.4 and WiredTiger metrics. {pull}2999[2999]
- Add experimental kafka module with partition metricset. {pull}2969[2969]
- Add raw config option for mysql/status metricset. {pull}3001[3001]
- Add command fields for mysql/status metricset. {pull}3251[3251]

*Filebeat*

- Add command line option `-once` to run Filebeat only once and then close. {pull}2456[2456]
- Only load matching states into prospector to improve state handling {pull}2840[2840]
- Reset all states ttl on startup to make sure it is overwritten by new config {pull}2840[2840]
- Persist all states for files which fall under `ignore_older` to have consistent behaviour {pull}2859[2859]
- Improve shutdown behaviour with large number of files. {pull}3035[3035]

*Winlogbeat*

- Add `event_logs.batch_read_size` configuration option. {pull}2641[2641]

[[release-notes-5.1.0]]
=== Beats version 5.1.0 (skipped)

Version 5.1.0 doesn't exist because, for a short period of time, the Elastic
Yum and Apt repositories included unreleased binaries labeled 5.1.0. To avoid
confusion and upgrade issues for the people that have installed these without
realizing, we decided to skip the 5.1.0 version and release 5.1.1 instead.

[[release-notes-5.0.2]]
=== Beats version 5.0.2
https://github.com/elastic/beats/compare/v5.0.1...v5.0.2[View commits]

==== Bugfixes

*Metricbeat*

- Fix the `password` option in the MongoDB module. {pull}2995[2995]


[[release-notes-5.0.1]]
=== Beats version 5.0.1
https://github.com/elastic/beats/compare/v5.0.0...v5.0.1[View commits]

==== Bugfixes

*Metricbeat*

- Fix `system.process.start_time` on Windows. {pull}2848[2848]
- Fix `system.process.ppid` on Windows. {issue}2860[2860]
- Fix system process metricset for Windows XP and 2003. `cmdline` will be unavailable. {issue}1704[1704]
- Fix access denied issues in system process metricset by enabling SeDebugPrivilege on Windows. {issue}1897[1897]
- Fix system diskio metricset for Windows XP and 2003. {issue}2885[2885]

*Packetbeat*

- Fix 'index out of bounds' bug in Packetbeat DNS protocol plugin. {issue}2872[2872]

*Filebeat*

- Fix registry cleanup issue when files falling under ignore_older after restart. {issue}2818[2818]


==== Added

*Metricbeat*

- Add username and password config options to the PostgreSQL module. {pull}2889[2890]
- Add username and password config options to the MongoDB module. {pull}2889[2889]
- Add system core metricset for Windows. {pull}2883[2883]

*Packetbeat*

- Define `client_geoip.location` as geo_point in the mappings to be used by the GeoIP processor in the Ingest Node pipeline.
  {pull}2795[2795]

*Filebeat*

- Stop Filebeat on registrar loading error. {pull}2868[2868]


include::libbeat/docs/release-notes/5.0.0.asciidoc[]

[[release-notes-5.0.0-ga]]
=== Beats version 5.0.0-GA
https://github.com/elastic/beats/compare/v5.0.0-rc1...v5.0.0[View commits]

The list below covers the changes between 5.0.0-rc1 and 5.0.0 GA only.

==== Bugfixes

*Affecting all Beats*

- Fix kafka output re-trying batches with too large events. {issue}2735[2735]
- Fix kafka output protocol error if `version: 0.10` is configured. {issue}2651[2651]
- Fix kafka output connection closed by broker on SASL/PLAIN. {issue}2717[2717]

*Metricbeat*

- Fix high CPU usage on macOS when encountering processes with long command lines. {issue}2747[2747]
- Fix high value of `system.memory.actual.free` and `system.memory.actual.used`. {issue}2653[2653]
- Change several `OpenProcess` calls on Windows to request the lowest possible access privilege.  {issue}1897[1897]
- Fix system.memory.actual.free high value on Windows. {issue}2653[2653]

*Filebeat*

- Fix issue when clean_removed and clean_inactive were used together that states were not directly removed from the registry.
- Fix issue where upgrading a 1.x registry file resulted in duplicate state entries. {pull}2792[2792]

==== Added

*Affecting all Beats*

- Add beat.version fields to all events.

[[release-notes-5.0.0-rc1]]
=== Beats version 5.0.0-rc1
https://github.com/elastic/beats/compare/v5.0.0-beta1...v5.0.0-rc1[View commits]

==== Breaking changes

*Affecting all Beats*

- A dynamic mapping rule is added to the default Elasticsearch template to treat strings as keywords by default. {pull}2688[2688]

==== Bugfixes

*Affecting all Beats*

- Make sure Beats sent always float values when they are defined as float by sending 5.00000 instead of 5. {pull}2627[2627]
- Fix ignoring all fields from drop_fields in case the first field is unknown. {pull}2685[2685]
- Fix dynamic configuration int/uint to float type conversion. {pull}2698[2698]
- Fix primitive types conversion if values are read from environment variables. {pull}2698[2698]

*Metricbeat*

- Fix default configuration file on Windows to not enabled the `load` metricset. {pull}2632[2632]

*Packetbeat*

- Fix the `bpf_filter` setting. {issue}2660[2660]

*Filebeat*

- Fix input buffer on encoding problem. {pull}2416[2416]

==== Deprecated

*Affecting all Beats*

- Setting `port` has been deprecated in Redis and Logstash outputs. {pull}2620[2620]


[[release-notes-5.0.0-beta1]]
=== Beats version 5.0.0-beta1
https://github.com/elastic/beats/compare/v5.0.0-alpha5...v5.0.0-beta1[View commits]

==== Breaking changes

*Affecting all Beats*

- Change Elasticsearch output index configuration to be based on format strings. If index has been configured, no date will be appended anymore to the index name. {pull}2119[2119]
- Replace `output.kafka.use_type` by `output.kafka.topic` accepting a format string. {pull}2188[2188]
- If the path specified by the `-c` flag is not absolute and `-path.config` is not specified, it
  is considered relative to the current working directory. {pull}2245[2245]
- rename `tls` configurations section to `ssl`. {pull}2330[2330]
- rename `certificate_key` configuration to `key`. {pull}2330[2330]
- replace `tls.insecure` with `ssl.verification_mode` setting. {pull}2330[2330]
- replace `tls.min/max_version` with `ssl.supported_protocols` setting requiring full protocol name. {pull}2330[2330]

*Metricbeat*

- Change field type system.process.cpu.start_time from keyword to date. {issue}1565[1565]
- redis/info metricset fields were renamed up according to the naming conventions.

*Packetbeat*

- Group HTTP fields under `http.request` and `http.response` {pull}2167[2167]
- Export `http.request.body` and `http.response.body` when configured under `include_body_for` {pull}2167[2167]
- Move `ignore_outgoing` config to `packetbeat.ignore_outgoing` {pull}2393[2393]

*Filebeat*

- Set close_inactive default to 5 minutes (was 1 hour before)
- Set clean_removed and close_removed to true by default

==== Bugfixes

*Affecting all Beats*

- Fix logstash output handles error twice when asynchronous sending fails. {pull}2441[2441]
- Fix Elasticsearch structured error response parsing error. {issue}2229[2229]
- Fixed the run script to allow the overriding of the configuration file. {issue}2171[2171]
- Fix logstash output crash if no hosts are configured. {issue}2325[2325]
- Fix array value support in -E CLI flag. {pull}2521[2521]
- Fix merging array values if -c CLI flag is used multiple times. {pull}2521[2521]
- Fix beats failing to start due to invalid duplicate key error in configuration file. {pull}2521[2521]
- Fix panic on non writable logging directory. {pull}2571[2571]

*Metricbeat*

- Fix module filters to work properly with drop_event filter. {issue}2249[2249]

*Packetbeat*

- Fix mapping for some Packetbeat flow metrics that were not marked as being longs. {issue}2177[2177]
- Fix handling of messages larger than the maximum message size (10MB). {pull}2470[2470]

*Filebeat*

- Fix processor failure in Filebeat when using regex, contain, or equals with the message field. {issue}2178[2178]
- Fix async publisher sending empty events {pull}2455[2455]
- Fix potential issue with multiple harvester per file on large file numbers or slow output {pull}2541[2541]

*Winlogbeat*

- Fix corrupt registry file that occurs on power loss by disabling file write caching. {issue}2313[2313]

==== Added

*Affecting all Beats*

- Add script to generate the Kibana index-pattern from fields.yml. {pull}2122[2122]
- Enhance Redis output key selection based on format string. {pull}2169[2169]
- Configurable Redis `keys` using filters and format strings. {pull}2169[2169]
- Add format string support to `output.kafka.topic`. {pull}2188[2188]
- Add `output.kafka.topics` for more advanced kafka topic selection per event. {pull}2188[2188]
- Add support for Kafka 0.10. {pull}2190[2190]
- Add SASL/PLAIN authentication support to kafka output. {pull}2190[2190]
- Make Kafka metadata update configurable. {pull}2190[2190]
- Add Kafka version setting (optional) enabling kafka broker version support. {pull}2190[2190]
- Add Kafka message timestamp if at least version 0.10 is configured. {pull}2190[2190]
- Add configurable Kafka event key setting. {pull}2284[2284]
- Add settings for configuring the kafka partitioning strategy. {pull}2284[2284]
- Add partitioner settings `reachable_only` to ignore partitions not reachable by network. {pull}2284[2284]
- Enhance contains condition to work on fields that are arrays of strings. {issue}2237[2237]
- Lookup the configuration file relative to the `-path.config` CLI flag. {pull}2245[2245]
- Re-write import_dashboards.sh in Golang. {pull}2155[2155]
- Update to Go 1.7. {pull}2306[2306]
- Log total non-zero internal metrics on shutdown. {pull}2349[2349]
- Add support for encrypted private key files by introducing `ssl.key_passphrase` setting. {pull}2330[2330]
- Add experimental symlink support with `symlinks` config {pull}2478[2478]
- Improve validation of registry file on startup.

*Metricbeat*

- Use the new scaled_float Elasticsearch type for the percentage values. {pull}2156[2156]
- Add experimental cgroup metrics to the system/process MetricSet. {pull}2184[2184]
- Added a PostgreSQL module. {pull}2253[2253]
- Improve mapping by converting half_float to scaled_float and integers to long. {pull}2430[2430]
- Add experimental haproxy module. {pull}2384[2384]
- Add Kibana dashboard for cgroups data {pull}2555[2555]

*Packetbeat*

- Add Cassandra protocol analyzer to Packetbeat. {pull}1959[1959]
- Match connections with IPv6 addresses to processes {pull}2254[2254]
- Add IP address to -devices command output {pull}2327[2327]
- Add configuration option for the maximum message size. Used to be hard-coded to 10 MB. {pull}2470[2470]

*Filebeat*

- Introduce close_timeout harvester options {issue}1926[1926]
- Strip BOM from first message in case of BOM files {issue}2351[2351]
- Add harvester_limit option {pull}2417[2417]

==== Deprecated

*Affecting all Beats*

- Topology map is deprecated. This applies to the settings: refresh_topology_freq, topology_expire, save_topology, host_topology, password_topology, db_topology.


[[release-notes-5.0.0-alpha5]]
=== Beats version 5.0.0-alpha5
https://github.com/elastic/beats/compare/v5.0.0-alpha4...v5.0.0-alpha5[View commits]

==== Breaking changes

*Affecting all Beats*

- Rename the `filters` section to `processors`. {pull}1944[1944]
- Introduce the condition with `when` in the processor configuration. {pull}1949[1949]
- The Elasticsearch template is now loaded by default. {pull}1993[1993]
- The Redis output `index` setting is renamed to `key`. `index` still works but it's deprecated. {pull}2077[2077]
- The undocumented file output `index` setting was removed. Use `filename` instead. {pull}2077[2077]

*Metricbeat*

- Create a separate metricSet for load under the system module and remove load information from CPU stats. {pull}2101[2101]
- Add `system.load.norm.1`, `system.load.norm.5` and `system.load.norm.15`. {pull}2101[2101]
- Add threads fields to mysql module. {pull}2484[2484]

*Packetbeat*

- Set `enabled` ` in `packetbeat.protocols.icmp` configuration to `true` by default. {pull}1988[1988]

==== Bugfixes

*Affecting all Beats*

- Fix sync publisher `PublishEvents` return value if client is closed concurrently. {pull}2046[2046]

*Metricbeat*

- Do not send zero values when no value was present in the source. {issue}1972[1972]

*Filebeat*

- Fix potential data loss between Filebeat restarts, reporting unpublished lines as published. {issue}2041[2041]
- Fix open file handler issue. {issue}2028[2028] {pull}2020[2020]
- Fix filtering of JSON events when using integers in conditions. {issue}2038[2038]

*Winlogbeat*

- Fix potential data loss between Winlogbeat restarts, reporting unpublished lines as published. {issue}2041[2041]

==== Added

*Affecting all Beats*

- Periodically log internal metrics. {pull}1955[1955]
- Add enabled setting to all output modules. {pull}1987[1987]
- Command line flag `-c` can be used multiple times. {pull}1985[1985]
- Add OR/AND/NOT to the condition associated with the processors. {pull}1983[1983]
- Add `-E` CLI flag for overwriting single config options via command line. {pull}1986[1986]
- Choose the mapping template file based on the Elasticsearch version. {pull}1993[1993]
- Check stdout being available when console output is configured. {issue}2035[2035]

*Metricbeat*

- Add pgid field to process information. {pull} 2021[2021]

*Packetbeat*

- Add enabled setting to Packetbeat protocols. {pull}1988[1988]
- Add enabled setting to Packetbeat network flows configuration. {pull}1988[1988]

*Filebeat*

- Introduce `close_removed` and `close_renamed` harvester options. {issue}1600[1600]
- Introduce `close_eof` harvester option. {issue}1600[1600]
- Add `clean_removed` and `clean_inactive` config option. {issue}1600[1600]

==== Deprecated

*Filebeat*

- Deprecate `close_older` option and replace it with `close_inactive`. {issue}2051[2051]
- Deprecate `force_close_files` option and replace it with `close_removed` and `close_renamed`. {issue}1600[1600]

[[release-notes-5.0.0-alpha4]]
=== Beats version 5.0.0-alpha4
https://github.com/elastic/beats/compare/v5.0.0-alpha3...v5.0.0-alpha4[View commits]

==== Breaking changes

*Affecting all Beats*

- The topology_expire option of the Elasticsearch output was removed. {pull}1907[1907]

*Filebeat*

- Stop following symlink. Symlinks are now ignored: {pull}1686[1686]

==== Bugfixes

*Affecting all Beats*

- Reset backoff factor on partial ACK. {issue}1803[1803]
- Fix beats load balancer deadlock if max_retries: -1 or publish_async is enabled in filebeat. {issue}1829[1829]
- Fix logstash output with pipelining mode enabled not reconnecting. {issue}1876[1876]
- Empty configuration sections become merge-able with variables containing full path. {pull}1900[1900]
- Fix error message about required fields missing not printing the missing field name. {pull}1900[1900]

*Metricbeat*

- Fix the CPU values returned for each core. {issue}1863[1863]

*Packetbeat*

- Add missing nil-check to memcached GapInStream handler. {issue}1162[1162]
- Fix NFSv4 Operation returning the first found first-class operation available in compound requests. {pull}1821[1821]
- Fix TCP overlapping segments not being handled correctly. {pull}1898[1898]

*Winlogbeat*

- Fix issue with rendering forwarded event log records. {pull}1891[1891]

==== Added

*Affecting all Beats*

- Improve error message if compiling regular expression from config files fails. {pull}1900[1900]
- Compression support in the Elasticsearch output. {pull}1835[1835]

*Metricbeat*

- Add MongoDB module. {pull}1837[1837]


[[release-notes-5.0.0-alpha3]]
=== Beats version 5.0.0-alpha3
https://github.com/elastic/beats/compare/v5.0.0-alpha2...v5.0.0-alpha3[View commits]

==== Breaking changes

*Affecting all Beats*

- All configuration settings under `shipper:` are moved to be top level configuration settings. I.e.
  `shipper.name:` becomes `name:` in the configuration file. {pull}1570[1570]

*Topbeat*

- Topbeat is replaced by Metricbeat.

*Filebeat*

- The state for files which fall under ignore_older is not stored anymore. This has the consequence, that if a file which fell under ignore_older is updated, the whole file will be crawled.

==== Bugfixes

*Winlogbeat*

- Adding missing argument to the "Stop processing" log message. {pull}1590[1590]

==== Added

*Affecting all Beats*

- Add conditions to generic filtering. {pull}1623[1623]

*Metricbeat*

- First public release, containing the following modules: apache, mysql, nginx, redis, system, and zookeeper.

*Filebeat*

- The registry format was changed to an array instead of dict. The migration to the new format will happen automatically at the first startup. {pull}1703[1703]

==== Deprecated

*Affecting all Beats*

- The support for doing GeoIP lookups is deprecated and will be removed in version 6.0. {pull}1601[1601]


[[release-notes-5.0.0-alpha2]]
=== Beats version 5.0.0-alpha2
https://github.com/elastic/beats/compare/v5.0.0-alpha1...v5.0.0-alpha2[View commits]

==== Breaking changes

*Affecting all Beats*

- On DEB/RPM installations, the binary files are now found under `/usr/share/{{beat_name}}/bin`, not in `/usr/bin`. {pull}1385[1385]
- The logs are written by default to self rotating files, instead of syslog. {pull}1371[1371]
- Remove deprecated `host` option from elasticsearch, logstash and redis outputs. {pull}1474[1474]

*Packetbeat*

- Configuration of redis topology support changed. {pull}1353[1353]
- Move all Packetbeat configuration options under the packetbeat namespace {issue}1417[1417]

*Filebeat*

- Default location for the registry file was changed to be `data/registry` from the binary directory,
  rather than `.filebeat` in the current working directory. This affects installations for zip/tar.gz/source,
  the location for DEB and RPM packages stays the same. {pull}1373[1373]

==== Bugfixes

*Affecting all Beats*

- Drain response buffers when pipelining is used by Redis output. {pull}1353[1353]
- Unterminated environment variable expressions in config files will now cause an error {pull}1389[1389]
- Fix issue with the automatic template loading when Elasticsearch is not available on Beat start. {issue}1321[1321]
- Fix bug affecting -cpuprofile, -memprofile, and -httpprof CLI flags {pull}1415[1415]
- Fix race when multiple outputs access the same event with logstash output manipulating event {issue}1410[1410] {pull}1428[1428]
- Seed random number generator using crypto.rand package. {pull}1503{1503]
- Fix beats hanging in -configtest {issue}1213[1213]
- Fix kafka log message output {pull}1516[1516]

*Filebeat*

- Improvements in registrar dealing with file rotation. {pull}1281[1281]
- Fix issue with JSON decoding where `@timestamp` or `type` keys with the wrong type could cause Filebeat
  to crash. {issue}1378[1378]
- Fix issue with JSON decoding where values having `null` as values could crash Filebeat. {issue}1466[1466]
- Multiline reader normalizing newline to use `\n`. {pull}1552[1552]

*Winlogbeat*

- Fix panic when reading messages larger than 32K characters on Windows XP and 2003. {pull}1498[1498]
- Fix panic that occurs when reading a large events on Windows Vista and newer. {pull}1499[1499]

==== Added

*Affecting all Beats*

- Add support for TLS to Redis output. {pull}1353[1353]
- Add SOCKS5 proxy support to Redis output. {pull}1353[1353]
- Failover and load balancing support in redis output. {pull}1353[1353]
- Multiple-worker per host support for redis output. {pull}1353[1353]
- Added ability to escape `${x}` in config files to avoid environment variable expansion {pull}1389[1389]
- Configuration options and CLI flags for setting the home, data and config paths. {pull}1373[1373]
- Configuration options and CLI flags for setting the default logs path. {pull}1437[1437]
- Update to Go 1.6.2 {pull}1447[1447]
- Add Elasticsearch template files compatible with Elasticsearch 2.x. {pull}1501[1501]
- Add scripts for managing the dashboards of a single Beat {pull}1359[1359]

*Packetbeat*

- Fix compile issues for OpenBSD. {pull}1347[1347]

*Topbeat*

- Updated elastic/gosigar version so Topbeat can compile on OpenBSD. {pull}1403[1403]


[[release-notes-5.0.0-alpha1]]
=== Beats version 5.0.0-alpha1
https://github.com/elastic/beats/compare/v1.2.0...v5.0.0-alpha1[View commits]

==== Breaking changes

*libbeat*

- Run function to start a Beat now returns an error instead of directly exiting. {pull}771[771]
- The method signature of HandleFlags() was changed to allow returning an error {pull}1249[1249]
- Require braces for environment variable expansion in config files {pull}1304[1304]

*Packetbeat*

- Rename output fields in the dns package. Former flag `recursion_allowed` becomes `recursion_available`. {pull}803[803]
  Former SOA field `ttl` becomes `minimum`. {pull}803[803]
- The fully qualified domain names which are part of output fields values of the dns package now terminate with a dot. {pull}803[803]
- Remove the count field from the exported event {pull}1210[1210]

*Topbeat*

- Rename `proc.cpu.user_p` with `proc.cpu.total_p` as it includes CPU time spent in kernel space {pull}631[631]
- Remove `count` field from the exported fields {pull}1207[1207]
- Rename `input` top level config option to `topbeat`

*Filebeat*

- Scalar values in used in the `fields` configuration setting are no longer automatically converted to strings. {pull}1092[1092]
- Count field was removed from event as not used in filebeat {issue}778[778]

*Winlogbeat*

- The `message_inserts` field was replaced with the `event_data` field {issue}1053[1053]
- The `category` field was renamed to `task` to better align with the Windows Event Log API naming {issue}1053[1053]
- Remove the count field from the exported event {pull}1218[1218]


==== Bugfixes

*Affecting all Beats*

- Logstash output will not retry events that are not JSON-encodable {pull}927[927]

*Packetbeat*

- Create a proper BPF filter when ICMP is the only enabled protocol {issue}757[757]
- Check column length in pgsql parser. {issue}565[565]
- Harden pgsql parser. {issue}565[565]

*Topbeat*

- Fix issue with `cpu.system_p` being greater than 1 on Windows {pull}1128[1128]

*Filebeat*

- Stop filebeat if started without any prospectors defined or empty prospectors {pull}644[644] {pull}647[647]
- Improve shutdown of crawler and prospector to wait for clean completion {pull}720[720]
- Omit `fields` from Filebeat events when null {issue}899[899]

*Winlogbeat*

==== Added

*Affecting all Beats*

- Update builds to Golang version 1.6
- Add option to Elasticsearch output to pass http parameters in index operations {issue}805[805]
- Improve Logstash and Elasticsearch backoff behavior. {pull}927[927]
- Add experimental Kafka output. {pull}942[942]
- Add config file option to configure GOMAXPROCS. {pull}969[969]
- Improve shutdown handling in libbeat. {pull}1075[1075]
- Add `fields` and `fields_under_root` options under the `shipper` configuration {pull}1092[1092]
- Add the ability to use a SOCKS5 proxy with the Logstash output {issue}823[823]
- The `-configtest` flag will now print "Config OK" to stdout on success {pull}1249[1249]

*Packetbeat*

- Change the DNS library used throughout the dns package to github.com/miekg/dns. {pull}803[803]
- Add support for NFS v3 and v4. {pull}1231[1231]
- Add support for EDNS and DNSSEC. {pull}1292[1292]

*Topbeat*

- Add `username` to processes {pull}845[845]

*Filebeat*

- Add the ability to set a list of tags for each prospector {pull}1092[1092]
- Add JSON decoding support {pull}1143[1143]


*Winlogbeat*

- Add caching of event metadata handles and the system render context for the wineventlog API {pull}888[888]
- Improve config validation by checking for unknown top-level YAML keys. {pull}1100[1100]
- Add the ability to set tags, fields, and fields_under_root as options for each event log {pull}1092[1092]
- Add additional data to the events published by Winlogbeat. The new fields are `activity_id`,
`event_data`, `keywords`, `opcode`, `process_id`, `provider_guid`, `related_activity_id`,
`task`, `thread_id`, `user_data`, and `version`. {issue}1053[1053]
- Add `event_id`, `level`, and `provider` configuration options for filtering events {pull}1218[1218]
- Add `include_xml` configuration option for including the raw XML with the event {pull}1218[1218]

==== Known issues
* All Beats can hang or panic on shutdown if the next server in the pipeline (e.g. Elasticsearch or Logstash) is
  not reachable. {issue}1319[1319]
* When running the Beats as a service on Windows, you need to manually load the Elasticsearch mapping
  template. {issue}1315[1315]
* The ES template automatic load doesn't work if Elasticsearch is not available when the Beat is starting. {issue}1321[1321]

[[release-notes-1.3.1]]
=== Beats version 1.3.1
https://github.com/elastic/beats/compare/v1.3.0...v1.3.1[View commits]

==== Bugfixes

*Filebeat*

- Fix a concurrent bug on filebeat startup with a large number of prospectors defined. {pull}2509[2509]

*Packetbeat*

- Fix description for the -I CLI flag. {pull}2480[2480]

*Winlogbeat*

- Fix corrupt registry file that occurs on power loss by disabling file write caching. {issue}2313[2313]

[[release-notes-1.3.0]]
=== Beats version 1.3.0
https://github.com/elastic/beats/compare/v1.2.3...v1.3.0[View commits]

==== Deprecated

*Filebeat*

- Undocumented support for following symlinks is deprecated. Filebeat will not follow symlinks in version 5.0. {pull}1767[1767]

==== Bugfixes

*Affecting all Beats*

- Fix beats load balancer deadlock if `max_retries: -1` or `publish_async` is enabled in filebeat. {issue}1829[1829]
- Fix output modes backoff counter reset. {issue}1803[1803] {pull}1814[1814] {pull}1818[1818]
- Set logstash output default bulk_max_size to 2048. {issue}1662[1662]
- Seed random number generator using crypto.rand package. {pull}1503[1503]
- Check stdout being available when console output is configured. {issue}2063[2063]

*Packetbeat*

- Add missing nil-check to memcached GapInStream handler. {issue}1162[1162]
- Fix NFSv4 Operation returning the first found first-class operation available in compound requests. {pull}1821[1821]
- Fix TCP overlapping segments not being handled correctly. {pull}1917[1917]

==== Added

*Affecting all Beats*

- Updated to Go 1.7


[[release-notes-1.2.3]]
=== Beats version 1.2.3
https://github.com/elastic/beats/compare/v1.2.2...v1.2.3[View commits]

==== Bugfixes

*Topbeat*

- Fix high CPU usage when using filtering under Windows. {pull}1598[1598]

*Filebeat*

- Fix rotation issue with ignore_older. {issue}1528[1528]

*Winlogbeat*

- Fix panic when reading messages larger than 32K characters on Windows XP and 2003. {pull}1498[1498]

==== Added

*Filebeat*

- Prevent file opening for files which reached ignore_older. {pull}1649[1649]


[[release-notes-1.2.2]]
=== Beats version 1.2.2
https://github.com/elastic/beats/compare/v1.2.0...v1.2.2[View commits]

==== Bugfixes

*Affecting all Beats*

- Fix race when multiple outputs access the same event with Logstash output manipulating event. {issue}1410[1410]
- Fix go-daemon (supervisor used in init scripts) hanging when executed over SSH. {issue}1394[1394]

*Filebeat*

- Improvements in registrar dealing with file rotation. {issue}1281[1281]


[[release-notes-1.2.1]]
=== Beats version 1.2.1
https://github.com/elastic/beats/compare/v1.2.0...v1.2.1[View commits]

==== Breaking changes

*Affecting all Beats*

- Require braces for environment variable expansion in config files {pull}1304[1304]
- Removed deprecation warning for the Redis output. {pull}1282[1282]

*Topbeat*

- Fixed name of the setting `stats.proc` to `stats.process` in the default configuration file. {pull}1343[1343]
- Fix issue with cpu.system_p being greater than 1 on Windows {pull}1128[1128]

==== Added

*Topbeat*

- Add username to processes {pull}845[845]


[[release-notes-1.2.0]]
=== Beats version 1.2.0
https://github.com/elastic/beats/compare/v1.1.2...v1.2.0[View commits]

==== Breaking changes

*Filebeat*

- Default config for ignore_older is now infinite instead of 24h, means ignore_older is disabled by default. Use close_older to only close file handlers.

==== Bugfixes

*Packetbeat*

- Split real_ip_header value when it contains multiple IPs {pull}1241[1241]

*Winlogbeat*

- Fix invalid `event_id` on Windows XP and Windows 2003 {pull}1227[1227]

==== Added

*Affecting all Beats*

- Add ability to override configuration settings using environment variables {issue}114[114]
- Libbeat now always exits through a single exit method for proper cleanup and control {pull}736[736]
- Add ability to create Elasticsearch mapping on startup {pull}639[639]

*Topbeat*

- Add the command line used to start processes {issue}533[533]

*Filebeat*

- Add close_older configuration option to complete ignore_older https://github.com/elastic/filebeat/issues/181[181]

[[release-notes-1.1.2]]
=== Beats version 1.1.2
https://github.com/elastic/beats/compare/v1.1.1...v1.1.2[View commits]

==== Bugfixes

*Filebeat*

- Fix registrar bug for rotated files {pull}1010[1010]


[[release-notes-1.1.1]]
=== Beats version 1.1.1
https://github.com/elastic/beats/compare/v1.1.0...v1.1.1[View commits]

==== Bugfixes

*Affecting all Beats*

- Fix logstash output loop hanging in infinite loop on too many output errors. {pull}944[944]
- Fix critical bug in filebeat and winlogbeat potentially dropping events. {pull}953[953]

[[release-notes-1.1.0]]
=== Beats version 1.1.0
https://github.com/elastic/beats/compare/v1.0.1...v1.1.0[View commits]

==== Bugfixes

*Affecting all Beats*

- Fix logging issue with file based output where newlines could be misplaced
  during concurrent logging {pull}650[650]
- Reduce memory usage by separate queue sizes for single events and bulk events. {pull}649[649] {issue}516[516]
- Set default default bulk_max_size value to 2048 {pull}628[628]

*Packetbeat*

- Fix setting direction to out and use its value to decide when dropping events if ignore_outgoing is enabled {pull}557[557]
- Fix logging issue with file-based output where newlines could be misplaced
  during concurrent logging {pull}650[650]
- Reduce memory usage by having separate queue sizes for single events and bulk events. {pull}649[649] {issue}516[516]
- Set default bulk_max_size value to 2048 {pull}628[628]
- Fix logstash window size of 1 not increasing. {pull}598[598]

*Packetbeat*

- Fix the condition that determines whether the direction of the transaction is set to "outgoing". Packetbeat uses the
  direction field to determine which transactions to drop when dropping outgoing transactions. {pull}557[557]
- Allow PF_RING sniffer type to be configured using pf_ring or pfring {pull}671[671]

*Filebeat*

- Set spool_size default value to 2048 {pull}628[628]

==== Added

*Affecting all Beats*

- Add include_fields and drop_fields as part of generic filtering {pull}1120[1120]
- Make logstash output compression level configurable. {pull}630[630]
- Some publisher options refactoring in libbeat {pull}684[684]
- Move event preprocessor applying GeoIP to packetbeat {pull}772[772]

*Packetbeat*

- Add support for capturing DNS over TCP network traffic. {pull}486[486] {pull}554[554]

*Topbeat*

- Group all CPU usage per core statistics and export them optionally if cpu_per_core is configured {pull}496[496]

*Filebeat*

- Add multiline support for combining multiple related lines into one event. {issue}461[461]
- Add `exclude_lines` and `include_lines` options for regexp based line filtering. {pull}430[430]
- Add `exclude_files` configuration option. {pull}563[563]
- Add experimental option to enable filebeat publisher pipeline to operate asynchronously {pull}782[782]

*Winlogbeat*

- First public release of Winlogbeat

[[release-notes-1.0.1]]
=== Beats version 1.0.1
https://github.com/elastic/beats/compare/v1.0.0...v1.0.1[Check 1.0.1 diff]

==== Bugfixes

*Filebeat*

- Fix force_close_files in case renamed file appeared very fast. https://github.com/elastic/filebeat/pull/302[302]

*Packetbeat*

- Improve MongoDB message correlation. {issue}377[377]
- Improve redis parser performance. {issue}442[422]
- Fix panic on nil in redis protocol parser. {issue}384[384]
- Fix errors redis parser when messages are split in multiple TCP segments. {issue}402[402]
- Fix errors in redis parser when length prefixed strings contain sequences of CRLF. {issue}#402[402]
- Fix errors in redis parser when dealing with nested arrays. {issue}402[402]

[[release-notes-1.0.0]]
=== Beats version 1.0.0
https://github.com/elastic/beats/compare/1.0.0-rc2...1.0.0[Check 1.0.0 diff]

==== Breaking changes

*Topbeat*

- Change proc type to process #138


==== Bugfixes

*Affecting all Beats*

- Fix random panic on shutdown by calling shutdown handler only once. elastic/filebeat#204
- Fix credentials are not send when pinging an elasticsearch host. elastic/filebeat#287

*Filebeat*

- Fix problem that harvesters stopped reading after some time and filebeat stopped processing events #257
- Fix line truncating by internal buffers being reused by accident #258
- Set default ignore_older to 24 hours #282




[[release-notes-1.0.0-rc2]]
=== Beats version 1.0.0-rc2
https://github.com/elastic/beats/compare/1.0.0-rc1...1.0.0-rc2[Check 1.0.0-rc2
diff]

==== Breaking changes

*Affecting all Beats*

- The `shipper` output field is renamed to `beat.name`. #285
- Use of `enabled` as a configuration option for outputs (elasticsearch,
  logstash, etc.) has been removed. #264
- Use of `disabled` as a configuration option for tls has been removed. #264
- The `-test` command line flag was renamed to `-configtest`. #264
- Disable geoip by default. To enable it uncomment in config file. #305


*Filebeat*

- Removed utf-16be-bom encoding support. Support will be added with fix for #205
- Rename force_close_windows_files to force_close_files and make it available for all platforms.


==== Bugfixes

*Affecting all Beats*

- Disable logging to stderr after configuration phase. #276
- Set the default file logging path when not set in config. #275
- Fix bug silently dropping records based on current window size. elastic/filebeat#226
- Fix direction field in published events. #300
- Fix elasticsearch structured errors breaking error handling. #309

*Packetbeat*

- Packetbeat will now exit if a configuration error is detected. #357
- Fixed an issue handling DNS requests containing no questions. #369

*Topbeat*

- Fix leak of Windows handles. #98
- Fix memory leak of process information. #104

*Filebeat*

- Filebeat will now exit if a configuration error is detected. #198
- Fix to enable prospector to harvest existing files that are modified. #199
- Improve line reading and encoding to better keep track of file offsets based
  on encoding. #224
- Set input_type by default to "log"


==== Added

*Affecting all Beats*

- Added `beat.hostname` to contain the hostname where the Beat is running on as
  returned by the operating system. #285
- Added timestamp for file logging. #291

*Filebeat*

- Handling end of line under windows was improved #233



[[release-notes-1.0.0-rc1]]
=== Beats version 1.0.0-rc1
https://github.com/elastic/beats/compare/1.0.0-beta4...1.0.0-rc1[Check
1.0.0-rc1 diff]

==== Breaking changes

*Affecting all Beats*

- Rename timestamp field with @timestamp. #237

*Packetbeat*

- Rename timestamp field with @timestamp. #343

*Topbeat*

- Rename timestamp field with @timestamp for a better integration with
Logstash. #80

*Filebeat*

- Rename the timestamp field with @timestamp #168
- Rename tail_on_rotate prospector config to tail_files
- Removal of line field in event. Line number was not correct and does not add value. #217


==== Bugfixes

*Affecting all Beats*

- Use stderr for console log output. #219
- Handle empty event array in publisher. #207
- Respect '*' debug selector in IsDebug. #226 (elastic/packetbeat#339)
- Limit number of workers for Elasticsearch output. elastic/packetbeat#226
- On Windows, remove service related error message when running in the console. #242
- Fix waitRetry no configured in single output mode configuration. elastic/filebeat#144
- Use http as the default scheme in the elasticsearch hosts #253
- Respect max bulk size if bulk publisher (collector) is disabled or sync flag is set.
- Always evaluate status code from Elasticsearch responses when indexing events. #192
- Use bulk_max_size configuration option instead of bulk_size. #256
- Fix max_retries=0 (no retries) configuration option. #266
- Filename used for file based logging now defaults to beat name. #267

*Packetbeat*

- Close file descriptors used to monitor processes. #337
- Remove old RPM spec file. It moved to elastic/beats-packer. #334

*Topbeat*

- Don't wait for one period until shutdown #75

*Filebeat*

- Omit 'fields' from event JSON when null. #126
- Make offset and line value of type long in elasticsearch template to prevent overflow. #140
- Fix locking files for writing behaviour. #156
- Introduce 'document_type' config option per prospector to define document type
  for event stored in elasticsearch. #133
- Add 'input_type' field to published events reporting the prospector type being used. #133
- Fix high CPU usage when not connected to Elasticsearch or Logstash. #144
- Fix issue that files were not crawled anymore when encoding was set to something other then plain. #182


==== Added

*Affecting all Beats*

- Add Console output plugin. #218
- Add timestamp to log messages #245
- Send @metadata.beat to Logstash instead of @metadata.index to prevent
  possible name clashes and give user full control over index name used for
  Elasticsearch
- Add logging messages for bulk publishing in case of error #229
- Add option to configure number of parallel workers publishing to Elasticsearch
  or Logstash.
- Set default bulk size for Elasticsearch output to 50.
- Set default http timeout for Elasticsearch to 90s.
- Improve publish retry if sync flag is set by retrying only up to max bulk size
  events instead of all events to be published.

*Filebeat*

- Introduction of backoff, backoff_factor, max_backoff, partial_line_waiting, force_close_windows_files
  config variables to make crawling more configurable.
- All Godeps dependencies were updated to master on 2015-10-21 [#122]
- Set default value for ignore_older config to 10 minutes. #164
- Added the fields_under_root setting to optionally store the custom fields top
level in the output dictionary. #188
- Add more encodings by using x/text/encodings/htmlindex package to select
  encoding by name.




[[release-notes-1.0.0-beta4]]
=== Beats version 1.0.0-beta4
https://github.com/elastic/beats/compare/1.0.0-beta3...1.0.0-beta4[Check
1.0.0-beta4 diff]


==== Breaking changes

*Affecting all Beats*

- Update tls config options naming from dash to underline #162
- Feature/output modes: Introduction of PublishEvent(s) to be used by beats #118 #115

*Packetbeat*

- Renamed http module config file option 'strip_authorization' to 'redact_authorization'
- Save_topology is set to false by default
- Rename elasticsearch index to [packetbeat-]YYYY.MM.DD

*Topbeat*

- Percentage fields (e.g user_p) are exported as a float between 0 and 1 #34


==== Bugfixes

*Affecting all Beats*

- Determine Elasticsearch index for an event based on UTC time #81
- Fixing ES output's defaultDeadTimeout so that it is 60 seconds #103
- ES outputer: fix timestamp conversion #91
- Fix TLS insecure config option #239
- ES outputer: check bulk API per item status code for retransmit on failure.

*Packetbeat*

- Support for lower-case header names when redacting http authorization headers
- Redact proxy-authorization if redact-authorization is set
- Fix some multithreading issues #203
- Fix negative response time #216
- Fix memcache TCP connection being nil after dropping stream data. #299
- Add missing DNS protocol configuration to documentation #269

*Topbeat*

- Don't divide the reported memory by an extra 1024 #60


==== Added

*Affecting all Beats*

- Add logstash output plugin #151
- Integration tests for Beat -> Logstash -> Elasticsearch added #195 #188 #168 #137 #128 #112
- Large updates and improvements to the documentation
- Add direction field to publisher output to indicate inbound/outbound transactions #150
- Add tls configuration support to elasticsearch and logstash outputers #139
- All external dependencies were updated to the latest version. Update to Golang 1.5.1 #162
- Guarantee ES index is based in UTC time zone #164
- Cache: optional per element timeout #144
- Make it possible to set hosts in different ways. #135
- Expose more TLS config options #124
- Use the Beat name in the default configuration file path #99

*Packetbeat*

- add [.editorconfig file](http://editorconfig.org/)
- add (experimental/unsupported?) saltstack files
- Sample config file cleanup
- Moved common documentation to [libbeat repository](https://github.com/elastic/libbeat)
- Update build to go 1.5.1
- Adding device descriptions to the -device output.
- Generate coverage for system tests
- Move go-daemon dependency to beats-packer
- Rename integration tests to system tests
- Made the `-devices` option more user friendly in case `sudo` is not used.
  Issue #296.
- Publish expired DNS transactions #301
- Update protocol guide to libbeat changes
- Add protocol registration to new protocol guide
- Make transaction timeouts configurable #300
- Add direction field to the exported fields #317

*Topbeat*

- Document fields in a standardized format (etc/fields.yml) #34
- Updated to use new libbeat Publisher #37 #41
- Update to go 1.5.1 #43
- Updated configuration files with comments for all options #65
- Documentation improvements


==== Deprecated

*Affecting all Beats*

- Redis output was deprecated #169 #145
- Host and port configuration options are deprecated. They are replaced by the hosts
 configuration option. #141<|MERGE_RESOLUTION|>--- conflicted
+++ resolved
@@ -80,11 +80,8 @@
 
 *Metricbeat*
 
-<<<<<<< HEAD
+- Add `key` metricset to the Redis module. {issue}9582[9582] {pull}9657[9657] {pull}9746[9746]
 - Add `socket_summary` metricset to system defaults, removing experimental tag and supporting Windows {pull}9709[9709]
-=======
-- Add `key` metricset to the Redis module. {issue}9582[9582] {pull}9657[9657] {pull}9746[9746]
->>>>>>> 8309a97c
 
 *Packetbeat*
 
