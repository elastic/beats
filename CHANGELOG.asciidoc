--- conflicted
+++ resolved
@@ -87,11 +87,8 @@
 - Added io disk read and write times to system module {issue}8473[8473] {pull}8508[8508]
 - Avoid mapping issues in kubernetes module. {pull}8487[8487]
 - Fix issue that would prevent kafka module to find a proper broker when port is not set {pull}8613[8613]
-<<<<<<< HEAD
 - Fix range colors in multiple visualizations. {issue}8633[8633] {pull}8634[8634]
-=======
 - Add Kafka dashboard. {pull}8457[8457]
->>>>>>> 450071d5
 
 *Packetbeat*
 
